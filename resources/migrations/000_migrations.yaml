databaseChangeLog:
# The quoting strategy decides when things like column names should be quoted.
# This is in place to deal with Liquibase not knowing about all of the new
# reserved words in MySQL 8+. Using a column name that is a reserved word
# causes a failure. Quoting all objects breaks H2 support though as it will
# quote table names but not quote that same table name in a foreign key reference
# which will cause a failure when trying to initially setup the database.
  - property:
      name: quote_strategy
      value: QUOTE_ALL_OBJECTS
      dbms: mysql,mariadb
  - property:
      name: quote_strategy
      value: LEGACY
      dbms: postgresql,h2
  - property:
      name: timestamp_type
      value: timestamp with time zone
      dbms: postgresql,h2
  - property:
      name: timestamp_type
      value: timestamp(6)
      dbms: mysql,mariadb

  - changeSet:
      id: '1'
      author: agilliland
      objectQuotingStrategy: ${quote_strategy}
      changes:
      - createTable:
          columns:
          - column:
              autoIncrement: true
              constraints:
                nullable: false
                primaryKey: true
              name: id
              type: int
          - column:
              constraints:
                nullable: false
                unique: true
              name: slug
              type: varchar(254)
          - column:
              constraints:
                nullable: false
              name: name
              type: varchar(254)
          - column:
              name: description
              type: text
          - column:
              name: logo_url
              type: varchar(254)
          - column:
              constraints:
                nullable: false
              name: inherits
              type: boolean
          tableName: core_organization
      - createTable:
          columns:
          - column:
              autoIncrement: true
              constraints:
                nullable: false
                primaryKey: true
              name: id
              type: int
          - column:
              constraints:
                nullable: false
                unique: true
              name: email
              type: varchar(254)
          - column:
              constraints:
                nullable: false
              name: first_name
              type: varchar(254)
          - column:
              constraints:
                nullable: false
              name: last_name
              type: varchar(254)
          - column:
              constraints:
                nullable: false
              name: password
              type: varchar(254)
          - column:
              constraints:
                nullable: false
              defaultValue: default
              name: password_salt
              type: varchar(254)
          - column:
              constraints:
                nullable: false
              name: date_joined
              type: DATETIME
          - column:
              constraints:
                nullable: true
              name: last_login
              type: DATETIME
          - column:
              constraints:
                nullable: false
              name: is_staff
              type: boolean
          - column:
              constraints:
                nullable: false
              name: is_superuser
              type: boolean
          - column:
              constraints:
                nullable: false
              name: is_active
              type: boolean
          - column:
              name: reset_token
              type: varchar(254)
          - column:
              name: reset_triggered
              type: BIGINT
          tableName: core_user
      - createTable:
          columns:
          - column:
              autoIncrement: true
              constraints:
                nullable: false
                primaryKey: true
              name: id
              type: int
          - column:
              constraints:
                nullable: false
              name: admin
              type: boolean
          - column:
              constraints:
                deferrable: false
                foreignKeyName: fk_userorgperm_ref_user_id
                initiallyDeferred: false
                nullable: false
                references: core_user(id)
              name: user_id
              type: int
          - column:
              constraints:
                deferrable: false
                foreignKeyName: fk_userorgperm_ref_organization_id
                initiallyDeferred: false
                nullable: false
                references: core_organization(id)
              name: organization_id
              type: int
          tableName: core_userorgperm
      - addUniqueConstraint:
          columnNames: user_id, organization_id
          constraintName: idx_unique_user_id_organization_id
          tableName: core_userorgperm
      - createIndex:
          columns:
          - column:
              name: user_id
              type: int
          indexName: idx_userorgperm_user_id
          tableName: core_userorgperm
      - createIndex:
          columns:
          - column:
              name: organization_id
              type: int
          indexName: idx_userorgperm_organization_id
          tableName: core_userorgperm
      - createTable:
          columns:
          - column:
              autoIncrement: true
              constraints:
                nullable: false
                primaryKey: true
              name: id
              type: int
          - column:
              constraints:
                nullable: false
              name: url
              type: varchar(254)
          - column:
              constraints:
                nullable: false
              name: timestamp
              type: DATETIME
          - column:
              constraints:
                deferrable: false
                foreignKeyName: fk_permissionviolation_ref_user_id
                initiallyDeferred: false
                nullable: false
                references: core_user(id)
              name: user_id
              type: int
          tableName: core_permissionsviolation
      - createIndex:
          columns:
          - column:
              name: user_id
              type: int
          indexName: idx_permissionsviolation_user_id
          tableName: core_permissionsviolation
      - createTable:
          columns:
          - column:
              autoIncrement: true
              constraints:
                nullable: false
                primaryKey: true
              name: id
              type: int
          - column:
              constraints:
                nullable: false
              name: created_at
              type: DATETIME
          - column:
              constraints:
                nullable: false
              name: updated_at
              type: DATETIME
          - column:
              constraints:
                nullable: false
              name: name
              type: varchar(254)
          - column:
              name: description
              type: text
          - column:
              constraints:
                deferrable: false
                foreignKeyName: fk_database_ref_organization_id
                initiallyDeferred: false
                nullable: false
                references: core_organization(id)
              name: organization_id
              type: int
          - column:
              name: details
              type: text
          - column:
              constraints:
                nullable: false
              name: engine
              type: varchar(254)
          tableName: metabase_database
      - createIndex:
          columns:
          - column:
              name: organization_id
          indexName: idx_database_organization_id
          tableName: metabase_database
      - createTable:
          columns:
          - column:
              autoIncrement: true
              constraints:
                nullable: false
                primaryKey: true
              name: id
              type: int
          - column:
              constraints:
                nullable: false
              name: created_at
              type: DATETIME
          - column:
              constraints:
                nullable: false
              name: updated_at
              type: DATETIME
          - column:
              constraints:
                nullable: false
              name: name
              type: varchar(254)
          - column:
              name: rows
              type: int
          - column:
              name: description
              type: text
          - column:
              name: entity_name
              type: varchar(254)
          - column:
              name: entity_type
              type: varchar(254)
          - column:
              constraints:
                nullable: false
              name: active
              type: boolean
          - column:
              constraints:
                deferrable: false
                foreignKeyName: fk_table_ref_database_id
                initiallyDeferred: false
                nullable: false
                references: metabase_database(id)
              name: db_id
              type: int
          tableName: metabase_table
      - createIndex:
          columns:
          - column:
              name: db_id
          indexName: idx_table_db_id
          tableName: metabase_table
      - createTable:
          columns:
          - column:
              autoIncrement: true
              constraints:
                nullable: false
                primaryKey: true
              name: id
              type: int
          - column:
              constraints:
                nullable: false
              name: created_at
              type: DATETIME
          - column:
              constraints:
                nullable: false
              name: updated_at
              type: DATETIME
          - column:
              constraints:
                nullable: false
              name: name
              type: varchar(254)
          - column:
              constraints:
                nullable: false
              name: base_type
              type: varchar(255)
          - column:
              name: special_type
              type: varchar(255)
          - column:
              constraints:
                nullable: false
              name: active
              type: boolean
          - column:
              name: description
              type: text
          - column:
              constraints:
                nullable: false
              name: preview_display
              type: boolean
          - column:
              constraints:
                nullable: false
              name: position
              type: int
          - column:
              constraints:
                deferrable: false
                foreignKeyName: fk_field_ref_table_id
                initiallyDeferred: false
                nullable: false
                references: metabase_table(id)
              name: table_id
              type: int
          - column:
              constraints:
                nullable: false
              name: field_type
              type: varchar(254)
          tableName: metabase_field
      - createIndex:
          columns:
          - column:
              name: table_id
          indexName: idx_field_table_id
          tableName: metabase_field
      - createTable:
          columns:
          - column:
              autoIncrement: true
              constraints:
                nullable: false
                primaryKey: true
              name: id
              type: int
          - column:
              constraints:
                nullable: false
              name: created_at
              type: DATETIME
          - column:
              constraints:
                nullable: false
              name: updated_at
              type: DATETIME
          - column:
              constraints:
                nullable: false
              name: relationship
              type: varchar(254)
          - column:
              constraints:
                deferrable: false
                foreignKeyName: fk_foreignkey_dest_ref_field_id
                initiallyDeferred: false
                nullable: false
                references: metabase_field(id)
              name: destination_id
              type: int
          - column:
              constraints:
                deferrable: false
                foreignKeyName: fk_foreignkey_origin_ref_field_id
                initiallyDeferred: false
                nullable: false
                references: metabase_field(id)
              name: origin_id
              type: int
          tableName: metabase_foreignkey
      - createIndex:
          columns:
          - column:
              name: destination_id
          indexName: idx_foreignkey_destination_id
          tableName: metabase_foreignkey
      - createIndex:
          columns:
          - column:
              name: origin_id
          indexName: idx_foreignkey_origin_id
          tableName: metabase_foreignkey
      - createTable:
          columns:
          - column:
              autoIncrement: true
              constraints:
                nullable: false
                primaryKey: true
              name: id
              type: int
          - column:
              constraints:
                nullable: false
              name: created_at
              type: DATETIME
          - column:
              constraints:
                nullable: false
              name: updated_at
              type: DATETIME
          - column:
              name: values
              type: text
          - column:
              name: human_readable_values
              type: text
          - column:
              constraints:
                deferrable: false
                foreignKeyName: fk_fieldvalues_ref_field_id
                initiallyDeferred: false
                nullable: false
                references: metabase_field(id)
              name: field_id
              type: int
          tableName: metabase_fieldvalues
      - createIndex:
          columns:
          - column:
              name: field_id
          indexName: idx_fieldvalues_field_id
          tableName: metabase_fieldvalues
      - createTable:
          columns:
          - column:
              autoIncrement: true
              constraints:
                nullable: false
                primaryKey: true
              name: id
              type: int
          - column:
              constraints:
                nullable: false
              name: created_at
              type: DATETIME
          - column:
              constraints:
                nullable: false
              name: updated_at
              type: DATETIME
          - column:
              constraints:
                nullable: false
              name: name
              type: varchar(254)
          - column:
              constraints:
                deferrable: false
                foreignKeyName: fk_tablesegment_ref_table_id
                initiallyDeferred: false
                nullable: false
                references: metabase_table(id)
              name: table_id
              type: int
          - column:
              constraints:
                nullable: false
              name: filter_clause
              type: text
          tableName: metabase_tablesegment
      - createIndex:
          columns:
          - column:
              name: table_id
          indexName: idx_tablesegment_table_id
          tableName: metabase_tablesegment
      - createTable:
          columns:
          - column:
              autoIncrement: true
              constraints:
                nullable: false
                primaryKey: true
              name: id
              type: int
          - column:
              constraints:
                nullable: false
              name: created_at
              type: DATETIME
          - column:
              constraints:
                nullable: false
              name: updated_at
              type: DATETIME
          - column:
              constraints:
                nullable: false
              name: name
              type: varchar(254)
          - column:
              constraints:
                nullable: false
              name: type
              type: varchar(254)
          - column:
              constraints:
                nullable: false
              name: details
              type: text
          - column:
              constraints:
                nullable: false
              name: version
              type: int
          - column:
              constraints:
                nullable: false
              name: public_perms
              type: int
          - column:
              constraints:
                deferrable: false
                foreignKeyName: fk_query_ref_user_id
                initiallyDeferred: false
                nullable: false
                references: core_user(id)
              name: creator_id
              type: int
          - column:
              constraints:
                deferrable: false
                foreignKeyName: fk_query_ref_database_id
                initiallyDeferred: false
                nullable: false
                references: metabase_database(id)
              name: database_id
              type: int
          tableName: query_query
      - createIndex:
          columns:
          - column:
              name: creator_id
          indexName: idx_query_creator_id
          tableName: query_query
      - createIndex:
          columns:
          - column:
              name: database_id
          indexName: idx_query_database_id
          tableName: query_query
      - createTable:
          columns:
          - column:
              autoIncrement: true
              constraints:
                nullable: false
                primaryKey: true
              name: id
              type: int
          - column:
              constraints:
                nullable: false
                unique: true
              name: uuid
              type: varchar(254)
          - column:
              constraints:
                nullable: false
              name: version
              type: int
          - column:
              constraints:
                nullable: false
              name: json_query
              type: text
          - column:
              constraints:
                nullable: false
              name: raw_query
              type: text
          - column:
              constraints:
                nullable: false
              name: status
              type: varchar(254)
          - column:
              constraints:
                nullable: false
              name: started_at
              type: DATETIME
          - column:
              name: finished_at
              type: DATETIME
          - column:
              constraints:
                nullable: false
              name: running_time
              type: int
          - column:
              constraints:
                nullable: false
              name: error
              type: text
          - column:
              constraints:
                nullable: false
              name: result_file
              type: varchar(254)
          - column:
              constraints:
                nullable: false
              name: result_rows
              type: int
          - column:
              constraints:
                nullable: false
              name: result_data
              type: text
          - column:
              constraints:
                deferrable: false
                foreignKeyName: fk_queryexecution_ref_query_id
                initiallyDeferred: false
                nullable: true
                references: query_query(id)
              name: query_id
              type: int
          - column:
              constraints:
                nullable: false
              name: additional_info
              type: text
          - column:
              constraints:
                deferrable: false
                foreignKeyName: fk_queryexecution_ref_user_id
                initiallyDeferred: false
                nullable: false
                references: core_user(id)
              name: executor_id
              type: int
          tableName: query_queryexecution
      - createIndex:
          columns:
          - column:
              name: query_id
          indexName: idx_queryexecution_query_id
          tableName: query_queryexecution
      - createIndex:
          columns:
          - column:
              name: executor_id
          indexName: idx_queryexecution_executor_id
          tableName: query_queryexecution
      - createTable:
          columns:
          - column:
              autoIncrement: true
              constraints:
                nullable: false
                primaryKey: true
              name: id
              type: int
          - column:
              constraints:
                nullable: false
              name: created_at
              type: DATETIME
          - column:
              constraints:
                nullable: false
              name: updated_at
              type: DATETIME
          - column:
              constraints:
                nullable: false
              name: name
              type: varchar(254)
          - column:
              name: description
              type: text
          - column:
              constraints:
                nullable: false
              name: display
              type: varchar(254)
          - column:
              constraints:
                nullable: false
              name: public_perms
              type: int
          - column:
              constraints:
                nullable: false
              name: dataset_query
              type: text
          - column:
              constraints:
                nullable: false
              name: visualization_settings
              type: text
          - column:
              constraints:
                deferrable: false
                foreignKeyName: fk_card_ref_user_id
                initiallyDeferred: false
                nullable: false
                references: core_user(id)
              name: creator_id
              type: int
          - column:
              constraints:
                deferrable: false
                foreignKeyName: fk_card_ref_organization_id
                initiallyDeferred: false
                nullable: false
                references: core_organization(id)
              name: organization_id
              type: int
          tableName: report_card
      - createIndex:
          columns:
          - column:
              name: creator_id
          indexName: idx_card_creator_id
          tableName: report_card
      - createIndex:
          columns:
          - column:
              name: organization_id
          indexName: idx_card_organization_id
          tableName: report_card
      - createTable:
          columns:
          - column:
              autoIncrement: true
              constraints:
                nullable: false
                primaryKey: true
              name: id
              type: int
          - column:
              constraints:
                nullable: false
              name: created_at
              type: DATETIME
          - column:
              constraints:
                nullable: false
              name: updated_at
              type: DATETIME
          - column:
              constraints:
                deferrable: false
                foreignKeyName: fk_cardfavorite_ref_card_id
                initiallyDeferred: false
                nullable: false
                references: report_card(id)
              name: card_id
              type: int
          - column:
              constraints:
                deferrable: false
                foreignKeyName: fk_cardfavorite_ref_user_id
                initiallyDeferred: false
                nullable: false
                references: core_user(id)
              name: owner_id
              type: int
          tableName: report_cardfavorite
      - addUniqueConstraint:
          columnNames: card_id, owner_id
          constraintName: idx_unique_cardfavorite_card_id_owner_id
          tableName: report_cardfavorite
      - createIndex:
          columns:
          - column:
              name: card_id
          indexName: idx_cardfavorite_card_id
          tableName: report_cardfavorite
      - createIndex:
          columns:
          - column:
              name: owner_id
          indexName: idx_cardfavorite_owner_id
          tableName: report_cardfavorite
      - createTable:
          columns:
          - column:
              autoIncrement: true
              constraints:
                nullable: false
                primaryKey: true
              name: id
              type: int
          - column:
              constraints:
                nullable: false
              name: created_at
              type: DATETIME
          - column:
              constraints:
                nullable: false
              name: updated_at
              type: DATETIME
          - column:
              constraints:
                nullable: false
              name: name
              type: varchar(254)
          - column:
              name: description
              type: text
          - column:
              constraints:
                nullable: false
              name: public_perms
              type: int
          - column:
              constraints:
                deferrable: false
                foreignKeyName: fk_dashboard_ref_user_id
                initiallyDeferred: false
                nullable: false
                references: core_user(id)
              name: creator_id
              type: int
          - column:
              constraints:
                deferrable: false
                foreignKeyName: fk_dashboard_ref_organization_id
                initiallyDeferred: false
                nullable: false
                references: core_organization(id)
              name: organization_id
              type: int
          tableName: report_dashboard
      - createIndex:
          columns:
          - column:
              name: creator_id
          indexName: idx_dashboard_creator_id
          tableName: report_dashboard
      - createIndex:
          columns:
          - column:
              name: organization_id
          indexName: idx_dashboard_organization_id
          tableName: report_dashboard
      - createTable:
          columns:
          - column:
              autoIncrement: true
              constraints:
                nullable: false
                primaryKey: true
              name: id
              type: int
          - column:
              constraints:
                nullable: false
              name: created_at
              type: DATETIME
          - column:
              constraints:
                nullable: false
              name: updated_at
              type: DATETIME
          - column:
              constraints:
                nullable: false
              name: sizeX
              type: int
          - column:
              constraints:
                nullable: false
              name: sizeY
              type: int
          - column:
              name: row
              type: int
          - column:
              name: col
              type: int
          - column:
              constraints:
                deferrable: false
                foreignKeyName: fk_dashboardcard_ref_card_id
                initiallyDeferred: false
                nullable: false
                references: report_card(id)
              name: card_id
              type: int
          - column:
              constraints:
                deferrable: false
                foreignKeyName: fk_dashboardcard_ref_dashboard_id
                initiallyDeferred: false
                nullable: false
                references: report_dashboard(id)
              name: dashboard_id
              type: int
          tableName: report_dashboardcard
      - createIndex:
          columns:
          - column:
              name: card_id
          indexName: idx_dashboardcard_card_id
          tableName: report_dashboardcard
      - createIndex:
          columns:
          - column:
              name: dashboard_id
          indexName: idx_dashboardcard_dashboard_id
          tableName: report_dashboardcard
      - createTable:
          columns:
          - column:
              autoIncrement: true
              constraints:
                nullable: false
                primaryKey: true
              name: id
              type: int
          - column:
              constraints:
                deferrable: false
                foreignKeyName: fk_dashboardsubscription_ref_dashboard_id
                initiallyDeferred: false
                nullable: false
                references: report_dashboard(id)
              name: dashboard_id
              type: int
          - column:
              constraints:
                deferrable: false
                foreignKeyName: fk_dashboardsubscription_ref_user_id
                initiallyDeferred: false
                nullable: false
                references: core_user(id)
              name: user_id
              type: int
          tableName: report_dashboardsubscription
      - addUniqueConstraint:
          columnNames: dashboard_id, user_id
          constraintName: idx_uniq_dashsubscrip_dashboard_id_user_id
          tableName: report_dashboardsubscription
      - createIndex:
          columns:
          - column:
              name: dashboard_id
          indexName: idx_dashboardsubscription_dashboard_id
          tableName: report_dashboardsubscription
      - createIndex:
          columns:
          - column:
              name: user_id
          indexName: idx_dashboardsubscription_user_id
          tableName: report_dashboardsubscription
      - createTable:
          columns:
          - column:
              autoIncrement: true
              constraints:
                nullable: false
                primaryKey: true
              name: id
              type: int
          - column:
              constraints:
                nullable: false
              name: created_at
              type: DATETIME
          - column:
              constraints:
                nullable: false
              name: updated_at
              type: DATETIME
          - column:
              constraints:
                nullable: false
              name: name
              type: varchar(254)
          - column:
              name: description
              type: text
          - column:
              constraints:
                nullable: false
              name: public_perms
              type: int
          - column:
              constraints:
                nullable: false
              name: mode
              type: int
          - column:
              constraints:
                nullable: false
              name: version
              type: int
          - column:
              constraints:
                nullable: false
              name: dataset_query
              type: text
          - column:
              name: email_addresses
              type: text
          - column:
              constraints:
                deferrable: false
                foreignKeyName: fk_emailreport_ref_user_id
                initiallyDeferred: false
                nullable: false
                references: core_user(id)
              name: creator_id
              type: int
          - column:
              constraints:
                deferrable: false
                foreignKeyName: fk_emailreport_ref_organization_id
                initiallyDeferred: false
                nullable: false
                references: core_organization(id)
              name: organization_id
              type: int
          - column:
              constraints:
                nullable: false
              name: schedule
              type: text
          tableName: report_emailreport
      - createIndex:
          columns:
          - column:
              name: creator_id
          indexName: idx_emailreport_creator_id
          tableName: report_emailreport
      - createIndex:
          columns:
          - column:
              name: organization_id
          indexName: idx_emailreport_organization_id
          tableName: report_emailreport
      - createTable:
          columns:
          - column:
              autoIncrement: true
              constraints:
                nullable: false
                primaryKey: true
              name: id
              type: int
          - column:
              constraints:
                deferrable: false
                foreignKeyName: fk_emailreport_recipients_ref_emailreport_id
                initiallyDeferred: false
                nullable: false
                references: report_emailreport(id)
              name: emailreport_id
              type: int
          - column:
              constraints:
                deferrable: false
                foreignKeyName: fk_emailreport_recipients_ref_user_id
                initiallyDeferred: false
                nullable: false
                references: core_user(id)
              name: user_id
              type: int
          tableName: report_emailreport_recipients
      - addUniqueConstraint:
          columnNames: emailreport_id, user_id
          constraintName: idx_uniq_emailreportrecip_emailreport_id_user_id
          tableName: report_emailreport_recipients
      - createIndex:
          columns:
          - column:
              name: emailreport_id
          indexName: idx_emailreport_recipients_emailreport_id
          tableName: report_emailreport_recipients
      - createIndex:
          columns:
          - column:
              name: user_id
          indexName: idx_emailreport_recipients_user_id
          tableName: report_emailreport_recipients
      - createTable:
          columns:
          - column:
              autoIncrement: true
              constraints:
                nullable: false
                primaryKey: true
              name: id
              type: int
          - column:
              constraints:
                nullable: false
              name: details
              type: text
          - column:
              constraints:
                nullable: false
              name: status
              type: varchar(254)
          - column:
              constraints:
                nullable: false
              name: created_at
              type: DATETIME
          - column:
              name: started_at
              type: DATETIME
          - column:
              name: finished_at
              type: DATETIME
          - column:
              constraints:
                nullable: false
              name: error
              type: text
          - column:
              constraints:
                nullable: false
              name: sent_email
              type: text
          - column:
              constraints:
                deferrable: false
                foreignKeyName: fk_emailreportexecutions_ref_organization_id
                initiallyDeferred: false
                nullable: false
                references: core_organization(id)
              name: organization_id
              type: int
          - column:
              constraints:
                deferrable: false
                foreignKeyName: fk_emailreportexecutions_ref_report_id
                initiallyDeferred: false
                nullable: true
                references: report_emailreport(id)
              name: report_id
              type: int
          tableName: report_emailreportexecutions
      - createIndex:
          columns:
          - column:
              name: organization_id
          indexName: idx_emailreportexecutions_organization_id
          tableName: report_emailreportexecutions
      - createIndex:
          columns:
          - column:
              name: report_id
          indexName: idx_emailreportexecutions_report_id
          tableName: report_emailreportexecutions
      - createTable:
          columns:
          - column:
              autoIncrement: true
              constraints:
                nullable: false
                primaryKey: true
              name: id
              type: int
          - column:
              constraints:
                nullable: false
              name: created_at
              type: DATETIME
          - column:
              constraints:
                nullable: false
              name: updated_at
              type: DATETIME
          - column:
              constraints:
                nullable: false
              name: start
              type: DATETIME
          - column:
              constraints:
                nullable: false
              name: end
              type: DATETIME
          - column:
              name: title
              type: TEXT
          - column:
              constraints:
                nullable: false
              name: body
              type: TEXT
          - column:
              constraints:
                nullable: false
              name: annotation_type
              type: int
          - column:
              constraints:
                nullable: false
              name: edit_count
              type: int
          - column:
              constraints:
                nullable: false
              name: object_type_id
              type: int
          - column:
              constraints:
                nullable: false
              name: object_id
              type: int
          - column:
              constraints:
                deferrable: false
                foreignKeyName: fk_annotation_ref_user_id
                initiallyDeferred: false
                nullable: false
                references: core_user(id)
              name: author_id
              type: int
          - column:
              constraints:
                deferrable: false
                foreignKeyName: fk_annotation_ref_organization_id
                initiallyDeferred: false
                nullable: false
                references: core_organization(id)
              name: organization_id
              type: int
          tableName: annotation_annotation
      - createIndex:
          columns:
          - column:
              name: author_id
          indexName: idx_annotation_author_id
          tableName: annotation_annotation
      - createIndex:
          columns:
          - column:
              name: organization_id
          indexName: idx_annotation_organization_id
          tableName: annotation_annotation
      - createIndex:
          columns:
          - column:
              name: object_type_id
          indexName: idx_annotation_object_type_id
          tableName: annotation_annotation
      - createIndex:
          columns:
          - column:
              name: object_id
          indexName: idx_annotation_object_id
          tableName: annotation_annotation
      - modifySql:
          dbms: postgresql
          replace:
            replace: WITHOUT
            with: WITH
  - changeSet:
      id: '2'
      author: agilliland
      changes:
      - createTable:
          columns:
          - column:
              constraints:
                nullable: false
                primaryKey: true
              name: id
              type: varchar(254)
          - column:
              constraints:
                deferrable: false
                foreignKeyName: fk_session_ref_user_id
                initiallyDeferred: false
                nullable: false
                references: core_user(id)
              name: user_id
              type: int
          - column:
              constraints:
                nullable: false
              name: created_at
              type: DATETIME
          tableName: core_session
      - modifySql:
          dbms: postgresql
          replace:
            replace: WITHOUT
            with: WITH
  - changeSet:
      id: '4'
      author: cammsaul
      changes:
      - createTable:
          columns:
          - column:
              constraints:
                nullable: false
                primaryKey: true
              name: key
              type: varchar(254)
          - column:
              constraints:
                nullable: false
              name: value
              type: varchar(254)
          tableName: setting
  - changeSet:
      id: '5'
      author: agilliland
      changes:
      - addColumn:
          columns:
          - column:
              name: report_timezone
              type: varchar(254)
          tableName: core_organization
  - changeSet:
      id: '6'
      author: agilliland
      changes:
      - dropNotNullConstraint:
          columnDataType: int
          columnName: organization_id
          tableName: metabase_database
      - dropForeignKeyConstraint:
          baseTableName: metabase_database
          constraintName: fk_database_ref_organization_id
      - dropNotNullConstraint:
          columnDataType: int
          columnName: organization_id
          tableName: report_card
      - dropForeignKeyConstraint:
          baseTableName: report_card
          constraintName: fk_card_ref_organization_id
      - dropNotNullConstraint:
          columnDataType: int
          columnName: organization_id
          tableName: report_dashboard
      - dropForeignKeyConstraint:
          baseTableName: report_dashboard
          constraintName: fk_dashboard_ref_organization_id
      - dropNotNullConstraint:
          columnDataType: int
          columnName: organization_id
          tableName: report_emailreport
      - dropForeignKeyConstraint:
          baseTableName: report_emailreport
          constraintName: fk_emailreport_ref_organization_id
      - dropNotNullConstraint:
          columnDataType: int
          columnName: organization_id
          tableName: report_emailreportexecutions
      - dropForeignKeyConstraint:
          baseTableName: report_emailreportexecutions
          constraintName: fk_emailreportexecutions_ref_organization_id
      - dropNotNullConstraint:
          columnDataType: int
          columnName: organization_id
          tableName: annotation_annotation
      - dropForeignKeyConstraint:
          baseTableName: annotation_annotation
          constraintName: fk_annotation_ref_organization_id
  - changeSet:
      id: '7'
      author: cammsaul
      changes:
      - addColumn:
          columns:
          - column:
              constraints:
                foreignKeyName: fk_field_parent_ref_field_id
                nullable: true
                references: metabase_field(id)
              name: parent_id
              type: int
          tableName: metabase_field
  - changeSet:
      id: '8'
      author: tlrobinson
      changes:
      - addColumn:
          columns:
          - column:
              name: display_name
              type: varchar(254)
          tableName: metabase_table
      - addColumn:
          columns:
          - column:
              name: display_name
              type: varchar(254)
          tableName: metabase_field
  - changeSet:
      id: '9'
      author: tlrobinson
      changes:
      - addColumn:
          columns:
          - column:
              name: visibility_type
              type: varchar(254)
          tableName: metabase_table
  - changeSet:
      id: 10
      author: cammsaul
      validCheckSum:
        - 7:3b90e2fe0ac8e617a1f30ef95d39319b
        - 7:97fec69516d0dfe424ea7365f51bb87e
        - 8:2e03a495932b4a9aebb9d58a6ad87ca9
        - 8:431360d062cb82d8b27960b3a0abb98c
        - 8:5297214d1788d964675d8c6336ac9b6d
        - 8:532075ff1717d4a16bb9f27c606db46b
        - 8:96e54d9100db3f9cdcc00eaeccc200a3
        - 8:9f03a236be31f54e8e5c894fe5fc7f00
      changes:
        - createTable:
            tableName: revision
            columns:
              - column:
                  name: id
                  type: int
                  autoIncrement: true
                  constraints:
                    primaryKey: true
                    nullable: false
              - column:
                  name: model
                  type: varchar(16)
                  constraints:
                    nullable: false
              - column:
                  name: model_id
                  type: int
                  constraints:
                    nullable: false
              - column:
                  name: user_id
                  type: int
                  constraints:
                    nullable: false
                    references: core_user(id)
                    foreignKeyName: fk_revision_ref_user_id
                    deferrable: false
                    initiallyDeferred: false
              - column:
                  name: timestamp
                  type: DATETIME
                  constraints:
                    nullable: false
              - column:
                  name: object
                  type: varchar
                  constraints:
                    nullable: false
              - column:
                  name: is_reversion
                  type: boolean
                  defaultValueBoolean: false
                  constraints:
                    nullable: false
        - createIndex:
            tableName: revision
            indexName: idx_revision_model_model_id
            columns:
              - column:
                  name: model
              - column:
                  name: model_id
        - modifySql:
            dbms: postgresql
            replace:
              replace: WITHOUT
              with: WITH
        - modifySql:
            dbms: mysql,mariadb
            replace:
              replace: object VARCHAR
              with: object TEXT
  - changeSet:
      id: 11
      author: agilliland
      changes:
        - sql:
            sql: update report_dashboard set public_perms = 2 where public_perms = 1
  - changeSet:
      id: 12
      author: agilliland
      changes:
        - addColumn:
            tableName: report_card
            columns:
              - column:
                  name: database_id
                  type: int
                  constraints:
                    nullable: true
                    references: metabase_database(id)
                    foreignKeyName: fk_report_card_ref_database_id
                    deferrable: false
                    initiallyDeferred: false
              - column:
                  name: table_id
                  type: int
                  constraints:
                    nullable: true
                    references: metabase_table(id)
                    foreignKeyName: fk_report_card_ref_table_id
                    deferrable: false
                    initiallyDeferred: false
              - column:
                  name: query_type
                  type: varchar(16)
                  constraints:
                    nullable: true
  - changeSet:
      id: 13
      author: agilliland
      validCheckSum:
        - 7:f27286894439bef33ff93761f9b32bc4
        - 7:1bc8ccc9b1803cda5651f144029be40c
      changes:
        - createTable:
            tableName: activity
            columns:
              - column:
                  name: id
                  type: int
                  autoIncrement: true
                  constraints:
                    primaryKey: true
                    nullable: false
              - column:
                  name: topic
                  type: varchar(32)
                  constraints:
                    nullable: false
              - column:
                  name: timestamp
                  type: DATETIME
                  constraints:
                    nullable: false
              - column:
                  name: user_id
                  type: int
                  constraints:
                    nullable: true
                    references: core_user(id)
                    foreignKeyName: fk_activity_ref_user_id
                    deferrable: false
                    initiallyDeferred: false
              - column:
                  name: model
                  type: varchar(16)
                  constraints:
                    nullable: true
              - column:
                  name: model_id
                  type: int
                  constraints:
                    nullable: true
              - column:
                  name: database_id
                  type: int
                  constraints:
                    nullable: true
              - column:
                  name: table_id
                  type: int
                  constraints:
                    nullable: true
              - column:
                  name: custom_id
                  type: varchar(48)
                  constraints:
                    nullable: true
              - column:
                  name: details
                  type: varchar
                  constraints:
                    nullable: false
        - createIndex:
            tableName: activity
            indexName: idx_activity_timestamp
            columns:
              column:
                name: timestamp
        - createIndex:
            tableName: activity
            indexName: idx_activity_user_id
            columns:
              column:
                name: user_id
        - createIndex:
            tableName: activity
            indexName: idx_activity_custom_id
            columns:
              column:
                name: custom_id
        - modifySql:
            dbms: postgresql
            replace:
              replace: WITHOUT
              with: WITH
        - modifySql:
            dbms: mysql,mariadb
            replace:
              replace: details VARCHAR
              with: details TEXT
  - changeSet:
      id: 14
      author: agilliland
      changes:
        - createTable:
            tableName: view_log
            columns:
              - column:
                  name: id
                  type: int
                  autoIncrement: true
                  constraints:
                    primaryKey: true
                    nullable: false
              - column:
                  name: user_id
                  type: int
                  constraints:
                    nullable: true
                    references: core_user(id)
                    foreignKeyName: fk_view_log_ref_user_id
                    deferrable: false
                    initiallyDeferred: false
              - column:
                  name: model
                  type: varchar(16)
                  constraints:
                    nullable: false
              - column:
                  name: model_id
                  type: int
                  constraints:
                    nullable: false
              - column:
                  name: timestamp
                  type: DATETIME
                  constraints:
                    nullable: false
        - createIndex:
            tableName: view_log
            indexName: idx_view_log_user_id
            columns:
              column:
                name: user_id
        - createIndex:
            tableName: view_log
            indexName: idx_view_log_timestamp
            columns:
              column:
                name: model_id
        - modifySql:
            dbms: postgresql
            replace:
              replace: WITHOUT
              with: WITH
  - changeSet:
      id: 15
      author: agilliland
      objectQuotingStrategy: ${quote_strategy}
      changes:
        - addColumn:
            tableName: revision
            columns:
              - column:
                  name: is_creation
                  type: boolean
                  defaultValueBoolean: false
                  constraints:
                    nullable: false
  - changeSet:
      id: 16
      author: agilliland
      changes:
        - dropNotNullConstraint:
            tableName: core_user
            columnName: last_login
            columnDataType: DATETIME
        - modifySql:
            dbms: postgresql
            replace:
              replace: WITHOUT
              with: WITH
  - changeSet:
      id: 17
      author: agilliland
      changes:
        - addColumn:
            tableName: metabase_database
            columns:
              - column:
                  name: is_sample
                  type: boolean
                  defaultValueBoolean: false
                  constraints:
                    nullable: false
        - sql:
            sql: update metabase_database set is_sample = true where name = 'Sample Dataset'
  - changeSet:
      id: 18
      author: camsaul
      validCheckSum:
        - 7:07d501a6e52c14691f7f895d137e565f
        - 7:329d897d44ba9893fdafc9ce7e876d73
      changes:
        - createTable:
            tableName: data_migrations
            columns:
              - column:
                  name: id
                  type: VARCHAR(254)
                  constraints:
                    primaryKey: true
                    nullable: false
              - column:
                  name: timestamp
                  type: DATETIME
                  constraints:
                    nullable: false
        - createIndex:
            tableName: data_migrations
            indexName: idx_data_migrations_id
            columns:
              column:
                name: id
  - changeSet:
      id: 19
      author: camsaul
      changes:
        - addColumn:
            tableName: metabase_table
            columns:
              - column:
                  name: schema
                  type: VARCHAR(256)
  - changeSet:
      id: 20
      author: agilliland
      changes:
        - createTable:
            tableName: pulse
            columns:
              - column:
                  name: id
                  type: int
                  autoIncrement: true
                  constraints:
                    primaryKey: true
                    nullable: false
              - column:
                  name: creator_id
                  type: int
                  constraints:
                    nullable: false
                    references: core_user(id)
                    foreignKeyName: fk_pulse_ref_creator_id
                    deferrable: false
                    initiallyDeferred: false
              - column:
                  name: name
                  type: varchar(254)
                  constraints:
                    nullable: false
              - column:
                  name: public_perms
                  type: int
                  constraints:
                    nullable: false
              - column:
                  name: created_at
                  type: DATETIME
                  constraints:
                    nullable: false
              - column:
                  name: updated_at
                  type: DATETIME
                  constraints:
                    nullable: false
        - createIndex:
            tableName: pulse
            indexName: idx_pulse_creator_id
            columns:
              column:
                name: creator_id
        - createTable:
            tableName: pulse_card
            columns:
              - column:
                  name: id
                  type: int
                  autoIncrement: true
                  constraints:
                    primaryKey: true
                    nullable: false
              - column:
                  name: pulse_id
                  type: int
                  constraints:
                    nullable: false
                    references: pulse(id)
                    foreignKeyName: fk_pulse_card_ref_pulse_id
                    deferrable: false
                    initiallyDeferred: false
              - column:
                  name: card_id
                  type: int
                  constraints:
                    nullable: false
                    references: report_card(id)
                    foreignKeyName: fk_pulse_card_ref_card_id
                    deferrable: false
                    initiallyDeferred: false
              - column:
                  name: position
                  type: int
                  constraints:
                    nullable: false
        - createIndex:
            tableName: pulse_card
            indexName: idx_pulse_card_pulse_id
            columns:
              column:
                name: pulse_id
        - createIndex:
            tableName: pulse_card
            indexName: idx_pulse_card_card_id
            columns:
              column:
                name: card_id
        - createTable:
            tableName: pulse_channel
            columns:
              - column:
                  name: id
                  type: int
                  autoIncrement: true
                  constraints:
                    primaryKey: true
                    nullable: false
              - column:
                  name: pulse_id
                  type: int
                  constraints:
                    nullable: false
                    references: pulse(id)
                    foreignKeyName: fk_pulse_channel_ref_pulse_id
                    deferrable: false
                    initiallyDeferred: false
              - column:
                  name: channel_type
                  type: varchar(32)
                  constraints:
                    nullable: false
              - column:
                  name: details
                  type: text
                  constraints:
                    nullable: false
              - column:
                  name: schedule_type
                  type: varchar(32)
                  constraints:
                    nullable: false
              - column:
                  name: schedule_hour
                  type: int
                  constraints:
                    nullable: true
              - column:
                  name: schedule_day
                  type: varchar(64)
                  constraints:
                    nullable: true
              - column:
                  name: created_at
                  type: DATETIME
                  constraints:
                    nullable: false
              - column:
                  name: updated_at
                  type: DATETIME
                  constraints:
                    nullable: false
        - createIndex:
            tableName: pulse_channel
            indexName: idx_pulse_channel_pulse_id
            columns:
              column:
                name: pulse_id
        - createIndex:
            tableName: pulse_channel
            indexName: idx_pulse_channel_schedule_type
            columns:
              column:
                name: schedule_type
        - createTable:
            tableName: pulse_channel_recipient
            columns:
              - column:
                  name: id
                  type: int
                  autoIncrement: true
                  constraints:
                    primaryKey: true
                    nullable: false
              - column:
                  name: pulse_channel_id
                  type: int
                  constraints:
                    nullable: false
                    references: pulse_channel(id)
                    foreignKeyName: fk_pulse_channel_recipient_ref_pulse_channel_id
                    deferrable: false
                    initiallyDeferred: false
              - column:
                  name: user_id
                  type: int
                  constraints:
                    nullable: false
                    references: core_user(id)
                    foreignKeyName: fk_pulse_channel_recipient_ref_user_id
                    deferrable: false
                    initiallyDeferred: false
        - modifySql:
            dbms: postgresql
            replace:
              replace: WITHOUT
              with: WITH
  - changeSet:
      id: 21
      author: agilliland
      changes:
        - createTable:
            tableName: segment
            columns:
              - column:
                  name: id
                  type: int
                  autoIncrement: true
                  constraints:
                    primaryKey: true
                    nullable: false
              - column:
                  name: table_id
                  type: int
                  constraints:
                    nullable: false
                    references: metabase_table(id)
                    foreignKeyName: fk_segment_ref_table_id
                    deferrable: false
                    initiallyDeferred: false
              - column:
                  name: creator_id
                  type: int
                  constraints:
                    nullable: false
                    references: core_user(id)
                    foreignKeyName: fk_segment_ref_creator_id
                    deferrable: false
                    initiallyDeferred: false
              - column:
                  name: name
                  type: varchar(254)
                  constraints:
                    nullable: false
              - column:
                  name: description
                  type: text
                  constraints:
                    nullable: true
              - column:
                  name: is_active
                  type: boolean
                  defaultValueBoolean: true
                  constraints:
                    nullable: false
              - column:
                  name: definition
                  type: text
                  constraints:
                    nullable: false
              - column:
                  name: created_at
                  type: DATETIME
                  constraints:
                    nullable: false
              - column:
                  name: updated_at
                  type: DATETIME
                  constraints:
                    nullable: false
        - createIndex:
            tableName: segment
            indexName: idx_segment_creator_id
            columns:
              column:
                name: creator_id
        - createIndex:
            tableName: segment
            indexName: idx_segment_table_id
            columns:
              column:
                name: table_id
        - modifySql:
            dbms: postgresql
            replace:
              replace: WITHOUT
              with: WITH
  - changeSet:
      id: 22
      author: agilliland
      changes:
        - addColumn:
            tableName: revision
            columns:
              - column:
                  name: message
                  type: text
                  constraints:
                    nullable: true
  - changeSet:
      id: 23
      author: agilliland
      objectQuotingStrategy: ${quote_strategy}
      changes:
        - modifyDataType:
            tableName: metabase_table
            columnName: rows
            newDataType: BIGINT
  - changeSet:
      id: 24
      author: agilliland
      changes:
        - createTable:
            tableName: dependency
            columns:
              - column:
                  name: id
                  type: int
                  autoIncrement: true
                  constraints:
                    primaryKey: true
                    nullable: false
              - column:
                  name: model
                  type: varchar(32)
                  constraints:
                    nullable: false
              - column:
                  name: model_id
                  type: int
                  constraints:
                    nullable: false
              - column:
                  name: dependent_on_model
                  type: varchar(32)
                  constraints:
                    nullable: false
              - column:
                  name: dependent_on_id
                  type: int
                  constraints:
                    nullable: false
              - column:
                  name: created_at
                  type: DATETIME
                  constraints:
                    nullable: false
        - createIndex:
            tableName: dependency
            indexName: idx_dependency_model
            columns:
              column:
                name: model
        - createIndex:
            tableName: dependency
            indexName: idx_dependency_model_id
            columns:
              column:
                name: model_id
        - createIndex:
            tableName: dependency
            indexName: idx_dependency_dependent_on_model
            columns:
              column:
                name: dependent_on_model
        - createIndex:
            tableName: dependency
            indexName: idx_dependency_dependent_on_id
            columns:
              column:
                name: dependent_on_id
        - modifySql:
            dbms: postgresql
            replace:
              replace: WITHOUT
              with: WITH
  - changeSet:
      id: 25
      author: agilliland
      changes:
        - createTable:
            tableName: metric
            columns:
              - column:
                  name: id
                  type: int
                  autoIncrement: true
                  constraints:
                    primaryKey: true
                    nullable: false
              - column:
                  name: table_id
                  type: int
                  constraints:
                    nullable: false
                    references: metabase_table(id)
                    foreignKeyName: fk_metric_ref_table_id
                    deferrable: false
                    initiallyDeferred: false
              - column:
                  name: creator_id
                  type: int
                  constraints:
                    nullable: false
                    references: core_user(id)
                    foreignKeyName: fk_metric_ref_creator_id
                    deferrable: false
                    initiallyDeferred: false
              - column:
                  name: name
                  type: varchar(254)
                  constraints:
                    nullable: false
              - column:
                  name: description
                  type: text
                  constraints:
                    nullable: true
              - column:
                  name: is_active
                  type: boolean
                  defaultValueBoolean: true
                  constraints:
                    nullable: false
              - column:
                  name: definition
                  type: text
                  constraints:
                    nullable: false
              - column:
                  name: created_at
                  type: DATETIME
                  constraints:
                    nullable: false
              - column:
                  name: updated_at
                  type: DATETIME
                  constraints:
                    nullable: false
        - createIndex:
            tableName: metric
            indexName: idx_metric_creator_id
            columns:
              column:
                name: creator_id
        - createIndex:
            tableName: metric
            indexName: idx_metric_table_id
            columns:
              column:
                name: table_id
        - modifySql:
            dbms: postgresql
            replace:
              replace: WITHOUT
              with: WITH
  - changeSet:
      id: 26
      author: agilliland
      changes:
        - addColumn:
            tableName: metabase_database
            columns:
              - column:
                  name: is_full_sync
                  type: boolean
                  defaultValueBoolean: true
                  constraints:
                    nullable: false
        - sql:
            sql: update metabase_database set is_full_sync = true
  - changeSet:
      id: 27
      author: agilliland
      changes:
        - createTable:
            tableName: dashboardcard_series
            columns:
              - column:
                  name: id
                  type: int
                  autoIncrement: true
                  constraints:
                    primaryKey: true
                    nullable: false
              - column:
                  name: dashboardcard_id
                  type: int
                  constraints:
                    nullable: false
                    references: report_dashboardcard(id)
                    foreignKeyName: fk_dashboardcard_series_ref_dashboardcard_id
                    deferrable: false
                    initiallyDeferred: false
              - column:
                  name: card_id
                  type: int
                  constraints:
                    nullable: false
                    references: report_card(id)
                    foreignKeyName: fk_dashboardcard_series_ref_card_id
                    deferrable: false
                    initiallyDeferred: false
              - column:
                  name: position
                  type: int
                  constraints:
                    nullable: false
        - createIndex:
            tableName: dashboardcard_series
            indexName: idx_dashboardcard_series_dashboardcard_id
            columns:
              column:
                name: dashboardcard_id
        - createIndex:
            tableName: dashboardcard_series
            indexName: idx_dashboardcard_series_card_id
            columns:
              column:
                name: card_id
        - modifySql:
            dbms: postgresql
            replace:
              replace: WITHOUT
              with: WITH
  - changeSet:
      id: 28
      author: agilliland
      changes:
        - addColumn:
            tableName: core_user
            columns:
              - column:
                  name: is_qbnewb
                  type: boolean
                  defaultValueBoolean: true
                  constraints:
                    nullable: false
  - changeSet:
      id: 29
      author: agilliland
      changes:
        - addColumn:
            tableName: pulse_channel
            columns:
              - column:
                  name: schedule_frame
                  type: varchar(32)
                  constraints:
                    nullable: true
  - changeSet:
      id: 30
      author: agilliland
      changes:
        - addColumn:
            tableName: metabase_field
            columns:
              - column:
                  name: visibility_type
                  type: varchar(32)
                  constraints:
                    nullable: true
                    deferrable: false
                    initiallyDeferred: false
        - addNotNullConstraint:
            columnDataType: varchar(32)
            columnName: visibility_type
            defaultNullValue: unset
            tableName: metabase_field
  - changeSet:
      id: 31
      author: agilliland
      changes:
        - addColumn:
            tableName: metabase_field
            columns:
              - column:
                  name: fk_target_field_id
                  type: int
                  constraints:
                    nullable: true
                    deferrable: false
                    initiallyDeferred: false
  - changeSet:
      id: 32
      author: camsaul
      changes:
        ######################################## label table ########################################
        - createTable:
            tableName: label
            columns:
              - column:
                  name: id
                  type: int
                  autoIncrement: true
                  constraints:
                    primaryKey: true
                    nullable: false
              - column:
                  name: name
                  type: VARCHAR(254)
                  constraints:
                    nullable: false
              - column:
                  name: slug
                  type: VARCHAR(254)
                  constraints:
                    nullable: false
                    unique: true
              - column:
                  name: icon
                  type: VARCHAR(128)
        - createIndex:
            tableName: label
            indexName: idx_label_slug
            columns:
              column:
                name: slug
        ######################################## card_label table ########################################
        - createTable:
            tableName: card_label
            columns:
              - column:
                  name: id
                  type: int
                  autoIncrement: true
                  constraints:
                    primaryKey: true
                    nullable: false
              - column:
                  name: card_id
                  type: int
                  constraints:
                    nullable: false
                    references: report_card(id)
                    foreignKeyName: fk_card_label_ref_card_id
                    deferrable: false
                    initiallyDeferred: false
              - column:
                  name: label_id
                  type: int
                  constraints:
                    nullable: false
                    references: label(id)
                    foreignKeyName: fk_card_label_ref_label_id
                    deferrable: false
                    initiallyDeferred: false
        - addUniqueConstraint:
            tableName: card_label
            columnNames: card_id, label_id
            constraintName: unique_card_label_card_id_label_id
        - createIndex:
            tableName: card_label
            indexName: idx_card_label_card_id
            columns:
              column:
                name: card_id
        - createIndex:
            tableName: card_label
            indexName: idx_card_label_label_id
            columns:
              column:
                name: label_id
        ######################################## add archived column to report_card ########################################
        - addColumn:
            tableName: report_card
            columns:
              - column:
                  name: archived
                  type: boolean
                  defaultValueBoolean: false
                  constraints:
                    nullable: false
  - changeSet:
      id: 32
      author: agilliland
      changes:
        - createTable:
            tableName: raw_table
            columns:
              - column:
                  name: id
                  type: int
                  autoIncrement: true
                  constraints:
                    primaryKey: true
                    nullable: false
              - column:
                  name: database_id
                  type: int
                  constraints:
                    nullable: false
                    references: metabase_database(id)
                    foreignKeyName: fk_rawtable_ref_database
                    deferrable: false
                    initiallyDeferred: false
              - column:
                  name: active
                  type: boolean
                  constraints:
                    nullable: false
              - column:
                  name: schema
                  type: varchar(255)
                  constraints:
                    nullable: true
              - column:
                  name: name
                  type: varchar(255)
                  constraints:
                    nullable: false
              - column:
                  name: details
                  type: text
                  constraints:
                    nullable: false
              - column:
                  name: created_at
                  type: DATETIME
                  constraints:
                    nullable: false
              - column:
                  name: updated_at
                  type: DATETIME
                  constraints:
                    nullable: false
        - createIndex:
            tableName: raw_table
            indexName: idx_rawtable_database_id
            columns:
              column:
                name: database_id
        - addUniqueConstraint:
            tableName: raw_table
            columnNames: database_id, schema, name
            constraintName: uniq_raw_table_db_schema_name
        - createTable:
            tableName: raw_column
            columns:
              - column:
                  name: id
                  type: int
                  autoIncrement: true
                  constraints:
                    primaryKey: true
                    nullable: false
              - column:
                  name: raw_table_id
                  type: int
                  constraints:
                    nullable: false
                    references: raw_table(id)
                    foreignKeyName: fk_rawcolumn_tableid_ref_rawtable
                    deferrable: false
                    initiallyDeferred: false
              - column:
                  name: active
                  type: boolean
                  constraints:
                    nullable: false
              - column:
                  name: name
                  type: varchar(255)
                  constraints:
                    nullable: false
              - column:
                  name: column_type
                  type: varchar(128)
                  constraints:
                    nullable: true
              - column:
                  name: is_pk
                  type: boolean
                  constraints:
                    nullable: false
              - column:
                  name: fk_target_column_id
                  type: int
                  constraints:
                    nullable: true
                    references: raw_column(id)
                    foreignKeyName: fk_rawcolumn_fktarget_ref_rawcolumn
                    deferrable: false
                    initiallyDeferred: false
              - column:
                  name: details
                  type: text
                  constraints:
                    nullable: false
              - column:
                  name: created_at
                  type: DATETIME
                  constraints:
                    nullable: false
              - column:
                  name: updated_at
                  type: DATETIME
                  constraints:
                    nullable: false
        - createIndex:
            tableName: raw_column
            indexName: idx_rawcolumn_raw_table_id
            columns:
              column:
                name: raw_table_id
        - addUniqueConstraint:
            tableName: raw_column
            columnNames: raw_table_id, name
            constraintName: uniq_raw_column_table_name
        - addColumn:
            tableName: metabase_table
            columns:
              - column:
                  name: raw_table_id
                  type: int
                  constraints:
                    nullable: true
                    deferrable: false
                    initiallyDeferred: false
        - addColumn:
            tableName: metabase_field
            columns:
              - column:
                  name: raw_column_id
                  type: int
                  constraints:
                    nullable: true
                    deferrable: false
                    initiallyDeferred: false
        - addColumn:
            tableName: metabase_field
            columns:
              - column:
                  name: last_analyzed
                  type: DATETIME
                  constraints:
                    nullable: true
                    deferrable: false
                    initiallyDeferred: false
        - modifySql:
            dbms: postgresql
            replace:
              replace: WITHOUT
              with: WITH
  - changeSet:
      id: 34
      author: tlrobinson
      changes:
        ######################################## add enabled column to pulse_channel ########################################
        - addColumn:
            tableName: pulse_channel
            columns:
              - column:
                  name: enabled
                  type: boolean
                  defaultValueBoolean: true
                  constraints:
                    nullable: false
  - changeSet:
      id: 35
      author: agilliland
      changes:
        - modifyDataType:
            tableName: setting
            columnName: value
            newDataType: TEXT
        - addNotNullContstraint:
            tableName: setting
            columnNames: value
  - changeSet:
      id: 36
      author: agilliland
      changes:
        - addColumn:
            tableName: report_dashboard
            columns:
              - column:
                  name: parameters
                  type: text
                  constraints:
                    nullable: true
                    deferrable: false
                    initiallyDeferred: false
        - addNotNullConstraint:
            columnDataType: text
            columnName: parameters
            defaultNullValue: '[]'
            tableName: report_dashboard
        - addColumn:
            tableName: report_dashboardcard
            columns:
              - column:
                  name: parameter_mappings
                  type: text
                  constraints:
                    nullable: true
                    deferrable: false
                    initiallyDeferred: false
        - addNotNullConstraint:
            columnDataType: text
            columnName: parameter_mappings
            defaultNullValue: '[]'
            tableName: report_dashboardcard
  - changeSet:
      id: 37
      author: tlrobinson
      changes:
        - addColumn:
            tableName: query_queryexecution
            columns:
              - column:
                  name: query_hash
                  type: int
                  constraints:
                    nullable: true
        - addNotNullConstraint:
            tableName: query_queryexecution
            columnName: query_hash
            columnDataType: int
            defaultNullValue: 0
        - createIndex:
            tableName: query_queryexecution
            indexName: idx_query_queryexecution_query_hash
            columns:
              column:
                name: query_hash
        - createIndex:
            tableName: query_queryexecution
            indexName: idx_query_queryexecution_started_at
            columns:
              column:
                name: started_at
  - changeSet:
      id: 38
      author: camsaul
      changes:
        ######################################## Add "points_of_interest" metadata column to various models ########################################
        - addColumn:
            tableName: metabase_database
            columns:
              - column:
                  name: points_of_interest
                  type: text
        - addColumn:
            tableName: metabase_table
            columns:
              - column:
                  name: points_of_interest
                  type: text
        - addColumn:
            tableName: metabase_field
            columns:
              - column:
                  name: points_of_interest
                  type: text
        - addColumn:
            tableName: report_dashboard
            columns:
              - column:
                  name: points_of_interest
                  type: text
        - addColumn:
            tableName: metric
            columns:
              - column:
                  name: points_of_interest
                  type: text
        - addColumn:
            tableName: segment
            columns:
              - column:
                  name: points_of_interest
                  type: text
        ######################################## Add "caveats" metadata column to various models ########################################
        - addColumn:
            tableName: metabase_database
            columns:
              - column:
                  name: caveats
                  type: text
        - addColumn:
            tableName: metabase_table
            columns:
              - column:
                  name: caveats
                  type: text
        - addColumn:
            tableName: metabase_field
            columns:
              - column:
                  name: caveats
                  type: text
        - addColumn:
            tableName: report_dashboard
            columns:
              - column:
                  name: caveats
                  type: text
        - addColumn:
            tableName: metric
            columns:
              - column:
                  name: caveats
                  type: text
        - addColumn:
            tableName: segment
            columns:
              - column:
                  name: caveats
                  type: text
        ######################################## Add "how_is_this_calculated" to metric ########################################
        - addColumn:
            tableName: metric
            columns:
              - column:
                  name: how_is_this_calculated
                  type: text
        ######################################## Add "most important dashboard" (0 or 1 dashboards) ########################################
        - addColumn:
            tableName: report_dashboard
            columns:
              - column:
                  name: show_in_getting_started
                  type: boolean
                  defaultValueBoolean: false
                  constraints:
                    nullable: false
        - createIndex:
            tableName: report_dashboard
            indexName: idx_report_dashboard_show_in_getting_started
            columns:
              column:
                name: show_in_getting_started
        ######################################## Add "most important metrics" (0+ metrics) ########################################
        - addColumn:
            tableName: metric
            columns:
              - column:
                  name: show_in_getting_started
                  type: boolean
                  defaultValueBoolean: false
                  constraints:
                    nullable: false
        - createIndex:
            tableName: metric
            indexName: idx_metric_show_in_getting_started
            columns:
              column:
                name: show_in_getting_started
        ######################################## Add "most important tables (0+ tables) ########################################
        - addColumn:
            tableName: metabase_table
            columns:
              - column:
                  name: show_in_getting_started
                  type: boolean
                  defaultValueBoolean: false
                  constraints:
                    nullable: false
        - createIndex:
            tableName: metabase_table
            indexName: idx_metabase_table_show_in_getting_started
            columns:
              column:
                name: show_in_getting_started
        ######################################## Add "most important segments" (0+ segments) ########################################
        - addColumn:
            tableName: segment
            columns:
              - column:
                  name: show_in_getting_started
                  type: boolean
                  defaultValueBoolean: false
                  constraints:
                    nullable: false
        - createIndex:
            tableName: segment
            indexName: idx_segment_show_in_getting_started
            columns:
              column:
                name: show_in_getting_started
        ######################################## Add "metric_important_field" table ########################################
        - createTable:
            tableName: metric_important_field
            columns:
              - column:
                  name: id
                  type: int
                  autoIncrement: true
                  constraints:
                    primaryKey: true
                    nullable: false
              - column:
                  name: metric_id
                  type: int
                  constraints:
                    nullable: false
                    references: metric(id)
                    foreignKeyName: fk_metric_important_field_metric_id
              - column:
                  name: field_id
                  type: int
                  constraints:
                    nullable: false
                    references: metabase_field(id)
                    foreignKeyName: fk_metric_important_field_metabase_field_id
        - addUniqueConstraint:
            tableName: metric_important_field
            columnNames: metric_id, field_id
            constraintName: unique_metric_important_field_metric_id_field_id
        - createIndex:
            tableName: metric_important_field
            indexName: idx_metric_important_field_metric_id
            columns:
              column:
                name: metric_id
        - createIndex:
            tableName: metric_important_field
            indexName: idx_metric_important_field_field_id
            columns:
              column:
                name: field_id
  - changeSet:
      id: 39
      author: camsaul
      changes:
        - addColumn:
            tableName: core_user
            columns:
              - column:
                  name: google_auth
                  type: boolean
                  defaultValueBoolean: false
                  constraints:
                    nullable: false
  - changeSet:
      id: 40
      author: camsaul
      validCheckSum:
        - 8:231d66cf27fc4b4bc066172b435439b5
        - 8:ee7f50a264d6cf8d891bd01241eebd2c
      changes:
        ############################################################ add PermissionsGroup table ############################################################
        - createTable:
            tableName: permissions_group
            columns:
              - column:
                  name: id
                  type: int
                  autoIncrement: true
                  constraints:
                    primaryKey: true
                    nullable: false
              # TODO - it would be nice to make this a case-insensitive unique constraint / index?
              - column:
                  name: name
                  type: varchar(255)
                  constraints:
                    nullable: false
                    unique: true
                    uniqueConstraintName: unique_permissions_group_name
        - createIndex:
            tableName: permissions_group
            indexName: idx_permissions_group_name
            columns:
              column:
                name: name
        ############################################################ add PermissionsGroupMembership table ############################################################
        - createTable:
            tableName: permissions_group_membership
            columns:
              - column:
                  name: id
                  type: int
                  autoIncrement: true
                  constraints:
                    primaryKey: true
                    nullable: false
              - column:
                  name: user_id
                  type: int
                  constraints:
                    nullable: false
                    references: core_user(id)
                    foreignKeyName: fk_permissions_group_membership_user_id
              - column:
                  name: group_id
                  type: int
                  constraints:
                    nullable: false
                    references: permissions_group(id)
                    foreignKeyName: fk_permissions_group_group_id
        - addUniqueConstraint:
            tableName: permissions_group_membership
            columnNames: user_id, group_id
            constraintName: unique_permissions_group_membership_user_id_group_id
        # for things like all users in a given group
        - createIndex:
            tableName: permissions_group_membership
            indexName: idx_permissions_group_membership_group_id
            columns:
              column:
                name: group_id
        # for things like all groups a user belongs to
        - createIndex:
            tableName: permissions_group_membership
            indexName: idx_permissions_group_membership_user_id
            columns:
              column:
                name: user_id
        # for things like is given user a member of a given group (TODO - not sure we need this)
        - createIndex:
            tableName: permissions_group_membership
            indexName: idx_permissions_group_membership_group_id_user_id
            columns:
              - column:
                  name: group_id
              - column:
                  name: user_id
        ############################################################ add Permissions table ############################################################
        - createTable:
            tableName: permissions
            columns:
              - column:
                  name: id
                  type: int
                  autoIncrement: true
                  constraints:
                    primaryKey: true
                    nullable: false
              - column:
                  name: object
                  type: varchar(254)
                  constraints:
                    nullable: false
              - column:
                  name: group_id
                  type: int
                  constraints:
                    nullable: false
                    references: permissions_group(id)
                    foreignKeyName: fk_permissions_group_id
        - createIndex:
            tableName: permissions
            indexName: idx_permissions_group_id
            columns:
              column:
                name: group_id
        - createIndex:
            tableName: permissions
            indexName: idx_permissions_object
            columns:
              column:
                name: object
        - createIndex:
            tableName: permissions
            indexName: idx_permissions_group_id_object
            columns:
              - column:
                  name: group_id
              - column:
                  name: object
        - addUniqueConstraint:
            tableName: permissions
            columnNames: group_id, object
        ############################################################ Tweaks to metabase_table ############################################################
        # Modify the length of metabase_table.schema from 256 -> 254
        # It turns out MySQL InnoDB indices have to be 767 bytes or less (at least for older versions of MySQL)
        # and 'utf8' text columns can use up to 3 bytes per character in MySQL -- see http://stackoverflow.com/a/22515986/1198455
        # So 256 * 3 = 768 bytes (too large to index / add unique constraints)
        # Drop this to 254; 254 * 3 = 762, which should give us room to index it along with a 4-byte integer as well if need be
        # Hoping this doesn't break anyone's existing databases. Hopefully there aren't any schemas that are 255 or 256 bytes long out there; any longer
        # and it would have already broke; any shorter and there's not problem.
        # Anyway, better to break it now than to leave it as-is and have and break permissions where the columns have to be 254 characters wide
        - modifyDataType:
            tableName: metabase_table
            columnName: schema
            newDataType: varchar(254)
        # Add index: this is for doing things like getting all the tables that belong to a given schema
        - createIndex:
            tableName: metabase_table
            indexName: idx_metabase_table_db_id_schema
            columns:
              - column:
                  name: db_id
              - column:
                  name: schema
  - changeSet:
      id: 41
      author: camsaul
      changes:
        - dropColumn:
            tableName: metabase_field
            columnName: field_type
        - addDefaultValue:
            tableName: metabase_field
            columnName: active
            defaultValueBoolean: true
        - addDefaultValue:
            tableName: metabase_field
            columnName: preview_display
            defaultValueBoolean: true
        - addDefaultValue:
            tableName: metabase_field
            columnName: position
            defaultValueNumeric: 0
        - addDefaultValue:
            tableName: metabase_field
            columnName: visibility_type
            defaultValue: "normal"
  - changeSet:
      id: 42
      author: camsaul
      changes:
        - dropForeignKeyConstraint:
            baseTableName: query_queryexecution
            constraintName: fk_queryexecution_ref_query_id
        - dropColumn:
            tableName: query_queryexecution
            columnName: query_id
        - dropColumn:
            tableName: core_user
            columnName: is_staff
        - dropColumn:
            tableName: metabase_database
            columnName: organization_id
        - dropColumn:
            tableName: report_card
            columnName: organization_id
        - dropColumn:
            tableName: report_dashboard
            columnName: organization_id
        - dropTable:
            tableName: annotation_annotation
        - dropTable:
            tableName: core_permissionsviolation
        - dropTable:
            tableName: core_userorgperm
        - dropTable:
            tableName: core_organization
        - dropTable:
            tableName: metabase_foreignkey
        - dropTable:
            tableName: metabase_tablesegment
        - dropTable:
            tableName: query_query
        - dropTable:
            tableName: report_dashboardsubscription
        - dropTable:
            tableName: report_emailreport_recipients
        - dropTable:
            tableName: report_emailreportexecutions
        - dropTable:
            tableName: report_emailreport
  - changeSet:
      id: 43
      author: camsaul
      validCheckSum:
        - 7:b20750a949504e93efced32877a4488f
        - 7:dbc18c8ca697fc335869f0ed0eb5f4cb
      changes:
        - createTable:
            tableName: permissions_revision
            remarks: 'Used to keep track of changes made to permissions.'
            columns:
              - column:
                  name: id
                  type: int
                  autoIncrement: true
                  constraints:
                    primaryKey: true
                    nullable: false
              - column:
                  name: before
                  type: text
                  remarks: 'Serialized JSON of the permissions before the changes.'
                  constraints:
                    nullable: false
              - column:
                  name: after
                  type: text
                  remarks: 'Serialized JSON of the permissions after the changes.'
                  constraints:
                    nullable: false
              - column:
                  name: user_id
                  type: int
                  remarks: 'The ID of the admin who made this set of changes.'
                  constraints:
                    nullable: false
                    references: core_user(id)
                    foreignKeyName: fk_permissions_revision_user_id
              - column:
                  name: created_at
                  type: datetime
                  remarks: 'The timestamp of when these changes were made.'
                  constraints:
                    nullable: false
              - column:
                  name: remark
                  type: text
                  remarks: 'Optional remarks explaining why these changes were made.'
  - changeSet:
      id: 44
      author: camsaul
      changes:
        - dropColumn:
            tableName: report_card
            columnName: public_perms
        - dropColumn:
            tableName: report_dashboard
            columnName: public_perms
        - dropColumn:
            tableName: pulse
            columnName: public_perms
  - changeSet:
      id: 45
      author: tlrobinson
      changes:
        - addColumn:
            tableName: report_dashboardcard
            columns:
              - column:
                  name: visualization_settings
                  type: text
        - addNotNullConstraint:
            tableName: report_dashboardcard
            columnName: visualization_settings
            columnDataType: text
            defaultNullValue: '{}'
  - changeSet:
      id: 46
      author: camsaul
      objectQuotingStrategy: ${quote_strategy}
      changes:
        - addNotNullConstraint:
            tableName: report_dashboardcard
            columnName: row
            columnDataType: integer
            defaultNullValue: 0
        - addNotNullConstraint:
            tableName: report_dashboardcard
            columnName: col
            columnDataType: integer
            defaultNullValue: 0
        - addDefaultValue:
            tableName: report_dashboardcard
            columnName: row
            defaultValueNumeric: 0
        - addDefaultValue:
            tableName: report_dashboardcard
            columnName: col
            defaultValueNumeric: 0
  - changeSet:
      id: 47
      author: camsaul
      changes:
        ######################################## collection table ########################################
        - createTable:
            tableName: collection
            remarks: 'Collections are an optional way to organize Cards and handle permissions for them.'
            columns:
              - column:
                  name: id
                  type: int
                  autoIncrement: true
                  constraints:
                    primaryKey: true
                    nullable: false
              - column:
                  name: name
                  type: text
                  remarks: 'The unique, user-facing name of this Collection.'
                  constraints:
                    nullable: false
              - column:
                  name: slug
                  type: varchar(254)
                  remarks: 'URL-friendly, sluggified, indexed version of name.'
                  constraints:
                    nullable: false
                    unique: true
              - column:
                  name: description
                  type: text
                  remarks: 'Optional description for this Collection.'
              - column:
                  name: color
                  type: char(7)
                  remarks: 'Seven-character hex color for this Collection, including the preceding hash sign.'
                  constraints:
                    nullable: false
              - column:
                  name: archived
                  type: boolean
                  remarks: 'Whether this Collection has been archived and should be hidden from users.'
                  defaultValueBoolean: false
                  constraints:
                    nullable: false
        - createIndex:
            tableName: collection
            indexName: idx_collection_slug
            columns:
              column:
                name: slug
        ######################################## add collection_id to report_card ########################################
        - addColumn:
            tableName: report_card
            columns:
              - column:
                  name: collection_id
                  type: int
                  remarks: 'Optional ID of Collection this Card belongs to.'
                  constraints:
                    references: collection(id)
                    foreignKeyName: fk_card_collection_id
        - createIndex:
            tableName: report_card
            indexName: idx_card_collection_id
            columns:
              column:
                name: collection_id
  - changeSet:
      id: 48
      author: camsaul
      changes:
        - createTable:
            tableName: collection_revision
            remarks: 'Used to keep track of changes made to collections.'
            columns:
              - column:
                  name: id
                  type: int
                  autoIncrement: true
                  constraints:
                    primaryKey: true
                    nullable: false
              - column:
                  name: before
                  type: text
                  remarks: 'Serialized JSON of the collections graph before the changes.'
                  constraints:
                    nullable: false
              - column:
                  name: after
                  type: text
                  remarks: 'Serialized JSON of the collections graph after the changes.'
                  constraints:
                    nullable: false
              - column:
                  name: user_id
                  type: int
                  remarks: 'The ID of the admin who made this set of changes.'
                  constraints:
                    nullable: false
                    references: core_user(id)
                    foreignKeyName: fk_collection_revision_user_id
              - column:
                  name: created_at
                  type: datetime
                  remarks: 'The timestamp of when these changes were made.'
                  constraints:
                    nullable: false
              - column:
                  name: remark
                  type: text
                  remarks: 'Optional remarks explaining why these changes were made.'
  - changeSet:
      id: 49
      author: camsaul
      changes:
        ######################################## Card public_uuid & indices ########################################
        - addColumn:
            tableName: report_card
            columns:
              - column:
                  name: public_uuid
                  type: char(36)
                  remarks: 'Unique UUID used to in publically-accessible links to this Card.'
                  constraints:
                    unique: true
              - column:
                  name: made_public_by_id
                  type: int
                  remarks: 'The ID of the User who first publically shared this Card.'
                  constraints:
                    references: core_user(id)
                    foreignKeyName: fk_card_made_public_by_id
        - createIndex:
            tableName: report_card
            indexName: idx_card_public_uuid
            columns:
              column:
                name: public_uuid
        ######################################## Dashboard public_uuid & indices ########################################
        - addColumn:
            tableName: report_dashboard
            columns:
              - column:
                  name: public_uuid
                  type: char(36)
                  remarks: 'Unique UUID used to in publically-accessible links to this Dashboard.'
                  constraints:
                    unique: true
              - column:
                  name: made_public_by_id
                  type: int
                  remarks: 'The ID of the User who first publically shared this Dashboard.'
                  constraints:
                    references: core_user(id)
                    foreignKeyName: fk_dashboard_made_public_by_id
        - createIndex:
            tableName: report_dashboard
            indexName: idx_dashboard_public_uuid
            columns:
              column:
                name: public_uuid
        ######################################## make query_queryexecution.executor_id nullable ########################################
        - dropNotNullConstraint:
            tableName: query_queryexecution
            columnName: executor_id
            columnDataType: int
  - changeSet:
      id: 50
      author: camsaul
      changes:
        ######################################## new Card columns ########################################
        - addColumn:
            tableName: report_card
            columns:
              - column:
                  name: enable_embedding
                  type: boolean
                  remarks: 'Is this Card allowed to be embedded in different websites (using a signed JWT)?'
                  defaultValueBoolean: false
                  constraints:
                    nullable: false
              - column:
                  name: embedding_params
                  type: text
                  remarks: 'Serialized JSON containing information about required parameters that must be supplied when embedding this Card.'
          ######################################## new Card columns ########################################
        - addColumn:
            tableName: report_dashboard
            columns:
              - column:
                  name: enable_embedding
                  type: boolean
                  remarks: 'Is this Dashboard allowed to be embedded in different websites (using a signed JWT)?'
                  defaultValueBoolean: false
                  constraints:
                    nullable: false
              - column:
                  name: embedding_params
                  type: text
                  remarks: 'Serialized JSON containing information about required parameters that must be supplied when embedding this Dashboard.'
  - changeSet:
      id: 51
      author: camsaul
      validCheckSum:
        - 8:8491a72bd30aac2565c97daf8b84e515
        - 8:676d3f95358dcd572ccce47c950e8ed9
      changes:
        - createTable:
            tableName: query_execution
            remarks: 'A log of executed queries, used for calculating historic execution times, auditing, and other purposes.'
            columns:
              - column:
                  name: id
                  type: int
                  autoIncrement: true
                  constraints:
                    primaryKey: true
                    nullable: false
              - column:
                  name: hash
                  type: binary(32)
                  remarks: 'The hash of the query dictionary. This is a 256-bit SHA3 hash of the query.'
                  constraints:
                    nullable: false
              - column:
                  name: started_at
                  type: datetime
                  remarks: 'Timestamp of when this query started running.'
                  constraints:
                    nullable: false
              - column:
                  name: running_time
                  type: integer
                  remarks: 'The time, in milliseconds, this query took to complete.'
                  constraints:
                    nullable: false
              - column:
                  name: result_rows
                  type: integer
                  remarks: 'Number of rows in the query results.'
                  constraints:
                    nullable: false
              - column:
                  name: native
                  type: boolean
                  remarks: 'Whether the query was a native query, as opposed to an MBQL one (e.g., created with the GUI).'
                  constraints:
                    nullable: false
              - column:
                  name: context
                  type: varchar(32)
                  remarks: 'Short string specifying how this query was executed, e.g. in a Dashboard or Pulse.'
              - column:
                  name: error
                  type: text
                  remarks: 'Error message returned by failed query, if any.'
              # The following columns are foreign keys, but we don't keep FK constraints on them for a few reasons:
              # - We don't want to keep indexes on these columns since they wouldn't be generally useful and for size and performance reasons
              # - If a related object (e.g. a Dashboard) is deleted, we don't want to delete the related entries in the QueryExecution log.
              #   We could do something like make the constraint ON DELETE SET NULL, but that would require a full table scan to handle;
              #   If the QueryExecution log became tens of millions of rows large it would take a very long time to scan and update records
              - column:
                  name: executor_id
                  type: integer
                  remarks: 'The ID of the User who triggered this query execution, if any.'
              - column:
                  name: card_id
                  type: integer
                  remarks: 'The ID of the Card (Question) associated with this query execution, if any.'
              - column:
                  name: dashboard_id
                  type: integer
                  remarks: 'The ID of the Dashboard associated with this query execution, if any.'
              - column:
                  name: pulse_id
                  type: integer
                  remarks: 'The ID of the Pulse associated with this query execution, if any.'
        # For things like auditing recently executed queries
        - createIndex:
            tableName: query_execution
            indexName: idx_query_execution_started_at
            columns:
              column:
                name: started_at
        # For things like seeing the 10 most recent executions of a certain query
        - createIndex:
            tableName: query_execution
            indexName: idx_query_execution_query_hash_started_at
            columns:
              - column:
                  name: hash
              - column:
                  name: started_at
  - property:
        name: blob.type
        value: blob
        dbms: mysql,h2,mariadb
  - property:
      name: blob.type
      value: bytea
      dbms: postgresql
  - changeSet:
      id: 52
      author: camsaul
      changes:
        - createTable:
            tableName: query_cache
            remarks: 'Cached results of queries are stored here when using the DB-based query cache.'
            columns:
              - column:
                  name: query_hash
                  type: binary(32)
                  remarks: 'The hash of the query dictionary. (This is a 256-bit SHA3 hash of the query dict).'
                  constraints:
                    primaryKey: true
                    nullable: false
              - column:
                  name: updated_at
                  type: datetime
                  remarks: 'The timestamp of when these query results were last refreshed.'
                  constraints:
                    nullable: false
              - column:
                  name: results
                  type: ${blob.type}
                  remarks: 'Cached, compressed results of running the query with the given hash.'
                  constraints:
                    nullable: false
        - createIndex:
            tableName: query_cache
            indexName: idx_query_cache_updated_at
            columns:
              column:
                name: updated_at
        - addColumn:
            tableName: report_card
            columns:
              - column:
                  name: cache_ttl
                  type: int
                  remarks: 'The maximum time, in seconds, to return cached results for this Card rather than running a new query.'
  - changeSet:
      id: 53
      author: camsaul
      changes:
        - createTable:
            tableName: query
            remarks: 'Information (such as average execution time) for different queries that have been previously ran.'
            columns:
              - column:
                  name: query_hash
                  type: binary(32)
                  remarks: 'The hash of the query dictionary. (This is a 256-bit SHA3 hash of the query dict.)'
                  constraints:
                    primaryKey: true
                    nullable: false
              - column:
                  name: average_execution_time
                  type: int
                  remarks: 'Average execution time for the query, round to nearest number of milliseconds. This is updated as a rolling average.'
                  constraints:
                    nullable: false
  - changeSet:
      id: 54
      author: tlrobinson
      validCheckSum:
        - 7:695b12a78e897c62c21d41bfb04ab44b
        - 7:0857800db71a4757e7202aad4eaed48d
      changes:
        - addColumn:
            tableName: pulse
            columns:
              - column:
                  name: skip_if_empty
                  type: boolean
                  remarks: 'Skip a scheduled Pulse if none of its questions have any results'
                  defaultValueBoolean: false
                  constraints:
                    nullable: false
  - changeSet:
      id: 55
      author: camsaul
      changes:
        - addColumn:
            tableName: report_dashboard
            columns:
              - column:
                  name: archived
                  type: boolean
                  remarks: 'Is this Dashboard archived (effectively treated as deleted?)'
                  defaultValueBoolean: false
                  constraints:
                    nullable: false
              - column:
                  name: position
                  type: integer
                  remarks: 'The position this Dashboard should appear in the Dashboards list, lower-numbered positions appearing before higher numbered ones.'
        - createTable:
            tableName: dashboard_favorite
            remarks: 'Presence of a row here indicates a given User has favorited a given Dashboard.'
            columns:
              - column:
                  name: id
                  type: int
                  autoIncrement: true
                  constraints:
                    primaryKey: true
                    nullable: false
              - column:
                  name: user_id
                  type: int
                  remarks: 'ID of the User who favorited the Dashboard.'
                  constraints:
                    nullable: false
                    references: core_user(id)
                    foreignKeyName: fk_dashboard_favorite_user_id
                    deleteCascade: true
              - column:
                  name: dashboard_id
                  type: int
                  remarks: 'ID of the Dashboard favorited by the User.'
                  constraints:
                    nullable: false
                    references: report_dashboard(id)
                    foreignKeyName: fk_dashboard_favorite_dashboard_id
                    deleteCascade: true
        - addUniqueConstraint:
            tableName: dashboard_favorite
            columnNames: user_id, dashboard_id
            constraintName: unique_dashboard_favorite_user_id_dashboard_id
        - createIndex:
            tableName: dashboard_favorite
            indexName: idx_dashboard_favorite_user_id
            columns:
              - column:
                  name: user_id
        - createIndex:
            tableName: dashboard_favorite
            indexName: idx_dashboard_favorite_dashboard_id
            columns:
              - column:
                  name: dashboard_id
  - changeSet:
      id: 56
      author: wwwiiilll
      comment: 'Added 0.25.0'
      changes:
        - addColumn:
            tableName: core_user
            columns:
              - column:
                  name: ldap_auth
                  type: boolean
                  defaultValueBoolean: false
                  constraints:
                    nullable: false
  - changeSet:
      id: 57
      author: camsaul
      comment: 'Added 0.25.0'
      changes:
        - addColumn:
            tableName: report_card
            columns:
              - column:
                  name: result_metadata
                  type: text
                  remarks: 'Serialized JSON containing metadata about the result columns from running the query.'
  - changeSet:
      id: 58
      author: senior
      comment: 'Added 0.25.0'
      changes:
        - createTable:
            tableName: dimension
            remarks: 'Stores references to alternate views of existing fields, such as remapping an integer to a description, like an enum'
            columns:
              - column:
                  name: id
                  type: int
                  autoIncrement: true
                  constraints:
                    primaryKey: true
                    nullable: false
              - column:
                  name: field_id
                  type: int
                  remarks: 'ID of the field this dimension row applies to'
                  constraints:
                    deferrable: false
                    foreignKeyName: fk_dimension_ref_field_id
                    initiallyDeferred: false
                    nullable: false
                    references: metabase_field(id)
                    deleteCascade: true
              - column:
                  name: name
                  type: VARCHAR(254)
                  remarks: 'Short description used as the display name of this new column'
                  constraints:
                    nullable: false
              - column:
                  name: type
                  type: varchar(254)
                  remarks: 'Either internal for a user defined remapping or external for a foreign key based remapping'
                  constraints:
                    nullable: false
              - column:
                  name: human_readable_field_id
                  type: int
                  remarks: 'Only used with external type remappings. Indicates which field on the FK related table to use for display'
                  constraints:
                    deferrable: false
                    foreignKeyName: fk_dimension_displayfk_ref_field_id
                    initiallyDeferred: false
                    nullable: true
                    references: metabase_field(id)
                    deleteCascade: true
              - column:
                  name: created_at
                  type: DATETIME
                  remarks: 'The timestamp of when the dimension was created.'
                  constraints:
                    nullable: false
              - column:
                  name: updated_at
                  type: DATETIME
                  remarks: 'The timestamp of when these dimension was last updated.'
                  constraints:
                    nullable: false
        - addUniqueConstraint:
            tableName: dimension
            columnNames: field_id, name
            constraintName: unique_dimension_field_id_name
        - createIndex:
            tableName: dimension
            indexName: idx_dimension_field_id
            columns:
              - column:
                  name: field_id
  - changeSet:
      id: 59
      author: camsaul
      comment: 'Added 0.26.0'
      changes:
        - addColumn:
            tableName: metabase_field
            columns:
              - column:
                  name: fingerprint
                  type: text
                  remarks: 'Serialized JSON containing non-identifying information about this Field, such as min, max, and percent JSON. Used for classification.'
  - changeSet:
      id: 60
      author: camsaul
      comment: 'Added 0.26.0'
      changes:
        - addColumn:
            tableName: metabase_database
            columns:
              - column:
                  name: metadata_sync_schedule
                  type: varchar(254)
                  remarks: 'The cron schedule string for when this database should undergo the metadata sync process (and analysis for new fields).'
                  defaultValue: '0 50 * * * ? *' # run at the end of every hour
                  constraints:
                    nullable: false
              - column:
                  name: cache_field_values_schedule
                  type: varchar(254)
                  remarks: 'The cron schedule string for when FieldValues for eligible Fields should be updated.'
                  defaultValue: '0 50 0 * * ? *' # run at 12:50 AM
                  constraints:
                    nullable: false
  - changeSet:
      id: 61
      author: camsaul
      comment: 'Added 0.26.0'
      changes:
        - addColumn:
            tableName: metabase_field
            columns:
              - column:
                  name: fingerprint_version
                  type: int
                  remarks: 'The version of the fingerprint for this Field. Used so we can keep track of which Fields need to be analyzed again when new things are added to fingerprints.'
                  defaultValue: 0
                  constraints:
                    nullable: false
  - changeSet:
      id: 62
      author: senior
      comment: 'Added 0.26.0'
      changes:
        - addColumn:
            tableName: metabase_database
            columns:
              - column:
                  name: timezone
                  type: VARCHAR(254)
                  remarks: 'Timezone identifier for the database, set by the sync process'
  - changeSet:
      id: 63
      author: camsaul
      comment: 'Added 0.26.0'
      changes:
        - addColumn:
            tableName: metabase_database
            columns:
              - column:
                  name: is_on_demand
                  type: boolean
                  remarks: 'Whether we should do On-Demand caching of FieldValues for this DB. This means FieldValues are updated when their Field is used in a Dashboard or Card param.'
                  defaultValue: false
                  constraints:
                    nullable: false
  - changeSet:
      id: 64
      author: senior
      comment: 'Added 0.26.0'
      changes:
      - dropForeignKeyConstraint:
          baseTableName: raw_table
          constraintName: fk_rawtable_ref_database
          remarks: 'This FK prevents deleting databases even though RAW_TABLE is no longer used. The table is still around to support downgrades, but the FK reference is no longer needed.'
# Changeset 65 was accidentally released in 0.26.0.RC2. The changeset has been removed from the migrations list so that
# users that haven't ran the migration (i.e. they didn't run 0.26.0.RC2) won't waste time running it just to have it
# reversed. For 0.26.0.RC2 users, the below changeset will remove those tables if they are present
  - changeSet:
      id: 66
      author: senior
      comment: 'Added 0.26.0'
      validCheckSum:
        - 7:e494c2c90fe5c377526da7a6e5ad63a2
        - 7:76d06b44a544105c2a613603b8bdf25f
      changes:
        - sql:
            sql: drop table if exists computation_job_result cascade
        - sql:
            sql: drop table if exists computation_job cascade
# NOTE Atte Keinänen 9/28/17: This was originally in changeset 65 as explained above
  - changeSet:
      id: 67
      author: attekei
      comment: 'Added 0.27.0'
      changes:
        - createTable:
            tableName: computation_job
            remarks: 'Stores submitted async computation jobs.'
            columns:
              - column:
                  name: id
                  type: int
                  autoIncrement: true
                  constraints:
                    primaryKey: true
                    nullable: false
              - column:
                  constraints:
                    deferrable: false
                    foreignKeyName: fk_computation_job_ref_user_id
                    initiallyDeferred: false
                    references: core_user(id)
                  name: creator_id
                  type: int
              - column:
                  name: created_at
                  type: DATETIME
                  constraints:
                    nullable: false
              - column:
                  name: updated_at
                  type: DATETIME
                  constraints:
                    nullable: false
              - column:
                  name: type
                  type: varchar(254)
                  constraints:
                    nullable: false
              - column:
                  name: status
                  type: varchar(254)
                  constraints:
                    nullable: false
        - createTable:
            tableName: computation_job_result
            remarks: 'Stores results of async computation jobs.'
            columns:
              - column:
                  name: id
                  type: int
                  autoIncrement: true
                  constraints:
                    primaryKey: true
                    nullable: false
              - column:
                  constraints:
                    deferrable: false
                    foreignKeyName: fk_computation_result_ref_job_id
                    initiallyDeferred: false
                    nullable: false
                    references: computation_job(id)
                  name: job_id
                  type: int
              - column:
                  name: created_at
                  type: DATETIME
                  constraints:
                    nullable: false
              - column:
                  name: updated_at
                  type: DATETIME
                  constraints:
                    nullable: false
              - column:
                  name: permanence
                  type: varchar(254)
                  constraints:
                    nullable: false
              - column:
                  name: payload
                  type: text
                  constraints:
                    nullable: false
  - changeSet:
    - id: 68
    - author: sbelak
    - comment: 'Added 0.27.0'
    - changes:
      - addColumn:
            tableName: computation_job
            columns:
              - column:
                  name: context
                  type: text
              - column:
                  name: ended_at
                  type: DATETIME
  - changeSet:
      id: 69
      author: senior
      comment: 'Added 0.27.0'
      remarks: 'Add columns to the pulse table for alerts'
      changes:
        - addColumn:
            tableName: pulse
            columns:
              - column:
                  name: alert_condition
                  type: varchar(254)
                  remarks: 'Condition (i.e. "rows" or "goal") used as a guard for alerts'
              - column:
                  name: alert_first_only
                  type: boolean
                  remarks: 'True if the alert should be disabled after the first notification'
              - column:
                  name: alert_above_goal
                  type: boolean
                  remarks: 'For a goal condition, alert when above the goal'
        # There is no name for an alert, so this column is only required for pulses
        - dropNotNullConstraint:
            tableName: pulse
            columnName: name
            columnDataType: varchar(254)
  - changeSet:
      id: 70
      author: camsaul
      comment: 'Added 0.28.0'
      changes:
        - addColumn:
            tableName: metabase_field
            columns:
              - column:
                  name: database_type
                  type: varchar(255)
                  remarks: 'The actual type of this column in the database. e.g. VARCHAR or TEXT.'
        # We want to enforce NOT NULL right away for all columns going forward so just put some sort of
        # placeholder in place for existing columns.
        - addNotNullConstraint:
            tableName: metabase_field
            columnName: database_type
            columnDataType: varchar(255)
            defaultNullValue: '?'
  - changeSet:
      id: 71
      author: camsaul
      comment: 'Added 0.28.0'
      changes:
        # drop the NOT NULL constraint on DashboardCard.card_id since we're now letting you add things other than Cards
        # to Dashboards, for example static text cards
        - dropNotNullConstraint:
            tableName: report_dashboardcard
            columnName: card_id
            columnDataType: int
  - changeSet:
      id: 72
      author: senior
      comment: 'Added 0.28.0'
      changes:
        - addColumn:
            tableName: pulse_card
            columns:
              - column:
                  name: include_csv
                  type: boolean
                  defaultValueBoolean: false
                  remarks: 'True if a CSV of the data should be included for this pulse card'
                  constraints:
                    nullable: false
              - column:
                  name: include_xls
                  type: boolean
                  defaultValueBoolean: false
                  remarks: 'True if a XLS of the data should be included for this pulse card'
                  constraints:
                    nullable: false
  - changeSet:
      id: 73
      author: camsaul
      comment: 'Added 0.29.0'
      changes:
        # add a new 'options' (serialized JSON) column to Database to store things like whether we should default to
        # making string searches case-insensitive
        - addColumn:
            tableName: metabase_database
            columns:
              - column:
                  name: options
                  type: text
                  remarks: 'Serialized JSON containing various options like QB behavior.'
  - changeSet:
      id: 74
      author: camsaul
      comment: 'Added 0.29.0'
      changes:
        - addColumn:
            tableName: metabase_field
            columns:
              - column:
                  name: has_field_values
                  type: text
                  remarks: 'Whether we have FieldValues ("list"), should ad-hoc search ("search"), disable entirely ("none"), or infer dynamically (null)"'
  - changeSet:
      id: 75
      author: camsaul
      comment: 'Added 0.28.2'
      changes:
        - addColumn:
            tableName: report_card
            columns:
              name: read_permissions
              type: text
              remarks: 'Permissions required to view this Card and run its query.'
  - changeSet:
      id: 76
      author: senior
      comment: 'Added 0.30.0'
      changes:
        - addColumn:
            tableName: metabase_table
            columns:
              name: fields_hash
              type: text
              remarks: 'Computed hash of all of the fields associated to this table'
  - changeSet:
      id: 77
      author: senior
      comment: 'Added 0.30.0'
      changes:
        - addColumn:
            tableName: core_user
            columns:
              name: login_attributes
              type: text
              remarks: 'JSON serialized map with attributes used for row level permissions'
  - changeSet:
      id: 79
      author: camsaul
      comment: 'Added 0.30.0'
      changes:
        - addColumn:
            tableName: report_dashboard
            columns:
              name: collection_id
              type: int
              remarks: 'Optional ID of Collection this Dashboard belongs to.'
              constraints:
                references: collection(id)
                foreignKeyName: fk_dashboard_collection_id
              # TODO - if someone deletes a collection, what should happen to the Dashboards that are in it? Should they
              # get deleted as well? Or should collection_id be cleared, effectively putting them in the so-called
              # "root" collection?
        - createIndex:
            tableName: report_dashboard
            indexName: idx_dashboard_collection_id
            columns:
              - column:
                  name: collection_id
        - addColumn:
            tableName: pulse
            columns:
              name: collection_id
              type: int
              remarks: 'Options ID of Collection this Pulse belongs to.'
              constraints:
                references: collection(id)
                foreignKeyName: fk_pulse_collection_id
        - createIndex:
            tableName: pulse
            indexName: idx_pulse_collection_id
            columns:
              - column:
                  name: collection_id
  - changeSet:
      id: 80
      author: camsaul
      changes:
        - addColumn:
            tableName: collection
            columns:
              name: location
              type: varchar(254)
              remarks: 'Directory-structure path of ancestor Collections. e.g. "/1/2/" means our Parent is Collection 2, and their parent is Collection 1.'
              constraints:
                nullable: false
              defaultValue: "/"
        - createIndex:
            tableName: collection
            indexName: idx_collection_location
            columns:
              - column:
                  name: location
  - changeSet:
      id: 81
      author: camsaul
      comment: 'Added 0.30.0'
      changes:
        - addColumn:
            tableName: report_dashboard
            columns:
              name: collection_position
              type: smallint
              remarks: 'Optional pinned position for this item in its Collection. NULL means item is not pinned.'
        - addColumn:
            tableName: report_card
            columns:
              name: collection_position
              type: smallint
              remarks: 'Optional pinned position for this item in its Collection. NULL means item is not pinned.'
        - addColumn:
            tableName: pulse
            columns:
              name: collection_position
              type: smallint
              remarks: 'Optional pinned position for this item in its Collection. NULL means item is not pinned.'
  - changeSet:
      id: 82
      author: senior
      comment: 'Added 0.30.0'
      changes:
        - addColumn:
            tableName: core_user
            columns:
              name: updated_at
              type: datetime
              remarks: 'When was this User last updated?'
        - sql:
            sql: update core_user set updated_at=date_joined
# Switch the logic for metric/segment archiving to be more consistent with other entities in the model.
# Similarly, add the archived flag to pulses which doesn't have one.
  - changeSet:
      id: 84
      author: senior
      comment: 'Added 0.30.0'
      changes:
        - renameColumn:
            tableName: metric
            columnDataType: boolean
            newColumnName: archived
            oldColumnName: is_active
        - addDefaultValue:
            tableName: metric
            columnDataType: boolean
            columnName: archived
            defaultValueBoolean: false
        - renameColumn:
            tableName: segment
            columnDataType: boolean
            newColumnName: archived
            oldColumnName: is_active
        - addDefaultValue:
            tableName: segment
            columnDataType: boolean
            columnName: archived
            defaultValueBoolean: false
        - addColumn:
            tableName: pulse
            columns:
              name: archived
              type: boolean
              remarks: 'Has this pulse been archived?'
              defaultValueBoolean: false
        # Before this change, metrics/segments had opposite logic, rather than marking something as archived
        # it was marked as active. Since the column is now an archived column, flip the boolean value
        #
        # As you may have noticed, we're not flipping the value for Metric here. @senior originally intended to do so,
        # but the YAML was off slightly. We have corrected this issue at a later date -- see migration #100
        - sql:
            sql: update segment set archived = not(archived)
  # Personal Collections, and removing Collection's unique constraint and index on slug
  - changeSet:
      id: 85
      author: camsaul
      comment: 'Added 0.30.0'
      changes:
        - addColumn:
            tableName: collection
            columns:
              name: personal_owner_id
              type: int
              remarks: 'If set, this Collection is a personal Collection, for exclusive use of the User with this ID.'
              constraints:
                references: core_user(id)
                foreignKeyName: fk_collection_personal_owner_id
                unique: true
                uniqueConstraintName: unique_collection_personal_owner_id
                deleteCascade: true
        # Needed so we can efficiently look up the Collection belonging to a User, and so we can efficiently enforce the
        # unique constraint
        - createIndex:
            tableName: collection
            indexName: idx_collection_personal_owner_id
            columns:
              - column:
                  name: personal_owner_id
        # We're no longer enforcing unique constraints on Collection slugs or using them directly in the URLs, so let's
        # go ahead and remove stuff related to that...
        #
        # It's easier to just copy the value of slug to a new column and drop the old one than to try to deduce what the
        # unique constraint is named locally across all of our different DBMSes
        # (For example see https://stackoverflow.com/questions/10008476/dropping-unique-constraint-for-column-in-h2)
        #
        # Here's the plan: add new column _slug; copy values of slug into _slug; remove slug; rename _slug to slug
        - addColumn:
            tableName: collection
            columns:
              name: _slug
              type: varchar(254)
              remarks: 'Sluggified version of the Collection name. Used only for display purposes in URL; not unique or indexed.'
        # I don't know of an easy way to copy existing values of slug to _slug with Liquibase as we create the column so
        # just have to do it this way instead
        - sql:
            sql: UPDATE collection SET _slug = slug
        - addNotNullConstraint:
            tableName: collection
            columnName: _slug
            columnDataType: varchar(254)
        - dropColumn:
            tableName: collection
            columnName: slug
        - renameColumn:
            tableName: collection
            oldColumnName: _slug
            newColumnName: slug
            columnDataType: varchar(254)
        # Let's try to make sure the comments on the name column of Collection actually reflect reality
        - sql:
            dbms: postgresql,h2
            sql: "COMMENT ON COLUMN collection.name IS 'The user-facing name of this Collection.'"
        - sql:
            dbms: mysql,mariadb
            sql: "ALTER TABLE `collection` CHANGE `name` `name` TEXT NOT NULL COMMENT 'The user-facing name of this Collection.'"

# In 0.30.0 we finally removed the long-deprecated native read permissions. Since they're no longer considered valid by
# our permissions code, remove any entries for them so they don't cause problems.
  - changeSet:
      id: 86
      author: camsaul
      comment: 'Added 0.30.0'
      changes:
        - sql:
            sql: DELETE FROM permissions WHERE object LIKE '%/native/read/'

# Time to finally get rid of the RawTable and RawColumn tables. Bye Felicia!
  - changeSet:
      id: 87
      author: camsaul
      comment: 'Added 0.30.0'
      changes:
        - dropTable:
            tableName: raw_column
        - dropTable:
            tableName: raw_table

# The Quartz Task Scheduler can use a DB to 'cluster' tasks and make sure they are only ran by a single instance where
# using a multi-instance Metabase setup.

  - changeSet:
      id: 89
      author: camsaul
      comment: 'Added 0.30.0'
      changes:
        - createTable:
            tableName: QRTZ_JOB_DETAILS
            remarks: 'Used for Quartz scheduler.'
            columns:
              - column:
                  name: SCHED_NAME
                  type: varchar(120)
                  constraints:
                    nullable: false
              - column:
                  name: JOB_NAME
                  type: varchar(200)
                  constraints:
                    nullable: false
              - column:
                  name: JOB_GROUP
                  type: varchar(200)
                  constraints:
                    nullable: false
              - column:
                  name: DESCRIPTION
                  type: varchar(250)
              - column:
                  name: JOB_CLASS_NAME
                  type: varchar(250)
                  constraints:
                    nullable: false
              - column:
                  name: IS_DURABLE
                  type: bool
                  constraints:
                    nullable: false
              - column:
                  name: IS_NONCONCURRENT
                  type: bool
                  constraints:
                    nullable: false
              - column:
                  name: IS_UPDATE_DATA
                  type: bool
                  constraints:
                    nullable: false
              - column:
                  name: REQUESTS_RECOVERY
                  type: bool
                  constraints:
                    nullable: false
              - column:
                  name: JOB_DATA
                  type: ${blob.type}
        - addPrimaryKey:
            tableName: QRTZ_JOB_DETAILS
            columnNames: SCHED_NAME, JOB_NAME, JOB_GROUP
            constraintName: PK_QRTZ_JOB_DETAILS
        - createTable:
            tableName: QRTZ_TRIGGERS
            remarks: 'Used for Quartz scheduler.'
            columns:
              - column:
                  name: SCHED_NAME
                  type: varchar(120)
                  constraints:
                    nullable: false
              - column:
                  name: TRIGGER_NAME
                  type: varchar(200)
                  constraints:
                    nullable: false
              - column:
                  name: TRIGGER_GROUP
                  type: varchar(200)
                  constraints:
                    nullable: false
              - column:
                  name: JOB_NAME
                  type: varchar(200)
                  constraints:
                    nullable: false
              - column:
                  name: JOB_GROUP
                  type: varchar(200)
                  constraints:
                    nullable: false
              - column:
                  name: DESCRIPTION
                  type: varchar(250)
              - column:
                  name: NEXT_FIRE_TIME
                  type: bigint
              - column:
                  name: PREV_FIRE_TIME
                  type: bigint
              - column:
                  name: PRIORITY
                  type: integer
              - column:
                  name: TRIGGER_STATE
                  type: varchar(16)
                  constraints:
                    nullable: false
              - column:
                  name: TRIGGER_TYPE
                  type: varchar(8)
                  constraints:
                    nullable: false
              - column:
                  name: START_TIME
                  type: bigint
                  constraints:
                    nullable: false
              - column:
                  name: END_TIME
                  type: bigint
              - column:
                  name: CALENDAR_NAME
                  type: varchar(200)
              - column:
                  name: MISFIRE_INSTR
                  type: smallint
              - column:
                  name: JOB_DATA
                  type: ${blob.type}
        - addPrimaryKey:
            tableName: QRTZ_TRIGGERS
            columnNames: SCHED_NAME, TRIGGER_NAME, TRIGGER_GROUP
            constraintName: PK_QRTZ_TRIGGERS
        - addForeignKeyConstraint:
            baseTableName: QRTZ_TRIGGERS
            baseColumnNames: SCHED_NAME, JOB_NAME, JOB_GROUP
            referencedTableName: QRTZ_JOB_DETAILS
            referencedColumnNames: SCHED_NAME, JOB_NAME, JOB_GROUP
            constraintName: FK_QRTZ_TRIGGERS_JOB_DETAILS
        - createTable:
            tableName: QRTZ_SIMPLE_TRIGGERS
            remarks: 'Used for Quartz scheduler.'
            columns:
              - column:
                  name: SCHED_NAME
                  type: varchar(120)
                  constraints:
                    nullable: false
              - column:
                  name: TRIGGER_NAME
                  type: varchar(200)
                  constraints:
                    nullable: false
              - column:
                  name: TRIGGER_GROUP
                  type: varchar(200)
                  constraints:
                    nullable: false
              - column:
                  name: REPEAT_COUNT
                  type: bigint
                  constraints:
                    nullable: false
              - column:
                  name: REPEAT_INTERVAL
                  type: bigint
                  constraints:
                    nullable: false
              - column:
                  name: TIMES_TRIGGERED
                  type: bigint
                  constraints:
                    nullable: false
        - addPrimaryKey:
            tableName: QRTZ_SIMPLE_TRIGGERS
            columnNames: SCHED_NAME, TRIGGER_NAME, TRIGGER_GROUP
            constraintName: PK_QRTZ_SIMPLE_TRIGGERS
        - addForeignKeyConstraint:
            baseTableName: QRTZ_SIMPLE_TRIGGERS
            baseColumnNames: SCHED_NAME, TRIGGER_NAME, TRIGGER_GROUP
            referencedTableName: QRTZ_TRIGGERS
            referencedColumnNames: SCHED_NAME, TRIGGER_NAME, TRIGGER_GROUP
            constraintName: FK_QRTZ_SIMPLE_TRIGGERS_TRIGGERS
        - createTable:
            tableName: QRTZ_CRON_TRIGGERS
            remarks: 'Used for Quartz scheduler.'
            columns:
              - column:
                  name: SCHED_NAME
                  type: varchar(120)
                  constraints:
                    nullable: false
              - column:
                  name: TRIGGER_NAME
                  type: varchar(200)
                  constraints:
                    nullable: false
              - column:
                  name: TRIGGER_GROUP
                  type: varchar(200)
                  constraints:
                    nullable: false
              - column:
                  name: CRON_EXPRESSION
                  type: varchar(120)
                  constraints:
                    nullable: false
              - column:
                  name: TIME_ZONE_ID
                  type: varchar(80)
        - addPrimaryKey:
            tableName: QRTZ_CRON_TRIGGERS
            columnNames: SCHED_NAME, TRIGGER_NAME, TRIGGER_GROUP
            constraintName: PK_QRTZ_CRON_TRIGGERS
        - addForeignKeyConstraint:
            baseTableName: QRTZ_CRON_TRIGGERS
            baseColumnNames: SCHED_NAME, TRIGGER_NAME, TRIGGER_GROUP
            referencedTableName: QRTZ_TRIGGERS
            referencedColumnNames: SCHED_NAME, TRIGGER_NAME, TRIGGER_GROUP
            constraintName: FK_QRTZ_CRON_TRIGGERS_TRIGGERS
        - createTable:
            tableName: QRTZ_SIMPROP_TRIGGERS
            remarks: 'Used for Quartz scheduler.'
            columns:
              - column:
                  name: SCHED_NAME
                  type: varchar(120)
                  constraints:
                    nullable: false
              - column:
                  name: TRIGGER_NAME
                  type: varchar(200)
                  constraints:
                    nullable: false
              - column:
                  name: TRIGGER_GROUP
                  type: varchar(200)
                  constraints:
                    nullable: false
              - column:
                  name: STR_PROP_1
                  type: varchar(512)
              - column:
                  name: STR_PROP_2
                  type: varchar(512)
              - column:
                  name: STR_PROP_3
                  type: varchar(512)
              - column:
                  name: INT_PROP_1
                  type: int
              - column:
                  name: INT_PROP_2
                  type: int
              - column:
                  name: LONG_PROP_1
                  type: bigint
              - column:
                  name: LONG_PROP_2
                  type: bigint
              - column:
                  name: DEC_PROP_1
                  type: numeric(13,4)
              - column:
                  name: DEC_PROP_2
                  type: numeric(13,4)
              - column:
                  name: BOOL_PROP_1
                  type: bool
              - column:
                  name: BOOL_PROP_2
                  type: bool
        - addPrimaryKey:
            tableName: QRTZ_SIMPROP_TRIGGERS
            columnNames: SCHED_NAME, TRIGGER_NAME, TRIGGER_GROUP
            constraintName: PK_QRTZ_SIMPROP_TRIGGERS
        - addForeignKeyConstraint:
            baseTableName: QRTZ_SIMPROP_TRIGGERS
            baseColumnNames: SCHED_NAME, TRIGGER_NAME, TRIGGER_GROUP
            referencedTableName: QRTZ_TRIGGERS
            referencedColumnNames: SCHED_NAME, TRIGGER_NAME, TRIGGER_GROUP
            constraintName: FK_QRTZ_SIMPROP_TRIGGERS_TRIGGERS
        - createTable:
            tableName: QRTZ_BLOB_TRIGGERS
            remarks: 'Used for Quartz scheduler.'
            columns:
              - column:
                  name: SCHED_NAME
                  type: varchar(120)
                  constraints:
                    nullable: false
              - column:
                  name: TRIGGER_NAME
                  type: varchar(200)
                  constraints:
                    nullable: false
              - column:
                  name: TRIGGER_GROUP
                  type: varchar(200)
                  constraints:
                    nullable: false
              - column:
                  name: BLOB_DATA
                  type: ${blob.type}
        - addPrimaryKey:
            tableName: QRTZ_BLOB_TRIGGERS
            columnNames: SCHED_NAME, TRIGGER_NAME, TRIGGER_GROUP
            constraintName: PK_QRTZ_BLOB_TRIGGERS
        - addForeignKeyConstraint:
            baseTableName: QRTZ_BLOB_TRIGGERS
            baseColumnNames: SCHED_NAME, TRIGGER_NAME, TRIGGER_GROUP
            referencedTableName: QRTZ_TRIGGERS
            referencedColumnNames: SCHED_NAME, TRIGGER_NAME, TRIGGER_GROUP
            constraintName: FK_QRTZ_BLOB_TRIGGERS_TRIGGERS
        - createTable:
            tableName: QRTZ_CALENDARS
            remarks: 'Used for Quartz scheduler.'
            columns:
              - column:
                  name: SCHED_NAME
                  type: varchar(120)
                  constraints:
                    nullable: false
              - column:
                  name: CALENDAR_NAME
                  type: varchar(200)
                  constraints:
                    nullable: false
              - column:
                  name: CALENDAR
                  type: ${blob.type}
                  constraints:
                    nullable: false
        - addPrimaryKey:
            tableName: QRTZ_CALENDARS
            columnNames: SCHED_NAME, CALENDAR_NAME
            constraintName: PK_QRTZ_CALENDARS
        - createTable:
            tableName: QRTZ_PAUSED_TRIGGER_GRPS
            remarks: 'Used for Quartz scheduler.'
            columns:
              - column:
                  name: SCHED_NAME
                  type: varchar(120)
                  constraints:
                    nullable: false
              - column:
                  name: TRIGGER_GROUP
                  type: varchar(200)
                  constraints:
                    nullable: false
        - addPrimaryKey:
            tableName: QRTZ_PAUSED_TRIGGER_GRPS
            columnNames: SCHED_NAME, TRIGGER_GROUP
            constraintName: PK_SCHED_NAME
        - createTable:
            tableName: QRTZ_FIRED_TRIGGERS
            remarks: 'Used for Quartz scheduler.'
            columns:
              - column:
                  name: SCHED_NAME
                  type: varchar(120)
                  constraints:
                    nullable: false
              - column:
                  name: ENTRY_ID
                  type: varchar(95)
                  constraints:
                    nullable: false
              - column:
                  name: TRIGGER_NAME
                  type: varchar(200)
                  constraints:
                    nullable: false
              - column:
                  name: TRIGGER_GROUP
                  type: varchar(200)
                  constraints:
                    nullable: false
              - column:
                  name: INSTANCE_NAME
                  type: varchar(200)
                  constraints:
                    nullable: false
              - column:
                  name: FIRED_TIME
                  type: bigint
                  constraints:
                    nullable: false
# Note: this column is not used on Quartz 2.1.x; it is used in 2.2.x, which recommends making it NOT NULL. I've made it
# nullable since at the time of this migration we're still using 2.1.7; including it gives us an easy upgrade path in
# the future.
              - column:
                  name: SCHED_TIME
                  type: bigint
              - column:
                  name: PRIORITY
                  type: integer
                  constraints:
                    nullable: false
              - column:
                  name: STATE
                  type: varchar(16)
                  constraints:
                    nullable: false
              - column:
                  name: JOB_NAME
                  type: varchar(200)
              - column:
                  name: JOB_GROUP
                  type: varchar(200)
              - column:
                  name: IS_NONCONCURRENT
                  type: bool
              - column:
                  name: REQUESTS_RECOVERY
                  type: bool
        - addPrimaryKey:
            tableName: QRTZ_FIRED_TRIGGERS
            columnNames: SCHED_NAME, ENTRY_ID
            constraintName: PK_QRTZ_FIRED_TRIGGERS
        - createTable:
            tableName: QRTZ_SCHEDULER_STATE
            remarks: 'Used for Quartz scheduler.'
            columns:
              - column:
                  name: SCHED_NAME
                  type: varchar(120)
                  constraints:
                    nullable: false
              - column:
                  name: INSTANCE_NAME
                  type: varchar(200)
                  constraints:
                    nullable: false
              - column:
                  name: LAST_CHECKIN_TIME
                  type: bigint
                  constraints:
                    nullable: false
              - column:
                  name: CHECKIN_INTERVAL
                  type: bigint
                  constraints:
                    nullable: false
        - addPrimaryKey:
            tableName: QRTZ_SCHEDULER_STATE
            columnNames: SCHED_NAME, INSTANCE_NAME
            constraintName: PK_QRTZ_SCHEDULER_STATE
        - createTable:
            tableName: QRTZ_LOCKS
            remarks: 'Used for Quartz scheduler.'
            columns:
              - column:
                  name: SCHED_NAME
                  type: varchar(120)
                  constraints:
                    nullable: false
              - column:
                  name: LOCK_NAME
                  type: varchar(40)
                  constraints:
                    nullable: false
        - addPrimaryKey:
            tableName: QRTZ_LOCKS
            columnNames: SCHED_NAME, LOCK_NAME
            constraintName: PK_QRTZ_LOCKS
        - createIndex:
            indexName: IDX_QRTZ_J_REQ_RECOVERY
            tableName: QRTZ_JOB_DETAILS
            columns:
              - column:
                  name: SCHED_NAME
              - column:
                  name: REQUESTS_RECOVERY
        - createIndex:
            indexName: IDX_QRTZ_J_GRP
            tableName: QRTZ_JOB_DETAILS
            columns:
              - column:
                  name: SCHED_NAME
              - column:
                  name: JOB_GROUP
        - createIndex:
            indexName: IDX_QRTZ_T_J
            tableName: QRTZ_TRIGGERS
            columns:
              - column:
                  name: SCHED_NAME
              - column:
                  name: JOB_NAME
              - column:
                  name: JOB_GROUP
        - createIndex:
            indexName: IDX_QRTZ_T_JG
            tableName: QRTZ_TRIGGERS
            columns:
              - column:
                  name: SCHED_NAME
              - column:
                  name: JOB_GROUP
        - createIndex:
            indexName: IDX_QRTZ_T_C
            tableName: QRTZ_TRIGGERS
            columns:
              - column:
                  name: SCHED_NAME
              - column:
                  name: CALENDAR_NAME
        - createIndex:
            indexName: IDX_QRTZ_T_G
            tableName: QRTZ_TRIGGERS
            columns:
              - column:
                  name: SCHED_NAME
              - column:
                  name: TRIGGER_GROUP
        - createIndex:
            indexName: IDX_QRTZ_T_STATE
            tableName: QRTZ_TRIGGERS
            columns:
              - column:
                  name: SCHED_NAME
              - column:
                  name: TRIGGER_STATE
        - createIndex:
            indexName: IDX_QRTZ_T_N_STATE
            tableName: QRTZ_TRIGGERS
            columns:
              - column:
                  name: SCHED_NAME
              - column:
                  name: TRIGGER_NAME
              - column:
                  name: TRIGGER_GROUP
              - column:
                  name: TRIGGER_STATE
        - createIndex:
            indexName: IDX_QRTZ_T_N_G_STATE
            tableName: QRTZ_TRIGGERS
            columns:
              - column:
                  name: SCHED_NAME
              - column:
                  name: TRIGGER_GROUP
              - column:
                  name: TRIGGER_STATE
        - createIndex:
            indexName: IDX_QRTZ_T_NEXT_FIRE_TIME
            tableName: QRTZ_TRIGGERS
            columns:
              - column:
                  name: SCHED_NAME
              - column:
                  name: NEXT_FIRE_TIME
        - createIndex:
            indexName: IDX_QRTZ_T_NFT_ST
            tableName: QRTZ_TRIGGERS
            columns:
              - column:
                  name: SCHED_NAME
              - column:
                  name: TRIGGER_STATE
              - column:
                  name: NEXT_FIRE_TIME
        - createIndex:
            indexName: IDX_QRTZ_T_NFT_MISFIRE
            tableName: QRTZ_TRIGGERS
            columns:
              - column:
                  name: SCHED_NAME
              - column:
                  name: MISFIRE_INSTR
              - column:
                  name: NEXT_FIRE_TIME
        - createIndex:
            indexName: IDX_QRTZ_T_NFT_ST_MISFIRE
            tableName: QRTZ_TRIGGERS
            columns:
              - column:
                  name: SCHED_NAME
              - column:
                  name: MISFIRE_INSTR
              - column:
                  name: NEXT_FIRE_TIME
              - column:
                  name: TRIGGER_STATE
        - createIndex:
            indexName: IDX_QRTZ_T_NFT_ST_MISFIRE_GRP
            tableName: QRTZ_TRIGGERS
            columns:
              - column:
                  name: SCHED_NAME
              - column:
                  name: MISFIRE_INSTR
              - column:
                  name: NEXT_FIRE_TIME
              - column:
                  name: TRIGGER_GROUP
              - column:
                  name: TRIGGER_STATE
        - createIndex:
            indexName: IDX_QRTZ_FT_TRIG_INST_NAME
            tableName: QRTZ_FIRED_TRIGGERS
            columns:
              - column:
                  name: SCHED_NAME
              - column:
                  name: INSTANCE_NAME
        - createIndex:
            indexName: IDX_QRTZ_FT_INST_JOB_REQ_RCVRY
            tableName: QRTZ_FIRED_TRIGGERS
            columns:
              - column:
                  name: SCHED_NAME
              - column:
                  name: INSTANCE_NAME
              - column:
                  name: REQUESTS_RECOVERY
        - createIndex:
            indexName: IDX_QRTZ_FT_J_G
            tableName: QRTZ_FIRED_TRIGGERS
            columns:
              - column:
                  name: SCHED_NAME
              - column:
                  name: JOB_NAME
              - column:
                  name: JOB_GROUP
        - createIndex:
            indexName: IDX_QRTZ_FT_JG
            tableName: QRTZ_FIRED_TRIGGERS
            columns:
              - column:
                  name: SCHED_NAME
              - column:
                  name: JOB_GROUP
        - createIndex:
            indexName: IDX_QRTZ_FT_T_G
            tableName: QRTZ_FIRED_TRIGGERS
            columns:
              - column:
                  name: SCHED_NAME
              - column:
                  name: TRIGGER_NAME
              - column:
                  name: TRIGGER_GROUP
        - createIndex:
            indexName: IDX_QRTZ_FT_TG
            tableName: QRTZ_FIRED_TRIGGERS
            columns:
              - column:
                  name: SCHED_NAME
              - column:
                  name: TRIGGER_GROUP

# Forgot to get rid of the raw_table_id and raw_column_id columns when we dropped the tables they referenced in migration 87.

  - changeSet:
      id: 91
      author: camsaul
      comment: 'Added 0.30.0'
      changes:
        - dropColumn:
            tableName: metabase_table
            columnName: raw_table_id
        - dropColumn:
            tableName: metabase_field
            columnName: raw_column_id

# Add database_id column to query_execution

  - changeSet:
      id: 92
      author: camsaul
      comment: 'Added 0.31.0'
      validCheckSum:
        - 8:a875945f36824a0667c740888c00c37f
        - 8:83ded48e18fe8f70d6ec09add042124d
        - 8:1e5bc2d66778316ea640a561862c23b4
      changes:
        - addColumn:
            tableName: query_execution
            columns:
              name: database_id
              type: integer
              remarks: 'ID of the database this query was ran against.'

# Start recording the actual query dictionary that's been executed

  - changeSet:
      id: 93
      author: camsaul
      comment: 'Added 0.31.0'
      changes:
        - addColumn:
            tableName: query
            columns:
              name: query
              type: text
              remarks: 'The actual "query dictionary" for this query.'

# Create the TaskHistory table, intended to provide debugging info on our background/quartz processes
  - changeSet:
      id: 94
      author: senior
      comment: 'Added 0.31.0'
      changes:
        - createTable:
            tableName: task_history
            remarks: 'Timing and metadata info about background/quartz processes'
            columns:
              - column:
                  name: id
                  type: int
                  autoIncrement: true
                  constraints:
                    primaryKey: true
                    nullable: false
              - column:
                  name: task
                  type: VARCHAR(254)
                  remarks: 'Name of the task'
                  constraints:
                    nullable: false
              # The sync tasks all have a db_id, but there are others that won't, such as the pulses
              # task or task history cleanup. The way around this is to create a join table between
              # TASK_HISTORY and METABASE_DATABASE, but that doesn't seem worth it right now.
              - column:
                  name: db_id
                  type: integer
              - column:
                  name: started_at
                  type: datetime
                  constraints:
                    nullable: false
              - column:
                  name: ended_at
                  type: datetime
                  constraints:
                    nullable: false
              - column:
                  name: duration
                  type: int
                  constraints:
                    nullable: false
              - column:
                  name: task_details
                  remarks: 'JSON string with additional info on the task'
                  type: text
        - createIndex:
            indexName: idx_task_history_end_time
            tableName: task_history
            columns:
              - column:
                  name: ended_at
        - createIndex:
            indexName: idx_task_history_db_id
            tableName: task_history
            columns:
              - column:
                  name: db_id
# Before this changeset, the databasechangelog table didn't include any uniqueness constraing for the databasechangelog
# table. Not having anything that uniquely identifies a row can cause issues for database replication. In earlier
# versions of Liquibase the uniquenes constraint was (ID, AUTHOR, FILENAME) but that was dropped
# (https://liquibase.jira.com/browse/CORE-1909) as some as the combination of the three columns caused issues on some
# databases. We only support PostgreSQL, MySQL and H2 which doesn't have that issue. This changeset puts back that
# uniqueness constraint since the issue shouldn't affect us and it will allow replication without the user needed to
# add their own constraint.
  - changeSet:
      id: 95
      author: senior
      comment: 'Added 0.31.0'
      # Don't add the constraint if there are already duplicates in the database change log! Migrations will fail!
      # See #8909
      preConditions:
        - onFail: MARK_RAN
        # If we're dumping the migration as a SQL file or trying to force-migrate we can't check the preconditions
        # so just go ahead and skip the entire thing. This is a non-critical migration
        - onUpdateSQL: IGNORE
        - sqlCheck:
            expectedResult: 0
            sql: SELECT count(*) FROM (SELECT count(*) FROM DATABASECHANGELOG GROUP BY ID, AUTHOR, FILENAME HAVING count(*) > 1) t1
      changes:
        - addUniqueConstraint:
            columnNames: id, author, filename
            constraintName: idx_databasechangelog_id_author_filename
            tableName: DATABASECHANGELOG
#
# ADD Field.settings COLUMN
#
  - changeSet:
      id: 96
      author: camsaul
      comment: 'Added 0.31.0'
      changes:
        - addColumn:
            tableName: metabase_field
            columns:
              name: settings
              type: text
              remarks: 'Serialized JSON FE-specific settings like formatting, etc. Scope of what is stored here may increase in future.'
#
# Change MySQL/Maria's blob type to LONGBLOB to more closely match what H2 and PostgreSQL support for size limits
#
  - changeSet:
      id: 97
      author: senior
      comment: 'Added 0.32.0'
      preConditions:
        - onFail: MARK_RAN
        - dbms: mysql, mariadb
      changes:
        - modifyDataType:
            tableName: query_cache
            columnName: results
            newDataType: longblob

#
# Add unique constraints for (Field name + table_id + parent_id) and for (Table name + schema + db_id) unless for one
# reason or another those would-be constraints are already violated. This is to fix issue where sometimes the same Field
# or Table is synced more than once (see #669, #8950, #9048)
#
# Note that the SQL standard says unique constraints should not apply to columns with NULL values. Consider the following:
#
# INSERT INTO metabase_table (db_id, schema, name) VALUES (1, 'PUBLIC', 'my_table');
# INSERT INTO metabase_table (db_id, schema, name) VALUES (1, 'PUBLIC', 'my_table'); -- fails: violates UNIQUE constraint
#
# INSERT INTO metabase_table (db_id, schema, name) VALUES (1, NULL, 'my_table');
# INSERT INTO metabase_table (db_id, schema, name) VALUES (1, NULL, 'my_table'); -- succeeds: because schema is NULL constraint does not apply
#
# Thus these constraints won't work if the data warehouse DB in question doesn't use schemas (e.g. MySQL or MongoDB). It
# will work for other data warehouse types.
#
# Luckily Postgres (but not H2 or MySQL) supports constraints that only apply to columns matching conditions, so we can
# add additional constraints to properly handle those cases.
  - changeSet:
      id: 98
      author: camsaul
      comment: 'Added 0.32.0'
      preConditions:
        - onFail: MARK_RAN
        - onUpdateSQL: IGNORE
        - or:
            - and:
                - dbms:
                    type: mysql,mariadb
                - sqlCheck:
                    expectedResult: 0
                    sql: SELECT count(*) FROM (SELECT count(*) FROM `metabase_table` GROUP BY `db_id`, `schema`, `name` HAVING count(*) > 1) t1
            - and:
                - dbms:
                    type: h2,postgresql
                - sqlCheck:
                    expectedResult: 0
                    sql: SELECT count(*) FROM (SELECT count(*) FROM METABASE_TABLE GROUP BY DB_ID, SCHEMA, NAME HAVING count(*) > 1) t1
      changes:
        - addUniqueConstraint:
            tableName: metabase_table
            columnNames: db_id, schema, name
            constraintName: idx_uniq_table_db_id_schema_name
        # For Postgres, add additional constraint to apply if schema is NULL
        - sql:
            dbms: postgresql
            sql: CREATE UNIQUE INDEX idx_uniq_table_db_id_schema_name_2col ON "metabase_table" ("db_id", "name") WHERE "schema" IS NULL

  - changeSet:
      id: 99
      author: camsaul
      comment: 'Added 0.32.0'
      preConditions:
        - onFail: MARK_RAN
        - onUpdateSQL: IGNORE
        - or:
            - and:
                - dbms:
                    type: mysql,mariadb
                - sqlCheck:
                    expectedResult: 0
                    sql: SELECT count(*) FROM (SELECT count(*) FROM `metabase_field` GROUP BY `table_id`, `parent_id`, `name` HAVING count(*) > 1) t1
            - and:
                - dbms:
                    type: h2,postgresql
                - sqlCheck:
                    expectedResult: 0
                    sql: SELECT count(*) FROM (SELECT count(*) FROM METABASE_FIELD GROUP BY TABLE_ID, PARENT_ID, NAME HAVING count(*) > 1) t1
      changes:
        - addUniqueConstraint:
            tableName: metabase_field
            columnNames: table_id, parent_id, name
            constraintName: idx_uniq_field_table_id_parent_id_name
        # For Postgres, add additional constraint to apply if schema is NULL
        - sql:
            dbms: postgresql
            sql: CREATE UNIQUE INDEX idx_uniq_field_table_id_parent_id_name_2col ON "metabase_field" ("table_id", "name") WHERE "parent_id" IS NULL

#
# Migration 84 was written slightly incorrectly and did not correctly migrate the values of is_active -> archived for
# METRICS. If you look at the migration you will notice the raw SQL part is a `sql` map with 2 `sql` keys. The first key
# is ignored, and that statement was never ran.
#
# To fix this we will migrate any metrics that haven't been updated since that migration ran and fix their archived
# status
  - changeSet:
      id: 100
      author: camsaul
      comment: 'Added 0.32.0'
      preConditions:
        - onFail: MARK_RAN
        - onUpdateSQL: RUN
        - tableExists:
            tableName: databasechangelog
      changes:
        - sql:
            sql: >-
              UPDATE metric
              SET archived = NOT archived
              WHERE EXISTS (
                SELECT *
                FROM databasechangelog dbcl
                WHERE dbcl.id = '84'
                  AND metric.updated_at < dbcl.dateexecuted
              )

# Very helpful for performance reasons. See #9519
  - changeSet:
      id: 101
      author: camsaul
      comment: 'Added 0.32.0'
      changes:
        - createIndex:
            indexName: idx_field_parent_id
            tableName: metabase_field
            columns:
              - column:
                  name: parent_id

# A per-Database setting for the new Query Builder 3.0.
  - changeSet:
      id: 103
      author: camsaul
      comment: 'Added 0.32.10'
      changes:
        - addColumn:
            tableName: metabase_database
            columns:
              name: auto_run_queries
              remarks: 'Whether to automatically run queries when doing simple filtering and summarizing in the Query Builder.'
              type: boolean
              constraints:
                nullable: false
              defaultValueBoolean: true

#
# Change `metabase_field.database_type` to `text` to accomodate more exotic field types (enums in Clickhouse, rows in Presto, ...)
#
  - changeSet:
      id: 106
      author: sb
      comment: 'Added 0.34.0'
      changes:
        - modifyDataType:
            tableName: metabase_field
            columnName: database_type
            newDataType: text

#
#  Migrations 107-160 are used to convert a MySQL or MariaDB database to utf8mb4 on launch -- see #11753 for a detailed explanation of these migrations
#

  - changeSet:
        id: 107
        author: camsaul
        comment: Added 0.34.2
        # If this migration fails for any reason continue with the next migration; do not fail the entire process if this one fails
        failOnError: false
        preConditions:
          # If preconditions fail (i.e., dbms is not mysql or mariadb) then mark this migration as 'ran'
          - onFail: MARK_RAN
          # If we're generating SQL output for migrations instead of running via liquibase, fail the preconditions which means these migrations will be skipped
          - onSqlOutput: FAIL
          - or:
              - dbms:
                    type: mysql
              - dbms:
                    type: mariadb
        changes:
          - sql:
                sql: ALTER DATABASE CHARACTER SET = utf8mb4 COLLATE = utf8mb4_unicode_ci;
  - changeSet:
        id: 108
        author: camsaul
        comment: Added 0.34.2
        failOnError: false
        preConditions:
          - onFail: MARK_RAN
          - onSqlOutput: FAIL
          - or:
              - dbms:
                    type: mysql
              - dbms:
                    type: mariadb
        changes:
          - sql:
                sql: ALTER TABLE `DATABASECHANGELOG` CONVERT TO CHARACTER SET utf8mb4 COLLATE utf8mb4_unicode_ci;
  - changeSet:
        id: 109
        author: camsaul
        comment: Added 0.34.2
        failOnError: false
        preConditions:
          - onFail: MARK_RAN
          - onSqlOutput: FAIL
          - or:
              - dbms:
                    type: mysql
              - dbms:
                    type: mariadb
        changes:
          - sql:
                sql: ALTER TABLE `DATABASECHANGELOGLOCK` CONVERT TO CHARACTER SET utf8mb4 COLLATE utf8mb4_unicode_ci;
  - changeSet:
        id: 110
        author: camsaul
        comment: Added 0.34.2
        failOnError: false
        preConditions:
          - onFail: MARK_RAN
          - onSqlOutput: FAIL
          - or:
              - dbms:
                    type: mysql
              - dbms:
                    type: mariadb
        changes:
          - sql:
                sql: ALTER TABLE `QRTZ_CALENDARS` CONVERT TO CHARACTER SET utf8mb4 COLLATE utf8mb4_unicode_ci;
  - changeSet:
        id: 111
        author: camsaul
        comment: Added 0.34.2
        failOnError: false
        preConditions:
          - onFail: MARK_RAN
          - onSqlOutput: FAIL
          - or:
              - dbms:
                    type: mysql
              - dbms:
                    type: mariadb
        changes:
          - sql:
                sql: ALTER TABLE `QRTZ_FIRED_TRIGGERS` CONVERT TO CHARACTER SET utf8mb4 COLLATE utf8mb4_unicode_ci;
  - changeSet:
        id: 112
        author: camsaul
        comment: Added 0.34.2
        failOnError: false
        preConditions:
          - onFail: MARK_RAN
          - onSqlOutput: FAIL
          - or:
              - dbms:
                    type: mysql
              - dbms:
                    type: mariadb
        changes:
          - sql:
                sql: ALTER TABLE `QRTZ_JOB_DETAILS` CONVERT TO CHARACTER SET utf8mb4 COLLATE utf8mb4_unicode_ci;
  - changeSet:
        id: 113
        author: camsaul
        comment: Added 0.34.2
        failOnError: false
        preConditions:
          - onFail: MARK_RAN
          - onSqlOutput: FAIL
          - or:
              - dbms:
                    type: mysql
              - dbms:
                    type: mariadb
        changes:
          - sql:
                sql: ALTER TABLE `QRTZ_LOCKS` CONVERT TO CHARACTER SET utf8mb4 COLLATE utf8mb4_unicode_ci;
  - changeSet:
        id: 114
        author: camsaul
        comment: Added 0.34.2
        failOnError: false
        preConditions:
          - onFail: MARK_RAN
          - onSqlOutput: FAIL
          - or:
              - dbms:
                    type: mysql
              - dbms:
                    type: mariadb
        changes:
          - sql:
                sql: ALTER TABLE `QRTZ_PAUSED_TRIGGER_GRPS` CONVERT TO CHARACTER SET utf8mb4 COLLATE utf8mb4_unicode_ci;
  - changeSet:
        id: 115
        author: camsaul
        comment: Added 0.34.2
        failOnError: false
        preConditions:
          - onFail: MARK_RAN
          - onSqlOutput: FAIL
          - or:
              - dbms:
                    type: mysql
              - dbms:
                    type: mariadb
        changes:
          - sql:
                sql: ALTER TABLE `QRTZ_SCHEDULER_STATE` CONVERT TO CHARACTER SET utf8mb4 COLLATE utf8mb4_unicode_ci;
  - changeSet:
        id: 116
        author: camsaul
        comment: Added 0.34.2
        failOnError: false
        preConditions:
          - onFail: MARK_RAN
          - onSqlOutput: FAIL
          - or:
              - dbms:
                    type: mysql
              - dbms:
                    type: mariadb
        changes:
          - sql:
                sql: ALTER TABLE `core_user` CONVERT TO CHARACTER SET utf8mb4 COLLATE utf8mb4_unicode_ci;
  - changeSet:
        id: 117
        author: camsaul
        comment: Added 0.34.2
        failOnError: false
        preConditions:
          - onFail: MARK_RAN
          - onSqlOutput: FAIL
          - or:
              - dbms:
                    type: mysql
              - dbms:
                    type: mariadb
        changes:
          - sql:
                sql: ALTER TABLE `data_migrations` CONVERT TO CHARACTER SET utf8mb4 COLLATE utf8mb4_unicode_ci;
  - changeSet:
        id: 118
        author: camsaul
        comment: Added 0.34.2
        failOnError: false
        preConditions:
          - onFail: MARK_RAN
          - onSqlOutput: FAIL
          - or:
              - dbms:
                    type: mysql
              - dbms:
                    type: mariadb
        changes:
          - sql:
                sql: ALTER TABLE `dependency` CONVERT TO CHARACTER SET utf8mb4 COLLATE utf8mb4_unicode_ci;
  - changeSet:
        id: 119
        author: camsaul
        comment: Added 0.34.2
        failOnError: false
        preConditions:
          - onFail: MARK_RAN
          - onSqlOutput: FAIL
          - or:
              - dbms:
                    type: mysql
              - dbms:
                    type: mariadb
        changes:
          - sql:
                sql: ALTER TABLE `label` CONVERT TO CHARACTER SET utf8mb4 COLLATE utf8mb4_unicode_ci;
  - changeSet:
        id: 120
        author: camsaul
        comment: Added 0.34.2
        failOnError: false
        preConditions:
          - onFail: MARK_RAN
          - onSqlOutput: FAIL
          - or:
              - dbms:
                    type: mysql
              - dbms:
                    type: mariadb
        changes:
          - sql:
                sql: ALTER TABLE `metabase_database` CONVERT TO CHARACTER SET utf8mb4 COLLATE utf8mb4_unicode_ci;
  - changeSet:
        id: 121
        author: camsaul
        comment: Added 0.34.2
        failOnError: false
        preConditions:
          - onFail: MARK_RAN
          - onSqlOutput: FAIL
          - or:
              - dbms:
                    type: mysql
              - dbms:
                    type: mariadb
        changes:
          - sql:
                sql: ALTER TABLE `permissions_group` CONVERT TO CHARACTER SET utf8mb4 COLLATE utf8mb4_unicode_ci;
  - changeSet:
        id: 122
        author: camsaul
        comment: Added 0.34.2
        failOnError: false
        preConditions:
          - onFail: MARK_RAN
          - onSqlOutput: FAIL
          - or:
              - dbms:
                    type: mysql
              - dbms:
                    type: mariadb
        changes:
          - sql:
                sql: ALTER TABLE `query` CONVERT TO CHARACTER SET utf8mb4 COLLATE utf8mb4_unicode_ci;
  - changeSet:
        id: 123
        author: camsaul
        comment: Added 0.34.2
        failOnError: false
        preConditions:
          - onFail: MARK_RAN
          - onSqlOutput: FAIL
          - or:
              - dbms:
                    type: mysql
              - dbms:
                    type: mariadb
        changes:
          - sql:
                sql: ALTER TABLE `query_cache` CONVERT TO CHARACTER SET utf8mb4 COLLATE utf8mb4_unicode_ci;
  - changeSet:
        id: 124
        author: camsaul
        comment: Added 0.34.2
        failOnError: false
        preConditions:
          - onFail: MARK_RAN
          - onSqlOutput: FAIL
          - or:
              - dbms:
                    type: mysql
              - dbms:
                    type: mariadb
        changes:
          - sql:
                sql: ALTER TABLE `query_execution` CONVERT TO CHARACTER SET utf8mb4 COLLATE utf8mb4_unicode_ci;
  - changeSet:
        id: 125
        author: camsaul
        comment: Added 0.34.2
        failOnError: false
        preConditions:
          - onFail: MARK_RAN
          - onSqlOutput: FAIL
          - or:
              - dbms:
                    type: mysql
              - dbms:
                    type: mariadb
        changes:
          - sql:
                sql: ALTER TABLE `setting` CONVERT TO CHARACTER SET utf8mb4 COLLATE utf8mb4_unicode_ci;
  - changeSet:
        id: 126
        author: camsaul
        comment: Added 0.34.2
        failOnError: false
        preConditions:
          - onFail: MARK_RAN
          - onSqlOutput: FAIL
          - or:
              - dbms:
                    type: mysql
              - dbms:
                    type: mariadb
        changes:
          - sql:
                sql: ALTER TABLE `task_history` CONVERT TO CHARACTER SET utf8mb4 COLLATE utf8mb4_unicode_ci;
  - changeSet:
        id: 127
        author: camsaul
        comment: Added 0.34.2
        failOnError: false
        preConditions:
          - onFail: MARK_RAN
          - onSqlOutput: FAIL
          - or:
              - dbms:
                    type: mysql
              - dbms:
                    type: mariadb
        changes:
          - sql:
                sql: ALTER TABLE `QRTZ_TRIGGERS` CONVERT TO CHARACTER SET utf8mb4 COLLATE utf8mb4_unicode_ci;
  - changeSet:
        id: 128
        author: camsaul
        comment: Added 0.34.2
        failOnError: false
        preConditions:
          - onFail: MARK_RAN
          - onSqlOutput: FAIL
          - or:
              - dbms:
                    type: mysql
              - dbms:
                    type: mariadb
        changes:
          - sql:
                sql: ALTER TABLE `activity` CONVERT TO CHARACTER SET utf8mb4 COLLATE utf8mb4_unicode_ci;
  - changeSet:
        id: 129
        author: camsaul
        comment: Added 0.34.2
        failOnError: false
        preConditions:
          - onFail: MARK_RAN
          - onSqlOutput: FAIL
          - or:
              - dbms:
                    type: mysql
              - dbms:
                    type: mariadb
        changes:
          - sql:
                sql: ALTER TABLE `collection` CONVERT TO CHARACTER SET utf8mb4 COLLATE utf8mb4_unicode_ci;
  - changeSet:
        id: 130
        author: camsaul
        comment: Added 0.34.2
        failOnError: false
        preConditions:
          - onFail: MARK_RAN
          - onSqlOutput: FAIL
          - or:
              - dbms:
                    type: mysql
              - dbms:
                    type: mariadb
        changes:
          - sql:
                sql: ALTER TABLE `collection_revision` CONVERT TO CHARACTER SET utf8mb4 COLLATE utf8mb4_unicode_ci;
  - changeSet:
        id: 131
        author: camsaul
        comment: Added 0.34.2
        failOnError: false
        preConditions:
          - onFail: MARK_RAN
          - onSqlOutput: FAIL
          - or:
              - dbms:
                    type: mysql
              - dbms:
                    type: mariadb
        changes:
          - sql:
                sql: ALTER TABLE `computation_job` CONVERT TO CHARACTER SET utf8mb4 COLLATE utf8mb4_unicode_ci;
  - changeSet:
        id: 132
        author: camsaul
        comment: Added 0.34.2
        failOnError: false
        preConditions:
          - onFail: MARK_RAN
          - onSqlOutput: FAIL
          - or:
              - dbms:
                    type: mysql
              - dbms:
                    type: mariadb
        changes:
          - sql:
                sql: ALTER TABLE `core_session` CONVERT TO CHARACTER SET utf8mb4 COLLATE utf8mb4_unicode_ci;
  - changeSet:
        id: 133
        author: camsaul
        comment: Added 0.34.2
        failOnError: false
        preConditions:
          - onFail: MARK_RAN
          - onSqlOutput: FAIL
          - or:
              - dbms:
                    type: mysql
              - dbms:
                    type: mariadb
        changes:
          - sql:
                sql: ALTER TABLE `metabase_table` CONVERT TO CHARACTER SET utf8mb4 COLLATE utf8mb4_unicode_ci;
  - changeSet:
        id: 134
        author: camsaul
        comment: Added 0.34.2
        failOnError: false
        preConditions:
          - onFail: MARK_RAN
          - onSqlOutput: FAIL
          - or:
              - dbms:
                    type: mysql
              - dbms:
                    type: mariadb
        changes:
          - sql:
                sql: ALTER TABLE `permissions` CONVERT TO CHARACTER SET utf8mb4 COLLATE utf8mb4_unicode_ci;
  - changeSet:
        id: 135
        author: camsaul
        comment: Added 0.34.2
        failOnError: false
        preConditions:
          - onFail: MARK_RAN
          - onSqlOutput: FAIL
          - or:
              - dbms:
                    type: mysql
              - dbms:
                    type: mariadb
        changes:
          - sql:
                sql: ALTER TABLE `permissions_revision` CONVERT TO CHARACTER SET utf8mb4 COLLATE utf8mb4_unicode_ci;
  - changeSet:
        id: 136
        author: camsaul
        comment: Added 0.34.2
        failOnError: false
        preConditions:
          - onFail: MARK_RAN
          - onSqlOutput: FAIL
          - or:
              - dbms:
                    type: mysql
              - dbms:
                    type: mariadb
        changes:
          - sql:
                sql: ALTER TABLE `revision` CONVERT TO CHARACTER SET utf8mb4 COLLATE utf8mb4_unicode_ci;
  - changeSet:
        id: 137
        author: camsaul
        comment: Added 0.34.2
        failOnError: false
        preConditions:
          - onFail: MARK_RAN
          - onSqlOutput: FAIL
          - or:
              - dbms:
                    type: mysql
              - dbms:
                    type: mariadb
        changes:
          - sql:
                sql: ALTER TABLE `view_log` CONVERT TO CHARACTER SET utf8mb4 COLLATE utf8mb4_unicode_ci;
  - changeSet:
        id: 138
        author: camsaul
        comment: Added 0.34.2
        failOnError: false
        preConditions:
          - onFail: MARK_RAN
          - onSqlOutput: FAIL
          - or:
              - dbms:
                    type: mysql
              - dbms:
                    type: mariadb
        changes:
          - sql:
                sql: ALTER TABLE `QRTZ_BLOB_TRIGGERS` CONVERT TO CHARACTER SET utf8mb4 COLLATE utf8mb4_unicode_ci;
  - changeSet:
        id: 139
        author: camsaul
        comment: Added 0.34.2
        failOnError: false
        preConditions:
          - onFail: MARK_RAN
          - onSqlOutput: FAIL
          - or:
              - dbms:
                    type: mysql
              - dbms:
                    type: mariadb
        changes:
          - sql:
                sql: ALTER TABLE `QRTZ_CRON_TRIGGERS` CONVERT TO CHARACTER SET utf8mb4 COLLATE utf8mb4_unicode_ci;
  - changeSet:
        id: 140
        author: camsaul
        comment: Added 0.34.2
        failOnError: false
        preConditions:
          - onFail: MARK_RAN
          - onSqlOutput: FAIL
          - or:
              - dbms:
                    type: mysql
              - dbms:
                    type: mariadb
        changes:
          - sql:
                sql: ALTER TABLE `QRTZ_SIMPLE_TRIGGERS` CONVERT TO CHARACTER SET utf8mb4 COLLATE utf8mb4_unicode_ci;
  - changeSet:
        id: 141
        author: camsaul
        comment: Added 0.34.2
        failOnError: false
        preConditions:
          - onFail: MARK_RAN
          - onSqlOutput: FAIL
          - or:
              - dbms:
                    type: mysql
              - dbms:
                    type: mariadb
        changes:
          - sql:
                sql: ALTER TABLE `QRTZ_SIMPROP_TRIGGERS` CONVERT TO CHARACTER SET utf8mb4 COLLATE utf8mb4_unicode_ci;
  - changeSet:
        id: 142
        author: camsaul
        comment: Added 0.34.2
        failOnError: false
        preConditions:
          - onFail: MARK_RAN
          - onSqlOutput: FAIL
          - or:
              - dbms:
                    type: mysql
              - dbms:
                    type: mariadb
        changes:
          - sql:
                sql: ALTER TABLE `computation_job_result` CONVERT TO CHARACTER SET utf8mb4 COLLATE utf8mb4_unicode_ci;
  - changeSet:
        id: 143
        author: camsaul
        comment: Added 0.34.2
        failOnError: false
        preConditions:
          - onFail: MARK_RAN
          - onSqlOutput: FAIL
          - or:
              - dbms:
                    type: mysql
              - dbms:
                    type: mariadb
        changes:
          - sql:
                sql: ALTER TABLE `metabase_field` CONVERT TO CHARACTER SET utf8mb4 COLLATE utf8mb4_unicode_ci;
  - changeSet:
        id: 144
        author: camsaul
        comment: Added 0.34.2
        failOnError: false
        preConditions:
          - onFail: MARK_RAN
          - onSqlOutput: FAIL
          - or:
              - dbms:
                    type: mysql
              - dbms:
                    type: mariadb
        changes:
          - sql:
                sql: ALTER TABLE `permissions_group_membership` CONVERT TO CHARACTER SET utf8mb4 COLLATE utf8mb4_unicode_ci;
  - changeSet:
        id: 145
        author: camsaul
        comment: Added 0.34.2
        failOnError: false
        preConditions:
          - onFail: MARK_RAN
          - onSqlOutput: FAIL
          - or:
              - dbms:
                    type: mysql
              - dbms:
                    type: mariadb
        changes:
          - sql:
                sql: ALTER TABLE `pulse` CONVERT TO CHARACTER SET utf8mb4 COLLATE utf8mb4_unicode_ci;
  - changeSet:
        id: 146
        author: camsaul
        comment: Added 0.34.2
        failOnError: false
        preConditions:
          - onFail: MARK_RAN
          - onSqlOutput: FAIL
          - or:
              - dbms:
                    type: mysql
              - dbms:
                    type: mariadb
        changes:
          - sql:
                sql: ALTER TABLE `report_dashboard` CONVERT TO CHARACTER SET utf8mb4 COLLATE utf8mb4_unicode_ci;
  - changeSet:
        id: 147
        author: camsaul
        comment: Added 0.34.2
        failOnError: false
        preConditions:
          - onFail: MARK_RAN
          - onSqlOutput: FAIL
          - or:
              - dbms:
                    type: mysql
              - dbms:
                    type: mariadb
        changes:
          - sql:
                sql: ALTER TABLE `dashboard_favorite` CONVERT TO CHARACTER SET utf8mb4 COLLATE utf8mb4_unicode_ci;
  - changeSet:
        id: 148
        author: camsaul
        comment: Added 0.34.2
        failOnError: false
        preConditions:
          - onFail: MARK_RAN
          - onSqlOutput: FAIL
          - or:
              - dbms:
                    type: mysql
              - dbms:
                    type: mariadb
        changes:
          - sql:
                sql: ALTER TABLE `dimension` CONVERT TO CHARACTER SET utf8mb4 COLLATE utf8mb4_unicode_ci;
  - changeSet:
        id: 149
        author: camsaul
        comment: Added 0.34.2
        failOnError: false
        preConditions:
          - onFail: MARK_RAN
          - onSqlOutput: FAIL
          - or:
              - dbms:
                    type: mysql
              - dbms:
                    type: mariadb
        changes:
          - sql:
                sql: ALTER TABLE `metabase_fieldvalues` CONVERT TO CHARACTER SET utf8mb4 COLLATE utf8mb4_unicode_ci;
  - changeSet:
        id: 150
        author: camsaul
        comment: Added 0.34.2
        failOnError: false
        preConditions:
          - onFail: MARK_RAN
          - onSqlOutput: FAIL
          - or:
              - dbms:
                    type: mysql
              - dbms:
                    type: mariadb
        changes:
          - sql:
                sql: ALTER TABLE `metric` CONVERT TO CHARACTER SET utf8mb4 COLLATE utf8mb4_unicode_ci;
  - changeSet:
        id: 151
        author: camsaul
        comment: Added 0.34.2
        failOnError: false
        preConditions:
          - onFail: MARK_RAN
          - onSqlOutput: FAIL
          - or:
              - dbms:
                    type: mysql
              - dbms:
                    type: mariadb
        changes:
          - sql:
                sql: ALTER TABLE `pulse_channel` CONVERT TO CHARACTER SET utf8mb4 COLLATE utf8mb4_unicode_ci;
  - changeSet:
        id: 152
        author: camsaul
        comment: Added 0.34.2
        failOnError: false
        preConditions:
          - onFail: MARK_RAN
          - onSqlOutput: FAIL
          - or:
              - dbms:
                    type: mysql
              - dbms:
                    type: mariadb
        changes:
          - sql:
                sql: ALTER TABLE `segment` CONVERT TO CHARACTER SET utf8mb4 COLLATE utf8mb4_unicode_ci;
  - changeSet:
        id: 153
        author: camsaul
        comment: Added 0.34.2
        failOnError: false
        preConditions:
          - onFail: MARK_RAN
          - onSqlOutput: FAIL
          - or:
              - dbms:
                    type: mysql
              - dbms:
                    type: mariadb
        changes:
          - sql:
                sql: ALTER TABLE `pulse_channel_recipient` CONVERT TO CHARACTER SET utf8mb4 COLLATE utf8mb4_unicode_ci;
  - changeSet:
        id: 154
        author: camsaul
        comment: Added 0.34.2
        failOnError: false
        preConditions:
          - onFail: MARK_RAN
          - onSqlOutput: FAIL
          - or:
              - dbms:
                    type: mysql
              - dbms:
                    type: mariadb
        changes:
          - sql:
                sql: ALTER TABLE `report_card` CONVERT TO CHARACTER SET utf8mb4 COLLATE utf8mb4_unicode_ci;
  - changeSet:
        id: 155
        author: camsaul
        comment: Added 0.34.2
        failOnError: false
        preConditions:
          - onFail: MARK_RAN
          - onSqlOutput: FAIL
          - or:
              - dbms:
                    type: mysql
              - dbms:
                    type: mariadb
        changes:
          - sql:
                sql: ALTER TABLE `metric_important_field` CONVERT TO CHARACTER SET utf8mb4 COLLATE utf8mb4_unicode_ci;
  - changeSet:
        id: 156
        author: camsaul
        comment: Added 0.34.2
        failOnError: false
        preConditions:
          - onFail: MARK_RAN
          - onSqlOutput: FAIL
          - or:
              - dbms:
                    type: mysql
              - dbms:
                    type: mariadb
        changes:
          - sql:
                sql: ALTER TABLE `report_cardfavorite` CONVERT TO CHARACTER SET utf8mb4 COLLATE utf8mb4_unicode_ci;
  - changeSet:
        id: 157
        author: camsaul
        comment: Added 0.34.2
        failOnError: false
        preConditions:
          - onFail: MARK_RAN
          - onSqlOutput: FAIL
          - or:
              - dbms:
                    type: mysql
              - dbms:
                    type: mariadb
        changes:
          - sql:
                sql: ALTER TABLE `card_label` CONVERT TO CHARACTER SET utf8mb4 COLLATE utf8mb4_unicode_ci;
  - changeSet:
        id: 158
        author: camsaul
        comment: Added 0.34.2
        failOnError: false
        preConditions:
          - onFail: MARK_RAN
          - onSqlOutput: FAIL
          - or:
              - dbms:
                    type: mysql
              - dbms:
                    type: mariadb
        changes:
          - sql:
                sql: ALTER TABLE `pulse_card` CONVERT TO CHARACTER SET utf8mb4 COLLATE utf8mb4_unicode_ci;
  - changeSet:
        id: 159
        author: camsaul
        comment: Added 0.34.2
        failOnError: false
        preConditions:
          - onFail: MARK_RAN
          - onSqlOutput: FAIL
          - or:
              - dbms:
                    type: mysql
              - dbms:
                    type: mariadb
        changes:
          - sql:
                sql: ALTER TABLE `report_dashboardcard` CONVERT TO CHARACTER SET utf8mb4 COLLATE utf8mb4_unicode_ci;
  - changeSet:
        id: 160
        author: camsaul
        comment: Added 0.34.2
        failOnError: false
        preConditions:
          - onFail: MARK_RAN
          - onSqlOutput: FAIL
          - or:
              - dbms:
                    type: mysql
              - dbms:
                    type: mariadb
        changes:
          - sql:
                sql: ALTER TABLE `dashboardcard_series` CONVERT TO CHARACTER SET utf8mb4 COLLATE utf8mb4_unicode_ci;

# [161 has been removed. Superceded by 166]

# Drop the old query_queryexecution table if present. This was replaced by query_execution in 0.23.0. This was
# formerly a data migration but was converted to a Liquibase migration so people running migrations manually will
# still have the Table dropped.

  - changeSet:
      id: 162
      author: camsaul
      comment: 'Added 0.23.0 as a data migration; converted to Liquibase migration in 0.35.0'
      preConditions:
        - onFail: MARK_RAN
        - tableExists:
            tableName: query_queryexecution
      changes:
        - dropTable:
            tableName: query_queryexecution

# Drop Card.read_permissions. Prior to 0.30.0 Card permissions were always based on the Database/Table(s) being
# queried (i.e., the permissions model we use for ad-hoc queries). These permissions were calculated and stored in
# `read_permissions` for performance reasons. In 0.30.0, we switched to having Card permissions always be inherited
# from their parent Collection, and the column hasn't been used since then. Time to let it go.

  - changeSet:
      id: 163
      author: camsaul
      comment: 'Added 0.35.0'
      changes:
        - dropColumn:
            tableName: report_card
            columnName: read_permissions

# Add User `locale` -- when set, this User will see the Metabase in this Locale rather than the system default Locale
# (the `site-locale` Setting).

  - changeSet:
      id: 164
      author: camsaul
      comment: 'Added 0.35.0'
      changes:
        - addColumn:
            tableName: core_user
            columns:
              name: locale
              remarks: 'Preferred ISO locale (language/country) code, e.g "en" or "en-US", for this User. Overrides site default.'
              type: varchar(5)

# Add Field `database_position` to keep the order in which fields are ordered in the DB, `custom_position` for custom
# position; and Table `field_order` setting.

  - changeSet:
      id: 165
      author: sb
      comment: 'Added field_order to Table and database_position to Field'
      validCheckSum:
        - 8:474a357368a665d5e0701b9eb5f313f9
        - 8:8848644da9dd9e40924ae71ac4c7c370
      changes:
        - addColumn:
            tableName: metabase_field
            columns:
              - column:
                  name: database_position
                  type: int
                  defaultValueNumeric: 0
                  constraints:
                    nullable: false
              - column:
                  name: custom_position
                  type: int
                  defaultValueNumeric: 0
                  constraints:
                    nullable: false
        - addColumn:
            tableName: metabase_table
            columns:
              - column:
                  name: field_order
                  type: varchar(254)
                  defaultValue: database
                  constraints:
                    nullable: false
        - sql:
            sql: update metabase_field set database_position = id

# Change field_values.updated_at and query_cache.updated_at from datetime to timestamp [with time zone] to get >
# second resolution on MySQL.
#
# query_cache.updated_at was originally converted to a timestamp in 161, but we used `timestamp` instead of
# `timestamp(6)`. It is converted correctly here.

  - changeSet:
      id: 166
      author: camsaul
      comment: Added 0.36.0/1.35.4
      changes:
        - modifyDataType:
            tableName: metabase_fieldvalues
            columnName: updated_at
            newDataType: ${timestamp_type}
        - modifyDataType:
            tableName: query_cache
            columnName: updated_at
            newDataType: ${timestamp_type}

# Create the native query snippets table, intended to store snippets and their metadata
  - changeSet:
      id: 167
      author: walterl, camsaul
      comment: 'Added 0.36.0'
      changes:
        # If an older version of this Table was created locally (during dev) drop it, we have an updated definition
        - sql:
            sql: drop table if exists native_query_snippet
        - createTable:
            tableName: native_query_snippet
            remarks: 'Query snippets (raw text) to be substituted in native queries'
            columns:
              - column:
                  name: id
                  type: int
                  autoIncrement: true
                  constraints:
                    primaryKey: true
                    nullable: false
              - column:
                  name: name
                  type: VARCHAR(254)
                  remarks: 'Name of the query snippet'
                  constraints:
                    nullable: false
                    unique: true
              - column:
                  name: description
                  type: text
              - column:
                  name: content
                  type: text
                  remarks: 'Raw query snippet'
                  constraints:
                    nullable: false
              - column:
                  name: creator_id
                  type: int
                  constraints:
                    nullable: false
                    references: core_user(id)
                    foreignKeyName: fk_snippet_creator_id
                    # This primarily affects tests because under normal
                    # circumstances we don't delete Users, we just archive them
                    deleteCascade: true
              - column:
                  name: archived
                  type: boolean
                  defaultValueBoolean: false
                  constraints:
                    nullable: false
              - column:
                  name: created_at
                  type: ${timestamp_type}
                  # it seems like defaultValueComputed actaully just ends
                  # getting ignored anyway -- see
                  # https://stackoverflow.com/questions/58816496/force-liquibase-to-current-timestamp-instead-of-now
                  # We set a custom value for MySQL/MariaDB in MetabaseMySqlCreateTableSqlGenerator.java
                  defaultValueComputed: current_timestamp
                  constraints:
                    nullable: false
              - column:
                  name: updated_at
                  type: ${timestamp_type}
                  defaultValueComputed: current_timestamp
                  constraints:
                    nullable: false
        # Needed to efficiently enforce the unique constraint on name and so we can lookup by name as well.
        - createIndex:
            tableName: native_query_snippet
            indexName: idx_snippet_name
            columns:
              - column:
                  name: name

# Convert query execution from DATETIME to TIMESTAMP(6) so have normalize TZ
# offset and so MySQL/MariaDB has better than second precision

  - changeSet:
      id: 168
      author: camsaul
      comment: Added 0.36.0
      changes:
        - modifyDataType:
            tableName: query_execution
            columnName: started_at
            newDataType: ${timestamp_type}

<<<<<<< HEAD

# Remove fields_hash from Table model

  - changeSet:
      id: 170
      author: sb
=======
# Remove `Table.rows`, which hasn't been used for years now. Older versions of
# Metabase used to store the row count in this column but we disabled it a long
# time ago for performance reasons. Now it's time to remove it entirely.

  - changeSet:
      id: 169
      author: camsaul
>>>>>>> 8c6d8540
      comment: Added 0.36.0
      changes:
        - dropColumn:
            tableName: metabase_table
<<<<<<< HEAD
            columnName: fields_hash
=======
            columnName: rows
>>>>>>> 8c6d8540
<|MERGE_RESOLUTION|>--- conflicted
+++ resolved
@@ -6380,14 +6380,6 @@
             columnName: started_at
             newDataType: ${timestamp_type}
 
-<<<<<<< HEAD
-
-# Remove fields_hash from Table model
-
-  - changeSet:
-      id: 170
-      author: sb
-=======
 # Remove `Table.rows`, which hasn't been used for years now. Older versions of
 # Metabase used to store the row count in this column but we disabled it a long
 # time ago for performance reasons. Now it's time to remove it entirely.
@@ -6395,13 +6387,20 @@
   - changeSet:
       id: 169
       author: camsaul
->>>>>>> 8c6d8540
       comment: Added 0.36.0
       changes:
         - dropColumn:
             tableName: metabase_table
-<<<<<<< HEAD
-            columnName: fields_hash
-=======
             columnName: rows
->>>>>>> 8c6d8540
+
+# Remove fields_hash from Table model, as we no longer skip sync steps if metadata
+# hash hasn't changed.
+
+  - changeSet:
+      id: 170
+      author: sb
+      comment: Added 0.36.0
+      changes:
+        - dropColumn:
+            tableName: metabase_table
+            columnName: fields_hash