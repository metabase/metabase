<<<<<<< HEAD
import React from "react";
=======
import { checkNotNull } from "metabase/core/utils/types";
import { getMetadata } from "metabase/selectors/metadata";
>>>>>>> 1f7e261e
import { Database, PopularItem, RecentItem, User } from "metabase-types/api";
import {
  createMockDatabase,
  createMockPopularItem,
  createMockRecentItem,
  createMockUser,
} from "metabase-types/api/mocks";
import {
  createMockSettingsState,
  createMockState,
} from "metabase-types/store/mocks";
import {
  renderWithProviders,
  screen,
  waitForElementToBeRemoved,
} from "__support__/ui";
import {
  setupDatabaseCandidatesEndpoint,
  setupDatabasesEndpoints,
  setupPopularItemsEndpoints,
  setupRecentViewsEndpoints,
} from "__support__/server-mocks";
import { HomeContent } from "./HomeContent";

interface SetupOpts {
  user: User;
  databases?: Database[];
  recentItems?: RecentItem[];
  popularItems?: PopularItem[];
  isXrayEnabled?: boolean;
}

const setup = async ({
  user,
  databases = [],
  recentItems = [],
  popularItems = [],
  isXrayEnabled = true,
}: SetupOpts) => {
  const state = createMockState({
    currentUser: user,
    settings: createMockSettingsState({
      "enable-xrays": isXrayEnabled,
    }),
  });

  setupDatabasesEndpoints(databases);
  setupRecentViewsEndpoints(recentItems);
  setupPopularItemsEndpoints(popularItems);
  databases.forEach(({ id }) => setupDatabaseCandidatesEndpoint(id, []));

  renderWithProviders(<HomeContent />, { storeInitialState: state });

  await waitForElementToBeRemoved(() => screen.queryByText(/Loading/i));
};

describe("HomeContent", () => {
  beforeEach(() => {
    jest.useFakeTimers({ advanceTimers: true });
    jest.setSystemTime(new Date(2020, 0, 10));
  });

  afterEach(() => {
    jest.useRealTimers();
  });

  it("should render popular items for a new user", async () => {
    await setup({
      user: createMockUser({
        is_installer: false,
        has_question_and_dashboard: true,
        first_login: "2020-01-05T00:00:00Z",
      }),
      databases: [createMockDatabase()],
      recentItems: [createMockRecentItem()],
      popularItems: [createMockPopularItem()],
    });

    expect(
      screen.getByText("Here are some popular tables"),
    ).toBeInTheDocument();
  });

  it("should render popular items for a user without recent items", async () => {
    await setup({
      user: createMockUser({
        is_installer: false,
        has_question_and_dashboard: true,
        first_login: "2020-01-05T00:00:00Z",
      }),
      databases: [createMockDatabase()],
      popularItems: [createMockPopularItem()],
    });

    expect(
      screen.getByText("Here are some popular tables"),
    ).toBeInTheDocument();
  });

  it("should render recent items for an existing user", async () => {
    await setup({
      user: createMockUser({
        is_installer: false,
        has_question_and_dashboard: true,
        first_login: "2020-01-01T00:00:00Z",
      }),
      databases: [createMockDatabase()],
      recentItems: [createMockRecentItem()],
    });

    expect(screen.getByText("Pick up where you left off")).toBeInTheDocument();
  });

  it("should render x-rays for an installer after the setup", async () => {
    await setup({
      user: createMockUser({
        is_installer: true,
        has_question_and_dashboard: false,
        first_login: "2020-01-10T00:00:00Z",
      }),
      databases: [createMockDatabase()],
    });

    expect(screen.getByText(/Here are some explorations/)).toBeInTheDocument();
  });

  it("should render x-rays for the installer when there is no question and dashboard", async () => {
    await setup({
      user: createMockUser({
        is_installer: true,
        has_question_and_dashboard: false,
        first_login: "2020-01-10T00:00:00Z",
      }),
      databases: [createMockDatabase()],
      recentItems: [createMockRecentItem()],
    });

    expect(screen.getByText(/Here are some explorations/)).toBeInTheDocument();
  });

  it("should not render x-rays for the installer when there is no question and dashboard if the x-rays feature is disabled", async () => {
    await setup({
      user: createMockUser({
        is_installer: true,
        has_question_and_dashboard: false,
        first_login: "2020-01-10T00:00:00Z",
      }),
      databases: [createMockDatabase()],
      recentItems: [createMockRecentItem()],
      isXrayEnabled: false,
    });

    expect(
      screen.queryByText(/Here are some explorations/),
    ).not.toBeInTheDocument();
  });

  it("should render nothing if there are no databases", async () => {
    await setup({
      user: createMockUser({
        is_installer: true,
        has_question_and_dashboard: false,
        first_login: "2020-01-10T00:00:00Z",
      }),
    });

    expect(
      screen.queryByText(/Here are some explorations/),
    ).not.toBeInTheDocument();
  });
});<|MERGE_RESOLUTION|>--- conflicted
+++ resolved
@@ -1,9 +1,3 @@
-<<<<<<< HEAD
-import React from "react";
-=======
-import { checkNotNull } from "metabase/core/utils/types";
-import { getMetadata } from "metabase/selectors/metadata";
->>>>>>> 1f7e261e
 import { Database, PopularItem, RecentItem, User } from "metabase-types/api";
 import {
   createMockDatabase,
