import cx from "classnames";
import type { CSSProperties, ReactNode } from "react";
import { t } from "ttag";
import _ from "underscore";

import CS from "metabase/css/core/index.css";
import { Icon, Text } from "metabase/ui";
import type Database from "metabase-lib/v1/metadata/Database";
import type Field from "metabase-lib/v1/metadata/Field";
import type Table from "metabase-lib/v1/metadata/Table";

import {
  TextSchema,
  TriggerContainer,
  TriggerContainerIcon,
} from "./DataSelector.styled";

export function Trigger({
  className,
  style,
  showDropdownIcon = false,
  iconSize = 8,
  children,
  isMantine = false,
}: {
  className?: string;
  style?: CSSProperties;
  showDropdownIcon?: boolean;
  iconSize?: number;
  isMantine?: boolean;
  children: ReactNode;
}) {
  if (isMantine) {
    return (
      <TriggerContainer>
        {children}
        {showDropdownIcon && (
          <TriggerContainerIcon>
            <Icon name="chevrondown" size={iconSize} />
          </TriggerContainerIcon>
        )}
      </TriggerContainer>
    );
  }

  return (
    <span
      className={
        className ||
<<<<<<< HEAD
        cx(CS.px2, CS.py2, CS.textBold, CS.cursorPointer, CS.textDefault)
=======
        cx(CS.px2, CS.py2, CS.textBold, CS.cursorPointer, "text-default")
>>>>>>> 3fbfeddf
      }
      style={style}
    >
      {children}
      {showDropdownIcon && (
        <Icon className="ml1" name="chevrondown" size={iconSize} />
      )}
    </span>
  );
}

export function FieldTrigger({
  database,
  field,
}: {
  database: Database;
  field: Field;
}) {
  if (!field || !field.table) {
    return <Text>{t`Select...`}</Text>;
  }
  const hasMultipleSchemas =
    _.uniq(database?.tables ?? [], t => t.schema_name).length > 1;

  return (
    <div>
      <TextSchema>
        {hasMultipleSchemas && field.table.schema_name + " > "}
        {field.table.display_name}
      </TextSchema>
      <Text lh="1.2rem">{field.display_name}</Text>
    </div>
  );
}

export function DatabaseTrigger({ database }: { database: Database }) {
  return database ? (
    <span
      className={cx(CS.textWrap, "text-grey", CS.noDecoration)}
      data-testid="selected-database"
    >
      {database.name}
    </span>
  ) : (
    <span
      className={cx(CS.textMedium, CS.noDecoration)}
    >{t`Select a database`}</span>
  );
}

export function TableTrigger({ table }: { table: Table }) {
  return table ? (
    <span
      className={cx(CS.textWrap, "text-grey", CS.noDecoration)}
      data-testid="selected-table"
    >
      {table.display_name || table.name}
    </span>
  ) : (
    <span
      className={cx(CS.textMedium, CS.noDecoration)}
    >{t`Select a table`}</span>
  );
}<|MERGE_RESOLUTION|>--- conflicted
+++ resolved
@@ -47,11 +47,7 @@
     <span
       className={
         className ||
-<<<<<<< HEAD
         cx(CS.px2, CS.py2, CS.textBold, CS.cursorPointer, CS.textDefault)
-=======
-        cx(CS.px2, CS.py2, CS.textBold, CS.cursorPointer, "text-default")
->>>>>>> 3fbfeddf
       }
       style={style}
     >
