(ns metabase.lib.convert
  (:require
   #?@(:clj ([metabase.util.log :as log]))
   [clojure.data :as data]
   [clojure.set :as set]
   [clojure.string :as str]
   [malli.error :as me]
   [medley.core :as m]
   [metabase.legacy-mbql.normalize :as mbql.normalize]
   [metabase.lib.dispatch :as lib.dispatch]
   [metabase.lib.hierarchy :as lib.hierarchy]
   [metabase.lib.normalize :as lib.normalize]
   [metabase.lib.options :as lib.options]
   [metabase.lib.schema :as lib.schema]
   [metabase.lib.schema.expression :as lib.schema.expression]
   [metabase.lib.schema.ref :as lib.schema.ref]
   [metabase.lib.util :as lib.util]
   [metabase.util :as u]
   [metabase.util.malli :as mu]
   [metabase.util.malli.registry :as mr])
  #?@(:cljs [(:require-macros [metabase.lib.convert :refer [with-aggregation-list]])]))

(def ^:private ^:dynamic *pMBQL-uuid->legacy-index*
  {})

(def ^:private ^:dynamic *legacy-index->pMBQL-uuid*
  {})

(defn- clean-location [almost-stage error-type error-location]
  (let [operate-on-parent? #{:malli.core/missing-key :malli.core/end-of-input}
        location (if (operate-on-parent? error-type)
                   (drop-last 2 error-location)
                   (drop-last 1 error-location))
        [location-key] (if (operate-on-parent? error-type)
                         (take-last 2 error-location)
                         (take-last 1 error-location))]
    (if (seq location)
      (update-in almost-stage
                 location
                 (fn [error-loc]
                   (let [result (assoc error-loc location-key nil)]
                     (cond
                       (vector? error-loc) (into [] (remove nil?) result)
                       (map? error-loc) (u/remove-nils result)
                       :else result))))
      (dissoc almost-stage location-key))))

(def ^:private stage-keys
  #{:aggregation :breakout :expressions :fields :filters :order-by :joins})

(defn- clean-stage-schema-errors [almost-stage]
  (binding [lib.schema.expression/*suppress-expression-type-check?* true]
    (loop [almost-stage almost-stage
           removals []]
      (if-let [[error-type error-location] (->> (mr/explain ::lib.schema/stage.mbql almost-stage)
                                                :errors
                                                (filter (comp stage-keys first :in))
                                                (map (juxt :type :in))
                                                first)]
        (let [new-stage  (clean-location almost-stage error-type error-location)
              error-desc (pr-str (or error-type
                                     ;; if `error-type` is missing, which seems to happen sometimes,
                                     ;; fall back to humanizing the entire error.
                                     (me/humanize (mr/explain ::lib.schema/stage.mbql almost-stage))))]
          ;; TODO: Bring this back, for all the idents. We can't enforce this strictly when they're not being added
          ;; by the BE for pre-existing queries.
          #_(when (= (last error-location) :ident)
              (throw (ex-info "Ident error" {:loc error-location
                                             :error-desc error-desc
                                             :diff (first (data/diff almost-stage new-stage))})))
          #?(:cljs (js/console.warn "Clean: Removing bad clause due to error!" error-location error-desc
                                    (u/pprint-to-str (first (data/diff almost-stage new-stage))))
             :clj  (log/warnf "Clean: Removing bad clause in %s due to error %s:\n%s"
                              (u/colorize :yellow (pr-str error-location))
                              (u/colorize :yellow error-desc)
                              (u/colorize :red (u/pprint-to-str (first (data/diff almost-stage new-stage))))))
          (if (= new-stage almost-stage)
            almost-stage
            (recur new-stage (conj removals [error-type error-location]))))
        almost-stage))))

(defn- clean-stage-ref-errors [almost-stage]
  (reduce (fn [almost-stage [loc _]]
            (clean-location almost-stage ::lib.schema/invalid-ref loc))
          almost-stage
          (lib.schema/ref-errors-for-stage almost-stage)))

(defn- clean-stage [almost-stage]
  (-> almost-stage
      clean-stage-schema-errors
      clean-stage-ref-errors))

(def ^:dynamic *clean-query*
  "If true (this is the default), the query is cleaned.
  When converting queries at later stages of the preprocessing pipeline, this cleaning might not be desirable."
  true)

(defn without-cleaning
  "Runs the provided function with cleaning of queries disabled.

  This is preferred over directly cleaning the query."
  [f]
  (binding [*clean-query* false]
    (f)))

(defn- clean [almost-query]
  (if-not *clean-query*
    almost-query
    (loop [almost-query almost-query
           stage-index 0]
      (let [current-stage (nth (:stages almost-query) stage-index)
            new-stage (clean-stage current-stage)]
        (if (= current-stage new-stage)
          (if (= stage-index (dec (count (:stages almost-query))))
            almost-query
            (recur almost-query (inc stage-index)))
          (recur (update almost-query :stages assoc stage-index new-stage) stage-index))))))

(defmulti ->pMBQL
  "Coerce something to pMBQL (the version of MBQL manipulated by Metabase Lib v2) if it's not already pMBQL."
  {:arglists '([x])}
  lib.dispatch/dispatch-value
  :hierarchy lib.hierarchy/hierarchy)

(defn- default-MBQL-clause->pMBQL [mbql-clause]
  (let [last-elem (peek mbql-clause)
        last-elem-option? (map? last-elem)
        [clause-type & args] (cond-> mbql-clause
                               last-elem-option? pop)
        options (if last-elem-option?
                  last-elem
                  {})]
    (lib.options/ensure-uuid (into [clause-type options] (map ->pMBQL) args))))

(defmethod ->pMBQL :default
  [x]
  (if (and (vector? x)
           (keyword? (first x)))
    (default-MBQL-clause->pMBQL x)
    x))

(defmethod ->pMBQL :mbql/query
  [query]
  query)

(def legacy-default-join-alias
  "In legacy MBQL, join `:alias` was optional, and if unspecified, this was the default alias used. In reality all joins
  normally had an explicit `:alias` since the QB would generate one and you generally need one to do useful things
  with the join anyway.

  Since the new pMBQL schema makes `:alias` required, we'll explicitly add the implicit default when we encounter a
  join without an alias, and remove it so we can round-trip without changes."
  "__join")

(defn- deduplicate-join-aliases
  "Join `:alias`es had to be unique in legacy MBQL, but they were optional. Since we add [[legacy-default-join-alias]]
  to each join that doesn't have an explicit `:alias` for pMBQL compatibility now, we need to deduplicate the aliases
  if it is used more than once.

  Only deduplicate the default `__join` aliases; we don't want the [[lib.util/unique-name-generator]] to touch other
  aliases and truncate them or anything like that."
  [joins]
  (let [unique-name-fn (lib.util/unique-name-generator)]
    (mapv (fn [join]
            (cond-> join
              (= (:alias join) legacy-default-join-alias) (update :alias unique-name-fn)))
          joins)))

(defn- stage-source-card-id->pMBQL
  "If a query `stage` has a legacy `card__<id>` `:source-table`, convert it to a pMBQL-style `:source-card`."
  [stage]
  (if (string? (:source-table stage))
    (-> stage
        (assoc :source-card (lib.util/legacy-string-table-id->card-id (:source-table stage)))
        (dissoc :source-table))
    stage))

(defn do-with-aggregation-list
  "Impl for [[with-aggregation-list]]."
  [aggregations thunk]
  (let [legacy->pMBQL (into {}
                            (map-indexed (fn [idx [_tag {ag-uuid :lib/uuid}]]
                                           [idx ag-uuid]))
                            aggregations)
        pMBQL->legacy (into {}
                            (map-indexed (fn [idx [_tag {ag-uuid :lib/uuid}]]
                                           [ag-uuid idx]))
                            aggregations)]
    (binding [*legacy-index->pMBQL-uuid* legacy->pMBQL
              *pMBQL-uuid->legacy-index* pMBQL->legacy]
      (thunk))))

#?(:clj
   (defmacro with-aggregation-list
     "Macro for capturing the context of a query stage's `:aggregation` list, so any legacy `[:aggregation 0]` indexed
     refs can be converted correctly to UUID-based pMBQL refs."
     [aggregations & body]
     `(do-with-aggregation-list ~aggregations (fn [] ~@body))))

(defn- from-indexed-idents [stage list-key idents-key]
  (let [idents (get stage idents-key)]
    (->> (get stage list-key)
         ->pMBQL
         (map-indexed (fn [i x]
                        (if-let [ident (or (get idents i)
                                           ;; Conversion from JSON keywordizes all keys, including these numbers!
                                           (get idents (keyword (str i))))]
                          (lib.options/update-options x assoc :ident ident)
                          x)))
         vec
         not-empty)))

(defmethod ->pMBQL :mbql.stage/mbql
  [stage]
  (let [aggregations (from-indexed-idents stage :aggregation :aggregation-idents)
        expr-idents  (:expression-idents stage)
        expressions  (->> stage
                          :expressions
                          (mapv (fn [[k v]]
                                  (let [expr (-> v
                                                 ->pMBQL
                                                 (lib.util/top-level-expression-clause k))]
                                    (if-let [ident (get expr-idents k)]
                                      (lib.options/update-options expr assoc :ident ident)
                                      expr))))
                          not-empty)]
    (metabase.lib.convert/with-aggregation-list aggregations
      (let [stage (-> stage
                      stage-source-card-id->pMBQL
                      (m/assoc-some :expressions expressions
                                    :aggregation aggregations
                                    :breakout    (from-indexed-idents stage :breakout :breakout-idents)))
            stage (reduce
                   (fn [stage k]
                     (if-not (get stage k)
                       stage
                       (update stage k ->pMBQL)))
                   (dissoc stage :aggregation-idents :breakout-idents :expression-idents)
                   (disj stage-keys :aggregation :breakout :expressions))]
        (cond-> stage
          (:joins stage) (update :joins deduplicate-join-aliases))))))

(defmethod ->pMBQL :mbql.stage/native
  [stage]
  (m/update-existing stage :template-tags update-vals (fn [tag] (m/update-existing tag :dimension ->pMBQL))))

(defmethod ->pMBQL :mbql/join
  [join]
  (let [join (-> join
                 (update :conditions ->pMBQL)
                 (update :stages ->pMBQL))]
    (cond-> join
      (:fields join) (update :fields (fn [fields]
                                       (if (sequential? fields)
                                         (mapv ->pMBQL fields)
                                         (keyword fields))))
      (not (:alias join)) (assoc :alias legacy-default-join-alias))))

(defmethod ->pMBQL :dispatch-type/sequential
  [xs]
  (mapv ->pMBQL xs))

(defmethod ->pMBQL :dispatch-type/map
  [m]
  (if (:type m)
    (-> (lib.util/pipeline m)
        (update :stages (fn [stages]
                          (mapv ->pMBQL stages)))
        lib.normalize/normalize
        (assoc :lib.convert/converted? true)
        clean)
    (update-vals m ->pMBQL)))

(defmethod ->pMBQL :field
  [[_tag x y]]
  (let [[id-or-name options] (if (map? x)
                               [y x]
                               [x y])]
    (lib.options/ensure-uuid [:field options id-or-name])))

(defmethod ->pMBQL :value
  [[_tag value opts]]
  ;; `:value` uses `:snake_case` keys in legacy MBQL for some insane reason (actually this was to match the shape of
  ;; the keys in Field metadata), at least for the three type keys enumerated below.
  ;; See [[metabase.legacy-mbql.schema/ValueTypeInfo]].
  (let [opts (set/rename-keys opts {:base_type     :base-type
                                    :semantic_type :semantic-type
                                    :database_type :database-type})
        ;; in pMBQL, `:effective-type` is a required key for `:value`. `:value` SHOULD have always had `:base-type`,
        ;; but on the off chance it did not, get the type from value so the schema doesn't fail entirely.
        opts (assoc opts :effective-type (or (:effective-type opts)
                                             (:base-type opts)
                                             ;; [[lib.schema.expression/type-of]] can return a set of types in some
                                             ;; cases, e.g. #{:type/Text :type/Date} for date literals. Since
                                             ;; `:effective-type` can be just one value, prefer string, numeric, and
                                             ;; boolean types over others.
                                             (let [types (lib.schema.expression/type-of value)]
                                               (if (set? types)
                                                 (or (m/find-first (fn [t] (some #(isa? t %) [:type/Text :type/Number :type/Boolean])) types)
                                                     (first types))
                                                 types))))]
    (lib.options/ensure-uuid [:value opts value])))

(doseq [tag [:case :if]]
  (defmethod ->pMBQL tag
    [[_tag pred-expr-pairs options]]
    (let [default (:default options)]
      (cond-> [tag (dissoc options :default) (mapv ->pMBQL pred-expr-pairs)]
        :always lib.options/ensure-uuid
        (some? default) (conj (->pMBQL default))))))

(defmethod ->pMBQL :expression
  [[tag value opts]]
  (lib.options/ensure-uuid [tag opts value]))

(defn- get-or-throw!
  [m k]
  (let [result (get m k ::not-found)]
    (if-not (= result ::not-found)
      result
      (throw (ex-info (str "Unable to find key " (pr-str k) " in map.")
                      {:m m
                       :k k})))))

(defmethod ->pMBQL :aggregation
  [[tag aggregation-index opts, :as clause]]
  (lib.options/ensure-uuid
   [tag opts (or (get *legacy-index->pMBQL-uuid* aggregation-index)
                 (throw (ex-info (str "Error converting :aggregation reference: no aggregation at index "
                                      aggregation-index)
                                 {:clause clause})))]))

(defmethod ->pMBQL :aggregation-options
  [[_tag aggregation options]]
  (let [[tag opts & args] (->pMBQL aggregation)]
    (into [tag (merge opts options)] args)))

(defmethod ->pMBQL :time-interval
  [[_tag field n unit options]]
  (lib.options/ensure-uuid [:time-interval (or options {}) (->pMBQL field) n unit]))

(defmethod ->pMBQL :relative-time-interval
  [[_tag & [_column _value _bucket _offset-value _offset-bucket :as args]]]
  (lib.options/ensure-uuid (into [:relative-time-interval {}] (map ->pMBQL) args)))

;; `:offset` is the same in legacy and pMBQL, but we need to update the expr it wraps.
(defmethod ->pMBQL :offset
  [[tag opts expr n, :as clause]]
  {:pre [(= (count clause) 4)]}
  [tag opts (->pMBQL expr) n])

;; These four expressions have a different form depending on the number of arguments.
(doseq [tag [:contains :starts-with :ends-with :does-not-contain]]
  (lib.hierarchy/derive tag ::string-comparison))

(defmethod ->pMBQL ::string-comparison
  [[tag opts & args :as clause]]
  (if (> (count args) 2)
    ;; Multi-arg, pMBQL style: [tag {opts...} x y z ...]
    (lib.options/ensure-uuid (into [tag opts] (map ->pMBQL args)))
    ;; Two-arg, legacy style: [tag x y] or [tag x y opts].
    (let [[tag x y opts] clause]
      (lib.options/ensure-uuid [tag (or opts {}) (->pMBQL x) (->pMBQL y)]))))

(defn legacy-query-from-inner-query
  "Convert a legacy 'inner query' to a full legacy 'outer query' so you can pass it to stuff
  like [[metabase.legacy-mbql.normalize/normalize]], and then probably to [[->pMBQL]]."
  [database-id inner-query]
  (merge {:database database-id, :type :query}
         (if (:native inner-query)
           {:native (set/rename-keys inner-query {:native :query})}
           {:query inner-query})))

(defmulti ->legacy-MBQL
  "Coerce something to legacy MBQL (the version of MBQL understood by the query processor and Metabase Lib v1) if it's
  not already legacy MBQL."
  {:arglists '([x])}
  lib.dispatch/dispatch-value
  :hierarchy lib.hierarchy/hierarchy)

(defn- metabase-lib-keyword?
  "Does keyword `k` have a`:lib/`, `:lib.columns/` or a `:metabase.lib.*/` namespace?"
  [k]
  (and (qualified-keyword? k)
       (when-let [symb-namespace (namespace k)]
         (or (= symb-namespace "lib")
             (= symb-namespace "lib.columns")
             (str/starts-with? symb-namespace "metabase.lib.")))))

(defn- disqualify
  "Remove any keys starting with the `:lib/` or `:metabase.lib.*/` namespaces from map `m`.

  No args = return transducer to remove keys from a map. One arg = update a map `m`."
  ([]
   (remove (fn [[k _v]]
             (metabase-lib-keyword? k))))
  ([m]
   (into {} (disqualify) m)))

(def ^:private options-preserved-in-legacy
  "Map of option keys in pMBQL to their legacy names. Keys are renamed before [[disqualify]] drops all namespaced keys."
  {:metabase.lib.field/original-temporal-unit :original-temporal-unit})

(defn- options->legacy-MBQL
  "Convert an options map in an MBQL clause to the equivalent shape for legacy MBQL. Remove `:lib/*` keys and
  `:effective-type`, which is not used in options maps in legacy MBQL."
  [m]
  (->> (cond-> m
         ;; Following construct ensures that transformation mbql -> pmbql -> mbql, does not add base-type where those
         ;; were not present originally. Base types are added in [[metabase.lib.query/add-types-to-fields]].
         (contains? m :metabase.lib.query/transformation-added-base-type)
         (dissoc :metabase.lib.query/transformation-added-base-type :base-type)

         ;; Removing the namespaces from a few
         true (update-keys #(get options-preserved-in-legacy % %)))
       (into {} (comp (disqualify)
                      (remove (fn [[k _v]]
                                (#{:effective-type :ident} k)))))
       not-empty))

(defmulti ^:private aggregation->legacy-MBQL
  {:arglists '([aggregation-clause])}
  lib.dispatch/dispatch-value
  :hierarchy lib.hierarchy/hierarchy)

(defmethod aggregation->legacy-MBQL :default
  [[tag options & args]]
  (let [inner (into [tag] (map ->legacy-MBQL) args)
        ;; the default value of the :case or :if expression is in the options
        ;; in legacy MBQL
        inner (if (and (#{:case :if} tag) (next args))
                (conj (pop inner) {:default (peek inner)})
                inner)]
    (if-let [aggregation-opts (not-empty (options->legacy-MBQL options))]
      [:aggregation-options inner aggregation-opts]
      inner)))

(defmethod aggregation->legacy-MBQL :offset
  [clause]
  (->legacy-MBQL clause))

(defn- clause-with-options->legacy-MBQL [[k options & args]]
  (if (map? options)
    (into [k] (concat (map ->legacy-MBQL args)
                      (when-let [options (not-empty (options->legacy-MBQL options))]
                        [options])))
    (into [k] (map ->legacy-MBQL (cons options args)))))

(defmethod ->legacy-MBQL :default
  [x]
  (cond
    (and (vector? x)
         (keyword? (first x))) (clause-with-options->legacy-MBQL x)
    (map? x)                   (-> x
                                   disqualify
                                   (update-vals ->legacy-MBQL))
    :else x))

(doseq [tag [::aggregation ::expression]]
  (lib.hierarchy/derive tag ::aggregation-or-expression))

(doseq [tag [:count :avg :count-where :distinct :distinct-where
             :max :median :min :percentile
             :share :stddev :sum :sum-where]]
  (lib.hierarchy/derive tag ::aggregation))

(doseq [tag [:+ :- :* :/
             :case :if :coalesce
             :abs :log :exp :sqrt :ceil :floor :round :power :interval
             :relative-datetime :time :absolute-datetime :now :convert-timezone
             :get-week :get-year :get-month :get-day :get-hour
             :get-minute :get-second :get-quarter
<<<<<<< HEAD
             :datetime-add :datetime-subtract :date
             :concat :substring :replace :regex-match-first
=======
             :datetime-add :datetime-subtract
             :concat :substring :replace :regex-match-first :split-part
>>>>>>> 4e0ca8b1
             :length :trim :ltrim :rtrim :upper :lower :text :integer]]
  (lib.hierarchy/derive tag ::expression))

(defmethod ->legacy-MBQL ::aggregation-or-expression
  [input]
  (aggregation->legacy-MBQL input))

(defn- stage-metadata->legacy-metadata [stage-metadata]
  (into []
        (comp (map #(update-keys % u/->snake_case_en))
              (map ->legacy-MBQL))
        (:columns stage-metadata)))

(mu/defn- chain-stages [{:keys [stages]} :- [:map [:stages [:sequential :map]]]]
  ;; :source-metadata aka :lib/stage-metadata is handled differently in the two formats.
  ;; In legacy, an inner query might have both :source-query, and :source-metadata giving the metadata for that nested
  ;; :source-query.
  ;; In pMBQL, the :lib/stage-metadata is attached to the same stage it applies to.
  ;; So when chaining pMBQL stages back into legacy form, if stage n has :lib/stage-metadata, stage n+1 needs
  ;; :source-metadata attached.
  (let [inner-query (first (reduce (fn [[inner stage-metadata] stage]
                                     [(cond-> (->legacy-MBQL stage)
                                        inner          (assoc :source-query inner)
                                        stage-metadata (assoc :source-metadata (stage-metadata->legacy-metadata stage-metadata)))
                                      ;; Get the :lib/stage-metadata off the original pMBQL stage, not the converted one.
                                      (:lib/stage-metadata stage)])
                                   nil
                                   stages))]
    (cond-> inner-query
      ;; If this is a native query, inner query will be used like: `{:type :native :native #_inner-query {:query ...}}`
      (:native inner-query) (set/rename-keys {:native :query}))))

(defmethod ->legacy-MBQL :dispatch-type/map [m]
  (into {}
        (comp (disqualify)
              (map (fn [[k v]]
                     [k (->legacy-MBQL v)])))
        m))

(defmethod ->legacy-MBQL :aggregation [[_ opts agg-uuid :as ag]]
  (if (map? opts)
    (try
      (let [opts     (options->legacy-MBQL opts)
            base-agg [:aggregation (get-or-throw! *pMBQL-uuid->legacy-index* agg-uuid)]]
        (if (seq opts)
          (conj base-agg opts)
          base-agg))
      (catch #?(:clj Throwable :cljs :default) e
        (throw (ex-info (lib.util/format "Error converting aggregation reference to pMBQL: %s" (ex-message e))
                        {:ref ag}
                        e))))
    ;; Our conversion is a bit too aggressive and we're hitting legacy refs like [:aggregation 0] inside
    ;; source_metadata that are only used for legacy and thus can be ignored
    ag))

(defmethod ->legacy-MBQL :dispatch-type/sequential [xs]
  (mapv ->legacy-MBQL xs))

(defmethod ->legacy-MBQL :field [[_ opts id]]
  ;; Fields are not like the normal clauses - they need that options field even if it's null.
  ;; TODO: Sometimes the given field is in the legacy order - that seems wrong.
  (let [[opts id] (if (or (nil? opts) (map? opts))
                    [opts id]
                    [id opts])]
    [:field
     (->legacy-MBQL id)
     (options->legacy-MBQL opts)]))

(defmethod ->legacy-MBQL :value
  [[_tag opts value]]
  (let [opts (-> opts
                 ;; as mentioned above, `:value` in legacy MBQL expects `snake_case` keys for type info keys.
                 (set/rename-keys  {:base-type     :base_type
                                    :semantic-type :semantic_type
                                    :database-type :database_type})
                 options->legacy-MBQL)]
    ;; in legacy MBQL, `:value` has to be three args; `opts` has to be present, but it should can be `nil` if it is
    ;; empty.
    [:value value opts]))

;; `:offset` is the same in legacy and pMBQL, but we need to update the expr it wraps.
(defmethod ->legacy-MBQL :offset
  [[tag opts expr n, :as clause]]
  {:pre [(= (count clause) 4)]}
  [tag opts (->legacy-MBQL expr) n])

(defmethod ->legacy-MBQL ::string-comparison
  [[tag opts & args]]
  (if (> (count args) 2)
    (into [tag (disqualify opts)] (map ->legacy-MBQL args)) ; Multi-arg, pMBQL style: [tag {opts...} x y z ...]
    ;; Two-arg, legacy style: [tag x y] or [tag x y opts].
    (let [opts (disqualify opts)]
      (cond-> (into [tag] (map ->legacy-MBQL args))
        (seq opts) (conj opts)))))

(defn- update-list->legacy-boolean-expression
  [m pMBQL-key legacy-key]
  (cond-> m
    (= (count (get m pMBQL-key)) 1) (m/update-existing pMBQL-key (comp ->legacy-MBQL first))
    (> (count (get m pMBQL-key)) 1) (m/update-existing pMBQL-key #(into [:and] (map ->legacy-MBQL) %))
    :always (set/rename-keys {pMBQL-key legacy-key})))

(defmethod ->legacy-MBQL :mbql/join [join]
  (let [base (cond-> (disqualify join)
               (and *clean-query* (str/starts-with? (:alias join) legacy-default-join-alias)) (dissoc :alias))]
    (merge (-> base
               (dissoc :stages :conditions)
               (update-vals ->legacy-MBQL))
           (-> base
               (select-keys [:conditions])
               (update-list->legacy-boolean-expression :conditions :condition))
           (chain-stages base))))

(defn- source-card->legacy-source-table
  "If a pMBQL query stage has `:source-card` convert it to legacy-style `:source-table \"card__<id>\"`."
  [stage]
  (if-let [source-card-id (:source-card stage)]
    (-> stage
        (dissoc :source-card)
        (assoc :source-table (str "card__" source-card-id)))
    stage))

(defn- stage-expressions->legacy-MBQL [expressions]
  (into {}
        (for [expression expressions
              :let [legacy-clause (->legacy-MBQL expression)]]
          [(lib.util/expression-name expression)
           ;; `:aggregation-options` is not allowed inside
           ;; `:expressions` in legacy, we'll just have to toss the
           ;; extra info.
           (if (#{:aggregation-options} (first legacy-clause))
             (second legacy-clause)
             legacy-clause)])))

(defn- idents-by-index [clause-list]
  (when (seq clause-list)
    (into {} (map-indexed (fn [i clause]
                            [i (lib.options/ident clause)]))
          clause-list)))

(defmethod ->legacy-MBQL :mbql.stage/mbql
  [stage]
  (metabase.lib.convert/with-aggregation-list (:aggregation stage)
    (reduce #(m/update-existing %1 %2 ->legacy-MBQL)
            (-> stage
                disqualify
                source-card->legacy-source-table

                (m/assoc-some :aggregation-idents (idents-by-index (:aggregation stage)))
                (m/update-existing :aggregation #(mapv aggregation->legacy-MBQL %))
                (m/assoc-some :breakout-idents (idents-by-index (:breakout stage)))
                (m/update-existing :breakout #(mapv ->legacy-MBQL %))

                (m/assoc-some :expression-idents (->> (:expressions stage)
                                                      (into {} (map (juxt lib.util/expression-name
                                                                          lib.options/ident)))
                                                      not-empty))
                (m/update-existing :expressions stage-expressions->legacy-MBQL)
                (update-list->legacy-boolean-expression :filters :filter))
            (disj stage-keys :aggregation :breakout :filters :expressions))))

(defmethod ->legacy-MBQL :mbql.stage/native [stage]
  (-> stage
      disqualify
      (update-vals ->legacy-MBQL)))

(defmethod ->legacy-MBQL :mbql/query [query]
  (try
    (let [base        (disqualify query)
          parameters  (:parameters base)
          inner-query (chain-stages base)
          query-type  (if (-> query :stages last :lib/type (= :mbql.stage/native))
                        :native
                        :query)]
      (merge (dissoc base :stages :parameters :lib.convert/converted?)
             (cond-> {:type query-type}
               (seq inner-query) (assoc query-type inner-query)
               (seq parameters)  (assoc :parameters parameters))))
    (catch #?(:clj Throwable :cljs :default) e
      (throw (ex-info (lib.util/format "Error converting MLv2 query to legacy query: %s" (ex-message e))
                      {:query query}
                      e)))))

;; TODO: Look into whether this function can be refactored away - it's called from several places but I (Braden) think
;; legacy refs shouldn't make it out of `lib.js`.
(mu/defn legacy-ref->pMBQL :- ::lib.schema.ref/ref
  "Convert a legacy MBQL `:field`/`:aggregation`/`:expression` reference to pMBQL. Normalizes the reference if needed,
  and handles JS -> Clj conversion as needed."
  ([query legacy-ref]
   (legacy-ref->pMBQL query -1 legacy-ref))

  ([query        :- ::lib.schema/query
    stage-number :- :int
    legacy-ref   :- some?]
   (let [legacy-ref                  (->> #?(:clj legacy-ref :cljs (js->clj legacy-ref :keywordize-keys true))
                                          (mbql.normalize/normalize-fragment nil))
         {aggregations :aggregation} (lib.util/query-stage query stage-number)]
     (with-aggregation-list aggregations
       (try
         (->pMBQL legacy-ref)
         (catch #?(:clj Throwable :cljs :default) e
           (throw (ex-info (lib.util/format "Error converting legacy ref to pMBQL: %s" (ex-message e))
                           {:query                    query
                            :stage-number             stage-number
                            :legacy-ref               legacy-ref
                            :legacy-index->pMBQL-uuid *legacy-index->pMBQL-uuid*}
                           e))))))))

(defn- from-json [query-fragment]
  #?(:cljs (if (object? query-fragment)
             (js->clj query-fragment :keywordize-keys true)
             query-fragment)
     :clj  query-fragment))

(defn js-legacy-query->pMBQL
  "Given a JSON-formatted legacy MBQL query, transform it to pMBQL.

  If you have only the inner query map (`{:source-table 2 ...}` or similar), call [[js-legacy-inner-query->pMBQL]]
  instead."
  [query-map]
  (let [clj-map (from-json query-map)]
    (if (= (:lib/type clj-map) "mbql/query")
      (lib.normalize/normalize clj-map)
      (-> clj-map (u/assoc-default :type :query) mbql.normalize/normalize ->pMBQL))))

(defn js-legacy-inner-query->pMBQL
  "Given a JSON-formatted *inner* query, transform it to pMBQL.

  If you have a complete legacy query (`{:type :query, :query {...}}` or similar), call [[js-legacy-query->pMBQL]]
  instead."
  [inner-query]
  (js-legacy-query->pMBQL {:type  :query
                           :query (from-json inner-query)}))<|MERGE_RESOLUTION|>--- conflicted
+++ resolved
@@ -470,13 +470,8 @@
              :relative-datetime :time :absolute-datetime :now :convert-timezone
              :get-week :get-year :get-month :get-day :get-hour
              :get-minute :get-second :get-quarter
-<<<<<<< HEAD
              :datetime-add :datetime-subtract :date
-             :concat :substring :replace :regex-match-first
-=======
-             :datetime-add :datetime-subtract
              :concat :substring :replace :regex-match-first :split-part
->>>>>>> 4e0ca8b1
              :length :trim :ltrim :rtrim :upper :lower :text :integer]]
   (lib.hierarchy/derive tag ::expression))
 
