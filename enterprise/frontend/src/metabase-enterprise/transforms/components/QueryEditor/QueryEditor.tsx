import { useDisclosure, useHotkeys, useToggle } from "@mantine/hooks";
import { useMemo, useState } from "react";
import { t } from "ttag";

import { useListDatabasesQuery } from "metabase/api";
import type { SelectionRange } from "metabase/query_builder/components/NativeQueryEditor/types";
import type { QueryModalType } from "metabase/query_builder/constants";
import { NativeQueryPreview } from "metabase/querying/notebook/components/NativeQueryPreview";
import { Center, Flex, Loader, Modal, Stack } from "metabase/ui";
import { useRegisterMetabotTransformContext } from "metabase-enterprise/transforms/hooks/use-register-transform-metabot-context";
import * as Lib from "metabase-lib";
import type Question from "metabase-lib/v1/Question";
import type {
  NativeQuerySnippet,
  QueryTransformSource,
  Transform,
} from "metabase-types/api";

import { useQueryMetadata } from "../../hooks/use-query-metadata";
import { useQueryResults } from "../../hooks/use-query-results";
import { useQueryState } from "../../hooks/use-query-state";

import { EditorBody } from "./EditorBody";
import { EditorHeader } from "./EditorHeader";
import { EditorSidebar } from "./EditorSidebar";
import { EditorValidationCard } from "./EditorValidationCard";
import { EditorVisualization } from "./EditorVisualization";
import {
  NativeQuerySidebar,
  NativeQuerySidebarToggle,
} from "./NativeQuerySidebar";
import S from "./QueryEditor.module.css";
import {
  getValidationResult,
  useInsertSnippetHandler,
  useSelectedText,
} from "./utils";

type QueryEditorProps = {
  transform?: Transform | undefined;
  initialSource: QueryTransformSource;
  proposedSource?: QueryTransformSource;
  isNew?: boolean;
  isSaving?: boolean;
  onSave: (source: QueryTransformSource) => void;
  onChange?: (source: QueryTransformSource) => void;
  onCancel: () => void;
<<<<<<< HEAD
  transformId?: number;
  queryLimit?: number;
=======
  onRejectProposed?: () => void;
  onAcceptProposed?: (query: QueryTransformSource) => void;
>>>>>>> 02467bd2
};

export function QueryEditor({
  transform,
  initialSource,
  proposedSource,
  isNew = true,
  isSaving = false,
  onSave,
  onChange,
  onCancel,
<<<<<<< HEAD
  transformId,
  queryLimit,
=======
  onRejectProposed,
  onAcceptProposed,
>>>>>>> 02467bd2
}: QueryEditorProps) {
  const { question, proposedQuestion, isQueryDirty, setQuestion } =
    useQueryState(initialSource.query, proposedSource?.query);
  const { isInitiallyLoaded } = useQueryMetadata(question);
  const {
    result,
    rawSeries,
    isRunnable,
    isRunning,
    isResultDirty,
    runQuery,
    cancelQuery,
<<<<<<< HEAD
  } = useQueryResults(question, {
    transformId,
    queryLimit,
  });
=======
  } = useQueryResults(question, proposedQuestion);
>>>>>>> 02467bd2
  const { isNative } = Lib.queryDisplayInfo(question.query());
  const [isShowingNativeQueryPreview, toggleNativeQueryPreview] = useToggle();
  const [isPreviewQueryModalOpen, togglePreviewQueryModal] = useToggle();
  const validationResult = getValidationResult(question.query());

  const source = useMemo(() => {
    const query = proposedSource?.query ?? question.datasetQuery();
    return { type: "query" as const, query };
  }, [proposedSource, question]);
  useRegisterMetabotTransformContext(transform, source);

  const handleChange = async (newQuestion: Question) => {
    setQuestion(newQuestion);
    onChange?.({ type: "query", query: newQuestion.datasetQuery() });
  };

  const handleSave = () => {
<<<<<<< HEAD
    // Preserve the source-incremental-strategy when saving
    const newSource: QueryTransformSource = {
      type: "query",
      query: question.datasetQuery(),
    };

    // Copy over the incremental strategy if it exists
    if (initialSource["source-incremental-strategy"]) {
      newSource["source-incremental-strategy"] =
        initialSource["source-incremental-strategy"];
    }

    onSave(newSource);
=======
    onSave({
      type: "query",
      query: proposedQuestion?.datasetQuery() ?? question.datasetQuery(),
    });
>>>>>>> 02467bd2
  };

  const handleCmdEnter = () => {
    if (isRunning) {
      cancelQuery();
    } else if (isRunnable) {
      runQuery();
    }
  };

  const [
    isDataReferenceOpen,
    { toggle: toggleDataReference, close: closeDataReference },
  ] = useDisclosure();
  const [
    isSnippetSidebarOpen,
    { toggle: toggleSnippetSidebar, close: closeSnippetSidebar },
  ] = useDisclosure();

  useHotkeys([["mod+Enter", handleCmdEnter]], []);

  const handleToggleDataReference = () => {
    closeSnippetSidebar();
    toggleDataReference();
  };

  const handleToggleSnippetSidebar = () => {
    closeDataReference();
    toggleSnippetSidebar();
  };

  const handleOpenModal = (type: QueryModalType) => {
    if (type === "preview-query") {
      togglePreviewQueryModal(true);
    }
  };

  const [selectionRange, setSelectionRange] = useState<SelectionRange[]>([]);
  const selectedText = useSelectedText(question, selectionRange);
  const handleInsertSnippet = useInsertSnippetHandler({
    question,
    selectionRange,
    onChange: handleChange,
  });

  const [modalSnippet, setModalSnippet] = useState<NativeQuerySnippet | null>(
    null,
  );

  const { data: databases, isLoading } = useListDatabasesQuery({
    include_analytics: true,
  });

  if (!isInitiallyLoaded || isLoading) {
    return (
      <Center>
        <Loader />
      </Center>
    );
  }

  return (
    <>
      <Stack
        className={S.root}
        pos="relative"
        w="100%"
        h="100%"
        bg="bg-white"
        data-testid="transform-query-editor"
        gap={0}
      >
        <EditorHeader
          validationResult={validationResult}
          name={transform?.name}
          isNew={isNew}
          isSaving={isSaving}
          hasProposedQuery={!!proposedSource}
          isQueryDirty={isQueryDirty}
          onSave={handleSave}
          onCancel={onCancel}
          transformId={transformId}
        />
        <Flex h="100%" w="100%" mih="0">
          <Stack flex="2 1 100%" pos="relative">
            <EditorBody
              question={question}
              proposedQuestion={proposedQuestion}
              isNative={isNative}
              isRunnable={isRunnable}
              isRunning={isRunning}
              isResultDirty={isResultDirty}
              isShowingDataReference={isDataReferenceOpen}
              isShowingSnippetSidebar={isSnippetSidebarOpen}
              onChange={handleChange}
              onRunQuery={runQuery}
              onCancelQuery={cancelQuery}
              onRejectProposed={onRejectProposed}
              onAcceptProposed={
                proposedSource
                  ? () => onAcceptProposed?.(proposedSource)
                  : undefined
              }
              databases={databases?.data ?? []}
              onToggleDataReference={handleToggleDataReference}
              onToggleSnippetSidebar={handleToggleSnippetSidebar}
              onOpenModal={handleOpenModal}
              modalSnippet={modalSnippet}
              onInsertSnippet={handleInsertSnippet}
              onChangeModalSnippet={setModalSnippet}
              onChangeNativeEditorSelection={setSelectionRange}
              nativeEditorSelectedText={selectedText}
            />
            <EditorVisualization
              question={question}
              result={result}
              rawSeries={rawSeries}
              isNative={isNative}
              isRunnable={isRunnable}
              isRunning={isRunning}
              isResultDirty={isResultDirty}
              onRunQuery={runQuery}
              onCancelQuery={() => undefined}
            />
            {!isNative && (
              <NativeQuerySidebarToggle
                isShowingNativeQueryPreview={isShowingNativeQueryPreview}
                onToggleNativeQueryPreview={toggleNativeQueryPreview}
              />
            )}
          </Stack>

          {!isNative && isShowingNativeQueryPreview && (
            <NativeQuerySidebar
              question={question}
              onConvertToNativeClick={(newQuestion) => {
                toggleNativeQueryPreview(false);
                setQuestion(newQuestion);
              }}
            />
          )}

          <EditorSidebar
            question={question}
            isNative={isNative}
            isDataReferenceOpen={isDataReferenceOpen}
            isSnippetSidebarOpen={isSnippetSidebarOpen}
            onToggleDataReference={toggleDataReference}
            onToggleSnippetSidebar={toggleSnippetSidebar}
            onChangeModalSnippet={setModalSnippet}
            onInsertSnippet={handleInsertSnippet}
          />
        </Flex>
        <EditorValidationCard validationResult={validationResult} />
      </Stack>
      {isNative && (
        <Modal
          title={t`Query preview`}
          opened={isPreviewQueryModalOpen}
          onClose={togglePreviewQueryModal}
        >
          <NativeQueryPreview query={question.query()} />
        </Modal>
      )}
    </>
  );
}<|MERGE_RESOLUTION|>--- conflicted
+++ resolved
@@ -45,13 +45,8 @@
   onSave: (source: QueryTransformSource) => void;
   onChange?: (source: QueryTransformSource) => void;
   onCancel: () => void;
-<<<<<<< HEAD
-  transformId?: number;
-  queryLimit?: number;
-=======
   onRejectProposed?: () => void;
   onAcceptProposed?: (query: QueryTransformSource) => void;
->>>>>>> 02467bd2
 };
 
 export function QueryEditor({
@@ -63,13 +58,8 @@
   onSave,
   onChange,
   onCancel,
-<<<<<<< HEAD
-  transformId,
-  queryLimit,
-=======
   onRejectProposed,
   onAcceptProposed,
->>>>>>> 02467bd2
 }: QueryEditorProps) {
   const { question, proposedQuestion, isQueryDirty, setQuestion } =
     useQueryState(initialSource.query, proposedSource?.query);
@@ -82,14 +72,7 @@
     isResultDirty,
     runQuery,
     cancelQuery,
-<<<<<<< HEAD
-  } = useQueryResults(question, {
-    transformId,
-    queryLimit,
-  });
-=======
   } = useQueryResults(question, proposedQuestion);
->>>>>>> 02467bd2
   const { isNative } = Lib.queryDisplayInfo(question.query());
   const [isShowingNativeQueryPreview, toggleNativeQueryPreview] = useToggle();
   const [isPreviewQueryModalOpen, togglePreviewQueryModal] = useToggle();
@@ -107,13 +90,13 @@
   };
 
   const handleSave = () => {
-<<<<<<< HEAD
     // Preserve the source-incremental-strategy when saving
     const newSource: QueryTransformSource = {
       type: "query",
-      query: question.datasetQuery(),
+      query: proposedQuestion?.datasetQuery() ?? question.datasetQuery(),
     };
 
+    // @stas: Check if it's actually not copied
     // Copy over the incremental strategy if it exists
     if (initialSource["source-incremental-strategy"]) {
       newSource["source-incremental-strategy"] =
@@ -121,12 +104,6 @@
     }
 
     onSave(newSource);
-=======
-    onSave({
-      type: "query",
-      query: proposedQuestion?.datasetQuery() ?? question.datasetQuery(),
-    });
->>>>>>> 02467bd2
   };
 
   const handleCmdEnter = () => {
@@ -208,7 +185,6 @@
           isQueryDirty={isQueryDirty}
           onSave={handleSave}
           onCancel={onCancel}
-          transformId={transformId}
         />
         <Flex h="100%" w="100%" mih="0">
           <Stack flex="2 1 100%" pos="relative">
