--- conflicted
+++ resolved
@@ -21,13 +21,9 @@
 import { INITIALIZE } from "metabase/dashboard/actions/core";
 import { getPositionForNewDashCard } from "metabase/lib/dashboard_grid";
 import { checkNotNull } from "metabase/lib/types";
-
-<<<<<<< HEAD
 import Dashboards from "metabase/entities/dashboards";
 import { DashboardSchema } from "metabase/schema";
-=======
 import { addUndo } from "metabase/redux/undo";
->>>>>>> 7c47e04b
 import { INITIAL_DASHBOARD_STATE } from "../constants";
 import { getDashCardById } from "../selectors";
 import { getExistingDashCards } from "./utils";
@@ -65,12 +61,8 @@
 const MOVE_TAB = "metabase/dashboard/MOVE_TAB";
 const SELECT_TAB = "metabase/dashboard/SELECT_TAB";
 const MOVE_DASHCARD_TO_TAB = "metabase/dashboard/MOVE_DASHCARD_TO_TAB";
-<<<<<<< HEAD
-=======
 const UNDO_MOVE_DASHCARD_TO_TAB =
   "metabase/dashboard/UNDO_MOVE_DASHCARD_TO_TAB";
-const SAVE_CARDS_AND_TABS = "metabase/dashboard/SAVE_CARDS_AND_TABS";
->>>>>>> 7c47e04b
 const INIT_TABS = "metabase/dashboard/INIT_TABS";
 
 const createNewTabAction = createAction<CreateNewTabPayload>(CREATE_NEW_TAB);
@@ -142,16 +134,10 @@
 const _moveDashCardToTab =
   createAction<MoveDashCardToTabPayload>(MOVE_DASHCARD_TO_TAB);
 
-<<<<<<< HEAD
-=======
 export const undoMoveDashCardToTab = createAction<UndoMoveDashCardToTabPayload>(
   UNDO_MOVE_DASHCARD_TO_TAB,
 );
 
-export const saveCardsAndTabs =
-  createAction<SaveCardsAndTabsPayload>(SAVE_CARDS_AND_TABS);
-
->>>>>>> 7c47e04b
 export const initTabs = createAction<InitTabsPayload>(INIT_TABS);
 
 export function getPrevDashAndTabs({
@@ -388,7 +374,6 @@
       },
     );
 
-<<<<<<< HEAD
     builder.addCase(Dashboards.actionTypes.UPDATE, (state, { payload }) => {
       const { dashboard } = payload;
       const entities = normalize(dashboard, DashboardSchema).entities;
@@ -402,24 +387,6 @@
       if (!prevDash) {
         throw Error(
           `Dashboards.actionTypes.UPDATE was dispatched but prevDash (${prevDash}) is null`,
-=======
-    builder.addCase(
-      saveCardsAndTabs,
-      (state, { payload: { cards: newCards, tabs: newTabs } }) => {
-        const { prevDash, prevTabs } = getPrevDashAndTabs({
-          state,
-          filterRemovedTabs: true,
-        });
-        if (!prevDash) {
-          throw new Error(
-            `SAVE_CARDS_AND_TABS was dispatched but prevDash (${prevDash}) is null`,
-          );
-        }
-
-        // 1. Replace temporary with real dashcard ids
-        const prevCards = prevDash.dashcards.filter(
-          id => !state.dashcards[id].isRemoved,
->>>>>>> 7c47e04b
         );
       }
 
