export interface FormattingSettings {
  "type/Temporal"?: DateFormattingSettings;
  "type/Number"?: NumberFormattingSettings;
  "type/Currency"?: CurrencyFormattingSettings;
}

export interface DateFormattingSettings {
  date_style?: string;
  date_separator?: string;
  date_abbreviate?: boolean;
  time_style?: string;
}

export interface NumberFormattingSettings {
  number_separators?: string;
}

export interface CurrencyFormattingSettings {
  currency?: string;
  currency_style?: string;
  currency_in_header?: boolean;
}

export interface Engine {
  "driver-name": string;
  "details-fields"?: EngineField[];
  source: EngineSource;
  "superseded-by": string | null;
}

export interface EngineField {
  name: string;
  type?: EngineFieldType;
  "display-name"?: string;
  description?: string;
  "helper-text"?: string;
  placeholder?: unknown;
  required?: boolean;
  default?: unknown;
  options?: EngineFieldOption[];
  "visible-if"?: Record<string, unknown>;
  "treat-before-posting"?: EngineFieldTreatType;
}

export type EngineFieldType =
  | "string"
  | "password"
  | "text"
  | "integer"
  | "boolean"
  | "select"
  | "textFile"
  | "info"
  | "section";

export type EngineFieldTreatType = "base64";

export interface EngineFieldOption {
  name: string;
  value: string;
}

export interface EngineSource {
  type: "official" | "community" | "partner";
  contact: EngineSourceContact | null;
}

export interface EngineSourceContact {
  name?: string;
  address?: string;
}

export interface ScheduleSettings {
  schedule_type?: ScheduleType | null;
  schedule_day?: ScheduleDayType | null;
  schedule_frame?: ScheduleFrameType | null;
  schedule_hour?: number | null;
  schedule_minute?: number | null;
}

export type ScheduleType = "hourly" | "daily" | "weekly" | "monthly";

export type ScheduleDayType =
  | "sun"
  | "mon"
  | "tue"
  | "wed"
  | "thu"
  | "fri"
  | "sat";

export type ScheduleFrameType = "first" | "mid" | "last";

export interface FontFile {
  src: string;
  fontWeight: number;
  fontFormat: FontFormat;
}

export type FontFormat = "woff" | "woff2" | "truetype";

export interface Version {
  tag?: string;
}

export interface VersionInfoRecord {
  version?: string; // tag
  released?: string; // year-month-day
  patch?: boolean;
  highlights?: string[];
}

export interface VersionInfo {
  latest?: VersionInfoRecord;
  older?: VersionInfoRecord[];
}

export type LocaleData = [string, string];

export type LoadingMessage =
  | "doing-science"
  | "running-query"
  | "loading-results";

export type TokenStatusStatus = "unpaid" | "past-due" | string;

export interface TokenStatus {
  status?: TokenStatusStatus;
}

export interface TokenFeatures {
  advanced_config: boolean;
  advanced_permissions: boolean;
  audit_app: boolean;
  content_management: boolean;
  embedding: boolean;
  hosting: boolean;
  sandboxes: boolean;
  sso: boolean;
  whitelabel: boolean;
}

export type PasswordComplexity = {
  total?: number;
  digit?: number;
};

export interface SettingDefinition {
  key: string;
  env_name?: string;
  is_env_setting: boolean;
<<<<<<< HEAD
  value?: unknown;
=======
  value: unknown;
>>>>>>> c7483334
}

export interface Settings {
  "admin-email": string;
  "anon-tracking-enabled": boolean;
  "application-font": string;
  "application-font-files": FontFile[] | null;
  "application-name": string;
  "available-fonts": string[];
  "available-locales": LocaleData[] | null;
  "cloud-gateway-ips": string[] | null;
  "custom-formatting": FormattingSettings;
  "deprecation-notice-version"?: string;
  "email-configured?": boolean;
  "embedding-secret-key"?: string;
  "enable-embedding": boolean;
  "enable-enhancements?": boolean;
  "enable-nested-queries": boolean;
  "enable-query-caching"?: boolean;
  "enable-password-login": boolean;
  "enable-public-sharing": boolean;
  "enable-xrays": boolean;
  engines: Record<string, Engine>;
  "experimental-enable-actions": boolean;
  "ga-enabled": boolean;
  "google-auth-auto-create-accounts-domain": string | null;
  "google-auth-client-id": string | null;
  "google-auth-configured": boolean;
  "google-auth-enabled": boolean;
  "has-user-setup": boolean;
  "hide-embed-branding?": boolean;
  "is-hosted?": boolean;
  "jwt-enabled"?: boolean;
  "jwt-configured"?: boolean;
  "ldap-configured?": boolean;
  "ldap-enabled": boolean;
  "loading-message": LoadingMessage;
  "other-sso-enabled?": boolean | null;
  "password-complexity": PasswordComplexity;
  "persisted-models-enabled": boolean;
  "premium-embedding-token": string | null;
  "report-timezone-short": string;
  "saml-configured"?: boolean;
  "saml-enabled"?: boolean;
  "search-typeahead-enabled": boolean;
  "setup-token": string | null;
  "session-cookies": boolean | null;
  "snowplow-enabled": boolean;
  "snowplow-url": string;
  "show-database-syncing-modal": boolean;
  "show-homepage-data": boolean;
  "show-homepage-pin-message": boolean;
  "show-homepage-xrays": boolean;
  "show-lighthouse-illustration": boolean;
  "show-metabot": boolean;
  "site-locale": string;
  "site-uuid": string;
  "site-url": string;
  "slack-app-token": string | null;
  "slack-files-channel": string | null;
  "slack-token": string | null;
  "slack-token-valid?": boolean;
  "subscription-allowed-domains": string | null;
  "token-features": TokenFeatures;
  "token-status": TokenStatus | null;
  "user-locale": string | null;
  version: Version;
  "version-info": VersionInfo | null;
  "version-info-last-checked": string | null;
}

export type SettingKey = keyof Settings;
0;<|MERGE_RESOLUTION|>--- conflicted
+++ resolved
@@ -149,11 +149,7 @@
   key: string;
   env_name?: string;
   is_env_setting: boolean;
-<<<<<<< HEAD
   value?: unknown;
-=======
-  value: unknown;
->>>>>>> c7483334
 }
 
 export interface Settings {
