--- conflicted
+++ resolved
@@ -45,15 +45,9 @@
       .findByText(/see what metabase can do/i)
       .should("exist");
 
-<<<<<<< HEAD
-    commandPaletteButton().click();
-    commandPaletteInput().type("Error");
-    commandPaletteAction(/File a bug/).click();
-=======
     H.commandPaletteButton().click();
     H.commandPaletteInput().type("Error");
-    H.commandPaletteAction(/Open error diagnostic modal/).click();
->>>>>>> 4904ae04
+    H.commandPaletteAction(/File a bug/).click();
 
     cy.findByRole("dialog", { name: "Download diagnostic information" }).should(
       "be.visible",
