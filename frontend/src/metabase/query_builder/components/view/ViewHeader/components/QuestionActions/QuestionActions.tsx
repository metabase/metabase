--- conflicted
+++ resolved
@@ -91,22 +91,14 @@
     ? color("brand")
     : undefined;
 
-<<<<<<< HEAD
+  const isQuestion = question.type() === "question";
   const isModel = question.type() === "model";
   const isMetric = question.type() === "metric";
-=======
->>>>>>> 0dbc9fe0
+  const isModelOrMetric = isModel || isMetric;
   const canWrite = question.canWrite();
   const isSaved = question.isSaved();
   const database = question.database();
   const canAppend = canUpload && canWrite && !!question._card.based_on_upload;
-<<<<<<< HEAD
-  const type = question.type();
-=======
-  const type = question.type() || "question";
-  const isModel = type === "model";
-  const isModelOrMetric = isModel || type === "metric";
->>>>>>> 0dbc9fe0
 
   const canPersistDataset =
     PLUGIN_MODEL_PERSISTENCE.isModelLevelPersistenceEnabled() &&
@@ -158,15 +150,9 @@
     ),
   );
 
-<<<<<<< HEAD
-  if (canWrite && (isModel || isMetric)) {
-    extraButtons.push(
-      {
-=======
   if (canWrite) {
     if (isModelOrMetric) {
       extraButtons.push({
->>>>>>> 0dbc9fe0
         title: t`Edit query definition`,
         icon: "notebook",
         action: handleEditQuery,
@@ -196,11 +182,7 @@
     });
   }
 
-<<<<<<< HEAD
-  if (question.type() === "question") {
-=======
-  if (!isModel) {
->>>>>>> 0dbc9fe0
+  if (isQuestion) {
     extraButtons.push({
       title: t`Add to dashboard`,
       icon: "add_to_dash",
@@ -216,7 +198,7 @@
       action: () => onOpenModal(MODAL_TYPES.MOVE),
       testId: MOVE_TESTID,
     });
-    if (type === "question") {
+    if (isQuestion) {
       extraButtons.push({
         title: t`Turn into a model`,
         icon: "model",
