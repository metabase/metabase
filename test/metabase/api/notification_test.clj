(ns metabase.api.notification-test
  (:require
   [clojure.test :refer :all]
   [clojure.walk :as walk]
   [java-time.api :as t]
   [medley.core :as m]
   [metabase.models.permissions :as perms]
   [metabase.models.permissions-group :as perms-group]
   [metabase.notification.core :as notification]
   [metabase.notification.test-util :as notification.tu]
   [metabase.test :as mt]
<<<<<<< HEAD
   [toucan2.core :as t2]))
=======
   [metabase.test.fixtures :as fixtures]))

(use-fixtures :once (fixtures/initialize :test-users))
>>>>>>> d71d12de

(deftest get-notification-card-test
  (mt/with-temp [:model/Channel {chn-id :id} notification.tu/default-can-connect-channel
                 :model/ChannelTemplate {tmpl-id :id} notification.tu/channel-template-email-with-handlebars-body]
    (notification.tu/with-card-notification
      [notification {:card              {:dataset_query (mt/mbql-query users)}
                     :notification_card {:creator_id (mt/user->id :crowberto)}
                     :subscriptions     [{:type          :notification-subscription/cron
                                          :cron_schedule "0 0 0 * * ?"}
                                         {:type          :notification-subscription/cron
                                          :cron_schedule "1 1 1 * * ?"}]
                     :handlers          [{:channel_type notification.tu/test-channel-type
                                          :channel_id   chn-id
                                          :active       false}
                                         {:channel_type :channel/email
                                          :recipients   [{:type    :notification-recipient/user
                                                          :user_id (mt/user->id :crowberto)}]
                                          :template_id  tmpl-id}]}]
      (let [notification-id (:id notification)]
        (testing "hydrate creator, payload, subscriptions, handlers"
          (is (=? {:id            notification-id
                   :creator_id    (mt/user->id :crowberto)
                   :creator       {:email "crowberto@metabase.com"}
                   :payload_type  "notification/card"
                   :payload       {:card_id (-> notification :payload :card_id)}
                   :subscriptions [{:notification_id notification-id
                                    :type            "notification-subscription/cron"
                                    :cron_schedule   "0 0 0 * * ?"}
                                   {:notification_id notification-id
                                    :type            "notification-subscription/cron"
                                    :cron_schedule   "1 1 1 * * ?"}]
                   :handlers      [{:template_id     nil
                                    :channel_type    "channel/metabase-test"
                                    :channel         {:id chn-id}
                                    :channel_id      chn-id
                                    :notification_id notification-id
                                    :active          false}
                                   {:template_id  tmpl-id
                                    :channel_type "channel/email"
                                    :channel      nil
                                    :template     {:id tmpl-id}
                                    :recipients   [{:type    "notification-recipient/user"
                                                    :details nil
                                                    :user_id (mt/user->id :crowberto)
                                                    :user    {:email "crowberto@metabase.com"}}]
                                    :channel_id nil
                                    :notification_id notification-id
                                    :active true}]}
                  (mt/user-http-request :crowberto :get 200 (format "notification/%d" notification-id)))))))))

(deftest get-notification-error-test
  (testing "require auth"
    (is (= "Unauthenticated" (mt/client :get 401 "notification/1"))))
  (testing "404 on unknown notification"
    (is (= "Not found."
           (mt/user-http-request :crowberto :get (format "notification/%d" Integer/MAX_VALUE))))))

(deftest create-simple-card-notification-test
  (mt/with-model-cleanup [:model/Notification]
    (mt/with-temp [:model/Card {card-id :id} {}]
      (testing "card notification with 1 subscription and 2 handlers"
        (let [notification {:payload_type  "notification/card"
                            :active        true
                            :creator_id    (mt/user->id :crowberto)
                            :payload       {:card_id        card-id
                                            :send_condition "goal_above"
                                            :send_once      true}
                            :subscriptions [{:type          "notification-subscription/cron"
                                             :cron_schedule "0 0 0 * * ?"}]
                            :handlers      [{:channel_type "channel/email"
                                             :recipients   [{:type    "notification-recipient/user"
                                                             :user_id (mt/user->id :crowberto)}]}]}]
          (is (=? (assoc notification :id (mt/malli=? int?))
                  (mt/user-http-request :crowberto :post 200 "notification" notification)))))

      (testing "card notification with no subscriptions and handler is ok"
        (let [notification {:payload_type  "notification/card"
                            :active        true
                            :creator_id    (mt/user->id :crowberto)
                            :payload       {:card_id card-id}}]
          (is (=? (assoc notification :id (mt/malli=? int?))
                  (mt/user-http-request :crowberto :post 200 "notification" notification))))))))

(deftest create-notification-error-test
  (testing "require auth"
    (is (= "Unauthenticated" (mt/client :post 401 "notification"))))

  (testing "card notification requires a card_id"
    (is (=? {:specific-errors {:body {:payload {:card_id ["missing required key, received: nil"]}}}}
            (mt/user-http-request :crowberto :post 400 "notification" {:creator_id   (mt/user->id :crowberto)
                                                                       :payload      {}
                                                                       :payload_type "notification/card"}))))

  (mt/with-temp [:model/Card {card-id :id}]
    (testing "creator id is not required"
      (is (some? (mt/user-http-request :crowberto :post 200 "notification" {:payload      {:card_id card-id}
                                                                            :payload_type "notification/card"}))))
    (testing "automatically override creator_id to current user"
      (is (= (mt/user->id :crowberto)
             (-> (mt/user-http-request :crowberto :post 200 "notification" {:creator_id   (mt/user->id :rasta)
                                                                            :payload      {:card_id card-id}
                                                                            :payload_type "notification/card"})
                 :creator_id))))))

(defn- update-cron-subscription
  [{:keys [subscriptions] :as notification} new-schedule]
  (assert (= 1 (count subscriptions)))
  (assoc notification :subscriptions [(assoc (first subscriptions) :cron_schedule new-schedule)]))

(deftest update-notification-test
  (mt/with-temp [:model/ChannelTemplate {tmpl-id :id} notification.tu/channel-template-email-with-handlebars-body]
    (notification.tu/with-card-notification
      [notification {:card              {:dataset_query (mt/mbql-query users)}
                     :notification_card {:creator_id (mt/user->id :crowberto)}
                     :subscriptions     [{:type          :notification-subscription/cron
                                          :cron_schedule "0 0 0 * * ?"}]
                     :handlers          [{:channel_type :channel/email
                                          :recipients   [{:type    :notification-recipient/user
                                                          :user_id (mt/user->id :crowberto)}
                                                         {:type    :notification-recipient/raw-value
                                                          :details {:value "ngoc@metabase.com"}}]
                                          :template_id  tmpl-id}]}]
      (let [notification        (atom notification)
            notification-id     (:id @notification)
            update-notification (fn [new-notification]
                                  (reset! notification
                                          (mt/user-http-request :crowberto :put 200
                                                                (format "notification/%d" notification-id)
                                                                new-notification)))]
        (testing "can update subscription schedule"
          (is (=? [{:type          "notification-subscription/cron"
                    :cron_schedule "1 1 1 * * ?"}]
                  (:subscriptions (update-notification (update-cron-subscription @notification "1 1 1 * * ?"))))))

        (testing "can update payload info"
          (is (= "has_result" (get-in @notification [:payload :send_condition])))
          (is (=? {:send_condition "goal_above"}
                  (:payload (update-notification (assoc-in @notification [:payload :send_condition] "goal_above"))))))

        (testing "can add add a new recipient and modify the existing one"
          (let [existing-email-handler  (->> @notification :handlers (m/find-first #(= "channel/email" (:channel_type %))))
                existing-user-recipient (m/find-first #(= "notification-recipient/user" (:type %))
                                                      (:recipients existing-email-handler))
                new-recipients          [(assoc existing-user-recipient :user_id (mt/user->id :rasta))
                                         {:id                      -1
                                          :type                    :notification-recipient/group
                                          :notification_handler_id (:id existing-email-handler)
                                          :permissions_group_id    (:id (perms-group/admin))}]
                new-handlers            [(assoc existing-email-handler :recipients new-recipients)]]
            (is (=? [{:type                "notification-recipient/group"
                      :permissions_group_id (:id (perms-group/admin))}
                     {:type    "notification-recipient/user"
                      :user_id (mt/user->id :rasta)}]
                    (->> (update-notification (assoc @notification :handlers new-handlers))
                         :handlers (m/find-first #(= "channel/email" (:channel_type %))) :recipients (#(sort-by :type %)))))
            (testing "can remove all recipients"
              (is (= []
                     (->> (update-notification (assoc @notification :handlers [(assoc existing-email-handler :recipients [])]))
                          :handlers (m/find-first #(= "channel/email" (:channel_type %))) :recipients))))))

        (testing "can add new handler"
          (let [new-handler {:id              -1
                             :notification_id notification-id
                             :channel_type    :channel/slack
                             :recipients      [{:id      -1
                                                :type    :notification-recipient/user
                                                :user_id (mt/user->id :rasta)}]}
                new-handlers (conj (:handlers @notification) new-handler)]
            (is (=? {:channel_type "channel/slack"
                     :recipients   [{:type    "notification-recipient/user"
                                     :user_id (mt/user->id :rasta)}]}
                    (->> (update-notification (assoc @notification :handlers new-handlers))
                         :handlers (m/find-first #(= "channel/slack" (:channel_type %))))))))))))

(deftest update-notification-error-test
  (testing "require auth"
    (is (= "Unauthenticated" (mt/client :put 401 "notification/1"))))

  (testing "404 on unknown notification"
    (is (= "Not found."
           (mt/user-http-request :crowberto :put (format "notification/%d" Integer/MAX_VALUE)
                                 {:creator_id   (mt/user->id :crowberto)
                                  :payload      {:card_id 1}
                                  :payload_type "notification/card"}))))
  (testing "400 on invalid payload"
    (is (=? {:specific-errors {:body {:payload {:card_id ["missing required key, received: nil"]}}}}
            (mt/user-http-request :crowberto :put 400 "notification/1" {:creator_id   (mt/user->id :crowberto)
                                                                        :payload      {}
                                                                        :payload_type "notification/card"})))))

(deftest send-notification-by-id-api-test
  (mt/with-temp [:model/Channel {http-channel-id :id} {:type    :channel/http
                                                       :details {:url         "https://metabase.com/testhttp"
                                                                 :auth-method "none"}}]
    (notification.tu/with-channel-fixtures [:channel/email :channel/slack]
      (notification.tu/with-card-notification
        [notification {:handlers [{:channel_type :channel/email
                                   :recipients   [{:type    :notification-recipient/user
                                                   :user_id (mt/user->id :crowberto)}]}
                                  {:channel_type :channel/slack
                                   :recipients   [{:type    :notification-recipient/raw-value
                                                   :details {:value "#general"}}]}
                                  {:channel_type :channel/http
                                   :channel_id   http-channel-id}]}]
        ;; this test only check that channel will send, the content are tested in [[metabase.notification.payload.impl.card-test]]
        (testing "send to all handlers"
          (is (=? {:channel/email [{:message    (mt/malli=? some?)
                                    :recipients ["crowberto@metabase.com"]}]
                   :channel/slack [{:attachments (mt/malli=? some?)
                                    :channel-id  "#general"}]
                   :channel/http [{:body (mt/malli=? some?)}]}
                  (notification.tu/with-captured-channel-send!
                    (mt/user-http-request :crowberto :post 204 (format "notification/%d/send" (:id notification)))))))

        (testing "select handlers"
          (let [handler-ids (->> (:handlers notification)
                                 (filter (comp #{:channel/slack :channel/http} :channel_type))
                                 (map :id))]
            (is (=? #{:channel/slack :channel/http}
                    (set (keys (notification.tu/with-captured-channel-send!
                                 (mt/user-http-request :crowberto :post 204 (format "notification/%d/send" (:id notification))
                                                       {:handler_ids handler-ids}))))))))))))

(defn- strip-keys
  [x to-remove-keys]
  (walk/postwalk
   (fn [x]
     (if (map? x)
       (apply dissoc x to-remove-keys)
       x))
   x))

(deftest send-unsaved-notification-api-test
  (mt/with-temp [:model/Channel {http-channel-id :id} {:type    :channel/http
                                                       :details {:url         "https://metabase.com/testhttp"
                                                                 :auth-method "none"}}]
    (notification.tu/with-channel-fixtures [:channel/email :channel/slack]
      (notification.tu/with-card-notification
        [notification {:handlers [{:channel_type :channel/email
                                   :recipients   [{:type    :notification-recipient/user
                                                   :user_id (mt/user->id :crowberto)}]}
                                  {:channel_type :channel/slack
                                   :recipients   [{:type    :notification-recipient/raw-value
                                                   :details {:value "#general"}}]}
                                  {:channel_type :channel/http
                                   :channel_id   http-channel-id}]}]
        ;; this test only check that channel will send, the content are tested in [[metabase.notification.payload.impl.card-test]]
        (testing "send to all handlers"
          (is (=? {:channel/email [{:message    (mt/malli=? some?)
                                    :recipients ["crowberto@metabase.com"]}]
                   :channel/slack [{:attachments (mt/malli=? some?)
                                    :channel-id  "#general"}]
                   :channel/http  [{:body (mt/malli=? some?)}]}
                  (notification.tu/with-captured-channel-send!
                    (mt/user-http-request :crowberto :post 204 "notification/send" (strip-keys notification [:id :created_at :updated_at]))))))))))

;; Permission tests

(deftest get-notification-permissions-test
  (mt/with-temp
    [:model/User {third-user-id :id} {:is_superuser false}]
    (notification.tu/with-card-notification
      [notification {:notification {:creator_id (mt/user->id :rasta)}
                     :handlers     [{:channel_type "channel/email"
                                     :recipients   [{:type    :notification-recipient/user
                                                     :user_id (mt/user->id :lucky)}]}]}]
      (let [get-notification (fn [user-or-id expected-status]
                               (mt/user-http-request user-or-id :get expected-status (format "notification/%d" (:id notification))))]
        (testing "admin can view"
          (get-notification :crowberto 200))
        (testing "creator can view"
          (get-notification :rasta 200))
        (testing "recipient can view"
          (get-notification :lucky 200))
        (testing "other than that no one can view"
          (get-notification third-user-id 403))))))

(deftest get-system-event-permissions-test
  (notification.tu/with-system-event-notification!
    [notification {:event :mb-test/permissions
                   :notification {:creator_id (mt/user->id :rasta)}}]
    (let [get-notification (fn [user-or-id expected-status]
                             (mt/user-http-request user-or-id :get expected-status (format "notification/%d" (:id notification))))]
      (testing "admin can view"
        (get-notification :crowberto 200))
      (testing "creator can view"
        (get-notification :rasta 200))
      (testing "other than that no one can view"
        (get-notification :lucky 403)))))

(deftest create-card-notification-permissions-test
  (mt/with-model-cleanup [:model/Notification]
    (mt/with-user-in-groups [group {:name "test notification perm"}
                             user  [group]]
      (mt/with-temp
        [:model/Card {card-id :id} {:collection_id (t2/select-one-pk :model/Collection :personal_owner_id (mt/user->id :rasta))}]
        (let [create-notification! (fn [user-or-id expected-status]
                                     (mt/user-http-request user-or-id :post expected-status "notification"
                                                           {:payload_type "notification/card"
                                                            :creator_id   (mt/user->id :rasta)
                                                            :payload      {:card_id card-id}}))]
          (mt/with-premium-features #{}
            (testing "admin can create"
              (create-notification! :crowberto 200))
            (testing "users who can view the card can create"
              (create-notification! :rasta 200))
            (testing "normal users can't create"
              (create-notification! (:id user) 403))
            (mt/when-ee-evailable
             (perms/grant-application-permissions! group :subscription)
             (testing "users with advanced subscription permissions"
               (testing "still can't create if advanced-permissions is disabled"
                 (create-notification! (:id user) 403))
               (testing "can create if advanced-permissions is enabled"
                 (mt/with-premium-features #{:advanced-permissions}
                   (create-notification! (:id user) 200)))))))))))

(deftest update-card-notification-permissions-test
  (mt/with-model-cleanup [:model/Notification]
    (mt/with-user-in-groups [group {:name "test notification perm"}
                             user  [group]]
      (notification.tu/with-card-notification
        [notification {:card         {:collection_id (t2/select-one-pk :model/Collection :personal_owner_id (mt/user->id :rasta))}
                       :notification {:creator_id (mt/user->id :rasta)}}]
        (let [update!                     (fn [user-or-id expected-status]
                                            (mt/user-http-request user-or-id :put expected-status (format "notification/%d" (:id notification))
                                                                  (assoc notification :updated_at (t/offset-date-time))))
              change-notification-creator (fn [user-id]
                                            (t2/update! :model/Notification (:id notification) {:creator_id user-id}))
              move-card-collection        (fn [user-id]
                                            (t2/update! :model/Card (-> notification :payload :card_id)
                                                        {:collection_id (t2/select-one-pk :model/Collection :personal_owner_id user-id)}))]
          (mt/with-premium-features #{}
            (testing "admin can update"
              (update! :crowberto 200))
            (testing "owner can update"
              (update! :rasta 200))
            (testing "owner can't no longer update if they can't view the card"
              (try
                ;; card is moved to crowberto's collection
                (move-card-collection (mt/user->id :crowberto))
                (update! :rasta 403)
                (finally
                  ;; move it back
                  (move-card-collection (mt/user->id :rasta)))))
            (testing "other than that noone can update"
              (update! :lucky 403))

            (mt/when-ee-evailable
             ;; change notification's creator to user for easy of testing
             (try
               (change-notification-creator (:id user))
               (move-card-collection (:id user))
               (mt/with-premium-features #{:advanced-permissions}
                 (testing "owners won't be able to update without subscription permissions"
                   (perms/revoke-application-permissions! (perms-group/all-users) :subscription)
                   (perms/revoke-application-permissions! group :subscription)
                   (update! (:id user) 403))
                 (testing "owners can update with subscription permissions"
                   (perms/grant-application-permissions! group :subscription)
                   (update! (:id user) 200)
                   (testing "but no longer able to update of they can't view the card"
                     (try
                       ;; card is moved to crowberto's collection
                       (move-card-collection (mt/user->id :crowberto))
                       (update! :rasta 403)
                       (finally
                         ;; move it back
                         (move-card-collection (mt/user->id :rasta)))))))

               (finally
                 (perms/grant-application-permissions! (perms-group/all-users) :subscription)
                 (change-notification-creator (mt/user->id :rasta))
                 (move-card-collection (mt/user->id :rasta)))))))))))

(deftest send-saved-notification-permissions-test
  (mt/with-temp [:model/User {third-user-id :id} {:is_superuser false}]
    (notification.tu/with-card-notification
      [notification {:notification {:creator_id (mt/user->id :rasta)}
                     :handlers     [{:channel_type "channel/email"
                                     :recipients   [{:type    :notification-recipient/user
                                                     :user_id (mt/user->id :lucky)}]}]}]
      (let [send-notification (fn [user-or-id expected-status]
                               (mt/user-http-request user-or-id :get expected-status (format "notification/%d" (:id notification))))]
        (testing "admin can send"
          (send-notification :crowberto 200))
        (testing "creator can send"
          (send-notification :rasta 200))
        (testing "recipient can send"
          (send-notification :lucky 200))
        (testing "other than that no one can send"
          (send-notification third-user-id 403))))))

(deftest send-unsaved-notification-permissions-test
  (mt/with-model-cleanup [:model/Notification]
    (mt/with-user-in-groups [group {:name "test notification perm"}
                             user  [group]]
      (mt/with-temp
        [:model/Card {card-id :id} {:collection_id (t2/select-one-pk :model/Collection :personal_owner_id (mt/user->id :rasta))}]
        (let [create-notification! (fn [user-or-id expected-status]
                                     (with-redefs [notification/send-notification! (fn [& _args] :done)]
                                       (mt/user-http-request user-or-id :post expected-status "notification/send"
                                                             {:payload_type  "notification/card"
                                                              :creator_id    (mt/user->id :rasta)
                                                              :handlers      []
                                                              :subscriptions []
                                                              :payload       {:card_id card-id}})))]
          (mt/with-premium-features #{}
            (testing "admin can send"
              (create-notification! :crowberto 200))
            (testing "users who can view the card can send"
              (create-notification! :rasta 200))
            (testing "normal users can't send"
              (create-notification! (:id user) 403))
            (mt/when-ee-evailable
             (perms/grant-application-permissions! group :subscription)
             (testing "users with advanced subscription permissions"
               (testing "still can't send if advanced-permissions is disabled"
                 (create-notification! (:id user) 403))
               (testing "can send if advanced-permissions is enabled"
                 (mt/with-premium-features #{:advanced-permissions}
                   (create-notification! (:id user) 200)))))))))))<|MERGE_RESOLUTION|>--- conflicted
+++ resolved
@@ -9,13 +9,10 @@
    [metabase.notification.core :as notification]
    [metabase.notification.test-util :as notification.tu]
    [metabase.test :as mt]
-<<<<<<< HEAD
+   [metabase.test.fixtures :as fixtures]
    [toucan2.core :as t2]))
-=======
-   [metabase.test.fixtures :as fixtures]))
 
 (use-fixtures :once (fixtures/initialize :test-users))
->>>>>>> d71d12de
 
 (deftest get-notification-card-test
   (mt/with-temp [:model/Channel {chn-id :id} notification.tu/default-can-connect-channel
