--- conflicted
+++ resolved
@@ -12,13 +12,8 @@
   align-items: center;
   border: 1px solid var(--mb-color-border);
   border-radius: 0.5rem;
-<<<<<<< HEAD
   box-shadow: 0 2px 2px var(--mb-color-shadow);
-  background-color: ${color("bg-white")};
-=======
-  box-shadow: 0 2px 2px ${color("shadow")};
   background-color: var(--mb-color-bg-white);
->>>>>>> 6fcbf23e
 `;
 
 export const PromptUserAvatar = styled(UserAvatar)`
