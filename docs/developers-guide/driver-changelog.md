--- conflicted
+++ resolved
@@ -19,8 +19,6 @@
   when running Metabase to disable some of these new security checks. If your tests run into issues with Java 21
   without the flag set, try running with it set -- this might fix the problems.
 
-<<<<<<< HEAD
-=======
 ## Metabase 0.51.4
 
 - Another driver feature has been added: `describe-indexes`. If a driver opts-in to supporting this feature, The
@@ -31,7 +29,6 @@
   to be implemented if the driver supports `describe-indexes` and you want to use the default JDBC implementation of
   `metabase.driver/describe-indexes`.
 
->>>>>>> cfe32222
 ## Metabase 0.51.0
 
 - New optional method `metabase.driver/query-result-metadata` has been added for efficiently calculating metadata for
