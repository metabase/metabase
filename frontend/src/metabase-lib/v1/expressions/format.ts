import _ from "underscore";

import { checkNotNull } from "metabase/lib/types";
import * as Lib from "metabase-lib";
import type StructuredQuery from "metabase-lib/v1/queries/StructuredQuery";
import type { FieldReference, Filter } from "metabase-types/api";

import {
  MBQL_CLAUSES,
  OPERATOR_PRECEDENCE,
  isNumberLiteral,
  isBooleanLiteral,
  isStringLiteral,
  isOperator,
  isFunction,
  isDimension,
  isMetric,
  isSegment,
  isCase,
  formatMetricName,
  formatSegmentName,
  formatLegacyDimensionName,
  getExpressionName,
  formatStringLiteral,
  hasOptions,
  EXPRESSION_OPERATOR_WITHOUT_ORDER_PRIORITY,
  formatDimensionName,
} from "./index";

export { DISPLAY_QUOTES, EDITOR_QUOTES } from "./config";

type Options = {
  startRule: string;
  [key: string]: any;
} & (
  | {
      legacyQuery: StructuredQuery;
      query?: never;
      stageIndex: never;
    }
  | {
      legacyQuery?: never;
      query: Lib.Query;
      stageIndex: number;
    }
);

// convert a MBQL expression back into an expression string
// It is hard to provide correct types here, so we have to use any
export function format(mbql: any, options: Options): string {
  if (mbql == null || _.isEqual(mbql, [])) {
    return "";
  } else if (isNumberLiteral(mbql)) {
    return formatNumberLiteral(mbql);
  } else if (isBooleanLiteral(mbql)) {
    return formatBooleanLiteral(mbql);
  } else if (isStringLiteral(mbql)) {
    return formatStringLiteral(mbql, options);
  } else if (isOperator(mbql)) {
    return formatOperator(mbql, options);
  } else if (isFunction(mbql)) {
    return formatFunction(mbql, options);
  } else if (isDimension(mbql)) {
    return formatDimension(mbql, options);
  } else if (isMetric(mbql)) {
    return formatMetric(mbql, options);
  } else if (isSegment(mbql)) {
    return formatSegment(mbql, options);
  } else if (isCase(mbql)) {
    return formatCase(mbql, options);
  } else if (isNegativeFilter(mbql)) {
    return formatNegativeFilter(mbql, options);
  }
  throw new Error("Unknown MBQL clause " + JSON.stringify(mbql));
}

function formatBooleanLiteral(mbql: unknown) {
  return mbql ? "True" : "False";
}

function formatNumberLiteral(mbql: unknown) {
  return JSON.stringify(mbql);
}

function formatDimension(fieldRef: FieldReference, options: Options) {
  const { query, stageIndex, legacyQuery } = options;

  if (!query) {
    if (!legacyQuery) {
      throw new Error(
        "`legacyQuery` is a required parameter to format expressions",
      );
    }

    return formatLegacyDimension(fieldRef, options);
  }

  const columns = Lib.expressionableColumns(query, stageIndex);
  const [columnIndex] = Lib.findColumnIndexesFromLegacyRefs(
    query,
    stageIndex,
    columns,
    [fieldRef],
  );
  const column = columns[columnIndex];

  return column
    ? formatDimensionName(
        Lib.displayInfo(query, stageIndex, column).longDisplayName,
        options,
      )
    : "";
}

function formatLegacyDimension(
  fieldRef: FieldReference,
  options: { legacyQuery: StructuredQuery },
) {
  const { legacyQuery } = options;
  const dimension = legacyQuery.parseFieldReference(fieldRef);

  return dimension ? formatLegacyDimensionName(dimension, options) : "";
}

function formatMetric([, metricId]: FieldReference, options: Options) {
  const { legacyQuery, query, stageIndex } = options;

  if (!query) {
    // fallback to legacyQuery
    if (legacyQuery) {
      // StructuredQuery -> formatExpression
      return formatLegacyMetric(metricId, options);
    }

    throw new Error("`query` is a required parameter to format expressions");
  }

<<<<<<< HEAD
  const metric = Lib.availableLegacyMetrics(query).find(metric => {
=======
  const metric = Lib.availableMetrics(query, stageIndex).find(metric => {
>>>>>>> 9d112756
    const [_, availableMetricId] = Lib.legacyRef(query, stageIndex, metric);

    return availableMetricId === metricId;
  });

  if (!metric) {
    throw new Error(`metric with ID: ${metricId} does not exist`);
  }

  const displayInfo = Lib.displayInfo(query, stageIndex, metric);

  return formatMetricName(displayInfo.displayName, options);
}

function formatLegacyMetric(
  metricId: number | string,
  options: { legacyQuery: StructuredQuery },
) {
  const { legacyQuery } = options;
  const metric = _.findWhere(checkNotNull(legacyQuery.table()).metrics ?? [], {
    id: metricId,
  });

  if (!metric) {
    throw new Error(`metric with ID: "${metricId}" does not exist`);
  }

  return formatMetricName(metric.name, options);
}

function formatSegment([, segmentId]: FieldReference, options: Options) {
  const { legacyQuery, stageIndex, query } = options;

  if (!query) {
    // fallback to legacyQuery
    if (legacyQuery) {
      // StructuredQuery -> formatExpression
      return formatLegacySegment(segmentId, options);
    }

    throw new Error("`query` is a required parameter to format expressions");
  }

  const segment = Lib.availableSegments(query, stageIndex).find(segment => {
    const [_, availableSegmentId] = Lib.legacyRef(query, stageIndex, segment);

    return availableSegmentId === segmentId;
  });

  if (!segment) {
    throw new Error("segment with ID does not exist: " + segmentId);
  }

  const displayInfo = Lib.displayInfo(query, stageIndex, segment);

  return formatSegmentName(displayInfo.displayName, options);
}

function formatLegacySegment(
  segmentId: number | string,
  options: { legacyQuery: StructuredQuery },
) {
  const { legacyQuery } = options;
  const segment = _.findWhere(
    checkNotNull(legacyQuery.table()).segments ?? [],
    { id: Number(segmentId) },
  );
  if (!segment) {
    throw new Error("segment with ID does not exist: " + segmentId);
  }
  return formatSegmentName(segment.name, options);
}

// HACK: very specific to some string/time functions for now
function formatFunctionOptions(fnOptions: Record<string, any>) {
  if (Object.prototype.hasOwnProperty.call(fnOptions, "case-sensitive")) {
    const caseSensitive = fnOptions["case-sensitive"];
    if (!caseSensitive) {
      return "case-insensitive";
    }
  }
  if (Object.prototype.hasOwnProperty.call(fnOptions, "include-current")) {
    const includeCurrent = fnOptions["include-current"];
    if (includeCurrent) {
      return "include-current";
    }
  }
}

function formatFunction([fn, ...args]: any[], options: Options) {
  if (hasOptions(args)) {
    const fnOptions = formatFunctionOptions(args.pop());
    if (fnOptions) {
      args = [...args, fnOptions];
    }
  }
  const formattedName = getExpressionName(fn) ?? "";
  const formattedArgs = args.map(arg => format(arg, options));
  return args.length === 0
    ? formattedName
    : `${formattedName}(${formattedArgs.join(", ")})`;
}

function formatOperator([op, ...args]: any[], options: Options) {
  if (hasOptions(args)) {
    // FIXME: how should we format args?
    args = args.slice(0, -1);
  }

  const formattedOperator = getExpressionName(op) || op;
  const formattedArgs = args.map((arg, index) => {
    const argOp = isOperator(arg) && arg[0];
    const isLowerPrecedence =
      isOperator(arg) && OPERATOR_PRECEDENCE[op] > OPERATOR_PRECEDENCE[argOp];

    // "*","/" always have two arguments. If the second argument of "/" is an expression, we have to calculate it first.
    // Hence, adding parenthesis.
    // "a / b * c" vs "a / (b * c)", "a / b / c" vs "a / (b / c)"
    // "a - b + c" vs "a - (b + c)", "a - b - c" vs "a - (b - c)"
    const isSamePrecedenceWithExecutionPriority =
      index > 0 &&
      isOperator(arg) &&
      OPERATOR_PRECEDENCE[op] === OPERATOR_PRECEDENCE[argOp] &&
      !EXPRESSION_OPERATOR_WITHOUT_ORDER_PRIORITY.has(op);

    return format(arg, {
      ...options,
      parens: isLowerPrecedence || isSamePrecedenceWithExecutionPriority,
    });
  });
  const clause = MBQL_CLAUSES[op];
  const formatted =
    clause && clause.args.length === 1
      ? // unary operator
        `${formattedOperator} ${formattedArgs[0]}`
      : formattedArgs.join(` ${formattedOperator} `);
  return options.parens ? `(${formatted})` : formatted;
}

function formatCase([_, clauses, caseOptions = {}]: any[], options: Options) {
  const formattedName = getExpressionName("case");
  const formattedClauses = clauses
    .map(
      ([filter, mbql]: any[]) =>
        format(filter, options) + ", " + format(mbql, options),
    )
    .join(", ");
  const defaultExpression =
    caseOptions.default !== undefined
      ? ", " + format(caseOptions.default, options)
      : "";
  return `${formattedName}(${formattedClauses}${defaultExpression})`;
}

const NEGATIVE_FILTERS: Record<string, string> = {
  "does-not-contain": "contains",
  "not-empty": "is-empty",
  "not-null": "is-null",
};

function isNegativeFilter(expr: Filter) {
  const [fn, ...args] = expr;
  return typeof NEGATIVE_FILTERS[fn] === "string" && args.length >= 1;
}

function formatNegativeFilter(mbql: Filter, options: Options) {
  const [fn, ...args] = mbql;
  const baseFn = NEGATIVE_FILTERS[fn];
  return "NOT " + format([baseFn, ...args], options);
}<|MERGE_RESOLUTION|>--- conflicted
+++ resolved
@@ -135,11 +135,7 @@
     throw new Error("`query` is a required parameter to format expressions");
   }
 
-<<<<<<< HEAD
-  const metric = Lib.availableLegacyMetrics(query).find(metric => {
-=======
-  const metric = Lib.availableMetrics(query, stageIndex).find(metric => {
->>>>>>> 9d112756
+  const metric = Lib.availableLegacyMetrics(query, stageIndex).find(metric => {
     const [_, availableMetricId] = Lib.legacyRef(query, stageIndex, metric);
 
     return availableMetricId === metricId;
