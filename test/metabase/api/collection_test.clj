(ns metabase.api.collection-test
  "Tests for /api/collection endpoints."
  (:require
   [clojure.set :as set]
   [clojure.string :as str]
   [clojure.test :refer :all]
   [metabase.api.collection :as api.collection]
   [metabase.models
    :refer [Card Collection Dashboard DashboardCard ModerationReview
            NativeQuerySnippet PermissionsGroup PermissionsGroupMembership Pulse
            PulseCard PulseChannel PulseChannelRecipient Revision Timeline TimelineEvent User]]
   [metabase.models.collection :as collection]
   [metabase.models.collection-test :as collection-test]
   [metabase.models.collection.graph :as graph]
   [metabase.models.collection.graph-test :as graph.test]
   [metabase.models.permissions :as perms]
   [metabase.models.permissions-group :as perms-group]
   [metabase.models.revision :as revision]
   [metabase.public-settings.premium-features-test
    :as premium-features-test]
   [metabase.test :as mt]
   [metabase.test.data.users :as test.users]
   [metabase.test.fixtures :as fixtures]
   [metabase.util :as u]
   [toucan2.core :as t2]
   [toucan2.tools.with-temp :as t2.with-temp])
  (:import
   (java.time ZoneId ZonedDateTime)))

(set! *warn-on-reflection* true)

(use-fixtures :once (fixtures/initialize :test-users-personal-collections))

(defmacro ^:private with-collection-hierarchy
  "Totally-rad macro that creates a Collection hierarchy and grants the All Users group perms for all the Collections
  you've bound. See docs for [[metabase.models.collection-test/with-collection-hierarchy]] for more details."
  {:style/indent 1}
  [collection-bindings & body]
  {:pre [(vector? collection-bindings)
         (every? symbol? collection-bindings)]}
  `(collection-test/with-collection-hierarchy [{:keys ~collection-bindings}]
     ~@(for [collection-symb collection-bindings]
         `(perms/grant-collection-read-permissions! (perms-group/all-users) ~collection-symb))
     ~@body))

(defn- do-with-french-user-and-personal-collection [f]
  (binding [collection/*allow-deleting-personal-collections* true]
    (mt/with-mock-i18n-bundles {"fr" {:messages {"{0} {1}''s Personal Collection" "Collection personnelle de {0} {1}"}}}
      (t2.with-temp/with-temp [User       user       {:locale     "fr"
                                                      :first_name "Taco"
                                                      :last_name  "Bell"}
                               Collection collection {:personal_owner_id (:id user)}]
        (f user collection)))))

(defmacro ^:private with-french-user-and-personal-collection
  "Create a user with locale's fr and a collection associated with it"
  {:style/indent 2}
  [user collection & body]
  `(do-with-french-user-and-personal-collection
    (fn [~user ~collection]
      ~@body)))

;;; +----------------------------------------------------------------------------------------------------------------+
;;; |                                                GET /collection                                                 |
;;; +----------------------------------------------------------------------------------------------------------------+

(deftest list-collections-test
  (testing "GET /api/collection"
    (testing "check that we can get a basic list of collections"
      ;; (for test purposes remove the personal collections)
      (t2.with-temp/with-temp [Collection collection]
        (is (= [{:parent_id           nil
                 :effective_location  nil
                 :effective_ancestors []
                 :can_write           true
                 :name                "Our analytics"
                 :authority_level     nil
                 :is_personal         false
                 :id                  "root"}
                (assoc (into {:is_personal false} collection) :can_write true)]
               (filter #(#{(:id collection) "root"} (:id %))
                       (mt/user-http-request :crowberto :get 200 "collection"))))))))

(deftest list-collections-only-personal-collections-should-be-visible-test
  (testing "GET /api/collection"
    (testing "We should only see our own Personal Collections!"
      (is (= ["Lucky Pigeon's Personal Collection"]
             (->> (mt/user-http-request :lucky :get 200 "collection")
                  (filter :personal_owner_id)
                  (map :name))))
      (testing "...unless we are *admins*"
        (is (= ["Crowberto Corv's Personal Collection"
                "Lucky Pigeon's Personal Collection"
                "Rasta Toucan's Personal Collection"
                "Trash Bird's Personal Collection"]
               (->> (mt/user-http-request :crowberto :get 200 "collection")
                    (filter #((set (map mt/user->id [:crowberto :lucky :rasta :trashbird])) (:personal_owner_id %)))
                    (map :name)
                    sort))))
      (testing "...or we are *admins* but exclude other user's collections"
        (is (= ["Crowberto Corv's Personal Collection"]
               (->> (mt/user-http-request :crowberto :get 200 "collection" :exclude-other-user-collections true)
                    (filter #((set (map mt/user->id [:crowberto :lucky :rasta :trashbird])) (:personal_owner_id %)))
                    (map :name)
                    sort)))))))

(deftest list-collections-personal-collection-locale-test
  (testing "GET /api/collection"
    (testing "Personal Collection's name and slug should be returned in user's locale"
      (with-french-user-and-personal-collection user _collection
        (is (= [{:name "Collection personnelle de Taco Bell"
                 :slug "collection_personnelle_de_taco_bell"}]
               (->> (mt/user-http-request user :get 200 "collection")
                    (filter :personal_owner_id)
                    (map #(select-keys % [:name :slug])))))))))

(deftest list-collections-permissions-test
  (testing "GET /api/collection"
    (testing "check that we don't see collections if we don't have permissions for them"
      (mt/with-non-admin-groups-no-root-collection-perms
        (t2.with-temp/with-temp [Collection collection-1 {:name "Collection 1"}
                                 Collection _            {:name "Collection 2"}]
          (perms/grant-collection-read-permissions! (perms-group/all-users) collection-1)
          (is (= ["Collection 1"
                  "Rasta Toucan's Personal Collection"]
                 (->> (mt/user-http-request :rasta :get 200 "collection")
                      (filter (fn [{collection-name :name}]
                                (or (#{"Our analytics" "Collection 1" "Collection 2"} collection-name)
                                    (str/includes? collection-name "Personal Collection"))))
                      (map :name)))))))))

(deftest list-collections-archived-test
  (testing "GET /api/collection"
    (t2.with-temp/with-temp [Collection _ {:name "Archived Collection", :archived true}
                             Collection _ {:name "Regular Collection"}]
      (letfn [(remove-other-collections [collections]
                (filter (fn [{collection-name :name}]
                          (or (#{"Our analytics" "Archived Collection" "Regular Collection"} collection-name)
                              (str/includes? collection-name "Personal Collection")))
                        collections))]
        (testing "check that we don't see collections if they're archived"
          (is (= ["Our analytics"
                  "Rasta Toucan's Personal Collection"
                  "Regular Collection"]
                 (->> (mt/user-http-request :rasta :get 200 "collection")
                      remove-other-collections
                      (map :name)))))

        (testing "Check that if we pass `?archived=true` we instead see archived Collections"
          (is (= ["Archived Collection"]
                 (->> (mt/user-http-request :rasta :get 200 "collection" :archived :true)
                      remove-other-collections
                      (map :name)))))))))

(deftest list-collections-namespace-parameter-test
  (testing "GET /api/collection"
    (testing "?namespace= parameter"
      (t2.with-temp/with-temp [Collection {normal-id :id} {:name "Normal Collection"}
                               Collection {coins-id :id}  {:name "Coin Collection", :namespace "currency"}]
        (letfn [(collection-names [collections]
                  (->> collections
                       (filter #(#{normal-id coins-id} (:id %)))
                       (map :name)))]
          (testing "shouldn't show Collections of a different `:namespace` by default"
            (is (= ["Normal Collection"]
                   (collection-names (mt/user-http-request :rasta :get 200 "collection")))))

          (perms/grant-collection-read-permissions! (perms-group/all-users) coins-id)
          (testing "By passing `:namespace` we should be able to see Collections of that `:namespace`"
            (testing "?namespace=currency"
              (is (= ["Coin Collection"]
                     (collection-names (mt/user-http-request :rasta :get 200 "collection?namespace=currency")))))

            (testing "?namespace=stamps"
              (is (= []
                     (collection-names (mt/user-http-request :rasta :get 200 "collection?namespace=stamps")))))))))))

;;; +----------------------------------------------------------------------------------------------------------------+
;;; |                                              GET /collection/tree                                              |
;;; +----------------------------------------------------------------------------------------------------------------+

(defn- collection-tree-transform [xform collections]
  (vec (for [collection collections
             :let       [collection (xform collection)]
             :when      collection]
         (cond-> collection
           (:children collection) (update :children (partial collection-tree-transform xform))))))

(defn- collection-tree-view
  "Keep just the fields specified by `fields-to-keep` of Collections in `collection-ids-to-keep` in the response
  returned by the Collection tree endpoint. If `fields-to-keep` is not specified, only the names are kept."
  ([collection-ids-to-keep collections]
   (collection-tree-view collection-ids-to-keep [:name] collections))
  ([collection-ids-to-keep fields-to-keep collections]
   (let [selection (conj fields-to-keep :children)
         ids-to-keep (set collection-ids-to-keep)]
     (collection-tree-transform (fn [collection]
                                  (when (contains? ids-to-keep (:id collection))
                                    (select-keys collection selection)))
                                collections))))

(deftest collection-tree-test
  (testing "GET /api/collection/tree"
    (let [personal-collection (collection/user->personal-collection (mt/user->id :rasta))]
      (testing "sanity check"
        (is (some? personal-collection)))
      (with-collection-hierarchy [a b c d e f g]
        (let [ids      (set (map :id (cons personal-collection [a b c d e f g])))
              response (mt/user-http-request :rasta :get 200 "collection/tree")]
          (testing "Make sure overall tree shape of the response is as is expected"
            (is (= [{:name     "A"
                     :children [{:name "B", :children []}
                                {:name     "C"
                                 :children [{:name     "D"
                                             :children [{:name "E", :children []}]}
                                            {:name     "F"
                                             :children [{:name     "G"
                                                         :children []}]}]}]}
                    {:name "Rasta Toucan's Personal Collection", :children []}]
                   (collection-tree-view ids response))))
          (testing "Make sure each Collection comes back with the expected keys"
            (is (partial= {:description       nil
                           :archived          false
                           :entity_id         (:entity_id personal-collection)
                           :slug              "rasta_toucan_s_personal_collection"
                           :name              "Rasta Toucan's Personal Collection"
                           :personal_owner_id (mt/user->id :rasta)
                           :id                (u/the-id personal-collection)
                           :location          "/"
                           :namespace         nil
                           :children          []
                           :authority_level   nil}
                          (some #(when (= (:id %) (u/the-id personal-collection)) %)
                                response)))))))))

<<<<<<< HEAD
(deftest collections-tree-exclude-other-user-collections-test
  (let [personal-collection (collection/user->personal-collection (mt/user->id :lucky))]
    (with-collection-hierarchy [a b c d e f g]
      (collection/move-collection! a (collection/children-location personal-collection))
      (let [ids            (set (map :id (cons personal-collection [a b c d e f g])))
            response-rasta (mt/user-http-request :rasta :get 200 "collection/tree" :exclude-other-user-collections true)
            response-lucky (mt/user-http-request :lucky :get 200 "collection/tree" :exclude-other-user-collections true)]
        (testing "Make sure that user is not able to see other users personal collections"
          (is (= []
                 (collection-tree-view ids response-rasta))))
        (testing "Make sure that user is able to see his own collections"
          (is (= [{:name "Lucky Pigeon's Personal Collection",
                   :children
                   [{:name "A"
                     :children
                     [{:name "B" :children []}
                      {:name "C"
                       :children [{:name "D" :children [{:name "E" :children []}]} {:name "F" :children [{:name "G" :children []}]}]}]}]}]
                 (collection-tree-view ids response-lucky))))))))

=======
>>>>>>> c68c5418
(deftest collection-tree-shallow-test
  (testing "GET /api/collection/tree?shallow=true"
    (with-collection-hierarchy [a b c d e f g]
      (let [personal-collection (collection/user->personal-collection (mt/user->id :rasta))
            ids                 (set (map :id (cons personal-collection [a b c d e f g])))]
        (let [response (mt/user-http-request :rasta :get 200 "collection/tree?shallow=true")]
          (testing "Make sure overall tree shape of the response is as is expected"
            (is (= [{:name     "A"
                     :children true}
                    {:name "Rasta Toucan's Personal Collection"
                     :children false}]
                   (->> response
                        (filter (fn [coll] (contains? ids (:id coll))))
                        (map #(select-keys % [:name :children])))))
            (testing "Make sure each Collection comes back with the expected keys"
              (is (partial= {:description       nil
                             :archived          false
                             :entity_id         (:entity_id personal-collection)
                             :slug              "rasta_toucan_s_personal_collection"
                             :name              "Rasta Toucan's Personal Collection"
                             :personal_owner_id (mt/user->id :rasta)
                             :id                (u/the-id personal-collection)
                             :location          "/"
                             :namespace         nil
                             :children          false
                             :authority_level   nil}
                            (some #(when (= (:id %) (u/the-id personal-collection)) %)
                                  response))))))
        (let [response (mt/user-http-request :rasta :get 200 (str "collection/tree?shallow=true&collection-id=" (:id a)))]
          (testing "Make sure collection-id param works as expected"
            (is (= [{:name     "B"
                     :children false}
                    {:name     "C"
                     :children true}]
                   (->> response
                        (filter (fn [coll] (contains? ids (:id coll))))
                        (map #(select-keys % [:name :children])))))))))))

(deftest select-collections-shallow-test
  (testing "Selecting collections based off collection-id equaling nil works."
    (with-collection-hierarchy [a b c d e f g]
      (let [personal-collection (collection/user->personal-collection (mt/user->id :crowberto))
            ids      (set (map :id (cons personal-collection [a b c d e f g])))]
        (mt/with-test-user :crowberto
          (testing "Make sure we get the expected collections when collection-id is nil"
            (let [collections (#'api.collection/select-collections false false nil true nil)]
              (is (= #{{:name "A"}
                       {:name "B"}
                       {:name "C"}
                       {:name "Crowberto Corv's Personal Collection"}}
                     (->> collections
                          (filter (fn [coll] (contains? ids (:id coll))))
                          (map #(select-keys % [:name]))
                          (into #{}))))))
          (testing "Make sure we get the expected collections when collection-id is an integer"
            (let [collections (#'api.collection/select-collections false false nil true (:id a))]
              ;; E & G are too deep to show up
              (is (= #{{:name "C"}
                       {:name "B"}
                       {:name "D"}
                       {:name "F"}}
                     (->> collections
                          (filter (fn [coll] (contains? ids (:id coll))))
                          (map #(select-keys % [:name]))
                          (into #{})))))
            (let [collections (#'api.collection/select-collections false false nil true (:id b))]
              (is (= #{}
                     (->> collections
                          (filter (fn [coll] (contains? ids (:id coll))))
                          (map #(select-keys % [:name]))
                          (into #{})))))))))))

(deftest collection-tree-exclude-archived-collections-test
  (testing "GET /api/collection/tree"
    (testing "Excludes archived collections (#19603)"
      (t2.with-temp/with-temp [Collection a {:name "A"}
                               Collection b {:name     "B archived"
                                             :location (collection/location-path a)
                                             :archived true}
                               Collection c {:name     "C archived"
                                             :archived true}]
        (let [ids      (set (map :id [a b c]))
              response (mt/user-http-request :rasta :get 200
                                             "collection/tree?exclude-archived=true")]
          (is (= [{:name "A" :children []}]
                 (collection-tree-view ids response))))))))

(deftest collection-tree-exclude-other-users-personal-collections-test
  (testing "GET /api/collection/tree"
    (testing "Excludes other user collections"
      (let [admin-collection (collection/user->personal-collection (mt/user->id :crowberto))
            lucky-collection (collection/user->personal-collection (mt/user->id :lucky))]
        (t2.with-temp/with-temp [Collection ac {:name "Admin Child" :location (collection/location-path admin-collection)}
                                 Collection lc {:name "Lucky Child" :location (collection/location-path lucky-collection)}
                                 Collection a  {:name "A"}
                                 Collection b  {:name     "B"
                                                :location (collection/location-path a)}
                                 Collection c  {:name "C"}]
          (let [ids                   (set (map :id [admin-collection lucky-collection ac lc a b c]))
                admin-response        (mt/user-http-request :crowberto :get 200
                                                            "collection/tree")
                admin-response-ex     (mt/user-http-request :crowberto :get 200
                                                            "collection/tree?exclude-other-user-collections=true")
                non-admin-response    (mt/user-http-request :lucky :get 200
                                                            "collection/tree")
                non-admin-response-ex (mt/user-http-request :lucky :get 200
                                                            "collection/tree?exclude-other-user-collections=true")]
            (testing "By default, our admin can see everything"
              (is (= [{:name "A", :children [{:name "B", :children []}]}
                      {:name "C", :children []}
                      {:name "Crowberto Corv's Personal Collection", :children [{:name "Admin Child", :children []}]}
                      {:name "Lucky Pigeon's Personal Collection", :children [{:name "Lucky Child", :children []}]}]
                     (collection-tree-view ids admin-response))))
            (testing "When excluding other user collections, the admin only sees their own collections and shared collections"
              (is (= [{:name "A", :children [{:name "B", :children []}]}
                      {:name "C", :children []}
                      {:name "Crowberto Corv's Personal Collection", :children [{:name "Admin Child", :children []}]}]
                     (collection-tree-view ids admin-response-ex))))
            (testing "A non admin only sees their own collections without the flag..."
              (is (= [{:name "A", :children [{:name "B", :children []}]}
                      {:name "C", :children []}
                      {:name "Lucky Pigeon's Personal Collection", :children [{:name "Lucky Child", :children []}]}]
                     (collection-tree-view ids non-admin-response)))
              (testing "...as well as with the flag"
                (is (= [{:name "A", :children [{:name "B", :children []}]}
                        {:name "C", :children []}
                        {:name "Lucky Pigeon's Personal Collection", :children [{:name "Lucky Child", :children []}]}]
                       (collection-tree-view ids non-admin-response-ex)))))))))))

(deftest collection-tree-user-locale-test
  (testing "GET /api/collection/tree"
    (testing "for personal collections, it should return name and slug in user's locale"
      (with-french-user-and-personal-collection user collection
        (is (partial= {:description       nil
                       :archived          false
                       :entity_id         (:entity_id collection)
                       :slug              "collection_personnelle_de_taco_bell"
                       :name              "Collection personnelle de Taco Bell"
                       :personal_owner_id (:id user)
                       :id                (:id collection)
                       :location          "/"
                       :namespace         nil
                       :children          []
                       :authority_level   nil}
                      (some #(when (= (:id %) (:id collection)) %)
                            (mt/user-http-request user :get 200 "collection/tree"))))))))

(deftest collection-tree-child-permissions-test
  (testing "GET /api/collection/tree"
    (testing "Tree endpoint should still return Collections if we don't have perms for the parent Collection (#14114)"
      ;; Create a hierarchy like:
      ;;
      ;; + Our analytics (Revoke permissions to All Users)
      ;; +--+ Parent collection (Revoke permissions to All Users)
      ;;    +--+ Child collection (Give All Users group Curate access)
      (mt/with-non-admin-groups-no-root-collection-perms
        (t2.with-temp/with-temp [Collection parent-collection {:name "Parent"}
                                 Collection child-collection  {:name "Child", :location (format "/%d/" (:id parent-collection))}]
          (perms/revoke-collection-permissions! (perms-group/all-users) parent-collection)
          (perms/grant-collection-readwrite-permissions! (perms-group/all-users) child-collection)
          (is (= [{:name "Child", :children []}]
                 (collection-tree-view (map :id [parent-collection child-collection])
                                       (mt/user-http-request :rasta :get 200 "collection/tree"))))
          (is (= [{:name "Child", :children []}]
                 (collection-tree-view (map :id [parent-collection child-collection])
                                       (mt/user-http-request :rasta :get 200 "collection/tree"
                                                             :exclude-other-user-collections true)))))))))

(deftest collection-tree-namespace-parameter-test
  (testing "GET /api/collection/tree"
    (testing "Namespace parameter"
      (t2.with-temp/with-temp [Collection {normal-id :id} {:name "Normal Collection"}
                               Collection {coins-id :id}  {:name "Coin Collection", :namespace "currency"}]
        (let [ids [normal-id coins-id]]
          (testing "shouldn't show Collections of a different `:namespace` by default"
            (is (= [{:name "Normal Collection", :children []}]
                   (collection-tree-view ids (mt/user-http-request :rasta :get 200 "collection/tree")))))

          (perms/grant-collection-read-permissions! (perms-group/all-users) coins-id)
          (testing "By passing `:namespace` we should be able to see Collections of that `:namespace`"
            (testing "?namespace=currency"
              (is (= [{:name "Coin Collection", :children []}]
                     (collection-tree-view ids (mt/user-http-request :rasta :get 200 "collection/tree?namespace=currency")))))

            (testing "?namespace=stamps"
              (is (= []
                     (collection-tree-view ids (mt/user-http-request :rasta :get 200 "collection/tree?namespace=stamps")))))))))))

(deftest collection-tree-elide-collections-with-no-permissions-test
  (testing "GET /api/collection/tree"
    (testing "Tree should elide Collections for which we have no permissions (#14280)"
      ;; Create hierarchy like
      ;;
      ;;     +-> B*
      ;;     |
      ;; A* -+-> C -+-> D -> E*
      ;;            |
      ;;            +-> F* -> G*
      ;;
      ;; Grant perms for collections with a `*`. Should see
      ;;
      ;;     +-> B*
      ;;     |
      ;; A* -+-> E*
      ;;     |
      ;;     +-> F* -> G*
      (collection-test/with-collection-hierarchy [{:keys [a b e f g], :as collections}]
        (doseq [collection [a b e f g]]
          (perms/grant-collection-read-permissions! (perms-group/all-users) collection))
        (is (= [{:name     "A"
                 :children [{:name "B", :children []}
                            {:name "E", :children []}
                            {:name     "F"
                             :children [{:name "G", :children []}]}]}]
               (collection-tree-transform
                (let [ids-to-keep (set (map u/the-id (vals collections)))]
                  (fn [{collection-id :id, :as collection}]
                    (when (or (not collection-id)
                              (ids-to-keep collection-id))
                      (select-keys collection [:name :children]))))
                (mt/user-http-request :rasta :get 200 "collection/tree"))))))))

;;; +----------------------------------------------------------------------------------------------------------------+
;;; |                                              GET /collection/:id                                               |
;;; +----------------------------------------------------------------------------------------------------------------+

(deftest fetch-collection-test
  (testing "GET /api/collection/:id"
    (testing "check that we can see collection details"
      (t2.with-temp/with-temp [Collection collection {:name "Coin Collection"}]
        (is (=? {:name "Coin Collection"}
                (mt/user-http-request :rasta :get 200 (str "collection/" (u/the-id collection)))))))

    (testing "check that collections detail properly checks permissions"
      (mt/with-non-admin-groups-no-root-collection-perms
        (t2.with-temp/with-temp [Collection collection]
          (is (= "You don't have permissions to do that."
                 (mt/user-http-request :rasta :get 403 (str "collection/" (u/the-id collection))))))))

    (testing "for personal collections, it should return name and slug in user's locale"
      (with-french-user-and-personal-collection user collection
        (is (=? {:name "Collection personnelle de Taco Bell"
                 :slug "collection_personnelle_de_taco_bell"}
                (mt/user-http-request (:id user) :get 200 (str "collection/" (:id collection)))))))))

;;; ------------------------------------------------ Collection Items ------------------------------------------------

(defn- do-with-some-children-of-collection [collection-or-id-or-nil f]
  (mt/with-non-admin-groups-no-root-collection-perms
    (let [collection-id-or-nil (when collection-or-id-or-nil
                                 (u/the-id collection-or-id-or-nil))]
      (t2.with-temp/with-temp [Card          {card-id :id}                     {:name               "Birthday Card"
                                                                                :collection_preview false
                                                                                :collection_id      collection-id-or-nil}
                               Dashboard     {dashboard-id :id}                {:name          "Dine & Dashboard"
                                                                                :collection_id collection-id-or-nil}
                               Pulse         {pulse-id :id, :as _pulse}        {:name          "Electro-Magnetic Pulse"
                                                                                :collection_id collection-id-or-nil}
                               ;; this is a dashboard subscription
                               DashboardCard {dashboard-card-id :id}           {:dashboard_id dashboard-id
                                                                                :card_id      card-id}
                               Pulse         {dashboard-sub-pulse-id :id}      {:name          "Acme Products"
                                                                                :collection_id collection-id-or-nil}
                               PulseCard     {dashboard-sub-pulse-card-id :id} {:card_id           card-id
                                                                                :dashboard_card_id dashboard-card-id
                                                                                :pulse_id          dashboard-sub-pulse-id}]
        (f {:card-id                         card-id
            :dashboard-id                    dashboard-id
            :pulse-id                        pulse-id
            :dashboard-subscription-pulse-id dashboard-sub-pulse-id
            :dashboard-sub-pulse-card-id     dashboard-sub-pulse-card-id})))))

(defmacro ^:private with-some-children-of-collection {:style/indent 1} [collection-or-id-or-nil & body]
  `(do-with-some-children-of-collection
    ~collection-or-id-or-nil
    (fn [~'&ids]
      ~@body)))

(defn- remove-non-test-items
  "Remove Cards, Dashboards, and Pulses that aren't the 'Birthday Card'/'Dine & Dashboard'/'Electro-Magnetic Pulse'
  created by `with-some-children-of-collection`."
  [items {:keys [card-id dashboard-id pulse-id]}]
  (filter (fn [{:keys [id model]}]
            (case model
              ("card" "dataset") (= id card-id)
              "dashboard"        (= id dashboard-id)
              "pulse"            (= id pulse-id)
              true))
          items))

(defn- remove-non-personal-collections
  [items]
  (remove (fn [{:keys [model name]}]
            (when (= model "collection")
              (not (str/includes? name "Personal Collection"))))
          items))

(defn- default-item [{:keys [model] :as item-map}]
  (merge {:id true, :collection_position nil, :entity_id true}
         (when (= model "collection")
           {:authority_level nil})
         (when (= model "card")
           {:moderated_status nil})
         item-map))

(defn- collection-item [collection-name & {:as extra-keypairs}]
  (let [personal-collection (str/ends-with? collection-name "Personal Collection")]
    (merge (cond->
             {:id              true
              :description     nil
              :can_write       personal-collection
              :model           "collection"
              :authority_level nil
              :entity_id       true
              :name            collection-name}
             personal-collection (assoc :personal_owner_id personal-collection))
           extra-keypairs)))

(deftest collection-items-return-cards-test
  (testing "GET /api/collection/:id/items"
    (testing "check that cards are returned with the collection/items endpoint"
      (t2.with-temp/with-temp [Collection       collection             {}
                               User             {user-id :id}          {:first_name "x" :last_name "x" :email "zzzz@example.com"}
                               Card             {card-id :id :as card} {:collection_id (u/the-id collection)}
                               ModerationReview _                      {:moderated_item_type "card"
                                                                        :moderated_item_id   card-id
                                                                        :status              "verified"
                                                                        :moderator_id        user-id
                                                                        :most_recent         true}]
        (is (= (mt/obj->json->obj
                [{:id                  card-id
                  :name                (:name card)
                  :collection_position nil
                  :collection_preview  true
                  :database_id         nil
                  :display             "table"
                  :description         nil
                  :entity_id           (:entity_id card)
                  :moderated_status    "verified"
                  :model               "card"
                  :fully_parametrized  true}])
               (mt/obj->json->obj
                (:data (mt/user-http-request :crowberto :get 200
                                             (str "collection/" (u/the-id collection) "/items"))))))))))

(deftest collection-items-return-database-id-for-datasets-test
  (testing "GET /api/collection/:id/items"
    (testing "Database id is returned for items in which dataset is true"
      (t2.with-temp/with-temp [Collection collection      {}
                               User       _               {:first_name "x" :last_name "x" :email "zzzz@example.com"}
                               Card       {card-id-1 :id} {:dataset       true
                                                           :collection_id (u/the-id collection)}
                               Card       {card-id-2 :id} {:collection_id (u/the-id collection)}]
        (is (= #{{:id card-id-1 :database_id (mt/id)}
                 {:id card-id-2 :database_id nil}}
               (->> (:data (mt/user-http-request :crowberto :get 200
                                                 (str "collection/" (u/the-id collection) "/items")))
                    (map #(select-keys % [:id :database_id]))
                    set)))))))

(deftest collection-items-limit-offset-test
  (testing "GET /api/collection/:id/items"
    (testing "check that limit and offset work and total comes back"
      (t2.with-temp/with-temp [Collection collection {}
                               Card       _ {:collection_id (u/the-id collection)}
                               Card       _ {:collection_id (u/the-id collection)}
                               Card       _ {:collection_id (u/the-id collection)}]
        (is (= 2 (count (:data (mt/user-http-request :crowberto :get 200 (str "collection/" (u/the-id collection) "/items") :limit "2" :offset "1")))))
        (is (= 1 (count (:data (mt/user-http-request :crowberto :get 200 (str "collection/" (u/the-id collection) "/items") :limit "2" :offset "2")))))
        (is (= 3 (:total (mt/user-http-request :crowberto :get 200 (str "collection/" (u/the-id collection) "/items") :limit "2" :offset "1"))))))))

(deftest collection-items-pinning-filtering-test
  (testing "GET /api/collection/:id/items"
    (testing "check that pinning filtering exists"
      (t2.with-temp/with-temp [Collection collection {}
                               Card       _ {:collection_id       (u/the-id collection)
                                             :collection_position 1
                                             :name                "pinned-1"}
                               Card       _ {:collection_id       (u/the-id collection)
                                             :collection_position 1
                                             :name                "pinned-2"}
                               Card       _ {:collection_id (u/the-id collection)
                                             :name          "unpinned-card"}
                               Timeline   _ {:collection_id (u/the-id collection)
                                             :name          "timeline"}]
        (letfn [(fetch [pin-state]
                  (:data (mt/user-http-request :crowberto :get 200
                                               (str "collection/" (u/the-id collection) "/items")
                                               :pinned_state pin-state)))]
          (is (= #{"pinned-1" "pinned-2"}
                 (->> (fetch "is_pinned")
                      (map :name)
                      set)))
          (is (= #{"timeline" "unpinned-card"}
                 (->> (fetch "is_not_pinned")
                      (map :name)
                      set))))))))

(deftest collection-items-children-test
  (testing "GET /api/collection/:id/items"
    (testing "check that you get to see the children as appropriate"
      (t2.with-temp/with-temp [Collection collection {:name "Debt Collection"}]
        (perms/grant-collection-read-permissions! (perms-group/all-users) collection)
        (with-some-children-of-collection collection
          (is (partial= (-> (mapv default-item [{:name "Acme Products", :model "pulse", :entity_id true}
                                                {:name               "Birthday Card", :description nil,     :model     "card",
                                                 :collection_preview false,           :display     "table", :entity_id true}
                                                {:name "Dine & Dashboard", :description nil, :model "dashboard", :entity_id true}
                                                {:name "Electro-Magnetic Pulse", :model "pulse", :entity_id true}])
                            (assoc-in [1 :fully_parametrized] true))
                        (mt/boolean-ids-and-timestamps
                         (:data (mt/user-http-request :rasta :get 200 (str "collection/" (u/the-id collection) "/items"))))))))

      (testing "...and that you can also filter so that you only see the children you want to see"
        (t2.with-temp/with-temp [Collection collection {:name "Art Collection"}]
          (perms/grant-collection-read-permissions! (perms-group/all-users) collection)
          (with-some-children-of-collection collection
            (is (partial= ()
                          (mt/boolean-ids-and-timestamps
                           (:data (mt/user-http-request :rasta :get 200 (str "collection/" (u/the-id collection) "/items") :models "no_models")))))
            (is (partial= [(default-item {:name "Dine & Dashboard", :description nil, :model "dashboard", :entity_id true})]
                          (mt/boolean-ids-and-timestamps
                           (:data (mt/user-http-request :rasta :get 200 (str "collection/" (u/the-id collection) "/items") :models "dashboard")))))
            (is (partial= [(-> {:name               "Birthday Card", :description nil,     :model     "card",
                                :collection_preview false,           :display     "table", :entity_id true}
                               default-item
                               (assoc :fully_parametrized true))
                           (default-item {:name "Dine & Dashboard", :description nil, :model "dashboard", :entity_id true})]
                          (mt/boolean-ids-and-timestamps
                           (:data (mt/user-http-request :rasta :get 200 (str "collection/" (u/the-id collection) "/items")
                                                        :models "dashboard" :models "card")))))))))))

(deftest collection-items-archived-parameter-test
  (testing "GET /api/collection/:id/items"
    (testing "Let's make sure the `archived` option works."
      (t2.with-temp/with-temp [Collection collection {:name "Art Collection"}]
        (perms/grant-collection-read-permissions! (perms-group/all-users) collection)
        (with-some-children-of-collection collection
          (t2/update! Dashboard {:collection_id (u/the-id collection)} {:archived true})
          (is (partial= [(default-item {:name "Dine & Dashboard", :description nil, :model "dashboard", :entity_id true})]
                        (mt/boolean-ids-and-timestamps
                         (:data (mt/user-http-request :rasta :get 200 (str "collection/" (u/the-id collection) "/items?archived=true")))))))))))

(deftest collection-items-revision-history-and-ordering-test
  (testing "GET /api/collection/:id/items"
    (mt/test-helpers-set-global-values!
     (mt/with-temp
       [Collection {collection-id :id}      {:name "Collection with Items"}
        User       {user1-id :id}           {:first_name "Test" :last_name "AAAA" :email "aaaa@example.com"}
        User       {user2-id :id}           {:first_name "Test" :last_name "ZZZZ" :email "zzzz@example.com"}
        Card       {card1-id :id :as card1} {:name "Card with history 1" :collection_id collection-id}
        Card       {card2-id :id :as card2} {:name "Card with history 2" :collection_id collection-id}
        Card       _                        {:name "ZZ" :collection_id collection-id}
        Card       _                        {:name "AA" :collection_id collection-id}
        Revision   revision1                {:model    "Card"
                                             :model_id card1-id
                                             :user_id  user2-id
                                             :object   (revision/serialize-instance card1 card1-id card1)}
        Revision   _revision2               {:model    "Card"
                                             :model_id card2-id
                                             :user_id  user1-id
                                             :object   (revision/serialize-instance card2 card2-id card2)}]
       ;; need different timestamps and Revision has a pre-update to throw as they aren't editable
       (is (= 1
              (t2/query-one {:update :revision
                             ;; in the past
                             :set    {:timestamp (.minusHours (ZonedDateTime/now (ZoneId/of "UTC")) 24)}
                             :where  [:= :id (:id revision1)]})))
       (testing "Results include last edited information from the `Revision` table"
         (is (= [{:name "AA"}
                 {:name "Card with history 1",
                  :last-edit-info
                  {:id         true,
                   :email      "zzzz@example.com",
                   :first_name "Test",
                   :last_name  "ZZZZ",
                   :timestamp  true}}
                 {:name "Card with history 2",
                  :last-edit-info
                  {:id         true,
                   :email      "aaaa@example.com",
                   :first_name "Test",
                   :last_name  "AAAA",
                   ;; timestamp collapsed to true, ordinarily a OffsetDateTime
                   :timestamp  true}}
                 {:name "ZZ"}]
                (->> (:data (mt/user-http-request :rasta :get 200 (str "collection/" collection-id "/items")))
                     mt/boolean-ids-and-timestamps
                     (map #(select-keys % [:name :last-edit-info]))))))
       (testing "Results can be ordered by last-edited-at"
         (testing "ascending"
           (is (= ["Card with history 1" "Card with history 2" "AA" "ZZ"]
                  (->> (mt/user-http-request :rasta :get 200 (str "collection/" collection-id "/items?sort_column=last_edited_at&sort_direction=asc"))
                       :data
                       (map :name)))))
         (testing "descending"
           (is (= ["Card with history 2" "Card with history 1" "AA" "ZZ"]
                  (->> (mt/user-http-request :rasta :get 200 (str "collection/" collection-id "/items?sort_column=last_edited_at&sort_direction=desc"))
                       :data
                       (map :name))))))
       (testing "Results can be ordered by last-edited-by"
         (testing "ascending"
           ;; card with history 2 has user Test AAAA, history 1 user Test ZZZZ
           (is (= ["Card with history 2" "Card with history 1" "AA" "ZZ"]
                  (->> (mt/user-http-request :rasta :get 200 (str "collection/" collection-id "/items?sort_column=last_edited_by&sort_direction=asc"))
                       :data
                       (map :name)))))
         (testing "descending"
           (is (= ["Card with history 1" "Card with history 2" "AA" "ZZ"]
                  (->> (mt/user-http-request :rasta :get 200 (str "collection/" collection-id "/items?sort_column=last_edited_by&sort_direction=desc"))
                       :data
                       (map :name))))))))))

(deftest collection-items-order-by-model-test
  (testing "GET /api/collection/:id/items"
    (testing "Results can be ordered by model"
      (t2.with-temp/with-temp [Collection {collection-id :id} {:name "Collection with Items"}
                               Card       _ {:name "ZZ" :collection_id collection-id}
                               Card       _ {:name "AA" :collection_id collection-id}
                               Dashboard  _ {:name "ZZ" :collection_id collection-id}
                               Dashboard  _ {:name "AA" :collection_id collection-id}
                               Pulse      _ {:name "ZZ" :collection_id collection-id}
                               Pulse      _ {:name "AA" :collection_id collection-id}]
        (testing "sort direction asc"
          (is (= [["dashboard" "AA"] ["dashboard" "ZZ"] ["pulse" "AA"] ["pulse" "ZZ"] ["card" "AA"] ["card" "ZZ"]]
                 (->> (mt/user-http-request :rasta :get 200 (str "collection/" collection-id "/items?sort_column=model&sort_direction=asc"))
                      :data
                      (map (juxt :model :name))))))
        (testing "sort direction desc"
          (is (= [["card" "AA"] ["card" "ZZ"] ["pulse" "AA"] ["pulse" "ZZ"] ["dashboard" "AA"] ["dashboard" "ZZ"]]
                 (->> (mt/user-http-request :rasta :get 200 (str "collection/" collection-id "/items?sort_column=model&sort_direction=desc"))
                      :data
                      (map (juxt :model :name))))))))))

(deftest collection-items-include-latest-revision-test
  (testing "GET /api/collection/:id/items"
    (testing "Results have the lastest revision timestamp"
      (t2.with-temp/with-temp [Collection {collection-id :id}              {:name "Collection with Items"}
                               User       {failuser-id :id}                {:first_name "failure" :last_name "failure" :email "failure@example.com"}
                               User       {passuser-id :id}                {:first_name "pass" :last_name "pass" :email "pass@example.com"}
                               Card       {card-id :id :as card}           {:name "card" :collection_id collection-id}
                               Dashboard  {dashboard-id :id :as dashboard} {:name "dashboard" :collection_id collection-id}
                               Revision   card-revision1 {:model    "Card"
                                                          :model_id card-id
                                                          :user_id  failuser-id
                                                          :object   (revision/serialize-instance card card-id card)}
                               Revision   card-revision2 {:model    "Card"
                                                          :model_id card-id
                                                          :user_id  failuser-id
                                                          :object   (revision/serialize-instance card card-id card)}
                               Revision   dash-revision1 {:model    "Dashboard"
                                                          :model_id dashboard-id
                                                          :user_id  failuser-id
                                                          :object   (revision/serialize-instance dashboard dashboard-id dashboard)}
                               Revision   dash-revision2 {:model    "Dashboard"
                                                          :model_id dashboard-id
                                                          :user_id  failuser-id
                                                          :object   (revision/serialize-instance dashboard dashboard-id dashboard)}]
        (letfn [(at-year [year] (ZonedDateTime/of year 1 1 0 0 0 0 (ZoneId/of "UTC")))]
          (t2/query-one {:update :revision
                         ;; in the past
                         :set    {:timestamp (at-year 2015)}
                         :where  [:in :id (map :id [card-revision1 dash-revision1])]})
          ;; mark the later revisions with the user with name "pass". Note important that its the later revision by
          ;; id. Query assumes increasing timestamps with ids
          (t2/query-one {:update :revision
                         :set    {:timestamp (at-year 2021)
                                  :user_id   passuser-id}
                         :where  [:in :id (map :id [card-revision2 dash-revision2])]}))
        (is (= ["pass" "pass"]
               (->> (mt/user-http-request :rasta :get 200 (str "collection/" collection-id "/items") :models ["dashboard" "card"])
                    :data
                    (map (comp :last_name :last-edit-info)))))))))

(deftest collection-items-include-authority-level-test
  (testing "GET /api/collection/:id/items"
    (testing "Results include authority_level"
      (t2.with-temp/with-temp [Collection {collection-id :id} {:name "Collection with Items"}
                               Collection _                   {:name "subcollection"
                                                               :location (format "/%d/" collection-id)
                                                               :authority_level "official"}
                               Card       _                   {:name "card" :collection_id collection-id}
                               Dashboard  _                   {:name "dash" :collection_id collection-id}]
        (let [items (->> (mt/user-http-request :rasta :get 200 (str "collection/" collection-id "/items")
                                               :models ["dashboard" "card" "collection"])
                         :data)]
          (is (= #{{:name "card"}
                   {:name "dash"}
                   {:name "subcollection" :authority_level "official"}}
                 (into #{} (map #(select-keys % [:name :authority_level]))
                       items))))))))

(deftest collection-items-include-datasets-test
  (testing "GET /api/collection/:id/items"
    (testing "Includes datasets"
      (t2.with-temp/with-temp [Collection {collection-id :id} {:name "Collection with Items"}
                               Collection _                   {:name "subcollection"
                                                               :location (format "/%d/" collection-id)
                                                               :authority_level "official"}
                               Card       _                   {:name "card" :collection_id collection-id}
                               Card       _                   {:name "dataset" :dataset true :collection_id collection-id}
                               Dashboard  _                   {:name "dash" :collection_id collection-id}]
        (let [items (:data (mt/user-http-request :rasta :get 200 (format "collection/%d/items" collection-id)
                                                 :models ["dashboard" "card" "collection"]))]
          (is (= #{"card" "dash" "subcollection"}
                 (into #{} (map :name) items))))
        (let [items  (:data (mt/user-http-request :rasta :get 200 (format "collection/%d/items" collection-id)
                                                  :models ["dashboard" "card" "collection" "dataset"]))]
          (is (= #{"card" "dash" "subcollection" "dataset"}
                 (into #{} (map :name) items))))
        (let [items (:data (mt/user-http-request :rasta :get 200 (str "collection/" collection-id "/items")))]
          (is (= #{"card" "dash" "subcollection" "dataset"}
                 (into #{} (map :name) items))))))))

(deftest children-sort-clause-test
  (testing "Default sort"
    (doseq [app-db [:mysql :h2 :postgres]]
      (is (= [[:%lower.name :asc]]
             (api.collection/children-sort-clause nil app-db)))))
  (testing "Sorting by last-edited-at"
    (is (= [[:%isnull.last_edit_timestamp]
            [:last_edit_timestamp :asc]
            [:%lower.name :asc]]
           (api.collection/children-sort-clause [:last-edited-at :asc] :mysql)))
    (is (= [[:last_edit_timestamp :nulls-last]
            [:last_edit_timestamp :asc]
            [:%lower.name :asc]]
           (api.collection/children-sort-clause [:last-edited-at :asc] :postgres))))
  (testing "Sorting by last-edited-by"
    (is (= [[:last_edit_last_name :nulls-last]
            [:last_edit_last_name :asc]
            [:last_edit_first_name :nulls-last]
            [:last_edit_first_name :asc]
            [:%lower.name :asc]]
           (api.collection/children-sort-clause [:last-edited-by :asc] :postgres)))
    (is (= [[:%isnull.last_edit_last_name]
            [:last_edit_last_name :asc]
            [:%isnull.last_edit_first_name]
            [:last_edit_first_name :asc]
            [:%lower.name :asc]]
           (api.collection/children-sort-clause [:last-edited-by :asc] :mysql))))
  (testing "Sortinb by model"
    (is (= [[:model_ranking :asc]
            [:%lower.name :asc]]
           (api.collection/children-sort-clause [:model :asc] :postgres)))
    (is (= [[:model_ranking :desc]
            [:%lower.name :asc]]
           (api.collection/children-sort-clause [:model :desc] :mysql)))))

(deftest snippet-collection-items-test
  (testing "GET /api/collection/:id/items"
    (testing "Native query snippets should come back when fetching the items in a Collection in the `:snippets` namespace"
      (t2.with-temp/with-temp [Collection         collection {:namespace "snippets", :name "My Snippet Collection"}
                               NativeQuerySnippet snippet    {:collection_id (:id collection), :name "My Snippet"}
                               NativeQuerySnippet archived   {:collection_id (:id collection) , :name "Archived Snippet", :archived true}]
        (is (partial= [{:id        (:id snippet)
                        :name      "My Snippet"
                        :entity_id (:entity_id snippet)
                        :model     "snippet"}]
                      (:data (mt/user-http-request :rasta :get 200 (format "collection/%d/items" (:id collection))))))

        (testing "\nShould be able to fetch archived Snippets"
          (is (partial= [{:id        (:id archived)
                          :name      "Archived Snippet"
                          :entity_id (:entity_id archived)
                          :model     "snippet"}]
                        (:data (mt/user-http-request :rasta :get 200 (format "collection/%d/items?archived=true" (:id collection)))))))

        (testing "\nShould be able to pass ?model=snippet, even though it makes no difference in this case"
          (is (partial= [{:id        (:id snippet)
                          :name      "My Snippet"
                          :entity_id (:entity_id snippet)
                          :model     "snippet"}]
                        (:data (mt/user-http-request :rasta :get 200 (format "collection/%d/items?model=snippet" (:id collection)))))))

        (testing "Snippets in nested collections should be returned as a flat list on OSS"
          (premium-features-test/with-premium-features #{}
            (t2.with-temp/with-temp [:model/Collection  sub-collection {:namespace "snippets"
                                                                        :name      "Nested Snippet Collection"
                                                                        :location  (collection/location-path collection)}
                                     :model/NativeQuerySnippet sub-snippet {:collection_id (:id sub-collection)
                                                                            :name          "Nested Snippet"}]
              (is (=?
                   [{:id (:id snippet), :name "My Snippet"}
                    {:id (:id sub-snippet), :name "Nested Snippet"}]
                   (:data (mt/user-http-request :rasta :get 200 (format "collection/%d/items" (:id collection)))))))))))))

;;; --------------------------------- Fetching Personal Collections (Ours & Others') ---------------------------------

(defn- lucky-personal-collection []
  (merge
   (mt/object-defaults Collection)
   {:slug                "lucky_pigeon_s_personal_collection"
    :can_write           true
    :name                "Lucky Pigeon's Personal Collection"
    :personal_owner_id   (mt/user->id :lucky)
    :effective_ancestors [{:metabase.models.collection.root/is-root? true
                           :name                                     "Our analytics"
                           :id                                       "root"
                           :authority_level                          nil
                           :can_write                                true
                           :is_personal                              false}]
    :effective_location  "/"
    :parent_id           nil
    :location            "/"
    :is_personal         true}
   (select-keys (collection/user->personal-collection (mt/user->id :lucky))
                [:id :entity_id :created_at])))

(defn- lucky-personal-collection-id
  []
  (u/the-id (collection/user->personal-collection (mt/user->id :lucky))))

(defn- api-get-lucky-personal-collection [user-kw & {:keys [expected-status-code], :or {expected-status-code 200}}]
  (mt/user-http-request user-kw :get expected-status-code (str "collection/" (lucky-personal-collection-id))))

(defn- api-get-lucky-personal-collection-items [user-kw & {:keys [expected-status-code], :or {expected-status-code 200}}]
  (:data (mt/user-http-request user-kw :get expected-status-code (str "collection/" (lucky-personal-collection-id) "/items"))))

(deftest fetch-personal-collection-test
  (testing "GET /api/collection/:id"
    (testing "Can we use this endpoint to fetch our own Personal Collection?"
      (is (= (lucky-personal-collection)
             (api-get-lucky-personal-collection :lucky))))

    (testing "Can and admin use this endpoint to fetch someone else's Personal Collection?"
      (is (= (lucky-personal-collection)
             (api-get-lucky-personal-collection :crowberto))))

    (testing "Other, non-admin Users should not be allowed to fetch others' Personal Collections!"
      (is (= "You don't have permissions to do that."
             (api-get-lucky-personal-collection :rasta, :expected-status-code 403))))))

(def ^:private lucky-personal-subcollection-item
  [(collection-item "Lucky's Personal Sub-Collection" :can_write true)])

(defn- api-get-lucky-personal-collection-with-subcollection [user-kw]
  (t2.with-temp/with-temp [Collection _ {:name     "Lucky's Personal Sub-Collection"
                                         :location (collection/children-location
                                                    (collection/user->personal-collection (mt/user->id :lucky)))}]
    (mt/boolean-ids-and-timestamps (api-get-lucky-personal-collection-items user-kw))))

(deftest fetch-personal-collection-items-test
  (testing "GET /api/collection/:id/items"
    (testing "If we have a sub-Collection of our Personal Collection, that should show up"
      (is (partial= lucky-personal-subcollection-item
                    (api-get-lucky-personal-collection-with-subcollection :lucky))))

    (testing "sub-Collections of other's Personal Collections should show up for admins as well"
      (is (partial= lucky-personal-subcollection-item
                    (api-get-lucky-personal-collection-with-subcollection :crowberto))))))


;;; ------------------------------------ Effective Ancestors & Effective Children ------------------------------------

(defn- format-ancestors
  "Nicely format the `:effective_` results from an API call."
  [results]
  (-> results
      (select-keys [:effective_ancestors :effective_location])
      (update :effective_ancestors (partial map #(update % :id integer?)))
      (update :effective_location collection-test/location-path-ids->names)))

(defn- api-get-collection-ancestors
  "Call the API with Rasta to fetch `collection-or-id` and put the `:effective_` results in a nice format for the tests
  below."
  [collection-or-id & additional-query-params]
  (format-ancestors (apply mt/user-http-request :rasta :get 200
                           (str "collection/" (u/the-id collection-or-id))
                           additional-query-params)))

(defn- api-get-collection-children
  [collection-or-id & additional-get-params]
  (mt/boolean-ids-and-timestamps (:data (apply mt/user-http-request :rasta
                                               :get 200 (str "collection/" (u/the-id collection-or-id) "/items")
                                               additional-get-params))))

;;; for the tests below, create hierarchy like
;;;
;;;     +-> B*
;;;     |
;;; A* -+-> C* +-> D* -> E
;;;            |
;;;            +-> F --> G*
;;;
;;; Grant perms for collections with a `*`. Should see
;;;
;;;     +-> B*
;;;     |
;;; A* -+-> C* +-> D*
;;;            |
;;;            +-> G*

(deftest effective-ancestors-and-children-test
  (testing "does a top-level Collection like A have the correct Children?"
    (with-collection-hierarchy [a b c d g]
      (testing "ancestors"
        (is (= {:effective_ancestors []
                :effective_location  "/"}
               (api-get-collection-ancestors a))))
      (testing "children"
        (is (partial= (map collection-item ["B" "C"])
                      (api-get-collection-children a)))))))

(deftest effective-ancestors-and-children-second-level-collection-test
  (testing "does a second-level Collection have its parent and its children?"
    (with-collection-hierarchy [a b c d g]
      (testing "ancestors"
        (is (= {:effective_ancestors [{:name "A", :id true, :can_write false, :personal_owner_id nil}]
                :effective_location  "/A/"}
               (api-get-collection-ancestors c))))
      (testing "children"
        (is (partial= (map collection-item ["D" "G"])
                      (api-get-collection-children c)))))))

(deftest effective-ancestors-and-children-third-level-collection-test
  (testing "Does a third-level Collection? have its parent and its children?"
    (with-collection-hierarchy [a b c d g]
      (testing "ancestors"
        (is (= {:effective_ancestors [{:name "A", :id true, :can_write false, :personal_owner_id nil}
                                      {:name "C", :id true, :can_write false, :personal_owner_id nil}]
                :effective_location  "/A/C/"}
               (api-get-collection-ancestors d))))
      (testing "children"
        (is (= []
               (api-get-collection-children d)))))))

(deftest effective-ancestors-and-children-of-d-test
  (testing (str "for D: if we remove perms for C we should only have A as an ancestor; effective_location should lie "
                "and say we are a child of A")
    (with-collection-hierarchy [a b d g]
      (testing "ancestors"
        (is (= {:effective_ancestors [{:name "A", :id true, :can_write false, :personal_owner_id nil}]
                :effective_location  "/A/"}
               (api-get-collection-ancestors d))))
      (testing "children"
        (is (= []
               (api-get-collection-children d))))))
  (testing "for D: If, on the other hand, we remove A, we should see C as the only ancestor and as a root-level Collection."
    (with-collection-hierarchy [b c d g]
      (testing "ancestors"
        (is (= {:effective_ancestors [{:name "C", :id true, :can_write false, :personal_owner_id nil}]
                :effective_location  "/C/"}
               (api-get-collection-ancestors d))))
      (testing "children"
        (is (= []
               (api-get-collection-children d)))))))

(deftest effective-ancestors-and-children-of-c-test
  (testing "for C: if we remove D we should get E and F as effective children"
    (with-collection-hierarchy [a b c e f g]
      (testing "ancestors"
        (is (= {:effective_ancestors [{:name "A", :id true, :can_write false, :personal_owner_id nil}]
                :effective_location  "/A/"}
               (api-get-collection-ancestors c))))
      (testing "children"
        (is (partial= (map collection-item ["E" "F"])
                      (api-get-collection-children c)))))))

(deftest effective-ancestors-and-children-collapse-multiple-generations-test
  (testing "Make sure we can collapse multiple generations. For A: removing C and D should move up E and F"
    (with-collection-hierarchy [a b e f g]
      (testing "ancestors"
        (is (= {:effective_ancestors []
                :effective_location  "/"}
               (api-get-collection-ancestors a))))
      (testing "children"
        (is (partial= (map collection-item ["B" "E" "F"])
                      (api-get-collection-children a)))))))

(deftest effective-ancestors-and-children-archived-test
  (testing "Let's make sure the 'archived` option works on Collections, nested or not"
    (with-collection-hierarchy [a b c]
      (t2/update! Collection (u/the-id b) {:archived true})
      (testing "ancestors"
        (is (= {:effective_ancestors []
                :effective_location  "/"}
               (api-get-collection-ancestors a :archived true))))
      (testing "children"
        (is (partial= [(collection-item "B")]
                      (api-get-collection-children a :archived true)))))))

(deftest personal-collection-ancestors-test
  (testing "Effective ancestors of a personal collection will contain a :personal_owner_id"
    (let [root-owner-id   (u/the-id (test.users/fetch-user :rasta))
          root-collection (t2/select-one Collection :personal_owner_id root-owner-id)]
      (t2.with-temp/with-temp [Collection collection {:name     "Som Test Child Collection"
                                                      :location (collection/location-path root-collection)}]
        (is (= [{:metabase.models.collection.root/is-root? true,
                 :authority_level                          nil,
                 :name                                     "Our analytics",
                 :id                                       false,
                 :can_write                                true
                 :is_personal                              false}
                {:name              "Rasta Toucan's Personal Collection",
                 :id                true,
                 :personal_owner_id root-owner-id,
                 :can_write         true}]
               (:effective_ancestors (api-get-collection-ancestors collection))))))))

;;; +----------------------------------------------------------------------------------------------------------------+
;;; |                                              GET /collection/root                                              |
;;; +----------------------------------------------------------------------------------------------------------------+

(deftest fetch-root-collection-test
  (testing "GET /api/collection/root"
    (testing "Check that we can see stuff that isn't in any Collection -- meaning they're in the so-called \"Root\" Collection"
      (is (= {:name                "Our analytics"
              :id                  "root"
              :can_write           true
              :effective_location  nil
              :effective_ancestors []
              :authority_level     nil
              :parent_id           nil
              :is_personal         false}
             (with-some-children-of-collection nil
               (mt/user-http-request :crowberto :get 200 "collection/root")))))))

(defn results-matching [collection-items parameters]
  (-> collection-items
      (set/index (keys parameters))
      (get parameters)
      vec))

(deftest fetch-root-items-collection-test
  (testing "GET /api/collection/root/items"
    (testing "Make sure you can see everything for Users that can see everything"
      (is (partial= [(-> {:name               "Birthday Card", :description nil, :model "card",
                          :collection_preview false, :display "table"}
                         default-item
                         (assoc :fully_parametrized true))
                     (default-item {:name "Dine & Dashboard", :description nil, :model "dashboard"})
                     (default-item {:name "Electro-Magnetic Pulse", :model "pulse"})]
                    (with-some-children-of-collection nil
                      (-> (:data (mt/user-http-request :crowberto :get 200 "collection/root/items"))
                          (remove-non-test-items &ids)
                          remove-non-personal-collections
                          mt/boolean-ids-and-timestamps)))))))

(deftest fetch-root-items-limit-and-offset-test
  (testing "GET /api/collection/root/items"
    (with-some-children-of-collection nil
      (letfn [(items [limit offset]
                (:data (mt/user-http-request :crowberto :get 200 "collection/root/items"
                                             :limit (str limit), :offset (str offset))))]
        (let [[_a-1 b-1 :as items-1] (items 2 0)]
          (is (= 2
                 (count items-1)))
          (let [[a-2 _b-2 :as items-2] (items 2 1)]
            (is (= 2
                   (count items-2)))
            (is (= b-1 a-2))
            (is (not= items-1 items-2))))))))

(deftest fetch-root-items-total-test
  (testing "GET /api/collection/root/items"
    (testing "Include :total, even with limit and offset"
      (with-some-children-of-collection nil
        ;; `:total` should be at least 4 items based on `with-some-children-of-collection`. Might be a bit more if
        ;; other stuff was created
        (is (<= 4 (:total (mt/user-http-request :crowberto :get 200 "collection/root/items" :limit "2" :offset "1"))))))))

(deftest fetch-root-items-permissions-test
  (testing "GET /api/collection/root/items"
    (testing "we don't let you see stuff you wouldn't otherwise be allowed to see"
      (is (= []
             ;; if a User doesn't have perms for the Root Collection then they don't get to see things with no collection_id
             (with-some-children-of-collection nil
               (-> (:data (mt/user-http-request :rasta :get 200 "collection/root/items"))
                   remove-non-personal-collections
                   mt/boolean-ids-and-timestamps))))
      (testing "...but if they have read perms for the Root Collection they should get to see them"
        (with-some-children-of-collection nil
          (t2.with-temp/with-temp [PermissionsGroup           group {}
                                   PermissionsGroupMembership _     {:user_id (mt/user->id :rasta), :group_id (u/the-id group)}]
            (perms/grant-permissions! group (perms/collection-read-path {:metabase.models.collection.root/is-root? true}))
            (is (partial= [(-> {:name               "Birthday Card", :description nil, :model "card",
                                :collection_preview false,           :display     "table"}
                               default-item
                               (assoc :fully_parametrized true))
                           (default-item {:name "Dine & Dashboard", :description nil, :model "dashboard"})
                           (default-item {:name "Electro-Magnetic Pulse", :model "pulse"})]
                          (-> (:data (mt/user-http-request :rasta :get 200 "collection/root/items"))
                              (remove-non-test-items &ids)
                              remove-non-personal-collections
                              mt/boolean-ids-and-timestamps)))))))))

(deftest fetch-root-items-do-not-include-personal-collections-test
  (testing "GET /api/collection/root/items"
    (testing "Personal collections do not show up as collection items"
      (is (= []
             (->> (:data (mt/user-http-request :rasta :get 200 "collection/root/items"))
                  (filter #(str/includes? (:name %) "Personal Collection"))))))
    (testing "Even admins don't see their personal collection here"
      (is (= []
             (->> (:data (mt/user-http-request :crowberto :get 200 "collection/root/items"))
                  (filter #(str/includes? (:name %) "Personal Collection")))))
      (testing "That includes sub-collections of Personal Collections! I shouldn't see them!"
        (t2.with-temp/with-temp [Collection _ {:name     "Lucky's Sub-Collection"
                                               :location (collection/children-location
                                                          (collection/user->personal-collection (mt/user->id :lucky)))}]
          (is (= []
                 (->> (:data (mt/user-http-request :crowberto :get 200 "collection/root/items"))
                      (filter #(str/includes? (:name %) "Personal Collection"))))))))))

(deftest fetch-root-items-archived-test
  (testing "GET /api/collection/root/items"
    (testing "Can we look for `archived` stuff with this endpoint?"
      (t2.with-temp/with-temp [Card card {:name "Business Card", :archived true}]
        (is (partial=
             [{:name                "Business Card"
               :description         nil
               :collection_position nil
               :collection_preview  true
               :display             "table"
               :moderated_status    nil
               :entity_id           (:entity_id card)
               :model               "card"
               :fully_parametrized  true}]
             (-> (mt/user-http-request :crowberto :get 200
                                       "collection/root/items?archived=true")
                 :data
                 (results-matching {:name "Business Card", :model "card"}))))))))

(deftest fetch-root-items-fully-parametrized-test ; [sic]
  (testing "GET /api/collection/root/items"
    (testing "fully_parametrized of a card"
      (testing "can be false"
        (t2.with-temp/with-temp [Card card {:name          "Business Card"
                                            :dataset_query {:native {:template-tags {:param0 {:default 0}
                                                                                     :param1 {:required false}
                                                                                     :param2 {:required false}}
                                                                     :query         "select {{param0}}, {{param1}} [[ , {{param2}} ]]"}}}]
          (is (partial= [{:name               "Business Card"
                          :entity_id          (:entity_id card)
                          :model              "card"
                          :fully_parametrized false}]
                        (-> (mt/user-http-request :crowberto :get 200 "collection/root/items")
                            :data
                            (results-matching {:name "Business Card", :model "card"}))))))

      (testing "is false even if a required field-filter parameter has no default"
        (t2.with-temp/with-temp [Card card {:name          "Business Card"
                                            :dataset_query {:native {:template-tags {:param0 {:default 0}
                                                                                     :param1 {:type "dimension", :required true}}
                                                                     :query         "select {{param0}}, {{param1}}"}}}]
          (is (partial= [{:name               "Business Card"
                          :entity_id          (:entity_id card)
                          :model              "card"
                          :fully_parametrized false}]
                        (-> (mt/user-http-request :crowberto :get 200 "collection/root/items")
                            :data
                            (results-matching {:name "Business Card", :model "card"}))))))

      (testing "is false even if an optional required parameter has no default"
        (t2.with-temp/with-temp [Card card {:name          "Business Card"
                                            :dataset_query {:native {:template-tags {:param0 {:default 0}
                                                                                     :param1 {:required true}}
                                                                     :query         "select {{param0}}, [[ , {{param1}} ]]"}}}]
          (is (partial= [{:name               "Business Card"
                          :entity_id          (:entity_id card)
                          :model              "card"
                          :fully_parametrized false}]
                        (-> (mt/user-http-request :crowberto :get 200 "collection/root/items")
                            :data
                            (results-matching {:name "Business Card", :model "card"}))))))

      (testing "is true if invalid parameter syntax causes a parsing exception to be thrown"
        (t2.with-temp/with-temp [Card card {:name          "Business Card"
                                            :dataset_query {:native {:query "select [[]]"}}}]
          (is (partial= [{:name               "Business Card"
                          :entity_id          (:entity_id card)
                          :model              "card"
                          :fully_parametrized true}]
                        (-> (mt/user-http-request :crowberto :get 200 "collection/root/items")
                            :data
                            (results-matching {:name "Business Card", :model "card"}))))))

      (testing "is true if all obligatory parameters have defaults"
        (t2.with-temp/with-temp [Card card {:name          "Business Card"
                                            :dataset_query {:native {:template-tags {:param0 {:required false, :default 0}
                                                                                     :param1 {:required true, :default 1}
                                                                                     :param2 {}
                                                                                     :param3 {:type "dimension"}}
                                                                     :query "select {{param0}}, {{param1}} [[ , {{param2}} ]] from t {{param3}}"}}}]
          (is (partial= [{:name               "Business Card"
                          :entity_id          (:entity_id card)
                          :model              "card"
                          :fully_parametrized true}]
                        (-> (mt/user-http-request :crowberto :get 200 "collection/root/items")
                            :data
                            (results-matching {:name "Business Card", :model "card"}))))))

      (testing "using a snippet without parameters is true"
        (t2.with-temp/with-temp [NativeQuerySnippet snippet {:content    "table"
                                                             :creator_id (mt/user->id :crowberto)
                                                             :name       "snippet"}
                                 Card card {:name          "Business Card"
                                            :dataset_query {:native {:template-tags {:param0  {:required false
                                                                                               :default  0}
                                                                                     :snippet {:name         "snippet"
                                                                                               :type         :snippet
                                                                                               :snippet-name "snippet"
                                                                                               :snippet-id   (:id snippet)}}
                                                                     :query "select {{param0}} from {{snippet}}"}}}]
          (is (partial= [{:name               "Business Card"
                          :entity_id          (:entity_id card)
                          :model              "card"
                          :fully_parametrized true}]
                        (-> (mt/user-http-request :crowberto :get 200 "collection/root/items")
                            :data
                            (results-matching {:name "Business Card", :model "card"})))))))))

;;; ----------------------------------- Effective Children, Ancestors, & Location ------------------------------------

(defn- api-get-root-collection-children
  [& additional-get-params]
  (mt/boolean-ids-and-timestamps (:data (apply mt/user-http-request :rasta :get 200 "collection/root/items" additional-get-params))))

(defn- remove-non-test-collections [items]
  (filter (fn [{collection-name :name}]
            (or (str/includes? collection-name "Personal Collection")
                (#{"A" "B" "C" "D" "E" "F" "G"} collection-name)))
          items))

(deftest fetch-root-collection-items-test
  (testing "sanity check"
    (is (collection/user->personal-collection (mt/user->id :rasta))))
  (testing "GET /api/collection/root/items"
    (testing "Do top-level collections show up as children of the Root Collection?"
      (with-collection-hierarchy [a b c d e f g]
        (testing "children"
          (is (partial= (map collection-item ["A"])
                        (remove-non-test-collections (api-get-root-collection-children)))))))

    (testing "...and collapsing children should work for the Root Collection as well"
      (with-collection-hierarchy [b d e f g]
        (testing "children"
          (is (partial= (map collection-item ["B" "D" "F"])
                        (remove-non-test-collections (api-get-root-collection-children)))))))

    (testing "does `archived` work on Collections as well?"
      (with-collection-hierarchy [a b d e f g]
        (t2/update! Collection (u/the-id a) {:archived true})
        (testing "children"
          (is (partial= [(collection-item "A")]
                        (remove-non-test-collections (api-get-root-collection-children :archived true)))))))

    (testing "\n?namespace= parameter"
      (t2.with-temp/with-temp [Collection {normal-id :id} {:name "Normal Collection"}
                               Collection {coins-id :id}  {:name "Coin Collection", :namespace "currency"}]
        (perms/grant-collection-read-permissions! (perms-group/all-users) coins-id)
        (letfn [(collection-names [items]
                  (->> (:data items)
                       (filter #(and (= (:model %) "collection")
                                     (#{normal-id coins-id} (:id %))))
                       (map :name)))]
          (testing "should only show Collections in the 'default' namespace by default"
            (is (= ["Normal Collection"]
                   (collection-names (mt/user-http-request :rasta :get 200 "collection/root/items")))))

          (testing "By passing `:namespace` we should be able to see Collections in that `:namespace`"
            (testing "?namespace=currency"
              (is (= ["Coin Collection"]
                     (collection-names (mt/user-http-request :rasta :get 200 "collection/root/items?namespace=currency")))))
            (testing "?namespace=stamps"
              (is (= []
                     (collection-names (mt/user-http-request :rasta :get 200 "collection/root/items?namespace=stamps")))))))))))

(deftest root-collection-snippets-test
  (testing "GET /api/collection/root/items?namespace=snippets"
    (testing "\nNative query snippets should come back when fetching the items in the root Collection of the `:snippets` namespace"
      (t2.with-temp/with-temp [NativeQuerySnippet snippet   {:name "My Snippet", :entity_id nil}
                               NativeQuerySnippet snippet-2 {:name "My Snippet 2", :entity_id nil}
                               NativeQuerySnippet archived  {:name "Archived Snippet", :archived true, :entity_id nil}
                               Dashboard          dashboard {:name "My Dashboard", :entity_id nil}]
        (letfn [(only-test-items [results]
                  (if (sequential? results)
                    (filter #(#{["snippet" (:id snippet)]
                                ["snippet" (:id snippet-2)]
                                ["snippet" (:id archived)]
                                ["dashboard" (:id dashboard)]} ((juxt :model :id) %))
                            results)
                    results))
                (only-test-item-names [results]
                  (let [items (only-test-items results)]
                    (if (sequential? items)
                      (map :name items)
                      items)))]
          (is (partial= [{:id        (:id snippet)
                          :name      "My Snippet"
                          :entity_id (:entity_id snippet)
                          :model     "snippet"}
                         {:id        (:id snippet-2)
                          :name      "My Snippet 2"
                          :entity_id (:entity_id snippet-2)
                          :model     "snippet"}]
                        (only-test-items (:data (mt/user-http-request :rasta :get 200 "collection/root/items?namespace=snippets")))))

          (testing "\nSnippets should not come back for the default namespace"
            (is (= ["My Dashboard"]
                   (only-test-item-names (:data (mt/user-http-request :rasta :get 200 "collection/root/items"))))))

          (testing "\nSnippets shouldn't be paginated, because FE is not ready for it yet and default pagination behavior is bad"
            (is (= ["My Snippet", "My Snippet 2"]
                   (only-test-item-names (:data (mt/user-http-request :rasta :get 200 "collection/root/items?namespace=snippets&limit=1&offset=0"))))))

          (testing "\nShould be able to fetch archived Snippets"
            (is (= ["Archived Snippet"]
                   (only-test-item-names (:data (mt/user-http-request :rasta :get 200
                                                                      "collection/root/items?namespace=snippets&archived=true"))))))

          (testing "\nShould be able to pass ?model=snippet, even though it makes no difference in this case"
            (is (= ["My Snippet", "My Snippet 2"]
                   (only-test-item-names (:data (mt/user-http-request :rasta :get 200
                                                                      "collection/root/items?namespace=snippets&model=snippet")))))))))))

;;; +----------------------------------------------------------------------------------------------------------------+
;;; |                                              POST /api/collection                                              |
;;; +----------------------------------------------------------------------------------------------------------------+

(deftest create-collection-test
  (testing "POST /api/collection"
    (testing "\ntest that we can create a new collection"
      (mt/with-model-cleanup [Collection]
        (is (partial= (merge
                       (mt/object-defaults Collection)
                       {:name              "Stamp Collection"
                        :slug              "stamp_collection"
                        :archived          false
                        :location          "/"
                        :personal_owner_id nil})
                      (-> (mt/user-http-request :crowberto :post 200 "collection"
                                                {:name "Stamp Collection"})
                          (dissoc :id :entity_id))))))))

(deftest non-admin-create-collection-in-root-perms-test
  (testing "POST /api/collection"
    (testing "\ntest that non-admins aren't allowed to create a collection in the root collection"
      (mt/with-non-admin-groups-no-root-collection-perms
        (is (= "You don't have permissions to do that."
               (mt/user-http-request :rasta :post 403 "collection"
                                     {:name "Stamp Collection"})))))
    (testing "\nCan a non-admin user with Root Collection perms add a new collection to the Root Collection? (#8949)"
      (mt/with-model-cleanup [Collection]
        (mt/with-non-admin-groups-no-root-collection-perms
          (t2.with-temp/with-temp [PermissionsGroup           group {}
                                   PermissionsGroupMembership _     {:user_id (mt/user->id :rasta), :group_id (u/the-id group)}]
            (perms/grant-collection-readwrite-permissions! group collection/root-collection)
            (is (partial= (merge
                           (mt/object-defaults Collection)
                           {:name     "Stamp Collection"
                            :location "/"
                            :slug     "stamp_collection"})
                          (dissoc (mt/user-http-request :rasta :post 200 "collection"
                                                        {:name "Stamp Collection"})
                                  :id :entity_id)))))))))

(deftest create-child-collection-test
  (testing "POST /api/collection"
    (testing "\nCan I create a Collection as a child of an existing collection?"
      (mt/with-model-cleanup [Collection]
        (with-collection-hierarchy [a c d]
          (is (partial= (merge
                         (mt/object-defaults Collection)
                         {:id          true
                          :entity_id   true
                          :name        "Trading Card Collection"
                          :slug        "trading_card_collection"
                          :description "Collection of basketball cards including limited-edition holographic Draymond Green"
                          :location    "/A/C/D/"})
                        (-> (mt/user-http-request :crowberto :post 200 "collection"
                                                  {:name        "Trading Card Collection"
                                                   :description "Collection of basketball cards including limited-edition holographic Draymond Green"
                                                   :parent_id   (u/the-id d)})
                            (update :location collection-test/location-path-ids->names)
                            (update :id integer?)
                            (update :entity_id string?)))))))))

(deftest create-collection-different-namespace-test
  (testing "POST /api/collection"
    (testing "\nShould be able to create a Collection in a different namespace"
      (let [collection-name (mt/random-name)]
        (try
          (is (=? {:name      collection-name
                   :namespace "snippets"}
                  (mt/user-http-request :crowberto :post 200 "collection"
                                        {:name       collection-name
                                         :descrption "My SQL Snippets"
                                         :namespace  "snippets"})))
          (finally
            (t2/delete! Collection :name collection-name)))))))

;;; +----------------------------------------------------------------------------------------------------------------+
;;; |                                            PUT /api/collection/:id                                             |
;;; +----------------------------------------------------------------------------------------------------------------+

(deftest update-collection-test
  (testing "PUT /api/collection/:id"
    (testing "test that we can update a collection"
      (t2.with-temp/with-temp [Collection collection]
        (is (partial= (merge
                       (mt/object-defaults Collection)
                       {:id              (u/the-id collection)
                        :name            "My Beautiful Collection"
                        :slug            "my_beautiful_collection"
                        :entity_id       (:entity_id collection)
                        :location        "/"
                        :effective_ancestors [{:metabase.models.collection.root/is-root? true
                                               :name                                     "Our analytics"
                                               :id                                       "root"
                                               :authority_level                          nil
                                               :can_write                                true}]
                        :effective_location  "/"

                        :parent_id       nil})
                      (mt/user-http-request :crowberto :put 200 (str "collection/" (u/the-id collection))
                                            {:name "My Beautiful Collection"})))))
    (testing "check that users without write perms aren't allowed to update a Collection"
      (mt/with-non-admin-groups-no-root-collection-perms
        (t2.with-temp/with-temp [Collection collection]
          (is (= "You don't have permissions to do that."
                 (mt/user-http-request :rasta :put 403 (str "collection/" (u/the-id collection))
                                       {:name "My Beautiful Collection"}))))))))

(deftest archive-collection-test
  (testing "PUT /api/collection/:id"
    (testing "Archiving a collection should delete any alerts associated with questions in the collection"
      (t2.with-temp/with-temp [Collection            {collection-id :id} {}
                               Card                  {card-id :id}       {:collection_id collection-id}
                               Pulse                 {pulse-id :id}      {:alert_condition  "rows"
                                                                          :alert_first_only false
                                                                          :creator_id       (mt/user->id :rasta)
                                                                          :name             "Original Alert Name"}
                               PulseCard             _                   {:pulse_id pulse-id
                                                                          :card_id  card-id
                                                                          :position 0}
                               PulseChannel          {pc-id :id}         {:pulse_id pulse-id}
                               PulseChannelRecipient _                   {:user_id          (mt/user->id :crowberto)
                                                                          :pulse_channel_id pc-id}
                               PulseChannelRecipient _                   {:user_id          (mt/user->id :rasta)
                                                                          :pulse_channel_id pc-id}]
        (mt/with-fake-inbox
          (mt/with-expected-messages 2
            (mt/user-http-request :crowberto :put 200 (str "collection/" collection-id)
                                  {:name "My Beautiful Collection", :archived true}))
          (testing "emails"
            (is (= (merge (mt/email-to :crowberto {:subject "One of your alerts has stopped working",
                                                   :body    {"the question was archived by Crowberto Corv" true}})
                          (mt/email-to :rasta {:subject "One of your alerts has stopped working",
                                               :body    {"the question was archived by Crowberto Corv" true}}))
                   (mt/regex-email-bodies #"the question was archived by Crowberto Corv"))))
          (testing "Pulse"
            (is (nil? (t2/select-one Pulse :id pulse-id)))))))))

(deftest archive-collection-perms-test
  (testing "PUT /api/collection/:id"
    (testing "I shouldn't be allowed to archive a Collection without proper perms"
      (mt/with-non-admin-groups-no-root-collection-perms
        (t2.with-temp/with-temp [Collection collection]
          (is (= "You don't have permissions to do that."
                 (mt/user-http-request :rasta :put 403 (str "collection/" (u/the-id collection))
                                       {:archived true})))))

      (testing "Perms checking should be recursive as well..."
        ;; Create Collections A > B, and grant permissions for A. You should not be allowed to archive A because you
        ;; would also need perms for B
        (mt/with-non-admin-groups-no-root-collection-perms
          (t2.with-temp/with-temp [Collection collection-a  {}
                                   Collection _collection-b {:location (collection/children-location collection-a)}]
            (perms/grant-collection-readwrite-permissions! (perms-group/all-users) collection-a)
            (is (= "You don't have permissions to do that."
                   (mt/user-http-request :rasta :put 403 (str "collection/" (u/the-id collection-a))
                                         {:archived true})))))))))

(deftest move-collection-test
  (testing "PUT /api/collection/:id"
    (testing "Can I *change* the `location` of a Collection? (i.e. move it into a different parent Collection)"
      (with-collection-hierarchy [a b e]
        (is (partial= (merge
                       (mt/object-defaults Collection)
                       {:id        true
                        :entity_id true
                        :name      "E"
                        :slug      "e"
                        :location  "/A/B/"
                        :parent_id (u/the-id b)})
                      (-> (mt/user-http-request :crowberto :put 200 (str "collection/" (u/the-id e))
                                                {:parent_id (u/the-id b)})
                          (update :location collection-test/location-path-ids->names)
                          (update :id integer?)
                          (update :entity_id string?))))))

    (testing "I shouldn't be allowed to move the Collection without proper perms."
      (testing "If I want to move A into B, I should need permissions for both A and B"
        (mt/with-non-admin-groups-no-root-collection-perms
          (t2.with-temp/with-temp [Collection collection-a {}
                                   Collection collection-b {}]
            (perms/grant-collection-readwrite-permissions! (perms-group/all-users) collection-a)
            (is (= "You don't have permissions to do that."
                   (mt/user-http-request :rasta :put 403 (str "collection/" (u/the-id collection-a))
                                         {:parent_id (u/the-id collection-b)}))))))

      (testing "Perms checking should be recursive as well..."
        (testing "Create A, B, and C; B is a child of A."
          (testing "Grant perms for A and B. Moving A into C should fail because we need perms for C"
            ;; (collections with readwrite perms marked below with a `*`)
            ;; A* -> B* ==> C -> A -> B
            (mt/with-non-admin-groups-no-root-collection-perms
              (t2.with-temp/with-temp [Collection collection-a {}
                                       Collection collection-b {:location (collection/children-location collection-a)}
                                       Collection collection-c {}]
                (doseq [collection [collection-a collection-b]]
                  (perms/grant-collection-readwrite-permissions! (perms-group/all-users) collection))
                (is (= "You don't have permissions to do that."
                       (mt/user-http-request :rasta :put 403 (str "collection/" (u/the-id collection-a))
                                             {:parent_id (u/the-id collection-c)}))))))

          (testing "Grant perms for A and C. Moving A into C should fail because we need perms for B."
            ;; A* -> B  ==>  C -> A -> B
            ;; C*
            (mt/with-non-admin-groups-no-root-collection-perms
              (t2.with-temp/with-temp [Collection collection-a  {}
                                       Collection _collection-b {:location (collection/children-location collection-a)}
                                       Collection collection-c  {}]
                (doseq [collection [collection-a collection-c]]
                  (perms/grant-collection-readwrite-permissions! (perms-group/all-users) collection))
                (is (= "You don't have permissions to do that."
                       (mt/user-http-request :rasta :put 403 (str "collection/" (u/the-id collection-a))
                                             {:parent_id (u/the-id collection-c)}))))))

          (testing "Grant perms for B and C. Moving A into C should fail because we need perms for A"
            ;; A -> B*  ==>  C -> A -> B
            ;; C*
            (mt/with-non-admin-groups-no-root-collection-perms
              (t2.with-temp/with-temp [Collection collection-a {}
                                       Collection collection-b {:location (collection/children-location collection-a)}
                                       Collection collection-c {}]
                (doseq [collection [collection-b collection-c]]
                  (perms/grant-collection-readwrite-permissions! (perms-group/all-users) collection))
                (is (= "You don't have permissions to do that."
                       (mt/user-http-request :rasta :put 403 (str "collection/" (u/the-id collection-a))
                                             {:parent_id (u/the-id collection-c)})))))))))))

;;; +----------------------------------------------------------------------------------------------------------------+
;;; |                          GET /api/collection/root|:id/timelines                                                |
;;; +----------------------------------------------------------------------------------------------------------------+

(defn- timelines-request
  [collection include-events?]
  (if include-events?
    (mt/user-http-request :rasta :get 200 (str "collection/" (u/the-id collection) "/timelines") :include "events")
    (mt/user-http-request :rasta :get 200 (str "collection/" (u/the-id collection) "/timelines"))))

(defn- timeline-names [timelines]
  (->> timelines (map :name) set))

(defn- event-names [timelines]
  (->> timelines (mapcat :events) (map :name) set))

(deftest timelines-test
  (testing "GET /api/collection/root|id/timelines"
    (t2.with-temp/with-temp [Collection coll-a {:name "Collection A"}
                             Collection coll-b {:name "Collection B"}
                             Collection coll-c {:name "Collection C"}
                             Timeline tl-a      {:name          "Timeline A"
                                                 :collection_id (u/the-id coll-a)}
                             Timeline tl-b      {:name          "Timeline B"
                                                 :collection_id (u/the-id coll-b)}
                             Timeline _tl-b-old {:name          "Timeline B-old"
                                                 :collection_id (u/the-id coll-b)
                                                 :archived      true}
                             Timeline _tl-c     {:name          "Timeline C"
                                                 :collection_id (u/the-id coll-c)}
                             TimelineEvent _event-aa {:name        "event-aa"
                                                      :timeline_id (u/the-id tl-a)}
                             TimelineEvent _event-ab {:name        "event-ab"
                                                      :timeline_id (u/the-id tl-a)}
                             TimelineEvent _event-ba {:name        "event-ba"
                                                      :timeline_id (u/the-id tl-b)}
                             TimelineEvent _event-bb {:name        "event-bb"
                                                      :timeline_id (u/the-id tl-b)
                                                      :archived    true}]
      (testing "Timelines in the collection of the card are returned"
        (is (= #{"Timeline A"}
               (timeline-names (timelines-request coll-a false)))))
      (testing "Timelines in the collection have a hydrated `:collection` key"
        (is (= #{(u/the-id coll-a)}
               (->> (timelines-request coll-a false)
                    (map #(get-in % [:collection :id]))
                    set))))
      (testing "check that `:can_write` key is hydrated"
        (is (every?
             #(contains? % :can_write)
             (map :collection (timelines-request coll-a false)))))
      (testing "Only un-archived timelines in the collection of the card are returned"
        (is (= #{"Timeline B"}
               (timeline-names (timelines-request coll-b false)))))
      (testing "Timelines have events when `include=events` is passed"
        (is (= #{"event-aa" "event-ab"}
               (event-names (timelines-request coll-a true)))))
      (testing "Timelines have only un-archived events when `include=events` is passed"
        (is (= #{"event-ba"}
               (event-names (timelines-request coll-b true)))))
      (testing "Timelines with no events have an empty list on `:events` when `include=events` is passed"
        (is (= '()
               (->> (timelines-request coll-c true) first :events)))))))

;;; +----------------------------------------------------------------------------------------------------------------+
;;; |                            GET /api/collection/graph and PUT /api/collection/graph                             |
;;; +----------------------------------------------------------------------------------------------------------------+

(deftest graph-test
  (t2.with-temp/with-temp [Collection       {default-a :id}   {:location "/"}
                           Collection       {default-ab :id}  {:location (format "/%d/" default-a)}
                           Collection       {currency-a :id}  {:namespace "currency", :location "/"}
                           Collection       {currency-ab :id} {:namespace "currency", :location (format "/%d/" currency-a)}
                           PermissionsGroup {group-id :id}    {}]
    (letfn [(nice-graph [graph]
              (let [id->alias {default-a   "Default A"
                               default-ab  "Default A -> B"
                               currency-a  "Currency A"
                               currency-ab "Currency A -> B"}]
                (transduce
                 identity
                 (fn
                   ([graph]
                    (-> (get-in graph [:groups group-id])
                        (select-keys (vals id->alias))))
                   ([graph [collection-id k]]
                    (graph.test/replace-collection-ids collection-id graph k)))
                 graph
                 id->alias)))]
      (doseq [collection [default-a default-ab currency-a currency-ab]]
        (perms/grant-collection-read-permissions! group-id collection))
      (testing "GET /api/collection/graph\n"
        (testing "Should be able to fetch the permissions graph for the default namespace"
          (is (= {"Default A" "read", "Default A -> B" "read"}
                 (nice-graph (mt/user-http-request :crowberto :get 200 "collection/graph")))))

        (testing "Should be able to fetch the permissions graph for a non-default namespace"
          (is (= {"Currency A" "read", "Currency A -> B" "read"}
                 (nice-graph (mt/user-http-request :crowberto :get 200 "collection/graph?namespace=currency")))))

        (testing "have to be a superuser"
          (is (= "You don't have permissions to do that."
                 (mt/user-http-request :rasta :get 403 "collection/graph")))))

      (testing "PUT /api/collection/graph\n"
        (testing "Should be able to update the graph for the default namespace.\n"
          (testing "Should ignore updates to Collections outside of the namespace"
            (let [response (mt/user-http-request :crowberto :put 200 "collection/graph"
                                                 (assoc (graph/graph) :groups {group-id {default-ab :write, currency-ab :write}}))]
              (is (= {"Default A" "read", "Default A -> B" "write"}
                     (nice-graph response))))))

        (testing "Should be able to update the graph for a non-default namespace.\n"
          (testing "Should ignore updates to Collections outside of the namespace"
            (let [response (mt/user-http-request :crowberto :put 200 "collection/graph"
                                                 (assoc (graph/graph)
                                                        :groups {group-id {default-a :write, currency-a :write}}
                                                        :namespace :currency))]
              (is (= {"Currency A" "write", "Currency A -> B" "read"}
                     (nice-graph response))))))

        (testing "have to be a superuser"
          (is (= "You don't have permissions to do that."
                 (mt/user-http-request :rasta :put 403 "collection/graph"
                                       (assoc (graph/graph)
                                              :groups {group-id {default-a :write, currency-a :write}}
                                              :namespace :currency)))))))))<|MERGE_RESOLUTION|>--- conflicted
+++ resolved
@@ -233,7 +233,6 @@
                           (some #(when (= (:id %) (u/the-id personal-collection)) %)
                                 response)))))))))
 
-<<<<<<< HEAD
 (deftest collections-tree-exclude-other-user-collections-test
   (let [personal-collection (collection/user->personal-collection (mt/user->id :lucky))]
     (with-collection-hierarchy [a b c d e f g]
@@ -254,8 +253,6 @@
                        :children [{:name "D" :children [{:name "E" :children []}]} {:name "F" :children [{:name "G" :children []}]}]}]}]}]
                  (collection-tree-view ids response-lucky))))))))
 
-=======
->>>>>>> c68c5418
 (deftest collection-tree-shallow-test
   (testing "GET /api/collection/tree?shallow=true"
     (with-collection-hierarchy [a b c d e f g]
