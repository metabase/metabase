--- conflicted
+++ resolved
@@ -1,8 +1,4 @@
-<<<<<<< HEAD
-import { useEffect } from "react";
-=======
 import React from "react";
->>>>>>> 3335bcc7
 import LogoIcon from "metabase/components/LogoIcon";
 import { CloudMigrationHelp } from "../CloudMigrationHelp";
 import { DatabaseHelp } from "../DatabaseHelp";
