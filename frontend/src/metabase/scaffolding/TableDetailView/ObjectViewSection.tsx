import { SortableContext } from "@dnd-kit/sortable";
import cx from "classnames";
import { Fragment } from "react";
import { t } from "ttag";

import EditableText from "metabase/common/components/EditableText";
import { Ellipsified } from "metabase/common/components/Ellipsified";
import { useTranslateContent } from "metabase/i18n/hooks";
import { Box, Flex, Group } from "metabase/ui/components";
import * as Lib from "metabase-lib";
import { isFK } from "metabase-lib/v1/types/utils/isa";
import type {
  DatasetColumn,
  ObjectViewSectionSettings,
  RowValues,
  SectionVariant,
  Table,
  TableId,
} from "metabase-types/api";

import { DraggableField } from "../dnd/DraggableField";
import { getFieldDraggableKey } from "../dnd/utils";
import { renderValue } from "../utils";

import { getQuery } from "./ColumnPicker";
import { DragHandle } from "./DragHandle";
import { SectionActions } from "./SectionActions";
import { SectionFieldContent } from "./SectionFieldContent";
import S from "./TableDetailView.module.css";

type ObjectViewSectionProps = {
  section: ObjectViewSectionSettings;
  sections: ObjectViewSectionSettings[];
  columns: DatasetColumn[];
  row: RowValues;
  tableId: TableId;
  isEdit: boolean;
  table: Table;
  onRemoveSection?: () => void;
  onUpdateSection?: (section: Partial<ObjectViewSectionSettings>) => void;
  dragHandleProps?: any;
  variant: SectionVariant;
  isHovered?: boolean;
};

export function ObjectViewSection({
  variant = "normal",
  section,
  sections,
  columns,
  row,
  // tableId,
  table,
  isEdit,
  onRemoveSection,
  onUpdateSection,
  dragHandleProps,
  isHovered = false,
}: ObjectViewSectionProps) {
  // const pkIndex = columns.findIndex(isPK); // TODO: handle multiple PKs
  const tc = useTranslateContent();
  const isSubheader = variant === "subheader";
  const isHeader = variant === "header";
  const isFixedSection = isSubheader || isHeader;

  if (variant === "header" && !isEdit) {
    // Merging header values in 1 element to handle text-overflow: ellipsis correctly.

    // keep in sync with equivalent implementation in Nav
    const headerText = section.fields
      .map(({ field_id }) => {
        const columnIndex = columns.findIndex(
          (column) => column.id === field_id,
        );
        const column = columns[columnIndex];

        if (!column) {
          return null;
        }

        const value = row[columnIndex];
        return renderValue(tc, value, column, { jsx: false });
      })
      .join(" ");

    return (
      <Box
        className={cx(S.ObjectViewSection, S.header, {
          [S.hovered]: isHovered,
          [S.EditMode]: isEdit,
        })}
      >
        {isEdit && (
          <Box
            className={S.ObjectViewSectionActions}
            pos="absolute"
            top={-16}
            right={16}
          >
            <SectionActions
              columns={columns}
              section={section}
              sections={sections}
              table={table}
              onRemoveSection={onRemoveSection}
              onUpdateSection={onUpdateSection}
            />
          </Box>
        )}

        <Flex className={S.SectionContent}>
          <Ellipsified
            variant="primary"
            truncate
            c="var(--mb-color-text-primary)"
            style={{
              flexGrow: 1,
              opacity: headerText ? 1 : 0.5,
            }}
            className={S.FieldValue}
            fz={undefined}
          >
            {headerText || t`Title`}
          </Ellipsified>
        </Flex>
      </Box>
    );
  }

  const query = getQuery(table);

  return (
    <Box
      className={cx(S.ObjectViewSection, {
        [S.header]: variant === "header",
        [S.normal]: variant === "normal",
        [S.subheader]: variant === "subheader",
        [S.highlight1]: variant === "highlight-1",
        [S.highlight2]: variant === "highlight-2",
        [S.hovered]: isHovered,
        [S.EditMode]: isEdit,
      })}
      mt={!isFixedSection ? "sm" : undefined}
      px={!isFixedSection ? "lg" : undefined}
      py={!isFixedSection ? "lg" : undefined}
      bg={!isFixedSection ? "white" : undefined}
      pos="relative"
      style={
        !isFixedSection
          ? {
              border: "1px solid var(--mb-color-border)",
              borderRadius: "var(--mantine-radius-md)",
            }
          : {}
      }
    >
      {isEdit && (
        <Box
          className={S.ObjectViewSectionActions}
          pos="absolute"
          top={-16}
          right={16}
        >
          <SectionActions
            columns={columns}
            section={section}
            sections={sections}
            table={table}
            onRemoveSection={onRemoveSection}
            onUpdateSection={onUpdateSection}
          />
        </Box>
      )}

      {onUpdateSection && (section.title || isEdit) && (
        <Group
          gap="sm"
          align="center"
          mb={isFixedSection ? 0 : "md"}
          p={0}
          className={S.SectionTitle}
        >
          {isEdit &&
            (section.variant === "normal" ||
              section.variant === "highlight-2") && (
              <DragHandle size="lg" {...dragHandleProps} />
            )}

          {isFixedSection && section.fields.length === 0 && (
            <Ellipsified
              variant="primary"
              truncate
              c="var(--mb-color-text-primary)"
              style={{
                opacity: 0.5,
                fontSize: isHeader ? "3.125rem" : undefined,
              }}
              fw="bold"
              fz={undefined}
            >
              {isHeader ? t`Title` : t`Subtitle`}
            </Ellipsified>
          )}

          {(!isFixedSection || section.fields.length !== 0) && (
            <EditableText
              isOptional
              initialValue={section.title}
              isDisabled={!isEdit || isFixedSection}
              onChange={(title) => onUpdateSection({ title })}
              placeholder={t`Untitled group`}
              style={{
                minHeight: "1.5rem",
                opacity: isFixedSection ? 0.5 : 1,
                marginLeft: isEdit ? 0 : -4,
                marginRight: isEdit ? 0 : -4,
                marginTop: -4,
                marginBottom: -4,
                ...(isFixedSection &&
                  (!isEdit || section.fields.length > 0) && {
                    display: "none",
                  }),
              }}
            />
          )}
        </Group>
      )}

      <SortableContext
        items={section.fields.map((field) => getFieldDraggableKey(field))}
      >
        {section.fields.length > 0 && (
          <Flex className={S.SectionContent}>
            {section.fields.map(({ field_id }, index) => {
              if (isEdit) {
                return (
                  <DraggableField
                    isDraggable={isEdit}
                    key={field_id}
                    field_id={field_id}
                    columns={columns}
                    section={section}
                    row={row}
                  />
                );
              }

              const columnIndex = columns.findIndex(
                (column) => column.id === field_id,
              );
              const column = columns[columnIndex];

              if (!column) {
                return null;
              }

<<<<<<< HEAD
              const value = row[columnIndex];
              const isForeignKey = isFK(column);

              const field = table.fields?.find((f) => f.id === field_id);
              const newTableId = field?.target?.table_id;
              const link = isForeignKey
                ? `/table/${newTableId}/detail/${value}`
                : undefined;
              const queryColumn = Lib.fromLegacyColumn(query, 0, column);

              return (
                <Fragment key={field_id}>
                  <Flex className={S.Field}>
                    <Box className={S.FieldName} w="100%">
                      {isEdit && <DragHandle />}

                      <Text
                        c="var(--mb-color-text-secondary)"
                        fw="bold"
                        truncate
                      >
                        {column.display_name}
                      </Text>

                      <Link
                        to={getUrl({
                          tableId: table.id,
                          schemaName: table.schema,
                          databaseId: table.db_id,
                          fieldId: column.id,
                        })}
                        className={S.FieldIcon}
                      >
                        {renderItemIcon(table, {
                          name: column.display_name,
                          displayName: column.display_name,
                          column,
                        })}
                      </Link>
                    </Box>

                    {link && (
                      <Link to={link} className={S.link}>
                        {isEdit && isFixedSection && <DragHandle />}

                        <ColumnPopover
                          disabled={!isFixedSection}
                          query={query}
                          stageIndex={0}
                          column={queryColumn}
                        >
                          <Ellipsified
                            variant="primary"
                            truncate={false}
                            c="var(--mb-color-text-primary)"
                            lines={variant === "highlight-2" ? 3 : 0}
                            style={{
                              flexGrow: 1,
                            }}
                            className={S.FieldValue}
                            fz={undefined}
                          >
                            {renderValue(tc, value, column)}
                          </Ellipsified>
                        </ColumnPopover>
                      </Link>
                    )}

                    {!link && (
                      <>
                        {isEdit && isFixedSection && <DragHandle />}

                        <ColumnPopover
                          disabled={!isFixedSection}
                          query={query}
                          stageIndex={0}
                          column={queryColumn}
                        >
                          <Ellipsified
                            variant="primary"
                            truncate={false}
                            c="var(--mb-color-text-primary)"
                            lines={variant === "highlight-2" ? 3 : 0}
                            style={{
                              flexGrow: 1,
                            }}
                            className={S.FieldValue}
                            fz={undefined}
                          >
                            {renderValue(tc, value, column)}
                          </Ellipsified>
                        </ColumnPopover>
                      </>
                    )}

                    {isEdit && onUpdateSection && (
                      <ActionIcon
                        className={S.FieldRemoveButton}
                        size={variant === "header" ? 32 : 16}
                        onClick={() =>
                          onUpdateSection({
                            fields: section.fields.filter(
                              (f) => f.field_id !== field_id,
                            ),
                          })
                        }
                      >
                        <Icon name="close" />
                      </ActionIcon>
                    )}
                  </Flex>
=======
            return (
              <Fragment key={field_id}>
                <SectionFieldContent
                  isEdit={isEdit}
                  column={column}
                  table={table}
                  link={link || ""}
                  query={query}
                  queryColumn={queryColumn}
                  value={value}
                  variant={variant}
                  tc={tc}
                  isFixedSection={isFixedSection}
                  onUpdateSection={onUpdateSection || (() => {})}
                  field_id={field_id}
                  section={section}
                />
>>>>>>> fa45f2bd

                  {index < section.fields.length - 1 &&
                    variant === "subheader" &&
                    !isEdit && <div className={S.separator} />}
                </Fragment>
              );
            })}
          </Flex>
        )}
      </SortableContext>
    </Box>
  );
}<|MERGE_RESOLUTION|>--- conflicted
+++ resolved
@@ -254,7 +254,6 @@
                 return null;
               }
 
-<<<<<<< HEAD
               const value = row[columnIndex];
               const isForeignKey = isFK(column);
 
@@ -267,124 +266,21 @@
 
               return (
                 <Fragment key={field_id}>
-                  <Flex className={S.Field}>
-                    <Box className={S.FieldName} w="100%">
-                      {isEdit && <DragHandle />}
-
-                      <Text
-                        c="var(--mb-color-text-secondary)"
-                        fw="bold"
-                        truncate
-                      >
-                        {column.display_name}
-                      </Text>
-
-                      <Link
-                        to={getUrl({
-                          tableId: table.id,
-                          schemaName: table.schema,
-                          databaseId: table.db_id,
-                          fieldId: column.id,
-                        })}
-                        className={S.FieldIcon}
-                      >
-                        {renderItemIcon(table, {
-                          name: column.display_name,
-                          displayName: column.display_name,
-                          column,
-                        })}
-                      </Link>
-                    </Box>
-
-                    {link && (
-                      <Link to={link} className={S.link}>
-                        {isEdit && isFixedSection && <DragHandle />}
-
-                        <ColumnPopover
-                          disabled={!isFixedSection}
-                          query={query}
-                          stageIndex={0}
-                          column={queryColumn}
-                        >
-                          <Ellipsified
-                            variant="primary"
-                            truncate={false}
-                            c="var(--mb-color-text-primary)"
-                            lines={variant === "highlight-2" ? 3 : 0}
-                            style={{
-                              flexGrow: 1,
-                            }}
-                            className={S.FieldValue}
-                            fz={undefined}
-                          >
-                            {renderValue(tc, value, column)}
-                          </Ellipsified>
-                        </ColumnPopover>
-                      </Link>
-                    )}
-
-                    {!link && (
-                      <>
-                        {isEdit && isFixedSection && <DragHandle />}
-
-                        <ColumnPopover
-                          disabled={!isFixedSection}
-                          query={query}
-                          stageIndex={0}
-                          column={queryColumn}
-                        >
-                          <Ellipsified
-                            variant="primary"
-                            truncate={false}
-                            c="var(--mb-color-text-primary)"
-                            lines={variant === "highlight-2" ? 3 : 0}
-                            style={{
-                              flexGrow: 1,
-                            }}
-                            className={S.FieldValue}
-                            fz={undefined}
-                          >
-                            {renderValue(tc, value, column)}
-                          </Ellipsified>
-                        </ColumnPopover>
-                      </>
-                    )}
-
-                    {isEdit && onUpdateSection && (
-                      <ActionIcon
-                        className={S.FieldRemoveButton}
-                        size={variant === "header" ? 32 : 16}
-                        onClick={() =>
-                          onUpdateSection({
-                            fields: section.fields.filter(
-                              (f) => f.field_id !== field_id,
-                            ),
-                          })
-                        }
-                      >
-                        <Icon name="close" />
-                      </ActionIcon>
-                    )}
-                  </Flex>
-=======
-            return (
-              <Fragment key={field_id}>
-                <SectionFieldContent
-                  isEdit={isEdit}
-                  column={column}
-                  table={table}
-                  link={link || ""}
-                  query={query}
-                  queryColumn={queryColumn}
-                  value={value}
-                  variant={variant}
-                  tc={tc}
-                  isFixedSection={isFixedSection}
-                  onUpdateSection={onUpdateSection || (() => {})}
-                  field_id={field_id}
-                  section={section}
-                />
->>>>>>> fa45f2bd
+                  <SectionFieldContent
+                    isEdit={isEdit}
+                    column={column}
+                    table={table}
+                    link={link || ""}
+                    query={query}
+                    queryColumn={queryColumn}
+                    value={value}
+                    variant={variant}
+                    tc={tc}
+                    isFixedSection={isFixedSection}
+                    onUpdateSection={onUpdateSection || (() => {})}
+                    field_id={field_id}
+                    section={section}
+                  />
 
                   {index < section.fields.length - 1 &&
                     variant === "subheader" &&
