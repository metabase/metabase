(ns metabase-enterprise.sandbox.api.dashboard-test
  "Tests for special behavior of `/api/metabase/dashboard` endpoints in the Metabase Enterprise Edition."
  (:require
   [clojure.test :refer :all]
   [metabase-enterprise.test :as met]
   [metabase.api.dashboard-test :as api.dashboard-test]
<<<<<<< HEAD
   [metabase.models.params.chain-filter]
   [metabase.models.params.chain-filter-test :as chain-filter-test]
=======
   [metabase.models.field-values :as field-values]
   [metabase.parameters.chain-filter]
   [metabase.parameters.chain-filter-test :as chain-filter-test]
>>>>>>> d7eae1df
   [metabase.permissions.models.data-permissions :as data-perms]
   [metabase.test :as mt]
   [metabase.util :as u]
   [metabase.warehouse-schema.models.field-values :as field-values]
   [toucan2.core :as t2]))

(deftest chain-filter-sandboxed-field-values-test
  (testing "When chain filter endpoints would normally return cached FieldValues (#13832), make sure sandboxing is respected"
    (met/with-gtaps! {:gtaps {:categories {:query (mt/mbql-query categories {:filter [:< $id 3]})}}}
      ;; Manually activate Field values since they are not created during sync (#53387)
      (field-values/get-or-create-full-field-values! (t2/select-one :model/Field :id (mt/id :categories :name)))
      (mt/with-temp-vals-in-db :model/FieldValues (u/the-id (t2/select-one-pk :model/FieldValues :field_id (mt/id :categories :name))) {:values ["Good" "Bad"]}
        (api.dashboard-test/with-chain-filter-fixtures [{:keys [dashboard]}]
          (with-redefs [metabase.parameters.chain-filter/use-cached-field-values? (constantly false)]
            (testing "GET /api/dashboard/:id/params/:param-key/values"
              (mt/let-url [url (api.dashboard-test/chain-filter-values-url dashboard "_CATEGORY_NAME_")]
                (is (= {:values          [["African"] ["American"]]
                        :has_more_values false}
                       (->> url
                            (mt/user-http-request :rasta :get 200)
                            (chain-filter-test/take-n-values 2))))))
            (testing "GET /api/dashboard/:id/params/:param-key/search/:query"
              (mt/let-url [url (api.dashboard-test/chain-filter-search-url dashboard "_CATEGORY_NAME_" "a")]
                (is (= {:values          [["African"] ["American"]]
                        :has_more_values false}
                       (mt/user-http-request :rasta :get 200 url)))))))))))

(deftest add-card-parameter-mapping-permissions-test
  (testing "PUT /api/dashboard/:id"
    (testing "Should check current user's data permissions for the `parameter_mapping`"
      (met/with-gtaps! {:gtaps {:venues {}}}
        (api.dashboard-test/do-with-add-card-parameter-mapping-permissions-fixtures!
         (fn [{:keys [card-id mappings add-card! dashcards]}]
           (data-perms/set-database-permission! &group (mt/id) :perms/view-data :unrestricted)
           (data-perms/set-table-permission! &group (mt/id :venues) :perms/create-queries :no)
           (add-card! 403)
           (data-perms/set-table-permission! &group (mt/id :venues) :perms/create-queries :query-builder)
           (is (=? [{:card_id            card-id
                     :parameter_mappings [{:parameter_id "_CATEGORY_ID_"
                                           :target       ["dimension" ["field" (mt/id :venues :category_id) nil]]}]}]
                   (:dashcards (add-card! 200))))
           (is (=? [{:card_id            card-id
                     :parameter_mappings mappings}]
                   (dashcards)))))))))

(deftest update-cards-parameter-mapping-permissions-test
  (testing "PUT /api/dashboard/:id"
    (testing "Should check current user's data permissions for the `parameter_mapping`"
      (met/with-gtaps! {:gtaps {:venues {}}}
        (api.dashboard-test/do-with-update-cards-parameter-mapping-permissions-fixtures!
         (fn [{:keys [dashboard-id card-id update-mappings! new-mappings]}]
           (data-perms/set-database-permission! &group (mt/id) :perms/view-data :unrestricted)
           (data-perms/set-table-permission! &group (mt/id :venues) :perms/create-queries :no)
           (update-mappings! 403)
           (data-perms/set-table-permission! &group (mt/id :venues) :perms/create-queries :query-builder)
           (update-mappings! 200)
           (is (= new-mappings
                  (t2/select-one-fn :parameter_mappings :model/DashboardCard :dashboard_id dashboard-id, :card_id card-id)))))))))

(deftest parameters-with-source-is-card-test
  (testing "dashboard with a parameter that has source is a card, it should respects sandboxing"
    (met/with-gtaps! {:gtaps {:categories {:query (mt/mbql-query categories {:filter [:<= $id 3]})}}}
      (mt/with-temp
        [:model/Card      {card-id         :id} (merge (mt/card-with-source-metadata-for-query (mt/mbql-query categories))
                                                       {:database_id     (mt/id)
                                                        :table_id        (mt/id :categories)})
         :model/Dashboard {dashboard-id :id}    {:parameters [{:id                   "abc"
                                                               :type                 "category"
                                                               :name                 "CATEGORY"
                                                               :values_source_type   "card"
                                                               :values_source_config {:card_id     card-id
                                                                                      :value_field (mt/$ids $categories.name)}}]}]
        (testing "when getting values"
          (let [get-values (fn [user]
                             (mt/user-http-request user :get 200 (api.dashboard-test/chain-filter-values-url dashboard-id "abc")))]

            (is (> (-> (get-values :crowberto) :values count) 3))
            (is (= {:values          [["African"] ["American"] ["Artisan"]]
                    :has_more_values false}
                   (get-values :rasta)))))

        (testing "when search values"
          (let [search (fn [user]
                         (mt/user-http-request user :get 200 (api.dashboard-test/chain-filter-search-url dashboard-id "abc" "bbq")))]
            (is (= {:values          [["BBQ"]]
                    :has_more_values false}
                   (search :crowberto)))

            (is (= {:values          []
                    :has_more_values false}
                   (search :rasta)))))))))<|MERGE_RESOLUTION|>--- conflicted
+++ resolved
@@ -4,14 +4,8 @@
    [clojure.test :refer :all]
    [metabase-enterprise.test :as met]
    [metabase.api.dashboard-test :as api.dashboard-test]
-<<<<<<< HEAD
-   [metabase.models.params.chain-filter]
-   [metabase.models.params.chain-filter-test :as chain-filter-test]
-=======
-   [metabase.models.field-values :as field-values]
    [metabase.parameters.chain-filter]
    [metabase.parameters.chain-filter-test :as chain-filter-test]
->>>>>>> d7eae1df
    [metabase.permissions.models.data-permissions :as data-perms]
    [metabase.test :as mt]
    [metabase.util :as u]
