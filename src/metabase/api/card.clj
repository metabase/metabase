(ns metabase.api.card
  "/api/card endpoints."
  (:require
   [cheshire.core :as json]
   [clojure.core.async :as a]
   [clojure.data :as data]
   [clojure.string :as str]
   [clojure.walk :as walk]
   [compojure.core :refer [DELETE GET POST PUT]]
   [medley.core :as m]
   [metabase.api.common :as api]
   [metabase.api.common.validation :as validation]
   [metabase.api.dataset :as api.dataset]
   [metabase.api.field :as api.field]
   [metabase.api.timeline :as api.timeline]
   [metabase.driver :as driver]
   [metabase.driver.util :as driver.u]
   [metabase.email.messages :as messages]
   [metabase.events :as events]
   [metabase.lib.types.isa :as lib.types.isa]
   [metabase.mbql.normalize :as mbql.normalize]
   [metabase.mbql.util :as mbql.u]
   [metabase.models
    :refer [Card
            CardBookmark
            Collection
            Database
            PersistedInfo
            Pulse
            Table
            ViewLog]]
   [metabase.models.card :as card]
   [metabase.models.collection :as collection]
   [metabase.models.interface :as mi]
   [metabase.models.moderation-review :as moderation-review]
   [metabase.models.params :as params]
   [metabase.models.params.custom-values :as custom-values]
   [metabase.models.persisted-info :as persisted-info]
   [metabase.models.pulse :as pulse]
   [metabase.models.query :as query]
   [metabase.models.query.permissions :as query-perms]
   [metabase.models.revision.last-edit :as last-edit]
   [metabase.models.timeline :as timeline]
   [metabase.public-settings :as public-settings]
   [metabase.query-processor.async :as qp.async]
   [metabase.query-processor.card :as qp.card]
   [metabase.query-processor.pivot :as qp.pivot]
   [metabase.query-processor.util :as qp.util]
   [metabase.related :as related]
<<<<<<< HEAD
   [metabase.server.middleware.offset-paging :as mw.offset-paging]
=======
   [metabase.sync :as sync]
>>>>>>> f77f5862
   [metabase.sync.analyze.query-results :as qr]
   [metabase.task.persist-refresh :as task.persist-refresh]
   [metabase.upload :as upload]
   [metabase.util :as u]
   [metabase.util.date-2 :as u.date]
   [metabase.util.i18n :refer [trs tru]]
   [metabase.util.log :as log]
   [metabase.util.malli :as mu]
   [metabase.util.malli.schema :as ms]
   [metabase.util.schema :as su]
   [schema.core :as s]
   [toucan.hydrate :refer [hydrate]]
   [toucan2.core :as t2])
  (:import
   (clojure.core.async.impl.channels ManyToManyChannel)
   (java.util UUID)))

(set! *warn-on-reflection* true)

;;; ----------------------------------------------- Filtered Fetch Fns -----------------------------------------------

(defmulti ^:private cards-for-filter-option*
  {:arglists '([filter-option & args])}
  (fn [filter-option & _]
    (keyword filter-option)))

;; return all Cards. This is the default filter option.
(defmethod cards-for-filter-option* :all
  [_]
  (t2/select Card, :archived false, {:order-by [[:%lower.name :asc]]}))

;; return Cards created by the current user
(defmethod cards-for-filter-option* :mine
  [_]
  (t2/select Card, :creator_id api/*current-user-id*, :archived false, {:order-by [[:%lower.name :asc]]}))

;; return all Cards bookmarked by the current user.
(defmethod cards-for-filter-option* :bookmarked
  [_]
  (let [cards (for [{{:keys [archived], :as card} :card} (hydrate (t2/select [CardBookmark :card_id]
                                                                    :user_id api/*current-user-id*)
                                                                  :card)
                    :when                                 (not archived)]
                card)]
    (sort-by :name cards)))

;; Return all Cards belonging to Database with `database-id`.
(defmethod cards-for-filter-option* :database
  [_ database-id]
  (t2/select Card, :database_id database-id, :archived false, {:order-by [[:%lower.name :asc]]}))

;; Return all Cards belonging to `Table` with `table-id`.
(defmethod cards-for-filter-option* :table
  [_ table-id]
  (t2/select Card, :table_id table-id, :archived false, {:order-by [[:%lower.name :asc]]}))

(s/defn ^:private cards-with-ids :- (s/maybe [(mi/InstanceOf Card)])
  "Return unarchived Cards with `card-ids`.
  Make sure cards are returned in the same order as `card-ids`; `[in card-ids]` won't preserve the order."
  [card-ids :- [su/IntGreaterThanZero]]
  (when (seq card-ids)
    (let [card-id->card (m/index-by :id (t2/select Card, :id [:in (set card-ids)], :archived false))]
      (filter identity (map card-id->card card-ids)))))

;; Return the 10 Cards most recently viewed by the current user, sorted by how recently they were viewed.
(defmethod cards-for-filter-option* :recent
  [_]
  (cards-with-ids (map :model_id (t2/select [ViewLog :model_id [:%max.timestamp :max]]
                                   :model   "card"
                                   :user_id api/*current-user-id*
                                   {:group-by [:model_id]
                                    :order-by [[:max :desc]]
                                    :limit    10}))))

;; All Cards, sorted by popularity (the total number of times they are viewed in `ViewLogs`). (yes, this isn't
;; actually filtering anything, but for the sake of simplicitiy it is included amongst the filter options for the time
;; being).
(defmethod cards-for-filter-option* :popular
  [_]
  (cards-with-ids (map :model_id (t2/select [ViewLog :model_id [:%count.* :count]]
                                   :model "card"
                                   {:group-by [:model_id]
                                    :order-by [[:count :desc]]}))))

;; Cards that have been archived.
(defmethod cards-for-filter-option* :archived
  [_]
  (t2/select Card, :archived true, {:order-by [[:%lower.name :asc]]}))

;; Cards that are using a given model.
(defmethod cards-for-filter-option* :using_model
  [_filter-option model-id]
  (->> (t2/select Card {:select [:c.*]
                        :from [[:report_card :m]]
                        :join [[:report_card :c] [:and
                                                  [:= :c.database_id :m.database_id]
                                                  [:or
                                                   [:like :c.dataset_query (format "%%card__%s%%" model-id)]
                                                   [:like :c.dataset_query (format "%%#%s%%" model-id)]]]]
                        :where [:and [:= :m.id model-id] [:not :c.archived]]})
       ;; now check if model-id really occurs as a card ID
       (filter (fn [card] (some #{model-id} (-> card :dataset_query query/collect-card-ids))))))

(defn- cards-for-filter-option [filter-option model-id-or-nil]
  (-> (apply cards-for-filter-option* filter-option (when model-id-or-nil [model-id-or-nil]))
      (hydrate :creator :collection)))

;;; -------------------------------------------- Fetching a Card or Cards --------------------------------------------

(def ^:private CardFilterOption
  "Schema for a valid card filter option."
  (apply s/enum (map name (keys (methods cards-for-filter-option*)))))

#_{:clj-kondo/ignore [:deprecated-var]}
(api/defendpoint-schema GET "/"
  "Get all the Cards. Option filter param `f` can be used to change the set of Cards that are returned; default is
  `all`, but other options include `mine`, `bookmarked`, `database`, `table`, `recent`, `popular`, :using_model
  and `archived`. See corresponding implementation functions above for the specific behavior of each filter
  option. :card_index:"
  [f model_id]
  {f        (s/maybe CardFilterOption)
   model_id (s/maybe su/IntGreaterThanZero)}
  (let [f (or (keyword f) :all)]
    (when (contains? #{:database :table :using_model} f)
      (api/checkp (integer? model_id) "model_id" (format "model_id is a required parameter when filter mode is '%s'"
                                                         (name f)))
      (case f
        :database    (api/read-check Database model_id)
        :table       (api/read-check Database (t2/select-one-fn :db_id Table, :id model_id))
        :using_model (api/read-check Card model_id)))
    (let [cards          (filter mi/can-read? (cards-for-filter-option f model_id))
          last-edit-info (:card (last-edit/fetch-last-edited-info {:card-ids (map :id cards)}))]
      (into []
            (map (fn [{:keys [id] :as card}]
                   (if-let [edit-info (get last-edit-info id)]
                     (assoc card :last-edit-info edit-info)
                     card)))
            cards))))

#_{:clj-kondo/ignore [:deprecated-var]}
(api/defendpoint-schema GET "/:id"
  "Get `Card` with ID."
  [id ignore_view]
  (let [raw-card (t2/select-one Card :id id)
        card (-> raw-card
                 (hydrate :creator
                          :dashboard_count
                          :parameter_usage_count
                          :can_write
                          :average_query_time
                          :last_query_start
                          :collection [:moderation_reviews :moderator_details])
                 (cond-> ;; card
                   (:dataset raw-card) (hydrate :persisted))
                 api/read-check
                 (last-edit/with-last-edit-info :card))]
    (u/prog1 card
      (when-not (Boolean/parseBoolean ignore_view)
        (events/publish-event! :card-read (assoc <> :actor_id api/*current-user-id*))))))

(defn- card-columns-from-names
  [card names]
  (when-let [names (set names)]
    (filter #(names (:name %)) (:result_metadata card))))

(defmulti series-are-compatible?
  "Check if the `second-card` is compatible to be used as series of `card`."
  (fn [card _second-card]
   (:display card)))

(defn- area-bar-line-serie-are-compatible?
  [first-card second-card]
  (and (#{:area :line :bar} (:display second-card))
       (let [initial-dimensions (card-columns-from-names
                                  first-card
                                  (get-in first-card [:visualization_settings :graph.dimensions]))
             new-dimensions     (card-columns-from-names
                                  second-card
                                  (get-in second-card [:visualization_settings :graph.dimensions]))
             new-metrics        (card-columns-from-names
                                 second-card
                                 (get-in second-card [:visualization_settings :graph.metrics]))]
         (cond
           ;; must have at least one dimension and one metric
           (or (zero? (count new-dimensions))
             (zero? (count new-metrics)))
           false

           ;; all metrics must be numeric
           (not (every? lib.types.isa/numeric? new-metrics))
           false

           ;; both or neither primary dimension must be dates
           (not= (lib.types.isa/date? (first initial-dimensions))
                 (lib.types.isa/date? (first new-dimensions)))
           false

           ;; both or neither primary dimension must be numeric
           ;; a timestamp field is both date and number so don't enforce the condition if both fields are dates; see #2811
           (and (not= (lib.types.isa/numeric? (first initial-dimensions))
                      (lib.types.isa/numeric? (first new-dimensions)))
                (not (and
                       (lib.types.isa/date? (first initial-dimensions))
                       (lib.types.isa/date? (first new-dimensions)))))
           false

           :else true))))

(defmethod series-are-compatible? :area
  [first-card second-card]
  (area-bar-line-serie-are-compatible? first-card second-card))

(defmethod series-are-compatible? :line
  [first-card second-card]
  (area-bar-line-serie-are-compatible? first-card second-card))

(defmethod series-are-compatible? :bar
  [first-card second-card]
  (area-bar-line-serie-are-compatible? first-card second-card))

(defmethod series-are-compatible? :scalar
  [first-card second-card]
  (and (= :scalar (:display second-card))
       (= 1
          (count (:result_metadata first-card))
          (count (:result_metadata second-card)))))

(def ^:private supported-series-display-type (set (keys (methods series-are-compatible?))))

(defn- fetch-compatible-series*
  "Implementaiton of `fetch-compatible-series`.

  Provide `page-size` to limit the number of cards returned, it does not guaranteed to return exactly `page-size` cards.
  Use `fetch-compatible-series` for that."
  [card query last-cursor page-size]
  (let [matching-cards  (t2/select Card
                                   :archived false
                                   :display [:in supported-series-display-type]
                                   :id [:not= (:id card)]
                                   (cond-> {:order-by [[:%lower.name :asc]]
                                            :where    [:and]}
                                     last-cursor
                                     (update :where conj [:> :%lower.name (u/lower-case-en last-cursor)])

                                     query
                                     (update :where conj [:like :%lower.name (str "%" (u/lower-case-en query) "%")])
                                     ;; add a little buffer to the page to account for cards that are not
                                     ;; compatible + do not have permissions to read
                                     ;; this is just a heuristic, but it should be good enough
                                     page-size
                                     (assoc :limit (+ 10 page-size))))

        compatible-cards (->> matching-cards
                              (filter mi/can-read?)
                              (filter #(or
                                         ;; columns name on native query are not match with the column name in viz-settings. why??
                                         ;; so we can't use series-are-compatible? to filter out incompatible native cards.
                                         ;; => we assume all native queries are compatible and FE will figure it out later
                                         (= (:query_type %) :native)
                                         (series-are-compatible? card %))))]
    (if page-size
      (take page-size compatible-cards)
      compatible-cards)))

(defn- fetch-compatible-series
  "Fetch a list of compatible series for `card`.

  - last-cursor: is the card's name of the last request
  - page-size: is nullable, it'll try to fetches exactly `page-size` cards if there are enough cards."
 ([card query last-cursor page-size]
  (fetch-compatible-series card query last-cursor page-size []))

 ([card query last-cursor page-size current-cards]
  (let [cards     (fetch-compatible-series* card query last-cursor page-size)
        new-cards (concat current-cards cards)]
    ;; if the total card fetches is less than page-size and there are still more, continue fetching
    (if (and (some? page-size)
             (seq cards)
             (< (count cards) page-size))
      (fetch-compatible-series card (:name (last cards)) (- page-size (count cards)) new-cards)
      new-cards))))

(api/defendpoint GET "/:id/series"
  "Fetches a list of comptatible series with the card with id `card_id`.

  Provide `last_cursor` with value is the name of the last card to fetch the next page.
  Provide `query` to search card by name."
  [id last_cursor query]
  {id          int?
   last_cursor [:maybe ms/NonBlankString]
   query       [:maybe ms/NonBlankString]}
  (let [card         (-> (t2/select-one :model/Card :id id) api/check-404 api/read-check)
        card-display (:display card)
        _            (when-not (supported-series-display-type card-display)
                       (throw (ex-info (tru "Card with type {0} is not compatible to have series" (name card-display))
                                       {:display         card-display
                                        :allowed-display (map name supported-series-display-type)
                                        :status-code     400})))
        series       (fetch-compatible-series
                       card
                       query
                       last_cursor
                       mw.offset-paging/*limit*)]
    #_{:series      series
       :last_cursor (:name (last series))}
    series))

#_{:clj-kondo/ignore [:deprecated-var]}
(api/defendpoint-schema GET "/:id/timelines"
  "Get the timelines for card with ID. Looks up the collection the card is in and uses that."
  [id include start end]
  {include (s/maybe api.timeline/Include)
   start   (s/maybe su/TemporalString)
   end     (s/maybe su/TemporalString)}
  (let [{:keys [collection_id] :as _card} (api/read-check Card id)]
    ;; subtlety here. timeline access is based on the collection at the moment so this check should be identical. If
    ;; we allow adding more timelines to a card in the future, we will need to filter on read-check and i don't think
    ;; the read-checks are particularly fast on multiple items
    (timeline/timelines-for-collection collection_id
                                       {:timeline/events? (= include "events")
                                        :events/start     (when start (u.date/parse start))
                                        :events/end       (when end (u.date/parse end))})))


;;; -------------------------------------------------- Saving Cards --------------------------------------------------

(s/defn ^:private result-metadata-async :- ManyToManyChannel
  "Return a channel of metadata for the passed in `query`. Takes the `original-query` so it can determine if existing
  `metadata` might still be valid. Takes `dataset?` since existing metadata might need to be \"blended\" into the
  fresh metadata to preserve metadata edits from the dataset.

  Note this condition is possible for new cards and edits to cards. New cards can be created from existing cards by
  copying, and they could be datasets, have edited metadata that needs to be blended into a fresh run.

  This is also complicated because everything is optional, so we cannot assume the client will provide metadata and
  might need to save a metadata edit, or might need to use db-saved metadata on a modified dataset."
  [{:keys [original-query query metadata original-metadata dataset?]}]
  (let [valid-metadata? (and metadata (nil? (s/check qr/ResultsMetadata metadata)))]
    (cond
      (or
       ;; query didn't change, preserve existing metadata
       (and (= (mbql.normalize/normalize original-query)
               (mbql.normalize/normalize query))
            valid-metadata?)
       ;; only sent valid metadata in the edit. Metadata might be the same, might be different. We save in either case
       (and (nil? query)
            valid-metadata?)

       ;; copying card and reusing existing metadata
       (and (nil? original-query)
            query
            valid-metadata?))
      (do
        (log/debug (trs "Reusing provided metadata"))
        (a/to-chan! [metadata]))

      ;; frontend always sends query. But sometimes programatic don't (cypress, API usage). Returning an empty channel
      ;; means the metadata won't be updated at all.
      (nil? query)
      (do
        (log/debug (trs "No query provided so not querying for metadata"))
        (doto (a/chan) a/close!))

      ;; datasets need to incorporate the metadata either passed in or already in the db. Query has changed so we
      ;; re-run and blend the saved into the new metadata
      (and dataset? (or valid-metadata? (seq original-metadata)))
      (do
       (log/debug (trs "Querying for metadata and blending model metadata"))
       (a/go (let [metadata' (if valid-metadata?
                               (map mbql.normalize/normalize-source-metadata metadata)
                               original-metadata)
                   fresh     (a/<! (qp.async/result-metadata-for-query-async query))]
               (qp.util/combine-metadata fresh metadata'))))
      :else
      ;; compute fresh
      (do
        (log/debug (trs "Querying for metadata"))
        (qp.async/result-metadata-for-query-async query)))))

(defn check-data-permissions-for-query
  "Make sure the Current User has the appropriate *data* permissions to run `query`. We don't want Users saving Cards
  with queries they wouldn't be allowed to run!"
  [query]
  {:pre [(map? query)]}
  (when-not (query-perms/can-run-query? query)
    (let [required-perms (try
                           (query-perms/perms-set query :throw-exceptions? true)
                           (catch Throwable e
                             e))]
      (throw (ex-info (tru "You cannot save this Question because you do not have permissions to run its query.")
                      {:status-code    403
                       :query          query
                       :required-perms (if (instance? Throwable required-perms)
                                         :error
                                         required-perms)
                       :actual-perms   @api/*current-user-permissions-set*}
                      (when (instance? Throwable required-perms)
                        required-perms))))))

(def ^:private metadata-sync-wait-ms
  "Duration in milliseconds to wait for the metadata before saving the card without the metadata. That metadata will be
saved later when it is ready."
  1500)

(def ^:private metadata-async-timeout-ms
  "Duration in milliseconds to wait for the metadata before abandoning the asynchronous metadata saving. Default is 15
  minutes."
  (u/minutes->ms 15))

(defn- schedule-metadata-saving
  "Save metadata when (and if) it is ready. Takes a chan that will eventually return metadata. Waits up
  to [[metadata-async-timeout-ms]] for the metadata, and then saves it if the query of the card has not changed."
  [result-metadata-chan card]
  (a/go
    (let [timeoutc        (a/timeout metadata-async-timeout-ms)
          [metadata port] (a/alts! [result-metadata-chan timeoutc])
          id              (:id card)]
      (cond (= port timeoutc)
            (do (a/close! result-metadata-chan)
                (log/info (trs "Metadata not ready in {0} minutes, abandoning"
                               (long (/ metadata-async-timeout-ms 1000 60)))))

            (not (seq metadata))
            (log/info (trs "Not updating metadata asynchronously for card {0} because no metadata"
                           id))
            :else
            (future
              (let [current-query (t2/select-one-fn :dataset_query Card :id id)]
                (if (= (:dataset_query card) current-query)
                  (do (t2/update! Card id {:result_metadata metadata})
                      (log/info (trs "Metadata updated asynchronously for card {0}" id)))
                  (log/info (trs "Not updating metadata asynchronously for card {0} because query has changed"
                                 id)))))))))

(defn create-card!
  "Create a new Card. Metadata will be fetched off thread. If the metadata takes longer than [[metadata-sync-wait-ms]]
  the card will be saved without metadata and it will be saved to the card in the future when it is ready.

  Dispatches the `:card-create` event unless `delay-event?` is true. Useful for when many cards are created in a
  transaction and work in the `:card-create` event cannot proceed because the cards would not be visible outside of
  the transaction yet. If you pass true here it is important to call the event after the cards are successfully
  created."
  ([card] (create-card! card false))
  ([{:keys [dataset_query result_metadata dataset parameters parameter_mappings], :as card-data} delay-event?]
   ;; `zipmap` instead of `select-keys` because we want to get `nil` values for keys that aren't present. Required by
   ;; `api/maybe-reconcile-collection-position!`
   (let [data-keys            [:dataset_query :description :display :name :visualization_settings
                               :parameters :parameter_mappings :collection_id :collection_position :cache_ttl]
         card-data            (assoc (zipmap data-keys (map card-data data-keys))
                                     :creator_id api/*current-user-id*
                                     :dataset (boolean (:dataset card-data))
                                     :parameters (or parameters [])
                                     :parameter_mappings (or parameter_mappings []))
         result-metadata-chan (result-metadata-async {:query    dataset_query
                                                      :metadata result_metadata
                                                      :dataset? dataset})
         metadata-timeout     (a/timeout metadata-sync-wait-ms)
         [metadata port]      (a/alts!! [result-metadata-chan metadata-timeout])
         timed-out?           (= port metadata-timeout)
         card                 (t2/with-transaction [_conn]
                               ;; Adding a new card at `collection_position` could cause other cards in this
                               ;; collection to change position, check that and fix it if needed
                               (api/maybe-reconcile-collection-position! card-data)
                               (first (t2/insert-returning-instances! Card (cond-> card-data
                                                                             (and metadata (not timed-out?))
                                                                             (assoc :result_metadata metadata)))))]
     (when-not delay-event?
       (events/publish-event! :card-create card))
     (when timed-out?
       (log/info (trs "Metadata not available soon enough. Saving new card and asynchronously updating metadata")))
     ;; include same information returned by GET /api/card/:id since frontend replaces the Card it currently has with
     ;; returned one -- See #4283
     (u/prog1 (-> card
                  (hydrate :creator
                           :dashboard_count
                           :can_write
                           :average_query_time
                           :last_query_start
                           :collection [:moderation_reviews :moderator_details])
                  (assoc :last-edit-info (last-edit/edit-information-for-user @api/*current-user*)))
       (when timed-out?
         (schedule-metadata-saving result-metadata-chan <>))))))

#_{:clj-kondo/ignore [:deprecated-var]}
(api/defendpoint-schema POST "/"
  "Create a new `Card`."
  [:as {{:keys [collection_id collection_position dataset_query description display name
                parameters parameter_mappings result_metadata visualization_settings cache_ttl], :as body} :body}]
  {name                   su/NonBlankString
   dataset_query          su/Map
   parameters             (s/maybe [su/Parameter])
   parameter_mappings     (s/maybe [su/ParameterMapping])
   description            (s/maybe su/NonBlankString)
   display                su/NonBlankString
   visualization_settings su/Map
   collection_id          (s/maybe su/IntGreaterThanZero)
   collection_position    (s/maybe su/IntGreaterThanZero)
   result_metadata        (s/maybe qr/ResultsMetadata)
   cache_ttl              (s/maybe su/IntGreaterThanZero)}
  ;; check that we have permissions to run the query that we're trying to save
  (check-data-permissions-for-query dataset_query)
  ;; check that we have permissions for the collection we're trying to save this card to, if applicable
  (collection/check-write-perms-for-collection collection_id)
  (create-card! body))

#_{:clj-kondo/ignore [:deprecated-var]}
(api/defendpoint-schema POST "/:id/copy"
  "Copy a `Card`, with the new name 'Copy of _name_'"
  [id]
  {id (s/maybe su/IntGreaterThanZero)}
  (let [orig-card (api/read-check Card id)
        new-name  (str (trs "Copy of ") (:name orig-card))
        new-card  (assoc orig-card :name new-name)]
    (create-card! new-card)))


;;; ------------------------------------------------- Updating Cards -------------------------------------------------

(defn- check-allowed-to-modify-query
  "If the query is being modified, check that we have data permissions to run the query."
  [card-before-updates card-updates]
  (let [card-updates (m/update-existing card-updates :dataset_query mbql.normalize/normalize)]
    (when (api/column-will-change? :dataset_query card-before-updates card-updates)
      (check-data-permissions-for-query (:dataset_query card-updates)))))

(defn- check-allowed-to-change-embedding
  "You must be a superuser to change the value of `enable_embedding` or `embedding_params`. Embedding must be
  enabled."
  [card-before-updates card-updates]
  (when (or (api/column-will-change? :enable_embedding card-before-updates card-updates)
            (api/column-will-change? :embedding_params card-before-updates card-updates))
    (validation/check-embedding-enabled)
    (api/check-superuser)))

(defn- publish-card-update!
  "Publish an event appropriate for the update(s) done to this CARD (`:card-update`, or archiving/unarchiving
  events)."
  [card archived?]
  (let [event (cond
                ;; card was archived
                (and archived?
                     (not (:archived card))) :card-archive
                ;; card was unarchived
                (and (false? archived?)
                     (:archived card))       :card-unarchive
                :else                        :card-update)]
    (events/publish-event! event (assoc card :actor_id api/*current-user-id*))))

(defn- card-archived? [old-card new-card]
  (and (not (:archived old-card))
       (:archived new-card)))

(defn- line-area-bar? [display]
  (contains? #{:line :area :bar} display))

(defn- progress? [display]
  (= :progress display))

(defn- allows-rows-alert? [display]
  (not (contains? #{:line :bar :area :progress} display)))

(defn- display-change-broke-alert?
  "Alerts no longer make sense when the kind of question being alerted on significantly changes. Setting up an alert
  when a time series query reaches 10 is no longer valid if the question switches from a line graph to a table. This
  function goes through various scenarios that render an alert no longer valid"
  [{old-display :display} {new-display :display}]
  (when-not (= old-display new-display)
    (or
     ;; Did the alert switch from a table type to a line/bar/area/progress graph type?
     (and (allows-rows-alert? old-display)
          (or (line-area-bar? new-display)
              (progress? new-display)))
     ;; Switching from a line/bar/area to another type that is not those three invalidates the alert
     (and (line-area-bar? old-display)
          (not (line-area-bar? new-display)))
     ;; Switching from a progress graph to anything else invalidates the alert
     (and (progress? old-display)
          (not (progress? new-display))))))

(defn- goal-missing?
  "If we had a goal before, and now it's gone, the alert is no longer valid"
  [old-card new-card]
  (and
   (get-in old-card [:visualization_settings :graph.goal_value])
   (not (get-in new-card [:visualization_settings :graph.goal_value]))))

(defn- multiple-breakouts?
  "If there are multiple breakouts and a goal, we don't know which breakout to compare to the goal, so it invalidates
  the alert"
  [{:keys [display] :as new-card}]
  (and (get-in new-card [:visualization_settings :graph.goal_value])
       (or (line-area-bar? display)
           (progress? display))
       (< 1 (count (get-in new-card [:dataset_query :query :breakout])))))

(defn- delete-alert-and-notify!
  "Removes all of the alerts and notifies all of the email recipients of the alerts change via `NOTIFY-FN!`"
  [notify-fn! alerts]
  (t2/delete! Pulse :id [:in (map :id alerts)])
  (doseq [{:keys [channels] :as alert} alerts
          :let [email-channel (m/find-first #(= :email (:channel_type %)) channels)]]
    (doseq [recipient (:recipients email-channel)]
      (notify-fn! alert recipient @api/*current-user*))))

(defn delete-alert-and-notify-archived!
  "Removes all alerts and will email each recipient letting them know"
  [alerts]
  (delete-alert-and-notify! messages/send-alert-stopped-because-archived-email! alerts))

(defn- delete-alert-and-notify-changed! [alerts]
  (delete-alert-and-notify! messages/send-alert-stopped-because-changed-email! alerts))

(defn- delete-alerts-if-needed! [old-card {card-id :id :as new-card}]
  ;; If there are alerts, we need to check to ensure the card change doesn't invalidate the alert
  (when-let [alerts (seq (pulse/retrieve-alerts-for-cards {:card-ids [card-id]}))]
    (cond

      (card-archived? old-card new-card)
      (delete-alert-and-notify-archived! alerts)

      (or (display-change-broke-alert? old-card new-card)
          (goal-missing? old-card new-card)
          (multiple-breakouts? new-card))
      (delete-alert-and-notify-changed! alerts)

      ;; The change doesn't invalidate the alert, do nothing
      :else
      nil)))

(defn- card-is-verified?
  "Return true if card is verified, false otherwise. Assumes that moderation reviews are ordered so that the most recent
  is the first. This is the case from the hydration function for moderation_reviews."
  [card]
  (-> card :moderation_reviews first :status #{"verified"} boolean))

(defn- changed?
  "Return whether there were any changes in the objects at the keys for `consider`.

  returns false because changes to collection_id are ignored:
  (changed? #{:description}
            {:collection_id 1 :description \"foo\"}
            {:collection_id 2 :description \"foo\"})

  returns true:
  (changed? #{:description}
            {:collection_id 1 :description \"foo\"}
            {:collection_id 2 :description \"diff\"})"
  [consider card-before updates]
  ;; have to ignore keyword vs strings over api. `{:type :query}` vs `{:type "query"}`
  (let [prepare              (fn prepare [card] (walk/prewalk (fn [x] (if (keyword? x)
                                                                        (name x)
                                                                        x))
                                                              card))
        before               (prepare (select-keys card-before consider))
        after                (prepare (select-keys updates consider))
        [_ changes-in-after] (data/diff before after)]
    (boolean (seq changes-in-after))))



(def card-compare-keys
  "When comparing a card to possibly unverify, only consider these keys as changing something 'important' about the
  query."
  #{:table_id
    :database_id
    :query_type ;; these first three may not even be changeable
    :dataset_query})

(defn- update-card!
  "Update a Card. Metadata is fetched asynchronously. If it is ready before [[metadata-sync-wait-ms]] elapses it will be
  included, otherwise the metadata will be saved to the database asynchronously."
  [{:keys [id], :as card-before-update} {:keys [archived], :as card-updates}]
  ;; don't block our precious core.async thread, run the actual DB updates on a separate thread
  (t2/with-transaction [_conn]
   (api/maybe-reconcile-collection-position! card-before-update card-updates)

   (when (and (card-is-verified? card-before-update)
              (changed? card-compare-keys card-before-update card-updates))
     ;; this is an enterprise feature but we don't care if enterprise is enabled here. If there is a review we need
     ;; to remove it regardless if enterprise edition is present at the moment.
     (moderation-review/create-review! {:moderated_item_id   id
                                        :moderated_item_type "card"
                                        :moderator_id        api/*current-user-id*
                                        :status              nil
                                        :text                (tru "Unverified due to edit")}))
   ;; ok, now save the Card
   (t2/update! Card id
     ;; `collection_id` and `description` can be `nil` (in order to unset them). Other values should only be
     ;; modified if they're passed in as non-nil
     (u/select-keys-when card-updates
       :present #{:collection_id :collection_position :description :cache_ttl :dataset}
       :non-nil #{:dataset_query :display :name :visualization_settings :archived :enable_embedding
                  :parameters :parameter_mappings :embedding_params :result_metadata :collection_preview})))
    ;; Fetch the updated Card from the DB

  (let [card (t2/select-one Card :id id)]
    (delete-alerts-if-needed! card-before-update card)
    (publish-card-update! card archived)
    ;; include same information returned by GET /api/card/:id since frontend replaces the Card it currently
    ;; has with returned one -- See #4142
    (-> card
        (hydrate :creator
                 :dashboard_count
                 :can_write
                 :average_query_time
                 :last_query_start
                 :collection [:moderation_reviews :moderator_details])
        (cond-> ;; card
          (:dataset card) (hydrate :persisted))
        (assoc :last-edit-info (last-edit/edit-information-for-user @api/*current-user*)))))

#_{:clj-kondo/ignore [:deprecated-var]}
(api/defendpoint-schema PUT "/:id"
  "Update a `Card`."
  [id :as {{:keys [dataset_query description display name visualization_settings archived collection_id
                   collection_position enable_embedding embedding_params result_metadata parameters
                   cache_ttl dataset collection_preview]
            :as   card-updates} :body}]
  {name                   (s/maybe su/NonBlankString)
   parameters             (s/maybe [su/Parameter])
   dataset_query          (s/maybe su/Map)
   dataset                (s/maybe s/Bool)
   display                (s/maybe su/NonBlankString)
   description            (s/maybe s/Str)
   visualization_settings (s/maybe su/Map)
   archived               (s/maybe s/Bool)
   enable_embedding       (s/maybe s/Bool)
   embedding_params       (s/maybe su/EmbeddingParams)
   collection_id          (s/maybe su/IntGreaterThanZero)
   collection_position    (s/maybe su/IntGreaterThanZero)
   result_metadata        (s/maybe qr/ResultsMetadata)
   cache_ttl              (s/maybe su/IntGreaterThanZero)
   collection_preview     (s/maybe s/Bool)}
  (let [card-before-update (hydrate (api/write-check Card id)
                                    [:moderation_reviews :moderator_details])]
    ;; Do various permissions checks
    (doseq [f [collection/check-allowed-to-change-collection
               check-allowed-to-modify-query
               check-allowed-to-change-embedding]]
      (f card-before-update card-updates))
    ;; make sure we have the correct `result_metadata`
    (let [result-metadata-chan  (result-metadata-async {:original-query    (:dataset_query card-before-update)
                                                        :query             dataset_query
                                                        :metadata          result_metadata
                                                        :original-metadata (:result_metadata card-before-update)
                                                        :dataset?          (if (some? dataset)
                                                                             dataset
                                                                             (:dataset card-before-update))})
          card-updates          (merge card-updates
                                       (when dataset
                                         {:display :table}))
          metadata-timeout      (a/timeout metadata-sync-wait-ms)
          [fresh-metadata port] (a/alts!! [result-metadata-chan metadata-timeout])
          timed-out?            (= port metadata-timeout)
          card-updates          (cond-> card-updates
                                  (not timed-out?)
                                  (assoc :result_metadata fresh-metadata))]
      (u/prog1 (update-card! card-before-update card-updates)
        (when timed-out?
          (log/info (trs "Metadata not available soon enough. Saving card {0} and asynchronously updating metadata" id))
          (schedule-metadata-saving result-metadata-chan <>))))))


;;; ------------------------------------------------- Deleting Cards -------------------------------------------------

;; TODO - Pretty sure this endpoint is not actually used any more, since Cards are supposed to get archived (via PUT
;;        /api/card/:id) instead of deleted.  Should we remove this?
#_{:clj-kondo/ignore [:deprecated-var]}
(api/defendpoint-schema DELETE "/:id"
  "Delete a Card. (DEPRECATED -- don't delete a Card anymore -- archive it instead.)"
  [id]
  (log/warn (tru "DELETE /api/card/:id is deprecated. Instead, change its `archived` value via PUT /api/card/:id."))
  (let [card (api/write-check Card id)]
    (t2/delete! Card :id id)
    (events/publish-event! :card-delete (assoc card :actor_id api/*current-user-id*)))
  api/generic-204-no-content)

;;; -------------------------------------------- Bulk Collections Update ---------------------------------------------

(defn- update-collection-positions!
  "For cards that have a position in the previous collection, add them to the end of the new collection, trying to
  preseve the order from the original collections. Note it's possible for there to be multiple collections
  (and thus duplicate collection positions) merged into this new collection. No special tie breaker logic for when
  that's the case, just use the order the DB returned it in"
  [new-collection-id-or-nil cards]
  ;; Sorting by `:collection_position` to ensure lower position cards are appended first
  (let [sorted-cards        (sort-by :collection_position cards)
        max-position-result (t2/select-one [Card [:%max.collection_position :max_position]]
                              :collection_id new-collection-id-or-nil)
        ;; collection_position for the next card in the collection
        starting-position   (inc (get max-position-result :max_position 0))]

    ;; This is using `map` but more like a `doseq` with multiple seqs. Wrapping this in a `doall` as we don't want it
    ;; to be lazy and we're just going to discard the results
    (doall
     (map (fn [idx {:keys [collection_id collection_position] :as card}]
            ;; We are removing this card from `collection_id` so we need to reconcile any
            ;; `collection_position` entries left behind by this move
            (api/reconcile-position-for-collection! collection_id collection_position nil)
            ;; Now we can update the card with the new collection and a new calculated position
            ;; that appended to the end
            (t2/update! Card
                        (u/the-id card)
                        {:collection_position idx
                         :collection_id       new-collection-id-or-nil}))
          ;; These are reversed because of the classic issue when removing an item from array. If we remove an
          ;; item at index 1, everthing above index 1 will get decremented. By reversing our processing order we
          ;; can avoid changing the index of cards we haven't yet updated
          (reverse (range starting-position (+ (count sorted-cards) starting-position)))
          (reverse sorted-cards)))))

(defn- move-cards-to-collection! [new-collection-id-or-nil card-ids]
  ;; if moving to a collection, make sure we have write perms for it
  (when new-collection-id-or-nil
    (api/write-check Collection new-collection-id-or-nil))
  ;; for each affected card...
  (when (seq card-ids)
    (let [cards (t2/select [Card :id :collection_id :collection_position :dataset_query]
                  {:where [:and [:in :id (set card-ids)]
                                [:or [:not= :collection_id new-collection-id-or-nil]
                                  (when new-collection-id-or-nil
                                    [:= :collection_id nil])]]})] ; poisioned NULLs = ick
      ;; ...check that we have write permissions for it...
      (doseq [card cards]
        (api/write-check card))
      ;; ...and check that we have write permissions for the old collections if applicable
      (doseq [old-collection-id (set (filter identity (map :collection_id cards)))]
        (api/write-check Collection old-collection-id))

      ;; Ensure all of the card updates occur in a transaction. Read commited (the default) really isn't what we want
      ;; here. We are querying for the max card position for a given collection, then using that to base our position
      ;; changes if the cards are moving to a different collection. Without repeatable read here, it's possible we'll
      ;; get duplicates
      (t2/with-transaction [_conn]
        ;; If any of the cards have a `:collection_position`, we'll need to fixup the old collection now that the cards
        ;; are gone and update the position in the new collection
        (when-let [cards-with-position (seq (filter :collection_position cards))]
          (update-collection-positions! new-collection-id-or-nil cards-with-position))

        ;; ok, everything checks out. Set the new `collection_id` for all the Cards that haven't been updated already
        (when-let [cards-without-position (seq (for [card cards
                                                     :when (not (:collection_position card))]
                                                 (u/the-id card)))]
          (t2/update! (t2/table-name Card)
                      {:id [:in (set cards-without-position)]}
                      {:collection_id new-collection-id-or-nil}))))))

#_{:clj-kondo/ignore [:deprecated-var]}
(api/defendpoint-schema POST "/collections"
  "Bulk update endpoint for Card Collections. Move a set of `Cards` with CARD_IDS into a `Collection` with
  COLLECTION_ID, or remove them from any Collections by passing a `null` COLLECTION_ID."
  [:as {{:keys [card_ids collection_id]} :body}]
  {card_ids [su/IntGreaterThanZero], collection_id (s/maybe su/IntGreaterThanZero)}
  (move-cards-to-collection! collection_id card_ids)
  {:status :ok})


;;; ------------------------------------------------ Running a Query -------------------------------------------------


#_{:clj-kondo/ignore [:deprecated-var]}
(api/defendpoint-schema POST "/:card-id/query"
  "Run the query associated with a Card."
  [card-id :as {{:keys [parameters ignore_cache dashboard_id collection_preview], :or {ignore_cache false dashboard_id nil}} :body}]
  {ignore_cache (s/maybe s/Bool)
   collection_preview (s/maybe s/Bool)
   dashboard_id (s/maybe su/IntGreaterThanZero)}
  ;; TODO -- we should probably warn if you pass `dashboard_id`, and tell you to use the new
  ;;
  ;;    POST /api/dashboard/:dashboard-id/card/:card-id/query
  ;;
  ;; endpoint instead. Or error in that situtation? We're not even validating that you have access to this Dashboard.
  (qp.card/run-query-for-card-async
   card-id :api
   :parameters   parameters
   :ignore_cache ignore_cache
   :dashboard-id dashboard_id
   :context      (if collection_preview :collection :question)
   :middleware   {:process-viz-settings? false}))

#_{:clj-kondo/ignore [:deprecated-var]}
(api/defendpoint-schema POST "/:card-id/query/:export-format"
  "Run the query associated with a Card, and return its results as a file in the specified format.

  `parameters` should be passed as query parameter encoded as a serialized JSON string (this is because this endpoint
  is normally used to power 'Download Results' buttons that use HTML `form` actions)."
  [card-id export-format :as {{:keys [parameters]} :params}]
  {parameters    (s/maybe su/JSONString)
   export-format api.dataset/ExportFormat}
  (qp.card/run-query-for-card-async
   card-id export-format
   :parameters  (json/parse-string parameters keyword)
   :constraints nil
   :context     (api.dataset/export-format->context export-format)
   :middleware  {:process-viz-settings?  true
                 :skip-results-metadata? true
                 :ignore-cached-results? true
                 :format-rows?           false
                 :js-int-to-string?      false}))

;;; ----------------------------------------------- Sharing is Caring ------------------------------------------------

#_{:clj-kondo/ignore [:deprecated-var]}
(api/defendpoint-schema POST "/:card-id/public_link"
  "Generate publicly-accessible links for this Card. Returns UUID to be used in public links. (If this Card has
  already been shared, it will return the existing public link rather than creating a new one.)  Public sharing must
  be enabled."
  [card-id]
  (validation/check-has-application-permission :setting)
  (validation/check-public-sharing-enabled)
  (api/check-not-archived (api/read-check Card card-id))
  (let [{existing-public-uuid :public_uuid} (t2/select-one [Card :public_uuid] :id card-id)]
    {:uuid (or existing-public-uuid
               (u/prog1 (str (UUID/randomUUID))
                 (t2/update! Card card-id
                             {:public_uuid       <>
                              :made_public_by_id api/*current-user-id*})))}))

#_{:clj-kondo/ignore [:deprecated-var]}
(api/defendpoint-schema DELETE "/:card-id/public_link"
  "Delete the publicly-accessible link to this Card."
  [card-id]
  (validation/check-has-application-permission :setting)
  (validation/check-public-sharing-enabled)
  (api/check-exists? Card :id card-id, :public_uuid [:not= nil])
  (t2/update! Card card-id
              {:public_uuid       nil
               :made_public_by_id nil})
  {:status 204, :body nil})

#_{:clj-kondo/ignore [:deprecated-var]}
(api/defendpoint-schema GET "/public"
  "Fetch a list of Cards with public UUIDs. These cards are publicly-accessible *if* public sharing is enabled."
  []
  (validation/check-has-application-permission :setting)
  (validation/check-public-sharing-enabled)
  (t2/select [Card :name :id :public_uuid], :public_uuid [:not= nil], :archived false))

#_{:clj-kondo/ignore [:deprecated-var]}
(api/defendpoint-schema GET "/embeddable"
  "Fetch a list of Cards where `enable_embedding` is `true`. The cards can be embedded using the embedding endpoints
  and a signed JWT."
  []
  (validation/check-has-application-permission :setting)
  (validation/check-embedding-enabled)
  (t2/select [Card :name :id], :enable_embedding true, :archived false))

#_{:clj-kondo/ignore [:deprecated-var]}
(api/defendpoint-schema GET "/:id/related"
  "Return related entities."
  [id]
  (-> (t2/select-one Card :id id) api/read-check related/related))

#_{:clj-kondo/ignore [:deprecated-var]}
(api/defendpoint-schema POST "/related"
  "Return related entities for an ad-hoc query."
  [:as {query :body}]
  (related/related (query/adhoc-query query)))

#_{:clj-kondo/ignore [:deprecated-var]}
(api/defendpoint-schema POST "/pivot/:card-id/query"
  "Run the query associated with a Card."
  [card-id :as {{:keys [parameters ignore_cache]
                 :or   {ignore_cache false}} :body}]
  {ignore_cache (s/maybe s/Bool)}
  (qp.card/run-query-for-card-async card-id :api
                            :parameters parameters,
                            :qp-runner qp.pivot/run-pivot-query
                            :ignore_cache ignore_cache))

#_{:clj-kondo/ignore [:deprecated-var]}
(api/defendpoint-schema POST "/:card-id/persist"
  "Mark the model (card) as persisted. Runs the query and saves it to the database backing the card and hot swaps this
  query in place of the model's query."
  [card-id]
  {card-id su/IntGreaterThanZero}
  (api/let-404 [{:keys [dataset database_id] :as card} (t2/select-one Card :id card-id)]
    (let [database (t2/select-one Database :id database_id)]
      (api/write-check database)
      (when-not (driver/database-supports? (:engine database)
                                           :persist-models database)
        (throw (ex-info (tru "Database does not support persisting")
                        {:status-code 400
                         :database    (:name database)})))
      (when-not (driver/database-supports? (:engine database)
                                           :persist-models-enabled database)
        (throw (ex-info (tru "Persisting models not enabled for database")
                        {:status-code 400
                         :database    (:name database)})))
      (when-not dataset
        (throw (ex-info (tru "Card is not a model") {:status-code 400})))
      (when-let [persisted-info (persisted-info/turn-on-model! api/*current-user-id* card)]
        (task.persist-refresh/schedule-refresh-for-individual! persisted-info))
      api/generic-204-no-content)))

#_{:clj-kondo/ignore [:deprecated-var]}
(api/defendpoint-schema POST "/:card-id/refresh"
  "Refresh the persisted model caching `card-id`."
  [card-id]
  {card-id su/IntGreaterThanZero}
  (api/let-404 [card           (t2/select-one Card :id card-id)
                persisted-info (t2/select-one PersistedInfo :card_id card-id)]
    (when (not (:dataset card))
      (throw (ex-info (trs "Cannot refresh a non-model question") {:status-code 400})))
    (when (:archived card)
      (throw (ex-info (trs "Cannot refresh an archived model") {:status-code 400})))
    (api/write-check (t2/select-one Database :id (:database_id persisted-info)))
    (task.persist-refresh/schedule-refresh-for-individual! persisted-info)
    api/generic-204-no-content))

#_{:clj-kondo/ignore [:deprecated-var]}
(api/defendpoint-schema POST "/:card-id/unpersist"
  "Unpersist this model. Deletes the persisted table backing the model and all queries after this will use the card's
  query rather than the saved version of the query."
  [card-id]
  {card-id su/IntGreaterThanZero}
  (api/let-404 [_card (t2/select-one Card :id card-id)]
    (api/let-404 [persisted-info (t2/select-one PersistedInfo :card_id card-id)]
      (api/write-check (t2/select-one Database :id (:database_id persisted-info)))
      (persisted-info/mark-for-pruning! {:id (:id persisted-info)} "off")
      api/generic-204-no-content)))

(defn mapping->field-values
  "Get param values for the \"old style\" parameters. This mimic's the api/dashboard version except we don't have
  chain-filter issues or dashcards to worry about."
  [card param query]
  (when-let [field-clause (params/param-target->field-clause (:target param) card)]
    (when-let [field-id (mbql.u/match-one field-clause [:field (id :guard integer?) _] id)]
      (api.field/field-id->values field-id query))))

(mu/defn param-values
  "Fetch values for a parameter.

  The source of values could be:
  - static-list: user defined values list
  - card: values is result of running a card"
  ([card param-key]
   (param-values card param-key nil))

  ([card      :- ms/Map
    param-key :- ms/NonBlankString
    query     :- [:maybe ms/NonBlankString]]
   (let [param       (get (m/index-by :id (or (seq (:parameters card))
                                              ;; some older cards or cards in e2e just use the template tags on native
                                              ;; queries
                                              (card/template-tag-parameters card)))
                          param-key)
         _source-type (:values_source_type param)]
     (when-not param
       (throw (ex-info (tru "Card does not have a parameter with the ID {0}" (pr-str param-key))
                       {:status-code 400})))
     (custom-values/parameter->values param query (fn [] (mapping->field-values card param query))))))

(api/defendpoint GET "/:card-id/params/:param-key/values"
  "Fetch possible values of the parameter whose ID is `:param-key`.

    ;; fetch values for Card 1 parameter 'abc' that are possible
    GET /api/card/1/params/abc/values"
  [card-id param-key]
  {card-id   ms/PositiveInt
   param-key ms/NonBlankString}
  (param-values (api/read-check Card card-id) param-key))

(api/defendpoint GET "/:card-id/params/:param-key/search/:query"
  "Fetch possible values of the parameter whose ID is `:param-key` that contain `:query`.

    ;; fetch values for Card 1 parameter 'abc' that contain 'Orange';
     GET /api/card/1/params/abc/search/Orange

  Currently limited to first 1000 results."
  [card-id param-key query]
  {card-id   ms/PositiveInt
   param-key ms/NonBlankString
   query     ms/NonBlankString}
  (param-values (api/read-check Card card-id) param-key query))

(defn upload-csv!
  "Main entry point for CSV uploading. Coordinates detecting the schema, inserting it into an appropriate database,
  syncing and scanning the new data, and creating an appropriate model which is then returned. May throw validation or
  DB errors."
  [collection-id filename csv-file]
  (when (not (public-settings/uploads-enabled))
    (throw (Exception. "Uploads are not enabled.")))
  (collection/check-write-perms-for-collection collection-id)
  (let [db-id             (public-settings/uploads-database-id)
        database          (or (t2/select-one Database :id db-id)
                              (throw (Exception. (tru "The uploads database does not exist."))))
        schema-name       (public-settings/uploads-schema-name)
        filename-prefix   (or (second (re-matches #"(.*)\.csv$" filename))
                              filename)
        driver            (driver.u/database->driver database)
        _                 (or (driver/database-supports? driver :uploads nil)
                              (throw (Exception. (tru "Uploads are not supported on {0} databases." (str/capitalize (name driver))))))
        table-name        (->> (str (public-settings/uploads-table-prefix) filename-prefix)
                               (upload/unique-table-name driver))
        schema+table-name (if (str/blank? schema-name)
                            table-name
                            (str schema-name "." table-name))
        _                 (upload/load-from-csv driver db-id schema+table-name csv-file)
        _                 (sync/sync-database! database)
        table-id          (t2/select-one-fn :id Table :db_id db-id :%lower.name table-name)]
    (create-card!
     {:collection_id          collection-id,
      :dataset                true
      :database_id            db-id
      :dataset_query          {:database db-id
                               :query    {:source-table table-id}
                               :type     :query}
      :display                :table
      :name                   filename-prefix
      :visualization_settings {}})))

(api/defendpoint ^:multipart POST "/from-csv"
  "Create a table and model populated with the values from the attached CSV. Returns the model ID if successful."
  [:as {raw-params :params}]
  ;; parse-long returns nil with "root", which is what we want anyway
  (let [model-id (:id (upload-csv! (parse-long (get raw-params "collection_id"))
                                   (get-in raw-params ["file" :filename])
                                   (get-in raw-params ["file" :tempfile])))]
    {:status 200
     :body   model-id}))

(api/define-routes)<|MERGE_RESOLUTION|>--- conflicted
+++ resolved
@@ -47,11 +47,8 @@
    [metabase.query-processor.pivot :as qp.pivot]
    [metabase.query-processor.util :as qp.util]
    [metabase.related :as related]
-<<<<<<< HEAD
    [metabase.server.middleware.offset-paging :as mw.offset-paging]
-=======
    [metabase.sync :as sync]
->>>>>>> f77f5862
    [metabase.sync.analyze.query-results :as qr]
    [metabase.task.persist-refresh :as task.persist-refresh]
    [metabase.upload :as upload]
