(ns metabase.cmd.dump-to-h2
  "Commands for dumping data to an H2 file from app database.

  Run this as follows (h2 filename is optional):

    clojure -M:run dump-to-h2 '/path/to/metabase.db/'

  or

    java -jar metabase.jar dump-to-h2

  Validate with:

    clojure -M:run load-from-h2 '\"/path/to/metabase.db\"'"
  (:require
   [clojure.java.jdbc :as jdbc]
   [metabase.cmd.copy :as copy]
   [metabase.cmd.copy.h2 :as copy.h2]
   [metabase.cmd.rotate-encryption-key :as rotate-encryption]
   [metabase.db :as mdb]
   [metabase.util.log :as log]))

(set! *warn-on-reflection* true)

(defn dump-to-h2!
  "Transfer data from existing database specified by connection string to the H2 DB specified by env vars. Intended as a
  tool for migrating from one instance to another using H2 as serialization target.

  Defaults to using [[metabase.db.env/db-file]] as the connection string.

  Target H2 DB will be deleted if it exists, unless `keep-existing?` is truthy."
  ([h2-filename]
   (dump-to-h2! h2-filename nil))

  ([h2-filename {:keys [keep-existing? dump-plaintext?]
                 :or   {keep-existing? false dump-plaintext? false}}]
   (let [h2-filename    (or h2-filename "metabase_dump.h2")
         h2-data-source (copy.h2/h2-data-source h2-filename)]
     (log/infof "Dumping from configured Metabase db to H2 file %s" h2-filename)
     (when-not keep-existing?
       (copy.h2/delete-existing-h2-database-files! h2-filename))
     (copy/copy! (mdb/db-type) (mdb/data-source) :h2 h2-data-source)
     (when dump-plaintext?
<<<<<<< HEAD
       (binding [mdb.connection/*application-db* (mdb.connection/application-db :h2 h2-data-source)]
         (rotate-encryption/rotate-encryption-key! nil)))
     ;; Flush h2 to disk
     (jdbc/execute! {:datasource h2-data-source} "CHECKPOINT SYNC"))))
=======
       (mdb/with-application-db (mdb/application-db :h2 h2-data-source)
         (rotate-encryption/rotate-encryption-key! nil))))))
>>>>>>> f8474255
<|MERGE_RESOLUTION|>--- conflicted
+++ resolved
@@ -41,12 +41,7 @@
        (copy.h2/delete-existing-h2-database-files! h2-filename))
      (copy/copy! (mdb/db-type) (mdb/data-source) :h2 h2-data-source)
      (when dump-plaintext?
-<<<<<<< HEAD
-       (binding [mdb.connection/*application-db* (mdb.connection/application-db :h2 h2-data-source)]
+       (mdb/with-application-db (mdb/application-db :h2 h2-data-source)
          (rotate-encryption/rotate-encryption-key! nil)))
      ;; Flush h2 to disk
-     (jdbc/execute! {:datasource h2-data-source} "CHECKPOINT SYNC"))))
-=======
-       (mdb/with-application-db (mdb/application-db :h2 h2-data-source)
-         (rotate-encryption/rotate-encryption-key! nil))))))
->>>>>>> f8474255
+     (jdbc/execute! {:datasource h2-data-source} "CHECKPOINT SYNC"))))