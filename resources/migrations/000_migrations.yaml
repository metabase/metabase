--- conflicted
+++ resolved
@@ -12086,7 +12086,21 @@
             defaultNullValue: '[]'
             tableName: report_card
   - changeSet:
-<<<<<<< HEAD
+      id: v44.00-030
+      author: snoe
+      comment: Added 0.44.0 - Add database_required to metabase_field
+      changes:
+        - addColumn:
+            tableName: metabase_field
+            columns:
+              - column:
+                  name: database_required
+                  type: boolean
+                  remarks: Indicates this field is required by the database for new records. Usually not null and without a default.
+                  defaultValueBoolean: false
+                  constraints:
+                    nullable: false
+  - changeSet:
       id: v44.00-031
       author: snoe
       comment: Added 0.44.0 - writeback
@@ -12138,23 +12152,6 @@
             tableName: http_action
             columnNames: action_id
             constraintName: pk_http_action
-
-=======
-      id: v44.00-030
-      author: snoe
-      comment: Added 0.44.0 - Add database_required to metabase_field
-      changes:
-        - addColumn:
-            tableName: metabase_field
-            columns:
-              - column:
-                  name: database_required
-                  type: boolean
-                  remarks: Indicates this field is required by the database for new records. Usually not null and without a default.
-                  defaultValueBoolean: false
-                  constraints:
-                    nullable: false
->>>>>>> d240a533
 
 
 # >>>>>>>>>> DO NOT ADD NEW MIGRATIONS BELOW THIS LINE! ADD THEM ABOVE <<<<<<<<<<
