--- conflicted
+++ resolved
@@ -22,22 +22,16 @@
   result: Dataset;
   isDownloadingData: boolean;
   onDownload: () => void;
-<<<<<<< HEAD
   onEditVisualization?: () => void;
-=======
   dashcardId?: DashCardId;
->>>>>>> be814404
 };
 export const DashCardMenuItems = ({
   question,
   result,
   isDownloadingData,
   onDownload,
-<<<<<<< HEAD
   onEditVisualization,
-=======
   dashcardId,
->>>>>>> be814404
 }: DashCardMenuItemsProps) => {
   const dispatch = useDispatch();
 
@@ -140,12 +134,9 @@
     result,
     withDownloads,
     withEditLink,
-<<<<<<< HEAD
     onEditVisualization,
-=======
     dashcardId,
     dispatch,
->>>>>>> be814404
   ]);
 
   return menuItems.map((item) => {
