--- conflicted
+++ resolved
@@ -1540,8 +1540,8 @@
               get-privileges (fn []
                                (sql-jdbc.conn/with-connection-spec-for-testing-connection
                                 [spec [:postgres (assoc (:details (mt/db)) :user "privilege_rows_test_example_role")]]
-                                 (with-redefs [sql-jdbc.conn/db->pooled-connection-spec (fn [_] spec)]
-                                   (set (sql-jdbc.sync/current-user-table-privileges driver/*driver* spec)))))]
+                                (with-redefs [sql-jdbc.conn/db->pooled-connection-spec (fn [_] spec)]
+                                  (set (sql-jdbc.sync/current-user-table-privileges driver/*driver* spec)))))]
           (try
             (jdbc/execute! conn-spec (str
                                       "DROP SCHEMA IF EXISTS \"dotted.schema\" CASCADE;"
@@ -1735,7 +1735,6 @@
                           (lib/limit 1))]
             (is (->> query qp/process-query mt/rows))))))))
 
-<<<<<<< HEAD
 (deftest column-attributes-test
   (mt/test-driver :postgres
     (drop-if-exists-and-create-db! "column_attributes_test_db")
@@ -2247,7 +2246,7 @@
               (is (= :type/BigInteger (-> cols first :base_type)))
               (doseq [[casted-value _equals? _uncasted-value] rows]
                 (is (int? casted-value))))))))))
-=======
+
 (deftest have-select-privelege?-timeout-test
   (mt/test-driver :postgres
     (let [{schema :schema, table-name :name} (t2/select-one :model/Table (mt/id :checkins))]
@@ -2261,5 +2260,4 @@
                nil
                (fn [^java.sql.Connection conn]
                  (is (true? (sql-jdbc.sync.interface/have-select-privilege?
-                             driver/*driver* conn schema table-name))))))))))))
->>>>>>> 8544c332
+                             driver/*driver* conn schema table-name))))))))))))