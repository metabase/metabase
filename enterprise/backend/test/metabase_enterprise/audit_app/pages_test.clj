(ns ^:mb/once metabase-enterprise.audit-app.pages-test
  (:require
   [clojure.java.classpath :as classpath]
   [clojure.java.io :as io]
   [clojure.string :as str]
   [clojure.test :refer :all]
   [clojure.tools.namespace.find :as ns.find]
   [clojure.tools.reader :as tools.reader]
   [metabase-enterprise.audit-app.interface :as audit.i]
   [metabase.models :refer [Card Dashboard DashboardCard Database Table User]]
   [metabase.models.permissions :as perms]
   [metabase.plugins.classloader :as classloader]
   [metabase.query-processor :as qp]
   [metabase.query-processor.util :as qp.util]
   [metabase.test :as mt]
   [metabase.test.fixtures :as fixtures]
   [metabase.util :as u]
   [ring.util.codec :as codec]
   [toucan2.tools.with-temp :as t2.with-temp]))

(use-fixtures :once (fixtures/initialize :db :test-users))

(deftest preconditions-test
  (classloader/require 'metabase-enterprise.audit-app.pages.dashboards)
  (testing "the method should exist"
    (is (fn? (get-method audit.i/internal-query :metabase-enterprise.audit-app.pages.dashboards/most-popular-with-avg-speed))))

  (testing "test that a query will fail if not ran by an admin"
    (mt/with-premium-features #{:audit-app}
      (is (= {:status "failed", :error "You don't have permissions to do that."}
             (-> (mt/user-http-request :lucky :post 202 "dataset"
                                       {:type :internal
                                        :fn   "metabase-enterprise.audit-app.pages.dashboards/most-popular-with-avg-speed"})
                 (select-keys [:status :error]))))))

  (testing "ok, now try to run it. Should fail because we don't have audit-app enabled"
    (mt/with-premium-features nil
      (is (= {:status "failed", :error "Audit App queries are not enabled on this instance."}
             (-> (mt/user-http-request :crowberto :post 202 "dataset"
                                       {:type :internal
                                        :fn   "metabase-enterprise.audit-app.pages.dashboards/most-popular-with-avg-speed"})
                 (select-keys [:status :error]))))))

  (testing "non-admin users with monitoring permissions"
    (mt/with-user-in-groups [group {:name "New Group"}
                             user  [group]]
      (perms/grant-application-permissions! group :monitoring)
      (testing "still fail if advanced-permissions is disabled"
        (mt/with-premium-features #{:audit-app}
          (is (= {:status "failed", :error "You don't have permissions to do that."}
                 (-> (mt/user-http-request user :post 202 "dataset"
                                           {:type :internal
                                            :fn   "metabase-enterprise.audit-app.pages.dashboards/most-popular-with-avg-speed"})
                     (select-keys [:status :error]))))))

      (testing "run successfully if advanced-permissions enabled)"
        (mt/with-premium-features #{:audit-app :advanced-permissions}
          (is (= {:status "completed"}
                 (-> (mt/user-http-request user :post 202 "dataset"
                                           {:type :internal
                                            :fn   "metabase-enterprise.audit-app.pages.dashboards/most-popular-with-avg-speed"})
                     (select-keys [:status])))))))))

(defn- all-query-methods
  "Return a set of all audit/internal query types (excluding test/`:default` impls)."
  []
  ;; load all `metabase-enterprise.audit-app.pages` namespaces.
  (doseq [ns-symb  (ns.find/find-namespaces (classpath/system-classpath))
          :when    (and (str/starts-with? (name ns-symb) "metabase-enterprise.audit-app.pages")
                        (not (str/ends-with? (name ns-symb) "-test")))]
    (classloader/require ns-symb))
  ;; now find all the impls of [[metabase-enterprise.audit-app.interface/internal-query]] from the pages namespaces
  (into (sorted-set)
        (filter (fn [query-type]
                  (when-let [ns-str (namespace query-type)]
                    (and (str/starts-with? ns-str "metabase-enterprise.audit-app.pages.")
                         (not (str/ends-with? ns-str "-test"))))))
        (keys (methods audit.i/internal-query))))

(defn- query-defmethod-source-form
  "Find the source [[defmethod]] or [[schema.core/defmethod]] form for the internal query named by `query-type`."
  [query-type]
  (let [file    (-> (namespace query-type)
                    munge
                    (str/replace #"\." "/")
                    (str ".clj"))
        ns-symb (symbol (namespace query-type))]
    (with-open [reader (java.io.PushbackReader. (io/reader (io/resource file)))]
      (binding [*ns* (the-ns ns-symb)]
        (loop []
          (let [form (tools.reader/read reader false ::eof)]
            (cond
              (= form ::eof)
              (throw (ex-info (str "Cannot find source for " query-type)
                              {:namespace ns-symb, :file file}))

              (and (seq? form)
                   (#{'defmethod 'mu/defmethod} (first form))
                   (= (second form) 'audit.i/internal-query)
                   (= (nth form 2) query-type))
              form

              :else
              (recur))))))))

(defn- arglist-strip-schema-annotations
  "Remove Schema `:-` annotations from `arglist`."
  [arglist]
  (let [remove-next? (volatile! false)]
    (into []
          (remove (fn [value]
                    (cond
                      (= value :-)
                      (do
                        (vreset! remove-next? true)
                        true)

                      @remove-next?
                      (do
                        (vreset! remove-next? false)
                        true)

                      :else
                      false)))
          arglist)))

(defn- query-defmethod-arglists
  "Return a sequence of arglists for the internal query named by `query-type`."
  [query-type]
  (let [fn-tail (drop 3 (query-defmethod-source-form query-type))]
    (mapv arglist-strip-schema-annotations
          (if (vector? (first fn-tail))
            [(first fn-tail)]
            (map first fn-tail)))))

(defn- test-query-maps
  "Generate a sequence of test query maps (as you'd pass to the QP) for the internal query named by `query-type`.
  Generates one map for arity of the method."
  [query-type {:keys [database table card dash]}]
  (for [arglist (query-defmethod-arglists query-type)]
    {:type :internal
     :fn   (u/qualified-name query-type)
     :args (for [arg (mapv keyword (rest arglist))]
             (case arg
               :datetime-unit     "day"
               :dashboard-id      (u/the-id dash)
               :card-id           (u/the-id card)
               :user-id           (mt/user->id :crowberto)
               :database-id       (u/the-id database)
               :table-id          (u/the-id table)
               :model             "card"
               :query-hash        (codec/base64-encode (qp.util/query-hash {:database 1, :type :native}))
               :query-string      "toucans"
               :question-filter   "bird sales"
               :collection-filter "coin collection"
               :error-filter      "a"
               :db-filter         "PU"
               :sort-column       "card.id"
               :sort-direction    "desc"
               :dashboard-name    "wow"
               :card-name         "Credit Card"))}))

(defn- do-tests-for-query-type
  "Run test(s) for the internal query named by `query-type`. Runs one test for each map returned
  by [[test-query-maps]]."
  [query-type objects]
  (doseq [query (test-query-maps query-type objects)]
    (testing (format "\nquery =\n%s" (u/pprint-to-str query))
      (is (=? {:status :completed}
              (qp/process-query query))))))

(defn- do-with-temp-objects [f]
  (t2.with-temp/with-temp [Database      database {}
                           Table         table    {:db_id (u/the-id database)}
                           Card          card     {:table_id (u/the-id table), :database_id (u/the-id database)}
                           Dashboard     dash     {}
                           DashboardCard _        {:card_id (u/the-id card), :dashboard_id (u/the-id dash)}]
    (f {:database database, :table table, :card card, :dash dash})))

(defmacro ^:private with-temp-objects [[objects-binding] & body]
  `(do-with-temp-objects (fn [~objects-binding] ~@body)))

(deftest all-queries-test
  (mt/with-test-user :crowberto
    (with-temp-objects [objects]
      (mt/with-premium-features #{:audit-app}
        (doseq [query-type (all-query-methods)]
          (testing query-type
            (do-tests-for-query-type query-type objects)))))))

(deftest user-full-name-test
  (testing "User name fallback to email, implemented in `metabase-enterprise.audit-app.pages.common/user-full-name` works in audit queries."
    (mt/with-test-user :crowberto
<<<<<<< HEAD
      (mt/with-premium-features #{:audit-app}
        (mt/with-test-helpers-set-global-values!
=======
      (mt/test-helpers-set-global-values!
        (premium-features-test/with-premium-features #{:audit-app}
>>>>>>> 2476e2fa
          (mt/with-temp [User a {:first_name "a" :last_name nil :email "a@metabase.com"}
                         User b {:first_name nil :last_name "b" :email "b@metabase.com"}
                         User c {:first_name nil :last_name nil :email "c@metabase.com"}]
            (is (= #{"a" "b" "c@metabase.com"}
                   (->> (get-in (mt/user-http-request :crowberto :post 202 "dataset"
                                                      {:type :internal
                                                       :fn   "metabase-enterprise.audit-app.pages.users/table"})
                                [:data :rows])
                        (filter #((set (map u/the-id [a b c])) (first %)))
                        (map second)
                        set)))))))))

(deftest user-login-method-test
  (testing "User login method takes into account both the google_auth and sso_source columns"
    (mt/with-test-user :crowberto
<<<<<<< HEAD
      (mt/with-premium-features #{:audit-app}
        (mt/with-test-helpers-set-global-values!
=======
      (mt/test-helpers-set-global-values!
        (premium-features-test/with-premium-features #{:audit-app}
>>>>>>> 2476e2fa
          (mt/with-temp [User a {:email "a@metabase.com" :sso_source nil}
                         User b {:email "b@metabase.com" :sso_source :google}
                         User c {:email "c@metabase.com" :sso_source :saml}
                         User d {:email "d@metabase.com" :sso_source :jwt}
                         User e {:email "e@metabase.com" :sso_source :ldap}]
            (is (= ["Email" "Google Sign-In" "SAML" "JWT" "LDAP"]
                   (->> (get-in (mt/user-http-request :crowberto :post 202 "dataset"
                                                      {:type :internal
                                                       :fn   "metabase-enterprise.audit-app.pages.users/table"})
                                [:data :rows])
                        (sort-by first)
                        (filter #((set (map u/the-id [a b c d e])) (first %)))
                        (map #(nth % 6)))))))))))

(deftest active-and-new-by-time-test
  (testing "The active-and-new-by-time audit query correctly returns results (#32244)"
    (mt/with-test-user :crowberto
      (mt/with-premium-features #{:audit-app}
        (let [results (mt/user-http-request :crowberto :post 202 "dataset"
                                            {:type :internal
                                             :fn   "metabase-enterprise.audit-app.pages.users/active-and-new-by-time"
                                             :args ["day"]})]
          (is (not= 0
                    (count (-> results :data :rows)))))))))<|MERGE_RESOLUTION|>--- conflicted
+++ resolved
@@ -191,13 +191,8 @@
 (deftest user-full-name-test
   (testing "User name fallback to email, implemented in `metabase-enterprise.audit-app.pages.common/user-full-name` works in audit queries."
     (mt/with-test-user :crowberto
-<<<<<<< HEAD
-      (mt/with-premium-features #{:audit-app}
-        (mt/with-test-helpers-set-global-values!
-=======
       (mt/test-helpers-set-global-values!
-        (premium-features-test/with-premium-features #{:audit-app}
->>>>>>> 2476e2fa
+        (mt/with-premium-features #{:audit-app}
           (mt/with-temp [User a {:first_name "a" :last_name nil :email "a@metabase.com"}
                          User b {:first_name nil :last_name "b" :email "b@metabase.com"}
                          User c {:first_name nil :last_name nil :email "c@metabase.com"}]
@@ -213,13 +208,8 @@
 (deftest user-login-method-test
   (testing "User login method takes into account both the google_auth and sso_source columns"
     (mt/with-test-user :crowberto
-<<<<<<< HEAD
-      (mt/with-premium-features #{:audit-app}
-        (mt/with-test-helpers-set-global-values!
-=======
       (mt/test-helpers-set-global-values!
-        (premium-features-test/with-premium-features #{:audit-app}
->>>>>>> 2476e2fa
+        (mt/with-premium-features #{:audit-app}
           (mt/with-temp [User a {:email "a@metabase.com" :sso_source nil}
                          User b {:email "b@metabase.com" :sso_source :google}
                          User c {:email "c@metabase.com" :sso_source :saml}
