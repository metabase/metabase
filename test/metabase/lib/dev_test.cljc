(ns metabase.lib.dev-test
  (:require
   [clojure.test :refer [are deftest is]]
   [metabase.lib.core :as lib]
   [metabase.lib.dev :as lib.dev]
   [metabase.lib.field :as lib.field]
   [metabase.lib.metadata :as lib.metadata]
   [metabase.lib.query :as lib.query]
   [metabase.lib.test-metadata :as meta]
   #?@(:cljs ([metabase.test-runner.assert-exprs.approximately-equal]))))

(deftest ^:parallel field-test
  (are [x] (fn? x)
    (lib/field "VENUES" "ID")
    (lib/field "ID")
    (lib/field nil "VENUES" "ID")))

(deftest ^:parallel field-from-database-metadata-test
  (let [f (lib/field "VENUES" "ID")]
    (is (fn? f))
<<<<<<< HEAD
    (is (=? [:field (meta/id :venues :id) {:lib/uuid uuid?}]
=======
    (is (=? [:field {:lib/uuid string?} (meta/id :venues :id)]
>>>>>>> da422ca4
            (f {:lib/type :mbql/query, :lib/metadata meta/metadata-provider} -1)))))

(deftest ^:parallel field-from-results-metadata-test
  (let [field-metadata (lib.metadata/stage-column (lib.query/saved-question-query
                                                   meta/metadata-provider
                                                   meta/saved-question)
                                                  "ID")]
    (is (=? {:lib/type :metadata/field
             :name     "ID"}
            field-metadata))
<<<<<<< HEAD
    (is (=? [:field "ID" {:base-type :type/BigInteger, :lib/uuid uuid?}]
=======
    (is (=? [:field {:base-type :type/BigInteger, :lib/uuid string?} "ID"]
>>>>>>> da422ca4
            (#'lib.field/->field {} -1 field-metadata)))))

(deftest ^:parallel query-for-table-name-test
  (is (=? {:lib/type :mbql/query
           :database (meta/id)
           :type     :pipeline
           :stages   [{:lib/type     :mbql.stage/mbql
                       :lib/options  {:lib/uuid uuid?}
                       :source-table (meta/id :venues)}]}
          (-> (lib/query-for-table-name meta/metadata-provider "VENUES")
              (dissoc :lib/metadata)))))

(deftest ^:parallel ->=-test
  (let [q1                          (lib/query-for-table-name meta/metadata-provider "CATEGORIES")
        q2                          (lib/saved-question-query meta/metadata-provider meta/saved-question)
        venues-category-id-metadata (lib.metadata/field q1 nil "VENUES" "CATEGORY_ID")
        categories-id-metadata      (lib.metadata/stage-column q2 -1 "ID")
        f (lib.dev/->= venues-category-id-metadata categories-id-metadata)]
    (is (fn? f))
    (is (=? [:=
             {:lib/uuid uuid?}
             [:field (meta/id :venues :category-id) {:lib/uuid uuid?}]
             [:field "ID" {:base-type :type/BigInteger, :lib/uuid uuid?}]]
            (f {:lib/metadata meta/metadata} -1)))))<|MERGE_RESOLUTION|>--- conflicted
+++ resolved
@@ -18,11 +18,7 @@
 (deftest ^:parallel field-from-database-metadata-test
   (let [f (lib/field "VENUES" "ID")]
     (is (fn? f))
-<<<<<<< HEAD
-    (is (=? [:field (meta/id :venues :id) {:lib/uuid uuid?}]
-=======
-    (is (=? [:field {:lib/uuid string?} (meta/id :venues :id)]
->>>>>>> da422ca4
+    (is (=? [:field {:lib/uuid uuid?} (meta/id :venues :id)]
             (f {:lib/type :mbql/query, :lib/metadata meta/metadata-provider} -1)))))
 
 (deftest ^:parallel field-from-results-metadata-test
@@ -33,11 +29,7 @@
     (is (=? {:lib/type :metadata/field
              :name     "ID"}
             field-metadata))
-<<<<<<< HEAD
-    (is (=? [:field "ID" {:base-type :type/BigInteger, :lib/uuid uuid?}]
-=======
-    (is (=? [:field {:base-type :type/BigInteger, :lib/uuid string?} "ID"]
->>>>>>> da422ca4
+    (is (=? [:field {:base-type :type/BigInteger, :lib/uuid uuid?} "ID"]
             (#'lib.field/->field {} -1 field-metadata)))))
 
 (deftest ^:parallel query-for-table-name-test
