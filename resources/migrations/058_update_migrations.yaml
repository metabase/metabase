--- conflicted
+++ resolved
@@ -691,162 +691,6 @@
       rollback:
         - sql: DELETE FROM auth_identity WHERE provider IN ('saml', 'jwt');
 
-<<<<<<< HEAD
-  - changeSet:
-      id: v58.2025-11-12T00:00:07
-      author: edpaget
-      comment: Add auth_identity_id columns to core_session table
-      changes:
-        - addColumn:
-            tableName: core_session
-            columns:
-              - column:
-                  name: auth_identity_id
-                  type: int
-                  remarks: Foreign key to auth_identity - tracks which auth method was used for login
-                  constraints:
-                    nullable: true
-      rollback:
-        - dropColumn:
-            tableName: core_session
-            columnName: auth_identity_id
-
-  - changeSet:
-      id: v58.2025-11-12T00:00:08
-      author: edpaget
-      comment: Add expires_at columns to core_session table
-      changes:
-        - addColumn:
-            tableName: core_session
-            columns:
-               - column:
-                  name: expires_at
-                  type: ${timestamp_type}
-                  remarks: Timestamp when this session expires (from auth_identity or calculated)
-                  constraints:
-                    nullable: true
-      rollback:
-        - dropColumn:
-            tableName: core_session
-            columnName: expires_at
-
-  - changeSet:
-      id: v58.2025-11-12T00:00:09
-      author: edpaget
-      comment: Add index on core_session.auth_identity_id
-      changes:
-        - createIndex:
-            tableName: core_session
-            indexName: idx_core_session_auth_identity_id
-            columns:
-              - column:
-                  name: auth_identity_id
-      rollback:
-        - dropIndex:
-            tableName: core_session
-            indexName: idx_core_session_auth_identity_id
-
-  - changeSet:
-      id: v58.2025-11-12T00:00:10
-      author: edpaget
-      comment: Add foreign key constraint from core_session to auth_identity
-      changes:
-        - addForeignKeyConstraint:
-            baseTableName: core_session
-            baseColumnNames: auth_identity_id
-            constraintName: fk_session_auth_identity
-            referencedTableName: auth_identity
-            referencedColumnNames: id
-            onDelete: CASCADE
-      rollback:
-        - dropForeignKeyConstraint:
-            baseTableName: core_session
-            constraintName: fk_session_auth_identity
-
-  - changeSet:
-      id: v58.2025-11-12T11:57:00
-      author: wotbrew
-      comment: Add data_source column to metabase_table
-      changes:
-        - addColumn:
-            tableName: metabase_table
-            columns:
-              - column:
-                  name: data_source
-                  type: varchar(254)
-                  remarks: The origin type of the data (e.g. metabase-transform)
-                  constraints:
-                    nullable: true
-
-  - changeSet:
-      id: v58.2025-11-12T11:57:02
-      author: wotbrew
-      comment: Add data_layer column to metabase_table
-      changes:
-        - addColumn:
-            tableName: metabase_table
-            columns:
-              - column:
-                  name: data_layer
-                  type: varchar(254)
-                  remarks: The (new) enum for visibility class
-                  constraints:
-                    nullable: true
-
-  - changeSet:
-      id: v58.2025-11-12T11:57:03
-      author: wotbrew
-      comment: Add owner_email column to metabase_table
-      changes:
-        - addColumn:
-            tableName: metabase_table
-            columns:
-              - column:
-                  name: owner_email
-                  type: ${text.type}
-                  remarks: An optional email address of the 'owner' of this table, exclusive with owner_user_id.
-                  constraints:
-                    nullable: true
-
-  - changeSet:
-      id: v58.2025-11-12T11:57:04
-      author: wotbrew
-      comment: Add owner_user_id column to metabase_table
-      changes:
-        - addColumn:
-            tableName: metabase_table
-            columns:
-              - column:
-                  name: owner_user_id
-                  type: int
-                  remarks: An (metabase) user id of the 'owner' of this table, exclusive with owner_email.
-                  constraints:
-                    nullable: true
-
-  - changeSet:
-      id: v58.2025-11-13T10:00:00
-      author: qnkhuat
-      comment: Backfill data_layer from visibility_type
-      changes:
-        - sql: >-
-            UPDATE metabase_table
-            SET data_layer = CASE
-              WHEN visibility_type IN ('hidden', 'retired', 'sensitive', 'technical', 'cruft') THEN 'copper'
-              ELSE 'bronze'
-            END
-      rollback:
-        - sql: >-
-            UPDATE metabase_table
-            SET visibility_type = CASE
-              WHEN data_layer = 'copper' THEN 'hidden'
-              ELSE NULL
-            END
-        - sql: >-
-            UPDATE metabase_table
-            SET data_layer = NULL
-
-=======
->>>>>>> b5c0d93f
 # >>>>>>>>>> DO NOT ADD NEW MIGRATIONS BELOW THIS LINE! ADD THEM ABOVE <<<<<<<<<<
 
 ########################################################################################################################
