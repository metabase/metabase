--- conflicted
+++ resolved
@@ -159,19 +159,11 @@
   [user]
   (if-not (premium-features/enable-advanced-permissions?)
     user
-<<<<<<< HEAD
-    (let [perrmisions-set @api/*current-user-permissions-set*]
-      (assoc user
-             :can_access_setting (perms/set-has-general-permission-of-type perrmisions-set :setting)
-             :can_access_subscription (perms/set-has-general-permission-of-type perrmisions-set :subscription)
-             :can_access_monitoring (perms/set-has-general-permission-of-type perrmisions-set :monitoring)))))
-=======
     (let [permissions-set @api/*current-user-permissions-set*]
       (assoc user :permissions
              {:can_access_setting      (perms/set-has-general-permission-of-type permissions-set :setting)
               :can_access_subscription (perms/set-has-general-permission-of-type permissions-set :subscription)
               :can_access_monitoring   (perms/set-has-general-permission-of-type permissions-set :monitoring)}))))
->>>>>>> 0f63e28b
 
 (api/defendpoint GET "/current"
   "Fetch the current `User`."
