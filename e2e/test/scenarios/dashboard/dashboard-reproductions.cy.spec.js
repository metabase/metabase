--- conflicted
+++ resolved
@@ -1508,11 +1508,7 @@
       H.visitDashboard(dashboardId);
 
       H.filterWidget().click();
-<<<<<<< HEAD
       H.popover().findByText("Previous 30 Days").click();
-=======
-      H.popover().findByText("Last 30 days").click();
->>>>>>> 393308bc
       cy.wait("@dashcardQuery");
 
       H.getDashboardCard(0).findByText("fooBarQuestion").click();
