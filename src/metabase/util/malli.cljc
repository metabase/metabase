(ns metabase.util.malli
  (:refer-clojure :exclude [defn])
  (:require
   [clojure.core :as core]
   [malli.core :as mc]
   [malli.destructure]
   [malli.error :as me]
   [malli.generator :as mg]
   [malli.util :as mut]
   [metabase.shared.util.i18n :refer [tru]]
   [metabase.util :as u]
   #?@(:clj  ([clojure.string :as str]
              [malli.experimental :as mx]
              [malli.instrument :as minst]
              [metabase.util.i18n :as i18n]
              [net.cgrand.macrovich :as macros]
              [ring.util.codec :as codec])))
  #?(:cljs (:require-macros [metabase.util.malli])))

(core/defn- encode-uri [fragment]
  (#?(:clj codec/url-encode :cljs js/encodeURI) fragment))

(core/defn- ->malli-io-link
  ([schema]
   (->malli-io-link schema (try
                             ;; try to make a sample value
                             (mg/generate schema {:seed 1 :size 1})
                             ;; not all schemas can generate values
                             (catch #?(:clj Exception :cljs js/Error) _ ::none))))
  ([schema value]
   (when schema
     (let [url-schema (encode-uri (u/pprint-to-str (mc/form schema)))
           url-value (if (= ::none value)
                       ""
                       (encode-uri (u/pprint-to-str value)))
           url (str "https://malli.io?schema=" url-schema "&value=" url-value)]
       (cond
         ;; functions are not going to work
         (re-find #"#function" url) nil
         ;; cant be too long
         (<= 2000 (count url)) nil
         :else url)))))

(core/defn humanize-include-value
  "Pass into mu/humanize to include the value received in the error message."
  [{:keys [value message]}]
  ;; TODO Should this be translated with more complete context? (tru "{0}, received: {1}" message (pr-str value))
  (str message ", " (tru "received") ": " (pr-str value)))

(def ^:dynamic *enforce*
  "Bind to false to skip enforcing instrumented function schemas."
  true)

(core/defn explain-fn-fail!
  "Used as reporting function to minst/instrument!"
  [type data]
  (when *enforce*
    (let [{:keys [input args output value]} data
          humanized (cond input  (me/humanize (mc/explain input args) {:wrap humanize-include-value})
                          output (me/humanize (mc/explain output value) {:wrap humanize-include-value}))
          link (cond input (->malli-io-link input args)
                     output (->malli-io-link output value))]
      (throw (ex-info
               (pr-str humanized)
               (cond-> {:type type :data data}
                 data (assoc :humanized humanized)
                 (and data link) (assoc :link link))))))
  data)

#?(:clj
   (clojure.core/defn instrument!
     "Instrument a [[metabase.util.malli/defn]]."
     [id]
<<<<<<< HEAD
     (minst/instrument! {:filters [(minst/-filter-var #(-> % meta :validate! (= id)))]
                         :report  #'explain-fn-fail!}))
=======
     (with-out-str (minst/instrument! {:filters [(minst/-filter-var #(-> % meta :validate! (= id)))]
                                       :report  explain-fn-fail!})))
>>>>>>> 42c92534
   :cljs
   (clojure.core/defn instrument!
     "Instrument a [[metabase.util.malli/defn]]. No-op for ClojureScript. Instrumentation currently only works in
     Clojure AFAIK. [[malli.instrument]] is a Clj-only namespace."
     [_id]))

#?(:clj
   (core/defn- -defn [target schema args]
     (let [{:keys [name return doc meta arities] :as parsed} (mc/parse schema args)
           _ (when (= ::mc/invalid parsed) (mc/-fail! ::parse-error {:schema schema, :args args}))
           parse (fn [{:keys [args] :as parsed}] (merge (malli.destructure/parse args) parsed))
           ->schema (fn [{:keys [schema]}] [:=> schema (:schema return :any)])
           single (= :single (key arities))
           parglists (if single
                       (->> arities val parse vector)
                       (->> arities val :arities (map parse)))
           raw-arglists (map :raw-arglist parglists)
           schema (as-> (map ->schema parglists) $ (if single (first $) (into [:function] $)))
           annotated-doc (str/trim
                           (str "Inputs: " (if single
                                             (pr-str (first (mapv :raw-arglist parglists)))
                                             (str "(" (str/join "\n           " (map (comp pr-str :raw-arglist) parglists)) ")"))
                                "\n  Return: " (str/replace (u/pprint-to-str (:schema return :any))
                                                            "\n"
                                                            (str "\n          "))
                                (when (not-empty doc) (str "\n\n  " doc))))
           id (str (gensym "id"))
           inner-defn `(core/defn
                         ~name
                         ~@(some-> annotated-doc vector)
                         ~(assoc meta
                                 :raw-arglists (list 'quote raw-arglists)
                                 :schema schema
                                 :validate! id)
                         ~@(map (fn [{:keys [arglist prepost body]}] `(~arglist ~prepost ~@body)) parglists)
                         ~@(when-not single (some->> arities val :meta vector)))]
       (case target
         :clj  `(let [defn# ~inner-defn]
                  (mc/=> ~name ~schema)
                  ;; instrument the defn we just registered, via ~id
                  (instrument! ~id)
                  defn#)
         ;; Vars aren't real in CLJS, so wrapping the inner `defn` in a `let` doesn't work like in does in CLJ.
         ;; In CLJS `mu/defn` is just `cljs.core/defn` with some extra metadata and augmented docstring;
         ;; [[mc/=>]] is not called, nor is [[instrument!]].
         :cljs inner-defn))))

#?(:clj
   (defmacro defn
     "Like s/defn, but for malli. Will always validate input and output without the need for calls to instrumentation (they are emitted automatically).
     Calls to minst/unstrument! can remove this, so use a filter that avoids :validate! if you use that."
     [& args]
     ;; [[macros/case]] only works properly in a `defmacro`, not in a helper function called by a `defmacro`.
     ;; So we use it here and pass :clj or :cljs to [[-defn]].
     (-defn (macros/case :clj :clj :cljs :cljs)
            mx/SchematizedParams args)))

(def ^:private Schema
  [:and any?
   [:fn {:description "a malli schema"} mc/schema]])

(def ^:private localized-string-schema
  #?(:clj  [:fn {:error/message "must be a localized string"}
            i18n/localized-string?]
     ;; TODO Is there a way to check if a string is being localized in CLJS, by the `ttag`?
     ;; The compiler seems to just inline the translated strings with no annotation or wrapping.
     :cljs string?))

;; Kondo gets confused by :refer [defn] on this, so it's referenced fully qualified.
(metabase.util.malli/defn with-api-error-message
  "Update a malli schema to have a :description (used by umd/describe, which is used by api docs),
  and a :error/fn (used by me/humanize, which is used by defendpoint).
  They don't have to be the same, but usually are.

  (with-api-error-message
    [:string {:min 1}]
    (deferred-tru \"Must be a string with at least 1 character representing a User ID.\"))"
  ([mschema :- Schema error-message :- localized-string-schema]
   (with-api-error-message mschema error-message error-message))
  ([mschema                :- :any
    description-message    :- localized-string-schema
    specific-error-message :- localized-string-schema]
   (mut/update-properties (mc/schema mschema) assoc
                          ;; override generic description in api docs and :errors key in API's response
                          :description description-message
                          ;; override generic description in :specific-errors key in API's response
                          :error/fn    (fn [_ _] specific-error-message))))<|MERGE_RESOLUTION|>--- conflicted
+++ resolved
@@ -71,13 +71,8 @@
    (clojure.core/defn instrument!
      "Instrument a [[metabase.util.malli/defn]]."
      [id]
-<<<<<<< HEAD
-     (minst/instrument! {:filters [(minst/-filter-var #(-> % meta :validate! (= id)))]
-                         :report  #'explain-fn-fail!}))
-=======
      (with-out-str (minst/instrument! {:filters [(minst/-filter-var #(-> % meta :validate! (= id)))]
-                                       :report  explain-fn-fail!})))
->>>>>>> 42c92534
+                                       :report  #'explain-fn-fail!})))
    :cljs
    (clojure.core/defn instrument!
      "Instrument a [[metabase.util.malli/defn]]. No-op for ClojureScript. Instrumentation currently only works in
