import {
  restore,
  visitQuestionAdhoc,
  sidebar,
  getDraggableElements,
  moveColumnDown,
  popover,
} from "e2e/support/helpers";

import { SAMPLE_DB_ID } from "e2e/support/cypress_data";
import { SAMPLE_DATABASE } from "e2e/support/cypress_sample_database";

const { ORDERS, ORDERS_ID, PEOPLE, PRODUCTS, PRODUCTS_ID } = SAMPLE_DATABASE;

describe("scenarios > visualizations > bar chart", () => {
  beforeEach(() => {
    restore();
    cy.signInAsNormalUser();
    cy.intercept("POST", "/api/dataset").as("dataset");
  });

  describe("with numeric dimension", () => {
    const query = `
      select null as "a", 10 as "b" union all
      select 5 as "a", 2 as "b" union all
      select 0 as "a", 1 as "b"
    `;

    function getQuestion(visualizationSettings) {
      return {
        dataset_query: {
          type: "native",
          native: { query, "template-tags": {} },
          database: SAMPLE_DB_ID,
        },
        display: "bar",
        visualization_settings: visualizationSettings,
      };
    }

    it("should not show a bar for null values (metabase#12138)", () => {
      visitQuestionAdhoc(
        getQuestion({
          "graph.dimensions": ["a"],
          "graph.metrics": ["b"],
        }),
      );

      // eslint-disable-next-line no-unscoped-text-selectors -- deprecated usage
      cy.findByText("(empty)").should("not.exist");
    });

    it("should show an (empty) bar for null values when X axis is ordinal (metabase#12138)", () => {
      visitQuestionAdhoc(
        getQuestion({
          "graph.dimensions": ["a"],
          "graph.metrics": ["b"],
          "graph.x_axis.scale": "ordinal",
        }),
      );

      // eslint-disable-next-line no-unscoped-text-selectors -- deprecated usage
      cy.findByText("(empty)");
    });
  });

  describe("with binned dimension (histogram)", () => {
    it("should filter out null values (metabase#16049)", () => {
      visitQuestionAdhoc({
        dataset_query: {
          type: "query",
          query: {
            "source-table": ORDERS_ID,
            aggregation: [["count"]],
            breakout: [
              ["field", ORDERS.DISCOUNT, { binning: { strategy: "default" } }],
            ],
          },
          database: SAMPLE_DB_ID,
        },
      });

      cy.get(".bar").should("have.length", 5); // there are six bars when null isn't filtered
      // eslint-disable-next-line no-unscoped-text-selectors -- deprecated usage
      cy.findByText("1,800"); // correct data has this on the y-axis
      // eslint-disable-next-line no-unscoped-text-selectors -- deprecated usage
      cy.findByText("16,000").should("not.exist"); // If nulls are included the y-axis stretches much higher
    });
  });

  describe("with very low and high values", () => {
    it("should display correct data values", () => {
      visitQuestionAdhoc({
        display: "bar",
        dataset_query: {
          type: "native",
          native: {
            query:
              "select '2021-01-01' as x_axis_1, 'A' as x_axis_2, 20000000 as y_axis\n" +
              "union all\n" +
              "select '2021-01-02' as x_axis_1, 'A' as x_axis_2, 19 as y_axis\n" +
              "union all\n" +
              "select '2021-01-03' as x_axis_1, 'A' as x_axis_2, 20000000 as y_axis\n",
          },
          database: SAMPLE_DB_ID,
        },
        visualization_settings: {
          "graph.show_values": true,
          "graph.dimensions": ["X_AXIS_1", "X_AXIS_2"],
          "graph.metrics": ["Y_AXIS"],
        },
      });

      cy.get(".value-labels").should("contain", "19").and("contain", "20.0M");
    });
  });

  describe("with x-axis series", () => {
    beforeEach(() => {
      visitQuestionAdhoc({
        display: "bar",
        dataset_query: {
          type: "query",
          query: {
            "source-table": ORDERS_ID,
            aggregation: [["count"]],
            breakout: [
              ["field", PEOPLE.SOURCE, { "source-field": ORDERS.USER_ID }],
              [
                "field",
                PRODUCTS.CATEGORY,
                { "source-field": ORDERS.PRODUCT_ID },
              ],
            ],
          },
          database: SAMPLE_DB_ID,
        },
      });

      cy.findByTestId("viz-settings-button").click();
      sidebar().findByText("Data").click();
    });

    it("should allow you to show/hide and reorder columns", () => {
      moveColumnDown(getDraggableElements().eq(0), 2);

      getDraggableElements().each((element, index) => {
        const draggableName = element[0].innerText;
        cy.findAllByTestId("legend-item").eq(index).contains(draggableName);
      });

      const columnIndex = 1;

      getDraggableElements()
        .eq(columnIndex)
        .within(() => {
          cy.icon("eye_outline").click();
        });

      getDraggableElements()
        .eq(columnIndex)
        .invoke("text")
        .then(columnName => {
          cy.get(".Visualization").findByText(columnName).should("not.exist");
          cy.findAllByTestId("legend-item").should("have.length", 3);
          cy.get(".enable-dots").should("have.length", 3);
        });

      getDraggableElements()
        .eq(columnIndex)
        .within(() => {
          cy.icon("eye_crossed_out").click();
        });

      getDraggableElements()
        .eq(columnIndex)
        .invoke("text")
        .then(columnName => {
          cy.get(".Visualization").findByText(columnName).should("exist");
          cy.findAllByTestId("legend-item").should("have.length", 4);
          cy.get(".enable-dots").should("have.length", 4);
        });
    });

    it("should gracefully handle removing filtered items, and adding new items to the end of the list", () => {
      moveColumnDown(getDraggableElements().first(), 2);

      getDraggableElements()
        .eq(1)
        .within(() => {
          cy.icon("eye_outline").click();
        });

      // eslint-disable-next-line no-unscoped-text-selectors -- deprecated usage
      cy.findByText("Filter").click();
      // eslint-disable-next-line no-unscoped-text-selectors -- deprecated usage
      cy.findByText("Product").click();

      cy.findByTestId("filter-field-Category").within(() => {
        cy.findByTestId("operator-select").click();
      });

      popover().within(() => {
        cy.findByText("Is not").click();
      });

      cy.findByTestId("filter-field-Category").within(() => {
        cy.findByText("Gadget").click();
      });

      // eslint-disable-next-line no-unscoped-text-selectors -- deprecated usage
      cy.findByText("Apply Filters").click();

      getDraggableElements().should("have.length", 3);

      //Ensures that "Gizmo" is still hidden, so it's state hasn't changed.
      getDraggableElements()
        .eq(0)
        .within(() => {
          cy.icon("eye_crossed_out").click();
        });

      cy.findByTestId("qb-filters-panel").within(() => {
        cy.icon("close").click();
      });

      getDraggableElements().should("have.length", 4);

      //Re-added items should appear at the end of the list.
      getDraggableElements().eq(0).should("have.text", "Gizmo");
      getDraggableElements().eq(3).should("have.text", "Gadget");
    });
  });

  // Note (EmmadUsmani): see `line_chart.cy.spec.js` for more test cases of this
  describe("with split y-axis (metabase#12939)", () => {
    it("should split the y-axis when column settings differ", () => {
      visitQuestionAdhoc({
        dataset_query: {
          type: "query",
          query: {
            "source-table": ORDERS_ID,
            aggregation: [
              ["avg", ["field", ORDERS.TOTAL, null]],
              ["min", ["field", ORDERS.TOTAL, null]],
            ],
            breakout: [
              ["field", ORDERS.CREATED_AT, { "temporal-unit": "month" }],
            ],
          },
          database: SAMPLE_DB_ID,
        },
        display: "bar",
        visualization_settings: {
          column_settings: {
            '["name","avg"]': { number_style: "decimal" },
            '["name","min"]': { number_style: "percent" },
          },
        },
      });

      cy.get("g.axis.yr").should("be.visible");
    });

    it("should not split the y-axis when semantic_type, column settings are same and values are not far", () => {
      visitQuestionAdhoc({
        dataset_query: {
          type: "query",
          query: {
            "source-table": ORDERS_ID,
            aggregation: [
              ["avg", ["field", ORDERS.TOTAL, null]],
              ["min", ["field", ORDERS.TOTAL, null]],
            ],
            breakout: [
              ["field", ORDERS.CREATED_AT, { "temporal-unit": "month" }],
            ],
          },
          database: SAMPLE_DB_ID,
        },
        display: "bar",
      });

      cy.get("g.axis.yr").should("not.exist");
    });
  });

  describe("with stacked bars", () => {
    it("should drill-through correctly when stacking", () => {
      visitQuestionAdhoc({
        dataset_query: {
          database: SAMPLE_DB_ID,
          type: "query",
          query: {
            "source-table": PRODUCTS_ID,
            aggregation: [["count"]],
            breakout: [
              ["field", PRODUCTS.CATEGORY],
              ["field", PRODUCTS.CREATED_AT, { "temporal-unit": "month" }],
            ],
          },
        },
        display: "bar",
        visualization_settings: { "stackable.stack_type": "stacked" },
      });

      cy.findAllByTestId("legend-item").findByText("Doohickey").click();
<<<<<<< HEAD
      cy.findByText("See these Products").click();
=======
      // eslint-disable-next-line no-unscoped-text-selectors -- deprecated usage
      cy.findByText("View these Products").click();
>>>>>>> abc97878

      // eslint-disable-next-line no-unscoped-text-selectors -- deprecated usage
      cy.findByText("Category is Doohickey").should("be.visible");
    });
  });

  it("supports up to 100 series (metabase#28796)", () => {
    visitQuestionAdhoc({
      display: "bar",
      dataset_query: {
        database: SAMPLE_DB_ID,
        type: "query",
        query: {
          "source-table": ORDERS_ID,
          aggregation: [["count"]],
          filter: ["and", ["<", ["field", ORDERS.ID, null], 101]],
          breakout: [
            ["field", ORDERS.CREATED_AT, { "temporal-unit": "year" }],
            ["field", ORDERS.ID],
          ],
        },
      },
      visualization_settings: {
        "graph.dimensions": ["CREATED_AT", "SUBTOTAL"],
        "graph.metrics": ["count"],
      },
    });

    cy.findByTestId("viz-settings-button").click();
    cy.get("[data-testid^=draggable-item]").should("have.length", 100);

    // eslint-disable-next-line no-unscoped-text-selectors -- deprecated usage
    cy.findByText("ID is less than 101").click();
    cy.findByDisplayValue("101").type("{backspace}2");
    // eslint-disable-next-line no-unscoped-text-selectors -- deprecated usage
    cy.findByText("Update filter").click();

    // eslint-disable-next-line no-unscoped-text-selectors -- deprecated usage
    cy.findByText(
      "This chart type doesn't support more than 100 series of data.",
    );
    cy.get("[data-testid^=draggable-item]").should("have.length", 0);
  });
});<|MERGE_RESOLUTION|>--- conflicted
+++ resolved
@@ -305,12 +305,8 @@
       });
 
       cy.findAllByTestId("legend-item").findByText("Doohickey").click();
-<<<<<<< HEAD
+      // eslint-disable-next-line no-unscoped-text-selectors -- deprecated usage
       cy.findByText("See these Products").click();
-=======
-      // eslint-disable-next-line no-unscoped-text-selectors -- deprecated usage
-      cy.findByText("View these Products").click();
->>>>>>> abc97878
 
       // eslint-disable-next-line no-unscoped-text-selectors -- deprecated usage
       cy.findByText("Category is Doohickey").should("be.visible");
