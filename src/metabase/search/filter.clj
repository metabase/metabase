(ns metabase.search.filter
  "Namespace that defines the filters that are applied to the search results.

  There are required filters and optional filters.
  Archived is an required filters and is always applied, the reason because by default we want to hide archived/inactive entities.

  But there are OPTIONAL FILTERS like :created-by, :created-at, when these filters are provided, the results will return only
  results of models that have these filters.

  The multi method for optional filters should have the default implementation to throw for unsupported models, and then each model
  that supports the filter should define its own method for the filter."
  (:require
   [clojure.set :as set]
   [clojure.string :as str]
   [honey.sql.helpers :as sql.helpers]
   [metabase.driver.common.parameters.dates :as params.dates]
   [metabase.public-settings.premium-features :as premium-features]
   [metabase.search.config :as search.config :refer [SearchableModel SearchContext]]
   [metabase.search.util :as search.util]
   [metabase.util.date-2 :as u.date]
   [metabase.util.i18n :refer [tru]]
   [metabase.util.malli :as mu])
  (:import
   (java.time LocalDate)))


(def ^:private true-clause [:inline [:= 1 1]])
(def ^:private false-clause [:inline [:= 0 1]])

;; ------------------------------------------------------------------------------------------------;;
;;                                         Required Filters                                         ;
;; ------------------------------------------------------------------------------------------------;;

(defmulti ^:private archived-clause
  "Clause to filter by the archived status of the entity."
  {:arglists '([model archived?])}
  (fn [model _] model))

(defmethod archived-clause :default
  [model archived?]
  [:= (search.config/column-with-model-alias model :archived) archived?])

;; Databases can't be archived
(defmethod archived-clause "database"
  [_model archived?]
  (if archived?
    false-clause
    true-clause))

(defmethod archived-clause "indexed-entity"
  [_model archived?]
  (if-not archived?
    true-clause
    false-clause))

;; Table has an `:active` flag, but no `:archived` flag; never return inactive Tables
(defmethod archived-clause "table"
  [model archived?]
  (if archived?
    false-clause ; No tables should appear in archive searches
    [:and
     [:= (search.config/column-with-model-alias model :active) true]
     [:= (search.config/column-with-model-alias model :visibility_type) nil]]))

(defn- search-string-clause
  [model query searchable-columns]
  (when query
    (into [:or]
          (for [column searchable-columns
                token (search.util/tokenize (search.util/normalize query))]
            (if (and (= model "indexed-entity") (premium-features/sandboxed-or-impersonated-user?))
              [:= 0 1]

              [:like
               [:lower column]
               (search.util/wildcard-match token)])))))

(mu/defn ^:private search-string-clause-for-model
  [model          :- SearchableModel
   search-context :- SearchContext]
  (search-string-clause model (:search-string search-context)
                        (map #(search.config/column-with-model-alias model %)
                             (search.config/searchable-columns-for-model model))))


;; ------------------------------------------------------------------------------------------------;;
;;                                         Optional filters                                        ;;
;; ------------------------------------------------------------------------------------------------;;

(defmulti ^:private build-optional-filter-query
  "Build the query to filter by `filter`.
  Dispath with an array of [filter model-name]."
  {:arglists '([model fitler query filter-value])}
  (fn [filter model _query _filter-value]
    [filter model]))

(defmethod build-optional-filter-query :default
  [filter model _query _creator-id]
  (throw (ex-info (format "%s filter for %s is not supported" filter model) {:filter filter :model model})))

;; Created by filters
(defn- default-created-by-fitler-clause
  [model creator-ids]
  (if (= 1 (count creator-ids))
    [:= (search.config/column-with-model-alias model :creator_id) (first creator-ids)]
    [:in (search.config/column-with-model-alias model :creator_id) creator-ids]))

(doseq [model ["card" "dataset" "dashboard" "action"]]
  (defmethod build-optional-filter-query [:created-by model]
    [_filter model query creator-ids]
    (sql.helpers/where query (default-created-by-fitler-clause model creator-ids))))

;; Verified filters

(defmethod build-optional-filter-query [:verified "card"]
  [_filter model query verified]
  (assert (true? verified) "filter for non-verified cards is not supported")
  (if (premium-features/has-feature? :content-verification)
    (-> query
        (sql.helpers/join :moderation_review
                          [:= :moderation_review.moderated_item_id
                           (search.config/column-with-model-alias model :id)])
        (sql.helpers/where [:= :moderation_review.status "verified"]
                           [:= :moderation_review.moderated_item_type "card"]
                           [:= :moderation_review.most_recent true]))
    (sql.helpers/where query false-clause)))

(defmethod build-optional-filter-query [:verified "dataset"]
  [filter _model query verified]
  (build-optional-filter-query filter "card" query verified))

;; Created at filters

(defn- date-range-filter-clause
  [dt-col dt-val]
  (let [date-range (try
                    (params.dates/date-string->range dt-val {:inclusive-end? false})
                    (catch Exception _e
                      (throw (ex-info (tru "Failed to parse datetime value: {0}" dt-val) {:status-code 400}))))
        start      (some-> (:start date-range) u.date/parse)
        end        (some-> (:end date-range) u.date/parse)
        dt-col     (if (some #(instance? LocalDate %) [start end])
                     [:cast dt-col :date]
                     dt-col)]
    (cond
     (= start end)
     [:= dt-col start]

     (nil? start)
     [:< dt-col end]

     (nil? end)
     [:> dt-col start]

     :else
     [:and [:>= dt-col start] [:< dt-col end]])))

(doseq [model ["collection" "database" "table" "dashboard" "card" "dataset" "action"]]
  (defmethod build-optional-filter-query [:created-at model]
    [_filter model query created-at]
    (sql.helpers/where query (date-range-filter-clause
                              (search.config/column-with-model-alias model :created_at)
                              created-at))))

;; Last edited by filter

(defn- joined-with-table?
  "Check if  the query have a join with `table`.
  Note: this does a very shallow check by only checking if the join-clause is the same.
  Using the same table with a different alias will return false.

    (-> (sql.helpers/select :*)
        (sql.helpers/from [:a])
        (sql.helpers/join :b [:= :a.id :b.id])
        (joined-with-table? :join :b))

    ;; => true"
  [query join-type table]
  (->> (get query join-type) (partition 2) (map first) (some #(= % table)) boolean))

<<<<<<< HEAD
(defn search-model->revision-model
  "Return the apporpriate revision model given a search model."
  [model]
  (case model
    "dataset" (recur "card")
    (str/capitalize model)))

=======
>>>>>>> 7d5c4daf
(doseq [model ["dashboard" "card" "dataset" "metric"]]
  (defmethod build-optional-filter-query [:last-edited-by model]
    [_filter model query editor-ids]
    (cond-> query
      ;; both last-edited-by and last-edited-at join with revision, so we should be careful not to join twice
      (not (joined-with-table? query :join :revision))
      (-> (sql.helpers/join :revision [:= :revision.model_id (search.config/column-with-model-alias model :id)])
          (sql.helpers/where [:= :revision.most_recent true]
                             [:= :revision.model (search.config/search-model->revision-model model)]))
      (= 1 (count editor-ids))
      (sql.helpers/where [:= :revision.user_id (first editor-ids)])

      (> (count editor-ids) 1)
      (sql.helpers/where [:in :revision.user_id editor-ids]))))

(doseq [model ["dashboard" "card" "dataset" "metric"]]
  (defmethod build-optional-filter-query [:last-edited-at model]
    [_filter model query last-edited-at]
    (cond-> query
      ;; both last-edited-by and last-edited-at join with revision, so we should be careful not to join twice
      (not (joined-with-table? query :join :revision))
      (-> (sql.helpers/join :revision [:= :revision.model_id (search.config/column-with-model-alias model :id)])
          (sql.helpers/where [:= :revision.most_recent true]
                             [:= :revision.model (search.config/search-model->revision-model model)]))
      true
      ;; on UI we showed the the last edit info from revision.timestamp
      ;; not the model.updated_at column
      ;; to be consistent we use revision.timestamp to do the filtering
      (sql.helpers/where (date-range-filter-clause :revision.timestamp last-edited-at)))))

;; TODO: once we record revision for actions, we should update this to use the same approach with dashboard/card
(defmethod build-optional-filter-query [:last-edited-at "action"]
  [_filter model query last-edited-at]
  (sql.helpers/where query (date-range-filter-clause
                              (search.config/column-with-model-alias model :updated_at)
                              last-edited-at)))

(defn- feature->supported-models
  "Return A map of filter to its support models.

  E.g: {:created-by #{\"card\" \"dataset\" \"dashboard\" \"action\"}}

  This is function instead of a def so that optional-filter-clause can be defined anywhere in the codebase."
  []
  (->> (dissoc (methods build-optional-filter-query) :default)
       keys
       (reduce (fn [acc [filter model]]
                 (update acc filter set/union #{model}))
               {})))

;; ------------------------------------------------------------------------------------------------;;
;;                                        Public functions                                         ;;
;; ------------------------------------------------------------------------------------------------;;

(mu/defn search-context->applicable-models :- [:set SearchableModel]
  "Returns a set of models that are applicable given the search context.

  If the context has optional filters, the models will be restricted for the set of supported models only."
  [search-context :- SearchContext]
  (let [{:keys [created-at
                created-by
                last-edited-at
                last-edited-by
                models
                verified]} search-context]
    (cond-> models
      (some? created-at)     (set/intersection (:created-at (feature->supported-models)))
      (some? created-by)     (set/intersection (:created-by (feature->supported-models)))
      (some? last-edited-at) (set/intersection (:last-edited-at (feature->supported-models)))
      (some? last-edited-by) (set/intersection (:last-edited-by (feature->supported-models)))
      (some? verified)       (set/intersection (:verified (feature->supported-models))))))

(mu/defn build-filters :- map?
  "Build the search filters for a model."
  [honeysql-query :- :map
   model          :- SearchableModel
   search-context :- SearchContext]
  (let [{:keys [archived?
                created-at
                created-by
                last-edited-at
                last-edited-by
                search-string
                verified]}    search-context]
    (cond-> honeysql-query
      (not (str/blank? search-string))
      (sql.helpers/where (search-string-clause-for-model model search-context))

      (some? archived?)
      (sql.helpers/where (archived-clause model archived?))

      ;; build optional filters
      (some? created-at)
      (#(build-optional-filter-query :created-at model % created-at))

      (some? created-by)
      (#(build-optional-filter-query :created-by model % created-by))

      (some? last-edited-at)
      (#(build-optional-filter-query :last-edited-at model % last-edited-at))

      (some? last-edited-by)
      (#(build-optional-filter-query :last-edited-by model % last-edited-by))

      (some? verified)
      (#(build-optional-filter-query :verified model % verified)))))<|MERGE_RESOLUTION|>--- conflicted
+++ resolved
@@ -178,7 +178,6 @@
   [query join-type table]
   (->> (get query join-type) (partition 2) (map first) (some #(= % table)) boolean))
 
-<<<<<<< HEAD
 (defn search-model->revision-model
   "Return the apporpriate revision model given a search model."
   [model]
@@ -186,8 +185,6 @@
     "dataset" (recur "card")
     (str/capitalize model)))
 
-=======
->>>>>>> 7d5c4daf
 (doseq [model ["dashboard" "card" "dataset" "metric"]]
   (defmethod build-optional-filter-query [:last-edited-by model]
     [_filter model query editor-ids]
