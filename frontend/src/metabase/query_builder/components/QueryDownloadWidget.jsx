--- conflicted
+++ resolved
@@ -29,39 +29,10 @@
   icon,
   params,
 }) => (
-<<<<<<< HEAD
-  <PopoverWithTrigger
-    triggerElement={
-      <Tooltip tooltip={t`Download full results`}>
-        <Icon title={t`Download this data`} name={icon} size={16} />
-      </Tooltip>
-    }
-    triggerClasses={cx(className, "text-brand-hover")}
-    triggerClassesClose={classNameClose}
-  >
     <Box
       p={2}
       w={result.data && result.data.rows_truncated != null ? 300 : 260}
     >
-      <Box p={1}>
-        <h4>{t`Download full results`}</h4>
-      </Box>
-=======
-  // <PopoverWithTrigger
-  //   triggerElement={
-  //     <Tooltip tooltip={t`Download full results`}>
-  //       <span className="text-export-tooltip">
-  //         <Icon className="mr1 icon-vertical-align" title={t`Download this data`} name={icon} size={16} />
-  //         Export
-  //       </span>
-  //     </Tooltip>
-  //   }
-  //   triggerClasses={cx(className, "text-brand-hover")}
-  //   triggerClassesClose={classNameClose}
-  // >
-    <div className="p1" style={{ maxWidth: 320 }}>
-      {/* <h4>{t`Download full results`}</h4> */}
->>>>>>> b4ed1b26
       {result.data != null &&
         result.data.rows_truncated != null && (
           <Box>
@@ -70,17 +41,10 @@
             <p>{t`The maximum download size is 1 million rows.`}</p>
           </Box>
         )}
-<<<<<<< HEAD
       <Box>
         {EXPORT_FORMATS.map(type => (
           <Box w={"100%"}>
             {dashcardId && token ? (
-=======
-      <div className="flex flex-row">
-        {EXPORT_FORMATS.map(
-          type =>
-            dashcardId && token ? (
->>>>>>> b4ed1b26
               <DashboardEmbedQueryButton
                 key={type}
                 type={type}
@@ -88,10 +52,7 @@
                 token={token}
                 card={card}
                 params={params}
-<<<<<<< HEAD
-=======
                 className="mr1 text-uppercase text-default dashboard-embed-query-button"
->>>>>>> b4ed1b26
               />
             ) : uuid ? (
               <PublicQueryButton
@@ -99,11 +60,6 @@
                 type={type}
                 uuid={uuid}
                 result={result}
-<<<<<<< HEAD
-              />
-            ) : token ? (
-              <EmbedQueryButton key={type} type={type} token={token} />
-=======
                 className="mr1 text-uppercase text-default public-query-button"
               />
             ) : token ? (
@@ -113,17 +69,13 @@
                 token={token}
                 className="mr1 text-uppercase text-default embed-query-button"
               />
->>>>>>> b4ed1b26
             ) : card && card.id ? (
               <SavedQueryButton
                 key={type}
                 type={type}
                 card={card}
                 result={result}
-<<<<<<< HEAD
-=======
                 className="mr1 text-uppercase text-default saved-query-button"
->>>>>>> b4ed1b26
               />
             ) : card && !card.id ? (
               <UnsavedQueryButton
@@ -131,23 +83,13 @@
                 type={type}
                 card={card}
                 result={result}
-<<<<<<< HEAD
+                className="mr1 text-uppercase text-default unsaved-query-button"
               />
             ) : null}
           </Box>
         ))}
       </Box>
     </Box>
-  </PopoverWithTrigger>
-=======
-                className="mr1 text-uppercase text-default unsaved-query-button"
-              />
-            ) : null,
-        )}
-      </div>
-    </div>
-  // </PopoverWithTrigger>
->>>>>>> b4ed1b26
 );
 
 const UnsavedQueryButton = ({ type, result: { json_query }, card }) => (
