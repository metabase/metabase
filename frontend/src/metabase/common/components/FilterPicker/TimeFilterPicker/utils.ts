import dayjs from "dayjs";
<<<<<<< HEAD
import * as Lib from "metabase-lib";
=======
import type * as Lib from "metabase-lib";
>>>>>>> 13794d59
import { OPERATOR_OPTIONS } from "./constants";

function getDefaultValue() {
  return dayjs().startOf("day").toDate(); // 00:00:00
}

export function getDefaultValues(
  operator: Lib.TimeFilterOperatorName,
  values: Date[] = [],
): Date[] {
  const { valueCount } = OPERATOR_OPTIONS[operator];

  return Array(valueCount)
    .fill(getDefaultValue())
    .map((value, index) => values[index] ?? value);
}

export function getFilterClause(
  operator: Lib.TimeFilterOperatorName,
  column: Lib.ColumnMetadata,
  values: Date[],
) {
  return Lib.timeFilterClause({
    operator,
    column,
    values: getCoercedValues(operator, values),
  });
}

function getCoercedValues(
  operator: Lib.TimeFilterOperatorName,
  values: Date[],
) {
  if (operator === "between") {
    const [startTime, endTime] = values;
    return dayjs(endTime).isBefore(startTime)
      ? [endTime, startTime]
      : [startTime, endTime];
  }

  return values;
}<|MERGE_RESOLUTION|>--- conflicted
+++ resolved
@@ -1,9 +1,5 @@
 import dayjs from "dayjs";
-<<<<<<< HEAD
 import * as Lib from "metabase-lib";
-=======
-import type * as Lib from "metabase-lib";
->>>>>>> 13794d59
 import { OPERATOR_OPTIONS } from "./constants";
 
 function getDefaultValue() {
