--- conflicted
+++ resolved
@@ -4,16 +4,13 @@
    [metabase.models.collection :as collection]
    [metabase.models.permissions :as perms]
    [metabase.models.permissions-group :as perms-group]
-   [metabase.test :as mt]))
+   [metabase.test :as mt]
+   [toucan2.tools.with-temp :as t2.with-temp]))
 
 (deftest ee-disabled-snippets-graph-test
   (testing "GET /api/collection/root/items?namespace=snippets"
     (mt/with-non-admin-groups-no-root-collection-for-namespace-perms "snippets"
-<<<<<<< HEAD
-      (mt/with-temp [NativeQuerySnippet snippet]
-=======
       (t2.with-temp/with-temp [:model/NativeQuerySnippet snippet]
->>>>>>> 8d23fd74
         (letfn [(can-see-snippet? []
                   (let [response (:data (mt/user-http-request :rasta :get "collection/root/items?namespace=snippets"))]
                     (boolean (some (fn [a-snippet]
