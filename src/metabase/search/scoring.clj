(ns metabase.search.scoring
  (:require [cheshire.core :as json]
            [clojure.string :as str]
            [java-time :as t]
            [metabase.mbql.normalize :as mbql.normalize]
            [metabase.public-settings.premium-features :refer [defenterprise]]
            [metabase.search.config :as search-config]
<<<<<<< HEAD
            [metabase.search.util :refer :all]
            [metabase.util :as u]
            [schema.core :as s]))
=======
            [metabase.search.util :as search-util]
            [metabase.util :as u]))
>>>>>>> 361d3740

(defn- matches?
  [search-token match-token]
  (str/includes? match-token search-token))

(defn- matches-in?
  [search-token match-tokens]
  (some #(matches? search-token %) match-tokens))

(defn- tokens->string
  [tokens abbreviate?]
  (let [->string (partial str/join " ")
        context  search-config/surrounding-match-context]
    (if (or (not abbreviate?)
            (<= (count tokens) (* 2 context)))
      (->string tokens)
      (str
       (->string (take context tokens))
       "…"
       (->string (take-last context tokens))))))

(defn- match-context
  "Breaks the matched-text into match/no-match chunks and returns a seq of them in order. Each chunk is a map with keys
  `is_match` (true/false) and `text`"
  [query-tokens match-tokens]
  (->> match-tokens
       (map (fn [match-token]
              {:text match-token
               :is_match (boolean (some #(matches? % match-token) query-tokens))}))
       (partition-by :is_match)
       (map (fn [matches-or-misses-maps]
              (let [is-match    (:is_match (first matches-or-misses-maps))
                    text-tokens (map :text matches-or-misses-maps)]
                {:is_match is-match
                 :text     (tokens->string text-tokens (not is-match))})))))

(defn- text-scores-with
  "Scores a search result. Returns a vector of score maps, each containing `:weight`, `:score`, and other info about
  the text match, if there is one. If there is no match, the score is 0."
  [weighted-scorers query-tokens search-result]
  ;; TODO is pmap over search-result worth it?
  (let [scores (for [column      (search-config/searchable-columns-for-model (:model search-result))
                     {:keys [scorer name weight]
                      :as   _ws} weighted-scorers
                     :let        [matched-text (-> search-result
                                                   (get column)
                                                   (search-config/column->string (:model search-result) column))
                                  match-tokens (some-> matched-text search-util/normalize search-util/tokenize)
                                  raw-score (scorer query-tokens match-tokens)]
                     :when       (and matched-text (pos? raw-score))]
                 {:score               raw-score
                  :name                (str "text-" name)
                  :weight              weight
                  :match               matched-text
                  :match-context-thunk #(match-context query-tokens match-tokens)
                  :column              column})]
    (if (seq scores)
      (vec scores)
      [{:score 0 :weight 0}])))

(defn- consecutivity-scorer
  [query-tokens match-tokens]
  (/ (search-util/largest-common-subseq-length
      matches?
      ;; See comment on largest-common-subseq-length re. its cache. This is a little conservative, but better to under- than over-estimate
      (take 30 query-tokens)
      (take 30 match-tokens))
     (count query-tokens)))

(defn- occurrences
  [query-tokens match-tokens token-matches?]
  (reduce (fn [tally token]
            (if (token-matches? token match-tokens)
              (inc tally)
              tally))
          0
          query-tokens))

(defn- total-occurrences-scorer
  "How many search tokens show up in the result?"
  [query-tokens match-tokens]
  (/ (occurrences query-tokens match-tokens matches-in?)
     (count query-tokens)))

(defn- exact-match-scorer
  "How many search tokens are exact matches (perfect string match, not `includes?`) in the result?"
  [query-tokens match-tokens]
  (/ (occurrences query-tokens match-tokens #(some (partial = %1) %2))
     (count query-tokens)))

(defn fullness-scorer
  "How much of the result is covered by the search query?"
  [query-tokens match-tokens]
  (let [match-token-count (count match-tokens)]
    (if (zero? match-token-count)
      0
      (/ (occurrences query-tokens match-tokens matches-in?)
         match-token-count))))

(defn- prefix-counter
  [query-string item-string]
  (reduce
   (fn [cnt [a b]]
     (if (= a b) (inc cnt) (reduced cnt)))
   0
   (map vector query-string item-string)))

(defn- count-token-chars
  "Tokens is a seq of strings, like [\"abc\" \"def\"]"
  [tokens]
  (reduce
   (fn [cnt x] (+ cnt (count x)))
   0
   tokens))

(defn prefix-scorer
  "How much does the search query match the beginning of the result? "
  [query-tokens match-tokens]
  (let [query (str/lower-case (str/join " " query-tokens))
        match (str/lower-case (str/join " " match-tokens))]
    (/ (prefix-counter query match)
       (count-token-chars query-tokens))))

(def ^:private match-based-scorers
  [{:scorer exact-match-scorer :name "exact-match" :weight 4}
   {:scorer consecutivity-scorer :name "consecutivity" :weight 2}
   {:scorer total-occurrences-scorer :name "total-occurrences" :weight 2}
   {:scorer fullness-scorer :name "fullness" :weight 1}
   {:scorer prefix-scorer :name "prefix" :weight 1}])

(def ^:private model->sort-position
  (zipmap (reverse search-config/all-models) (range)))

(defn- model-score
  [{:keys [model]}]
  (/ (or (model->sort-position model) 0)
     (count model->sort-position)))

(defn- text-scores-with-match
  [raw-search-string result]
  (if (seq raw-search-string)
    (text-scores-with match-based-scorers
                      (search-util/tokenize (search-util/normalize raw-search-string))
                      result)
    [{:score 0 :weight 0}]))

(defn- pinned-score
  [{:keys [model collection_position]}]
  ;; We experimented with favoring lower collection positions, but it wasn't good
  ;; So instead, just give a bonus for items that are pinned at all
  (if (and (#{"card" "dashboard" "pulse"} model)
           ((fnil pos? 0) collection_position))
    1
    0))

(defn- bookmarked-score
  [{:keys [model bookmark]}]
  (if (and (#{"card" "collection" "dashboard"} model)
           bookmark)
    1
    0))

(defn- dashboard-count-score
  [{:keys [model dashboardcard_count]}]
  (if (= model "card")
    (min (/ dashboardcard_count
            search-config/dashboard-count-ceiling)
         1)
    0))

(defn- recency-score
  [{:keys [updated_at]}]
  (let [stale-time search-config/stale-time-in-days
        days-ago (if updated_at
                   (t/time-between updated_at
                                   (t/offset-date-time)
                                   :days)
                   stale-time)]
    (/
     (max (- stale-time days-ago) 0)
     stale-time)))

(defn- serialize
  "Massage the raw result from the DB and match data into something more useful for the client"
  [result all-scores relevant-scores]
  (let [{:keys [name display_name collection_id collection_name collection_authority_level
                collection_app_id]} result
        matching-columns            (into #{} (remove nil? (map :column relevant-scores)))
        match-context-thunk         (first (keep :match-context-thunk relevant-scores))]
    (-> result
        (assoc
         :name           (if (and (contains? matching-columns :display_name) display_name)
                           display_name
                           name)
         :context        (when (and match-context-thunk
                                    (empty?
                                     (remove matching-columns search-config/displayed-columns)))
                           (match-context-thunk))
         :collection     {:id              collection_id
                          :name            collection_name
                          :authority_level collection_authority_level
                          :app_id          collection_app_id}
         :scores          all-scores)
        (update :dataset_query #(some-> % json/parse-string mbql.normalize/normalize))
        (dissoc
         :collection_id
         :collection_name
         :collection_app_id
         :display_name))))

(defn weights-and-scores
  "Default weights and scores for a given result."
  [result]
  [{:weight 2 :score (pinned-score result) :name "pinned"}
   {:weight 2 :score (bookmarked-score result) :name "bookmarked"}
   {:weight 3/2 :score (recency-score result) :name "recency"}
   {:weight 1 :score (dashboard-count-score result) :name "dashboard"}
   {:weight 1/2 :score (model-score result) :name "model"}])

(defenterprise score-result
  "Score a result, returning a collection of maps with score and weight. Should not include the text scoring, done
   separately. Should return a sequence of maps with

    {:weight number,
     :score  number,
     :name   string}"
   metabase-enterprise.search.scoring
   [result]
   (weights-and-scores result))

(defn- sum-weights [weights]
  (reduce
   (fn [acc {:keys [weight] :or {weight 0}}]
     (+ acc weight))
   0
   weights))

(defn- compute-normalized-score [scores]
  (let [weight-sum (sum-weights scores)]
    (if (zero? weight-sum)
      0
      (let [score-sum (reduce
                       (fn [acc {:keys [weight score]
                                 :or {weight 0 score 0}}]
                         (+ acc (* score weight)))
                       0
                       scores)]
        (/ score-sum weight-sum)))))

(defn force-weight
  "Reweight `scores` such that the sum of their weights equals `total`, and their proportions do not change."
  [scores total]
  (let [total-weight (sum-weights scores)
        weight-calc-fn (if (contains? #{nil 0} total-weight)
                         (fn weight-calc-fn [_] 0)
                         (fn weight-calc-fn [weight] (* total (/ weight total-weight))))]
    (mapv #(update % :weight weight-calc-fn) scores)))

(def ^:const text-scores-weight
  "This is used to control the total weight of text-based scorers in [[score-and-result]]"
  10)

(defn score-and-result
  "Returns a map with the normalized, combined score from relevant-scores as `:score` and `:result`."
  [raw-search-string result]
  (let [text-matches     (-> raw-search-string
                             (text-scores-with-match result)
                             (force-weight text-scores-weight))
        all-scores       (into (vec (score-result result)) text-matches)
        relevant-scores  (remove #(= 0 (:score %)) all-scores)
        total-score      (compute-normalized-score all-scores)]
    ;; Searches with a blank search string mean "show me everything, ranked";
    ;; see https://github.com/metabase/metabase/pull/15604 for archived search.
    ;; If the search string is non-blank, results with no text match have a score of zero.
    (if (or (str/blank? raw-search-string)
            (pos? (reduce (fn [acc {:keys [score] :or {score 0}}] (+ acc score))
                          0
                          text-matches)))
      {:score total-score
       :result (serialize result all-scores relevant-scores)}
      {:score 0})))

(defn compare-score
  "Compare maps of scores and results. Must return -1, 0, or 1. The score is assumed to be a vector, and will be
  compared in order."
  [{score-1 :score} {score-2 :score}]
  (compare score-1 score-2))

(defn top-results
  "Given a reducible collection (i.e., from `jdbc/reducible-query`) and a transforming function for it, applies the
  transformation and returns a seq of the results sorted by score. The transforming function is expected to output
  maps with `:score` and `:result` keys."
  [reducible-results max-results xf]
  (->> reducible-results
       (transduce xf (u/sorted-take max-results compare-score))
       rseq
       (map :result)))<|MERGE_RESOLUTION|>--- conflicted
+++ resolved
@@ -5,14 +5,8 @@
             [metabase.mbql.normalize :as mbql.normalize]
             [metabase.public-settings.premium-features :refer [defenterprise]]
             [metabase.search.config :as search-config]
-<<<<<<< HEAD
-            [metabase.search.util :refer :all]
-            [metabase.util :as u]
-            [schema.core :as s]))
-=======
             [metabase.search.util :as search-util]
             [metabase.util :as u]))
->>>>>>> 361d3740
 
 (defn- matches?
   [search-token match-token]
