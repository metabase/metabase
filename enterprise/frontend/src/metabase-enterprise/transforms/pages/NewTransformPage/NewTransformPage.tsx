import { useDisclosure } from "@mantine/hooks";
import type { Location } from "history";
import { useState } from "react";
import type { Route } from "react-router";
import { push } from "react-router-redux";

import { skipToken, useGetCardQuery } from "metabase/api";
import { AdminSettingsLayout } from "metabase/common/components/AdminLayout/AdminSettingsLayout";
import { LeaveRouteConfirmModal } from "metabase/common/components/LeaveConfirmModal";
import { LoadingAndErrorWrapper } from "metabase/common/components/LoadingAndErrorWrapper";
import { useDispatch, useSelector } from "metabase/lib/redux";
import * as Urls from "metabase/lib/urls";
import { PLUGIN_TRANSFORMS_PYTHON } from "metabase/plugins";
import { getMetabotSuggestedTransform } from "metabase-enterprise/metabot/state";
import { useSourceState } from "metabase-enterprise/transforms/hooks/use-source-state";
import type {
  CardId,
  DraftTransform,
  DraftTransformSource,
  LegacyDatasetQuery,
  Transform,
  TransformSource,
} from "metabase-types/api";

import { QueryEditor } from "../../components/QueryEditor";

import {
  CreateTransformModal,
  type NewTransformValues,
} from "./CreateTransformModal";
import {
  type InitialTransformSource,
  getInitialTransformSource,
} from "./utils";

type NewTransformPageParams = {
  type?: string;
  cardId?: string;
};

type NewTransformPageParsedParams = {
  type: LegacyDatasetQuery["type"] | "python";
  cardId?: CardId;
};

type NewTransformPageProps = {
  location: Location;
  params: NewTransformPageParams;
  route: Route;
};

export function NewTransformPage({
  location,
  route,
  params,
}: NewTransformPageProps) {
  const { type, cardId } = getParsedParams(params);

<<<<<<< HEAD
  const [source, setSource] = useState<TransformSource | null>(null);
  const [wantsIncremental, setWantsIncremental] = useState(false);
=======
  const {
    data: card,
    isLoading,
    error,
  } = useGetCardQuery(cardId ? { id: cardId } : skipToken);

  const suggestedTransform = useSelector(
    getMetabotSuggestedTransform as any,
  ) as ReturnType<typeof getMetabotSuggestedTransform>;

  if (isLoading || error) {
    return <LoadingAndErrorWrapper loading={isLoading} error={error} />;
  }

  return (
    <AdminSettingsLayout fullWidth>
      <NewTransformPageInner
        route={route}
        location={location}
        initialSource={getInitialTransformSource(
          card,
          type,
          suggestedTransform,
        )}
      />
    </AdminSettingsLayout>
  );
}

export function NewTransformPageInner({
  initialSource,
  location,
  route,
}: {
  initialSource: InitialTransformSource;
  location: Location;
  route: Route;
}) {
  const {
    source,
    setSource,
    suggestedTransform,
    proposedSource,
    acceptProposed,
    clearProposed,
    isDirty,
  } = useSourceState<TransformSource | DraftTransformSource>(
    undefined,
    initialSource,
  );

>>>>>>> 02467bd2
  const [isModalOpened, { open: openModal, close: closeModal }] =
    useDisclosure();
  const dispatch = useDispatch();

  const handleCreate = (transform: Transform) => {
    // If user wanted incremental, redirect to query edit page instead of transform detail page
    if (wantsIncremental) {
      dispatch(push(Urls.transformQuery(transform.id)));
    } else {
      dispatch(push(Urls.transform(transform.id)));
    }
  };

  const handleSave = (newSource: TransformSource) => {
    setSource(newSource);
    openModal();
  };

  const handleCancel = () => {
    setSource(initialSource);
    dispatch(push(Urls.transformList()));
    clearProposed();
  };

  const [createTransformInitValues, setCreateTransformInitValues] = useState<
    Partial<NewTransformValues> | undefined
  >(undefined);

  const handleAcceptProposed = (source: TransformSource) => {
    if (suggestedTransform) {
      setCreateTransformInitValues({
        name: suggestedTransform.name,
        description: suggestedTransform.description,
        targetName: suggestedTransform.target.name,
      });
    }
    acceptProposed(source);
  };

  const handleModalClose = () => {
    // If modal is closed without saving, reset the incremental checkbox
    setWantsIncremental(false);
    closeModal();
  };

  return (
    <>
      <NewTransformEditorBody
        initialSource={initialSource}
        proposedSource={proposedSource}
        onChange={setSource}
        onSave={handleSave}
        onCancel={handleCancel}
<<<<<<< HEAD
        wantsIncremental={wantsIncremental}
        onWantsIncrementalChange={setWantsIncremental}
=======
        onRejectProposed={clearProposed}
        onAcceptProposed={handleAcceptProposed}
>>>>>>> 02467bd2
      />
      {isModalOpened && source && (
        <CreateTransformModal
          source={source as TransformSource}
          initValues={createTransformInitValues}
          onCreate={handleCreate}
          onClose={handleModalClose}
          initialIncremental={wantsIncremental}
        />
      )}
      <LeaveRouteConfirmModal
        key={location.key}
        isEnabled={isDirty && !isModalOpened}
        route={route}
        onConfirm={clearProposed}
      />
    </>
  );
}

interface NewTransformEditorBody {
  initialSource: InitialTransformSource;
  proposedSource?: TransformSource;
  onChange: (source: DraftTransform["source"]) => void;
  onSave: (source: TransformSource) => void;
  onCancel: () => void;
<<<<<<< HEAD
  wantsIncremental: boolean;
  onWantsIncrementalChange: (wants: boolean) => void;
}) {
  const { type, ...rest } = props;
  if (type === "python") {
=======
  onRejectProposed?: () => void;
  onAcceptProposed?: (query: TransformSource) => void;
}

function NewTransformEditorBody({
  initialSource,
  proposedSource,
  onChange,
  onSave,
  onCancel,
  onRejectProposed,
  onAcceptProposed,
}: NewTransformEditorBody) {
  if (initialSource.type === "python") {
>>>>>>> 02467bd2
    return (
      <PLUGIN_TRANSFORMS_PYTHON.TransformEditor
        initialSource={initialSource}
        proposedSource={
          proposedSource?.type === "python" ? proposedSource : undefined
        }
        isNew
        onSave={onSave}
        onCancel={onCancel}
        onChange={onChange}
        onRejectProposed={onRejectProposed}
        onAcceptProposed={onAcceptProposed}
      />
    );
  }

<<<<<<< HEAD
  return <NewQueryTransformEditorBody {...rest} type={type} />;
}

function NewQueryTransformEditorBody({
  type,
  cardId,
  onSave,
  onCancel,
  wantsIncremental,
  onWantsIncrementalChange,
}: {
  type: LegacyDatasetQuery["type"];
  cardId?: CardId;
  onSave: (source: TransformSource) => void;
  onCancel: () => void;
  wantsIncremental: boolean;
  onWantsIncrementalChange: (wants: boolean) => void;
}) {
  const {
    data: card,
    isLoading,
    error,
  } = useGetCardQuery(cardId ? { id: cardId } : skipToken);

  if (isLoading || error) {
    return <LoadingAndErrorWrapper loading={isLoading} error={error} />;
  }

=======
>>>>>>> 02467bd2
  return (
    <QueryEditor
      initialSource={initialSource}
      proposedSource={
        proposedSource?.type === "query" ? proposedSource : undefined
      }
      isNew
      onSave={onSave}
      onCancel={onCancel}
      onChange={onChange}
      onRejectProposed={onRejectProposed}
      onAcceptProposed={onAcceptProposed}
    />
  );
}

function getParsedParams({
  type,
  cardId,
}: NewTransformPageParams): NewTransformPageParsedParams {
  if (type === "python") {
    return { type: "python" };
  }

  return {
    type: type === "native" ? "native" : "query",
    cardId: cardId != null ? Urls.extractEntityId(cardId) : undefined,
  };
}<|MERGE_RESOLUTION|>--- conflicted
+++ resolved
@@ -56,10 +56,6 @@
 }: NewTransformPageProps) {
   const { type, cardId } = getParsedParams(params);
 
-<<<<<<< HEAD
-  const [source, setSource] = useState<TransformSource | null>(null);
-  const [wantsIncremental, setWantsIncremental] = useState(false);
-=======
   const {
     data: card,
     isLoading,
@@ -111,7 +107,7 @@
     initialSource,
   );
 
->>>>>>> 02467bd2
+  const [wantsIncremental, setWantsIncremental] = useState(false);
   const [isModalOpened, { open: openModal, close: closeModal }] =
     useDisclosure();
   const dispatch = useDispatch();
@@ -165,13 +161,8 @@
         onChange={setSource}
         onSave={handleSave}
         onCancel={handleCancel}
-<<<<<<< HEAD
-        wantsIncremental={wantsIncremental}
-        onWantsIncrementalChange={setWantsIncremental}
-=======
         onRejectProposed={clearProposed}
         onAcceptProposed={handleAcceptProposed}
->>>>>>> 02467bd2
       />
       {isModalOpened && source && (
         <CreateTransformModal
@@ -198,17 +189,9 @@
   onChange: (source: DraftTransform["source"]) => void;
   onSave: (source: TransformSource) => void;
   onCancel: () => void;
-<<<<<<< HEAD
-  wantsIncremental: boolean;
-  onWantsIncrementalChange: (wants: boolean) => void;
-}) {
-  const { type, ...rest } = props;
-  if (type === "python") {
-=======
   onRejectProposed?: () => void;
   onAcceptProposed?: (query: TransformSource) => void;
 }
-
 function NewTransformEditorBody({
   initialSource,
   proposedSource,
@@ -219,7 +202,6 @@
   onAcceptProposed,
 }: NewTransformEditorBody) {
   if (initialSource.type === "python") {
->>>>>>> 02467bd2
     return (
       <PLUGIN_TRANSFORMS_PYTHON.TransformEditor
         initialSource={initialSource}
@@ -236,37 +218,6 @@
     );
   }
 
-<<<<<<< HEAD
-  return <NewQueryTransformEditorBody {...rest} type={type} />;
-}
-
-function NewQueryTransformEditorBody({
-  type,
-  cardId,
-  onSave,
-  onCancel,
-  wantsIncremental,
-  onWantsIncrementalChange,
-}: {
-  type: LegacyDatasetQuery["type"];
-  cardId?: CardId;
-  onSave: (source: TransformSource) => void;
-  onCancel: () => void;
-  wantsIncremental: boolean;
-  onWantsIncrementalChange: (wants: boolean) => void;
-}) {
-  const {
-    data: card,
-    isLoading,
-    error,
-  } = useGetCardQuery(cardId ? { id: cardId } : skipToken);
-
-  if (isLoading || error) {
-    return <LoadingAndErrorWrapper loading={isLoading} error={error} />;
-  }
-
-=======
->>>>>>> 02467bd2
   return (
     <QueryEditor
       initialSource={initialSource}
