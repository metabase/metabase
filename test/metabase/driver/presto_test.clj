--- conflicted
+++ resolved
@@ -12,11 +12,6 @@
             [toucan.db :as db])
   (:import metabase.driver.presto.PrestoDriver))
 
-<<<<<<< HEAD
-(resolve-private-vars metabase.driver.presto details->uri details->request parse-presto-results quote-name quote+combine-names rename-duplicates)
-
-=======
->>>>>>> d199d81e
 ;;; HELPERS
 
 (expect
@@ -120,8 +115,6 @@
   (take 5 (driver/table-rows-sample (Table (data/id :venues))
             [(Field (data/id :venues :name))])))
 
-<<<<<<< HEAD
-=======
 
 ;;; APPLY-PAGE
 (expect
@@ -139,7 +132,6 @@
                        {:page {:page  2
                                :items 5}}))
 
->>>>>>> d199d81e
 (expect
   #"com.jcraft.jsch.JSchException:"
   (try
