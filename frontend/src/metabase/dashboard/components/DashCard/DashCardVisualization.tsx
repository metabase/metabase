import cx from "classnames";
import type { LocationDescriptor } from "history";
import { useCallback, useMemo } from "react";
import { t } from "ttag";
import _ from "underscore";

import CS from "metabase/css/core/index.css";
import { useClickBehaviorData } from "metabase/dashboard/hooks";
import { getDashcardData } from "metabase/dashboard/selectors";
import {
  getVirtualCardType,
  isQuestionCard,
  isVirtualDashCard,
} from "metabase/dashboard/utils";
import { useSelector } from "metabase/lib/redux";
import { isJWT } from "metabase/lib/utils";
import { isUuid } from "metabase/lib/uuid";
import type { EmbedResourceDownloadOptions } from "metabase/public/lib/types";
import { getMetadata } from "metabase/selectors/metadata";
import { Flex, type IconName, type IconProps, Title } from "metabase/ui";
import { getVisualizationRaw, isCartesianChart } from "metabase/visualizations";
import Visualization from "metabase/visualizations/components/Visualization";
import { extendCardWithDashcardSettings } from "metabase/visualizations/lib/settings/typed-utils";
import type { ClickActionModeGetter } from "metabase/visualizations/types";
import {
  getInitialStateForVisualizerCard,
  isVisualizerDashboardCard,
  mergeVisualizerData,
  shouldSplitVisualizerSeries,
  splitVisualizerSeries,
} from "metabase/visualizer/utils";
import Question from "metabase-lib/v1/Question";
import type {
  Card,
  DashCardId,
  Dashboard,
  DashboardCard,
  Dataset,
  DatasetData,
  RawSeries,
  Series,
  VirtualCardDisplay,
  VisualizationSettings,
} from "metabase-types/api";

import { ClickBehaviorSidebarOverlay } from "./ClickBehaviorSidebarOverlay/ClickBehaviorSidebarOverlay";
import { DashCardMenu } from "./DashCardMenu/DashCardMenu";
import { DashCardParameterMapper } from "./DashCardParameterMapper/DashCardParameterMapper";
import { DashCardQuestionDownloadButton } from "./DashCardQuestionDownloadButton";
import S from "./DashCardVisualization.module.css";
import type {
  CardSlownessStatus,
  DashCardOnChangeCardAndRunHandler,
} from "./types";
import { shouldShowParameterMapper } from "./utils";

interface DashCardVisualizationProps {
  dashboard: Dashboard;
  dashcard: DashboardCard;
  series: Series;
  getClickActionMode?: ClickActionModeGetter;
  getHref?: () => string | undefined;

  gridSize: {
    width: number;
    height: number;
  };
  gridItemWidth: number;
  totalNumGridCols: number;

  expectedDuration: number;
  isSlow: CardSlownessStatus;

  isAction: boolean;
  isPreviewing: boolean;
  isClickBehaviorSidebarOpen: boolean;
  isEditingDashCardClickBehavior: boolean;
  isEditingDashboardLayout: boolean;
  isEditing?: boolean;
  isEditingParameter?: boolean;
  isFullscreen?: boolean;
  isMobile?: boolean;
  isNightMode?: boolean;
  /** If public sharing or static/public embed */
  isPublicOrEmbedded?: boolean;
  isXray?: boolean;
  withTitle?: boolean;

  error?: { message?: string; icon?: IconName };
  headerIcon?: IconProps;

  onUpdateVisualizationSettings: (
    id: DashCardId,
    settings: VisualizationSettings,
  ) => void;
  onChangeCardAndRun: DashCardOnChangeCardAndRunHandler | null;
  showClickBehaviorSidebar: (dashCardId: DashCardId | null) => void;
  onChangeLocation: (location: LocationDescriptor) => void;
  onTogglePreviewing: () => void;

  downloadsEnabled: EmbedResourceDownloadOptions;

  onEditVisualization?: () => void;
}

// This is done to add the `getExtraDataForClick` prop.
// We need that to pass relevant data along with the clicked object.

export function DashCardVisualization({
  dashcard,
  dashboard,
  series: rawSeries,
  getClickActionMode,
  getHref,
  gridSize,
  gridItemWidth,
  totalNumGridCols,
  expectedDuration,
  error,
  headerIcon,
  isAction,
  isSlow,
  isPreviewing,
  isPublicOrEmbedded,
  isXray,
  isEditingDashboardLayout,
  isClickBehaviorSidebarOpen,
  isEditingDashCardClickBehavior,
  isEditing = false,
  isNightMode = false,
  isFullscreen = false,
  isMobile = false,
  isEditingParameter,
  withTitle = true,
  onChangeCardAndRun,
  onTogglePreviewing,
  showClickBehaviorSidebar,
  onChangeLocation,
  onUpdateVisualizationSettings,
  downloadsEnabled,
  onEditVisualization,
}: DashCardVisualizationProps) {
  const datasets = useSelector((state) => getDashcardData(state, dashcard.id));

  const metadata = useSelector(getMetadata);
  const question = useMemo(() => {
    return isQuestionCard(dashcard.card)
      ? new Question(dashcard.card, metadata)
      : null;
  }, [dashcard.card, metadata]);

  const series = useMemo(() => {
    if (
      !dashcard ||
      !rawSeries ||
      rawSeries.length === 0 ||
      !isVisualizerDashboardCard(dashcard)
    ) {
      return rawSeries;
    }

    const { visualizationEntityWithColumns, dataSources, dataSourceDatasets } =
      getInitialStateForVisualizerCard(dashcard, datasets);
    const { display, settings, columns, columnValuesMapping } =
      visualizationEntityWithColumns;

    const card = extendCardWithDashcardSettings(
      {
        display,
        name: settings["card.title"],
        visualization_settings: settings,
      } as Card,
      _.omit(dashcard.visualization_settings, "visualization"),
    ) as Card;

    const didEveryDatasetLoad = dataSources.every(
      (dataSource) => dataSourceDatasets[dataSource.id] != null,
    );

    if (!didEveryDatasetLoad) {
      return [{ card }];
    }
    const series: RawSeries = [
      {
        card: extendCardWithDashcardSettings(
          {
            display,
            name: settings["card.title"],
            visualization_settings: settings,
          } as Card,
          _.omit(dashcard.visualization_settings, "visualization"),
        ) as Card,

        data: mergeVisualizerData({
          columns,
          columnValuesMapping,
          datasets: dataSourceDatasets,
          dataSources,
        }) as DatasetData,

        // Certain visualizations memoize settings computation based on series keys
        // This guarantees a visualization always rerenders on changes
        started_at: new Date().toISOString(),
      },
    ];

    if (
      display &&
      isCartesianChart(display) &&
      shouldSplitVisualizerSeries(columnValuesMapping, settings)
    ) {
      return splitVisualizerSeries(series, columnValuesMapping);
    }

    return series;
  }, [rawSeries, dashcard, datasets]);

  const handleOnUpdateVisualizationSettings = useCallback(
    (settings: VisualizationSettings) => {
      onUpdateVisualizationSettings(dashcard.id, settings);
    },
    [dashcard.id, onUpdateVisualizationSettings],
  );

  const visualizationOverlay = useMemo(() => {
    if (isClickBehaviorSidebarOpen) {
      const disableClickBehavior =
        getVisualizationRaw(series)?.disableClickBehavior;
      if (isVirtualDashCard(dashcard) || disableClickBehavior) {
        const virtualDashcardType = getVirtualCardType(
          dashcard,
        ) as VirtualCardDisplay;
        const placeholderText =
          {
            link: t`Link`,
            action: t`Action Button`,
            text: t`Text Card`,
            heading: t`Heading Card`,
            placeholder: t`Placeholder Card`,
            iframe: t`Iframe Card`,
          }[virtualDashcardType] ??
          t`This card does not support click mappings`;

        return (
          <Flex align="center" justify="center" h="100%">
            <Title className={S.VirtualDashCardOverlayText} order={4} p="md">
              {placeholderText}
            </Title>
          </Flex>
        );
      }
      return (
        <ClickBehaviorSidebarOverlay
          dashcard={dashcard}
          dashcardWidth={gridItemWidth}
          showClickBehaviorSidebar={showClickBehaviorSidebar}
          isShowingThisClickBehaviorSidebar={isEditingDashCardClickBehavior}
        />
      );
    }

    if (shouldShowParameterMapper({ dashcard, isEditingParameter })) {
      return (
        <DashCardParameterMapper dashcard={dashcard} isMobile={isMobile} />
      );
    }

    return null;
  }, [
    dashcard,
    gridItemWidth,
    isMobile,
    isEditingParameter,
    isClickBehaviorSidebarOpen,
    isEditingDashCardClickBehavior,
    showClickBehaviorSidebar,
    series,
  ]);

  const token = useMemo(
    () =>
      isJWT(dashcard.dashboard_id) ? String(dashcard.dashboard_id) : undefined,
    [dashcard],
  );
  const uuid = useMemo(
    () =>
      isUuid(dashcard.dashboard_id) ? String(dashcard.dashboard_id) : undefined,
    [dashcard],
  );

  const actionButtons = useMemo(() => {
    if (!question) {
      return null;
    }

    const mainSeries = series[0] as unknown as Dataset;
    const shouldShowDashCardMenu = DashCardMenu.shouldRender({
      question,
      result: mainSeries,
      isXray,
      isPublicOrEmbedded,
      isEditing,
      downloadsEnabled,
    });

    if (!shouldShowDashCardMenu) {
      return null;
    }

    // Only show the download button if the dashboard is public or embedded.
    if (isPublicOrEmbedded && downloadsEnabled) {
      return (
        <DashCardQuestionDownloadButton
          question={question}
          result={mainSeries}
          dashboardId={dashboard.id}
          dashcardId={dashcard.id}
          uuid={uuid}
          token={token}
        />
      );
    }

    return (
      <DashCardMenu
        downloadsEnabled={downloadsEnabled}
        question={question}
        result={mainSeries}
        dashcardId={dashcard.id}
        dashboardId={dashboard.id}
        token={token}
        uuid={uuid}
        onEditVisualization={onEditVisualization}
      />
    );
  }, [
    question,
    series,
    isXray,
    isPublicOrEmbedded,
    isEditing,
    downloadsEnabled,
    dashcard.id,
    dashboard.id,
    token,
    uuid,
<<<<<<< HEAD
=======
    onEditVisualization,
>>>>>>> a10278eb
  ]);

  const { getExtraDataForClick } = useClickBehaviorData({
    dashcardId: dashcard.id,
  });

  return (
    <Visualization
      className={cx(CS.flexFull, {
        [CS.pointerEventsNone]: isEditingDashboardLayout,
        [CS.overflowAuto]: visualizationOverlay,
        [CS.overflowHidden]: !visualizationOverlay,
      })}
      dashboard={dashboard}
      dashcard={dashcard}
      rawSeries={series}
      visualizerRawSeries={
        isVisualizerDashboardCard(dashcard) ? rawSeries : undefined
      }
      metadata={metadata}
      mode={getClickActionMode}
      getHref={getHref}
      gridSize={gridSize}
      totalNumGridCols={totalNumGridCols}
      headerIcon={headerIcon}
      expectedDuration={expectedDuration}
      error={error?.message}
      errorIcon={error?.icon}
      showTitle={withTitle}
      canToggleSeriesVisibility={!isEditing}
      isAction={isAction}
      isDashboard
      isSlow={isSlow}
      isFullscreen={isFullscreen}
      isNightMode={isNightMode}
      isEditing={isEditing}
      isPreviewing={isPreviewing}
      isEditingParameter={isEditingParameter}
      isMobile={isMobile}
      actionButtons={actionButtons}
      replacementContent={visualizationOverlay}
      getExtraDataForClick={getExtraDataForClick}
      onUpdateVisualizationSettings={handleOnUpdateVisualizationSettings}
      onTogglePreviewing={onTogglePreviewing}
      onChangeCardAndRun={onChangeCardAndRun}
      onChangeLocation={onChangeLocation}
      token={token}
      uuid={uuid}
    />
  );
}<|MERGE_RESOLUTION|>--- conflicted
+++ resolved
@@ -344,10 +344,7 @@
     dashboard.id,
     token,
     uuid,
-<<<<<<< HEAD
-=======
     onEditVisualization,
->>>>>>> a10278eb
   ]);
 
   const { getExtraDataForClick } = useClickBehaviorData({
