--- conflicted
+++ resolved
@@ -1,37 +1,7 @@
 import { H } from "e2e/support";
 import { SAMPLE_DATABASE } from "e2e/support/cypress_sample_database";
-<<<<<<< HEAD
-import {
-  addOrUpdateDashboardCard,
-  assertEChartsTooltip,
-  createDashboardWithQuestions,
-  createNativeQuestion,
-  createQuestionAndDashboard,
-  describeEE,
-  filterWidget,
-  getDashboardCard,
-  getIframeBody,
-  modal,
-  openStaticEmbeddingModal,
-  otherSeriesChartPaths,
-  popover,
-  queryBuilderMain,
-  restore,
-  setTokenFeatures,
-  toggleFilterWidgetValues,
-  updateDashboardCards,
-  visitDashboard,
-  visitEmbeddedPage,
-  visitIframe,
-  visitPublicDashboard,
-  visitPublicQuestion,
-  visitQuestion,
-  withDatabase,
-} from "e2e/support/helpers";
-=======
 import { ORDERS_DASHBOARD_ID } from "e2e/support/cypress_sample_instance_data";
 import { defer } from "metabase/lib/promise";
->>>>>>> cfe32222
 
 const { PRODUCTS, PRODUCTS_ID, ORDERS, ORDERS_ID } = SAMPLE_DATABASE;
 
@@ -1034,14 +1004,6 @@
   });
 });
 
-<<<<<<< HEAD
-describe("issue 8490", () => {
-  beforeEach(() => {
-    restore();
-    cy.signInAsAdmin();
-
-    createDashboardWithQuestions({
-=======
 H.describeEE("issue 8490", () => {
   beforeEach(() => {
     H.restore();
@@ -1049,7 +1011,6 @@
     H.setTokenFeatures("all");
 
     H.createDashboardWithQuestions({
->>>>>>> cfe32222
       dashboardDetails: {
         name: "Dashboard to test locale",
         enable_embedding: true,
@@ -1079,11 +1040,6 @@
           visualization_settings: {
             "graph.dimensions": ["CREATED_AT", "CATEGORY"],
             "graph.metrics": ["count"],
-<<<<<<< HEAD
-            "graph.max_categories_enabled": true,
-            "graph.max_categories": 2,
-=======
->>>>>>> cfe32222
           },
           display: "bar",
           enable_embedding: true,
@@ -1156,12 +1112,6 @@
     });
   });
 
-<<<<<<< HEAD
-  it("static embeddings should respect `#locale` hash in the URL (metabase#8490)", () => {
-    cy.log("test a static embedded dashboard");
-    cy.get("@dashboardId").then(dashboardId => {
-      visitEmbeddedPage(
-=======
   it("static embeddings with `#locale` should show translate the loading message (metabase#50182)", () => {
     cy.intercept(
       {
@@ -1243,7 +1193,6 @@
 
     cy.get("@dashboardId").then(dashboardId => {
       H.visitEmbeddedPage(
->>>>>>> cfe32222
         {
           resource: { dashboard: dashboardId },
           params: {},
@@ -1257,44 +1206,6 @@
     });
 
     cy.findByTestId("embed-frame").within(() => {
-<<<<<<< HEAD
-      // PDF export
-      cy.findByText("PDF로 내보내기").should("be.visible");
-      // Powered by
-      cy.findByText("제공:").should("be.visible");
-
-      cy.log("assert the line chart");
-      getDashboardCard(0).within(() => {
-        // X-axis labels: Jan 2024
-        cy.findByText("1월 2024").should("be.visible");
-        // Aggregation "count"
-        cy.findByText("카운트").should("be.visible");
-        // "Other" bar tooltip
-        otherSeriesChartPaths().first().realHover();
-      });
-    });
-
-    assertEChartsTooltip({
-      rows: [
-        {
-          name: "Gizmo",
-          value: "4",
-        },
-        {
-          name: "Widget",
-          value: "2",
-        },
-        {
-          name: "합계",
-          value: "6",
-        },
-      ],
-    });
-
-    cy.findByTestId("embed-frame").within(() => {
-      cy.log("assert the trend chart");
-      getDashboardCard(2).within(() => {
-=======
       cy.log(
         "static embeddings with `#locale` should show a translated the loading message",
       );
@@ -1318,7 +1229,6 @@
     cy.findByTestId("embed-frame").within(() => {
       cy.log("assert the trend chart");
       H.getDashboardCard(2).within(() => {
->>>>>>> cfe32222
         // N/A
         cy.findByText("해당 없음").should("be.visible");
         // (No data)
@@ -1326,11 +1236,7 @@
       });
 
       cy.log("assert the pie chart");
-<<<<<<< HEAD
-      getDashboardCard(1).within(() => {
-=======
       H.getDashboardCard(1).within(() => {
->>>>>>> cfe32222
         // Total
         cy.findByText("합계").should("be.visible");
         // Other
@@ -1339,12 +1245,6 @@
     });
 
     cy.log("test a static embedded question");
-<<<<<<< HEAD
-
-    cy.log("assert the line chart");
-    cy.get("@lineChartQuestionId").then(lineChartQuestionId => {
-      visitEmbeddedPage(
-=======
     const {
       promise: questionLoaderPromise,
       resolve: resolveQuestionLoaderPromise,
@@ -1360,7 +1260,6 @@
     cy.log("assert the line chart");
     cy.get("@lineChartQuestionId").then(lineChartQuestionId => {
       H.visitEmbeddedPage(
->>>>>>> cfe32222
         {
           resource: { question: lineChartQuestionId },
           params: {},
@@ -1374,12 +1273,6 @@
     });
 
     cy.findByTestId("embed-frame").within(() => {
-<<<<<<< HEAD
-      // X-axis labels: Jan 2023
-      cy.findByText("11월 2023").should("be.visible");
-      // Powered by
-      cy.findByText("제공:").should("be.visible");
-=======
       cy.log(
         "static embeddings with `#locale` should show a translated the loading message",
       );
@@ -1390,13 +1283,10 @@
 
       // X-axis labels: Jan 2023 (or some other year)
       cy.findByText(/11월 20\d\d\b/).should("be.visible");
->>>>>>> cfe32222
       // Aggregation "count"
       cy.findByText("카운트").should("be.visible");
     });
   });
-<<<<<<< HEAD
-=======
 });
 
 describe("issue 50373", () => {
@@ -1424,5 +1314,4 @@
 
     H.visitEmbeddedPage({ resource: { dashboard: ORDERS_DASHBOARD_ID } });
   });
->>>>>>> cfe32222
 });