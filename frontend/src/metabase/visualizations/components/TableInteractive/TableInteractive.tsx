--- conflicted
+++ resolved
@@ -166,12 +166,7 @@
     getColumnSortDirection: getServerColumnSortDirection,
     onVisualizationClick,
     onUpdateVisualizationSettings,
-<<<<<<< HEAD
-    card,
-    metadata,
-=======
     zoomedRowIndex,
->>>>>>> 7dd4936c
   }: TableProps,
   ref: Ref<HTMLDivElement>,
 ) {
@@ -213,7 +208,7 @@
     return getColumnSizing(cols, columnWidths);
   }, [cols, columnWidths]);
 
-  const onOpenObjectDetail = useObjectDetail(data, card, metadata);
+  const onOpenObjectDetail = useObjectDetail(data);
 
   const getIsCellClickable = useMemoizedCallback(
     (clicked: ClickObject) => {
