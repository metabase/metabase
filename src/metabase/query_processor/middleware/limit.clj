--- conflicted
+++ resolved
@@ -27,17 +27,10 @@
       (mbql.u/query->max-rows-limit query)
       i/absolute-max-results))
 
-<<<<<<< HEAD
 (defn add-default-limit
-=======
-(defn- add-default-limit [query]
-  (add-limit (determine-query-max-rows query) query))
-
-(def add-default-limit-middleware
->>>>>>> 4031d76e
   "Pre-processing middleware. Add default `:limit` to MBQL queries without any aggregations."
   [query]
-  (add-limit (query-max-rows query) query))
+  (add-limit (determine-query-max-rows query) query))
 
 
 ;;;; Post-processing
