(ns metabase.legacy-mbql.util
  "Utilitiy functions for working with MBQL queries."
  (:refer-clojure :exclude [replace])
  (:require
   [clojure.string :as str]
   [metabase.legacy-mbql.predicates :as mbql.preds]
   [metabase.legacy-mbql.schema :as mbql.s]
   [metabase.legacy-mbql.schema.helpers :as schema.helpers]
   [metabase.lib.schema.common :as lib.schema.common]
   [metabase.lib.util.match :as lib.util.match]
   [metabase.shared.util.i18n :as i18n]
   [metabase.util.log :as log]
   [metabase.util.malli :as mu]
   #?@(:clj
       [[metabase.models.dispatch :as models.dispatch]])))

(defn qualified-name
  "Like `name`, but if `x` is a namespace-qualified keyword, returns that a string including the namespace."
  [x]
  (if (and (keyword? x) (namespace x))
    (str (namespace x) "/" (name x))
    (name x)))

(mu/defn normalize-token :- :keyword
  "Convert a string or keyword in various cases (`lisp-case`, `snake_case`, or `SCREAMING_SNAKE_CASE`) to a lisp-cased
  keyword."
  [token :- schema.helpers/KeywordOrString]
  #_{:clj-kondo/ignore [:discouraged-var]}
  (-> (qualified-name token)
      str/lower-case
      (str/replace #"_" "-")
      keyword))

(defn mbql-clause?
  "True if `x` is an MBQL clause (a sequence with a keyword as its first arg). (Since this is used by the code in
  `normalize` this handles pre-normalized clauses as well.)"
  [x]
  (and (sequential? x)
       (not (map-entry? x))
       (keyword? (first x))))

(defn is-clause?
  "If `x` is an MBQL clause, and an instance of clauses defined by keyword(s) `k-or-ks`?

    (is-clause? :count [:count 10])        ; -> true
    (is-clause? #{:+ :- :* :/} [:+ 10 20]) ; -> true"
  [k-or-ks x]
  (and
   (mbql-clause? x)
   (if (coll? k-or-ks)
     ((set k-or-ks) (first x))
     (= k-or-ks (first x)))))

(defn check-clause
  "Returns `x` if it's an instance of a clause defined by keyword(s) `k-or-ks`

    (check-clause :count [:count 10]) ; => [:count 10]
    (check-clause? #{:+ :- :* :/} [:+ 10 20]) ; -> [:+ 10 20]
    (check-clause :sum [:count 10]) ; => nil"
  [k-or-ks x]
  (when (is-clause? k-or-ks x)
    x))

;;; +----------------------------------------------------------------------------------------------------------------+
;;; |                                       Functions for manipulating queries                                       |
;;; +----------------------------------------------------------------------------------------------------------------+

(defn- combine-compound-filters-of-type [compound-type subclauses]
  (mapcat #(lib.util.match/match-one %
             [(_ :guard (partial = compound-type)) & args]
             args
             _
             [&match])
          subclauses))

(declare simplify-compound-filter)

(defn- simplify-and-or-filter
  [op args]
  (let [args (distinct (filter some? args))]
    (case (count args)
      ;; an empty filter, toss it
      0 nil
      ;; single arg, unwrap it
      1 (simplify-compound-filter (first args))
      (if (some (partial is-clause? op) args)
        ;; clause of the same type embedded, faltten it
        (recur op (combine-compound-filters-of-type op args))
        ;; simplify the arguments
        (let [simplified (map simplify-compound-filter args)]
          (if (= simplified args)
            ;; no change, we can stop
            (into [op] args)
            ;; there is a change, we might be able to simplify even further
            (recur op simplified)))))))

(defn simplify-compound-filter
  "Simplify compound `:and`, `:or`, and `:not` compound filters, combining or eliminating them where possible. This
  also fixes theoretically disallowed compound filters like `:and` with only a single subclause, and eliminates `nils`
  and duplicate subclauses from the clauses."
  [x]
  (cond
    ;; look for filters in the values
    (map? x) (update-vals x simplify-compound-filter)
    (seq? x) (recur (vec x))
    ;; not a map and not vector, leave it as is
    (not (vector? x)) x
    ;; an empty filter, toss it
    (not (some some? x)) nil
    :else (let [[op & [farg :as args]] x]
            (case op
              :not (if-not (seqable? farg)
                     x
                     (case (first farg)
                       ;; double negation, eliminate both
                       :not (recur (second farg))
                       ;; use de Morgan's law to push the negation down
                       :and (simplify-and-or-filter :or (map #(vector :not %) (rest farg)))
                       :or  (simplify-and-or-filter :and (map #(vector :not %) (rest farg)))
                       x))
              :and (simplify-and-or-filter :and args)
              :or  (simplify-and-or-filter :or args)
              ;; simplify the elements of the vector
              (mapv simplify-compound-filter x)))))

(mu/defn combine-filter-clauses :- mbql.s/Filter
  "Combine two filter clauses into a single clause in a way that minimizes slapping a bunch of `:and`s together if
  possible."
  [filter-clause & more-filter-clauses]
  (simplify-compound-filter (cons :and (cons filter-clause more-filter-clauses))))

(mu/defn add-filter-clause-to-inner-query :- mbql.s/MBQLQuery
  "Add a additional filter clause to an *inner* MBQL query, merging with the existing filter clause with `:and` if
  needed."
  [inner-query :- mbql.s/MBQLQuery
   new-clause  :- [:maybe mbql.s/Filter]]
  (if-not new-clause
    inner-query
    (update inner-query :filter combine-filter-clauses new-clause)))

(mu/defn add-filter-clause :- mbql.s/Query
  "Add an additional filter clause to an `outer-query`. If `new-clause` is `nil` this is a no-op."
  [outer-query :- mbql.s/Query new-clause :- [:maybe mbql.s/Filter]]
  (update outer-query :query add-filter-clause-to-inner-query new-clause))

(defn desugar-inside
  "Rewrite `:inside` filter clauses as a pair of `:between` clauses."
  [m]
  (lib.util.match/replace m
    [:inside lat-field lon-field lat-max lon-min lat-min lon-max]
    [:and
     [:between lat-field lat-min lat-max]
     [:between lon-field lon-min lon-max]]))

(defn desugar-is-null-and-not-null
  "Rewrite `:is-null` and `:not-null` filter clauses as simpler `:=` and `:!=`, respectively."
  [m]
  (lib.util.match/replace m
    [:is-null field]  [:=  field nil]
    [:not-null field] [:!= field nil]))

(defn desugar-is-empty-and-not-empty
  "Rewrite `:is-empty` and `:not-empty` filter clauses as simpler `:=` and `:!=`, respectively.

   If `:not-empty` is called on `:metabase.lib.schema.expression/emptyable` type, expand check for empty string. For
   non-`emptyable` types act as `:is-null`. If field has nil base type it is considered not emptyable expansion wise."
  [m]
  (lib.util.match/replace m
    [:is-empty field]
    (if (isa? (get-in field [2 :base-type]) :metabase.lib.schema.expression/emptyable)
      [:or [:= field nil] [:= field ""]]
      [:= field nil])

    [:not-empty field]
    (if (isa? (get-in field [2 :base-type]) :metabase.lib.schema.expression/emptyable)
      [:and [:!= field nil] [:!= field ""]]
      [:!= field nil])))

(defn- replace-field-or-expression
  "Replace a field or expression inside :time-interval"
  [m unit]
  (lib.util.match/replace m
    [:field id-or-name opts]
    [:field id-or-name (assoc opts :temporal-unit unit)]

    :expression
    (let [[_expression expression-name opts] &match]
      [:expression expression-name (assoc opts :temporal-unit unit)])))

(defn desugar-time-interval
  "Rewrite `:time-interval` filter clauses as simpler ones like `:=` or `:between`."
  [m]
  (lib.util.match/replace m
    [:time-interval field-or-expression n unit] (recur [:time-interval field-or-expression n unit nil])

    ;; replace current/last/next with corresponding value of n and recur
    [:time-interval field-or-expression :current unit options] (recur [:time-interval field-or-expression  0 unit options])
    [:time-interval field-or-expression :last    unit options] (recur [:time-interval field-or-expression -1 unit options])
    [:time-interval field-or-expression :next    unit options] (recur [:time-interval field-or-expression  1 unit options])

    [:time-interval field-or-expression (n :guard #{-1}) unit (_ :guard :include-current)]
    [:between
     (replace-field-or-expression field-or-expression unit)
     [:relative-datetime n unit]
     [:relative-datetime 0 unit]]

    [:time-interval field-or-expression (n :guard #{1}) unit (_ :guard :include-current)]
    [:between
     (replace-field-or-expression field-or-expression unit)
     [:relative-datetime 0 unit]
     [:relative-datetime n unit]]

    [:time-interval field-or-expression (n :guard #{-1 0 1}) unit _]
    [:= (replace-field-or-expression field-or-expression unit) [:relative-datetime n unit]]

    [:time-interval field-or-expression (n :guard neg?) unit (_ :guard :include-current)]
    [:between
     (replace-field-or-expression field-or-expression unit)
     [:relative-datetime n unit]
     [:relative-datetime 0 unit]]

    [:time-interval field-or-expression (n :guard neg?) unit _]
    [:between
     (replace-field-or-expression field-or-expression unit)
     [:relative-datetime n unit]
     [:relative-datetime -1 unit]]

    [:time-interval field-or-expression n unit (_ :guard :include-current)]
    [:between
     (replace-field-or-expression field-or-expression unit)
     [:relative-datetime 0 unit]
     [:relative-datetime n unit]]

    [:time-interval field-or-expression n unit _]
    [:between
     (replace-field-or-expression field-or-expression unit)
     [:relative-datetime 1 unit]
     [:relative-datetime n unit]]))

(defn desugar-does-not-contain
  "Rewrite `:does-not-contain` filter clauses as simpler `:not` clauses."
  [m]
  (lib.util.match/replace m
    [:does-not-contain & args]
    [:not (into [:contains] args)]))

(defn desugar-equals-and-not-equals-with-extra-args
  "`:=` and `!=` clauses with more than 2 args automatically get rewritten as compound filters.

     [:= field x y]  -> [:or  [:=  field x] [:=  field y]]
     [:!= field x y] -> [:and [:!= field x] [:!= field y]]"
  [m]
  (lib.util.match/replace m
    [:= field x y & more]
    (apply vector :or (for [x (concat [x y] more)]
                        [:= field x]))

    [:!= field x y & more]
    (apply vector :and (for [x (concat [x y] more)]
                         [:!= field x]))))

(defn desugar-current-relative-datetime
  "Replace `relative-datetime` clauses like `[:relative-datetime :current]` with `[:relative-datetime 0 <unit>]`.
  `<unit>` is inferred from the `:field` the clause is being compared to (if any), otherwise falls back to `default.`"
  [m]
  (lib.util.match/replace m
    [clause field & (args :guard (partial some (partial = [:relative-datetime :current])))]
    (let [temporal-unit (or (lib.util.match/match-one field [:field _ {:temporal-unit temporal-unit}] temporal-unit)
                            :default)]
      (into [clause field] (lib.util.match/replace args
                             [:relative-datetime :current]
                             [:relative-datetime 0 temporal-unit])))))

(def temporal-extract-ops->unit
  "Mapping from the sugar syntax to extract datetime to the unit."
  {[:get-year        nil]       :year-of-era
   [:get-quarter     nil]       :quarter-of-year
   [:get-month       nil]       :month-of-year
   ;; default get-week mode is iso
   [:get-week        nil]       :week-of-year-iso
   [:get-week        :iso]      :week-of-year-iso
   [:get-week        :us]       :week-of-year-us
   [:get-week        :instance] :week-of-year-instance
   [:get-day         nil]       :day-of-month
   [:get-day-of-week nil]       :day-of-week
   [:get-hour        nil]       :hour-of-day
   [:get-minute      nil]       :minute-of-hour
   [:get-second      nil]       :second-of-minute})

(def ^:private temporal-extract-ops
  (->> (keys temporal-extract-ops->unit)
       (map first)
       set))

(defn desugar-temporal-extract
  "Replace datetime extractions clauses like `[:get-year field]` with `[:temporal-extract field :year]`."
  [m]
  (lib.util.match/replace m
    [(op :guard temporal-extract-ops) field & args]
    [:temporal-extract field (temporal-extract-ops->unit [op (first args)])]))

(defn- desugar-divide-with-extra-args [expression]
  (lib.util.match/replace expression
    [:/ x y z & more]
    (recur (into [:/ [:/ x y]] (cons z more)))))

(mu/defn desugar-expression :- ::mbql.s/FieldOrExpressionDef
  "Rewrite various 'syntactic sugar' expressions like `:/` with more than two args into something simpler for drivers
  to compile."
  [expression :- ::mbql.s/FieldOrExpressionDef]
  (-> expression
      desugar-divide-with-extra-args))

(defn- maybe-desugar-expression [clause]
  (cond-> clause
    (mbql.preds/FieldOrExpressionDef? clause) desugar-expression))

(mu/defn desugar-filter-clause :- mbql.s/Filter
  "Rewrite various 'syntatic sugar' filter clauses like `:time-interval` and `:inside` as simpler, logically
  equivalent clauses. This can be used to simplify the number of filter clauses that need to be supported by anything
  that needs to enumerate all the possible filter types (such as driver query processor implementations, or the
  implementation [[negate-filter-clause]] below.)"
  [filter-clause :- mbql.s/Filter]
  (-> filter-clause
      desugar-current-relative-datetime
      desugar-equals-and-not-equals-with-extra-args
      desugar-does-not-contain
      desugar-time-interval
      desugar-is-null-and-not-null
      desugar-is-empty-and-not-empty
      desugar-inside
      simplify-compound-filter
      desugar-temporal-extract
      maybe-desugar-expression))

(defmulti ^:private negate* first)

(defmethod negate* :not [[_ subclause]]    subclause)
(defmethod negate* :and [[_ & subclauses]] (into [:or]  (map negate* subclauses)))
(defmethod negate* :or  [[_ & subclauses]] (into [:and] (map negate* subclauses)))
(defmethod negate* :=   [[_ field value]]  [:!= field value])
(defmethod negate* :!=  [[_ field value]]  [:=  field value])
(defmethod negate* :>   [[_ field value]]  [:<= field value])
(defmethod negate* :<   [[_ field value]]  [:>= field value])
(defmethod negate* :>=  [[_ field value]]  [:<  field value])
(defmethod negate* :<=  [[_ field value]]  [:>  field value])

(defmethod negate* :between [[_ field min max]] [:or [:< field min] [:> field max]])

(defmethod negate* :contains    [clause] [:not clause])
(defmethod negate* :starts-with [clause] [:not clause])
(defmethod negate* :ends-with   [clause] [:not clause])

(mu/defn negate-filter-clause :- mbql.s/Filter
  "Return the logical compliment of an MBQL filter clause, generally without using `:not` (except for the string
  filter clause types). Useful for generating highly optimized filter clauses and for drivers that do not support
  top-level `:not` filter clauses."
  [filter-clause :- mbql.s/Filter]
  (-> filter-clause desugar-filter-clause negate* simplify-compound-filter))

(mu/defn query->source-table-id :- [:maybe pos-int?]
  "Return the source Table ID associated with `query`, if applicable; handles nested queries as well. If `query` is
  `nil`, returns `nil`.

  Throws an Exception when it encounters a unresolved source query (i.e., the `:source-table \"card__id\"`
  form), because it cannot return an accurate result for a query that has not yet been preprocessed."
  {:arglists '([outer-query])}
  [{{source-table-id :source-table, source-query :source-query} :query, query-type :type, :as query} :- [:maybe :map]]
  (cond
    ;; for native queries, there's no source table to resolve
    (not= query-type :query)
    nil

    ;; for MBQL queries with a *native* source query, it's the same story
    (and (nil? source-table-id) source-query (:native source-query))
    nil

    ;; for MBQL queries with an MBQL source query, recurse on the source query and try again
    (and (nil? source-table-id) source-query)
    (recur (assoc query :query source-query))

    ;; if ID is a `card__id` form that can only mean we haven't preprocessed the query and resolved the source query.
    ;; This is almost certainly an accident, so throw an Exception so we can make the proper fixes
    ((every-pred string? (partial re-matches mbql.s/source-table-card-id-regex)) source-table-id)
    (throw
     (ex-info
      (i18n/tru "Error: query''s source query has not been resolved. You probably need to `preprocess` the query first.")
      {}))

    ;; otherwise resolve the source Table
    :else
    source-table-id))

(mu/defn join->source-table-id :- [:maybe pos-int?]
  "Like `query->source-table-id`, but for a join."
  [join]
  (query->source-table-id {:type :query, :query join}))

(mu/defn add-order-by-clause :- mbql.s/MBQLQuery
  "Add a new `:order-by` clause to an MBQL `inner-query`. If the new order-by clause references a Field that is
  already being used in another order-by clause, this function does nothing."
<<<<<<< HEAD
  [inner-query                                        :- mbql.s/MBQLQuery
   [_ [_ id-or-name :as _field], :as order-by-clause] :- ::mbql.s/OrderBy]
  (let [existing-fields (set (for [[_ [_ id-or-name]] (:order-by inner-query)]
                               id-or-name))]
    (if (existing-fields id-or-name)
=======
  [inner-query                           :- mbql.s/MBQLQuery
   [_dir orderable, :as order-by-clause] :- mbql.s/OrderBy]
  (let [existing-orderables (into #{}
                                  (map (fn [[_dir orderable]]
                                         orderable))
                                  (:order-by inner-query))]
    (if (existing-orderables orderable)
>>>>>>> 9d112756
      ;; Field already referenced, nothing to do
      inner-query
      ;; otherwise add new clause at the end
      (update inner-query :order-by (comp vec distinct conj) order-by-clause))))

(defn dispatch-by-clause-name-or-class
  "Dispatch function perfect for use with multimethods that dispatch off elements of an MBQL query. If `x` is an MBQL
  clause, dispatches off the clause name; otherwise dispatches off `x`'s class."
  ([x]
   (letfn [(clause-type [x]
             (when (mbql-clause? x)
               (first x)))
           (mlv2-lib-type [x]
             (when (map? x)
               (:lib/type x)))
           (model-type [#?(:clj x :cljs _x)]
             #?(:clj (models.dispatch/model x)
                :cljs nil))]
     (or
      (clause-type x)
      (mlv2-lib-type x)
      (model-type x)
      (type x))))
  ([x _]
   (dispatch-by-clause-name-or-class x)))

(mu/defn expression-with-name :- ::mbql.s/FieldOrExpressionDef
  "Return the `Expression` referenced by a given `expression-name`."
  [inner-query expression-name :- [:or :keyword ::lib.schema.common/non-blank-string]]
  (let [allowed-names [(qualified-name expression-name) (keyword expression-name)]]
    (loop [{:keys [expressions source-query]} inner-query, found #{}]
      (or
       ;; look for either string or keyword version of `expression-name` in `expressions`
       (some (partial get expressions) allowed-names)
       ;; otherwise, if we have a source query recursively look in that (do we allow that??)
       (let [found (into found (keys expressions))]
         (if source-query
           (recur source-query found)
           ;; failing that throw an Exception with detailed info about what we tried and what the actual expressions
           ;; were
           (throw (ex-info (i18n/tru "No expression named ''{0}''" (qualified-name expression-name))
                           {:type            :invalid-query
                            :expression-name expression-name
                            :tried           allowed-names
                            :found           found}))))))))

(mu/defn aggregation-at-index :- mbql.s/Aggregation
  "Fetch the aggregation at index. This is intended to power aggregate field references (e.g. [:aggregation 0]).
   This also handles nested queries, which could be potentially ambiguous if multiple levels had aggregations. To
   support nested queries, you'll need to keep tract of how many `:source-query`s deep you've traveled; pass in this
   number to as optional arg `nesting-level` to make sure you reference aggregations at the right level of nesting."
  ([query index]
   (aggregation-at-index query index 0))

  ([query         :- mbql.s/Query
    index         :- ::lib.schema.common/int-greater-than-or-equal-to-zero
    nesting-level :- ::lib.schema.common/int-greater-than-or-equal-to-zero]
   (if (zero? nesting-level)
     (or (nth (get-in query [:query :aggregation]) index)
         (throw (ex-info (i18n/tru "No aggregation at index: {0}" index) {:index index})))
     ;; keep recursing deeper into the query until we get to the same level the aggregation reference was defined at
     (recur {:query (get-in query [:query :source-query])} index (dec nesting-level)))))

(defn ga-id?
  "Is this ID (presumably of a Metric or Segment) a GA one?"
  [id]
  (boolean
   (when ((some-fn string? keyword?) id)
     (re-find #"^ga(id)?:" (name id)))))

(defn ga-metric-or-segment?
  "Is this metric or segment clause not a Metabase Metric or Segment, but rather a GA one? E.g. something like `[:metric
  ga:users]`. We want to ignore those because they're not the same thing at all as MB Metrics/Segments and don't
  correspond to objects in our application DB."
  [[_ id]]
  (ga-id? id))

;;; --------------------------------- Unique names & transforming ags to have names ----------------------------------

(defn unique-name-generator
  "Return a function that can be used to uniquify string names. Function maintains an internal counter that will suffix
  any names passed to it as needed so all results will be unique.

    (let [unique-name (unique-name-generator)]
      [(unique-name \"A\")
       (unique-name \"B\")
       (unique-name \"A\")])
    ;; -> [\"A\" \"B\" \"A_2\"]

  By default, unique aliases are generated for each unique `[id original-name]` key pair. By default, a unique `id` is
  generated for every call, meaning repeated calls to [[unique-name-generator]] with the same `original-name` will
  return different unique aliases. If idempotence is desired, the function returned by the generator also has a 2
  airity version with the signature

    (unique-name-fn id original-name)

  for example:

    (let [unique-name (unique-name-generator)]
      [(unique-name :x \"A\")
       (unique-name :x \"B\")
       (unique-name :x \"A\")
       (unique-name :y \"A\")])
    ;; -> [\"A\" \"B\" \"A\" \"A_2\"]

  Finally, [[unique-name-generator]] accepts the following options to further customize behavior:

  ### `:name-key-fn`

  Generated aliases are unique by the value of `[id (name-key-fn original-name)]`; the default is `identity`, so by
  default aliases are unique by `[id name-key-fn]`. Specify something custom here if you want to make the unique
  aliases unique by some other value, for example to make them unique without regards to case:

    (let [f (unique-name-generator :name-key-fn str/lower-case)]
      [(f \"x\")
       (f \"X\")
       (f \"X\")])
    ;; -> [\"x\" \"X_2\" \"X_3\"]

  This is useful for databases that treat column aliases as case-insensitive (see #19618 for some examples of this).

  ### `:unique-alias-fn`

  The function used to generate a potentially-unique alias given an original alias and unique suffix with the signature

    (unique-alias-fn original suffix)

  By default, combines them like `original_suffix`, but you can supply a custom function if you need to change this
  behavior:

    (let [f (unique-name-generator :unique-alias-fn (fn [x y] (format \"%s~~%s\" y x)))]
      [(f \"x\")
       (f \"x\")])
  ;; -> [\"x\" \"2~~x\"]

  This is useful if you need to constrain the generated suffix in some way, for example by limiting its length or
  escaping characters disallowed in a column alias.

  Values generated by this function are recursively checked for uniqueness, and will keep trying values a unique value
  is generated; for this reason the function *must* return a unique value for every unique input. Use caution when
  limiting the length of the identifier generated (consider appending a hash in cases like these)."
  [& {:keys [name-key-fn unique-alias-fn]
      :or   {name-key-fn     identity
             unique-alias-fn (fn [original suffix]
                               (str original \_ suffix))}}]
  (let [id+original->unique (atom {})   ; map of [id original-alias] -> unique-alias
        original->count     (atom {})]  ; map of original-alias -> count
    (fn generate-name
      ([alias]
       (generate-name (gensym) alias))

      ([id original]
       (let [name-key (name-key-fn original)]
         (or
          ;; if we already have generated an alias for this key (e.g. `[id original]`), return it as-is.
          (@id+original->unique [id name-key])
          ;; otherwise generate a new unique alias.
          ;; see if we're the first to try to use this candidate alias. Update the usage count in `original->count`
          (let [total-count (get (swap! original->count update name-key (fnil inc 0)) name-key)]
            (if (= total-count 1)
              ;; if we are the first to do it, record it in `id+original->unique` and return it.
              (do
                (swap! id+original->unique assoc [id name-key] original)
                original)
              ;; otherwise prefix the alias by the current total count (e.g. `id` becomes `id_2`) and recur. If `id_2`
              ;; is unused, it will get returned. Otherwise we'll recursively try `id_2_2`, and so forth.
              (let [candidate (unique-alias-fn original (str total-count))]
                ;; double-check that `unique-alias-fn` isn't doing something silly like truncating the generated alias
                ;; to aggressively or forgetting to include the `suffix` -- otherwise we could end up with an infinite
                ;; loop
                (assert (not= candidate original)
                        (str "unique-alias-fn must return a different string than its input. Input: "
                             (pr-str candidate)))
                (swap! id+original->unique assoc [id name-key] candidate)
                (recur id candidate))))))))))

(mu/defn uniquify-names :- [:and
                            [:sequential :string]
                            [:fn
                             {:error/message "sequence of unique strings"}
                             distinct?]]
  "Make the names in a sequence of string names unique by adding suffixes such as `_2`.

     (uniquify-names [\"count\" \"sum\" \"count\" \"count_2\"])
     ;; -> [\"count\" \"sum\" \"count_2\" \"count_2_2\"]"
  [names :- [:sequential :string]]
  (map (unique-name-generator) names))

(def ^:private NamedAggregation
  [:and
   mbql.s/aggregation-options
   [:fn
    {:error/message "`:aggregation-options` with a `:name`"}
    #(:name (nth % 2))]])

(def ^:private UniquelyNamedAggregations
  [:and
   [:sequential NamedAggregation]
   [:fn
    {:error/message "sequence of named aggregations with unique names"}
    (fn [clauses]
      (apply distinct? (for [[_tag _wrapped {ag-name :name}] clauses]
                         ag-name)))]])

(mu/defn uniquify-named-aggregations :- UniquelyNamedAggregations
  "Make the names of a sequence of named aggregations unique by adding suffixes such as `_2`."
  [named-aggregations :- [:sequential NamedAggregation]]
  (let [unique-names (uniquify-names
                      (for [[_ _wrapped-ag {ag-name :name}] named-aggregations]
                        ag-name))]
    (map
     (fn [[_ wrapped-ag options] unique-name]
       [:aggregation-options wrapped-ag (assoc options :name unique-name)])
     named-aggregations
     unique-names)))

(mu/defn pre-alias-aggregations :- [:sequential NamedAggregation]
  "Wrap every aggregation clause in an `:aggregation-options` clause, using the name returned
  by `(aggregation->name-fn ag-clause)` as names for any clauses that do not already have a `:name` in
  `:aggregation-options`.

    (pre-alias-aggregations annotate/aggregation-name
     [[:count] [:count] [:aggregation-options [:sum [:field 1 nil] {:name \"Sum-41\"}]])
    ;; -> [[:aggregation-options [:count] {:name \"count\"}]
           [:aggregation-options [:count] {:name \"count\"}]
           [:aggregation-options [:sum [:field 1 nil]] {:name \"Sum-41\"}]]

  Most often, `aggregation->name-fn` will be something like `annotate/aggregation-name`, but for purposes of keeping
  the `metabase.legacy-mbql` module seperate from the `metabase.query-processor` code we'll let you pass that in yourself."
  [aggregation->name-fn :- fn?
   aggregations         :- [:sequential mbql.s/Aggregation]]
  (lib.util.match/replace aggregations
    [:aggregation-options _ (_ :guard :name)]
    &match

    [:aggregation-options wrapped-ag options]
    [:aggregation-options wrapped-ag (assoc options :name (aggregation->name-fn wrapped-ag))]

    [(_ :guard keyword?) & _]
    [:aggregation-options &match {:name (aggregation->name-fn &match)}]))

(mu/defn pre-alias-and-uniquify-aggregations :- UniquelyNamedAggregations
  "Wrap every aggregation clause in a `:named` clause with a unique name. Combines `pre-alias-aggregations` with
  `uniquify-named-aggregations`."
  [aggregation->name-fn :- fn?
   aggregations         :- [:sequential mbql.s/Aggregation]]
  (-> (pre-alias-aggregations aggregation->name-fn aggregations)
      uniquify-named-aggregations))

(defn- safe-min [& args]
  (transduce
   (filter some?)
   (completing
    (fn [acc n]
      (if acc
        (min acc n)
        n)))
   nil
   args))

(defn query->max-rows-limit
  "Calculate the absolute maximum number of results that should be returned by this query (MBQL or native), useful for
  doing the equivalent of

    java.sql.Statement statement = ...;
    statement.setMaxRows(<max-rows-limit>).

  to ensure the DB cursor or equivalent doesn't fetch more rows than will be consumed.

  This is calculated as follows:

  *  If query is `MBQL` and has a `:limit` or `:page` clause, returns appropriate number
  *  If query has `:constraints` with `:max-results-bare-rows` or `:max-results`, returns the appropriate number
     *  `:max-results-bare-rows` is returned if set and Query does not have any aggregations
     *  `:max-results` is returned otherwise
  *  If none of the above are set, returns `nil`. In this case, you should use something like the Metabase QP's
     `max-rows-limit`"
  [{{:keys [max-results max-results-bare-rows]}                      :constraints
    {limit :limit, aggregations :aggregation, {:keys [items]} :page} :query
    query-type                                                       :type}]
  (let [mbql-limit        (when (= query-type :query)
                            (safe-min items limit))
        constraints-limit (or
                           (when-not aggregations
                             max-results-bare-rows)
                           max-results)]
    (safe-min mbql-limit constraints-limit)))

(defn- remove-empty [x]
  (cond
    (map? x)
    (not-empty (into {} (for [[k v] x
                              :let  [v (remove-empty v)]
                              :when (some? v)]
                          [k v])))

    (sequential? x)
    (not-empty (into (empty x) (filter some? (map remove-empty x))))

    :else
    x))

(mu/defn update-field-options :- mbql.s/Reference
  "Like [[clojure.core/update]], but for the options in a `:field`, `:expression`, or `:aggregation` clause."
  {:arglists '([field-or-ag-ref-or-expression-ref f & args])}
  [[clause-type id-or-name opts] :- mbql.s/Reference f & args]
  (let [opts (not-empty (remove-empty (apply f opts args)))]
    ;; `:field` clauses should have a `nil` options map if there are no options. `:aggregation` and `:expression`
    ;; should get the arg removed if it's `nil` or empty. (For now. In the future we may change this if we make the
    ;; 3-arg versions the "official" normalized versions.)
    (cond
      opts                   [clause-type id-or-name opts]
      (= clause-type :field) [clause-type id-or-name nil]
      :else                  [clause-type id-or-name])))

(defn assoc-field-options
  "Like [[clojure.core/assoc]], but for the options in a `:field`, `:expression`, or `:aggregation` clause."
  [clause & kvs]
  (apply update-field-options clause assoc kvs))

(defn with-temporal-unit
  "Set the `:temporal-unit` of a `:field` clause to `unit`."
  [[_ _ {:keys [base-type]} :as clause] unit]
  ;; it doesn't make sense to call this on an `:expression` or `:aggregation`.
  (assert (is-clause? :field clause))
  (if (or (not base-type)
          (mbql.s/valid-temporal-unit-for-base-type? base-type unit))
    (assoc-field-options clause :temporal-unit unit)
    (do
      (log/warnf "%s is not a valid temporal unit for %s; not adding to clause %s" unit base-type (pr-str clause))
      clause)))

(defn remove-namespaced-options
  "Update a `:field`, `:expression` reference, or `:aggregation` reference clause by removing all namespaced keys in the
  options map. This is mainly for clause equality comparison purposes -- in current usage namespaced keys are used by
  individual pieces of middleware or driver implementations for tracking little bits of information that should not be
  considered relevant when comparing clauses for equality."
  [field-or-ref]
  (update-field-options field-or-ref (partial into {} (remove (fn [[k _]]
                                                                (qualified-keyword? k))))))

(defn referenced-field-ids
  "Find all the `:field` references with integer IDs in `coll`, which can be a full MBQL query, a snippet of MBQL, or a
  sequence of those things; return a set of Field IDs. Includes Fields referenced indirectly via `:source-field`.
  Returns `nil` if no IDs are found."
  [coll]
  (not-empty
   (into #{}
         (comp cat (filter some?))
         (lib.util.match/match coll
           [:field (id :guard integer?) opts]
           [id (:source-field opts)]))))

(defn matching-locations
  "Find the forms matching pred, returns a list of tuples of location (as used in get-in) and the match."
  [form pred]
  (loop [stack [[[] form]], matches []]
    (if-let [[loc form :as top] (peek stack)]
      (let [stack (pop stack)
            onto-stack #(into stack (map (fn [[k v]] [(conj loc k) v])) %)]
        (cond
          (pred form)        (recur stack                                  (conj matches top))
          (map? form)        (recur (onto-stack form)                      matches)
          (sequential? form) (recur (onto-stack (map-indexed vector form)) matches)
          :else              (recur stack                                  matches)))
      matches)))

(defn wrap-field-id-if-needed
  "Wrap a raw Field ID in a `:field` clause if needed."
  [field-id-or-form]
  (cond
    (mbql-clause? field-id-or-form)
    field-id-or-form

    (integer? field-id-or-form)
    [:field field-id-or-form nil]

    :else
    field-id-or-form))

(mu/defn unwrap-field-clause :- [:maybe mbql.s/field]
  "Unwrap something that contains a `:field` clause, such as a template tag.
  Also handles unwrapped integers for legacy compatibility.

    (unwrap-field-clause [:field 100 nil]) ; -> [:field 100 nil]"
  [field-form]
  (if (integer? field-form)
    [:field field-form nil]
    (lib.util.match/match-one field-form :field)))

(mu/defn unwrap-field-or-expression-clause :- mbql.s/Field
  "Unwrap a `:field` clause or expression clause, such as a template tag. Also handles unwrapped integers for
  legacy compatibility."
  [field-or-ref-form]
  (or (unwrap-field-clause field-or-ref-form)
      (lib.util.match/match-one field-or-ref-form :expression)))<|MERGE_RESOLUTION|>--- conflicted
+++ resolved
@@ -399,21 +399,13 @@
 (mu/defn add-order-by-clause :- mbql.s/MBQLQuery
   "Add a new `:order-by` clause to an MBQL `inner-query`. If the new order-by clause references a Field that is
   already being used in another order-by clause, this function does nothing."
-<<<<<<< HEAD
-  [inner-query                                        :- mbql.s/MBQLQuery
-   [_ [_ id-or-name :as _field], :as order-by-clause] :- ::mbql.s/OrderBy]
-  (let [existing-fields (set (for [[_ [_ id-or-name]] (:order-by inner-query)]
-                               id-or-name))]
-    (if (existing-fields id-or-name)
-=======
   [inner-query                           :- mbql.s/MBQLQuery
-   [_dir orderable, :as order-by-clause] :- mbql.s/OrderBy]
+   [_dir orderable, :as order-by-clause] :- ::mbql.s/OrderBy]
   (let [existing-orderables (into #{}
                                   (map (fn [[_dir orderable]]
                                          orderable))
                                   (:order-by inner-query))]
     (if (existing-orderables orderable)
->>>>>>> 9d112756
       ;; Field already referenced, nothing to do
       inner-query
       ;; otherwise add new clause at the end
