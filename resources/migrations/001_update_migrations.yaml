databaseChangeLog:
  - objectQuotingStrategy: QUOTE_ALL_OBJECTS

  - changeSet:
      id: v00.00-000
      validCheckSum: 8:a59595109e74e7a2678a1b0dfd25f74a
      author: qnkhuat
      comment: Initialze metabase
      preConditions:
        - onFail: MARK_RAN
        - not:
          - tableExists:
              tableName: core_user
      changes:
        - sqlFile:
            dbms: postgresql
            path: initialization/metabase_postgres.sql
            relativeToChangelogFile: true
        - sqlFile:
            dbms: mysql,mariadb
            path: initialization/metabase_mysql.sql
            relativeToChangelogFile: true
        - sqlFile:
            dbms: h2
            path: initialization/metabase_h2.sql
            relativeToChangelogFile: true

# Note on rollback: migrations for v45 onwards should always include a rollback key unless they are supported
# by Liquibase Auto Rollback. Most common changes are supported. See docs here:
#
#  https://docs.liquibase.com/workflows/liquibase-community/liquibase-auto-rollback.html

  - changeSet:
      id: v45.00-001
      validCheckSum: 8:da99b71a4ac7eb662f6a95e69585935e
      author: snoe
      comment: Added 0.44.0 - writeback
      # This migration was previously numbered v44.00-012 but ultimately was not shipped with 44.
      preConditions:
        - onFail: MARK_RAN
        - or:
            # For some insane reason databasechangelog is upper-case in MySQL and MariaDB.
            - and:
                - dbms:
                    type: postgresql,h2
                - sqlCheck:
                    expectedResult: 0
                    sql: SELECT count(*) FROM databasechangelog WHERE id = 'v44.00-012';
            - and:
                - dbms:
                    type: mysql,mariadb
                - sqlCheck:
                    expectedResult: 0
                    sql: SELECT count(*) FROM `DATABASECHANGELOG` WHERE id = 'v44.00-012';
      changes:
        - createTable:
            tableName: action
            remarks: An action is something you can do, such as run a readwrite query
            columns:
              - column:
                  name: id
                  type: int
                  autoIncrement: true
                  constraints:
                    primaryKey: true
                    nullable: false
              - column:
                  remarks: The timestamp of when the action was created
                  name: created_at
                  type: ${timestamp_type}
                  defaultValueComputed: current_timestamp
                  constraints:
                    nullable: false
              - column:
                  remarks: The timestamp of when the action was updated
                  name: updated_at
                  type: ${timestamp_type}
                  defaultValueComputed: current_timestamp
                  constraints:
                    nullable: false
              - column:
                  remarks: Type of action
                  name: type
                  type: ${text.type}
                  constraints:
                    nullable: false

  - changeSet:
      id: v45.00-002
      validCheckSum: 8:6da7a6285edb138c404de0eeba209570
      author: snoe
      comment: Added 0.44.0 - writeback
      # This migration was previously numbered v44.00-013 but ultimately was not shipped with 44.
      preConditions:
        - onFail: MARK_RAN
        - or:
            # For some insane reason databasechangelog is upper-case in MySQL and MariaDB.
            - and:
                - dbms:
                    type: postgresql,h2
                - sqlCheck:
                    expectedResult: 0
                    sql: SELECT count(*) FROM databasechangelog WHERE id = 'v44.00-013';
            - and:
                - dbms:
                    type: mysql,mariadb
                - sqlCheck:
                    expectedResult: 0
                    sql: SELECT count(*) FROM `DATABASECHANGELOG` WHERE id = 'v44.00-013';
      changes:
        - createTable:
            tableName: query_action
            remarks: A readwrite query type of action
            columns:
              - column:
                  name: action_id
                  type: int
                  remarks: The related action
                  constraints:
                    nullable: false
                    referencedTableName: action
                    referencedColumnNames: id
                    foreignKeyName: fk_query_action_ref_action_id
                    deleteCascade: true
              - column:
                  name: card_id
                  type: int
                  remarks: The related card
                  constraints:
                    nullable: false
                    referencedTableName: report_card
                    referencedColumnNames: id
                    foreignKeyName: fk_query_action_ref_card_id
                    deleteCascade: true

  - changeSet:
      id: v45.00-003
      validCheckSum: 8:512337d6d4af38016aa79585abbe03a1
      author: snoe
      comment: Added 0.44.0 - writeback
      # This migration was previously numbered v44.00-014 but ultimately was not shipped with 44.
      preConditions:
        - onFail: MARK_RAN
        - or:
            # For some insane reason databasechangelog is upper-case in MySQL and MariaDB.
            - and:
                - dbms:
                    type: postgresql,h2
                - sqlCheck:
                    expectedResult: 0
                    sql: SELECT count(*) FROM databasechangelog WHERE id = 'v44.00-014';
            - and:
                - dbms:
                    type: mysql,mariadb
                - sqlCheck:
                    expectedResult: 0
                    sql: SELECT count(*) FROM `DATABASECHANGELOG` WHERE id = 'v44.00-014';
      changes:
        - addPrimaryKey:
            tableName: query_action
            columnNames: action_id, card_id
            constraintName: pk_query_action
      rollback: # will be deleted when table is deleted

  # note: some migrations which only added and deleted tables within v45 were removed, hence an ID gap here

  - changeSet:
      id: v45.00-011
      validCheckSum: 8:dcf1cda9f20dca4b6ff8101b13b98c4a
      author: snoe
      comment: Added 0.44.0 - writeback
      # This migration was previously numbered v44.00-022 but ultimately was not shipped with 44.
      preConditions:
        - onFail: MARK_RAN
        - or:
            # For some insane reason databasechangelog is upper-case in MySQL and MariaDB.
            - and:
                - dbms:
                    type: postgresql,h2
                - sqlCheck:
                    expectedResult: 0
                    sql: SELECT count(*) FROM databasechangelog WHERE id = 'v44.00-022';
            - and:
                - dbms:
                    type: mysql,mariadb
                - sqlCheck:
                    expectedResult: 0
                    sql: SELECT count(*) FROM `DATABASECHANGELOG` WHERE id = 'v44.00-022';
      changes:
        - addColumn:
            columns:
              - column:
                  name: is_write
                  type: boolean
                  defaultValueBoolean: false
                  remarks: Indicates that this query will perform writes to a db
                  constraints:
                    nullable: false
            tableName: report_card

  - changeSet:
      id: v45.00-012
      validCheckSum: 8:aadf28229f585cff7c4b4c1918e558b2
      author: snoe
      comment: Added 0.44.0 - writeback
      # This migration was previously numbered v44.00-031 but ultimately was not shipped with 44.
      preConditions:
        - onFail: MARK_RAN
        - or:
            # For some insane reason databasechangelog is upper-case in MySQL and MariaDB.
            - and:
                - dbms:
                    type: postgresql,h2
                - sqlCheck:
                    expectedResult: 0
                    sql: SELECT count(*) FROM databasechangelog WHERE id = 'v44.00-031';
            - and:
                - dbms:
                    type: mysql,mariadb
                - sqlCheck:
                    expectedResult: 0
                    sql: SELECT count(*) FROM `DATABASECHANGELOG` WHERE id = 'v44.00-031';
      changes:
        - createTable:
            tableName: http_action
            remarks: An http api call type of action
            columns:
              - column:
                  name: action_id
                  type: int
                  remarks: The related action
                  constraints:
                    nullable: false
                    referencedTableName: action
                    referencedColumnNames: id
                    foreignKeyName: fk_http_action_ref_action_id
                    deleteCascade: true
              - column:
                  name: name
                  type: varchar(254)
                  remarks: The name of this action
                  constraints:
                    nullable: false
              - column:
                  name: description
                  type: ${text.type}
                  remarks: An optional description for this action
              - column:
                  name: template
                  type: ${text.type}
                  remarks: A template that defines method,url,body,headers required to make an api call
                  constraints:
                    nullable: false
              - column:
                  name: response_handle
                  type: ${text.type}
                  remarks: A program to take an api response and transform to an appropriate response for emitters
              - column:
                  name: error_handle
                  type: ${text.type}
                  remarks: A program to take an api response to determine if an error occurred

  - changeSet:
      id: v45.00-013
      validCheckSum: 8:26dba276b14255d4346507a1a25d117b
      author: snoe
      comment: Added 0.44.0 - writeback
      # This migration was previously numbered v44.00-032 but ultimately was not shipped with 44.
      preConditions:
        - onFail: MARK_RAN
        - or:
            # For some insane reason databasechangelog is upper-case in MySQL and MariaDB.
            - and:
                - dbms:
                    type: postgresql,h2
                - sqlCheck:
                    expectedResult: 0
                    sql: SELECT count(*) FROM databasechangelog WHERE id = 'v44.00-032';
            - and:
                - dbms:
                    type: mysql,mariadb
                - sqlCheck:
                    expectedResult: 0
                    sql: SELECT count(*) FROM `DATABASECHANGELOG` WHERE id = 'v44.00-032';
      changes:
        - addPrimaryKey:
            tableName: http_action
            columnNames: action_id
            constraintName: pk_http_action
      rollback: # no rollback needed, will be deleted with table


  # note: some migrations which only added and deleted tables within v45 were removed, hence an ID gap here

  - changeSet:
      id: v45.00-022
      validCheckSum: 8:d46fa24e4d75a11b2e92aecbf39c6ee1
      author: snoe
      comment: Added 0.45.0 - add app container
      changes:
        - createTable:
            tableName: app
            remarks: Defines top level concerns for App
            columns:
              - column:
                  name: id
                  type: int
                  autoIncrement: true
                  constraints:
                    primaryKey: true
                    nullable: false
              - column:
                  name: entity_id
                  type: char(21)
                  remarks: Random NanoID tag for unique identity.
                  constraints:
                    nullable: false
                    unique: true
              - column:
                  name: collection_id
                  type: int
                  remarks: The associated collection
                  constraints:
                    nullable: false
                    referencedTableName: collection
                    referencedColumnNames: id
                    foreignKeyName: fk_app_ref_collection_id
                    deleteCascade: true
                    unique: true
              - column:
                  name: dashboard_id
                  type: int
                  remarks: The homepage of the app
              - column:
                  remarks: JSON for the navigation items of the app
                  name: nav_items
                  type: ${text.type}
              - column:
                  remarks: JSON for frontend related additions, such as styling
                  name: options
                  type: ${text.type}
              - column:
                  remarks: The timestamp of when the app was created
                  name: created_at
                  type: ${timestamp_type}
                  defaultValueComputed: current_timestamp
                  constraints:
                    nullable: false
              - column:
                  remarks: The timestamp of when the app was updated
                  name: updated_at
                  type: ${timestamp_type}
                  defaultValueComputed: current_timestamp
                  constraints:
                    nullable: false

  - changeSet:
      id: v45.00-023
      validCheckSum: 8:c6c1ff9ca3b62d4cda3a2d782dd86f2f
      author: snoe
      comment: Added 0.45.0 - add app container
      changes:
        - addForeignKeyConstraint:
            baseTableName: app
            baseColumnNames: dashboard_id
            referencedTableName: report_dashboard
            referencedColumnNames: id
            constraintName: fk_app_ref_dashboard_id
            onDelete: SET NULL

  - changeSet:
      id: v45.00-025
      validCheckSum: 8:50a43cea3123ecdb602123825f5a7dbf
      author: metamben
      comment: Added 0.45.0 - mark app pages
      changes:
        - addColumn:
            columns:
              - column:
                  name: is_app_page
                  type: boolean
                  defaultValueBoolean: false
                  remarks: Indicates that this dashboard serves as a page of an app
                  constraints:
                    nullable: false
            tableName: report_dashboard

  - changeSet:
      id: v45.00-026
      validCheckSum: 8:ae77d4086998911877e3207fcf90c9c7
      author: snoe
      comment: Added 0.45.0 - apps add action_id to report_dashboardcard
      changes:
        - addColumn:
            columns:
              - column:
                  name: action_id
                  type: int
                  remarks: The related action
            tableName: report_dashboardcard

  # FK constraint is added separately because deleteCascade doesn't work in addColumn -- see #14321
  - changeSet:
      id: v45.00-027
      validCheckSum: 8:40c3c8391c1416a3bce09ca3c7237173
      author: snoe
      comment: Added 0.45.0 - apps add fk for action_id to report_dashboardcard
      changes:
        - addForeignKeyConstraint:
            baseTableName: report_dashboardcard
            baseColumnNames: action_id
            referencedTableName: action
            referencedColumnNames: id
            constraintName: fk_report_dashboardcard_ref_action_id
            onDelete: CASCADE

  - changeSet:
      id: v45.00-028
      validCheckSum: 8:f8f68f80627aeb2ef7f28f2af2b5a31b
      author: camsaul
      comment: Added 0.45.0 -- rename DashboardCard sizeX to size_x. See https://github.com/metabase/metabase/issues/16344
      changes:
        - renameColumn:
            tableName: report_dashboardcard
            columnDataType: int
            oldColumnName: sizeX
            newColumnName: size_x

  - changeSet:
      id: v45.00-029
      validCheckSum: 8:579957652133eab3ee023dd911162a1e
      author: camsaul
      comment: Added 0.45.0 -- rename DashboardCard size_y to size_y. See https://github.com/metabase/metabase/issues/16344
      changes:
        - renameColumn:
            tableName: report_dashboardcard
            columnDataType: int
            oldColumnName: sizeY
            newColumnName: size_y

  - changeSet:
      id: v45.00-030
      validCheckSum: 8:41eda097feb034c4d01b2dbda74753c8
      author: camsaul
      comment: Added 0.45.0 -- add default value to DashboardCard size_x -- this was previously done by Toucan
      changes:
        - addDefaultValue:
            tableName: report_dashboardcard
            columnName: size_x
            defaultValue: 2

  - changeSet:
      id: v45.00-031
      validCheckSum: 8:6416e373e335dc1c12c7571af674dede
      author: camsaul
      comment: Added 0.45.0 -- add default value to DashboardCard size_y -- this was previously done by Toucan
      changes:
        - addDefaultValue:
            tableName: report_dashboardcard
            columnName: size_y
            defaultValue: 2

  - changeSet:
      id: v45.00-032
      validCheckSum: 8:d97444fe24a2dca618a2804741335f6d
      author: camsaul
      comment: Added 0.45.0 -- add default value for DashboardCard created_at (Postgres/H2)
      dbms: postgresql,h2
      preConditions:
        - onFail: MARK_RAN
        - dbms:
            type: postgresql,h2
      changes:
        - addDefaultValue:
            tableName: report_dashboardcard
            columnName: created_at
            columnDataType: ${timestamp_type}
            defaultValueComputed: current_timestamp

    # addDefaultValue with defaultValueComputed doesn't work for MySQL/MariaDB so we have to do this the hard way.
  - changeSet:
      id: v45.00-033
      validCheckSum: 8:34df79fc79e086ab05bb2fd79bb4e322
      author: camsaul
      comment: Added 0.45.0 -- add default value for DashboardCard created_at (MySQL/MariaDB)
      preConditions:
        - onFail: MARK_RAN
        - dbms:
            type: mysql,mariadb
      changes:
        - sql:
            sql: >-
              ALTER TABLE report_dashboardcard
              CHANGE created_at
              created_at timestamp(6) NOT NULL DEFAULT current_timestamp(6);
      rollback: # nothing to do, but required for sql

  - changeSet:
      id: v45.00-034
      validCheckSum: 8:ba0505a87ef876026759cdcb4e704f41
      author: camsaul
      comment: Added 0.45.0 -- add default value for DashboardCard updated_at (Postgres/H2)
      dbms: postgresql,h2
      preConditions:
        - onFail: MARK_RAN
        - dbms:
            type: postgresql,h2
      changes:
        - addDefaultValue:
            tableName: report_dashboardcard
            columnName: updated_at
            columnDataType: ${timestamp_type}
            defaultValueComputed: current_timestamp

  - changeSet:
      id: v45.00-035
      validCheckSum: 8:dcee49781d80d9c4be5ad9dd51975a07
      author: camsaul
      comment: Added 0.45.0 -- add default value for DashboardCard updated_at (MySQL/MariaDB)
      preConditions:
        - onFail: MARK_RAN
        - dbms:
            type: mysql,mariadb
      changes:
        - sql:
            sql: >-
              ALTER TABLE report_dashboardcard
              CHANGE updated_at
              updated_at timestamp(6) NOT NULL DEFAULT current_timestamp(6);
      rollback: # nothing to do

  - changeSet:
      id: v45.00-036
      validCheckSum: 8:cd4009254bd2c56aaf281082038c1f0b
      author: snoe
      comment: Added 0.45.0 - add model action table
      changes:
        - createTable:
            tableName: model_action
            remarks: Ties actions to models
            columns:
              - column:
                  name: id
                  type: int
                  autoIncrement: true
                  constraints:
                    primaryKey: true
                    nullable: false
              - column:
                  name: entity_id
                  type: char(21)
                  remarks: Random NanoID tag for unique identity.
                  constraints:
                    nullable: false
                    unique: true
              - column:
                  name: slug
                  type: varchar(254)
                  remarks: The referenceable name for this action
                  constraints:
                    nullable: false
              - column:
                  name: card_id
                  type: int
                  remarks: The associated model
                  constraints:
                    nullable: false
                    referencedTableName: report_card
                    referencedColumnNames: id
                    foreignKeyName: fk_model_action_ref_card_id
                    deleteCascade: true
              - column:
                  name: action_id
                  type: int
                  remarks: The associated action
                  constraints:
                    nullable: true
                    referencedTableName: action
                    referencedColumnNames: id
                    foreignKeyName: fk_model_action_ref_action_id
                    deleteCascade: true
              - column:
                  name: requires_pk
                  remarks: Indicates that the primary key(s) need to be passed in as parameters
                  type: boolean
                  defaultValueBoolean: false
                  constraints:
                    nullable: false
              - column:
                  name: parameter_mappings
                  type: ${text.type}
                  remarks: Mappings for primary keys to action parameters
              - column:
                  name: visualization_settings
                  type: ${text.type}
                  remarks: Settings for rendering the action

  - changeSet:
      id: v45.00-037
      validCheckSum: 8:56f548cc84a53cc6d18302761ee71554
      author: snoe
      comment: Added 0.45.0 - model action
      changes:
        - addUniqueConstraint:
            tableName: model_action
            columnNames: card_id, slug
            constraintName: unique_model_action_card_id_slug
      rollback: # will be deleted with table

  # The next 4 values add default values for Database `created_at` and `updated_at`; previously this was handled by
  # Toucan but it's more convenient to do this at the application database level instead -- it facilitates stuff like
  # schema migration tests that don't use Toucan, or other manual scripting
  - changeSet:
      id: v45.00-038
      validCheckSum: 8:c38ddc295206e807c7254581ed9566c3
      author: camsaul
      comment: Added 0.45.0 -- add default value for Database created_at (Postgres/H2)
      dbms: postgresql,h2
      preConditions:
        - onFail: MARK_RAN
        - dbms:
            type: postgresql,h2
      changes:
        - addDefaultValue:
            tableName: metabase_database
            columnName: created_at
            columnDataType: ${timestamp_type}
            defaultValueComputed: current_timestamp

    # addDefaultValue with defaultValueComputed doesn't work for MySQL/MariaDB so we have to do this the hard way.
  - changeSet:
      id: v45.00-039
      validCheckSum: 8:2c539d76d3aead7f7366b15333132b30
      author: camsaul
      comment: Added 0.45.0 -- add default value for Database created_at (MySQL/MariaDB)
      preConditions:
        - onFail: MARK_RAN
        - dbms:
            type: mysql,mariadb
      changes:
        - sql:
            sql: >-
              ALTER TABLE metabase_database
              CHANGE created_at
              created_at timestamp(6) NOT NULL DEFAULT current_timestamp(6);
      rollback: # nothing to do

  - changeSet:
      id: v45.00-040
      validCheckSum: 8:00ac7c24cfd3e7ea3a21f21f4e45dbcf
      author: camsaul
      comment: Added 0.45.0 -- add default value for Database updated_at (Postgres/H2)
      dbms: postgresql,h2
      preConditions:
        - onFail: MARK_RAN
        - dbms:
            type: postgresql,h2
      changes:
        - addDefaultValue:
            tableName: metabase_database
            columnName: updated_at
            columnDataType: ${timestamp_type}
            defaultValueComputed: current_timestamp

  - changeSet:
      id: v45.00-041
      validCheckSum: 8:82dc368fa3e0163a06929da6e9556fe2
      author: camsaul
      comment: Added 0.45.0 -- add default value for Database updated_at (MySQL/MariaDB)
      preConditions:
        - onFail: MARK_RAN
        - dbms:
            type: mysql,mariadb
      changes:
        - sql:
            sql: >-
              ALTER TABLE metabase_database
              CHANGE updated_at
              updated_at timestamp(6) NOT NULL DEFAULT current_timestamp(6);
      rollback: # nothing to do

  # It was probably an oversight, but while we validated Database `details` in the API layer it was not a required/NOT
  # NULL column in the application Database itself. No problem; let's add it now that we've noticed it.
  #
  # MySQL (at least 5.7) won't let us have nice things:
  #
  # https://dev.mysql.com/doc/refman/5.7/en/data-type-defaults.html
  #
  # The BLOB, TEXT, GEOMETRY, and JSON data types cannot be assigned a default value.
  #
  # Because of this restriction we will just have to update existing NULL values in SQL and then add a NOT NULL
  # restriction separately; we can use Toucan `pre-insert` to set defaults values when saving things.
  - changeSet:
      id: v45.00-042
      validCheckSum: 8:d04207471480e335f14094e9a7a5d293
      author: camsaul
      comment: Added 0.45.0 -- add default value for Database with NULL details
      changes:
        - sql:
            sql: >-
              UPDATE metabase_database SET details = '{}' WHERE details IS NULL;
      rollback: # nothing to do, since a '{}' is okay for v44

  - changeSet:
      id: v45.00-043
      validCheckSum: 8:1d07a5435e51abd0663458d907865a6b
      author: camsaul
      comment: Added 0.45.0 -- make Database details NOT NULL
      changes:
        - addNotNullConstraint:
            columnDataType: ${text.type}
            tableName: metabase_database
            columnName: details

  - changeSet:
      id: v45.00-044
      validCheckSum: 8:0b23976c5d2248d511ac31b244efef22
      author: metamben
      comment: Added 0.45.0 -- create app permission graph revision table
      changes:
        - createTable:
            tableName: app_permission_graph_revision
            remarks: 'Used to keep track of changes made to app permissions.'
            columns:
              - column:
                  name: id
                  type: int
                  autoIncrement: true
                  constraints:
                    primaryKey: true
                    nullable: false
              - column:
                  name: before
                  type: ${text.type}
                  remarks: 'Serialized JSON of the apps graph before the changes.'
                  constraints:
                    nullable: false
              - column:
                  name: after
                  type: ${text.type}
                  remarks: 'Serialized JSON of the apps graph after the changes.'
                  constraints:
                    nullable: false
              - column:
                  name: user_id
                  type: int
                  remarks: 'The ID of the admin who made this set of changes.'
                  constraints:
                    nullable: false
                    referencedTableName: core_user
                    referencedColumnNames: id
                    foreignKeyName: fk_app_permission_graph_revision_user_id
              - column:
                  name: created_at
                  type: ${timestamp_type}
                  remarks: 'The timestamp of when these changes were made.'
                  defaultValueComputed: current_timestamp
                  constraints:
                    nullable: false
              - column:
                  name: remark
                  type: ${text.type}
                  remarks: 'Optional remarks explaining why these changes were made.'

  # note: some migrations which only added and deleted tables within v45 were removed, hence an ID gap here

  # Add created_at to Collection
  - changeSet:
      id: v45.00-048
      validCheckSum: 8:0aca8f157f163e62805b7202f8aa202f
      author: camsaul
      comment: Added 0.45.0 -- add created_at to Collection
      changes:
        - addColumn:
            tableName: collection
            columns:
              - column:
                  name: created_at
                  type: ${timestamp_type}
                  remarks: Timestamp of when this Collection was created.
                  constraints:
                    nullable: false
                  defaultValueComputed: current_timestamp

  # Seed Collection created_at for Personal Collections with the date_joined of the User that owns them.
  - changeSet:
      id: v45.00-049
      author: camsaul
      comment: Added 0.45.0 -- set Collection.created_at to User.date_joined for Personal Collections
      validCheckSum: 8:df2097d176fad99c142c5dd75ce8a3db
      changes:
        - sql:
            dbms: postgresql
            sql: >-
              UPDATE collection c
              SET created_at = u.date_joined
              FROM core_user u
              WHERE c.personal_owner_id = u.id;
        - sql:
            dbms: mysql,mariadb
            sql: >-
              UPDATE collection c
              INNER JOIN core_user u
              ON c.personal_owner_id = u.id
              SET c.created_at = u.date_joined;
        - sql:
            dbms: h2
            sql: >-
              UPDATE collection c
              SET created_at = (
                SELECT u.date_joined
                FROM core_user u
                WHERE c.personal_owner_id = u.id
              )
              WHERE c.personal_owner_id IS NOT NULL;
      rollback: # nothing to roll back, but required for sql change types

  # seed Collection created_at based on the max created at of child objects
  #
  # At the time of this writing, the following Models can appear in a Collection:
  #
  # - App
  # - Card
  # - Dashboard
  # - Pulse
  # - Timeline
  # - NativeQuerySnippet
  - changeSet:
      id: v45.00-050
      author: camsaul
      validCheckSum: ANY
      comment: Added 0.45.0 -- seed Collection.created_at with value of oldest item for non-Personal Collections
      changes:
        - sql:
            dbms: postgresql
            sql: >-
              UPDATE collection c
              SET created_at = created_ats.created_at
              FROM (
                SELECT min(created_at) AS created_at, collection_id
                FROM (
                  SELECT created_at, collection_id FROM app                  UNION ALL
                  SELECT created_at, collection_id FROM report_card          UNION ALL
                  SELECT created_at, collection_id FROM report_dashboard     UNION ALL
                  SELECT created_at, collection_id FROM pulse                UNION ALL
                  SELECT created_at, collection_id FROM timeline             UNION ALL
                  SELECT created_at, collection_id FROM native_query_snippet
                ) created_ats
                GROUP BY collection_id
              ) created_ats
              WHERE c.id = created_ats.collection_id
                AND c.personal_owner_id IS NULL;
        - sql:
            dbms: mysql,mariadb
            sql: >-
              UPDATE collection c
              LEFT JOIN (
                SELECT min(created_at) AS created_at, collection_id
                FROM (
                  SELECT created_at, collection_id FROM app                  UNION ALL
                  SELECT created_at, collection_id FROM report_card          UNION ALL
                  SELECT created_at, collection_id FROM report_dashboard     UNION ALL
                  SELECT created_at, collection_id FROM pulse                UNION ALL
                  SELECT created_at, collection_id FROM timeline             UNION ALL
                  SELECT created_at, collection_id FROM native_query_snippet
                ) created_ats
                GROUP BY collection_id
              ) created_ats
              ON c.id = created_ats.collection_id
              SET c.created_at = created_ats.created_at
              WHERE c.personal_owner_id IS NULL
                AND created_ats.created_at IS NOT NULL;
        - sql:
            dbms: h2
            # I would have preferred using MERGE ... USING instead of WHERE EXISTS ... but it's broken in 1.4.197
            # because of https://github.com/h2database/h2database/issues/1034, which is fixed in 1.4.198. So this will
            # have to do for now, even if it's a little ugly.
            sql: >-
              WITH created_ats AS (
                SELECT min(created_at) AS created_at, collection_id
                FROM (
                  SELECT created_at, collection_id FROM app                  UNION ALL
                  SELECT created_at, collection_id FROM report_card          UNION ALL
                  SELECT created_at, collection_id FROM report_dashboard     UNION ALL
                  SELECT created_at, collection_id FROM pulse                UNION ALL
                  SELECT created_at, collection_id FROM timeline             UNION ALL
                  SELECT created_at, collection_id FROM native_query_snippet
                ) created_ats
                GROUP BY collection_id
              )
              UPDATE collection c
              SET created_at = (
                SELECT created_ats.created_at
                FROM created_ats
                WHERE created_ats.collection_id = c.id
              )
              WHERE EXISTS (
                SELECT created_ats.collection_id
                FROM created_ats
                WHERE c.id = created_ats.collection_id
                  AND c.personal_owner_id IS NULL
              );
      rollback: # rollback is a no-op for most seed migrations, but required for sql change type

  - changeSet:
      id: v45.00-051
      validCheckSum: 8:2378c7031da6871dcf1c737bf323d211
      author: qnkhuat
      comment: >-
        Added 0.45.0 - modify type of collection_permission_graph_revision.after from text to ${text.type}
        on mysql,mariadb
      changes:
        - modifyDataType:
            tableName: collection_permission_graph_revision
            columnName: after
            newDataType: ${text.type}
      rollback:
        - modifyDataType:
            tableName: collection_permission_graph_revision
            columnName: after
            newDataType: text
      preConditions:
        - onFail: MARK_RAN
        - dbms:
            type: mysql,mariadb

  - changeSet:
      id: v45.00-052
      validCheckSum: 8:b7343eb9556c3e636b6f8dd70708c0b3
      author: qnkhuat
      comment: >-
        Added 0.45.0 - modify type of collection_permission_graph_revision.before from text to ${text.type}
        on mysql,mariadb
      changes:
        - modifyDataType:
            tableName: collection_permission_graph_revision
            columnName: before
            newDataType: ${text.type}
      rollback:
        - modifyDataType:
            tableName: collection_permission_graph_revision
            columnName: before
            newDataType: text
      preConditions:
        - onFail: MARK_RAN
        - dbms:
            type: mysql,mariadb

  - changeSet:
      id: v45.00-053
      validCheckSum: 8:fa552605d5a587c4fa74e0c6bd358097
      author: qnkhuat
      comment: >-
        Added 0.45.0 - modify type of collection_permission_graph_revision.remark from text to ${text.type}
        on mysql,mariadb
      changes:
        - modifyDataType:
            tableName: collection_permission_graph_revision
            columnName: remark
            newDataType: ${text.type}
      rollback:
        - modifyDataType:
            tableName: collection_permission_graph_revision
            columnName: remark
            newDataType: text
      preConditions:
        - onFail: MARK_RAN
        - dbms:
            type: mysql,mariadb

  - changeSet:
      id: v45.00-054
      validCheckSum: 8:60862c4ecf505727e839ac5e94f95528
      author: qnkhuat
      comment: >-
        Added 0.45.0 - modify type of permissions_revision.after from text to ${text.type}
        on mysql,mariadb
      changes:
        - modifyDataType:
            tableName: permissions_revision
            columnName: after
            newDataType: ${text.type}
      rollback:
        - modifyDataType:
            tableName: permissions_revision
            columnName: after
            newDataType: text
      preConditions:
        - onFail: MARK_RAN
        - dbms:
            type: mysql,mariadb

  - changeSet:
      id: v45.00-055
      validCheckSum: 8:717f0c266da5768098a2ead6168f3b18
      author: qnkhuat
      comment: >-
        Added 0.45.0 - modify type of permissions_revision.before from text to ${text.type}
        on mysql,mariadb
      changes:
        - modifyDataType:
            tableName: permissions_revision
            columnName: before
            newDataType: ${text.type}
      rollback:
        - modifyDataType:
            tableName: permissions_revision
            columnName: before
            newDataType: text
      preConditions:
        - onFail: MARK_RAN
        - dbms:
            type: mysql,mariadb

  - changeSet:
      id: v45.00-056
      validCheckSum: 8:a1f364d45a922c90b4fac741a22e66b3
      author: qnkhuat
      comment: >-
        Added 0.45.0 - modify type of permissions_revision.remark from text to ${text.type}
        on mysql,mariadb
      changes:
        - modifyDataType:
            tableName: permissions_revision
            columnName: remark
            newDataType: ${text.type}
      rollback:
        - modifyDataType:
            tableName: permissions_revision
            columnName: remark
            newDataType: text
      preConditions:
        - onFail: MARK_RAN
        - dbms:
            type: mysql,mariadb

  - changeSet:
      id: v45.00-057
      validCheckSum: 8:650a5b435f8195765a2ab1e3e4bc7b14
      author: qnkhuat
      comment: >-
        Added 0.45.0 - modify type of secret.value from blob to longblob
        on mysql,mariadb
      changes:
        - modifyDataType:
            tableName: secret
            columnName: value
            newDataType: longblob
      rollback:
        - modifyDataType:
            tableName: secret
            columnName: value
            newDataType: ${blob.type}
      preConditions:
        - onFail: MARK_RAN
        - dbms:
            type: mysql,mariadb

  - changeSet:
      id: v46.00-000
      validCheckSum: 8:97251413292221e51490e990b6f683f2
      author: snoe
      comment: Added 0.46.0 - Unify action representation
      changes:
        - createTable:
            tableName: implicit_action
            remarks: An action with dynamic parameters based on the underlying model
            columns:
              - column:
                  name: action_id
                  type: int
                  remarks: The associated action
                  constraints:
                    nullable: false
                    referencedTableName: action
                    referencedColumnNames: id
                    foreignKeyName: fk_implicit_action_action_id
                    deleteCascade: true
              - column:
                  name: kind
                  type: ${text.type}
                  remarks: The kind of implicit action create/update/delete
                  constraints:
                    nullable: false

  - changeSet:
      id: v46.00-001
      validCheckSum: 8:4a90c7523749aa7e4e4d2ea9dd6db777
      author: snoe
      comment: Added 0.46.0 - Unify action representation
      changes:
        - addColumn:
            tableName: action
            columns:
              - column:
                  name: model_id
                  remarks: The associated model
                  type: int

  - changeSet:
      id: v46.00-002
      validCheckSum: 8:b2b112f0df413692631b75822f658de1
      author: snoe
      comment: Added 0.46.0 - Unify action representation
      changes:
        - addColumn:
            tableName: action
            columns:
              - column:
                  name: name
                  remarks: The name of the action
                  type: varchar(254)

  - changeSet:
      id: v46.00-003
      validCheckSum: 8:45b8358f31811335aaa93032726a042b
      author: snoe
      comment: Added 0.46.0 - Unify action representation
      changes:
        - addColumn:
            tableName: action
            columns:
              - column:
                  name: description
                  remarks: The description of the action
                  type: ${text.type}

  - changeSet:
      id: v46.00-004
      validCheckSum: 8:0ce8ff05beffc5c72e2348bcec581eee
      author: snoe
      comment: Added 0.46.0 - Unify action representation
      changes:
        - addColumn:
            tableName: action
            columns:
              - column:
                  name: parameters
                  remarks: The saved parameters for this action
                  type: ${text.type}

  - changeSet:
      id: v46.00-005
      validCheckSum: 8:84cf1fbf435c7c3f794c973de4d62fad
      author: snoe
      comment: Added 0.46.0 - Unify action representation
      changes:
        - addColumn:
            tableName: action
            columns:
              - column:
                  name: parameter_mappings
                  remarks: The saved parameter mappings for this action
                  type: ${text.type}

  - changeSet:
      id: v46.00-006
      validCheckSum: 8:df43ef08b76c33c5626dbf9b226717b5
      author: snoe
      comment: Added 0.46.0 - Unify action representation
      changes:
        - addColumn:
            tableName: action
            columns:
              - column:
                  name: visualization_settings
                  remarks: The UI visualization_settings for this action
                  type: ${text.type}

  - changeSet:
      id: v46.00-007
      validCheckSum: 8:6830901cccc14ad22cdfd86bd3a2afe7
      author: snoe
      comment: Added 0.46.0 - Unify action representation
      changes:
        - addForeignKeyConstraint:
            baseTableName: action
            baseColumnNames: model_id
            referencedTableName: report_card
            referencedColumnNames: id
            constraintName: fk_action_model_id

  - changeSet:
      id: v46.00-008
      validCheckSum: 8:6e73a8683d1b757c5f9034513ec8a581
      author: snoe
      comment: Added 0.46.0 - Unify action representation
      changes:
        - addColumn:
            tableName: query_action
            columns:
              - column:
                  name: database_id
                  remarks: The associated database
                  type: int

  - changeSet:
      id: v46.00-009
      validCheckSum: 8:2b4fd7cee77d5ed8de22fcc2fba158bc
      author: snoe
      comment: Added 0.46.0 - Unify action representation
      changes:
        - addColumn:
            tableName: query_action
            columns:
              - column:
                  name: dataset_query
                  remarks: The MBQL writeback query
                  type: ${text.type}

  - changeSet:
      id: v46.00-010
      validCheckSum: 8:77ca03e5a0dbe370461295da1c77cf0f
      author: snoe
      comment: Added 0.46.0 - Unify action representation
      changes:
        - addForeignKeyConstraint:
            baseTableName: query_action
            baseColumnNames: database_id
            referencedTableName: metabase_database
            referencedColumnNames: id
            constraintName: fk_query_action_database_id
            onDelete: CASCADE

  - changeSet:
      id: v46.00-011
      author: snoe
      validCheckSum: ANY
      comment: Added 0.46.0 - Unify action representation
      changes:
        - sql:
            dbms: mysql,mariadb
            sql: >-
              ALTER TABLE query_action DROP PRIMARY KEY, ADD PRIMARY KEY pk_query_action (action_id);
        - sql:
            dbms: h2
            sql: >-
              ALTER TABLE query_action DROP PRIMARY KEY;
              ALTER TABLE query_action ADD CONSTRAINT pk_query_action PRIMARY KEY (action_id);
        - sql:
            dbms: postgresql
            sql: >-
              ALTER TABLE query_action DROP CONSTRAINT pk_query_action;
              ALTER TABLE query_action ADD CONSTRAINT pk_query_action PRIMARY KEY (action_id);
      rollback:
        - sql:
            dbms: mysql,mariadb
            sql: >-
              ALTER TABLE query_action DROP PRIMARY KEY, ADD PRIMARY KEY pk_query_action (action_id, card_id);
        - sql:
            dbms: h2
            sql: >-
              ALTER TABLE query_action DROP CONSTRAINT fk_query_action_ref_action_id;
              ALTER TABLE query_action DROP PRIMARY KEY;
              ALTER TABLE query_action ADD CONSTRAINT fk_query_action_ref_action_id FOREIGN KEY (action_id) REFERENCES action(id) ON DELETE CASCADE;
              ALTER TABLE query_action ADD CONSTRAINT pk_query_action PRIMARY KEY (action_id, card_id);
        - sql:
            dbms: postgresql
            sql: >-
              ALTER TABLE query_action DROP CONSTRAINT pk_query_action;
              ALTER TABLE query_action ADD CONSTRAINT pk_query_action PRIMARY KEY (action_id, card_id);

  - changeSet:
      id: v46.00-012
      validCheckSum: 8:7e4dffe8bbbb740207001ead696a8557
      author: snoe
      comment: Added 0.46.0 - Unify action representation
      changes:
        - dropNotNullConstraint:
            tableName: query_action
            columnDataType: int
            columnName: card_id

  # migration for developers and internal use of actions created in 45 during a short period.
  - changeSet:
      id: v46.00-013
      author: snoe
      comment: Added 0.46.0 - Unify action representation
      validCheckSum: ANY
      changes:
        - sql:
            sql: >-
              INSERT INTO action (type, model_id, name)
              SELECT 'implicit', card_id, slug
              FROM model_action
              WHERE action_id is null AND slug in ('insert','update','delete');

              INSERT INTO implicit_action (action_id, kind)
              SELECT
                id,
                case name
                  when 'insert' then 'row/create'
                  when 'update' then 'row/update'
                  when 'delete' then 'row/delete'
                end
              FROM action
              WHERE type = 'implicit';

              UPDATE action
              SET model_id = (SELECT card_id
                              FROM model_action
                              WHERE model_action.action_id = action.id)
              WHERE model_id is null;

              DELETE FROM action WHERE model_id is null;

              UPDATE report_dashboardcard
              SET action_id = (SELECT action.id
                               FROM action
                               LEFT JOIN implicit_action ON implicit_action.action_id = action.id
                               WHERE action.model_id = report_dashboardcard.card_id
                               AND coalesce((
                                  CASE implicit_action.kind
                                     WHEN 'row/create' THEN 'insert'
                                     WHEN 'row/delete' THEN 'delete'
                                     WHEN 'row/update' THEN 'update'
                                  END), ('action_' || action.id)) =
                                  substring(report_dashboardcard.visualization_settings,
                                    position('"action_slug":"' in report_dashboardcard.visualization_settings)+15,
                                    position('"' in
                                      substring(report_dashboardcard.visualization_settings,
                                        position('"action_slug":"' in visualization_settings)+15)) - 1))
              WHERE report_dashboardcard.visualization_settings like '%action_slug%';

              UPDATE query_action SET
                dataset_query = (select dataset_query from report_card where report_card.id = query_action.card_id),
                database_id = (select database_id from report_card where report_card.id = query_action.card_id);

              UPDATE action SET
                name = (
                  select name
                  from query_action
                  inner join report_card on report_card.id = query_action.card_id
                  where query_action.action_id = action.id),
                description = (
                  select description
                  from query_action
                  inner join report_card on report_card.id = query_action.card_id
                  where query_action.action_id = action.id),
                parameters = (
                  select parameters
                  from query_action
                  inner join report_card on report_card.id = query_action.card_id
                  where query_action.action_id = action.id),
                parameter_mappings = (
                  select parameter_mappings
                  from query_action
                  inner join report_card on report_card.id = query_action.card_id
                  where query_action.action_id = action.id),
                visualization_settings = (
                  select visualization_settings
                  from query_action
                  inner join report_card on report_card.id = query_action.card_id
                  where query_action.action_id = action.id)
              WHERE type = 'query';
      rollback: # no-op, we do not care to preserve actions from 46->45

  - changeSet:
      id: v46.00-014
      validCheckSum: 8:585958ee7e90e23a9cc22ebf7e4228cb
      author: snoe
      comment: Added 0.46.0 - Unify action representation
      changes:
        - dropForeignKeyConstraint:
            baseTableName: query_action
            constraintName: fk_query_action_ref_card_id
      rollback:

  - changeSet:
      id: v46.00-015
      validCheckSum: 8:9b57260e146618caff3f468116031008
      author: snoe
      comment: Added 0.46.0 - Unify action representation
      changes:
        - dropColumn:
            tableName: query_action
            columnName: card_id

      rollback:
        - addColumn:
            tableName: query_action
            columns:
              - column:
                  name: card_id
                  type: int
                  remarks: The related card
                  constraints:
                    nullable: false
                    referencedTableName: report_card
                    referencedColumnNames: id
                    foreignKeyName: fk_query_action_ref_card_id
                    deleteCascade: true

  - changeSet:
      id: v46.00-016
      validCheckSum: 8:cb79eef9f483e73b3d9b571f916b8598
      author: snoe
      comment: Added 0.46.0 - Unify action representation
      changes:
        - sql:
            sql: >-
              DELETE FROM report_card
              WHERE is_write = true;

              DELETE FROM model_action;
      rollback: # we do not care to preserve actions from 46->45
        - sql:
            sql: >-
              DELETE FROM report_dashboardcard WHERE action_id is not null;
              DELETE FROM action;

  - changeSet:
      id: v46.00-017
      validCheckSum: 8:90525ade34e7bb883bf75cdf8a2b3340
      author: snoe
      comment: Added 0.46.0 - Unify action representation
      changes:
        - dropColumn:
            tableName: http_action
            columnName: name
      rollback:
        - addColumn:
            tableName: http_action
            columns:
              - column:
                  name: name
                  type: varchar(254)
                  remarks: The name of this action
                  constraints:
                    nullable: false

  - changeSet:
      id: v46.00-018
      validCheckSum: 8:cf3c31a975dc86f1def6ee5d11f5f9dc
      author: snoe
      comment: Added 0.46.0 - Unify action representation
      changes:
        - dropColumn:
            tableName: http_action
            columnName: description
      rollback:
        - addColumn:
            tableName: http_action
            columns:
              - column:
                  name: description
                  type: ${text.type}
                  remarks: An optional description for this action

  - changeSet:
      id: v46.00-019
      validCheckSum: 8:a9f70163707cc7f798bdd0527a55854b
      author: snoe
      comment: Added 0.46.0 - Unify action representation
      changes:
        - dropColumn:
            tableName: report_card
            columnName: is_write
      rollback:
        - addColumn:
            columns:
              - column:
                  name: is_write
                  type: boolean
                  defaultValueBoolean: false
                  remarks: Indicates that this query will perform writes to a db
                  constraints:
                    nullable: false
            tableName: report_card

  - changeSet:
      id: v46.00-020
      validCheckSum: 8:2def45c139267d7424e1187764122669
      author: snoe
      comment: Added 0.46.0 - Unify action representation
      changes:
        - addNotNullConstraint:
            tableName: query_action
            columnName: database_id
            columnDataType: int

  - changeSet:
      id: v46.00-021
      validCheckSum: 8:52c8107f4bcc6e9889b270e0a4954921
      author: snoe
      comment: Added 0.46.0 - Unify action representation
      changes:
        - addNotNullConstraint:
            tableName: query_action
            columnName: dataset_query
            columnDataType: ${text.type}

  - changeSet:
      id: v46.00-022
      validCheckSum: 8:52c8107f4bcc6e9889b270e0a4954921
      author: snoe
      comment: Added 0.46.0 - Unify action representation
      changes:
        - addNotNullConstraint:
            tableName: query_action
            columnName: dataset_query
            columnDataType: ${text.type}

  - changeSet:
      id: v46.00-023
      validCheckSum: 8:33c91db1b039855af8bf1dc8315bd5d2
      author: snoe
      comment: Added 0.46.0 - Unify action representation
      changes:
        - addNotNullConstraint:
            tableName: action
            columnName: model_id
            columnDataType: int

  - changeSet:
      id: v46.00-024
      validCheckSum: 8:080ff435bae61f324535393d9e78de38
      author: snoe
      comment: Added 0.46.0 - Unify action representation
      changes:
        - addNotNullConstraint:
            tableName: action
            columnName: name
            columnDataType: varchar(254)

  - changeSet:
      id: v46.00-025
      validCheckSum: 8:60016f3de98c7382602485f13bc4e04f
      author: snoe
      comment: Added 0.46.0 - Unify action representation
      changes:
        - dropTable:
            tableName: model_action
      rollback:
        - createTable:
            tableName: model_action
            remarks: Ties actions to models
            columns:
              - column:
                  name: id
                  type: int
                  autoIncrement: true
                  constraints:
                    primaryKey: true
                    nullable: false
              - column:
                  name: entity_id
                  type: char(21)
                  remarks: Random NanoID tag for unique identity.
                  constraints:
                    nullable: false
                    unique: true
              - column:
                  name: slug
                  type: varchar(254)
                  remarks: The referenceable name for this action
                  constraints:
                    nullable: false
              - column:
                  name: card_id
                  type: int
                  remarks: The associated model
                  constraints:
                    nullable: false
                    referencedTableName: report_card
                    referencedColumnNames: id
                    foreignKeyName: fk_model_action_ref_card_id
                    deleteCascade: true
              - column:
                  name: action_id
                  type: int
                  remarks: The associated action
                  constraints:
                    nullable: true
                    referencedTableName: action
                    referencedColumnNames: id
                    foreignKeyName: fk_model_action_ref_action_id
                    deleteCascade: true
              - column:
                  name: requires_pk
                  remarks: Indicates that the primary key(s) need to be passed in as parameters
                  type: boolean
                  defaultValueBoolean: false
                  constraints:
                    nullable: false
              - column:
                  name: parameter_mappings
                  type: ${text.type}
                  remarks: Mappings for primary keys to action parameters
              - column:
                  name: visualization_settings
                  type: ${text.type}
                  remarks: Settings for rendering the action

  - changeSet:
      id: v46.00-026
      validCheckSum: 8:948b9653bfbadeb29c847ef41d053dba
      author: metamben
      comment: Added 0.46.0 -- add field for tracking DBMS versions
      changes:
        - addColumn:
            tableName: metabase_database
            columns:
              - column:
                  name: dbms_version
                  type: ${text.type}
                  remarks: 'A JSON object describing the flavor and version of the DBMS.'

  - changeSet:
      id: v46.00-027
      validCheckSum: 8:5f7773b797a3c85a99cd35cb60cfd0b3
      author: snoe
      comment: Added 0.46.0 -- add last_used_at to FieldValues
      changes:
        - addColumn:
            tableName: metabase_fieldvalues
            columns:
              - column:
                  name: last_used_at
                  type: ${timestamp_type}
                  remarks: Timestamp of when these FieldValues were last used.
                  constraints:
                    nullable: false
                  defaultValueComputed: current_timestamp

  - changeSet:
      id: v46.00-028
      validCheckSum: 8:33cc1a038e926acb7dfd7cf29b4fa545
      author: tsmacdonald
      comment: Added 0.46.0 -- Join table connecting cards to dashboards/cards's parameters that need custom filter values from the card
      changes:
        - createTable:
            tableName: parameter_card
            remarks: "Join table connecting cards to entities (dashboards, other cards, etc.) that use the values generated by the card for filter values"
            columns:
              - column:
                  name: id
                  type: int
                  autoIncrement: true
                  constraints:
                    primaryKey: true
                    nullable: false
              - column:
                  name: updated_at
                  type: ${timestamp_type}
                  defaultValueComputed: current_timestamp
                  remarks: "most recent modification time"
                  constraints:
                    nullable: false
              - column:
                  name: created_at
                  type: ${timestamp_type}
                  defaultValueComputed: current_timestamp
                  remarks: "creation time"
                  constraints:
                    nullable: false
              - column:
                  name: card_id
                  type: int
                  remarks: "ID of the card generating the values"
                  constraints:
                    nullable: false
              - column:
                  name: parameterized_object_type
                  type: varchar(32)
                  remarks: "Type of the entity consuming the values (dashboard, card, etc.)"
                  constraints:
                    nullable: false
              - column:
                  name: parameterized_object_id
                  type: int
                  remarks: "ID of the entity consuming the values"
                  constraints:
                    nullable: false
              - column:
                  name: parameter_id
                  type: varchar(32)
                  remarks: "The parameter ID"
                  constraints:
                    nullable: false

  # Make Dimension <=> Field a 1t1 relationship. Replace unique field_id + name with unique field_id.
  # See issue #27054.
  - changeSet:
      id: v46.00-029
      validCheckSum: 8:96336855a4180eaf51d7be4a97f3b1a4
      author: camsaul
      comment: Make Dimension <=> Field a 1t1 relationship. Drop unique constraint on field_id + name. (1/3)
      changes:
        - dropUniqueConstraint:
            tableName: dimension
            constraintName: unique_dimension_field_id_name
      rollback:
        - addUniqueConstraint:
            tableName: dimension
            constraintName: unique_dimension_field_id_name
            columnNames: field_id, name

  - changeSet:
      id: v46.00-030
      validCheckSum: 8:e1f67579cb8dc1102445df299636cb7b
      author: camsaul
      comment: Make Dimension <=> Field a 1t1 relationship. Delete duplicate entries. (2/3)
      changes:
        - sql:
            # Which rows to keep is not 100% clear. I decided to keep newer entries, by ID. I considered keeping new
            # entries by `updated_at` but the SQL for doing that across the three databases was such a hairball and
            # having duplicates in the first place was such an edge case I decided this approach is fine for now. The
            # `row_number()` window function would have made this easier to do but we haven't merged H2 v2 yet.
            #
            # Writing the query with these unnecessary subselects is stupid, but MySQL 5.7 doesn't work without them.
            # See https://metaboat.slack.com/archives/CKZEMT1MJ/p1670624514320419 for more info
            sql: >-
              DELETE FROM dimension
              WHERE field_id IN (
                SELECT field_id
                FROM (
                  SELECT field_id
                  FROM dimension
                  GROUP BY field_id
                  HAVING COUNT(*) > 1
                ) duplicates
              )
              AND id NOT IN (
                SELECT id FROM (
                  SELECT max(id) AS id
                  FROM dimension
                  GROUP BY field_id
                ) most_recents
              );
      rollback: # don't need to roll back anything, deleting duplicate entries doesn't need to be reversed.

  - changeSet:
      id: v46.00-031
      validCheckSum: 8:a9b4c86de880b2bc01e208d8d4d8cf64
      author: camsaul
      comment: Make Dimension <=> Field a 1t1 relationship. Add unique constraint on field_id. (3/3)
      changes:
        - addUniqueConstraint:
            tableName: dimension
            columnNames: field_id
            constraintName: unique_dimension_field_id
        # this change can roll back automatically.

  - changeSet:
      id: v46.00-032
      validCheckSum: 8:2a7de9726282af199737a334395f1068
      author: tsmacdonald
      comment: Added 0.46.0 -- Unique parameter_card
      changes:
        - addUniqueConstraint:
            tableName: parameter_card
            columnNames: parameterized_object_id, parameterized_object_type, parameter_id
            constraintName: unique_parameterized_object_card_parameter

  - changeSet:
      id: v46.00-033
      validCheckSum: 8:25bc5b1a806d4b352d43f5b16e7e6e20
      author: tsmacdonald
      comment: Added 0.46.0 -- parameter_card index on connected object
      changes:
        - createIndex:
            tableName: parameter_card
            columns:
              - column:
                  name: parameterized_object_id
            indexName: idx_parameter_card_parameterized_object_id

  - changeSet:
      id: v46.00-034
      validCheckSum: 8:5a6b5a2cf7160baec4f81f6675de898c
      author: tsmacdonald
      comment: Added 0.46.0 -- parameter_card index on connected card
      changes:
        - createIndex:
            tableName: parameter_card
            columns:
              - column:
                  name: card_id
            indexName: idx_parameter_card_card_id

  - changeSet:
      id: v46.00-035
      validCheckSum: 8:0639e4c0939848b4377792290311f239
      author: tsmacdonald
      comment: Added 0.46.0 - parameter_card.card_id foreign key
      changes:
        - addForeignKeyConstraint:
            baseTableName: parameter_card
            baseColumnNames: card_id
            referencedTableName: report_card
            referencedColumnNames: id
            constraintName: fk_parameter_card_ref_card_id
            onDelete: CASCADE

  - changeSet:
      id: v46.00-036
      validCheckSum: 8:39d440f29a481e9f0915532106079a1a
      author: metamben
      comment: App containers are removed in 0.46.0
      changes:
        - dropTable:
            tableName: app_permission_graph_revision
      rollback:
        - createTable:
            tableName: app_permission_graph_revision
            remarks: 'Used to keep track of changes made to app permissions.'
            columns:
              - column:
                  name: id
                  type: int
                  autoIncrement: true
                  constraints:
                    primaryKey: true
                    nullable: false
              - column:
                  name: before
                  type: ${text.type}
                  remarks: 'Serialized JSON of the apps graph before the changes.'
                  constraints:
                    nullable: false
              - column:
                  name: after
                  type: ${text.type}
                  remarks: 'Serialized JSON of the apps graph after the changes.'
                  constraints:
                    nullable: false
              - column:
                  name: user_id
                  type: int
                  remarks: 'The ID of the admin who made this set of changes.'
                  constraints:
                    nullable: false
                    referencedTableName: core_user
                    referencedColumnNames: id
                    foreignKeyName: fk_app_permission_graph_revision_user_id
              - column:
                  name: created_at
                  type: ${timestamp_type}
                  remarks: 'The timestamp of when these changes were made.'
                  defaultValueComputed: current_timestamp
                  constraints:
                    nullable: false
              - column:
                  name: remark
                  type: ${text.type}
                  remarks: 'Optional remarks explaining why these changes were made.'

  - changeSet:
      id: v46.00-037
      validCheckSum: 8:dbbe898501c554e3ee74c6b9ef9c1575
      author: metamben
      comment: App pages are removed in 0.46.0
      changes:
        - dropColumn:
            tableName: report_dashboard
            columnName: is_app_page
      rollback:
        - addColumn:
            columns:
              - column:
                  name: is_app_page
                  type: boolean
                  defaultValueBoolean: false
                  remarks: Indicates that this dashboard serves as a page of an app
                  constraints:
                    nullable: false
            tableName: report_dashboard

  - changeSet:
      id: v46.00-038
      validCheckSum: 8:220a27bae93423a2c9a76f611f10b87b
      author: metamben
      comment: App containers are removed in 0.46.0
      changes:
        - dropTable:
            tableName: app
      rollback:
        - createTable:
            tableName: app
            remarks: Defines top level concerns for App
            columns:
              - column:
                  name: id
                  type: int
                  autoIncrement: true
                  constraints:
                    primaryKey: true
                    nullable: false
              - column:
                  name: entity_id
                  type: char(21)
                  remarks: Random NanoID tag for unique identity.
                  constraints:
                    nullable: false
                    unique: true
              - column:
                  name: collection_id
                  type: int
                  remarks: The associated collection
                  constraints:
                    nullable: false
                    referencedTableName: collection
                    referencedColumnNames: id
                    foreignKeyName: fk_app_ref_collection_id
                    deleteCascade: true
                    unique: true
              - column:
                  name: dashboard_id
                  type: int
                  remarks: The homepage of the app
              - column:
                  remarks: JSON for the navigation items of the app
                  name: nav_items
                  type: ${text.type}
              - column:
                  remarks: JSON for frontend related additions, such as styling
                  name: options
                  type: ${text.type}
              - column:
                  remarks: The timestamp of when the app was created
                  name: created_at
                  type: ${timestamp_type}
                  defaultValueComputed: current_timestamp
                  constraints:
                    nullable: false
              - column:
                  remarks: The timestamp of when the app was updated
                  name: updated_at
                  type: ${timestamp_type}
                  defaultValueComputed: current_timestamp
                  constraints:
                    nullable: false
        - addForeignKeyConstraint:
            baseTableName: app
            baseColumnNames: dashboard_id
            referencedTableName: report_dashboard
            referencedColumnNames: id
            constraintName: fk_app_ref_dashboard_id
            onDelete: SET NULL

  - changeSet:
      id: v46.00-039
      validCheckSum: 8:7ed32de11fbe8565148d8491f908ad05
      author: qnkhuat
      comment: Added 0.46.0 - add entity_id to parameter_card
      changes:
        - addColumn:
            columns:
            - column:
                remarks: Random NanoID tag for unique identity.
                name: entity_id
                type: char(21)
                constraints:
                  nullable: true
                  unique: true
            tableName: parameter_card

  - changeSet:
      id: v46.00-040
      validCheckSum: 8:7fec881cac598cce34b62c98fcf37563
      author: tsmacdonald
      comment: Added 0.46.0 -- Bump default dashcard size to 4x4
      changes:
        - addDefaultValue:
            tableName: report_dashboardcard
            columnName: size_x
            defaultValue: 4

  - changeSet:
      id: v46.00-041
      validCheckSum: 8:0214a8d0b94a9eb48aad75b1d50dd279
      author: tsmacdonald
      comment: Added 0.46.0 -- Bump default dashcard size to 4x4
      changes:
        - addDefaultValue:
            tableName: report_dashboardcard
            columnName: size_y
            defaultValue: 4

  - changeSet:
      id: v46.00-042
      validCheckSum: 8:7b91ad83569565517c43e9f7b9bfa29a
      author: tsmacdonald
      comment: Added 0.46.0 -- index query_execution.executor_id
      changes:
        - createIndex:
            tableName: query_execution
            columns:
              - column:
                  name: executor_id
            indexName: idx_query_execution_executor_id

  - changeSet:
      id: v46.00-043
      validCheckSum: 8:d9cab29076035068cfc49fb9570832af
      author: tsmacdonald
      comment: Added 0.46.0 -- index query_execution.context
      changes:
        - createIndex:
            tableName: query_execution
            columns:
              - column:
                  name: context
            indexName: idx_query_execution_context

  - changeSet:
      id: v46.00-045
      validCheckSum: 8:7a9cabf1c693de8b0c9555f7deb072a4
      author: calherries
      comment: Added 0.46.0 -- add public_uuid to action.
      changes:
        - addColumn:
            tableName: action
            columns:
              - column:
                  name: public_uuid
                  type: char(36)
                  remarks: 'Unique UUID used to in publically-accessible links to this Action.'
                  constraints:
                    unique: true

  - changeSet:
      id: v46.00-051
      validCheckSum: 8:74e83fc2ee7c1a06a94f07830f361773
      author: calherries
      comment: Added 0.46.0 -- drop defaults for dashcard's position and size
      changes:
        - dropDefaultValue:
            tableName: report_dashboardcard
            columnName: row
      rollback:
        - addDefaultValue:
            tableName: report_dashboardcard
            columnName: row
            defaultValueNumeric: 4

  - changeSet:
      id: v46.00-052
      validCheckSum: 8:948c978fcb2d938d272a05b3e56808d1
      author: calherries
      comment: Added 0.46.0 -- drop defaults for dashcard's position and size
      changes:
        - dropDefaultValue:
            tableName: report_dashboardcard
            columnName: col
      rollback:
        - addDefaultValue:
            tableName: report_dashboardcard
            columnName: col
            defaultValueNumeric: 4

  - changeSet:
      id: v46.00-053
      validCheckSum: 8:04e092dbffdfda13f28b1e3ea38299a7
      author: calherries
      comment: Added 0.46.0 -- drop defaults for dashcard's position and size
      changes:
        - dropDefaultValue:
            tableName: report_dashboardcard
            columnName: size_x
      rollback:
        - addDefaultValue:
            tableName: report_dashboardcard
            columnName: size_x
            defaultValueNumeric: 4

  - changeSet:
      id: v46.00-054
      validCheckSum: 8:bc3abf9ab94199aeaebb2be28dea77aa
      author: calherries
      comment: Added 0.46.0 -- drop defaults for dashcard's position and size
      changes:
        - dropDefaultValue:
            tableName: report_dashboardcard
            columnName: size_y
      rollback:
        - addDefaultValue:
            tableName: report_dashboardcard
            columnName: size_y
            defaultValueNumeric: 4

  - changeSet:
      id: v46.00-055
      validCheckSum: 8:48a516459b84a21e9edbdbfe1bffd671
      author: calherries
      comment: Added 0.46.0 -- add made_public_by_id
      changes:
        - addColumn:
            tableName: action
            columns:
              - column:
                  name: made_public_by_id
                  type: int
                  remarks: 'The ID of the User who first publically shared this Action.'

  - changeSet:
      id: v46.00-056
      validCheckSum: 8:af93ab591b44b5d81d8d8a496600c1bc
      author: calherries
      comment: Added 0.46.0 -- add public_uuid and made_public_by_id to action. public_uuid is indexed
      changes:
        - createIndex:
            tableName: action
            indexName: idx_action_public_uuid
            columns:
              column:
                name: public_uuid

  - changeSet:
      id: v46.00-057
      validCheckSum: 8:aff3b0e15dcfc36a4fd97faade0751c0
      author: dpsutton
      comment: Added 0.46.0 -- parameter_card.parameter_id long enough to hold a uuid
      changes:
        - modifyDataType:
            tableName: parameter_card
            columnName: parameter_id
            newDataType: varchar(36)
      rollback: #nothing to do, char(32) or char(36) are equivalent

  - changeSet:
      id: v46.00-058
      validCheckSum: 8:11440c629413c7231e7f156347353761
      author: calherries
      comment: Added 0.46.0 -- add FK constraint for action.made_public_by_id with core_user.id
      changes:
        - addForeignKeyConstraint:
            baseTableName: action
            baseColumnNames: made_public_by_id
            referencedTableName: core_user
            referencedColumnNames: id
            constraintName: fk_action_made_public_by_id
            onDelete: CASCADE

  - changeSet:
      id: v46.00-059
      validCheckSum: 8:6ddec7d622e9200e36bd5e2e2e0a48c2
      author: tsmacdonald
      comment: Added 0.46.0 -- add actions.creator_id
      changes:
        - addColumn:
            tableName: action
            columns:
              - column:
                  name: creator_id
                  type: int
                  remarks: 'The user who created the action'
      rollback:
        - dropColumn:
            tableName: action
            columnName: creator_id

  - changeSet:
      id: v46.00-060
      validCheckSum: 8:fc1762a930726afb11131acf3a56312b
      author: tsmacdonald
      comment: Added 0.46.0 -- action.creator_id index
      changes:
        - createIndex:
            tableName: action
            columns:
              - column:
                  name: creator_id
            indexName: idx_action_creator_id
      rollback:
        - dropIndex:
            tableName: action
            indexName: idx_action_creator_id

  - changeSet:
      id: v46.00-061
      validCheckSum: 8:d57393ae0e96a9b1a0bd7a66597cb485
      author: tsmacdonald
      comment: Added 0.46.0 -- action.creator_id index
      changes:
        - addForeignKeyConstraint:
            baseTableName: action
            baseColumnNames: creator_id
            referencedTableName: core_user
            referencedColumnNames: id
            constraintName: fk_action_creator_id
            nullable: false

  - changeSet:
      id: v46.00-062
      validCheckSum: 8:20efdbd79df3c76cbf77318d871a9836
      author: tsmacdonald
      comment: Added 0.46.0 -- add actions.archived
      changes:
        - addColumn:
            tableName: action
            columns:
              - column:
                  name: archived
                  type: boolean
                  defaultValueBoolean: false
                  remarks: 'Whether or not the action has been archived'
                  constraints:
                    nullable: false
      rollback:
        - dropColumn:
            tableName: action
            columnName: archived

  - changeSet:
      id: v46.00-064
      validCheckSum: 8:0ac10ca0d82f1bbe39737eb0a8fdcd7d
      author: noahmoss
      comment: Added 0.46.0 -- rename `group_table_access_policy` to `sandboxes`
      changes:
        - renameTable:
            newTableName: sandboxes
            oldTableName: group_table_access_policy

  - changeSet:
      id: v46.00-065
      validCheckSum: 8:5cbb335952dd1ab7a137d80d6c1ab82e
      author: noahmoss
      comment: Added 0.46.0 -- add `permission_id` to `sandboxes`
      changes:
      - addColumn:
          tableName: sandboxes
          columns:
          - column:
              name: permission_id
              type: int
              remarks: The ID of the corresponding permissions path for this sandbox

  - changeSet:
      id: v46.00-070
      validCheckSum: 8:d440a8d0aef0bbfdae24a9c70bd37605
      author: calherries
      comment: Added 0.46.0 - add entity_id column to action
      changes:
        - addColumn:
            columns:
            - column:
                remarks: Random NanoID tag for unique identity.
                name: entity_id
                type: char(21)
                constraints:
                  nullable: true
                  unique: true
            tableName: action

  - changeSet:
      id: v46.00-074
      validCheckSum: 8:c1273a3003d82638a0a5413bf2aa6777
      author: metamben
      comment: Added 0.46.0 -- increase precision of updated_at of report_card
      changes:
        - modifyDataType:
            tableName: report_card
            columnName: updated_at
            newDataType: ${timestamp_type}
      rollback:
        - modifyDataType:
            tableName: report_card
            columnName: updated_at
            newDataType: DATETIME

  - changeSet:
      id: v46.00-079
      validCheckSum: 8:de167f33d3f7670246623466487d2e67
      author: john-metabase
      comment: Added 0.46.0 -- migrates Databases using deprecated and removed presto driver to presto-jdbc
      changes:
        - sql: UPDATE metabase_database SET engine = 'presto-jdbc' WHERE engine = 'presto'
      rollback: # nothing to do, since we don't know which drivers used to be presto

  - changeSet:
      id: v46.00-080
      validCheckSum: ANY
      author: noahmoss
      comment: Migrate data permission paths from v1 to v2 (splitting them into separate data and query permissions)
      changes:
        - customChange:
            class: "metabase.app_db.custom_migrations.SplitDataPermissions"

  - changeSet:
      id: v46.00-084
      validCheckSum: 8:b4f465ca3be584028e077b907656b804
      author: qnkhuat
      comment: Added 0.46.0 - CASCADE delete for action.model_id
      changes:
        - dropForeignKeyConstraint:
            baseTableName: action
            constraintName: fk_action_model_id
      rollback:
        - addForeignKeyConstraint:
            baseTableName: action
            baseColumnNames: model_id
            referencedTableName: report_card
            referencedColumnNames: id
            constraintName: fk_action_model_id
            onDelete: CASCADE

  - changeSet:
      id: v46.00-085
      validCheckSum: 8:17fe48c56aa457a6a09775099d44d7a5
      author: qnkhuat
      comment: Added 0.46.0 - CASCADE delete for action.model_id
      changes:
        - addForeignKeyConstraint:
            baseTableName: action
            baseColumnNames: model_id
            referencedTableName: report_card
            referencedColumnNames: id
            constraintName: fk_action_model_id
            onDelete: CASCADE

  - changeSet:
      id: v46.00-086
      validCheckSum: ANY
      author: calherries
      comment: Added 0.46.0 - Delete the abandonment email task
      changes:
        - customChange:
            class: "metabase.app_db.custom_migrations.DeleteAbandonmentEmailTask"

  - changeSet:
      id: v46.00-088
      validCheckSum: 8:ff9defc19920960db55ef71e4d32b4ea
      author: noahmoss
      comment: Added 0.46.5 -- backfill `permission_id` values in `sandboxes`. This is a fixed verison of v46.00-066
               which has been removed, since it had a bug that blocked a customer from upgrading.
      changes:
        - sql: >-
            UPDATE sandboxes s
            SET permission_id = (
              SELECT p.id
              FROM permissions p
              WHERE
                p.object = CONCAT('/db/',
                                  (SELECT t.db_id FROM metabase_table t WHERE t.id = s.table_id),
                                  '/schema/',
                                  (SELECT t.schema FROM metabase_table t WHERE t.id = s.table_id),
                                  '/table/',
                                  s.table_id,
                                  '/query/segmented/')
                AND p.group_id = s.group_id
              LIMIT 1
            )
            WHERE permission_id IS NULL;
      rollback:
        # not required, new values added here do not need to be dropped

  - changeSet:
      id: v46.00-089
      validCheckSum: 8:e0fbd2514cc960cc74106204ac65a3ea
      author: noahmoss
      comment: Added 0.46.5 -- remove orphaned entries in `sandboxes`
      changes:
        - sql: >-
            DELETE FROM sandboxes
            WHERE permission_id IS NULL;
      rollback: # not required, orphaned sandboxes should not be re-added to the DB

  - changeSet:
      id: v46.00-090
      validCheckSum: 8:963c0cd3a7bd2858e4dbfd4d4aad95cb
      author: noahmoss
      comment: Add foreign key constraint on sandboxes.permission_id
      preConditions:
        - onFail: MARK_RAN
        - not:
            - foreignKeyConstraintExists:
                - foreignKeyName: fk_sandboxes_ref_permissions
      changes:
        - addForeignKeyConstraint:
            baseTableName: sandboxes
            baseColumnNames: permission_id
            referencedTableName: permissions
            referencedColumnNames: id
            constraintName: fk_sandboxes_ref_permissions
            onDelete: CASCADE

  - changeSet:
      id: v47.00-001
      validCheckSum: 8:14bf2732687c04256e9c036ba142aa93
      author: calherries
      comment: Added 0.47.0 -- set base-type to type/JSON for JSON database-types for postgres and mysql
      changes:
        - sql:
            sql: >-
              UPDATE metabase_field f
              SET base_type = 'type/JSON'
              WHERE EXISTS (
                SELECT *
                FROM metabase_database d
                JOIN metabase_table t ON t.db_id = d.id
                WHERE f.table_id = t.id
                  AND lower(f.database_type) in ('json', 'jsonb')
                  AND d.engine in ('postgres', 'mysql')
              )
      rollback:
        - sql:
            dbms: postgresql
            sql: >-
              UPDATE metabase_field f
              SET base_type = case when d.engine = 'postgres' then 'type/Structured' else 'type/SerializedJSON' end
              FROM metabase_database d
              JOIN metabase_table t ON t.db_id = d.id
              WHERE f.table_id = t.id
                AND lower(f.database_type) in ('json', 'jsonb')
                AND d.engine in ('postgres', 'mysql')
        - sql:
            dbms: mysql,mariadb
            sql: >-
              UPDATE metabase_field f
              JOIN metabase_table t ON f.table_id = t.id
              JOIN metabase_database d ON t.db_id = d.id
              SET base_type = case when d.engine = 'postgres' then 'type/Structured' else 'type/SerializedJSON' end
              WHERE lower(f.database_type) in ('json', 'jsonb')
                AND d.engine in ('postgres', 'mysql')
        - sql:
            dbms: h2
            sql: >-
              MERGE INTO metabase_field f
              USING (
                SELECT f.id, case when d.engine = 'postgres' then 'type/Structured' else 'type/SerializedJSON' end as base_type
                FROM metabase_field f
                JOIN metabase_table t ON f.table_id = t.id
                JOIN metabase_database d ON t.db_id = d.id
                WHERE lower(f.database_type) in ('json', 'jsonb')
                  AND d.engine in ('postgres', 'mysql')
              ) as updates
              ON f.id = updates.id
              WHEN MATCHED THEN
                UPDATE SET f.base_type = updates.base_type;

  - changeSet:
      id: v47.00-002
      validCheckSum: 8:963690f41f487b122464277c627823f6
      author: calherries
      comment: Added 0.47.0 - Add json_unfolding column to metabase_field
      changes:
        - addColumn:
            columns:
            - column:
                remarks: 'Enable/disable JSON unfolding for a field'
                name: json_unfolding
                type: boolean
                defaultValueBoolean: false
                constraints:
                  nullable: false
            tableName: metabase_field

  - changeSet:
      id: v47.00-003
      validCheckSum: 8:97bccdf5e9bcdfacd1c315fa1342c167
      author: calherries
      comment: Added 0.47.0 - Populate metabase_field.json_unfolding based on base_type
      changes:
        - sql:
            sql: >-
              UPDATE metabase_field
              SET json_unfolding = true
              WHERE base_type = 'type/JSON';
      rollback: # nothing to do, since json_unfolding is new in 47

  - changeSet:
      id: v47.00-004
      validCheckSum: 8:58ad79be7de00e413da51fab3c8beea0
      author: qnkhuat
      comment: Added 0.47.0 - Add auto_incremented to metabase_field
      changes:
        - addColumn:
            tableName: metabase_field
            columns:
              - column:
                  name: database_is_auto_increment
                  type: boolean
                  remarks: Indicates this field is auto incremented
                  defaultValueBoolean: false
                  constraints:
                    nullable: false

  - changeSet:
      id: v47.00-005
      validCheckSum: 8:ccf53f27a551fd0799d0103bd65cca99
      author: winlost
      comment: Added 0.47.0 - Add auto_apply_filters to dashboard
      changes:
        - addColumn:
            tableName: report_dashboard
            columns:
              - column:
                  name: auto_apply_filters
                  type: boolean
                  remarks: Whether or not to auto-apply filters on a dashboard
                  defaultValueBoolean: true
                  constraints:
                    nullable: false

  - changeSet:
      id: v47.00-006
      validCheckSum: 8:b63ff10d3d121bed42eece1ae3dbb177
      author: qnkhuat
      comment: Added 0.47.0 - Add dashboard_tab table
      changes:
        - createTable:
            tableName: dashboard_tab
            remarks: "Join table connecting dashboard to dashboardcards"
            columns:
              - column:
                  name: id
                  type: int
                  autoIncrement: true
                  constraints:
                    primaryKey: true
                    nullable: false
              - column:
                  name: dashboard_id
                  type: int
                  remarks: The dashboard that a tab is on
                  constraints:
                    nullable: false
                    referencedTableName: report_dashboard
                    referencedColumnNames: id
                    foreignKeyName: fk_dashboard_tab_ref_dashboard_id
                    deleteCascade: true
              - column:
                  name: name
                  remarks: Displayed name of the tab
                  type: ${text.type}
                  constraints:
                    nullable: false
              - column:
                  name: position
                  remarks: Position of the tab with respect to others tabs in dashboard
                  type: int
                  constraints:
                    nullable: false
              - column:
                  name: entity_id
                  type: char(21)
                  remarks: Random NanoID tag for unique identity.
                  constraints:
                    nullable: false
                    unique: true
              - column:
                  name: created_at
                  remarks: The timestamp at which the tab was created
                  type: ${timestamp_type}
                  defaultValueComputed: current_timestamp
                  constraints:
                    nullable: false
              - column:
                  name: updated_at
                  remarks: The timestamp at which the tab was last updated
                  type: ${timestamp_type}
                  defaultValueComputed: current_timestamp
                  constraints:
                    nullable: false

  - changeSet:
      id: v47.00-007
      validCheckSum: 8:e9f7d6b18d65be6fde07c0b5471b8760
      author: qnkhuat
      comment: Added 0.47.0 -- add report_dashboardcard.dashboard_tab_id
      changes:
        - addColumn:
            tableName: report_dashboardcard
            columns:
              - column:
                  name: dashboard_tab_id
                  type: int
                  remarks: The referenced tab id that dashcard is on, it's nullable for dashboard with no tab
                  constraints:
                    nullable: true

  - changeSet:
      id: v47.00-008
      validCheckSum: 8:e37c88d202007bd3e6a72b6404d1b0e9
      author: qnkhuat
      comment: Added 0.47.0 -- add report_dashboardcard.dashboard_tab_id fk constraint
      changes:
        - addForeignKeyConstraint:
            baseTableName: report_dashboardcard
            baseColumnNames: dashboard_tab_id
            referencedTableName: dashboard_tab
            referencedColumnNames: id
            constraintName: fk_report_dashboardcard_ref_dashboard_tab_id
            deleteCascade: true

  - changeSet:
      id: v47.00-009
      validCheckSum: 8:398124b0dd4dd6e117cdc1378152469b
      author: qwef
      comment: Added 0.47.0 - Replace user google_auth and ldap_auth columns with sso_source values
      changes:
        - sql:
            sql: UPDATE core_user SET sso_source = 'google' WHERE google_auth = true;
      rollback:
        - sql:
            sql: UPDATE core_user SET google_auth = true, sso_source = NULL WHERE sso_source = 'google';

  - changeSet:
      id: v47.00-010
      validCheckSum: 8:3c4f9fc116fbced18c50952def65b3e0
      author: tsmacdonald
      comment: Added 0.47.0 - Make metabase_table.name long enough for H2 names
      changes:
        - modifyDataType:
            tableName: metabase_table
            columnName: name
            newDataType: varchar(256)
      rollback: # no rollback needed, varchar(256) is backwards compatible

  - changeSet:
      id: v47.00-011
      validCheckSum: 8:148b982debddfa511cb45b87179b8c46
      author: tsmacdonald
      comment: Added 0.47.0 - Make metabase_table.display_name long enough for H2 names
      changes:
        - modifyDataType:
            tableName: metabase_table
            columnName: display_name
            newDataType: varchar(256)
      rollback: # no rollback needed, varchar(256) is backwards compatible

  - changeSet:
      id: v47.00-012
      validCheckSum: 8:bf19ef077bc6bc517c515dd78ca46e3b
      author: qwef
      comment: Added 0.47.0 - Replace user google_auth and ldap_auth columns with sso_source values
      changes:
        - dropColumn:
            tableName: core_user
            columnName: google_auth
      rollback:
        - addColumn:
            tableName: core_user
            columns:
              - column:
                  name: google_auth
                  type: boolean
                  defaultValueBoolean: false
                  constraints:
                    nullable: false

  - changeSet:
      id: v47.00-013
      validCheckSum: 8:044aec6d07049e3c5a45830797189ab0
      author: qwef
      comment: Added 0.47.0 - Replace user google_auth and ldap_auth columns with sso_source values
      changes:
        - sql:
            sql: UPDATE core_user SET sso_source = 'ldap' WHERE ldap_auth = true;
      rollback:
        - sql:
            sql: UPDATE core_user SET ldap_auth = true, sso_source = NULL WHERE sso_source = 'ldap';

  - changeSet:
      id: v47.00-014
      validCheckSum: 8:6a973f3198ad4596ecade95e61b35991
      author: qwef
      comment: Added 0.47.0 - Replace user google_auth and ldap_auth columns with sso_source values
      changes:
        - dropColumn:
            tableName: core_user
            columnName: ldap_auth
      rollback:
        - addColumn:
            tableName: core_user
            columns:
              - column:
                  name: ldap_auth
                  type: boolean
                  defaultValueBoolean: false
                  constraints:
                    nullable: false

  - changeSet:
      id: v47.00-015
      validCheckSum: 8:d2d5eea99db75e656709006b3a7749f0
      author: escherize
      comment: added 0.47.0 - Add is_audit to metabase_database
      changes:
        - addColumn:
            tableName: metabase_database
            columns:
              - column:
                  name: is_audit
                  type: boolean
                  defaultValueBoolean: false
                  remarks: 'Only the app db, visible to admins via auditing should have this set true.'
                  constraints:
                    nullable: false

  - changeSet:
      id: v47.00-016
      validCheckSum: ANY
      author: calherres
      comment: Added 0.47.0 - Migrate the report_card.visualization_settings.column_settings field refs from legacy format
      changes:
        - customChange:
            class: "metabase.app_db.custom_migrations.MigrateLegacyColumnSettingsFieldRefs"

  - changeSet:
      id: v47.00-018
      validCheckSum: 8:7bacd2f60393eebd3bebcfdb0e952ecd
      author: dpsutton
      comment: Indexed Entities information table
      changes:
        - createTable:
            tableName: model_index
            remarks: 'Used to keep track of which models have indexed columns.'
            columns:
              - column:
                  name: id
                  type: int
                  autoIncrement: true
                  constraints:
                    primaryKey: true
                    nullable: false
              - column:
                  name: model_id
                  type: int
                  remarks: 'The ID of the indexed model.'
              - column:
                  name: pk_ref
                  type: ${text.type}
                  remarks: 'Serialized JSON of the primary key field ref.'
                  constraints:
                    nullable: false
              - column:
                  name: value_ref
                  type: ${text.type}
                  remarks: 'Serialized JSON of the label field ref.'
                  constraints:
                    nullable: false
              - column:
                  name: schedule
                  type: ${text.type}
                  remarks: 'The cron schedule for when value syncing should happen.'
                  constraints:
                    nullable: false
              - column:
                  name: state
                  type: ${text.type}
                  remarks: 'The status of the index: initializing, indexed, error, overflow.'
                  constraints:
                    nullable: false
              - column:
                  name: indexed_at
                  type: ${timestamp_type}
                  remarks: 'When the status changed'
                  constraints:
                    nullable: true
              - column:
                  name: error
                  type: ${text.type}
                  remarks: 'The error message if the status is error.'
                  constraints:
                    nullable: true
              - column:
                  name: created_at
                  type: ${timestamp_type}
                  remarks: 'The timestamp of when these changes were made.'
                  defaultValueComputed: current_timestamp
                  constraints:
                    nullable: false
              - column:
                  remarks: 'ID of the user who created the event'
                  name: creator_id
                  type: int
                  constraints:
                    nullable: false
                    references: core_user(id)
                    foreignKeyName: fk_model_index_creator_id
                    deleteCascade: true
      rollback:
        - dropTable:
            tableName: model_index

  - changeSet:
      id: v47.00-019
      validCheckSum: 8:7a5589d70c80b3ffc99a85722f440a91
      author: dpsutton
      comment: Indexed Entities values table
      changes:
        - createTable:
            tableName: model_index_value
            remarks: 'Used to keep track of the values indexed in a model'
            columns:
              - column:
                  name: model_index_id
                  type: int
                  remarks: 'The ID of the indexed model.'
              - column:
                  name: model_pk
                  type: int
                  remarks: 'The primary key of the indexed value'
                  constraints:
                    nullable: false
              - column:
                  name: name
                  type: ${text.type}
                  remarks: 'The label to display identifying the indexed value.'
                  constraints:
                    nullable: false
      rollback:
        - dropTable:
            tableName: model_index_value

  - changeSet:
      id: v47.00-020
      validCheckSum: 8:d32a4cf7b37f012a7db74628cdde48df
      author: dpsutton
      comment: Add unique constraint on index_id and pk
      changes:
        - addUniqueConstraint:
            tableName: model_index_value
            constraintName: unique_model_index_value_model_index_id_model_pk
            columnNames: model_index_id, model_pk
      rollback:
        - dropUniqueConstraint:
            tableName: model_index_value
            constraintName: unique_model_index_value_model_index_id_model_pk

  - changeSet:
      id: v47.00-023
      validCheckSum: 8:5d9e81c3e950afad66cb5e9e823b1f03
      author: dpsutton
      comment: Added 0.47.0 -- model_index index
      changes:
        - createIndex:
            tableName: model_index
            columns:
              - column:
                  name: model_id
            indexName: idx_model_index_model_id

  - changeSet:
      id: v47.00-024
      validCheckSum: 8:3079db8d91e54ff2b41050f7dab27936
      author: dpsutton
      comment: Added 0.47.0 -- model_index foriegn key to report_card
      changes:
        - addForeignKeyConstraint:
            baseTableName: model_index
            baseColumnNames: model_id
            referencedTableName: report_card
            referencedColumnNames: id
            constraintName: fk_model_index_model_id
            nullable: false
            deleteCascade: true

  - changeSet:
      id: v47.00-025
      validCheckSum: 8:6889e314a2016c9bc017a358b81ed24e
      author: dpsutton
      comment: Added 0.47.0 -- model_index_value foriegn key to model_index
      changes:
        - addForeignKeyConstraint:
            baseTableName: model_index_value
            baseColumnNames: model_index_id
            referencedTableName: model_index
            referencedColumnNames: id
            constraintName: fk_model_index_value_model_id
            nullable: false
            deleteCascade: true

  - changeSet:
      id: v47.00-026
      validCheckSum: 8:acf279edf538ee29a4ea9103d809b3da
      author: noahmoss
      comment: Added 0.47.0 - New table for connection impersonation policies
      changes:
        - createTable:
            tableName: connection_impersonations
            remarks: Table for holding connection impersonation policies
            columns:
              - column:
                  name: id
                  type: int
                  autoIncrement: true
                  constraints:
                    primaryKey: true
                    nullable: false
              - column:
                  name: db_id
                  type: int
                  remarks: 'ID of the database this connection impersonation policy affects'
                  constraints:
                    nullable: false
                    referencedTableName: metabase_database
                    referencedColumnNames: id
                    foreignKeyName: fk_conn_impersonation_db_id
                    deleteCascade: true
              - column:
                  name: group_id
                  type: int
                  remarks: 'ID of the permissions group this connection impersonation policy affects'
                  constraints:
                    nullable: false
                    referencedTableName: permissions_group
                    referencedColumnNames: id
                    foreignKeyName: fk_conn_impersonation_group_id
                    deleteCascade: true
              - column:
                  name: attribute
                  type: ${text.type}
                  remarks: 'User attribute associated with the database role to use for this connection impersonation policy'

  - changeSet:
      id: v47.00-027
      validCheckSum: ANY
      author: calherries
      comment: Added 0.47.0 - Migrate field_ref in report_card.result_metadata from legacy format
      changes:
        - customChange:
            class: "metabase.app_db.custom_migrations.MigrateLegacyResultMetadataFieldRefs"

  - changeSet:
      id: v47.00-028
      validCheckSum: ANY
      author: calherries
      comment: Added 0.47.0 - Add join-alias to the report_card.visualization_settings.column_settings field refs
      changes:
        - customChange:
            class: "metabase.app_db.custom_migrations.AddJoinAliasToVisualizationSettingsFieldRefs"

  - changeSet:
      id: v47.00-029
      validCheckSum: ANY
      author: qnkhuat
      comment: Added 0.47.0 - Stack cards vertically for dashboard with tabs on downgrade
      changes:
        - customChange:
            class: "metabase.app_db.custom_migrations.DowngradeDashboardTab"

  - changeSet:
      id: v47.00-030
      validCheckSum: 8:7919d959008457419a09fd3275d3ed00
      author: escherize
      comment: Added 0.47.0 - Type column for collections for instance-analytics
      changes:
        - addColumn:
            tableName: collection
            columns:
              - column:
                  name: type
                  type: varchar(256)
                  defaultValue: null
                  remarks: 'This is used to differentiate instance-analytics collections from all other collections.'

  - changeSet:
      id: v47.00-031
      author: qnkhuat
      comment: Added 0.47.0 - migrate dashboard grid size from 18 to 24
      validCheckSum: 8:ad9bdb62df65cf26a5a9892a82779ea7
      changes:
          # new_size_x = size_x + ((col + size_x + 1) // 3) - ((col + 1) // 3)
          # new_col    = col + ((col + 1) // 3)
          - sql:
              dbms: postgresql
              sql: >-
                  update report_dashboardcard set size_x = size_x + floor(cast(size_x + col + 1  as decimal) / 3) - floor(cast(col + 1 as decimal) / 3);
                  update report_dashboardcard set col    = col + floor(cast(col + 1 as decimal) / 3);
          - sql:
              dbms: mysql,mariadb,h2
              sql: >-
                  update report_dashboardcard set size_x = size_x + floor(cast(size_x + col + 1  as decimal) / 3) - floor(cast(col + 1 as decimal) / 3);
                  update report_dashboardcard set col    = col + floor(cast(col + 1 as decimal) / 3);

      rollback:
          # new_size_x = size_x - ((size_x + col + 1) // 4 - (col + 1) // 4) for size_x > 1
          # new_col    = col - (col + 1) // 4
          # for size_x, we keep it as it is, because it can't be smaller right?
          - sql:
              dbms: postgresql
              sql: >-
                  update report_dashboardcard set size_x = size_x - (floor(cast(size_x + col + 1 as decimal) / 4) - floor(cast(col + 1 as decimal) / 4)) where size_x <> 1;
                  update report_dashboardcard set col    = col - floor(cast(col + 1 as decimal) / 4);

          - sql:
              dbms: mysql,mariadb,h2
              sql: >-
                  update report_dashboardcard set size_x = size_x - (floor(cast(size_x + col + 1 as decimal) / 4) - floor(cast(col + 1 as decimal) / 4)) where size_x <> 1;
                  update report_dashboardcard set col    = col - floor(cast(col + 1 as decimal) / 4);

  - changeSet:
      id: v47.00-032
      author: qnkhuat
      comment: Added 0.47.0 - migrate dashboard grid size from 18 to 24 for revisions
      validCheckSum: ANY
      changes:
        - customChange:
            class: "metabase.app_db.custom_migrations.RevisionDashboardMigrateGridFrom18To24"

  - changeSet:
      id: v47.00-033
      validCheckSum: ANY
      author: calherries
      comment: Added 0.47.0 - Migrate field refs in visualization_settings.column_settings keys from legacy format
      changes:
        - customChange:
            class: "metabase.app_db.custom_migrations.RevisionMigrateLegacyColumnSettingsFieldRefs"

  - changeSet:
      id: v47.00-034
      validCheckSum: ANY
      author: calherries
      comment: Added 0.47.0 - Add join-alias to the visualization_settings.column_settings field refs in card revisions
      changes:
        - customChange:
            class: "metabase.app_db.custom_migrations.RevisionAddJoinAliasToColumnSettingsFieldRefs"

  - changeSet:
      id: v47.00-035
      validCheckSum: 8:aeafa7ff310f799eb3fb2e14640a9e06
      author: calherries
      comment: Added 0.47.0 - Drop foreign key constraint on implicit_action.action_id
      changes:
        - dropForeignKeyConstraint:
            baseTableName: implicit_action
            constraintName: fk_implicit_action_action_id
      rollback:
        - addForeignKeyConstraint:
            baseTableName: implicit_action
            baseColumnNames: action_id
            referencedTableName: action
            referencedColumnNames: id
            constraintName: fk_implicit_action_action_id
            onDelete: CASCADE

  - changeSet:
      id: v47.00-036
      validCheckSum: 8:e815729b6ebfd4799743b249409558aa
      author: calherries
      comment: Added 0.47.0 - Set primary key to action_id for implicit_action table
      changes:
        - addPrimaryKey:
            tableName: implicit_action
            columnNames: action_id
            constraintName: pk_implicit_action

  - changeSet:
      id: v47.00-037
      validCheckSum: 8:58c705a18bb3441e3ed5d1167ec64fcb
      author: calherries
      comment: Added 0.47.0 - Add foreign key constraint on implicit_action.action_id
      changes:
        - addForeignKeyConstraint:
            baseTableName: implicit_action
            baseColumnNames: action_id
            referencedTableName: action
            referencedColumnNames: id
            constraintName: fk_implicit_action_action_id
            onDelete: CASCADE

  - changeSet:
      id: v47.00-043
      validCheckSum: ANY
      author: calherres
      comment: Added 0.47.0 - Migrate report_dashboardcard.visualization_settings.column_settings field refs from legacy format
      changes:
        - customChange:
            class: "metabase.app_db.custom_migrations.MigrateLegacyDashboardCardColumnSettingsFieldRefs"

  - changeSet:
      id: v47.00-044
      validCheckSum: ANY
      author: calherries
      comment: Added 0.47.0 - Add join-alias to the report_dashboardcard.visualization_settings.column_settings field refs
      changes:
        - customChange:
            class: "metabase.app_db.custom_migrations.AddJoinAliasToDashboardCardColumnSettingsFieldRefs"

  - changeSet:
      id: v47.00-045
      validCheckSum: ANY
      author: calherres
      comment: Added 0.47.0 - Migrate dashboard revision dashboard cards' visualization_settings.column_settings field refs from legacy format
      changes:
        - customChange:
            class: "metabase.app_db.custom_migrations.RevisionMigrateLegacyDashboardCardColumnSettingsFieldRefs"

  - changeSet:
      id: v47.00-046
      validCheckSum: ANY
      author: calherries
      comment: Added 0.47.0 - Add join-alias to dashboard revision dashboard cards' visualization_settings.column_settings field refs
      changes:
        - customChange:
            class: "metabase.app_db.custom_migrations.RevisionAddJoinAliasToDashboardCardColumnSettingsFieldRefs"

  - changeSet:
      id: v47.00-050
      validCheckSum: 8:a5d516f2b5ea92f401387646b49a9950
      author: tsmacdonald
      comment: Added 0.47.0 - table.is_upload
      changes:
        - addColumn:
            tableName: metabase_table
            columns:
              - column:
                  name: is_upload
                  type: boolean
                  defaultValueBoolean: false
                  remarks: 'Was the table created from user-uploaded (i.e., from a CSV) data?'
                  constraints:
                    nullable: false

  - changeSet:
      id: v47.00-051
      validCheckSum: 8:83a8b7ad58b2deb0732e671db51fa608
      author: noahmoss
      comment: Added 0.47.0 - Drop foreign key constraint on connection_impersonations.db_id
      changes:
        - dropForeignKeyConstraint:
            baseTableName: connection_impersonations
            constraintName: fk_conn_impersonation_db_id
      rollback:
        - addForeignKeyConstraint:
            baseTableName: connection_impersonations
            baseColumnNames: db_id
            referencedTableName: metabase_database
            referencedColumnNames: id
            constraintName: fk_conn_impersonation_db_id
            onDelete: CASCADE

  - changeSet:
      id: v47.00-052
      validCheckSum: 8:d170bef8f707027360cf08fb55e91452
      author: noahmoss
      comment: Added 0.47.0 - Drop foreign key constraint on connection_impersonations.group_id
      changes:
        - dropForeignKeyConstraint:
            baseTableName: connection_impersonations
            constraintName: fk_conn_impersonation_group_id
      rollback:
        - addForeignKeyConstraint:
            baseTableName: connection_impersonations
            baseColumnNames: group_id
            referencedTableName: permissions_group
            referencedColumnNames: id
            constraintName: fk_conn_impersonation_group_id
            onDelete: CASCADE

  - changeSet:
      id: v47.00-053
      validCheckSum: 8:3b52631c2c82b88043b840391c7d9ef0
      author: noahmoss
      comment: Added 0.47.0 -- connection_impersonations index for db_id column
      changes:
        - createIndex:
            tableName: connection_impersonations
            columns:
              - column:
                  name: db_id
            indexName: idx_conn_impersonations_db_id

  - changeSet:
      id: v47.00-054
      validCheckSum: 8:5404d7e3781f0dfcc984676ea434c842
      author: noahmoss
      comment: Added 0.47.0 -- connection_impersonations index for group_id column
      changes:
        - createIndex:
            tableName: connection_impersonations
            columns:
              - column:
                  name: group_id
            indexName: idx_conn_impersonations_group_id

  - changeSet:
      id: v47.00-055
      validCheckSum: 8:295c4477995058b93eba2857090eb6f6
      author: noahmoss
      comment: Added 0.47.0 - unique constraint for connection impersonations
      changes:
        - addUniqueConstraint:
            tableName: connection_impersonations
            columnNames: group_id, db_id
            constraintName: conn_impersonation_unique_group_id_db_id
      rollback:
        - dropUniqueConstraint:
            tableName: connection_impersonations
            constraintName: conn_impersonation_unique_group_id_db_id

  - changeSet:
      id: v47.00-056
      validCheckSum: 8:bd965141f770a65982ecebab51a565e9
      author: noahmoss
      comment: Added 0.47.0 - re-add foreign key constraint on connection_impersonations.db_id
      changes:
        - addForeignKeyConstraint:
            baseTableName: connection_impersonations
            baseColumnNames: db_id
            referencedTableName: metabase_database
            referencedColumnNames: id
            constraintName: fk_conn_impersonation_db_id
            onDelete: CASCADE

  - changeSet:
      id: v47.00-057
      validCheckSum: 8:fe79acdba9db58709b6fffbb7aac2844
      author: noahmoss
      comment: Added 0.47.0 - re-add foreign key constraint on connection_impersonations.group_id
      changes:
        - addForeignKeyConstraint:
            baseTableName: connection_impersonations
            baseColumnNames: group_id
            referencedTableName: permissions_group
            referencedColumnNames: id
            constraintName: fk_conn_impersonation_group_id
            onDelete: CASCADE

  - changeSet:
      id: v47.00-058
      validCheckSum: 8:05731b3e62deb09c64b60bc10031d206
      author: qnkhuat
      comment: 'Drop parameter_card.entity_id'
      preConditions:
        - onFail: MARK_RAN
        - columnExists:
            tableName: parameter_card
            columnName: entity_id
      changes:
        - dropColumn:
            tableName: parameter_card
            columnName: entity_id
      rollback:
        - addColumn:
            tableName: parameter_card
            columns:
              - column:
                  remarks: Random NanoID tag for unique identity.
                  name: entity_id
                  type: char(21)
                  constraints:
                    nullable: true
                    unique: true

  - changeSet:
      id: v47.00-059
      validCheckSum: 8:123cf42eed168444f88418f071d2730f
      author: piranha
      comment: 'Drops not null from dashboard_tab.entity_id since it breaks drop-entity-ids command'
      changes:
        - dropNotNullConstraint:
            tableName: dashboard_tab
            columnName: entity_id
            columnDataType: char(21)
      rollback: # noop, and 'drop not null' is a noop if it's dropped already

  - changeSet:
      id: v48.00-001
      validCheckSum: ANY
      author: qnkhuat
      comment: Added 0.47.0 - Migrate database.options to database.settings
      changes:
        - customChange:
            class: "metabase.app_db.custom_migrations.MigrateDatabaseOptionsToSettings"

  - changeSet:
      id: v48.00-002
      validCheckSum: 8:deceb81591f51f2d7253976f247e36cc
      author: qnkhuat
      comment: Added 0.47.0 - drop metabase_database.options
      changes:
        - dropColumn:
            tableName: metabase_database
            columnName: options
      rollback:
        - addColumn:
            tableName: metabase_database
            columns:
              - column:
                  name: options
                  type: ${text.type}
                  remarks: "Serialized JSON containing various options like QB behavior."

  - changeSet:
      id: v48.00-003
      validCheckSum: 8:da33cde0f1f93eed56c0f6d9ac2007df
      author: qnkhuat
      comment: Added 0.48.0 - drop computation_job_result table
      preConditions:
        - onFail: MARK_RAN
        - tableExists:
            tableName: computation_job_result
      changes:
          - dropTable:
              tableName: computation_job_result
      rollback: # no rollback needed since this table has been unused since 2018

  - changeSet:
      id: v48.00-004
      validCheckSum: 8:d0b1d7cc179c332b7e31f065325b7275
      author: qnkhuat
      comment: Added 0.48.0 - drop computation_job table
      preConditions:
        - onFail: MARK_RAN
        - tableExists:
            tableName: computation_job
      changes:
          - dropTable:
              tableName: computation_job
      rollback: # no rollback needed since this table has been unused since 2018

  - changeSet:
      id: v48.00-005
      validCheckSum: 8:a570f2e1d90a302bc207c00e3776eaaf
      author: qnkhuat
      comment: Added 0.48.0 - Add query_execution.action_id
      changes:
        - addColumn:
            tableName: query_execution
            columns:
              - column:
                  name: action_id
                  type: integer
                  remarks: 'The ID of the action associated with this query execution, if any.'

  - changeSet:
      id: v48.00-006
      validCheckSum: 8:cf1413241565a186bf98eece35d519bf
      author: qnkhuat
      comment: Added 0.48.0 - Index query_execution.action_id
      changes:
        - createIndex:
            tableName: query_execution
            indexName: idx_query_execution_action_id
            columns:
              column:
                name: action_id

  - changeSet:
      id: v48.00-007
      validCheckSum: 8:15d05ceba05e5b7d25d351fb6ec5b100
      author: qnkhuat
      comment: Added 0.48.0 - Add revision.most_recent
      changes:
        - addColumn:
            tableName: revision
            columns:
              - column:
                  name: most_recent
                  type: boolean
                  defaultValueBoolean: false
                  remarks: 'Whether a revision is the most recent one'
                  constraints:
                    nullable: false

  - changeSet:
      id: v48.00-008
      validCheckSum: 8:c0a512701d6dfd5cc1c4a689919be074
      author: qnkhuat
      comment: Set revision.most_recent = true for latest revisions
      changes:
        - sql:
            dbms: postgresql,h2
            sql: >-
              UPDATE revision r
              SET most_recent = true
              WHERE (model, model_id, timestamp) IN (
                                 SELECT model, model_id, MAX(timestamp)
                                 FROM revision
                                 GROUP BY model, model_id);
          # mysql and mariadb does not allow update on a table that is in the select part
          # so it we join for them
        - sql:
            dbms: mysql,mariadb
            sql: >-
              UPDATE revision r
              JOIN (
                  SELECT model, model_id, MAX(timestamp) AS max_timestamp
                  FROM revision
                  GROUP BY model, model_id
              ) AS subquery
              ON r.model = subquery.model AND r.model_id = subquery.model_id AND r.timestamp = subquery.max_timestamp
              SET r.most_recent = true;
      rollback: # nothing to do since the most_recent will be dropped anyway

  - changeSet:
      id: v48.00-009
      validCheckSum: 8:dfd90256380263274ea7f5cc0c5ed413
      author: calherries
      comment: Added 0.48.0 - Create table_privileges table
      changes:
        - createTable:
            tableName: table_privileges
            remarks: Table for user and role privileges by table
            columns:
              - column:
                  name: table_id
                  type: int
                  remarks: 'Table ID'
                  constraints:
                    foreignKeyName: fk_table_privileges_table_id
                    nullable: false
                    referencedTableName: metabase_table
                    referencedColumnNames: id
                    deleteCascade: true
              - column:
                  name: role
                  type: varchar(255)
                  remarks: 'Role name. NULL indicates the privileges are the current user''s'
              - column:
                  name: select
                  type: boolean
                  remarks: 'Privilege to select from the table'
                  constraints:
                    nullable: false
                  defaultValue: false
              - column:
                  name: update
                  type: boolean
                  remarks: 'Privilege to update records in the table'
                  constraints:
                    nullable: false
                  defaultValue: false
              - column:
                  name: insert
                  type: boolean
                  remarks: 'Privilege to insert records into the table'
                  constraints:
                    nullable: false
                  defaultValue: false
              - column:
                  name: delete
                  type: boolean
                  remarks: 'Privilege to delete records from the table'
                  constraints:
                    nullable: false
                  defaultValue: false
            uniqueConstraints:
              - unique:
                  columnNames: table_id, role
                  name: uq_table_privileges_table_id_role


  - changeSet:
      id: v48.00-010
      validCheckSum: 8:da6117039b6e0249b710cc3160af982d
      author: qnkhuat
      comment: Remove ON UPDATE for revision.timestamp on mysql, mariadb
      preConditions:
          # If preconditions fail (i.e., dbms is not mysql or mariadb) then mark this migration as 'ran'
          - onFail: MARK_RAN
          - dbms:
              type: mysql,mariadb
      changes:
          - sql:
                sql: ALTER TABLE `revision` CHANGE `timestamp` `timestamp` timestamp(6) NOT NULL DEFAULT current_timestamp(6);
      rollback: # no need

  - changeSet:
      id: v48.00-011
      validCheckSum: 8:65ef87949a7e9555fabaf69069806ee0
      author: qnkhuat
      comment: Index revision.most_recent
      changes:
        - createIndex:
            tableName: revision
            indexName: idx_revision_most_recent
            columns:
              column:
                name: most_recent

  - changeSet:
      id: v48.00-013
      validCheckSum: 8:145eb766e2d49e95f31d8a08df8ff776
      author: qnkhuat
      comment: Index unindexed FKs for postgres
      preConditions:
        - onFail: MARK_RAN
        - dbms:
            type: postgresql
      changes:
          - sql:
              sql: >-
                  CREATE INDEX IF NOT EXISTS idx_action_made_public_by_id ON action (made_public_by_id);
                  CREATE INDEX IF NOT EXISTS idx_action_model_id ON action (model_id);
                  CREATE INDEX IF NOT EXISTS idx_application_permissions_revision_user_id ON application_permissions_revision (user_id);
                  CREATE INDEX IF NOT EXISTS idx_collection_permission_graph_revision_user_id ON collection_permission_graph_revision (user_id);
                  CREATE INDEX IF NOT EXISTS idx_core_session_user_id ON core_session (user_id);
                  CREATE INDEX IF NOT EXISTS idx_dashboard_tab_dashboard_id ON dashboard_tab (dashboard_id);
                  CREATE INDEX IF NOT EXISTS idx_dimension_human_readable_field_id ON dimension (human_readable_field_id);
                  CREATE INDEX IF NOT EXISTS idx_metabase_database_creator_id ON metabase_database (creator_id);
                  CREATE INDEX IF NOT EXISTS idx_model_index_creator_id ON model_index (creator_id);
                  CREATE INDEX IF NOT EXISTS idx_native_query_snippet_creator_id ON native_query_snippet (creator_id);
                  CREATE INDEX IF NOT EXISTS idx_permissions_revision_user_id ON permissions_revision (user_id);
                  CREATE INDEX IF NOT EXISTS idx_persisted_info_creator_id ON persisted_info (creator_id);
                  CREATE INDEX IF NOT EXISTS idx_persisted_info_database_id ON persisted_info (database_id);
                  CREATE INDEX IF NOT EXISTS idx_pulse_dashboard_id ON pulse (dashboard_id);
                  CREATE INDEX IF NOT EXISTS idx_pulse_card_dashboard_card_id ON pulse_card (dashboard_card_id);
                  CREATE INDEX IF NOT EXISTS idx_pulse_channel_recipient_pulse_channel_id ON pulse_channel_recipient (pulse_channel_id);
                  CREATE INDEX IF NOT EXISTS idx_pulse_channel_recipient_user_id ON pulse_channel_recipient (user_id);
                  CREATE INDEX IF NOT EXISTS idx_query_action_database_id ON query_action (database_id);
                  CREATE INDEX IF NOT EXISTS idx_report_card_database_id ON report_card (database_id);
                  CREATE INDEX IF NOT EXISTS idx_report_card_made_public_by_id ON report_card (made_public_by_id);
                  CREATE INDEX IF NOT EXISTS idx_report_card_table_id ON report_card (table_id);
                  CREATE INDEX IF NOT EXISTS idx_report_dashboard_made_public_by_id ON report_dashboard (made_public_by_id);
                  CREATE INDEX IF NOT EXISTS idx_report_dashboardcard_action_id ON report_dashboardcard (action_id);
                  CREATE INDEX IF NOT EXISTS idx_report_dashboardcard_dashboard_tab_id ON report_dashboardcard (dashboard_tab_id);
                  CREATE INDEX IF NOT EXISTS idx_revision_user_id ON revision (user_id);
                  CREATE INDEX IF NOT EXISTS idx_sandboxes_card_id ON sandboxes (card_id);
                  CREATE INDEX IF NOT EXISTS idx_sandboxes_permission_id ON sandboxes (permission_id);
                  CREATE INDEX IF NOT EXISTS idx_secret_creator_id ON secret (creator_id);
                  CREATE INDEX IF NOT EXISTS idx_timeline_creator_id ON timeline (creator_id);
                  CREATE INDEX IF NOT EXISTS idx_timeline_event_creator_id ON timeline_event (creator_id);
      rollback: # no need

  - changeSet:
      id: v48.00-014
      validCheckSum: 8:b2c1361f1dc14c2390a1dc25a4a86311
      author: calherries
      comment: Added 0.48.0 - Create table_privileges.table_id index
      preConditions:
        - onFail: MARK_RAN
        - dbms:
            type: postgresql
      changes:
        - createIndex:
            indexName: idx_table_privileges_table_id
            tableName: table_privileges
            columns:
              - column:
                  name: table_id
      rollback: # not needed, it will be removed with the table

  - changeSet:
      id: v48.00-015
      validCheckSum: 8:6f58cf60c8048bb39bbf6128058ff85e
      author: calherries
      comment: Added 0.48.0 - Create table_privileges.role index
      changes:
        - createIndex:
            indexName: idx_table_privileges_role
            tableName: table_privileges
            columns:
              - column:
                  name: role
      rollback: # not needed, it will be removed with the table

  - changeSet:
      id: v48.00-016
      validCheckSum: 8:ea2cb901edad5cf3a1250bdd2a9b0866
      author: calherries
      comment: Added 0.48.0 - Change the type of collection.slug to varchar(510)
      changes:
        - modifyDataType:
            tableName: collection
            columnName: slug
            newDataType: varchar(510)
      rollback:
        - modifyDataType:
            tableName: collection
            columnName: slug
            newDataType: varchar(254)

  - changeSet:
      id: v48.00-018
      validCheckSum: 8:efae52e7403f39c1458f53e885b4393d
      author: noahmoss
      comment: Add new recent_views table
      changes:
        - createTable:
            tableName: recent_views
            remarks: Used to store recently viewed objects for each user
            columns:
              - column:
                  name: id
                  type: int
                  autoIncrement: true
                  constraints:
                    primaryKey: true
                    nullable: false
              - column:
                  name: user_id
                  type: int
                  remarks: The user associated with this view
                  constraints:
                    nullable: false
                    referencedTableName: core_user
                    referencedColumnNames: id
                    foreignKeyName: fk_recent_views_ref_user_id
              - column:
                  name: model
                  type: varchar(16)
                  remarks: The name of the model that was viewed
                  constraints:
                    nullable: false
              - column:
                  name: model_id
                  type: int
                  remarks: The ID of the model that was viewed
                  constraints:
                    nullable: false
              - column:
                  name: timestamp
                  type: DATETIME
                  remarks: The time a view was recorded
                  constraints:
                    nullable: false

  - changeSet:
      id: v48.00-019
      validCheckSum: 8:c3866a4b7cfbb49d4b626dc2fd750935
      author: nemanjaglumac
      comment: 'Collection color is removed in 0.48.0'
      changes:
        - dropColumn:
            tableName: collection
            columnName: color
      rollback:
        - addColumn:
            tableName: collection
            columns:
              - column:
                  name: color
                  type: char(7)
                  remarks: 'Seven-character hex color for this Collection, including the preceding hash sign.'
                  constraints:
                    nullable: false
                  defaultValue: '#31698A'

  - changeSet:
      id: v48.00-020
      validCheckSum: 8:2c410019e1834304131ff57278003d35
      author: noahmoss
      comment: Added 0.48.0 - Create recent_views.user_id index
      changes:
        - createIndex:
            indexName: idx_recent_views_user_id
            tableName: recent_views
            columns:
              - column:
                  name: user_id
      rollback: # not needed, it will be removed with the table

  - changeSet:
      id: v48.00-021
      validCheckSum: 8:a1543239e39c70dc9bab3bbc303242b1
      author: piranha
      comment: 'Cards store Metabase version used to create them'
      changes:
        - addColumn:
            tableName: report_card
            columns:
              - column:
                  name: metabase_version
                  type: varchar(100)
                  remarks: 'Metabase version used to create the card.'

  - changeSet:
      id: v48.00-022
      validCheckSum: ANY
      author: johnswanson
      comment: Migrate migrate-click-through to a custom migration
      preConditions:
        - onFail: MARK_RAN
        - sqlCheck:
            expectedResult: 0
            sql: SELECT count(*) FROM data_migrations WHERE id = 'migrate-click-through';
      changes:
        - customChange:
            class: "metabase.app_db.custom_migrations.MigrateClickThrough"

  - changeSet:
      id: v48.00-023
      validCheckSum: ANY
      author: piranha
      comment: Data migration migrate-remove-admin-from-group-mapping-if-needed
      preConditions:
        - onFail: MARK_RAN
        - sqlCheck:
            expectedResult: 0
            sql: SELECT count(*) FROM data_migrations WHERE id = 'migrate-remove-admin-from-group-mapping-if-needed';
      changes:
        - customChange:
            class: "metabase.app_db.custom_migrations.MigrateRemoveAdminFromGroupMappingIfNeeded"

  - changeSet:
      id: v48.00-024
      validCheckSum: 8:fab2a51d73c66cea059d55a6fea8bb2f
      author: piranha
      comment: All data migrations were transferred to custom_migrations!
      changes:
        - dropTable:
            tableName: data_migrations
      rollback:
        - sql:
            sql: >-
              CREATE TABLE data_migrations (
                id varchar(254) primary key,
                timestamp ${timestamp_type} not null
              );
              INSERT INTO data_migrations VALUES
                  ('set-card-database-and-table-ids', current_timestamp),
                  ('set-mongodb-databases-ssl-false', current_timestamp),
                  ('set-default-schemas', current_timestamp),
                  ('set-admin-email', current_timestamp),
                  ('remove-database-sync-activity-entries', current_timestamp),
                  ('remove-duplicate-fk-entries', current_timestamp),
                  ('update-dashboards-to-new-grid', current_timestamp),
                  ('migrate-field-visibility-type', current_timestamp),
                  ('fix-dashboard-cards-without-positions', current_timestamp),
                  ('migrate-fk-metadata', current_timestamp),
                  ('create-raw-tables', current_timestamp),
                  ('migrate-base-types', current_timestamp),
                  ('migrate-field-types', current_timestamp),
                  ('fix-invalid-field-types', current_timestamp),
                  ('add-users-to-default-permissions-groups', current_timestamp),
                  ('add-admin-group-root-entry', current_timestamp),
                  ('add-databases-to-magic-permissions-groups', current_timestamp),
                  ('fix-legacy-magic-group-names', current_timestamp),
                  ('remove-trailing-slashes-from-site-url-setting', current_timestamp),
                  ('copy-site-url-setting-and-remove-trailing-slashes', current_timestamp),
                  ('migrate-query-executions', current_timestamp),
                  ('drop-old-query-execution-table', current_timestamp),
                  ('ensure-protocol-specified-in-site-url', current_timestamp),
                  ('populate-card-database-id', current_timestamp),
                  ('migrate-humanization-setting', current_timestamp),
                  ('populate-card-read-permissions', current_timestamp),
                  ('mark-category-fields-as-list', current_timestamp),
                  ('repopulate-card-read-permissions', current_timestamp),
                  ('add-legacy-sql-directive-to-bigquery-sql-cards', current_timestamp),
                  ('clear-ldap-user-local-passwords', current_timestamp),
                  ('add-migrated-collections', current_timestamp),
                  ('migrate-map-regions', current_timestamp),
                  ('migrate-click-through', current_timestamp),
                  ('migrate-remove-admin-from-group-mapping-if-needed', current_timestamp);

  - changeSet:
      id: v48.00-025
      validCheckSum: 8:a2fa9ab0913b9e4b97dff91f973344d6
      author: piranha
      comment: 'Revisions store Metabase version used to create them'
      changes:
        - addColumn:
            tableName: revision
            columns:
              - column:
                  name: metabase_version
                  type: varchar(100)
                  remarks: 'Metabase version used to create the revision.'

  - changeSet:
      id: v48.00-026
      validCheckSum: 8:7c8330e861c16997780a9b0881144b26
      author: lbrdnk
      comment: Set semantic_type with value type/Number to null (#18754)
      changes:
        - update:
            tableName: metabase_field
            columns:
              - column:
                  name: semantic_type
                  value: NULL
            where: semantic_type = 'type/Number'
      rollback:

  # this is a no op, it was previously used to Drop parameter_card.entity_id,
  # now it's moved to v47.00-058
  # this is still here because we want the change set id to be consistent
  # see #35239 for details
  - changeSet:
      id: v48.00-027
      author: qnkhuat
      validCheckSum: ANY
      comment: 'No op migration'
      changes:
        - sql:
          sql: SELECT 1;
      rollback:

  - changeSet:
      id: v48.00-028
      validCheckSum: 8:818119252c2e7877bbf46aec40fab160
      author: noahmoss
      comment: Add new audit_log table
      changes:
        - createTable:
            tableName: audit_log
            remarks: Used to store application events for auditing use cases
            columns:
              - column:
                  name: id
                  type: int
                  autoIncrement: true
                  constraints:
                    primaryKey: true
                    nullable: false
              - column:
                  name: topic
                  type: varchar(32)
                  remarks: The topic of a given audit event
                  constraints:
                    nullable: false
              - column:
                  name: timestamp
                  type: ${timestamp_type}
                  remarks: The time an event was recorded
                  constraints:
                    nullable: false
              - column:
                  name: end_timestamp
                  type: ${timestamp_type}
                  remarks: The time an event ended, if applicable
                  constraints:
                    nullable: true
              - column:
                  name: user_id
                  type: int
                  remarks: The user who performed an action or triggered an event
                  constraints:
                    nullable: true
              - column:
                  name: model
                  type: varchar(32)
                  remarks: The name of the model this event applies to (e.g. Card, Dashboard), if applicable
                  constraints:
                    nullable: true
              - column:
                  name: model_id
                  type: int
                  remarks: The ID of the model this event applies to, if applicable
                  constraints:
                    nullable: true
              - column:
                  name: details
                  type: ${text.type}
                  remarks: A JSON map with metadata about the event
                  constraints:
                    nullable: false

  - changeSet:
      id: v48.00-029
      validCheckSum: 8:1994760ab0950e7f591c40e887295e1a
      author: noahmoss
      comment: Added 0.48.0 - new view v_audit_log
      changes:
        - sqlFile:
            dbms: postgresql
            path: instance_analytics_views/audit_log/v1/postgres-audit_log.sql
            relativeToChangelogFile: true
        - sqlFile:
            dbms: mysql,mariadb
            path: instance_analytics_views/audit_log/v1/mysql-audit_log.sql
            relativeToChangelogFile: true
        - sqlFile:
            dbms: h2
            path: instance_analytics_views/audit_log/v1/h2-audit_log.sql
            relativeToChangelogFile: true
      rollback:
        - sql:
            sql: drop view if exists v_audit_log;

  - changeSet:
      id: v48.00-030
      validCheckSum: 8:965d6479698fe55f2f6799be552b5edb
      author: noahmoss
      comment: Added 0.48.0 - new view v_content
      changes:
        - sqlFile:
            dbms: postgresql
            path: instance_analytics_views/content/v1/postgres-content.sql
            relativeToChangelogFile: true
        - sqlFile:
            dbms: mysql,mariadb
            path: instance_analytics_views/content/v1/mysql-content.sql
            relativeToChangelogFile: true
        - sqlFile:
            dbms: h2
            path: instance_analytics_views/content/v1/h2-content.sql
            relativeToChangelogFile: true
      rollback:
        - sql:
            sql: drop view if exists v_content;

  - changeSet:
      id: v48.00-031
      validCheckSum: 8:721bedb0dd362793a1a216cf3e552f3b
      author: noahmoss
      comment: Added 0.48.0 - new view v_dashboardcard
      changes:
        - sqlFile:
            path: instance_analytics_views/dashboardcard/v1/dashboardcard.sql
            relativeToChangelogFile: true
      rollback:
        - sql:
            sql: drop view if exists v_dashboardcard;

  - changeSet:
      id: v48.00-032
      validCheckSum: 8:64d52462def7bb6981a3b6a40d42e67e
      author: noahmoss
      comment: Added 0.48.0 - new view v_group_members
      changes:
        - sqlFile:
            path: instance_analytics_views/group_members/v1/group_members.sql
            relativeToChangelogFile: true
      rollback:
        - sql:
            sql: drop view if exists v_group_members;

  - changeSet:
      id: v48.00-033
      validCheckSum: 8:7ac57373a0fba4bd9613c242702c863d
      author: noahmoss
      comment: Added 0.48.0 - new view v_subscriptions for postgres
      changes:
        - sqlFile:
            dbms: postgresql
            path: instance_analytics_views/subscriptions/v1/postgres-subscriptions.sql
            relativeToChangelogFile: true
        - sqlFile:
            dbms: mysql,mariadb
            path: instance_analytics_views/subscriptions/v1/mysql-subscriptions.sql
            relativeToChangelogFile: true
        - sqlFile:
            dbms: h2
            path: instance_analytics_views/subscriptions/v1/h2-subscriptions.sql
            relativeToChangelogFile: true
      rollback:
        - sql:
            sql: drop view if exists v_subscriptions;

  - changeSet:
      id: v48.00-034
      validCheckSum: 8:1c268d93ce69eaee11e3ecdf9951449a
      author: noahmoss
      comment: Added 0.48.0 - new view v_users
      changes:
        - sqlFile:
            dbms: postgresql
            path: instance_analytics_views/users/v1/postgres-users.sql
            relativeToChangelogFile: true
        - sqlFile:
            dbms: mysql,mariadb
            path: instance_analytics_views/users/v1/mysql-users.sql
            relativeToChangelogFile: true
        - sqlFile:
            dbms: h2
            path: instance_analytics_views/users/v1/h2-users.sql
            relativeToChangelogFile: true
      rollback:
        - sql:
            sql: drop view if exists v_users;

  - changeSet:
      id: v48.00-035
      validCheckSum: 8:c0276764af3e1b4b5b0c4e5fdc979e60
      author: noahmoss
      comment: Added 0.48.0 - new view v_alerts
      changes:
        - sqlFile:
            dbms: postgresql
            path: instance_analytics_views/alerts/v1/postgres-alerts.sql
            relativeToChangelogFile: true
        - sqlFile:
            dbms: mysql,mariadb
            path: instance_analytics_views/alerts/v1/mysql-alerts.sql
            relativeToChangelogFile: true
        - sqlFile:
            dbms: h2
            path: instance_analytics_views/alerts/v1/h2-alerts.sql
            relativeToChangelogFile: true
      rollback:
        - sql:
            sql: drop view if exists v_alerts;

  - changeSet:
      id: v48.00-036
      validCheckSum: 8:8a35e1bdf0738ccac5da8062d6671dd0
      author: noahmoss
      comment: Added 0.48.0 - new view v_databases
      changes:
        - sqlFile:
            path: instance_analytics_views/databases/v1/databases.sql
            relativeToChangelogFile: true
      rollback:
        - sql:
            sql: drop view if exists v_databases;

  - changeSet:
      id: v48.00-037
      validCheckSum: 8:a4b6ebd594b4663a6a888211f36ce6c3
      author: noahmoss
      comment: Added 0.48.0 - new view v_fields
      changes:
        - sqlFile:
            dbms: postgresql
            path: instance_analytics_views/fields/v1/postgres-fields.sql
            relativeToChangelogFile: true
        - sqlFile:
            dbms: mysql,mariadb
            path: instance_analytics_views/fields/v1/mysql-fields.sql
            relativeToChangelogFile: true
        - sqlFile:
            dbms: h2
            path: instance_analytics_views/fields/v1/h2-fields.sql
            relativeToChangelogFile: true
      rollback:
        - sql:
            sql: drop view if exists v_fields;

  - changeSet:
      id: v48.00-038
      validCheckSum: 8:a24f4bcd3336e79d1c8ef33ab81c0db3
      author: noahmoss
      comment: Added 0.48.0 - new view v_query_log
      changes:
        - sqlFile:
            dbms: postgresql
            path: instance_analytics_views/query_log/v1/postgres-query_log.sql
            relativeToChangelogFile: true
        - sqlFile:
            dbms: mysql,mariadb
            path: instance_analytics_views/query_log/v1/mysql-query_log.sql
            relativeToChangelogFile: true
        - sqlFile:
            dbms: h2
            path: instance_analytics_views/query_log/v1/h2-query_log.sql
            relativeToChangelogFile: true
      rollback:
        - sql:
            sql: drop view if exists v_query_log;

  - changeSet:
      id: v48.00-039
      validCheckSum: 8:b43481a01df86830c4cb1adb8189d400
      author: noahmoss
      comment: Added 0.48.0 - new view v_tables
      changes:
        - sqlFile:
            dbms: postgresql
            path: instance_analytics_views/tables/v1/postgres-tables.sql
            relativeToChangelogFile: true
        - sqlFile:
            dbms: mysql,mariadb
            path: instance_analytics_views/tables/v1/mysql-tables.sql
            relativeToChangelogFile: true
        - sqlFile:
            dbms: h2
            path: instance_analytics_views/tables/v1/h2-tables.sql
            relativeToChangelogFile: true
      rollback:
        - sql:
            sql: drop view if exists v_tables;

  - changeSet:
      id: v48.00-040
      validCheckSum: 8:b8842eac1c7cba6e997d4d288306e36c
      author: noahmoss
      comment: Added 0.48.0 - new view v_view_log
      changes:
        - sqlFile:
            dbms: postgresql
            path: instance_analytics_views/view_log/v1/postgres-view_log.sql
            relativeToChangelogFile: true
        - sqlFile:
            dbms: mysql,mariadb
            path: instance_analytics_views/view_log/v1/mysql-view_log.sql
            relativeToChangelogFile: true
        - sqlFile:
            dbms: h2
            path: instance_analytics_views/view_log/v1/h2-view_log.sql
            relativeToChangelogFile: true
      rollback:
        - sql:
            sql: drop view if exists v_view_log;

  - changeSet:
      id: v48.00-045
      validCheckSum: 8:874f14ae26d742448d8dd2b47dc8aa3d
      author: qwef
      comment: Added 0.48.0 - add is_sandboxed to query_execution
      changes:
        - addColumn:
            tableName: query_execution
            columns:
              - column:
                  name: is_sandboxed
                  type: boolean
                  remarks: "Is query from a sandboxed user"
                  constraints:
                    nullable: true

  - changeSet:
      id: v48.00-046
      validCheckSum: 8:4bb11295621890202e066cd15de93a52
      author: noahmoss
      comment: Added 0.48.0 - new indexes to optimize audit v2 queries
      changes:
        - sqlFile:
            dbms: postgresql
            path: instance_analytics_views/indexes/v1/postgres-indexes.sql
            relativeToChangelogFile: true
        - sqlFile:
            dbms: mysql
            path: instance_analytics_views/indexes/v1/mysql-indexes.sql
            relativeToChangelogFile: true
        - sqlFile:
            dbms: mariadb
            path: instance_analytics_views/indexes/v1/mariadb-indexes.sql
            relativeToChangelogFile: true
        - sqlFile:
            dbms: h2
            path: instance_analytics_views/indexes/v1/h2-indexes.sql
            relativeToChangelogFile: true
      rollback:
        # Only MySQL needes a rollback because all the other DBs support "CREATE INDEX IF NOT EXISTS"
        - sqlFile:
            dbms: mysql
            path: instance_analytics_views/indexes/v1/mysql-rollback.sql
            relativeToChangelogFile: true

  - changeSet:
      id: v48.00-047
      validCheckSum: 8:2b18bed0e1ae18dd7b26a0770dac54c0
      author: noahmoss
      comment: Drop foreign key on recent_views so that it can be recreated with onDelete policy
      changes:
        - dropForeignKeyConstraint:
            baseTableName: recent_views
            constraintName: fk_recent_views_ref_user_id
      rollback:
        - addForeignKeyConstraint:
            baseTableName: recent_views
            constraintName: fk_recent_views_ref_user_id
            referencedTableName: core_user
            baseColumnNames: user_id
            referencedColumnNames: id
            onDelete: CASCADE

  - changeSet:
      id: v48.00-048
      validCheckSum: 8:872e632a8ffa42eb2969f77823e8bfc8
      author: noahmoss
      comment: Add foreign key on recent_views with onDelete CASCADE
      changes:
        - addForeignKeyConstraint:
            baseTableName: recent_views
            constraintName: fk_recent_views_ref_user_id
            referencedTableName: core_user
            baseColumnNames: user_id
            referencedColumnNames: id
            onDelete: CASCADE
      rollback:
        - dropForeignKeyConstraint:
            baseTableName: recent_views
            constraintName: fk_recent_views_ref_user_id

  - changeSet:
      id: v48.00-049
      validCheckSum: 8:853f2a24c53470bf2d9e85b1246bab7b
      author: noahmoss
      comment: Migrate data from activity to audit_log
      changes:
        - sql:
            dbms: postgresql
            sql: >-
              INSERT INTO audit_log (topic, timestamp, user_id, model, model_id, details)
              SELECT
                topic,
                timestamp,
                user_id,
                model,
                model_id,
                details::jsonb || json_strip_nulls(json_build_object('database_id', database_id, 'table_id', table_id))::jsonb
              FROM activity;
        - sql:
            dbms: mysql,mariadb
            sql: >-
              INSERT INTO audit_log (topic, timestamp, user_id, model, model_id, details)
              SELECT
                  topic,
                  timestamp,
                  user_id,
                  model,
                  model_id,
                  JSON_MERGE(
                      details,
                      JSON_OBJECT('database_id', database_id, 'table_id', table_id)
                  )
              FROM activity;
        - sql:
            dbms: h2
            sql: >-
              INSERT INTO audit_log (topic, timestamp, user_id, model, model_id, details)
              SELECT
                  topic,
                  timestamp,
                  user_id,
                  model,
                  model_id,
                  JSON_OBJECT(
                    'database_id': database_id,
                    'table_id': table_id
                    ABSENT ON NULL
                  )
              FROM activity;
      rollback: # not necessary

  - changeSet:
      id: v48.00-050
      validCheckSum: 8:d41d8cd98f00b204e9800998ecf8427e
      author: noahmoss
      comment: Added 0.48.0 - no-op migration to remove audit DB and collection on downgrade
      changes:
        - comment: "No operation performed for this changeset on execution."
      rollback:
        - sql: DELETE FROM metabase_database WHERE is_audit = TRUE;
        - sql: DELETE FROM collection WHERE type = 'instance_analytics';

  - changeSet:
      id: v48.00-051
      validCheckSum: 8:5f5d1fd5b6153a6613511fd8f765737d
      author: calherries
      comment: Migrate metabase_field when the fk target field is inactive
      changes:
        - sql:
            dbms: mariadb,mysql
            sql: >-
              UPDATE metabase_field AS a
              JOIN metabase_field AS b ON b.id = a.fk_target_field_id
              SET a.fk_target_field_id = NULL,
                  a.semantic_type = NULL
              WHERE b.active = FALSE;
        - sql:
            dbms: postgresql,h2
            sql: >-
              UPDATE metabase_field
              SET fk_target_field_id = NULL,
                  semantic_type = NULL
              WHERE fk_target_field_id IN (
                  SELECT id
                  FROM metabase_field
                  WHERE active = FALSE
              );
      rollback: # no change

  - changeSet:
      id: v48.00-053
      validCheckSum: 8:8b41162170f6d712871b2ee9221adc1a
      author: johnswanson
      comment: Increase length of `activity.model` to fit longer model names
      changes:
        - modifyDataType:
            tableName: activity
            columnName: model
            newDataType: VARCHAR(32)
      rollback: # not necessary

  - changeSet:
      id: v48.00-054
      validCheckSum: 8:d41d8cd98f00b204e9800998ecf8427e
      author: escherize
      comment: Added 0.48.0 - no-op migration to remove Internal Metabase User on downgrade
      changes:
        - comment: "No operation performed for this changeset on execution."
      rollback:
        - sql: DELETE FROM core_user WHERE id = 13371338;

  - changeSet:
      id: v48.00-055
      validCheckSum: 8:fd36092d50982fbf31ce16757c16e47e
      author: noahmoss
      comment: Added 0.48.0 - new view v_tasks
      changes:
        - sqlFile:
            dbms: postgresql
            path: instance_analytics_views/tasks/v1/postgres-tasks.sql
            relativeToChangelogFile: true
        - sqlFile:
            dbms: mysql,mariadb
            path: instance_analytics_views/tasks/v1/mysql-tasks.sql
            relativeToChangelogFile: true
        - sqlFile:
            dbms: h2
            path: instance_analytics_views/tasks/v1/h2-tasks.sql
            relativeToChangelogFile: true
      rollback:
        - sql:
            sql: drop view if exists v_tasks;

  - changeSet:
      id: v48.00-056
      validCheckSum: 8:229e8058cc8309053b344bbfdb042405
      author: noahmoss
      comment: 'Adjust view_log schema for Audit Log v2'
      changes:
        - addColumn:
            tableName: view_log
            columns:
              - column:
                  name: has_access
                  type: boolean
                  constraints:
                    nullable: true
                  remarks: 'Whether the user who initiated the view had read access to the item being viewed.'

  - changeSet:
      id: v48.00-057
      validCheckSum: 8:8e32153df1031ea12005d58ce1674873
      author: noahmoss
      comment: 'Adjust view_log schema for Audit Log v2'
      changes:
        - addColumn:
            tableName: view_log
            columns:
              - column:
                  name: context
                  type: varchar(32)
                  constraints:
                    nullable: true
                  remarks: 'The context of the view, can be collection, question, or dashboard. Only for cards.'

  - changeSet:
      id: v48.00-059
      validCheckSum: 8:fd8b5031dbbf69c4588ce2699eb20f33
      author: qwef
      comment: 'Update the namespace of any audit collections that are already loaded'
      changes:
        - sql:
            sql: UPDATE collection SET namespace = 'analytics' WHERE entity_id = 'okNLSZKdSxaoG58JSQY54' OR entity_id = 'vG58R8k-QddHWA7_47umn'
      rollback: # not necessary

  - changeSet:
      id: v48.00-060
      validCheckSum: 8:a59027f5494811033ce77cd0ba05d6bd
      author: noahmoss
      comment: Added 0.48.0 - task_history.started_at
      changes:
        - createIndex:
            indexName: idx_task_history_started_at
            tableName: task_history
            columns:
              - column:
                  name: started_at

  - changeSet:
      id: v48.00-061
      validCheckSum: 8:9b9939aad6ca12f7cf4dfa85dae6eb1c
      author: piranha
      comment: 'Adds query_execution.cache_hash -> query_cache.query_hash'
      changes:
        - addColumn:
            tableName: query_execution
            columns:
              - column:
                  name: cache_hash
                  type: ${blob.type}
                  constraints:
                    nullable: true
                  remarks: 'Hash of normalized query, calculated in middleware.cache'

  # this index was added in migration 95, but during our split migration work in #34400 we didn't include this index
  # in the sql initialization, so we need to recreate one here for new instances running 48+
  - changeSet:
      id: v48.00-067
      validCheckSum: 8:e7cd8168533c58c865dacf320e819218
      author: qnkhuat
      comment: 'Add unique constraint idx_databasechangelog_id_author_filename'
      preConditions:
        - onFail: MARK_RAN
        # If we're dumping the migration as a SQL file or trying to force-migrate we can't check the preconditions
        # so just go ahead and skip the entire thing. This is a non-critical migration
        - onUpdateSQL: IGNORE
        - and:
          - sqlCheck:
              expectedResult: 0
              sql: SELECT count(*) FROM (SELECT count(*) FROM DATABASECHANGELOG GROUP BY ID, AUTHOR, FILENAME HAVING count(*) > 1) t1
          - or:
            - and:
              - dbms:
                  type: postgresql
              - sqlCheck:
                  expectedResult: 0
                  sql: >-
                    SELECT COUNT(*)
                    FROM pg_indexes
                    WHERE tablename = 'databasechangelog' AND
                          indexname = 'idx_databasechangelog_id_author_filename';
            - and:
              - dbms:
                  type: h2
              - sqlCheck:
                  expectedResult: 0
                  sql: >-
                    SELECT COUNT(*)
                    FROM INFORMATION_SCHEMA.INDEXES
                    WHERE TABLE_NAME = 'DATABASECHANGELOG' AND
                          INDEX_NAME = 'IDX_DATABASECHANGELOG_ID_AUTHOR_FILENAME_INDEX_1';
            - and:
              - dbms:
                  type: mysql,mariadb
              - not:
                - indexExists:
                    tableName: ${databasechangelog.name}
                    indexName: idx_databasechangelog_id_author_filename
      changes:
        - addUniqueConstraint:
            constraintName: idx_databasechangelog_id_author_filename
            tableName: ${databasechangelog.name}
            columnNames: id, author, filename
      rollback:
        - dropUniqueConstraint:
            tableName: ${databasechangelog.name}
            constraintName: idx_databasechangelog_id_author_filename

  - changeSet:
      id: v49.00-000
      author: qnkhuat
      comment: Remove leagcy pulses
      changes:
        - sql: DELETE FROM pulse where dashboard_id is null and alert_condition is null;
      # pulse has been deprecated in v38(~2.5 years ago), even the UI to view it is broken
      # so we don't need to worry about recovering it on rollback
      rollback:

  - changeSet:
      id: v49.00-003
      author: johnswanson
      comment: Add a `type` to users
      changes:
        - addColumn:
            columns:
              - column:
                  name: type
                  type: varchar(64)
                  constraints:
                    nullable: false
                  defaultValue: 'personal'
                  remarks: The type of user
            tableName: core_user

  - changeSet:
      id: v49.00-004
      author: johnswanson
      comment: Add a table for API keys
      changes:
        - createTable:
            tableName: api_key
            remarks: An API Key
            columns:
              - column:
                  remarks: The ID of the API Key itself
                  name: id
                  type: int
                  autoIncrement: true
                  constraints:
                    primaryKey: true
                    nullable: false
              - column:
                  name: user_id
                  type: int
                  remarks: The ID of the user who this API Key acts as
                  constraints:
                    nullable: false
                    referencedTableName: core_user
                    referencedColumnNames: id
                    foreignKeyName: fk_api_key_user_id
              - column:
                  remarks: The hashed API key
                  name: key
                  type: varchar(254)
                  constraints:
                    nullable: false
              - column:
                  remarks: The first 7 characters of the unhashed key
                  name: key_prefix
                  type: varchar(7)
                  constraints:
                    nullable: false
                    unique: true
              - column:
                  remarks: The ID of the user that created this API key
                  name: created_by
                  type: integer
                  constraints:
                    nullable: false
                    referencedTableName: core_user
                    referencedColumnNames: id
                    foreignKeyName: fk_api_key_created_by_user_id
              - column:
                  remarks: The timestamp when the key was created
                  name: created_at
                  type: ${timestamp_type}
                  defaultValueComputed: current_timestamp
                  constraints:
                    nullable: false
              - column:
                  remarks: The timestamp when the key was last updated
                  name: updated_at
                  type: ${timestamp_type}
                  defaultValueComputed: current_timestamp
                  constraints:
                    nullable: false

  - changeSet:
      id: v49.00-005
      author: johnswanson
      comment: Add an index on `api_key.created_by`
      rollback: # not necessary, will be removed with the table
      changes:
        - createIndex:
            tableName: api_key
            indexName: idx_api_key_created_by
            columns:
              column:
                name: created_by

  - changeSet:
      id: v49.00-006
      author: johnswanson
      comment: Add an index on `api_key.user_id`
      rollback: # not necessary, will be removed with the table
      changes:
        - createIndex:
            tableName: api_key
            indexName: idx_api_key_user_id
            columns:
              column:
                name: user_id

  - changeSet:
      id: v49.00-007
      author: johnswanson
      comment: Set the `type` of the internal user
      changes:
        - sql:
            sql: UPDATE core_user SET type='internal' WHERE id=13371338;
      rollback: # not necessary

  - changeSet:
      id: v49.00-008
      author: qnkhuat
      comment: Add metabase_field.database_indexed
      changes:
        - addColumn:
            tableName: metabase_field
            columns:
              - column:
                  name: database_indexed
                  type: boolean
                  constraints:
                    nullable: true
                  remarks: 'If the database supports indexing, this column indicate whether or not a field is indexed, or is the 1st column in a composite index'

  - changeSet:
      id: v49.00-009
      author: adam-james
      comment: Migrate pulse_card.include_csv to 'true' when the joined card.display is 'table'
      changes:
        - sql:
            dbms: mariadb,mysql
            sql: >-
              UPDATE pulse_card AS pc
              JOIN report_card AS rc ON rc.id = pc.card_id
              SET pc.include_csv = TRUE
              WHERE rc.display = 'table';
        - sql:
            dbms: postgresql,h2
            sql: >-
              UPDATE pulse_card pc
              SET include_csv = TRUE
              WHERE pc.card_id IN (
                  SELECT rc.id
                  FROM report_card rc
                  WHERE rc.display = 'table'
                  AND rc.id = pc.card_id
              );
      rollback: # no change

  - changeSet:
      id: v49.00-010
      author: johnswanson
      comment: Add a name to API Keys
      changes:
        - addColumn:
            tableName: api_key
            columns:
              - column:
                  name: name
                  type: varchar(254)
                  constraints:
                    nullable: false
                    unique: true
                  remarks: 'The user-defined name of the API key.'

  - changeSet:
      id: v49.00-011
      author: qnkhuat
      comment: Add metabase_table.database_require_filter
      changes:
        - addColumn:
            tableName: metabase_table
            columns:
              - column:
                  name: database_require_filter
                  type: boolean
                  constraints:
                    nullable: true
                  remarks: 'If true, the table requires a filter to be able to query it'

  - changeSet:
      id: v49.00-012
      author: qnkhuat
      comment: Add metabase_field.database_partitioned
      changes:
        - addColumn:
            tableName: metabase_field
            columns:
              - column:
                  name: database_partitioned
                  type: boolean
                  constraints:
                    nullable: true
                  remarks: 'Whether the table is partitioned by this field'

  - changeSet:
      id: v49.00-013
      author: johnswanson
      comment: Add `api_key.updated_by_id`
      rollback: # will be removed with the table
      changes:
        - addColumn:
            tableName: api_key
            columns:
              - column:
                  remarks: The ID of the user that last updated this API key
                  name: updated_by_id
                  type: integer
                  constraints:
                    # no default and nullable: false for a new column? yikes! But this should probably be ok, because
                    # we don't yet have any UI for creating a new API key.
                    nullable: false
                    referencedTableName: core_user
                    referencedColumnNames: id
                    foreignKeyName: fk_api_key_updated_by_id_user_id

  - changeSet:
      id: v49.00-014
      author: johnswanson
      comment: Add an index on `api_key.updated_by_id`
      rollback: # not necessary, will be removed with the table
      changes:
        - createIndex:
            tableName: api_key
            indexName: idx_api_key_updated_by_id
            columns:
              column:
                name: updated_by_id

  - changeSet:
      id: v49.00-015
      author: johnswanson
      comment: Rename `created_by` to `creator_id`
      rollback: # not necessary, will be removed with the table
      changes:
        - renameColumn:
            tableName: api_key
            columnDataType: integer
            oldColumnName: created_by
            newColumnName: creator_id

  - changeSet:
      id: v49.00-016
      author: noahmoss
      comment: >-
        Added 0.49.0 - modify type of action.archived from boolean to
        ${boolean.type} on mysql,mariadb
      dbms: mysql,mariadb
      changes:
        - modifyDataType:
            tableName: action
            columnName: archived
            newDataType: ${boolean.type}
      rollback:
        - modifyDataType:
            tableName: action
            columnName: archived
            newDataType: boolean
      preConditions:
        - onFail: MARK_RAN
        - dbms:
            type: mysql,mariadb

  - changeSet:
      id: v49.00-017
      author: noahmoss
      comment: Add NOT NULL constraint to action.archived
      changes:
        - addNotNullConstraint:
            columnDataType: ${boolean.type}
            tableName: action
            columnName: archived
            defaultNullValue: false
      preConditions:
        - onFail: MARK_RAN
        - dbms:
            type: mysql,mariadb

  - changeSet:
      id: v49.00-018
      author: noahmoss
      comment: Add default value to action.archived
      changes:
        - addDefaultValue:
            defaultValueBoolean: false
            tableName: action
            columnName: archived
      preConditions:
        - onFail: MARK_RAN
        - dbms:
            type: mysql,mariadb

  - changeSet:
      id: v49.00-019
      author: noahmoss
      comment: >-
        Added 0.49.0 - modify type of metabase_field.json_unfolding from
        boolean to ${boolean.type} on mysql,mariadb
      dbms: mysql,mariadb
      changes:
        - modifyDataType:
            tableName: metabase_field
            columnName: json_unfolding
            newDataType: ${boolean.type}
      rollback:
        - modifyDataType:
            tableName: metabase_field
            columnName: json_unfolding
            newDataType: boolean
      preConditions:
        - onFail: MARK_RAN
        - dbms:
            type: mysql,mariadb

  - changeSet:
      id: v49.00-020
      author: noahmoss
      comment: Add NOT NULL constraint to metabase_field.json_unfolding
      changes:
        - addNotNullConstraint:
            columnDataType: ${boolean.type}
            tableName: metabase_field
            columnName: json_unfolding
            defaultNullValue: false
      preConditions:
        - onFail: MARK_RAN
        - dbms:
            type: mysql,mariadb

  - changeSet:
      id: v49.00-021
      author: noahmoss
      comment: Add default value to metabase_field.json_unfolding
      changes:
        - addDefaultValue:
            defaultValueBoolean: false
            tableName: metabase_field
            columnName: json_unfolding
      preConditions:
        - onFail: MARK_RAN
        - dbms:
            type: mysql,mariadb

  - changeSet:
      id: v49.00-022
      author: noahmoss
      comment: >-
        Added 0.49.0 - modify type of metabase_field.database_is_auto_increment
        from boolean to ${boolean.type} on mysql,mariadb
      dbms: mysql,mariadb
      changes:
        - modifyDataType:
            tableName: metabase_field
            columnName: database_is_auto_increment
            newDataType: ${boolean.type}
      rollback:
        - modifyDataType:
            tableName: metabase_field
            columnName: database_is_auto_increment
            newDataType: boolean
      preConditions:
        - onFail: MARK_RAN
        - dbms:
            type: mysql,mariadb

  - changeSet:
      id: v49.00-023
      author: noahmoss
      comment: Add NOT NULL constraint to metabase_field.database_is_auto_increment
      changes:
        - addNotNullConstraint:
            columnDataType: ${boolean.type}
            tableName: metabase_field
            columnName: database_is_auto_increment
            defaultNullValue: false
      preConditions:
        - onFail: MARK_RAN
        - dbms:
            type: mysql,mariadb

  - changeSet:
      id: v49.00-024
      author: noahmoss
      comment: Add default value to metabase_field.database_is_auto_increment
      changes:
        - addDefaultValue:
            defaultValueBoolean: false
            tableName: metabase_field
            columnName: database_is_auto_increment
      preConditions:
        - onFail: MARK_RAN
        - dbms:
            type: mysql,mariadb

  - changeSet:
      id: v49.00-025
      author: noahmoss
      comment: >-
        Added 0.49.0 - modify type of report_dashboard.auto_apply_filters
        from boolean to ${boolean.type} on mysql,mariadb
      dbms: mysql,mariadb
      changes:
        - modifyDataType:
            tableName: report_dashboard
            columnName: auto_apply_filters
            newDataType: ${boolean.type}
      rollback:
        - modifyDataType:
            tableName: report_dashboard
            columnName: auto_apply_filters
            newDataType: boolean
      preConditions:
        - onFail: MARK_RAN
        - dbms:
            type: mysql,mariadb

  - changeSet:
      id: v49.00-026
      author: noahmoss
      comment: Add NOT NULL constraint to report_dashboard.auto_apply_filters
      changes:
        - addNotNullConstraint:
            columnDataType: ${boolean.type}
            tableName: report_dashboard
            columnName: auto_apply_filters
            defaultNullValue: true
      preConditions:
        - onFail: MARK_RAN
        - dbms:
            type: mysql,mariadb

  - changeSet:
      id: v49.00-027
      author: noahmoss
      comment: Add default value to report_dashboard.auto_apply_filters
      changes:
        - addDefaultValue:
            defaultValueBoolean: true
            tableName: report_dashboard
            columnName: auto_apply_filters
      preConditions:
        - onFail: MARK_RAN
        - dbms:
            type: mysql,mariadb

  - changeSet:
      id: v49.00-028
      author: noahmoss
      comment: >-
        Added 0.49.0 - modify type of metabase_database.is_audit
        from boolean to ${boolean.type} on mysql,mariadb
      dbms: mysql,mariadb
      changes:
        - modifyDataType:
            tableName: metabase_database
            columnName: is_audit
            newDataType: ${boolean.type}
      rollback:
        - modifyDataType:
            tableName: metabase_database
            columnName: is_audit
            newDataType: boolean
      preConditions:
        - onFail: MARK_RAN
        - dbms:
            type: mysql,mariadb

  - changeSet:
      id: v49.00-029
      author: noahmoss
      comment: Add NOT NULL constraint to metabase_database.is_audit
      changes:
        - addNotNullConstraint:
            columnDataType: ${boolean.type}
            tableName: metabase_database
            columnName: is_audit
            defaultNullValue: false
      preConditions:
        - onFail: MARK_RAN
        - dbms:
            type: mysql,mariadb

  - changeSet:
      id: v49.00-030
      author: noahmoss
      comment: Add default value to metabase_database.is_audit
      changes:
        - addDefaultValue:
            defaultValueBoolean: false
            tableName: metabase_database
            columnName: is_audit
      preConditions:
        - onFail: MARK_RAN
        - dbms:
            type: mysql,mariadb

  - changeSet:
      id: v49.00-031
      author: noahmoss
      comment: >-
        Added 0.49.0 - modify type of metabase_table.is_upload
        from boolean to ${boolean.type} on mysql,mariadb
      dbms: mysql,mariadb
      changes:
        - modifyDataType:
            tableName: metabase_table
            columnName: is_upload
            newDataType: ${boolean.type}
      rollback:
        - modifyDataType:
            tableName: metabase_table
            columnName: is_upload
            newDataType: boolean
      preConditions:
        - onFail: MARK_RAN
        - dbms:
            type: mysql,mariadb

  - changeSet:
      id: v49.00-032
      author: noahmoss
      comment: Add NOT NULL constraint to metabase_table.is_upload
      changes:
        - addNotNullConstraint:
            columnDataType: ${boolean.type}
            tableName: metabase_table
            columnName: is_upload
            defaultNullValue: false
      preConditions:
        - onFail: MARK_RAN
        - dbms:
            type: mysql,mariadb

  - changeSet:
      id: v49.00-033
      author: noahmoss
      comment: Add default value to metabase_table.is_upload
      changes:
        - addDefaultValue:
            defaultValueBoolean: false
            tableName: metabase_table
            columnName: is_upload
      preConditions:
        - onFail: MARK_RAN
        - dbms:
            type: mysql,mariadb

  - changeSet:
      id: v49.00-034
      author: noahmoss
      comment: >-
        Added 0.49.0 - modify type of revision.most_recent
        from boolean to ${boolean.type} on mysql,mariadb
      dbms: mysql,mariadb
      changes:
        - modifyDataType:
            tableName: revision
            columnName: most_recent
            newDataType: ${boolean.type}
      rollback:
        - modifyDataType:
            tableName: revision
            columnName: most_recent
            newDataType: boolean
      preConditions:
        - onFail: MARK_RAN
        - dbms:
            type: mysql,mariadb

  - changeSet:
      id: v49.00-035
      author: noahmoss
      comment: >-
        Added 0.49.0 - modify type of revision.most_recent
        from boolean to ${boolean.type} on mysql,mariadb
      dbms: mysql,mariadb
      changes:
        - modifyDataType:
            tableName: revision
            columnName: most_recent
            newDataType: ${boolean.type}
      rollback:
        - modifyDataType:
            tableName: revision
            columnName: most_recent
            newDataType: boolean
      preConditions:
        - onFail: MARK_RAN
        - dbms:
            type: mysql,mariadb

  - changeSet:
      id: v49.00-036
      author: noahmoss
      comment: Add NOT NULL constraint to revision.most_recent
      changes:
        - addNotNullConstraint:
            columnDataType: ${boolean.type}
            tableName: revision
            columnName: most_recent
            defaultNullValue: false
      preConditions:
        - onFail: MARK_RAN
        - dbms:
            type: mysql,mariadb

  - changeSet:
      id: v49.00-037
      author: noahmoss
      comment: Add default value to revision.most_recent
      changes:
        - addDefaultValue:
            defaultValueBoolean: false
            tableName: revision
            columnName: most_recent
      preConditions:
        - onFail: MARK_RAN
        - dbms:
            type: mysql,mariadb

  - changeSet:
      id: v49.00-038
      author: noahmoss
      comment: >-
        Added 0.49.0 - modify type of table_privileges.select
        from boolean to ${boolean.type} on mysql,mariadb
      dbms: mysql,mariadb
      changes:
        - modifyDataType:
            tableName: table_privileges
            columnName: select
            newDataType: ${boolean.type}
      rollback:
        - modifyDataType:
            tableName: table_privileges
            columnName: select
            newDataType: boolean
      preConditions:
        - onFail: MARK_RAN
        - dbms:
            type: mysql,mariadb

  - changeSet:
      id: v49.00-039
      author: noahmoss
      comment: Add NOT NULL constraint to table_privileges.select
      changes:
        - addNotNullConstraint:
            columnDataType: ${boolean.type}
            tableName: table_privileges
            columnName: select
            defaultNullValue: false
      preConditions:
        - onFail: MARK_RAN
        - dbms:
            type: mysql,mariadb

  - changeSet:
      id: v49.00-040
      author: noahmoss
      comment: Add default value to table_privileges.select
      changes:
        - addDefaultValue:
            defaultValueBoolean: false
            tableName: table_privileges
            columnName: select
      preConditions:
        - onFail: MARK_RAN
        - dbms:
            type: mysql,mariadb

  - changeSet:
      id: v49.00-041
      author: noahmoss
      comment: >-
        Added 0.49.0 - modify type of table_privileges.update
        from boolean to ${boolean.type} on mysql,mariadb
      dbms: mysql,mariadb
      changes:
        - modifyDataType:
            tableName: table_privileges
            columnName: update
            newDataType: ${boolean.type}
      rollback:
        - modifyDataType:
            tableName: table_privileges
            columnName: update
            newDataType: boolean
      preConditions:
        - onFail: MARK_RAN
        - dbms:
            type: mysql,mariadb

  - changeSet:
      id: v49.00-042
      author: noahmoss
      comment: Add NOT NULL constraint to table_privileges.update
      changes:
        - addNotNullConstraint:
            columnDataType: ${boolean.type}
            tableName: table_privileges
            columnName: update
            defaultNullValue: false
      preConditions:
        - onFail: MARK_RAN
        - dbms:
            type: mysql,mariadb

  - changeSet:
      id: v49.00-043
      author: noahmoss
      comment: Add default value to table_privileges.update
      changes:
        - addDefaultValue:
            defaultValueBoolean: false
            tableName: table_privileges
            columnName: update
      preConditions:
        - onFail: MARK_RAN
        - dbms:
            type: mysql,mariadb

  - changeSet:
      id: v49.00-044
      author: noahmoss
      comment: >-
        Added 0.49.0 - modify type of table_privileges.insert
        from boolean to ${boolean.type} on mysql,mariadb
      dbms: mysql,mariadb
      changes:
        - modifyDataType:
            tableName: table_privileges
            columnName: insert
            newDataType: ${boolean.type}
      rollback:
        - modifyDataType:
            tableName: table_privileges
            columnName: insert
            newDataType: boolean
      preConditions:
        - onFail: MARK_RAN
        - dbms:
            type: mysql,mariadb

  - changeSet:
      id: v49.00-045
      author: noahmoss
      comment: Add NOT NULL constraint to table_privileges.insert
      changes:
        - addNotNullConstraint:
            columnDataType: ${boolean.type}
            tableName: table_privileges
            columnName: insert
            defaultNullValue: false
      preConditions:
        - onFail: MARK_RAN
        - dbms:
            type: mysql,mariadb

  - changeSet:
      id: v49.00-046
      author: noahmoss
      comment: Add default value to table_privileges.insert
      changes:
        - addDefaultValue:
            defaultValueBoolean: false
            tableName: table_privileges
            columnName: insert
      preConditions:
        - onFail: MARK_RAN
        - dbms:
            type: mysql,mariadb

  - changeSet:
      id: v49.00-047
      author: noahmoss
      comment: >-
        Added 0.49.0 - modify type of table_privileges.delete
        from boolean to ${boolean.type} on mysql,mariadb
      dbms: mysql,mariadb
      changes:
        - modifyDataType:
            tableName: table_privileges
            columnName: delete
            newDataType: ${boolean.type}
      rollback:
        - modifyDataType:
            tableName: table_privileges
            columnName: delete
            newDataType: boolean
      preConditions:
        - onFail: MARK_RAN
        - dbms:
            type: mysql,mariadb

  - changeSet:
      id: v49.00-048
      author: noahmoss
      comment: Add NOT NULL constraint to table_privileges.delete
      changes:
        - addNotNullConstraint:
            columnDataType: ${boolean.type}
            tableName: table_privileges
            columnName: delete
            defaultNullValue: false
      preConditions:
        - onFail: MARK_RAN
        - dbms:
            type: mysql,mariadb

  - changeSet:
      id: v49.00-049
      author: noahmoss
      comment: Add default value to table_privileges.delete
      changes:
        - addDefaultValue:
            defaultValueBoolean: false
            tableName: table_privileges
            columnName: delete
      preConditions:
        - onFail: MARK_RAN
        - dbms:
            type: mysql,mariadb

  - changeSet:
      id: v49.00-050
      author: noahmoss
      comment: >-
        Added 0.49.0 - modify type of query_execution.is_sandboxed
        from boolean to ${boolean.type} on mysql,mariadb
      dbms: mysql,mariadb
      changes:
        - modifyDataType:
            tableName: query_execution
            columnName: is_sandboxed
            newDataType: ${boolean.type}
      rollback:
        - modifyDataType:
            tableName: query_execution
            columnName: is_sandboxed
            newDataType: boolean
      preConditions:
        - onFail: MARK_RAN
        - dbms:
            type: mysql,mariadb

  - changeSet:
      id: v49.00-051
      author: noahmoss
      comment: >-
        Added 0.49.0 - modify type of view_log.has_access
        from boolean to ${boolean.type} on mysql,mariadb
      dbms: mysql,mariadb
      changes:
        - modifyDataType:
            tableName: view_log
            columnName: has_access
            newDataType: ${boolean.type}
      rollback:
        - modifyDataType:
            tableName: view_log
            columnName: has_access
            newDataType: boolean
      preConditions:
        - onFail: MARK_RAN
        - dbms:
            type: mysql,mariadb

  - changeSet:
      id: v49.00-052
      author: noahmoss
      comment: >-
        Added 0.49.0 - modify type of metabase_field.database_indexed
        from boolean to ${boolean.type} on mysql,mariadb
      dbms: mysql,mariadb
      changes:
        - modifyDataType:
            tableName: metabase_field
            columnName: database_indexed
            newDataType: ${boolean.type}
      rollback:
        - modifyDataType:
            tableName: metabase_field
            columnName: database_indexed
            newDataType: boolean
      preConditions:
        - onFail: MARK_RAN
        - dbms:
            type: mysql,mariadb

  - changeSet:
      id: v49.00-053
      author: noahmoss
      comment: >-
        Added 0.49.0 - modify type of metabase_table.database_require_filter
        from boolean to ${boolean.type} on mysql,mariadb
      dbms: mysql,mariadb
      changes:
        - modifyDataType:
            tableName: metabase_table
            columnName: database_require_filter
            newDataType: ${boolean.type}
      rollback:
        - modifyDataType:
            tableName: metabase_table
            columnName: database_require_filter
            newDataType: boolean
      preConditions:
        - onFail: MARK_RAN
        - dbms:
            type: mysql,mariadb

  - changeSet:
      id: v49.00-059
      author: qnkhuat
      comment: Added 0.49.0 - unify type of time columns
      validCheckSum: ANY
      changes:
        - customChange:
            class: "metabase.app_db.custom_migrations.UnifyTimeColumnsType"

  - changeSet:
      id: v49.00-060
      author: qnkhuat
      comment: >-
        Added 0.49.0 - modify type of metabase_field.database_partitioned
        from boolean to ${boolean.type} on mysql,mariadb
      dbms: mysql,mariadb
      changes:
        - modifyDataType:
            tableName: metabase_field
            columnName: database_partitioned
            newDataType: ${boolean.type}
      rollback:
        - modifyDataType:
            tableName: metabase_field
            columnName: database_partitioned
            newDataType: boolean
      preConditions:
        - onFail: MARK_RAN
        - dbms:
            type: mysql,mariadb

  - changeSet:
      id: v49.2023-01-24T12:00:00
      author: piranha
      comment: >-
        This significantly speeds up api.database/autocomplete-fields query
        and is an improvement for issue 30588.
        H2 does not support this: https://github.com/h2database/h2database/issues/3535
        Mariadb does not support this.
        Mysql says it does, but reports an error during migration.
      dbms: postgresql
      changes:
        - createIndex:
            tableName: metabase_field
            indexName: idx_field_name_lower
            columns:
              - column:
                  name: lower(name)
                  computed: true
      rollback:
        - dropIndex:
            tableName: metabase_field
            indexName: idx_field_name_lower

  - changeSet:
      id: v49.2024-01-22T11:50:00
      author: qnkhuat
      comment: Add `report_card.type`
      changes:
        - addColumn:
            tableName: report_card
            columns:
              - column:
                  remarks: The type of card, could be 'question', 'model', 'metric'
                  name: type
                  type: varchar(16)
                  defaultValue: "question"
                  constraints:
                    nullable: false

  - changeSet:
      id: v49.2024-01-22T11:51:00
      author: qnkhuat
      comment: Backfill `report_card.type`
      changes:
        - sql:
            sql: >-
              UPDATE report_card
              SET type = 'model'
              WHERE dataset is true
      rollback: # no need, the column will be dropped

  - changeSet:
      id: v49.2024-01-22T11:52:00
      author: qnkhuat
      comment: Backfill `report_card.type`
      validCheckSum: ANY
      changes:
        - customChange:
            class: "metabase.app_db.custom_migrations.CardRevisionAddType"

  - changeSet:
      id: v49.2024-01-29T19:26:40
      author: adam-james
      comment: Add width setting to Dashboards
      changes:
        - addColumn:
            tableName: report_dashboard
            columns:
              - column:
                  name: width
                  type: varchar(16)
                  defaultValue: "fixed"
                  remarks: "The value of the dashboard's width setting can be fixed or full. New dashboards will be set to fixed"

  - changeSet:
      id: v49.2024-01-29T19:30:00
      author: adam-james
      comment: Update existing report_dashboard width values to full
      changes:
        - update:
            tableName: report_dashboard
            columns:
              - column:
                  name: width
                  value: "full"
      rollback: []

  - changeSet:
      id: v49.2024-01-29T19:56:40
      author: adam-james
      comment: Dashboard width setting must have a value
      changes:
        - addNotNullConstraint:
            tableName: report_dashboard
            columnName: width
            columnDatatype: varchar(16)
            defaultNullvalue: "full"
            remarks: "If for some reason an existing dashboard has null width value it is set to full"

  - changeSet:
      id: v49.2024-01-29T19:59:12
      author: adam-james
      comment: Add default value to report_dashboard.width for mysql and mariadb
      changes:
        - addDefaultValue:
            defaultValue: "fixed"
            tableName: report_dashboard
            columnName: width
      preConditions:
        - onFail: MARK_RAN
        - dbms:
            type: mysql,mariadb

  - changeSet:
      id: v49.2024-02-02T11:27:49
      author: oisincoveney
      comment: >-
        Add report_card.initially_published_at
      changes:
        - addColumn:
            tableName: report_card
            columns:
              - column:
                  name: initially_published_at
                  type: ${timestamp_type}
                  constraints:
                    nullable: true
                  remarks: The timestamp when the card was first published in a static embed

  - changeSet:
        id: v49.2024-02-02T11:28:36
        author: oisincoveney
        comment: >-
          Add report_dashboard.initially_published_at
        changes:
          - addColumn:
              tableName: report_dashboard
              columns:
                - column:
                    name: initially_published_at
                    type: ${timestamp_type}
                    constraints:
                      nullable: true
                    remarks: The timestamp when the dashboard was first published in a static embed

  - changeSet:
      id: v49.2024-02-07T21:52:01
      author: noahmoss
      comment: Added 0.49.0 - updated view v_view_log
      changes:
        - sqlFile:
            dbms: postgresql
            path: instance_analytics_views/view_log/v2/postgres-view_log.sql
            relativeToChangelogFile: true
        - sqlFile:
            dbms: mysql,mariadb
            path: instance_analytics_views/view_log/v2/mysql-view_log.sql
            relativeToChangelogFile: true
        - sqlFile:
            dbms: h2
            path: instance_analytics_views/view_log/v2/h2-view_log.sql
            relativeToChangelogFile: true
      rollback:
        - sqlFile:
            dbms: postgresql
            path: instance_analytics_views/view_log/v1/postgres-view_log.sql
            relativeToChangelogFile: true
        - sqlFile:
            dbms: mysql,mariadb
            path: instance_analytics_views/view_log/v1/mysql-view_log.sql
            relativeToChangelogFile: true
        - sqlFile:
            dbms: h2
            path: instance_analytics_views/view_log/v1/h2-view_log.sql
            relativeToChangelogFile: true

  - changeSet:
      id: v49.2024-02-07T21:52:02
      author: noahmoss
      comment: Added 0.49.0 - updated view v_audit_log
      changes:
        - sqlFile:
            dbms: postgresql
            path: instance_analytics_views/audit_log/v2/postgres-audit_log.sql
            relativeToChangelogFile: true
        - sqlFile:
            dbms: mysql,mariadb
            path: instance_analytics_views/audit_log/v2/mysql-audit_log.sql
            relativeToChangelogFile: true
        - sqlFile:
            dbms: h2
            path: instance_analytics_views/audit_log/v2/h2-audit_log.sql
            relativeToChangelogFile: true
      rollback:
        - sqlFile:
            dbms: postgresql
            path: instance_analytics_views/audit_log/v1/postgres-audit_log.sql
            relativeToChangelogFile: true
        - sqlFile:
            dbms: mysql,mariadb
            path: instance_analytics_views/audit_log/v1/mysql-audit_log.sql
            relativeToChangelogFile: true
        - sqlFile:
            dbms: h2
            path: instance_analytics_views/audit_log/v1/h2-audit_log.sql
            relativeToChangelogFile: true

  - changeSet:
      id: v49.2024-02-07T21:52:03
      author: noahmoss
      comment: Added 0.49.0 - updated view v_group_members
      changes:
        - sqlFile:
            path: instance_analytics_views/group_members/v2/group_members.sql
            relativeToChangelogFile: true
      rollback:
        - sqlFile:
            dbms: postgresql
            path: instance_analytics_views/group_members/v1/group_members.sql
            relativeToChangelogFile: true

  - changeSet:
      id: v49.2024-02-07T21:52:04
      author: noahmoss
      comment: Added 0.49.0 - updated view v_query_log
      changes:
        - sqlFile:
            dbms: postgresql
            path: instance_analytics_views/query_log/v2/postgres-query_log.sql
            relativeToChangelogFile: true
        - sqlFile:
            dbms: mysql,mariadb
            path: instance_analytics_views/query_log/v2/mysql-query_log.sql
            relativeToChangelogFile: true
        - sqlFile:
            dbms: h2
            path: instance_analytics_views/query_log/v2/h2-query_log.sql
            relativeToChangelogFile: true
      rollback:
        - sqlFile:
            dbms: postgresql
            path: instance_analytics_views/query_log/v1/postgres-query_log.sql
            relativeToChangelogFile: true
        - sqlFile:
            dbms: mysql,mariadb
            path: instance_analytics_views/query_log/v1/mysql-query_log.sql
            relativeToChangelogFile: true
        - sqlFile:
            dbms: h2
            path: instance_analytics_views/query_log/v1/h2-query_log.sql
            relativeToChangelogFile: true

  - changeSet:
      id: v49.2024-02-07T21:52:05
      author: noahmoss
      comment: Added 0.49.0 - updated view v_users
      changes:
        - sqlFile:
            dbms: postgresql
            path: instance_analytics_views/users/v2/postgres-users.sql
            relativeToChangelogFile: true
        - sqlFile:
            dbms: mysql,mariadb
            path: instance_analytics_views/users/v2/mysql-users.sql
            relativeToChangelogFile: true
        - sqlFile:
            dbms: h2
            path: instance_analytics_views/users/v2/h2-users.sql
            relativeToChangelogFile: true
      rollback:
        - sqlFile:
            dbms: postgresql
            path: instance_analytics_views/users/v1/postgres-users.sql
            relativeToChangelogFile: true
        - sqlFile:
            dbms: mysql,mariadb
            path: instance_analytics_views/users/v1/mysql-users.sql
            relativeToChangelogFile: true
        - sqlFile:
            dbms: h2
            path: instance_analytics_views/users/v1/h2-users.sql
            relativeToChangelogFile: true

  - changeSet:
      id: v49.2024-02-09T13:55:26
      author: noahmoss
      comment: Set default value for enable-public-sharing to `false` for existing instances with users, if not already set
      preConditions:
        - onFail: MARK_RAN
        - and:
            - or:
                - and:
                    - dbms:
                        type: postgresql
                    - sqlCheck:
                        expectedResult: 0
                        sql: SELECT count(*) FROM setting WHERE key = 'enable-public-sharing';
                - and:
                    - dbms:
                        type: h2
                    - sqlCheck:
                        expectedResult: 0
                        sql: SELECT count(*) FROM setting WHERE "KEY" = 'enable-public-sharing';
                - and:
                    - dbms:
                        type: mysql,mariadb
                    - sqlCheck:
                        expectedResult: 0
                        sql: SELECT count(*) FROM setting WHERE `key` = 'enable-public-sharing';
            - sqlCheck:
                expectedResult: 1
                sql: >
                  SELECT CASE WHEN COUNT(*) > 0 THEN 1 ELSE 0 END FROM core_user;
      changes:
        - sql:
            dbms: postgresql
            sql: INSERT INTO setting (key, value) VALUES ('enable-public-sharing', 'false');
        - sql:
            dbms: mysql,mariadb
            sql: INSERT INTO setting (`key`, value) VALUES ('enable-public-sharing', 'false');
        - sql:
            dbms: h2
            sql: INSERT INTO setting ("KEY", "VALUE") VALUES ('enable-public-sharing', 'false');
      rollback: # not needed

  - changeSet:
      id: v49.2024-03-26T10:23:12
      author: adam-james
      comment: Add pulse_card.format_rows
      changes:
        - addColumn:
            tableName: pulse_card
            columns:
              - column:
                  name: format_rows
                  type: ${boolean.type}
                  defaultValue: true
                  remarks: Whether or not to apply formatting to the rows of the export

  - changeSet:
      id: v49.2024-04-09T10:00:00
      author: qnkhuat
      comment: Drop not null constraint on metabase_database.cache_field_values_schedule
      changes:
        - dropNotNullConstraint:
            tableName: metabase_database
            columnName: cache_field_values_schedule
            columnDataType: varchar(254)
      # nothing because it should always be like this
      rollback:

  - changeSet:
      id: v49.2024-04-09T10:00:01
      author: qnkhuat
      comment: Drop default value on metabase_database.cache_field_values_schedule
      changes:
        - dropDefaultValue:
            tableName: metabase_database
            columnName: cache_field_values_schedule
      # nothing because it should always be like this
      rollback:

  - changeSet:
      id: v49.2024-04-09T10:00:02
      author: qnkhuat
      comment: Add null as default value for metabase_database.cache_field_values_schedule
      changes:
        - addDefaultValue:
            defaultValue: "null"
            tableName: metabase_database
            columnName: cache_field_values_schedule
      # nothing because it should always be like this
      rollback:

  - changeSet:
      id: v49.2024-04-09T10:00:03
      author: qnkhuat
      comment: This clears the schedule for caching field values for databases with period scanning disabled.
      validCheckSum: ANY
      changes:
        - customChange:
            class: "metabase.app_db.custom_migrations.DeleteScanFieldValuesTriggerForDBThatTurnItOff"

  - changeSet:
      id: v49.2024-05-07T10:00:00
      author: qnkhuat
      comment: Set revision.most_recent = true to latest revision and false to others. A redo of v48.00-008 for mysql
      preConditions:
        - onFail: MARK_RAN
        - dbms:
            type: mysql,mariadb
      changes:
        - sql:
            dbms: mysql,mariadb
            sql: >-
              UPDATE revision AS r
              JOIN (
                  SELECT inner_revision.id,
                        ROW_NUMBER() OVER (PARTITION BY inner_revision.model, inner_revision.model_id ORDER BY inner_revision.timestamp DESC, inner_revision.id DESC) AS row_num
                    FROM revision AS inner_revision
                    JOIN (
                          SELECT model, model_id
                          FROM revision
                          WHERE most_recent = true
                          GROUP BY model, model_id
                          HAVING count(*) > 1
                        ) AS infected_revision ON inner_revision.model = infected_revision.model AND inner_revision.model_id = infected_revision.model_id
              ) AS n ON r.id = n.id
              SET r.most_recent = (n.row_num = 1);
      rollback: # nothing

  - changeSet:
      id: v49.2024-05-20T19:10:34
      author: johnswanson
      comment: >-
        Modify type of report_card.collection_preview to ${boolean.type} on mysql,mariadb
      dbms: mysql,mariadb
      changes:
        - modifyDataType:
            tableName: report_card
            columnName: collection_preview
            newDataType: ${boolean.type}
      rollback:
        - modifyDataType:
            tableName: report_card
            columnName: collection_preview
            newDataType: boolean
            defaultValueBoolean: true
      preConditions:
        - onFail: MARK_RAN
        - dbms:
            type: mysql,mariadb

  - changeSet:
      id: v49.2024-05-20T20:37:55
      author: johnswanson
      comment: Add NOT NULL constraint to report_card.collection_preview
      changes:
        - addNotNullConstraint:
            columnDataType: ${boolean.type}
            tableName: report_card
            columnName: collection_preview
            defaultNullValue: true
      preConditions:
        - onFail: MARK_RAN
        - dbms:
            type: mysql,mariadb
  - changeSet:
      id: v49.2024-05-20T20:38:34
      author: johnswanson
      comment: Add default value to report_card.collection_preview
      changes:
        - addDefaultValue:
            defaultValueBoolean: true
            tableName: report_card
            columnName: collection_preview
      preConditions:
        - onFail: MARK_RAN
        - dbms:
            type: mysql,mariadb

  - changeSet:
      id: v49.2024-05-29T09:26:20
      author: johnswanson
      comment: >-
        Modify type of report_card.dataset to ${boolean.type} on mysql,mariadb
      dbms: mysql,mariadb
      changes:
        - modifyDataType:
            tableName: report_card
            columnName: dataset
            newDataType: ${boolean.type}
      rollback:
        - modifyDataType:
            tableName: report_card
            columnName: dataset
            newDataType: boolean
            defaultValueBoolean: false
      preConditions:
        - onFail: MARK_RAN
        - dbms:
            type: mysql,mariadb

  - changeSet:
      id: v49.2024-05-29T09:27:15
      author: johnswanson
      dbms: mysql,mariadb
      comment: Add NOT NULL constraint to report_card.dataset
      changes:
        - addNotNullConstraint:
            columnDataType: ${boolean.type}
            tableName: report_card
            columnName: dataset
            defaultNullValue: false
      preConditions:
        - onFail: MARK_RAN
        - dbms:
            type: mysql,mariadb

  - changeSet:
      id: v49.2024-05-29T09:28:25
      author: johnswanson
      dbms: mysql,mariadb
      comment: Add default value to report_card.dataset
      changes:
        - addDefaultValue:
            defaultValueBoolean: false
            tableName: report_card
            columnName: dataset
      preConditions:
        - onFail: MARK_RAN
        - dbms:
            type: mysql,mariadb

  - changeSet:
      id: v49.2024-06-05T09:01:01
      author: johnswanson
      comment: >-
        Modify type of core_user.is_datasetnewb to ${boolean.type} on mysql,mariadb
      dbms: mysql,mariadb
      changes:
        - modifyDataType:
            tableName: core_user
            columnName: is_datasetnewb
            newDataType: ${boolean.type}
      rollback:
        - modifyDataType:
            tableName: core_user
            columnName: is_datasetnewb
            newDataType: boolean
            defaultValueBoolean: true
      preConditions:
        - onFail: MARK_RAN
        - dbms:
            type: mysql,mariadb

  - changeSet:
      id: v49.2024-06-05T09:01:02
      author: johnswanson
      comment: >-
        Add NOT NULL constraint to core_user.is_datasetnewb on mysql,mariadb
      dbms: mysql,mariadb
      changes:
        - addNotNullConstraint:
            tableName: core_user
            columnName: is_datasetnewb
            columnDataType: ${boolean.type}
            defaultNullValue: true
      rollback:
        - dropNotNullConstraint:
            tableName: core_user
            columnName: is_datasetnewb
            columnDataType: boolean
      preConditions:
        - onFail: MARK_RAN
        - dbms:
            type: mysql,mariadb

  - changeSet:
      id: v49.2024-06-05T09:01:03
      author: johnswanson
      comment: >-
        Add default value to core_user.is_datasetnewb on mysql,mariadb
      changes:
        - addDefaultValue:
            tableName: core_user
            columnName: is_datasetnewb
            defaultValueBoolean: true
      dbms: mysql,mariadb
      preConditions:
        - onFail: MARK_RAN
        - dbms:
            type: mysql,mariadb

  - changeSet:
      id: v49.2024-06-05T09:02:01
      author: johnswanson
      comment: >-
        Modify type of metabase_field.database_required to ${boolean.type} on mysql,mariadb
      dbms: mysql,mariadb
      changes:
        - modifyDataType:
            tableName: metabase_field
            columnName: database_required
            newDataType: ${boolean.type}
      rollback:
        - modifyDataType:
            tableName: metabase_field
            columnName: database_required
            newDataType: boolean
            defaultValueBoolean: false
      preConditions:
        - onFail: MARK_RAN
        - dbms:
            type: mysql,mariadb

  - changeSet:
      id: v49.2024-06-05T09:02:02
      author: johnswanson
      comment: >-
        Add NOT NULL constraint to metabase_field.database_required on mysql,mariadb
      dbms: mysql,mariadb
      changes:
        - addNotNullConstraint:
            tableName: metabase_field
            columnName: database_required
            columnDataType: ${boolean.type}
            defaultNullValue: false
      rollback:
        - dropNotNullConstraint:
            tableName: metabase_field
            columnName: database_required
            columnDataType: boolean
      preConditions:
        - onFail: MARK_RAN
        - dbms:
            type: mysql,mariadb

  - changeSet:
      id: v49.2024-06-05T09:02:03
      author: johnswanson
      comment: >-
        Add default value to metabase_field.database_required on mysql,mariadb
      changes:
        - addDefaultValue:
            tableName: metabase_field
            columnName: database_required
            defaultValueBoolean: false
      dbms: mysql,mariadb
      preConditions:
        - onFail: MARK_RAN
        - dbms:
            type: mysql,mariadb

  - changeSet:
      id: v49.2024-06-05T09:03:01
      author: johnswanson
      comment: >-
        Modify type of metabase_fieldvalues.has_more_values to ${boolean.type} on mysql,mariadb
      dbms: mysql,mariadb
      changes:
        - modifyDataType:
            tableName: metabase_fieldvalues
            columnName: has_more_values
            newDataType: ${boolean.type}
      rollback:
        - modifyDataType:
            tableName: metabase_fieldvalues
            columnName: has_more_values
            newDataType: boolean
            defaultValueBoolean: false
      preConditions:
        - onFail: MARK_RAN
        - dbms:
            type: mysql,mariadb

  - changeSet:
      id: v49.2024-06-05T09:03:03
      author: johnswanson
      comment: >-
        Add default value to metabase_fieldvalues.has_more_values on mysql,mariadb
      changes:
        - addDefaultValue:
            tableName: metabase_fieldvalues
            columnName: has_more_values
            defaultValueBoolean: false
      dbms: mysql,mariadb
      preConditions:
        - onFail: MARK_RAN
        - dbms:
            type: mysql,mariadb

  - changeSet:
      id: v49.2024-06-05T09:04:01
      author: johnswanson
      comment: >-
        Modify type of permissions_group_membership.is_group_manager to ${boolean.type} on mysql,mariadb
      dbms: mysql,mariadb
      changes:
        - modifyDataType:
            tableName: permissions_group_membership
            columnName: is_group_manager
            newDataType: ${boolean.type}
      rollback:
        - modifyDataType:
            tableName: permissions_group_membership
            columnName: is_group_manager
            newDataType: boolean
            defaultValueBoolean: false
      preConditions:
        - onFail: MARK_RAN
        - dbms:
            type: mysql,mariadb

  - changeSet:
      id: v49.2024-06-05T09:04:02
      author: johnswanson
      comment: >-
        Add NOT NULL constraint to permissions_group_membership.is_group_manager on mysql,mariadb
      dbms: mysql,mariadb
      changes:
        - addNotNullConstraint:
            tableName: permissions_group_membership
            columnName: is_group_manager
            columnDataType: ${boolean.type}
            defaultNullValue: false
      rollback:
        - dropNotNullConstraint:
            tableName: permissions_group_membership
            columnName: is_group_manager
            columnDataType: boolean
      preConditions:
        - onFail: MARK_RAN
        - dbms:
            type: mysql,mariadb

  - changeSet:
      id: v49.2024-06-05T09:04:03
      author: johnswanson
      comment: >-
        Add default value to permissions_group_membership.is_group_manager on mysql,mariadb
      changes:
        - addDefaultValue:
            tableName: permissions_group_membership
            columnName: is_group_manager
            defaultValueBoolean: false
      dbms: mysql,mariadb
      preConditions:
        - onFail: MARK_RAN
        - dbms:
            type: mysql,mariadb

  - changeSet:
      id: v49.2024-06-05T09:05:01
      author: johnswanson
      comment: >-
        Modify type of persisted_info.active to ${boolean.type} on mysql,mariadb
      dbms: mysql,mariadb
      changes:
        - modifyDataType:
            tableName: persisted_info
            columnName: active
            newDataType: ${boolean.type}
      rollback:
        - modifyDataType:
            tableName: persisted_info
            columnName: active
            newDataType: boolean
            defaultValueBoolean: false
      preConditions:
        - onFail: MARK_RAN
        - dbms:
            type: mysql,mariadb

  - changeSet:
      id: v49.2024-06-05T09:05:02
      author: johnswanson
      comment: >-
        Add NOT NULL constraint to persisted_info.active on mysql,mariadb
      dbms: mysql,mariadb
      changes:
        - addNotNullConstraint:
            tableName: persisted_info
            columnName: active
            columnDataType: ${boolean.type}
            defaultNullValue: false
      rollback:
        - dropNotNullConstraint:
            tableName: persisted_info
            columnName: active
            columnDataType: boolean
      preConditions:
        - onFail: MARK_RAN
        - dbms:
            type: mysql,mariadb

  - changeSet:
      id: v49.2024-06-05T09:05:03
      author: johnswanson
      comment: >-
        Add default value to persisted_info.active on mysql,mariadb
      changes:
        - addDefaultValue:
            tableName: persisted_info
            columnName: active
            defaultValueBoolean: false
      dbms: mysql,mariadb
      preConditions:
        - onFail: MARK_RAN
        - dbms:
            type: mysql,mariadb

  - changeSet:
      id: v49.2024-06-05T09:06:01
      author: johnswanson
      comment: >-
        Modify type of report_card.dataset to ${boolean.type} on mysql,mariadb
      dbms: mysql,mariadb
      changes:
        - modifyDataType:
            tableName: report_card
            columnName: dataset
            newDataType: ${boolean.type}
      rollback:
        - modifyDataType:
            tableName: report_card
            columnName: dataset
            newDataType: boolean
            defaultValueBoolean: false
      preConditions:
        - onFail: MARK_RAN
        - dbms:
            type: mysql,mariadb

  - changeSet:
      id: v49.2024-06-05T09:06:02
      author: johnswanson
      comment: >-
        Add NOT NULL constraint to report_card.dataset on mysql,mariadb
      dbms: mysql,mariadb
      changes:
        - addNotNullConstraint:
            tableName: report_card
            columnName: dataset
            columnDataType: ${boolean.type}
            defaultNullValue: false
      rollback:
        - dropNotNullConstraint:
            tableName: report_card
            columnName: dataset
            columnDataType: boolean
      preConditions:
        - onFail: MARK_RAN
        - dbms:
            type: mysql,mariadb

  - changeSet:
      id: v49.2024-06-05T09:06:03
      author: johnswanson
      comment: >-
        Add default value to report_card.dataset on mysql,mariadb
      changes:
        - addDefaultValue:
            tableName: report_card
            columnName: dataset
            defaultValueBoolean: false
      dbms: mysql,mariadb
      preConditions:
        - onFail: MARK_RAN
        - dbms:
            type: mysql,mariadb

  - changeSet:
      id: v49.2024-06-05T09:07:01
      author: johnswanson
      comment: >-
        Modify type of timeline.archived to ${boolean.type} on mysql,mariadb
      dbms: mysql,mariadb
      changes:
        - modifyDataType:
            tableName: timeline
            columnName: archived
            newDataType: ${boolean.type}
      rollback:
        - modifyDataType:
            tableName: timeline
            columnName: archived
            newDataType: boolean
            defaultValueBoolean: false
      preConditions:
        - onFail: MARK_RAN
        - dbms:
            type: mysql,mariadb

  - changeSet:
      id: v49.2024-06-05T09:07:02
      author: johnswanson
      comment: >-
        Add NOT NULL constraint to timeline.archived on mysql,mariadb
      dbms: mysql,mariadb
      changes:
        - addNotNullConstraint:
            tableName: timeline
            columnName: archived
            columnDataType: ${boolean.type}
            defaultNullValue: false
      rollback:
        - dropNotNullConstraint:
            tableName: timeline
            columnName: archived
            columnDataType: boolean
      preConditions:
        - onFail: MARK_RAN
        - dbms:
            type: mysql,mariadb

  - changeSet:
      id: v49.2024-06-05T09:07:03
      author: johnswanson
      comment: >-
        Add default value to timeline.archived on mysql,mariadb
      changes:
        - addDefaultValue:
            tableName: timeline
            columnName: archived
            defaultValueBoolean: false
      dbms: mysql,mariadb
      preConditions:
        - onFail: MARK_RAN
        - dbms:
            type: mysql,mariadb

  - changeSet:
      id: v49.2024-06-05T09:08:01
      author: johnswanson
      comment: >-
        Modify type of timeline.default to ${boolean.type} on mysql,mariadb
      dbms: mysql,mariadb
      changes:
        - modifyDataType:
            tableName: timeline
            columnName: default
            newDataType: ${boolean.type}
      rollback:
        - modifyDataType:
            tableName: timeline
            columnName: default
            newDataType: boolean
            defaultValueBoolean: false
      preConditions:
        - onFail: MARK_RAN
        - dbms:
            type: mysql,mariadb

  - changeSet:
      id: v49.2024-06-05T09:08:02
      author: johnswanson
      comment: >-
        Add NOT NULL constraint to timeline.default on mysql,mariadb
      dbms: mysql,mariadb
      changes:
        - addNotNullConstraint:
            tableName: timeline
            columnName: default
            columnDataType: ${boolean.type}
            defaultNullValue: false
      rollback:
        - dropNotNullConstraint:
            tableName: timeline
            columnName: default
            columnDataType: boolean
      preConditions:
        - onFail: MARK_RAN
        - dbms:
            type: mysql,mariadb

  - changeSet:
      id: v49.2024-06-05T09:08:03
      author: johnswanson
      comment: >-
        Add default value to timeline.default on mysql,mariadb
      changes:
        - addDefaultValue:
            tableName: timeline
            columnName: default
            defaultValueBoolean: false
      dbms: mysql,mariadb
      preConditions:
        - onFail: MARK_RAN
        - dbms:
            type: mysql,mariadb

  - changeSet:
      id: v49.2024-06-05T09:09:01
      author: johnswanson
      comment: >-
        Modify type of timeline_event.archived to ${boolean.type} on mysql,mariadb
      dbms: mysql,mariadb
      changes:
        - modifyDataType:
            tableName: timeline_event
            columnName: archived
            newDataType: ${boolean.type}
      rollback:
        - modifyDataType:
            tableName: timeline_event
            columnName: archived
            newDataType: boolean
            defaultValueBoolean: false
      preConditions:
        - onFail: MARK_RAN
        - dbms:
            type: mysql,mariadb

  - changeSet:
      id: v49.2024-06-05T09:09:02
      author: johnswanson
      comment: >-
        Add NOT NULL constraint to timeline_event.archived on mysql,mariadb
      dbms: mysql,mariadb
      changes:
        - addNotNullConstraint:
            tableName: timeline_event
            columnName: archived
            columnDataType: ${boolean.type}
            defaultNullValue: false
      rollback:
        - dropNotNullConstraint:
            tableName: timeline_event
            columnName: archived
            columnDataType: boolean
      preConditions:
        - onFail: MARK_RAN
        - dbms:
            type: mysql,mariadb

  - changeSet:
      id: v49.2024-06-05T09:09:03
      author: johnswanson
      comment: >-
        Add default value to timeline_event.archived on mysql,mariadb
      changes:
        - addDefaultValue:
            tableName: timeline_event
            columnName: archived
            defaultValueBoolean: false
      dbms: mysql,mariadb
      preConditions:
        - onFail: MARK_RAN
        - dbms:
            type: mysql,mariadb

  - changeSet:
      id: v49.2024-06-05T09:10:01
      author: johnswanson
      comment: >-
        Modify type of timeline_event.time_matters to ${boolean.type} on mysql,mariadb
      dbms: mysql,mariadb
      changes:
        - modifyDataType:
            tableName: timeline_event
            columnName: time_matters
            newDataType: ${boolean.type}
      rollback:
        - modifyDataType:
            tableName: timeline_event
            columnName: time_matters
            newDataType: boolean
            defaultValueBoolean: NULL
      preConditions:
        - onFail: MARK_RAN
        - dbms:
            type: mysql,mariadb

  - changeSet:
      id: v49.2024-06-05T09:10:02
      author: johnswanson
      comment: >-
        Add NOT NULL constraint to timeline_event.time_matters on mysql,mariadb
      dbms: mysql,mariadb
      changes:
        - addNotNullConstraint:
            tableName: timeline_event
            columnName: time_matters
            columnDataType: ${boolean.type}
            defaultNullValue: false
      rollback:
        - dropNotNullConstraint:
            tableName: timeline_event
            columnName: time_matters
            columnDataType: boolean
      preConditions:
        - onFail: MARK_RAN
        - dbms:
            type: mysql,mariadb

  # The changesets from v49.2024-06-27T00:00:00 to v49.2024-06-27T00:00:08 prevent duplicate fields from being
  # created on MySQL and H2. See #44866 for details. Below is an index of the changesets:
  # - v49.2024-06-27T00:00:00: Make metabase_field.name use case-sensitive collation for MySQL
  # - v49.2024-06-27T00:00:01: Add metabase_field.is_defective_duplicate
  # - v49.2024-06-27T00:00:02: Populate metabase_field.is_defective_duplicate
  # - v49.2024-06-27T00:00:03: Drop fk_field_parent_ref_field_id constraint with ON DELETE CASCADE
  # - v49.2024-06-27T00:00:04: Add fk_field_parent_ref_field_id constraint with ON DELETE RESTRICT
  # - v49.2024-06-27T00:00:05: Remove idx_uniq_field_table_id_parent_id_name because it is redundant with idx_unique_field
  # - v49.2024-06-27T00:00:06: Remove the idx_uniq_field_table_id_parent_id_name_2col unique index because it blocks load-from-h2
  # - v49.2024-06-27T00:00:07: Add unique_field_helper column to metabase_field
  # - v49.2024-06-27T00:00:08: Add unique constraint on metabase_field's (name, table_id, unique_field_helper)

  # This is necessary to make unique indexes using metabase_field.name case-sensitive for MySQL.
  - changeSet:
      id: v49.2024-06-27T00:00:00
      author: calherries
      comment: Make metabase_field.name use case-sensitive collation for MySQL
      changes:
        - sql:
            dbms: mysql,mariadb
            sql: >-
              ALTER TABLE metabase_field MODIFY
              name VARCHAR(254)
              CHARACTER SET utf8mb4
              COLLATE utf8mb4_bin;
      rollback:
        - sql:
            dbms: mysql,mariadb
            sql: >-
              ALTER TABLE metabase_field MODIFY
              name VARCHAR(254)
              CHARACTER SET utf8mb4
              COLLATE utf8mb4_unicode_ci;

  # metabase_field.is_defective_duplicate is a new column that indicates whether a field is a defective duplicate field
  # that should never have been created under Postgres' `idx_uniq_field_table_id_parent_id_name_2col` constraint, but
  # was allowed to be created in MySQL or H2.
  - changeSet:
      id: v49.2024-06-27T00:00:01
      author: calherries
      comment: Add metabase_field.is_defective_duplicate
      changes:
        - addColumn:
            tableName: metabase_field
            columns:
              - column:
                  name: is_defective_duplicate
                  type: ${boolean.type}
                  remarks: "Indicates whether column is a defective duplicate field that should never have been created."
                  constraints:
                    nullable: false
                  defaultValue: false

  - changeSet:
      id: v49.2024-06-27T00:00:02
      author: calherries
      comment: Populate metabase_field.is_defective_duplicate
      changes:
        - sql:
            # idx_uniq_field_table_id_parent_id_name_2col would prevent defective duplicates with Postgres but it
            # can be removed by upgrading from 49 and downgrading again. We need to populate is_defective_duplicate
            # in that case.
            sql: >-
              UPDATE metabase_field mf
              SET is_defective_duplicate = TRUE
              WHERE mf.id IN (
                  SELECT id
                  FROM (
                      SELECT
                          mf.id,
                          ROW_NUMBER() OVER (
                              PARTITION BY mf.table_id, mf.name, mf.parent_id
                              ORDER BY
                                  CASE WHEN mf.active THEN 0 ELSE 1 END,
                                  CASE WHEN mf.nfc_path IS NULL THEN 0 ELSE 1 END,
                                  mf.created_at
                          ) AS rn
                      FROM metabase_field mf
                  ) x
                  WHERE x.rn > 1
              );
      rollback: # No rollback needed since is_defective_duplicate is introduced in 49

  # The next two changesets replace ON DELETE CASCADE with ON DELETE RESTRICT on fk_field_parent_ref_field_id.
  # We need to do this for MySQL because it doesn't support ON DELETE CASCADE in a stored generated column, and we
  # want to use parent_id in the unique_field_helper generated column. Cascading deletes are handled in the
  # application instead.
  - changeSet:
      id: v49.2024-06-27T00:00:03
      author: calherries
      comment: Drop fk_field_parent_ref_field_id constraint with ON DELETE CASCADE
      changes:
        - dropForeignKeyConstraint:
            baseTableName: metabase_field
            constraintName: fk_field_parent_ref_field_id
      rollback:
        - addForeignKeyConstraint:
            baseTableName: metabase_field
            baseColumnNames: parent_id
            referencedTableName: metabase_field
            referencedColumnNames: id
            constraintName: fk_field_parent_ref_field_id
            onDelete: CASCADE

  - changeSet:
      id: v49.2024-06-27T00:00:04
      author: calherries
      comment: Add fk_field_parent_ref_field_id constraint with ON DELETE RESTRICT
      changes:
        - addForeignKeyConstraint:
            baseTableName: metabase_field
            baseColumnNames: parent_id
            referencedTableName: metabase_field
            referencedColumnNames: id
            constraintName: fk_field_parent_ref_field_id
            onDelete: RESTRICT
      rollback:
        - dropForeignKeyConstraint:
            baseTableName: metabase_field
            constraintName: fk_field_parent_ref_field_id

  - changeSet:
      id: v49.2024-06-27T00:00:05
      author: calherries
      comment: Remove idx_uniq_field_table_id_parent_id_name because it is redundant with idx_unique_field
      preConditions:
        - onFail: MARK_RAN
        - or:
            - and:
                - dbms:
                    type: h2,postgresql
                - uniqueConstraintExists:
                    tableName: metabase_field
                    constraintName: idx_uniq_field_table_id_parent_id_name
            - and:
                - dbms:
                    type: mysql,mariadb
                - sqlCheck:
                    expectedResult: 1
                    sql: >-
                      SELECT EXISTS (
                        SELECT *
                        FROM information_schema.statistics
                        WHERE table_schema = DATABASE()
                          AND table_name = 'metabase_field'
                          AND index_name = 'idx_uniq_field_table_id_parent_id_name'
                      )
      changes:
        - dropUniqueConstraint:
            tableName: metabase_field
            constraintName: idx_uniq_field_table_id_parent_id_name
      rollback:
        - addUniqueConstraint:
            tableName: metabase_field
            columnNames: table_id, parent_id, name
            constraintName: idx_uniq_field_table_id_parent_id_name

  - changeSet:
      id: v49.2024-06-27T00:00:06
      author: calherries
      comment: Remove the idx_uniq_field_table_id_parent_id_name_2col unique index because it blocks load-from-h2
      changes:
        - sql:
            dbms: postgresql
            sql: DROP INDEX IF EXISTS idx_uniq_field_table_id_parent_id_name_2col;
      rollback: # We deliberately don't restore this constraint because otherwise it can block downgrading to 48 after load-from-h2

  # Previously we had two unique constraints on metabase_field's name, table_id, and parent_id columns.
  #
  # 1. `idx_uniq_field_table_id_parent_id_name` is a unique constraint on (name, table_id, parent_id)
  #    Since NULL <> NULL, it only applies to fields where parent_id IS NOT NULL.
  #    Worse, the constraint was not case-sensitive for MySQL.
  #
  # 2. `idx_uniq_field_table_id_parent_id_name_2col` is a Postgres-only unique constraint on
  #    `(name, table_id) WHERE parent_id IS NULL`. There was no equivalent constraint for H2 or MySQL because only
  #    Postgres supports partial indexes. The following changesets introduce an equivalent constraint for H2 and
  #    MySQL by adding a constraint that uses a generated column to handle NULL parent_id values.
  #
  # At the same time, we exclude fields where is_defective_duplicate=TRUE from the above constraints.
  #
  # The following two changesets add a new column `unique_field_helper` to `metabase_field` and a unique constraint
  # `idx_unique_field`.
  # The combination of `unique_field_helper` and `idx_unique_field` achieves two things:
  # 1. It enforces the conditional constraints:
  #   - if parent_id IS NULL, then (table_id, name) is unique. (like idx_uniq_field_table_id_parent_id_name_col2)
  #   - if parent_id IS NOT NULL, then (table_id, name, parent_id) is unique. (like idx_uniq_field_table_id_parent_id_name)
  # 2. It only enforces the constraints when is_defective_duplicate = FALSE

  - changeSet:
      id: v49.2024-06-27T00:00:07
      author: calherries
      comment: Add unique_field_helper column to metabase_field
      changes:
        - sql:
            dbms: postgresql
            sql: >-
              ALTER TABLE metabase_field ADD COLUMN unique_field_helper INTEGER GENERATED ALWAYS AS (
                CASE WHEN is_defective_duplicate = TRUE THEN NULL ELSE (CASE WHEN parent_id IS NULL THEN 0 ELSE parent_id END) END
              ) STORED;
        - sql:
            dbms: h2
            sql: >-
              ALTER TABLE metabase_field ADD COLUMN unique_field_helper INTEGER GENERATED ALWAYS AS (
                CASE WHEN is_defective_duplicate = TRUE THEN NULL ELSE (CASE WHEN parent_id IS NULL THEN 0 ELSE parent_id END) END
              );
        - sql:
            dbms: mysql,mariadb
            sql: >-
              ALTER TABLE metabase_field ADD COLUMN unique_field_helper INTEGER GENERATED ALWAYS AS (
                CASE WHEN is_defective_duplicate = TRUE THEN NULL ELSE (CASE WHEN parent_id IS NULL THEN 0 ELSE parent_id END) END
              ) STORED;
      rollback:
        - sql:
            dbms: postgresql,h2,mysql,mariadb
            sql: ALTER TABLE metabase_field DROP COLUMN unique_field_helper;

  - changeSet:
      id: v49.2024-06-27T00:00:08
      author: calherries
      comment: Add unique constraint on metabase_field's (name, table_id, unique_field_helper)
      changes:
        - addUniqueConstraint:
            tableName: metabase_field
            constraintName: idx_unique_field
            columnNames: name, table_id, unique_field_helper
      rollback:
        - dropUniqueConstraint:
            tableName: metabase_field
            constraintName: idx_unique_field

  - changeSet:
      id: v49.2024-06-27T00:00:09
      author: calherries
      comment: Set is_defective_duplicate=TRUE fields that shouldn't exist to have active=FALSE
      changes:
        - sql:
            sql: >-
              UPDATE metabase_field
              SET active = false
              WHERE is_defective_duplicate AND (nfc_path = concat('["', name, '"]') OR nfc_path IS NULL);
      rollback: # No rollback needed since this is backward compatible

  - changeSet:
      id: v49.2024-08-21T08:33:06
      author: johnswanson
      comment: Add permissions.perm_value
      preConditions:
        - onFail: MARK_RAN
        - not:
            - columnExists:
                tableName: permissions
                columnName: perm_value
      changes:
        - addColumn:
            columns:
              - column:
                  name: perm_value
                  type: varchar(64)
                  remarks: The value of the permission
                  constraints:
                    nullable: true
            tableName: permissions

  - changeSet:
      id: v49.2024-08-21T08:33:07
      author: johnswanson
      comment: Add permissions.perm_type
      preConditions:
        - onFail: MARK_RAN
        - not:
            - columnExists:
                tableName: permissions
                columnName: perm_type
      changes:
        - addColumn:
            columns:
              - column:
                  name: perm_type
                  type: varchar(64)
                  remarks: The type of the permission
                  constraints:
                    nullable: true
            tableName: permissions

  - changeSet:
      id: v49.2024-08-21T08:33:08
      author: johnswanson
      comment: Add permissions.collection_id
      preConditions:
        - onFail: MARK_RAN
        - not:
            - columnExists:
                tableName: permissions
                columnName: collection_id
      changes:
        - addColumn:
            tableName: permissions
            columns:
              - column:
                  name: collection_id
                  type: int
                  remarks: The linked collection, if applicable
                  constraints:
                    nullable: true

  # FK constraint is added separately because deleteCascade doesn't work in addColumn -- see #14321
  - changeSet:
      id: v49.2024-08-21T08:33:09
      author: johnswanson
      comment: Add `permissions.collection_id` foreign key constraint
      preConditions:
        - onFail: MARK_RAN
        - not:
            - foreignKeyConstraintExists:
                - foreignKeyName: fk_permissions_ref_collection_id
      changes:
        - addForeignKeyConstraint:
            baseTableName: permissions
            baseColumnNames: collection_id
            referencedTableName: collection
            referencedColumnNames: id
            constraintName: fk_permissions_ref_collection_id
            onDelete: CASCADE

  - changeSet:
      id: v49.2024-08-21T08:33:10
      author: johnswanson
      comment: Populate `perm_value`, `perm_type`, and `collection_id` on permissions
      rollback: # not needed.
      changes:
        - sqlFile:
            dbms: postgresql
            path: permissions/collection-access.sql
            relativeToChangelogFile: true
        - sqlFile:
            dbms: mysql,mariadb
            path: permissions/collection-access-mariadb.sql
            relativeToChangelogFile: true
        - sqlFile:
            dbms: h2
            path: permissions/collection-access-h2.sql
            relativeToChangelogFile: true

  - changeSet:
      id: v49.2024-08-21T08:33:11
      author: johnswanson
      comment: Create index on `permissions.collection_id`
      rollback: # deleted with the column
      preConditions:
        - onFail: MARK_RAN
        - not:
            - indexExists:
                tableName: permissions
                indexName: idx_permissions_collection_id
      changes:
        - createIndex:
            tableName: permissions
            columns:
              - column:
                  name: collection_id
            indexName: idx_permissions_collection_id


  - changeSet:
      id: v49.2024-08-21T08:33:12
      author: johnswanson
      comment: Index on `permissions.perm_type`
      rollback: # deleted with the column
      preConditions:
        - onFail: MARK_RAN
        - not:
            - indexExists:
                tableName: permissions
                indexName: idx_permissions_perm_type
      changes:
        - createIndex:
            tableName: permissions
            columns:
              - column:
                  name: perm_type
            indexName: idx_permissions_perm_type

  - changeSet:
      id: v49.2024-08-21T08:33:13
      author: johnswanson
      comment: Index on `permissions.perm_value`
      rollback: # deleted with the column
      preConditions:
        - onFail: MARK_RAN
        - not:
            - indexExists:
                tableName: permissions
                indexName: idx_permissions_perm_value
      changes:
        - createIndex:
            tableName: permissions
            columns:
              - column:
                  name: perm_value
            indexName: idx_permissions_perm_value

  - changeSet:
      id: v50.2024-01-04T13:52:51
      author: noahmoss
      comment: Data permissions table
      changes:
        - createTable:
            tableName: data_permissions
            remarks: A table to store database and table permissions
            columns:
              - column:
                  remarks: The ID of the permission
                  name: id
                  type: int
                  autoIncrement: true
                  constraints:
                    primaryKey: true
                    nullable: false
              - column:
                  remarks: The ID of the associated permission group
                  name: group_id
                  type: int
                  constraints:
                    nullable: false
                    referencedTableName: permissions_group
                    referencedColumnNames: id
                    foreignKeyName: fk_data_permissions_ref_permissions_group
                    deleteCascade: true
              - column:
                  remarks: The type of the permission (e.g. "data", "collection", "download"...)
                  name: perm_type
                  type: varchar(64)
                  constraints:
                    nullable: false
              - column:
                  remarks: A database ID, for DB and table-level permissions
                  name: db_id
                  type: int
                  constraints:
                    nullable: false
                    referencedTableName: metabase_database
                    referencedColumnNames: id
                    foreignKeyName: fk_data_permissions_ref_db_id
                    deleteCascade: true
              - column:
                  remarks: A schema name, for table-level permissions
                  name: schema_name
                  type: varchar(254)
                  constraints:
                    nullable: true
              - column:
                  remarks: A table ID
                  name: table_id
                  type: int
                  constraints:
                    nullable: true
                    referencedTableName: metabase_table
                    referencedColumnNames: id
                    foreignKeyName: fk_data_permissions_ref_table_id
                    deleteCascade: true
              - column:
                  remarks: The value this permission is set to.
                  name: perm_value
                  type: varchar(64)
                  constraints:
                    nullable: false

  - changeSet:
      id: v50.2024-01-09T13:52:21
      author: noahmoss
      comment: Index on data_permissions.table_id
      rollback: # not necessary, will be removed with the table
      changes:
        - createIndex:
            tableName: data_permissions
            columns:
              - column:
                  name: table_id
            indexName: idx_data_permissions_table_id

  - changeSet:
      id: v50.2024-01-09T13:53:50
      author: noahmoss
      comment: Index on data_permissions.db_id
      rollback: # not necessary, will be removed with the table
      changes:
        - createIndex:
            tableName: data_permissions
            columns:
              - column:
                  name: db_id
            indexName: idx_data_permissions_db_id

  - changeSet:
      id: v50.2024-01-09T13:53:54
      author: noahmoss
      comment: Index on data_permissions.group_id
      rollback: # not necessary, will be removed with the table
      changes:
        - createIndex:
            tableName: data_permissions
            columns:
              - column:
                  name: group_id
            indexName: idx_data_permissions_group_id

  - changeSet:
      id: v50.2024-01-10T03:27:20
      author: noahmoss
      comment: Analyze permissions table in preparation for subsequent migrations
      validCheckSum: ANY
      runInTransaction: false
      changes:
        - sql:
            sql: ANALYZE permissions;
            dbms: postgresql
        - sql:
            sql: ANALYZE TABLE permissions;
            dbms: mysql,mariadb
      rollback: # not needed

  - changeSet:
      id: v50.2024-01-10T03:27:29
      author: noahmoss
      comment: Drop foreign key constraint on sandboxes.permissions_id
      changes:
        - dropForeignKeyConstraint:
            baseTableName: sandboxes
            constraintName: fk_sandboxes_ref_permissions
      rollback:
        - addForeignKeyConstraint:
            baseTableName: sandboxes
            baseColumnNames: permission_id
            referencedTableName: permissions
            referencedColumnNames: id
            constraintName: fk_sandboxes_ref_permissions
            onDelete: CASCADE

  - changeSet:
      id: v50.2024-01-10T03:27:30
      author: noahmoss
      comment: Migrate data-access permissions from `permissions` to `data_permissions`
      validCheckSum: ANY
      runInTransaction: false
      changes:
        - sqlFile:
            dbms: postgresql
            path: permissions/data_access.sql
            relativeToChangelogFile: true
        - sqlFile:
            dbms: h2
            path: permissions/h2_data_access.sql
            relativeToChangelogFile: true
        - sqlFile:
            dbms: mysql,mariadb
            path: permissions/mysql_data_access.sql
            relativeToChangelogFile: true
      rollback:
        - sqlFile:
            dbms: postgresql,h2
            path: permissions/rollback/data_access.sql
            relativeToChangelogFile: true
        - sqlFile:
            dbms: mysql,mariadb
            path: permissions/rollback/mysql_data_access.sql
            relativeToChangelogFile: true

  - changeSet:
      id: v50.2024-01-10T03:27:31
      author: noahmoss
      comment: Migrate native-query-editing permissions from `permissions` to `data_permissions`
      changes:
        - sqlFile:
            path: permissions/native_query_editing.sql
            relativeToChangelogFile: true
      rollback:
        - sqlFile:
            path: permissions/rollback/native_query_editing.sql
            relativeToChangelogFile: true

  - changeSet:
      id: v50.2024-01-10T03:27:32
      author: noahmoss
      comment: Migrate download-results permissions from `permissions` to `data_permissions`
      validCheckSum: ANY
      runInTransaction: false
      changes:
        - sqlFile:
            dbms: postgresql
            path: permissions/download_results.sql
            relativeToChangelogFile: true
        - sqlFile:
            dbms: h2
            path: permissions/h2_download_results.sql
            relativeToChangelogFile: true
        - sqlFile:
            dbms: mysql,mariadb
            path: permissions/mysql_download_results.sql
            relativeToChangelogFile: true
      rollback:
        - sqlFile:
            dbms: postgresql,h2
            path: permissions/rollback/download_results.sql
            relativeToChangelogFile: true
        - sqlFile:
            dbms: mysql,mariadb
            path: permissions/rollback/mysql_download_results.sql
            relativeToChangelogFile: true

  - changeSet:
      id: v50.2024-01-10T03:27:33
      author: noahmoss
      comment: Migrate manage-data-metadata permissions from `permissions` to `data_permissions`
      validCheckSum: ANY
      runInTransaction: false
      changes:
        - sqlFile:
            dbms: postgresql
            path: permissions/manage_table_metadata.sql
            relativeToChangelogFile: true
        - sqlFile:
            dbms: h2
            path: permissions/h2_manage_table_metadata.sql
            relativeToChangelogFile: true
        - sqlFile:
            dbms: mysql,mariadb
            path: permissions/mysql_manage_table_metadata.sql
            relativeToChangelogFile: true
      rollback:
        - sqlFile:
            dbms: postgresql,h2
            path: permissions/rollback/manage_table_metadata.sql
            relativeToChangelogFile: true
        - sqlFile:
            dbms: mysql,mariadb
            path: permissions/rollback/mysql_manage_table_metadata.sql
            relativeToChangelogFile: true

  - changeSet:
      id: v50.2024-01-10T03:27:34
      author: noahmoss
      comment: Migrate manage-database permissions from `permissions` to `data_permissions`
      changes:
        - sqlFile:
            path: permissions/manage_database.sql
            relativeToChangelogFile: true
      rollback:
        - sqlFile:
            path: permissions/rollback/manage_database.sql
            relativeToChangelogFile: true

  - changeSet:
      id: v50.2024-02-19T21:32:04
      author: noahmoss
      comment: Clear data permission paths
      changes:
        - sql: >-
            DELETE FROM permissions WHERE object LIKE '%/db/%';
      rollback: # not needed; handled by the permission migrations above

  - changeSet:
      id: v50.2024-02-20T19:21:04
      author: camsaul
      comment: Drop v1 version of v_content view since it references report_card.dataset which we are dropping in next migration
      changes:
        - sql:
            sql: >
              DROP VIEW IF EXISTS v_content;
      rollback:
        - sqlFile:
            dbms: postgresql
            path: instance_analytics_views/content/v1/postgres-content.sql
            relativeToChangelogFile: true
        - sqlFile:
            dbms: mysql,mariadb
            path: instance_analytics_views/content/v1/mysql-content.sql
            relativeToChangelogFile: true
        - sqlFile:
            dbms: h2
            path: instance_analytics_views/content/v1/h2-content.sql
            relativeToChangelogFile: true

  - changeSet:
      id: v50.2024-02-20T19:25:40
      author: camsaul
      comment: Remove report_card.dataset (indicated whether Card was a Model; migrated to report_card.type in 49)
      changes:
        - dropColumn:
            tableName: report_card
            columnName: dataset
      rollback:
        - addColumn:
            tableName: report_card
            columns:
              - column:
                  name: dataset
                  type: boolean
                  remarks: "Indicate whether question is a model"
                  constraints:
                    nullable: false
                  defaultValue: false
        - sql:
            sql: >-
              UPDATE report_card
              SET dataset = true
              WHERE type = 'model';

  - changeSet:
      id: v50.2024-02-20T19:26:38
      author: camsaul
      comment: Add new v2 version of v_content view which uses report_card.type instead of report_card.dataset (removed in previous migration)
      changes:
        - sqlFile:
            dbms: postgresql
            path: instance_analytics_views/content/v2/postgres-content.sql
            relativeToChangelogFile: true
        - sqlFile:
            dbms: mysql,mariadb
            path: instance_analytics_views/content/v2/mysql-content.sql
            relativeToChangelogFile: true
        - sqlFile:
            dbms: h2
            path: instance_analytics_views/content/v2/h2-content.sql
            relativeToChangelogFile: true
      rollback:
        - sql:
            sql: >-
              DROP VIEW IF EXISTS v_content;

  - changeSet:
      id: v50.2024-02-26T22:15:52
      author: noahmoss
      comment: Add index on data_permissions(group_id, db_id, perm_value)
      preConditions:
        - onFail: MARK_RAN
        - not:
            - indexExists:
                tableName: data_permissions
                indexName: idx_data_permissions_group_id_db_id_perm_value
      changes:
        - createIndex:
            tableName: data_permissions
            indexName: idx_data_permissions_group_id_db_id_perm_value
            columns:
              - column:
                  name: group_id
              - column:
                  name: db_id
              - column:
                  name: perm_value
      rollback: # not needed

  - changeSet:
      id: v50.2024-02-26T22:15:53
      author: noahmoss
      comment: Add index on data_permissions(group_id, db_id, table_id, perm_value)
      preConditions:
        - onFail: MARK_RAN
        - not:
            - indexExists:
                tableName: data_permissions
                indexName: idx_data_permissions_group_id_db_id_table_id_perm_value
      changes:
        - createIndex:
            tableName: data_permissions
            indexName: idx_data_permissions_group_id_db_id_table_id_perm_value
            columns:
              - column:
                  name: group_id
              - column:
                  name: db_id
              - column:
                  name: table_id
              - column:
                  name: perm_value
      rollback: # not needed

  - changeSet:
      id: v50.2024-02-26T22:15:54
      author: noahmoss
      comment: New `view-data` permission
      validCheckSum: ANY
      changes:
        - sqlFile:
            dbms: postgresql,h2
            path: permissions/view_data.sql
            relativeToChangelogFile: true
        - sqlFile:
            dbms: mysql,mariadb
            path: permissions/mysql_view_data.sql
            relativeToChangelogFile: true
      rollback:
        - sqlFile:
            path: permissions/rollback/view_data.sql
            relativeToChangelogFile: true

  - changeSet:
      id: v50.2024-02-26T22:15:55
      author: noahmoss
      comment: New `create_queries` permission
      validCheckSum: 9:7c2bc517b6def4e3278394b0399c3d4b
      changes:
        - sqlFile:
            path: permissions/create_queries.sql
            relativeToChangelogFile: true
      rollback:
        - sqlFile:
            path: permissions/rollback/create_queries.sql
            relativeToChangelogFile: true

  - changeSet:
      id: v50.2024-02-29T15:06:43
      author: tsmacdonald
      comment: Add the query_field join table
      changes:
        - createTable:
            tableName: query_field
            remarks: Fields used by a card's query
            columns:
              - column:
                  name: id
                  remarks: PK
                  type: int
                  autoIncrement: true
                  constraints:
                    primaryKey: true
                    nullable: false
              - column:
                  name: card_id
                  remarks: referenced card
                  type: int
                  constraints:
                    nullable: false
                    referencedTableName: report_card
                    referencedColumnNames: id
                    foreignKeyName: fk_query_field_card_id
                    deleteCascade: true
              - column:
                  name: field_id
                  remarks: referenced field
                  type: int
                  constraints:
                    nullable: false
                    referencedTableName: metabase_field
                    referencedColumnNames: id
                    foreignKeyName: fk_query_field_field_id
                    deleteCascade: true

  - changeSet:
      id: v50.2024-02-29T15:07:43
      author: tsmacdonald
      comment: Index query_field.card_id
      rollback: # not necessary, will be removed with the table
      changes:
        - createIndex:
            tableName: query_field
            columns:
              - column:
                  name: card_id
            indexName: idx_query_field_card_id

  - changeSet:
      id: v50.2024-02-29T15:08:43
      author: tsmacdonald
      comment: Index query_field.field_id
      rollback: # not necessary, will be removed with the table
      changes:
        - createIndex:
            tableName: query_field
            columns:
              - column:
                  name: field_id
            indexName: idx_query_field_field_id

  - changeSet:
      id: v50.2024-03-12T17:16:38
      author: noahmoss
      comment: Drops the `activity` table which is now unused
      changes:
        - dropTable:
            tableName: activity
      rollback:
        - createTable:
            tableName: activity
            columns:
              - column:
                  name: id
                  type: int
                  autoIncrement: true
                  constraints:
                    primaryKey: true
                    nullable: false
              - column:
                  name: topic
                  type: varchar(32)
                  constraints:
                    nullable: false
              - column:
                  name: timestamp
                  type: DATETIME
                  constraints:
                    nullable: false
              - column:
                  name: user_id
                  type: int
                  constraints:
                    nullable: true
                    referencedTableName: core_user
                    referencedColumnNames: id
                    foreignKeyName: fk_activity_ref_user_id
                    deferrable: false
                    initiallyDeferred: false
              - column:
                  name: model
                  type: varchar(16)
                  constraints:
                    nullable: true
              - column:
                  name: model_id
                  type: int
                  constraints:
                    nullable: true
              - column:
                  name: database_id
                  type: int
                  constraints:
                    nullable: true
              - column:
                  name: table_id
                  type: int
                  constraints:
                    nullable: true
              - column:
                  name: custom_id
                  type: varchar(48)
                  constraints:
                    nullable: true
              - column:
                  name: details
                  type: ${text.type}
                  constraints:
                    nullable: false
        - sql:
            dbms: mysql
            sql: >
              CREATE index idx_activity_entity_qualified_id ON activity (
                (
                  CASE
                    WHEN model = 'Dataset' THEN (concat('card_', model_id))
                    WHEN model_id IS NULL THEN NULL
                    ELSE (concat(lower(model), '_', model_id))
                  END
                )
              );

  - changeSet:
      id: v50.2024-03-18T16:00:00
      author: piranha
      comment: 'Effective caching #36847'
      changes:
        - createTable:
            tableName: cache_config
            remarks: Cache Configuration
            columns:
              - column:
                  name: id
                  remarks: Unique ID
                  type: int
                  autoIncrement: true
                  constraints:
                    primaryKey: true
                    nullable: false
              - column:
                  name: model
                  remarks: Name of an entity model
                  type: varchar(32)
                  constraints:
                    nullable: false
              - column:
                  name: model_id
                  remarks: ID of the said entity
                  type: int
                  constraints:
                    nullable: false
              - column:
                  name: created_at
                  remarks: Timestamp when the config was inserted
                  type: ${timestamp_type}
                  defaultValueComputed: current_timestamp
                  constraints:
                    nullable: false
              - column:
                  name: updated_at
                  remarks: Timestamp when the config was updated
                  type: ${timestamp_type}
                  defaultValueComputed: current_timestamp
                  constraints:
                    nullable: false
              - column:
                  name: strategy
                  remarks: caching strategy name
                  type: ${text.type}
                  constraints:
                    nullable: false
              - column:
                  name: config
                  remarks: caching strategy configuration
                  type: ${text.type}
                  constraints:
                    nullable: false
              - column:
                  name: state
                  remarks: state for strategies needing to keep some data between runs
                  type: ${text.type}
                  constraints:
                    nullable: true
              - column:
                  name: invalidated_at
                  remarks: indicates when a cache was invalidated last time for schedule-based strategies
                  type: ${timestamp_type}
                  constraints:
                    nullable: true
              - column:
                  name: next_run_at
                  remarks: keeps next time to run for schedule-based strategies
                  type: ${timestamp_type}
                  constraints:
                    nullable: true

  - changeSet:
      id: v50.2024-03-18T16:00:01
      author: piranha
      comment: 'Effective caching #36847'
      rollback: # will be removed with the table
      changes:
        - addUniqueConstraint:
            remarks: Unique config for cache_config (model, model_id)
            tableName: cache_config
            constraintName: idx_cache_config_unique_model
            columnNames: model, model_id

  - changeSet:
      id: v50.2024-03-21T17:41:00
      author: qnkhuat
      comment: Add metabase_table.estimated_row_count
      changes:
        - addColumn:
            tableName: metabase_table
            columns:
              - column:
                  name: estimated_row_count
                  type: bigint
                  remarks: The estimated row count

  - changeSet:
      id: v50.2024-03-22T00:38:28
      author: qnkhuat
      comment: Add field_usage table
      changes:
        - createTable:
            tableName: field_usage
            remarks: Used to store field usage during query execution
            columns:
              - column:
                  name: id
                  remarks: Unique ID
                  type: int
                  autoIncrement: true
                  constraints:
                    primaryKey: true
                    nullable: false
              - column:
                  name: field_id
                  remarks: ID of the field
                  type: int
                  constraints:
                    nullable: false
                    referencedTableName: metabase_field
                    referencedColumnNames: id
                    foreignKeyName: fk_field_usage_field_id_metabase_field_id
                    deleteCascade: true
              - column:
                  name: query_execution_id
                  remarks: referenced query execution
                  type: int
                  constraints:
                    nullable: false
                    referencedTableName: query_execution
                    referencedColumnNames: id
                    foreignKeyName: fk_field_usage_query_execution_id
                    deleteCascade: true
              - column:
                  name: used_in
                  remarks: which part of the query the field was used in
                  type: varchar(25)
                  constraints:
                    nullable: false
              - column:
                  name: filter_op
                  remarks: filter's operator that applied to the field
                  type: varchar(25)
                  constraints:
                    nullable: true
              - column:
                  name: aggregation_function
                  remarks: the aggregation function that field applied to
                  type: varchar(25)
                  constraints:
                    nullable: true
              - column:
                  name: breakout_temporal_unit
                  remarks: temporal unit options of the breakout
                  type: varchar(25)
                  constraints:
                    nullable: true
              - column:
                  name: breakout_binning_strategy
                  remarks: the strategy of breakout
                  type: varchar(25)
                  constraints:
                    nullable: true
              - column:
                  name: breakout_binning_num_bins
                  remarks: The numbin option of breakout
                  type: int
                  constraints:
                    nullable: true
              - column:
                  name: breakout_binning_bin_width
                  remarks: The numbin option of breakout
                  type: int
                  constraints:
                    nullable: true
              - column:
                  name: created_at
                  type: ${timestamp_type}
                  remarks: The time a field usage was recorded
                  defaultValueComputed: current_timestamp
                  constraints:
                    nullable: false

  - changeSet:
      id: v50.2024-03-22T00:39:28
      author: qnkhuat
      comment: Index field_usage.field_id
      rollback: # not necessary, will be removed with the table
      changes:
        - createIndex:
            tableName: field_usage
            indexName: idx_field_usage_field_id
            columns:
              column:
                name: field_id

  - changeSet:
      id: v50.2024-03-24T19:34:11
      author: noahmoss
      comment: Clean up deprecated view-data and native-query-editing permissions
      rollback: # handled by the rollbacks for `v50.2024-02-26T22:15:54` and `v50.2024-02-26T22:15:55`
      changes:
        - sql:
            sql: >
              DELETE FROM data_permissions where perm_type = 'perms/data-access' OR perm_type = 'perms/native-query-editing';

  - changeSet:
      id: v50.2024-03-25T14:53:00
      author: tsmacdonald
      comment: Add query_field.direct_reference
      changes:
        - addColumn:
            tableName: query_field
            columns:
              - column:
                  name: direct_reference
                  type: ${boolean.type}
                  remarks: "Is the Field referenced directly or via a wildcard"
                  constraints:
                    nullable: false
                  defaultValue: true

  - changeSet:
      id: v50.2024-03-28T16:30:35
      author: calherries
      comment: Create internal user
      validCheckSum: ANY
      changes:
        - customChange:
            class: "metabase.app_db.custom_migrations.CreateInternalUser"

  - changeSet:
      id: v50.2024-03-29T10:00:00
      author: piranha
      comment: 'Granular cache invalidation'
      changes:
        - addColumn:
            tableName: report_card
            columns:
              - column:
                  name: cache_invalidated_at
                  type: ${timestamp_type}
                  remarks: 'An invalidation time that can supersede cache_config.invalidated_at'
                  constraints:
                    nullable: true

  - changeSet:
      id: v50.2024-04-09T15:55:19
      author: calherries
      comment: Add collection.is_sample column
      changes:
        - addColumn:
            tableName: collection
            columns:
              - column:
                  name: is_sample
                  type: ${boolean.type}
                  remarks: "Is the collection part of the sample content?"
                  constraints:
                    nullable: false
                  defaultValue: false

  - changeSet:
      id: v50.2024-04-15T16:30:35
      author: qnkhuat
      comment: Add report_card.last_used_at
      changes:
        - addColumn:
            tableName: report_card
            columns:
              - column:
                  name: last_used_at
                  type: ${timestamp_type}
                  remarks: The timestamp of when the card is last used
                  constraints:
                    nullable: true

  - changeSet:
      id: v50.2024-04-19T17:04:04
      author: noahmoss
      comment: Clean up deprecated view-data and native-query-editing permissions (again)
      rollback: # handled by the rollbacks for `v50.2024-02-26T22:15:54` and `v50.2024-02-26T22:15:55`
      changes:
        - sql:
            sql: >
              DELETE FROM data_permissions where perm_type = 'perms/data-access' OR perm_type = 'perms/native-query-editing';

  - changeSet:
      id: v50.2024-04-25T01:04:05
      author: qnkhuat
      comment: Delete the old SendPulses job and trigger
      validCheckSum: ANY
      changes:
        - customChange:
            class: "metabase.app_db.custom_migrations.DeleteSendPulsesTask"

  - changeSet:
      id: v50.2024-04-25T01:04:06
      author: qnkhuat
      comment: Delete SendPulse Job on downgrade
      validCheckSum: ANY
      changes:
        - customChange:
            class: "metabase.app_db.custom_migrations.DeleteSendPulseTaskOnDowngrade"

  - changeSet:
      id: v50.2024-04-25T01:04:07
      author: qnkhuat
      comment: Delete InitSendPulseTriggers Job on downgrade
      validCheckSum: ANY
      changes:
        - customChange:
            class: "metabase.app_db.custom_migrations.DeleteInitSendPulseTriggersOnDowngrade"

  - changeSet:
      id: v50.2024-04-25T03:15:01
      author: noahmoss
      comment: Add entity_id to core_user
      changes:
        - addColumn:
            columns:
              - column:
                  remarks: NanoID tag for each user
                  name: entity_id
                  type: char(21)
                  constraints:
                    nullable: true
                    unique: true
            tableName: core_user

  - changeSet:
      id: v50.2024-04-25T03:15:02
      author: noahmoss
      comment: Add entity_id to permissions_group
      changes:
        - addColumn:
            columns:
              - column:
                  remarks: NanoID tag for each user
                  name: entity_id
                  type: char(21)
                  constraints:
                    nullable: true
                    unique: true
            tableName: permissions_group

  - changeSet:
      id: v50.2024-04-25T16:29:31
      author: calherries
      comment: Add report_card.view_count
      changes:
        - addColumn:
            columns:
              - column:
                  name: view_count
                  type: integer
                  defaultValueNumeric: 0
                  remarks: Keeps a running count of card views
                  constraints:
                    nullable: false
            tableName: report_card

  - changeSet:
      id: v50.2024-04-25T16:29:32
      author: calherries
      comment: Populate report_card.view_count
      changes:
        - sql:
            dbms: mysql,mariadb
            sql: >-
              UPDATE report_card c
              SET c.view_count = (
                  SELECT COUNT(*)
                  FROM view_log v
                  WHERE v.model = 'card'
                  AND v.model_id = c.id
              );
        - sql:
            dbms: postgresql,h2
            sql: >-
              UPDATE report_card c
              SET view_count = (
                  SELECT count(*)
                  FROM view_log v
                  WHERE v.model = 'card'
                  AND v.model_id = c.id
              );
      rollback: # nothing to do, since view_count didn't exist in v49

  - changeSet:
      id: v50.2024-04-25T16:29:33
      author: calherries
      comment: Add report_dashboard.view_count
      changes:
        - addColumn:
            columns:
              - column:
                  name: view_count
                  type: integer
                  defaultValueNumeric: 0
                  remarks: Keeps a running count of dashboard views
                  constraints:
                    nullable: false
            tableName: report_dashboard

  - changeSet:
      id: v50.2024-04-25T16:29:34
      author: calherries
      comment: Populate report_dashboard.view_count
      changes:
        - sql:
            dbms: mysql,mariadb
            sql: >-
              UPDATE report_dashboard c
              SET c.view_count = (
                  SELECT COUNT(*)
                  FROM view_log v
                  WHERE v.model = 'dashboard'
                  AND v.model_id = c.id
              );
        - sql:
            dbms: postgresql,h2
            sql: >-
              UPDATE report_dashboard c
              SET view_count = (
                  SELECT count(*)
                  FROM view_log v
                  WHERE v.model = 'dashboard'
                  AND v.model_id = c.id
              );
      rollback: # nothing to do, since view_count didn't exist in v49

  - changeSet:
      id: v50.2024-04-25T16:29:35
      author: calherries
      comment: Add metabase_table.view_count
      changes:
        - addColumn:
            columns:
              - column:
                  name: view_count
                  type: integer
                  defaultValueNumeric: 0
                  remarks: Keeps a running count of card views
                  constraints:
                    nullable: false
            tableName: metabase_table

  - changeSet:
      id: v50.2024-04-25T16:29:36
      author: calherries
      comment: Populate metabase_table.view_count
      changes:
        - sql:
            dbms: mysql,mariadb
            sql: >-
              UPDATE metabase_table t
              SET t.view_count = (
                  SELECT count(*)
                  FROM view_log v
                  WHERE v.model = 'table'
                  AND v.model_id = t.id
              );
        - sql:
            dbms: postgresql,h2
            sql: >-
              UPDATE metabase_table t
              SET view_count = (
                  SELECT count(*)
                  FROM view_log v
                  WHERE v.model = 'table'
                  AND v.model_id = t.id
              );
      rollback: # nothing to do, since view_count didn't exist in v49

  - changeSet:
      id: v50.2024-04-26T09:19:00
      author: adam-james
      comment: Added 0.50.0 - Per-user Dashboard Parameter values table
      changes:
        - createTable:
            tableName: user_parameter_value
            remarks: Table holding last set value of a parameter per user
            columns:
              - column:
                  name: id
                  type: int
                  autoIncrement: true
                  constraints:
                    primaryKey: true
                    nullable: false
              - column:
                  name: user_id
                  type: int
                  remarks: 'ID of the User who has set the parameter value'
                  constraints:
                    nullable: false
                    references: core_user(id)
                    foreignKeyName: fk_user_parameter_value_user_id
                    deleteCascade: true
              - column:
                  name: parameter_id
                  type: varchar(36)
                  remarks: "The parameter ID"
                  constraints:
                    nullable: false
              - column:
                  name: value
                  type: ${text.type}
                  remarks: Value of the parameter
                  constraints:
                    nullable: true

  - changeSet:
      id: v50.2024-04-26T09:25:00
      author: adam-james
      comment: Index user_parameter_value.user_id
      rollback: # not necessary, will be removed with the table
      changes:
        - createIndex:
            tableName: user_parameter_value
            indexName: idx_user_parameter_value_user_id
            columns:
              column:
                name: user_id

  - changeSet:
      id: v50.2024-04-30T23:57:23
      author: noahmoss
      comment: Add `scope` column to api_key to support SCIM authentication
      changes:
        - addColumn:
            columns:
              - column:
                  name: scope
                  type: varchar(64)
                  remarks: The scope of the API key, if applicable
                  constraints:
                    nullable: true
            tableName: api_key

  - changeSet:
      id: v50.2024-04-30T23:58:24
      author: noahmoss
      comment: Drop NOT NULL constraint on api_key.user_id to support SCIM-scoped API keys
      changes:
        - dropNotNullConstraint:
            tableName: api_key
            columnName: user_id
            columnDataType: integer
      rollback: # we can't reliably add back the constraint while downgrading

  - changeSet:
      id: v50.2024-05-08T09:00:00
      author: qnkhuat
      comment: Add task_history.status
      changes:
        - addColumn:
            tableName: task_history
            columns:
              - column:
                  name: status
                  type: varchar(21)
                  remarks: "the status of task history, could be started, failed, success, unknown"
                  constraints:
                    nullable: false
                  defaultValue: "unknown"

  - changeSet:
      id: v50.2024-05-08T09:00:01
      author: qnkhuat
      comment: Drop default value task_history.status
      changes:
        - dropDefaultValue:
            tableName: task_history
            columnName: status
      # the column will be dropped
      rollback:

  - changeSet:
      id: v50.2024-05-08T09:00:02
      author: qnkhuat
      comment: Add "started" as default value for task_history.status, now that backfill is done.
      changes:
        - addDefaultValue:
            defaultValue: "started"
            tableName: task_history
            columnName: status
      # the column will be dropped
      rollback:

  - changeSet:
      id: v50.2024-05-08T09:00:03
      author: qnkhuat
      comment: Drop not null constraint for task_history.ended_at
      changes:
        - dropNotNullConstraint:
            tableName: task_history
            columnDataType: ${timestamp_type}
            columnName: ended_at
      rollback: # we can't reliably add back the constraint while downgrading

  - changeSet:
      id: v50.2024-05-08T09:00:04
      author: qnkhuat
      comment: Drop not null constraint for task_history.duration
      changes:
        - dropNotNullConstraint:
            tableName: task_history
            columnDataType: int
            columnName: duration
      rollback: # we can't reliably add back the constraint while downgrading

  - changeSet:
      id: v50.2024-05-08T09:00:05
      author: qnkhuat
      comment: Drop default value task_history.ended_at
      changes:
        - dropDefaultValue:
            tableName: task_history
            columnName: ended_at
      rollback:
        - addDefaultValue:
            tableName: task_history
            columnName: ended_at
            defaultValueComputed: current_timestamp

  - changeSet:
      id: v50.2024-05-08T09:00:06
      author: qnkhuat
      comment: Add null as default value for task_history.ended_at
      changes:
        - addDefaultValue:
            defaultValue: "null"
            tableName: task_history
            columnName: ended_at
      # the migration above will add one
      rollback:

  - changeSet:
      id: v50.2024-05-13T16:00:00
      author: filipesilva
      comment: Create cloud migration
      changes:
        - createTable:
            tableName: cloud_migration
            remarks: Migrate to cloud directly from Metabase
            columns:
              - column:
                  name: id
                  remarks: Unique ID
                  type: int
                  autoIncrement: true
                  constraints:
                    primaryKey: true
                    nullable: false
              - column:
                  name: external_id
                  remarks: Matching ID in Cloud for this migration
                  type: ${text.type}
                  constraints:
                    nullable: false
              - column:
                  name: upload_url
                  remarks: URL where the backup will be uploaded to
                  type: ${text.type}
                  constraints:
                    nullable: false
              - column:
                  name: state
                  remarks: 'Current state of the migration: init, setup, dump, upload, done, error, cancelled'
                  type: varchar(32)
                  defaultValue: init
                  constraints:
                    nullable: false
              - column:
                  name: progress
                  remarks: Number between 0 to 100 representing progress as a percentage
                  type: int
                  defaultValue: 0
                  constraints:
                    nullable: false
              - column:
                  name: created_at
                  remarks: Timestamp when the config was inserted
                  type: ${timestamp_type}
                  constraints:
                    nullable: false
              - column:
                  name: updated_at
                  remarks: Timestamp when the config was updated
                  type: ${timestamp_type}
                  constraints:
                    nullable: false

  - changeSet:
      id: v50.2024-05-14T12:42:42
      author: johnswanson
      comment: Create the Trash collection
      changes:
        - sql:
            sql: >-
              INSERT INTO collection (name, slug, entity_id, type) VALUES ('Trash', 'trash', 'trashtrashtrashtrasht', 'trash');
              INSERT INTO permissions (object, group_id)
              SELECT CONCAT('/collection/', c.id, '/'), pg.id
              FROM collection c
              CROSS JOIN permissions_group pg
              WHERE c.type = 'trash' AND pg.name != 'Administrators';

      rollback:
        - sql:
            sql: >-
              DELETE
              FROM permissions
              WHERE permissions.object IN (
                SELECT CONCAT('/collection/', collection.id, '/') FROM collection WHERE collection.type = 'trash'
              );
              DELETE FROM collection WHERE type = 'trash';

  - changeSet:
      id: v50.2024-05-15T13:13:13
      author: adam-james
      comment: Fix visualization settings for stacked area/bar/combo displays
      validCheckSum: ANY
      changes:
        - customChange:
            class: "metabase.app_db.custom_migrations.MigrateStackedAreaBarComboDisplaySettings"

  - changeSet:
      id: v50.2024-05-17T19:54:23
      author: calherries
      comment: Add metabase_database.uploads_enabled column
      changes:
        - addColumn:
            tableName: metabase_database
            columns:
              - column:
                  name: uploads_enabled
                  type: ${boolean.type}
                  defaultValueBoolean: false
                  remarks: Whether uploads are enabled for this database
                  constraints:
                    nullable: false

  - changeSet:
      id: v50.2024-05-17T19:54:24
      author: calherries
      comment: Add metabase_database.uploads_schema_name column
      changes:
        - addColumn:
            tableName: metabase_database
            columns:
              - column:
                  name: uploads_schema_name
                  type: ${text.type}
                  remarks: The schema name for uploads

  - changeSet:
      id: v50.2024-05-17T19:54:25
      author: calherries
      comment: Add metabase_database.uploads_table_prefix column
      changes:
        - addColumn:
            tableName: metabase_database
            columns:
              - column:
                  name: uploads_table_prefix
                  type: ${text.type}
                  remarks: The prefix for upload table names

  - changeSet:
      id: v50.2024-05-17T19:54:26
      author: calherries
      comment: Update metabase_database.uploads_enabled value
      validCheckSum: ANY
      changes:
        - customChange:
            class: "metabase.app_db.custom_migrations.MigrateUploadsSettings"

  # This migration has been moved.
  - changeSet:
      id: v50.2024-05-27T15:55:22
      author: calherries
      comment: Create sample content
      validCheckSum: ANY
      changes:
        - customChange:
            class: "metabase.app_db.custom_migrations.CreateSampleContent"

  - changeSet:
      id: v50.2024-05-29T14:04:47
      author: johnswanson
      comment: Add `report_dashboard.archived_directly`
      changes:
        - addColumn:
            tableName: report_dashboard
            columns:
              - column:
                  name: archived_directly
                  type: ${boolean.type}
                  defaultValueBoolean: false
                  remarks: "Was this thing trashed directly"
                  constraints:
                    nullable: false

  - changeSet:
      id: v50.2024-05-29T14:04:53
      author: johnswanson
      comment: Add `report_card.archived_directly`
      changes:
        - addColumn:
            tableName: report_card
            columns:
              - column:
                  name: archived_directly
                  type: ${boolean.type}
                  remarks: "Was this thing trashed directly"
                  defaultValueBoolean: false
                  constraints:
                    nullable: false

  - changeSet:
      id: v50.2024-05-29T14:04:58
      author: johnswanson
      comment: Add `collection.archive_operation_id`
      changes:
        - addColumn:
            tableName: collection
            columns:
              - column:
                  name: archive_operation_id
                  type: char(36)
                  remarks: "The UUID of the trash operation. Each time you trash a collection subtree, you get a unique ID."
                  constraints:
                    nullable: true

  - changeSet:
      id: v50.2024-05-29T14:05:01
      author: johnswanson
      comment: Add `collection.archived_directly`
      changes:
        - addColumn:
            tableName: collection
            columns:
              - column:
                  name: archived_directly
                  type: ${boolean.type}
                  remarks: "Whether the item was trashed independently or as a subcollection"
                  constraints:
                    nullable: true

  - changeSet:
      id: v50.2024-05-29T14:05:03
      author: johnswanson
      comment: Populate `archived_directly` and `archive_operation_id` (Postgres)
      changes:
        - sqlFile:
            dbms: postgresql
            path: trash/postgres.sql
            relativeToChangelogFile: true
      rollback: # not needed, columns will be deleted

  - changeSet:
      id: v50.2024-05-29T18:42:13
      author: johnswanson
      comment: Populate `archived_directly` and `archive_operation_id` (H2)
      changes:
        - sqlFile:
            dbms: h2
            path: trash/h2.sql
            relativeToChangelogFile: true
      rollback: # not needed, columns will be deleted

  - changeSet:
      id: v50.2024-05-29T18:42:14
      author: johnswanson
      comment: Populate `archived_directly` and `archive_operation_id` (MySQL)
      validCheckSum: ANY
      changes:
        - sqlFile:
            dbms: mysql
            path: trash/mysql.sql
            relativeToChangelogFile: true
      rollback: # not needed, columns will be deleted

  - changeSet:
      id: v50.2024-05-29T18:42:15
      author: johnswanson
      comment: Populate `archived_directly` and `archive_operation_id` (MariaDB)
      changes:
        - sqlFile:
            dbms: mariadb
            path: trash/mariadb.sql
            relativeToChangelogFile: true
      rollback: # not needed, columns will be deleted

  - changeSet:
      id: v50.2024-05-30T16:04:20
      author: escherize
      comment: Add context to recent views table
      changes:
        - addColumn:
            tableName: recent_views
            columns:
              - column:
                  name: context
                  remarks: The contextual action that netted a recent view.
                  type: varchar(256)
                  defaultValue: "view"
                  constraints:
                    nullable: false
      preConditions:
        - onFail: MARK_RAN
        - not:
          - columnExists:
              tableName: recent_views
              columnName: context

  - changeSet:
      id: v50.2024-06-12T12:33:07
      author: piranha
      comment: 'Decrypt some settings so the next migration runs well'
      validCheckSum: ANY
      changes:
        - customChange:
            class: "metabase.app_db.custom_migrations.DecryptCacheSettings"
      rollback: # no rollback necessary, they'll be encrypted if you downgrade and touch them

  - changeSet:
      # this had id `v50.2024-04-12T12:33:09` before #44048
      id: v50.2024-06-12T12:33:08
      author: piranha
      comment: 'Copy old cache configurations to cache_config table'
      validCheckSum: ANY
      changes:
        - sqlFile:
            dbms: postgresql
            path: custom_sql/fill_cache_config.pg.sql
            relativeToChangelogFile: true
        - sqlFile:
            dbms: mysql,mariadb
            path: custom_sql/fill_cache_config.my.sql
            relativeToChangelogFile: true
        - sqlFile:
            dbms: h2
            path: custom_sql/fill_cache_config.h2.sql
            relativeToChangelogFile: true
      rollback: # no rollback necessary, we're not removing the columns yet

  - changeSet:
      id: v50.2024-06-12T12:33:09
      author: piranha
      comment: 'Fix root cache config for mysql if it is wrong'
      dbms: mysql,mariadb
      validCheckSum: ANY
      changes:
        - sqlFile:
            path: custom_sql/fill_cache_config_root_fix.my.sql
            relativeToChangelogFile: true
      rollback: # no rollback necessary here too

  - changeSet:
      id: v50.2024-06-20T13:21:30
      author: noahmoss
      comment: 'Drop permission_id column on sandboxes table to fix down migrations'
      changes:
        - dropColumn:
            tableName: sandboxes
            columnName: permission_id
      rollback:
        - addColumn:
            tableName: sandboxes
            columns:
              - column:
                  name: permission_id
                  type: int
                  remarks: 'The ID of the corresponding permissions path for this sandbox (deprecated)'
                  constraints:
                    nullable: true
                  defaultValue: null

  - changeSet:
      id: v50.2024-06-28T12:35:50
      author: piranha
      comment: 'Clean databasechangelog table of migration that was once deleted'
      changes:
        - sql: "DELETE FROM ${databasechangelog.name} WHERE id = 'v50.2024-04-12T12:33:09'"
      rollback: # nothing to do here

  - changeSet:
      id: v50.2024-07-02T16:48:21
      author: adam-james
      comment: Remove existing user_parameter_value entries as we want to add dashboard_id, and can't easily backfill
      rollback: # none, entries already removed and are non-critical to app functionality
      changes:
        - delete:
           tableName: user_parameter_value

  - changeSet:
      id: v50.2024-07-02T16:49:29
      author: adam-james
      comment: Add dashboard_id column to user_parameter_value to keep values unique per dashboard
      changes:
        - addColumn:
            columns:
              - column:
                  name: dashboard_id
                  type: int
                  remarks: The ID of the dashboard
            tableName: user_parameter_value

  - changeSet:
      id: v50.2024-07-02T16:55:42
      author: adam-james
      comment: Add fk constraint to user_parameter_value.dashboard_id
      changes:
        - addForeignKeyConstraint:
            baseTableName: user_parameter_value
            baseColumnNames: dashboard_id
            referencedTableName: report_dashboard
            referencedColumnNames: id
            constraintName: fk_user_parameter_value_dashboard_id
            nullable: false
            deleteCascade: true

  - changeSet:
      id: v50.2024-07-02T17:07:15
      author: adam-james
      comment: Index user_parameter_value.dashboard_id
      rollback: # not necessary, will be removed with the table
      changes:
        - createIndex:
            tableName: user_parameter_value
            indexName: idx_user_parameter_value_dashboard_id
            columns:
              column:
                name: dashboard_id

  # After this migration, last_used_at becomes the lowest timestamp after which we know that
  # the card has not been used. last_used_at will be used to determine if a report
  # card is stale and should be cleaned up if the card is imported with serialization.
  # Because we weren't collecting last_used_at before, we have to populate all existing cards
  # with the current timestamp to provide a "lower bound" after which the card has not been used.
  - changeSet:
      id: v50.2024-07-09T20:04:00
      author: calherries
      comment: Populate default value for report_card.last_used_at
      changes:
        - sql:
            sql: UPDATE report_card SET last_used_at = current_timestamp
      rollback: # nothing to do, since this is backwards compatible

  - changeSet:
      id: v50.2024-07-09T20:04:02
      author: calherries
      comment: Add not null constraint for report_card.last_used_at
      preConditions:
      changes:
        - addNotNullConstraint:
            tableName: report_card
            columnName: last_used_at
            columnDataType: ${timestamp_type}

  # addDefaultValue with defaultValueComputed doesn't work for MySQL/MariaDB so we have to do this the hard way.
  - changeSet:
      id: v50.2024-07-09T20:04:03
      author: calherries
      comment: Set default for report_card.last_used_at
      preConditions:
      changes:
        - sql:
            dbms: postgresql,h2
            sql: ALTER TABLE report_card ALTER COLUMN last_used_at SET DEFAULT CURRENT_TIMESTAMP;
        - sql:
            dbms: mysql,mariadb
            sql: >-
              ALTER TABLE report_card
              CHANGE last_used_at
              last_used_at timestamp(6) NOT NULL DEFAULT current_timestamp(6);
      rollback: # nothing to do, since this is backwards compatible

  - changeSet:
      id: v50.2024-08-08T20:04:03
      author: qnkhuat
      comment: Added 0.50.0 - Add index on user_parameter_value(user_id, parameter_id, dashboard_id)
      changes:
        - createIndex:
            tableName: user_parameter_value
            indexName: idx_user_parameter_value_user_id_dashboard_id_parameter_id
            columns:
              - column:
                  name: user_id
              - column:
                  name: dashboard_id
              - column:
                  name: parameter_id

  - changeSet:
      id: v50.2024-08-27T00:00:00
      author: devurandom
      comment: Add is_attached_dwh to metabase_database
      preConditions:
        - onFail: MARK_RAN
        - not:
            - columnExists:
                tableName: metabase_database
                columnName: is_attached_dwh
      changes:
        - addColumn:
            tableName: metabase_database
            columns:
              - column:
                  name: is_attached_dwh
                  type: ${boolean.type}
                  defaultValueBoolean: false
                  remarks: 'This is an attached data warehouse, do not serialize it and hide its details from the UI'
                  constraints:
                    nullable: false

  - changeSet:
      id: v51.2024-05-13T15:30:57
      author: metamben
      comment: Backup of dataset_query rewritten by the metrics v2 migration
      changes:
        - addColumn:
            tableName: report_card
            columns:
              - column:
                  name: dataset_query_metrics_v2_migration_backup
                  remarks: The copy of dataset_query before the metrics v2 migration
                  type: ${text.type}
      preConditions:

  - changeSet:
      id: v51.2024-05-13T16:00:00
      author: metamben
      comment: Migrate v1 metrics to v2 metrics
      validCheckSum: ANY
      changes:
        - customChange:
            class: "metabase.app_db.custom_migrations.MigrateMetricsToV2"

  - changeSet:
      id: v51.2024-06-07T12:37:36
      author: crisptrutski
      comment: Rename query_field.direct_reference to query_field.indirect_reference
      changes:
        - renameColumn:
            tableName: query_field
            columnDataType: ${boolean.type}
            oldColumnName: direct_reference
            newColumnName: explicit_reference

  - changeSet:
      id: v51.2024-06-12T18:53:02
      author: noahmoss
      comment: Drop incorrect index on login_history
      changes:
        - dropIndex:
            tableName: login_history
            indexName: idx_user_id_device_id
      rollback:
        - createIndex:
            tableName: login_history
            indexName: idx_user_id_device_id
            columns:
              - column:
                  name: session_id
              - column:
                  name: device_id
      preConditions:

  - changeSet:
      id: v51.2024-06-12T18:53:03
      author: noahmoss
      comment: Create index on login_history (user_id, device_id)
      changes:
        - createIndex:
            tableName: login_history
            indexName: idx_user_id_device_id
            columns:
              - column:
                  name: user_id
              - column:
                  name: device_id
      rollback:
        - dropIndex:
            tableName: login_history
            indexName: idx_user_id_device_id
      preConditions:

  - changeSet:
      id: v51.2024-07-08T10:00:00
      author: qnkhuat
      comment: Create channel table
      preConditions:
        - onFail: MARK_RAN
        - not:
            - tableExists:
                tableName: channel
      changes:
        - createTable:
            tableName: channel
            remarks: Channel configurations
            columns:
              - column:
                  name: id
                  remarks: Unique ID
                  type: int
                  autoIncrement: true
                  constraints:
                    primaryKey: true
                    nullable: false
              - column:
                  name: name
                  remarks: channel name
                  type: varchar(254)
                  constraints:
                    nullable: false
                    unique: true
              - column:
                  name: description
                  remarks: channel description
                  type: ${text.type}
                  constraints:
                    nullable: true
              - column:
                  name: type
                  remarks: Channel type
                  type: varchar(32)
                  constraints:
                    nullable: false
              - column:
                  name: details
                  remarks: Channel details, used to store authentication information or channel-specific settings
                  type: ${text.type}
                  constraints:
                    nullable: false
              - column:
                  name: active
                  type: ${boolean.type}
                  defaultValueBoolean: true
                  remarks: whether the channel is active
                  constraints:
                    nullable: false
              - column:
                  name: created_at
                  remarks: Timestamp when the channel was inserted
                  type: ${timestamp_type}
                  constraints:
                    nullable: false
              - column:
                  name: updated_at
                  remarks: Timestamp when the channel was updated
                  type: ${timestamp_type}
                  constraints:
                    nullable: false

  - changeSet:
      id: v51.2024-07-08T10:00:01
      author: qnkhuat
      comment: Create pulse_channel.channel_id
      preConditions:
        - onFail: MARK_RAN
        - not:
            - columnExists:
                tableName: pulse_channel
                columnName: channel_id
      changes:
        - addColumn:
            tableName: pulse_channel
            columns:
              - column:
                  name: channel_id
                  type: integer
                  remarks: The channel ID

  - changeSet:
      id: v51.2024-07-08T10:00:02
      author: qnkhuat
      comment: Add fk constraint to pulse_channel.channel_id
      preConditions:
        - onFail: MARK_RAN
        - not:
            - foreignKeyConstraintExists:
                foreignKeyName: fk_pulse_channel_channel_id
                foreignKeyTableName: pulse_channel

      changes:
        - addForeignKeyConstraint:
            baseTableName: pulse_channel
            baseColumnNames: channel_id
            referencedTableName: channel
            referencedColumnNames: id
            constraintName: fk_pulse_channel_channel_id
            nullable: true
            deleteCascade: true

  - changeSet:
      id: v51.2024-07-09T17:15:43
      author: tsmacdonald
      comment: Fix default boolean value for query_field.explicit_reference
      dbms: mysql,mariadb
      changes:
        - addDefaultValue:
            tableName: query_field
            columnName: explicit_reference
            defaultValueBoolean: true

  - changeSet:
      id: v51.2024-07-10T12:28:10
      author: johnswanson
      comment: Add `last_viewed_at` to dashboards
      preConditions:
        - onFail: MARK_RAN
        - not:
          - columnExists:
              tableName: report_dashboard
              columnName: last_viewed_at
      changes:
        - addColumn:
            tableName: report_dashboard
            columns:
              - column:
                  name: last_viewed_at
                  type: ${timestamp_type}
                  remarks: Timestamp of when this dashboard was last viewed
                  defaultValueComputed: current_timestamp
                  constraints:
                    nullable: false

  - changeSet:
      id: v51.2024-07-22T15:49:37
      author: escherize
      comment: Add embedding_client column to query_execution for metabase embedding SDK analytics
      preConditions:
        - onFail: MARK_RAN
        - not:
          - columnExists:
              tableName: query_execution
              columnName: embedding_client
      changes:
        - addColumn:
            tableName: query_execution
            columns:
              - column:
                  name: embedding_client
                  remarks: Used by the embedding team to track SDK usage
                  type: varchar(254)
                  constraints:
                    nullable: true

  - changeSet:
      id: v51.2024-07-22T15:49:38
      author: escherize
      comment: Add embedding_version column to query_execution for metabase embedding SDK analytics
      preConditions:
        - onFail: MARK_RAN
        - not:
          - columnExists:
              tableName: query_execution
              columnName: embedding_version
      changes:
        - addColumn:
            tableName: query_execution
            columns:
              - column:
                  name: embedding_version
                  remarks: Used by the embedding team to track SDK version usage
                  type: varchar(254)
                  constraints:
                    nullable: true

  - changeSet:
      id: v51.2024-07-22T15:49:39
      author: escherize
      comment: Add embedding_client column to view_log for metabase embedding SDK analytics
      preConditions:
        - onFail: MARK_RAN
        - not:
          - columnExists:
              tableName: view_log
              columnName: embedding_client
      changes:
        - addColumn:
            tableName: view_log
            columns:
              - column:
                  name: embedding_client
                  remarks: Used by the embedding team to track SDK usage
                  type: varchar(254)
                  constraints:
                    nullable: true

  - changeSet:
      id: v51.2024-07-22T15:49:40
      author: escherize
      comment: Add embedding_version column to view_log for metabase embedding SDK analytics
      preConditions:
        - onFail: MARK_RAN
        - not:
          - columnExists:
              tableName: view_log
              columnName: embedding_version
      changes:
        - addColumn:
            tableName: view_log
            columns:
              - column:
                  name: embedding_version
                  remarks: Used by the embedding team to track SDK version usage
                  type: varchar(254)
                  constraints:
                    nullable: true

  - changeSet:
      id: v51.2024-07-25T11:56:27
      author: crisptrutski
      comment: Wipe stale query fields, so we can add new non-nullable columns
      rollback: # none, entries will be recreated by sweeper
      changes:
        - delete:
            tableName: query_field
            remarks: remove stale analysis, so the new fields can be non-nullable

  - changeSet:
      id: v51.2024-07-25T11:57:27
      author: crisptrutski
      comment: Add `column` column to query fields
      preConditions:
        - not:
          - columnExists:
              tableName: query_field
              columnName: column
      changes:
        - addColumn:
            tableName: query_field
            columns:
              - column:
                  name: column
                  type: varchar(254) # matching metabase_field.name
                  remarks: name of the table or card being referenced
                  constraints:
                    nullable: false

  - changeSet:
      id: v51.2024-07-25T11:58:27
      author: crisptrutski
      comment: Add `table` column to query fields
      preConditions:
        - not:
          - columnExists:
              tableName: query_field
              columnName: table
      changes:
        - addColumn:
            tableName: query_field
            columns:
              - column:
                  name: table
                  type: varchar(254) # matching metabase_table.name
                  remarks: name of the table or card being referenced
                  constraints:
                    nullable: false

  - changeSet:
      id: v51.2024-07-25T12:02:21
      validCheckSum: ANY
      author: crisptrutski
      comment: Make `field_id` nullable on query fields
      rollback:
        - delete:
            tableName: query_field
            where: query_field.field_id is NULL
            remarks: remove stale analysis, so the fields can be non-nullable
      changes:
        - dropNotNullConstraint:
            tableName: query_field
            columnDataType: int
            columnName: field_id
            remarks: This value is null if the field does not exist, or is created within a model

  - changeSet:
      id: v51.2024-07-26T11:56:27
      author: crisptrutski
      comment: Add `table_id` column to query fields
      preConditions:
        - not:
          - columnExists:
              tableName: query_field
              columnName: table_id
      changes:
        - addColumn:
            tableName: query_field
            columns:
              - column:
                  name: table_id
                  type: int
                  remarks: track the table directly, in case the field does not exist
                  constraints:
                    nullable: true

  - changeSet:
      id: v51.2024-07-29T09:22:12
      author: crisptrutski
      comment: Add the query_analysis table
      preConditions:
        - onFail: MARK_RAN
        - not:
          - tableExists:
              tableName: query_analysis
      changes:
        - createTable:
            tableName: query_analysis
            remarks: Parent node for query analysis records
            columns:
              - column:
                  name: id
                  remarks: PK
                  type: int
                  autoIncrement: true
                  constraints:
                    primaryKey: true
                    nullable: false
              - column:
                  name: card_id
                  remarks: referenced card
                  type: int
                  constraints:
                    nullable: false
                    referencedTableName: report_card
                    referencedColumnNames: id
                    foreignKeyName: fk_query_analysis_card_id
                    deleteCascade: true
              - column:
                  remarks: The timestamp of when the analysis was created
                  name: created_at
                  type: ${timestamp_type}
                  defaultValueComputed: current_timestamp
                  constraints:
                    nullable: false
              - column:
                  remarks: The timestamp of when the analysis was updated
                  name: updated_at
                  type: ${timestamp_type}
                  defaultValueComputed: current_timestamp
                  constraints:
                    nullable: false

  - changeSet:
      id: v51.2024-07-29T09:23:12
      author: crisptrutski
      comment: Index query_analysis.card_id
      rollback: # not necessary, will be removed with the table
      preConditions: # linter made me add this
      changes:
        - createIndex:
            tableName: query_analysis
            indexName: idx_query_analysis_card_id
            columns:
              column:
                name: card_id

  - changeSet:
      id: v51.2024-07-29T09:24:13
      author: crisptrutski
      comment: Add the query_table join table
      preConditions:
        - onFail: MARK_RAN
        - not:
          - tableExists:
              tableName: query_table
      changes:
        - createTable:
            tableName: query_table
            remarks: Tables used by a card's query
            columns:
              - column:
                  name: id
                  remarks: PK
                  type: int
                  autoIncrement: true
                  constraints:
                    primaryKey: true
                    nullable: false
              - column:
                  name: card_id
                  remarks: referenced card
                  type: int
                  constraints:
                    nullable: false
                    referencedTableName: report_card
                    referencedColumnNames: id
                    foreignKeyName: fk_query_table_card_id
                    deleteCascade: true
              - column:
                  name: analysis_id
                  remarks: round of analysis
                  type: int
                  constraints:
                    nullable: false
                    referencedTableName: query_analysis
                    referencedColumnNames: id
                    foreignKeyName: fk_query_table_analysis_id
                    deleteCascade: true
              - column:
                  name: table_id
                  remarks: referenced field
                  type: int
                  constraints:
                    nullable: true
                    referencedTableName: metabase_table
                    referencedColumnNames: id
                    foreignKeyName: fk_query_table_table_id
                    deleteCascade: true
              - column:
                  name: schema
                  type: varchar(254) # matching metabase_table.schema
                  remarks: name of the schema of the table being referenced
                  constraints:
                    nullable: true
              - column:
                  name: table
                  type: varchar(254) # matching metabase_table.name
                  remarks: name of the table or card being referenced
                  constraints:
                    nullable: false

  - changeSet:
      id: v51.2024-07-29T09:25:13
      author: crisptrutski
      comment: Index query_table.card_id
      rollback: # not necessary, will be removed with the table
      preConditions: # linter made me add this
      changes:
        - createIndex:
            tableName: query_table
            indexName: idx_query_table_card_id
            columns:
              column:
                name: card_id

  - changeSet:
      id: v51.2024-07-29T09:25:14
      author: crisptrutski
      comment: Index query_table.analysis_id
      rollback: # not necessary, will be removed with the table
      preConditions: # linter made me add this
      changes:
        - createIndex:
            tableName: query_table
            indexName: idx_query_table_analysis_id
            columns:
              column:
                name: analysis_id

  - changeSet:
      id: v51.2024-07-29T09:25:15
      author: crisptrutski
      comment: Index query_table.table_id
      rollback: # not necessary, will be removed with the table
      preConditions: # linter made me add this
      changes:
        - createIndex:
            tableName: query_table
            indexName: idx_query_table_table_id
            columns:
              column:
                name: table_id

  - changeSet:
      id: v51.2024-07-29T10:03:27
      author: crisptrutski
      comment: Wipe stale query fields, so we can add new non-nullable columns
      rollback: # none, entries will be recreated by sweeper
      changes:
        - delete:
            tableName: query_field
            remarks: remove stale analysis, so the new fields can be non-nullable

  - changeSet:
      id: v51.2024-07-29T10:04:13
      author: crisptrutski
      comment: Put Query Fields under a parent Query Analysis record
      preConditions:
        - not:
          - columnExists:
              tableName: query_field
              columnName: analysis_id
      changes:
        - addColumn:
            tableName: query_field
            columns:
              - column:
                  name: analysis_id
                  remarks: round of analysis
                  type: int
                  constraints:
                    nullable: false
                    referencedTableName: query_analysis
                    referencedColumnNames: id
                    foreignKeyName: fk_query_field_analysis_id
                    deleteCascade: true
                    deleteCascadeForce: true # its safe as we have truncated the table
      rollback:
        - dropForeignKeyConstraint:
            baseTableName: query_field
            constraintName: fk_query_field_analysis_id
        - dropColumn:
            tableName: query_field
            columnName: analysis_id

  - changeSet:
      id: v51.2024-07-29T11:25:13
      author: crisptrutski
      comment: Index query_field.analysis_id
      rollback: # not necessary, will be removed with the table
      preConditions: # linter made me add this
      changes:
        - createIndex:
            tableName: query_field
            indexName: idx_query_field_analysis_id
            columns:
              column:
                name: analysis_id

  - changeSet:
      id: v51.2024-08-02T11:56:27
      author: crisptrutski
      comment: Add `schema` column to query fields
      preConditions:
        - not:
            - columnExists:
                tableName: query_field
                columnName: schema
      changes:
        - addColumn:
            tableName: query_field
            columns:
              - column:
                  name: schema
                  type: varchar(254) # matching metabase_table.schema
                  remarks: name of the schema of the table being referenced
                  constraints:
                    nullable: true

  - changeSet:
      id: v51.2024-08-02T12:02:21
      validCheckSum: ANY
      author: crisptrutski
      comment: Make `table` nullable on query fields
      rollback: # we don't need one, the column will be dropped
      changes:
        - dropNotNullConstraint:
            tableName: query_field
            columnDataType: varchar(254) # matching metabase_table.name
            columnName: table
            remarks: This value is null if the field does not exist, and macaw could not determine the table

  - changeSet:
      id: v51.2024-08-05T16:00:00
      author: metamben
      comment: Add source card reference to report_card to support metrics based models and questions
      preConditions:
        - not:
          - columnExists:
              tableName: report_card
              columnName: source_card_id
      changes:
        - addColumn:
            tableName: report_card
            columns:
              - column:
                  name: source_card_id
                  remarks: The ID of the model or question this card is based on
                  type: int

  - changeSet:
      id: v51.2024-08-05T16:00:01
      author: metamben
      comment: Add FK constraint to report_card.source_card_id
      preConditions:
      changes:
        - addForeignKeyConstraint:
            baseTableName: report_card
            baseColumnNames: source_card_id
            referencedTableName: report_card
            referencedColumnNames: id
            constraintName: fk_report_card_source_card_id_ref_report_card_id
            nullable: true
            deleteCascade: true

  - changeSet:
      id: v51.2024-08-05T16:00:02
      author: metamben
      comment: Index report_card.source_card_id
      rollback: # not necessary, will be removed with the table
      preConditions:
        - not:
            - indexExists:
                tableName: report_card
                indexName: idx_report_card_source_card_id
      changes:
        - createIndex:
            tableName: report_card
            indexName: idx_report_card_source_card_id
            columns:
              column:
                name: source_card_id


  - changeSet:
      id: v51.2024-08-07T10:00:00
      author: ranquild
      comment: Remove field refs from report_card.visualization_settings.column_settings
      validCheckSum: ANY
      changes:
        - customChange:
            class: "metabase.app_db.custom_migrations.MigrateLegacyColumnKeysInCardVizSettings"

  - changeSet:
      id: v51.2024-08-07T11:00:00
      author: ranquild
      comment: Remove field refs from report_dashboardcard.visualization_settings.column_settings
      validCheckSum: ANY
      changes:
        - customChange:
            class: "metabase.app_db.custom_migrations.MigrateLegacyColumnKeysInDashboardCardVizSettings"

  - changeSet:
      id: v51.2024-08-26T08:53:46
      author: crisptrutski
      comment: Add a status column to track the progress and outcome of query analysis
      preConditions:
        - not:
          - columnExists:
              tableName: query_analysis
              columnName: status
      changes:
        - addColumn:
            tableName: query_analysis
            columns:
              - column:
                  name: status
                  type: ${text.type}
                  remarks: running, failed, or completed

  - changeSet:
      id: v51.2024-09-03T16:54:18
      author: adam-james
      comment: Add pivot_results to pulse_card
      preConditions:
        - not:
            - columnExists:
                tableName: pulse_card
                columnName: pivot_results
      changes:
        - addColumn:
            tableName: pulse_card
            columns:
              - column:
                  name: pivot_results
                  type: ${boolean.type}
                  defaultValue: false
                  remarks: Whether or not to apply pivot processing to the rows of the export

  - changeSet:
      id: v51.2024-09-09T15:11:16
      author: johnswanson
      comment: add an index for `collection.type`
      preConditions:
        - onFail: MARK_RAN
        - not:
            - indexExists:
                tableName: collection
                indexName: idx_collection_type
      changes:
        - createIndex:
            tableName: collection
            columns:
              - column:
                  name: type
            indexName: idx_collection_type

  - changeSet:
      id: v51.2024-09-26T03:01:00
      author: escherize
      comment: iff enable-embedding is set, copy -> enable-embedding-interactive
      preConditions:
        - onFail: MARK_RAN
        - or:
            - and:
                - dbms:
                    type: postgresql
                - sqlCheck:
                    expectedResult: 1
                    sql: SELECT count(*) FROM setting WHERE key = 'enable-embedding';
            - and:
                - dbms:
                    type: mysql,mariadb
                - sqlCheck:
                    expectedResult: 1
                    sql: SELECT count(*) FROM setting WHERE `key` = 'enable-embedding';
            - and:
                - dbms:
                    type: h2
                - sqlCheck:
                    expectedResult: 1
                    sql: SELECT count(*) FROM setting WHERE "KEY" = 'enable-embedding';
      changes:
        - sql:
            dbms: postgresql
            sql: >-
              INSERT INTO setting (key, value)
              SELECT 'enable-embedding-interactive', value
              FROM setting
              WHERE key = 'enable-embedding';
        - sql:
            dbms: mysql,mariadb
            sql: >-
              INSERT INTO setting (`key`, `value`)
              SELECT 'enable-embedding-interactive', value
              FROM setting
              WHERE `key` = 'enable-embedding';
        - sql:
            dbms: h2
            sql: >-
              INSERT INTO setting ("KEY", "VALUE")
              SELECT 'enable-embedding-interactive', "VALUE"
              FROM setting
              WHERE "KEY" = 'enable-embedding';
      rollback: # not needed

  - changeSet:
      id: v51.2024-09-26T03:02:00
      author: escherize
      comment: iff enable-embedding is set, copy -> enable-embedding-static
      preConditions:
        - onFail: MARK_RAN
        - or:
            - and:
                - dbms:
                    type: postgresql
                - sqlCheck:
                    expectedResult: 1
                    sql: SELECT count(*) FROM setting WHERE key = 'enable-embedding';
            - and:
                - dbms:
                    type: mysql,mariadb
                - sqlCheck:
                    expectedResult: 1
                    sql: SELECT count(*) FROM setting WHERE `key` = 'enable-embedding';
            - and:
                - dbms:
                    type: h2
                - sqlCheck:
                    expectedResult: 1
                    sql: SELECT count(*) FROM setting WHERE "KEY" = 'enable-embedding';
      changes:
        - sql:
            dbms: postgresql
            sql: >-
              INSERT INTO setting (key, value)
              SELECT 'enable-embedding-static', value
              FROM setting
              WHERE key = 'enable-embedding';
        - sql:
            dbms: mysql,mariadb
            sql: >-
              INSERT INTO setting (`key`, `value`)
              SELECT 'enable-embedding-static', value
              FROM setting
              WHERE `key` = 'enable-embedding';
        - sql:
            dbms: h2
            sql: >-
              INSERT INTO setting ("KEY", "VALUE")
              SELECT 'enable-embedding-static', "VALUE"
              FROM setting
              WHERE "KEY" = 'enable-embedding';
      rollback: # not needed

  - changeSet:
      id: v51.2024-09-26T03:03:00
      author: escherize
      comment: iff enable-embedding is set, copy -> enable-embedding-sdk
      preConditions:
        - onFail: MARK_RAN
        - or:
            - and:
                - dbms:
                    type: postgresql
                - sqlCheck:
                    expectedResult: 1
                    sql: SELECT count(*) FROM setting WHERE key = 'enable-embedding';
            - and:
                - dbms:
                    type: mysql,mariadb
                - sqlCheck:
                    expectedResult: 1
                    sql: SELECT count(*) FROM setting WHERE `key` = 'enable-embedding';
            - and:
                - dbms:
                    type: h2
                - sqlCheck:
                    expectedResult: 1
                    sql: SELECT count(*) FROM setting WHERE "KEY" = 'enable-embedding';
      changes:
        - sql:
            dbms: postgresql
            sql: >-
              INSERT INTO setting (key, value)
              SELECT 'enable-embedding-sdk', value
              FROM setting
              WHERE key = 'enable-embedding';
        - sql:
            dbms: mysql,mariadb
            sql: >-
              INSERT INTO setting (`key`, `value`)
              SELECT 'enable-embedding-sdk', value
              FROM setting
              WHERE `key` = 'enable-embedding';
        - sql:
            dbms: h2
            sql: >-
              INSERT INTO setting ("KEY", "VALUE")
              SELECT 'enable-embedding-sdk', "VALUE"
              FROM setting
              WHERE "KEY" = 'enable-embedding';
      rollback: # not needed

  - changeSet:
      id: v51.2024-09-26T03:04:00
      author: escherize
      comment: iff embedding-app-origin is set, copy -> embedding-app-origins-interactive
      preConditions:
        - onFail: MARK_RAN
        - or:
            - and:
                - dbms:
                    type: postgresql
                - sqlCheck:
                    expectedResult: 1
                    sql: SELECT count(*) FROM setting WHERE key = 'embedding-app-origin';
            - and:
                - dbms:
                    type: mysql,mariadb
                - sqlCheck:
                    expectedResult: 1
                    sql: SELECT count(*) FROM setting WHERE `key` = 'embedding-app-origin';
            - and:
                - dbms:
                    type: h2
                - sqlCheck:
                    expectedResult: 1
                    sql: SELECT count(*) FROM setting WHERE "KEY" = 'embedding-app-origin';
      changes:
        - sql:
            dbms: postgresql
            sql: >-
              INSERT INTO setting (key, value)
              SELECT 'embedding-app-origins-interactive', value
              FROM setting
              WHERE key = 'embedding-app-origin';
        - sql:
            dbms: mysql,mariadb
            sql: >-
              INSERT INTO setting (`key`, `value`)
              SELECT 'embedding-app-origins-interactive', value
              FROM setting
              WHERE `key` = 'embedding-app-origin';
        - sql:
            dbms: h2
            sql: >-
              INSERT INTO setting ("KEY", "VALUE")
              SELECT 'embedding-app-origins-interactive', "VALUE"
              FROM setting
              WHERE "KEY" = 'embedding-app-origin';
      rollback: # not needed

  - changeSet:
      id: v51.2024-10-24T14:23:58
      author: noahmoss
      comment: Drop not null constraint on persisted_info.card_id
      changes:
        - dropNotNullConstraint:
            tableName: persisted_info
            columnName: card_id
            columnDataType: int
      rollback:
        - addNotNullConstraint:
            tableName: persisted_info
            columnName: card_id
            columnDataType: int

  - changeSet:
      id: v51.2024-10-24T14:24:59
      author: noahmoss
      comment: Drop foreign key constraint on persisted_info.card_id
      preConditions:
        - foreignKeyConstraintExists:
            foreignKeyName: fk_persisted_info_card_id
            foreignKeyTableName: persisted_info
      changes:
        - dropForeignKeyConstraint:
            constraintName: fk_persisted_info_card_id
            baseTableName: persisted_info
      rollback:
        - addForeignKeyConstraint:
            baseTableName: persisted_info
            baseColumnNames: card_id
            referencedTableName: report_card
            referencedColumnNames: id
            constraintName: fk_persisted_info_card_id
            onDelete: CASCADE

  - changeSet:
      id: v51.2024-10-24T14:25:01
      author: noahmoss
      comment: Re-add nullable foreign key constraint on persisted_info.card_id
      preConditions:
        - not:
            - foreignKeyConstraintExists:
              foreignKeyName: fk_persisted_info_card_id
              foreignKeyTableName: persisted_info
      changes:
        - addForeignKeyConstraint:
            baseTableName: persisted_info
            baseColumnNames: card_id
            referencedTableName: report_card
            referencedColumnNames: id
            constraintName: fk_persisted_info_card_id
            onDelete: SET NULL
      rollback:
        - dropForeignKeyConstraint:
            constraintName: fk_persisted_info_card_id
            baseTableName: persisted_info

  - changeSet:
      id: v52.2024-09-05T08:00:00
      author: qnkhuat
      comment: Create the notification table
      preConditions:
        - not:
          - tableExists:
              tableName: notification
      changes:
        - createTable:
            tableName: notification
            remarks: join table that connect notification subscriptions and notification handlers
            columns:
              - column:
                  name: id
                  type: int
                  autoIncrement: true
                  constraints:
                    primaryKey: true
                    nullable: false
              - column:
                  name: payload_type
                  remarks: the type of the payload
                  type: varchar(64)
                  constraints:
                    nullable: false
              - column:
                  name: active
                  remarks: whether the notification is active
                  type: ${boolean.type}
                  constraints:
                    nullable: false
                  defaultValueBoolean: true
              - column:
                  remarks: The timestamp of when the notification was created
                  name: created_at
                  type: ${timestamp_type}
                  constraints:
                    nullable: false
              - column:
                  name: updated_at
                  remarks: The timestamp of when the notification was updated
                  type: ${timestamp_type}
                  constraints:
                    nullable: false

  - changeSet:
      id: v52.2024-09-05T08:00:01
      author: qnkhuat
      comment: Create the notification_subscription table
      preConditions:
        - not:
          - tableExists:
              tableName: notification_subscription
      changes:
        - createTable:
            remarks: which type of trigger a notification is subscribed to
            tableName: notification_subscription
            columns:
              - column:
                  name: id
                  type: int
                  autoIncrement: true
                  constraints:
                    primaryKey: true
                    nullable: false
              - column:
                  name: notification_id
                  remarks: the notification that the subscription is connected to
                  type: int
                  constraints:
                    nullable: false
                    referencedTableName: notification
                    referencedColumnNames: id
                    foreignKeyName: fk_notification_subscription_notification_id
                    deleteCascade: true
              - column:
                  name: type
                  remarks: the type of the subscription
                  type: varchar(64)
                  constraints:
                    nullable: false
              - column:
                  name: event_name
                  remarks: the event name of subscriptions with type :notification-subscription/system-event
                  type: varchar(64)
                  constraints:
                    nullable: true
              - column:
                  name: created_at
                  remarks: The timestamp of when the subscription was created
                  type: ${timestamp_type}
                  constraints:
                    nullable: false

  - changeSet:
      id: v52.2024-09-05T08:00:02
      author: qnkhuat
      comment: index on notification_subscription.notification_id
      rollback: # no need, will be dropped with the table
      preConditions:
        - not:
            - indexExists:
                tableName: notification_subscription
                indexName: idx_notification_subscription_notification_id
      changes:
        - createIndex:
            tableName: notification_subscription
            columns:
              - column:
                  name: notification_id
            indexName: idx_notification_subscription_notification_id

  - changeSet:
      id: v52.2024-09-05T08:00:03
      author: qnkhuat
      comment: Create the channel_template table
      preConditions:
        - not:
          - tableExists:
              tableName: channel_template
      changes:
        - createTable:
            tableName: channel_template
            remarks: custom template for the channel
            columns:
              - column:
                  name: id
                  type: int
                  autoIncrement: true
                  constraints:
                    primaryKey: true
                    nullable: false
              - column:
                  name: name
                  type: varchar(64)
                  remarks: the name of the template
                  constraints:
                    nullable: false
              - column:
                  name: channel_type
                  type: varchar(64)
                  remarks: the channel type of the template
                  constraints:
                    nullable: false
              - column:
                  name: details
                  type: ${text.type}
                  remarks: the details of the template
                  constraints:
                    nullable: true
              - column:
                  name: entity_id
                  type: char(21)
                  remarks: Random NanoID tag for unique identity.
                  constraints:
                    nullable: true
                    unique: true
              - column:
                  name: created_at
                  type: ${timestamp_type}
                  remarks: The timestamp of when the template was created
                  constraints:
                    nullable: false
              - column:
                  name: updated_at
                  type: ${timestamp_type}
                  remarks: The timestamp of when the template was last updated
                  constraints:
                    nullable: false

  - changeSet:
      id: v52.2024-09-05T08:00:04
      author: qnkhuat
      comment: Create the notification_handler table
      validCheckSum: ANY
      preConditions:
        - not:
          - tableExists:
              tableName: notification_handler
      changes:
        - createTable:
            tableName: notification_handler
            remarks: which channel to send the notification to
            columns:
              - column:
                  name: id
                  type: int
                  autoIncrement: true
                  constraints:
                    primaryKey: true
                    nullable: false
              # TODO: can be removed once emails and slack configuration are fully migrated to be stored in channel table.
              - column:
                  name: channel_type
                  type: varchar(64)
                  remarks: the type of the channel, like :channel/email, :channel/slack
                  constraints:
                    nullable: false
              - column:
                  name: notification_id
                  type: int
                  remarks: the notification that the handler is connected to
                  constraints:
                    nullable: false
                    referencedTableName: notification
                    referencedColumnNames: id
                    foreignKeyName: fk_notification_handler_notification_id
                    deleteCascade: true
              - column:
                  name: channel_id
                  type: int
                  remarks: the channel that the handler is connected to
                  constraints:
                    nullable: true # temporarily nullable, because we need to support email and slack channels as global configuration
                    referencedTableName: channel
                    referencedColumnNames: id
                    foreignKeyName: fk_notification_handler_channel_id
                    deleteCascade: true
              - column:
                  name: template_id
                  type: int
                  remarks: the template that the handler is connected to
                  constraints:
                    nullable: true
              - column:
                  name: active
                  type: ${boolean.type}
                  remarks: whether the handler is active
                  defaultValueBoolean: true
                  constraints:
                    nullable: false
              - column:
                  name: created_at
                  type: ${timestamp_type}
                  remarks: The timestamp of when the handler was created
                  defaultValueComputed: current_timestamp
                  constraints:
                    nullable: false
              - column:
                  name: updated_at
                  type: ${timestamp_type}
                  remarks: The timestamp of when the handler was updated
                  defaultValueComputed: current_timestamp
                  constraints:
                    nullable: false
  - changeSet:
      id: v52.2024-09-05T08:00:05
      author: qnkhuat
      comment: Add fk constraint to notification_handler.template_id
      preConditions:
        - not:
          - foreignKeyConstraintExists:
              foreignKeyName: fk_notification_handler_template_id
              foreignKeyTableName: notification_handler
      changes:
        - addForeignKeyConstraint:
            baseTableName: notification_handler
            baseColumnNames: template_id
            referencedTableName: channel_template
            referencedColumnNames: id
            constraintName: fk_notification_handler_template_id
            onDelete: SET NULL

  - changeSet:
      id: v52.2024-09-05T08:00:06
      author: qnkhuat
      comment: index on notification_handler.notification_id
      rollback: # not necessary, will be removed with the table
      preConditions:
        - not:
            - indexExists:
                tableName: notification_handler
                indexName: idx_notification_handler_notification_id
      changes:
        - createIndex:
            tableName: notification_handler
            columns:
              - column:
                  name: notification_id
            indexName: idx_notification_handler_notification_id

  - changeSet:
      id: v52.2024-09-05T08:00:07
      author: qnkhuat
      comment: index on notification_handler.channel_id
      rollback: # not necessary, will be removed with the table
      preConditions:
        - not:
            - indexExists:
                tableName: notification_handler
                indexName: idx_notification_handler_channel_id
      changes:
        - createIndex:
            tableName: notification_handler
            columns:
              - column:
                  name: channel_id
            indexName: idx_notification_handler_channel_id

  - changeSet:
      id: v52.2024-09-05T08:00:08
      author: qnkhuat
      comment: index on notification_handler.template_id
      rollback: # not necessary, will be removed with the table
      preConditions:
        - not:
            - indexExists:
                tableName: notification_handler
                indexName: idx_notification_handler_template_id
      changes:
        - createIndex:
            tableName: notification_handler
            columns:
              - column:
                  name: template_id
            indexName: idx_notification_handler_template_id

  - changeSet:
      id: v52.2024-09-05T08:00:09
      author: qnkhuat
      comment: Create the notification_recipient table
      preConditions:
        - not:
          - tableExists:
              tableName: notification_recipient
      changes:
        - createTable:
            tableName: notification_recipient
            remarks: who should receive the notification
            columns:
              - column:
                  name: id
                  type: int
                  autoIncrement: true
                  constraints:
                    primaryKey: true
                    nullable: false
              - column:
                  name: notification_handler_id
                  type: int
                  remarks: the handler that the recipient is connected to
                  constraints:
                    nullable: false
                    referencedTableName: notification_handler
                    referencedColumnNames: id
                    foreignKeyName: fk_notification_recipient_notification_handler_id
                    deleteCascade: true
              - column:
                  name: type
                  type: varchar(64)
                  remarks: the type of the recipient
                  constraints:
                    nullable: false
              - column:
                  name: user_id
                  type: int
                  remarks: a user if the recipient has type user
                  constraints:
                    nullable: true
                    referencedTableName: core_user
                    referencedColumnNames: id
                    foreignKeyName: fk_notification_recipient_user_id
                    deleteCascade: true
              - column:
                  name: permissions_group_id
                  type: int
                  remarks: a permissions group if the recipient has type permissions_group
                  constraints:
                    nullable: true
                    referencedTableName: permissions_group
                    referencedColumnNames: id
                    foreignKeyName: fk_notification_recipient_permissions_group_id
                    deleteCascade: true
              - column:
                  name: details
                  type: ${text.type}
                  remarks: custom details for the recipient
                  constraints:
                    nullable: true
              - column:
                  name: created_at
                  type: ${timestamp_type}
                  remarks: The timestamp of when the recipient was created
                  defaultValueComputed: current_timestamp
                  constraints:
                    nullable: false
              - column:
                  name: updated_at
                  type: ${timestamp_type}
                  remarks: The timestamp of when the recipient was updated
                  defaultValueComputed: current_timestamp
                  constraints:
                    nullable: false

  - changeSet:
      id: v52.2024-09-05T08:00:10
      author: qnkhuat
      comment: index on notification_recipient.notification_handler_id
      rollback: # not necessary, will be removed with the table
      preConditions:
        - not:
            - indexExists:
                tableName: notification_recipient
                indexName: idx_notification_recipient_notification_handler_id
      changes:
        - createIndex:
            tableName: notification_recipient
            columns:
              - column:
                  name: notification_handler_id
            indexName: idx_notification_recipient_notification_handler_id

  - changeSet:
      id: v52.2024-09-05T08:00:11
      author: qnkhuat
      comment: index on notification_recipient.user_id
      rollback: # not necessary, will be removed with the table
      preConditions:
        - not:
            - indexExists:
                tableName: notification_recipient
                indexName: idx_notification_recipient_user_id
      changes:
        - createIndex:
            tableName: notification_recipient
            columns:
              - column:
                  name: user_id
            indexName: idx_notification_recipient_user_id

  - changeSet:
      id: v52.2024-09-05T08:00:12
      author: qnkhuat
      comment: index on notification_recipient.permissions_group_id
      rollback: # not necessary, will be removed with the table
      preConditions:
        - not:
            - indexExists:
                tableName: notification_recipient
                indexName: idx_notification_recipient_permissions_group_id
      changes:
        - createIndex:
            tableName: notification_recipient
            columns:
              - column:
                  name: permissions_group_id
            indexName: idx_notification_recipient_permissions_group_id

  - changeSet:
      id: v52.2024-09-05T08:00:13
      author: qnkhuat
      comment: Drop the channel_template.entity_id column
      preConditions:
        - onFail: MARK_RAN
        - columnExists:
            tableName: metabase_database
            columnName: is_attached_dwh
      changes:
        - dropColumn:
            tableName: channel_template
            columnName: entity_id
      rollback: # not necessary, will be removed with the table

  - changeSet:
      id: v52.2024-10-15T08:00:00
      author: qnkhuat
      comment: add notification_subscription.cron_schedule
      preConditions:
        - not:
          - columnExists:
              tableName: notification_subscription
              columnName: cron_schedule
      changes:
        - addColumn:
            tableName: notification_subscription
            columns:
              - column:
                  name: cron_schedule
                  type: varchar(128)
                  remarks: the cron schedule for the subscription
                  constraints:
                    nullable: true

  - changeSet:
      id: v52.2024-10-26T18:42:42
      author: metamben
      comment: Add stage-number to dimension targets in parameter_mappings
      validCheckSum: ANY
      changes:
        - customChange:
            class: "metabase.app_db.custom_migrations.AddStageNumberToParameterMappingTargets"

  - changeSet:
      id: v52.2024-11-12T15:13:18
      author: metamben
      comment: Add stage-number to dimension targets in visualization_settings
      validCheckSum: ANY
      changes:
        - customChange:
            class: "metabase.app_db.custom_migrations.AddStageNumberToVizSettingsParameterMappingTargets"

  # This migration should be changed to a no-op and a new migration inserted that does the load from edn whenever the
  # sample content is updated, so that it matches when the version that the sample content was updated from. See
  # metabase#50829 for an example where the content was updated.
  - changeSet:
      id: v52.2024-12-03T15:55:22
      author: escherize
      comment: Create New and improved Sample Content
      validCheckSum: ANY
      changes:
        - customChange:
            class: "metabase.app_db.custom_migrations.CreateSampleContentV2"

  - changeSet:
      id: v52.2024-12-10T10:28:16
      author: johnswanson
      comment: Add `report_card.dashboard_id`
      preConditions:
        - onFail: MARK_RAN
        - not:
          - columnExists:
              tableName: report_card
              columnName: dashboard_id
      changes:
        - addColumn:
            tableName: report_card
            columns:
              - column:
                  name: dashboard_id
                  type: int
                  remarks: The dashboard that owns the card, if it is a dashboard-internal card.
                  constraints:
                    nullable: true

  - changeSet:
      id: v52.2024-12-10T10:28:21
      author: johnswanson
      comment: Make `report_card.dashboard_id` a foreign key
      preConditions:
        - onFail: MARK_RAN
        - not:
          - foreignKeyConstraintExists:
            - foreignKeyName: fk_report_card_ref_dashboard_id
      changes:
        - addForeignKeyConstraint:
            baseTableName: report_card
            baseColumnNames: dashboard_id
            referencedTableName: report_dashboard
            referencedColumnNames: id
            constraintName: fk_report_card_ref_dashboard_id
            onDelete: CASCADE

  - changeSet:
      id: v52.2024-12-10T10:28:24
      author: johnswanson
      comment: Add an index for `report_card.dashboard_id`
      rollback: # will be removed with the column
      preConditions:
        - onFail: MARK_RAN
        - not:
            - indexExists:
                tableName: report_card
                indexName: idx_report_card_dashboard_id
      changes:
        - createIndex:
            indexName: idx_report_card_dashboard_id
            tableName: report_card
            columns:
              - column:
                  name: dashboard_id

  - changeSet:
      id: v52.2024-12-16T09:19:00
      author: crisptrutski
      comment: Metadata about search indexes
      preConditions:
        - onFail: MARK_RAN
        - not:
            - tableExists:
                tableName: search_index_metadata
      changes:
        - createTable:
            tableName: search_index_metadata
            remarks: Each entry corresponds to some queryable index, and contains metadata about it.
            columns:
              - column:
                  name: id
                  type: int
                  autoIncrement: true
                  constraints:
                    primaryKey: true
                    nullable: false
              - column:
                  name: engine
                  type: varchar(64)
                  remarks: 'The kind of search engine which this index belongs to.'
                  constraints:
                    nullable: false
              - column:
                  name: version
                  type: varchar(254)
                  remarks: 'Used to determine metabase compatibility. Format may depend on engine in future.'
                  constraints:
                    nullable: false
              - column:
                  name: index_name
                  type: varchar(254)
                  remarks: "The name by which the given engine refers to this particular index, e.g. table name."
                  constraints:
                    nullable: false
                    unique: true
              - column:
                  name: status
                  type: varchar(32)
                  remarks: One of 'pending', 'active', or 'retired'
                  constraints:
                    nullable: true
              - column:
                  remarks: The timestamp of when the index was created
                  name: created_at
                  type: ${timestamp_type}
                  defaultValueComputed: current_timestamp
                  constraints:
                    nullable: false
              - column:
                  remarks: The timestamp of when the index status was updated
                  name: updated_at
                  type: ${timestamp_type}
                  defaultValueComputed: current_timestamp
                  constraints:
                    nullable: false

  - changeSet:
      id: v52.2024-12-16T09:20:00
      author: crisptrutski
      comment: 'Protection against concurrent creation or promotion of indexes.'
      rollback: # will be removed with the table
      preConditions:
        - onFail: MARK_RAN
        - not:
            - indexExists:
                tableName: search_index_metadata
                indexName: idx_search_index_metadata_unique_status
      changes:
        - addUniqueConstraint:
            remarks: Unique entry for each status, from any given metabase instance's perspective.
            tableName: search_index_metadata
            constraintName: idx_search_index_metadata_unique_status
            columnNames: engine, version, status

  - changeSet:
      id: v52.2025-01-05T00:00:01
      author: escherize
      comment: set enable-embedding-sdk false when embedding-app-origins-sdk value exists
      preConditions:
        - onFail: MARK_RAN
        - or:
            - and:
                - dbms:
                    type: postgresql
                - sqlCheck:
                    expectedResult: 0
                    sql: SELECT count(*) FROM setting WHERE key = 'embedding-app-origins-sdk';
            - and:
                - dbms:
                    type: mysql,mariadb
                - sqlCheck:
                    expectedResult: 0
                    sql: SELECT count(*) FROM setting WHERE `key` = 'embedding-app-origins-sdk';
            - and:
                - dbms:
                    type: h2
                - sqlCheck:
                    expectedResult: 0
                    sql: SELECT count(*) FROM setting WHERE "KEY" = 'embedding-app-origins-sdk';
      changes:
        - sql:
            dbms: postgresql
            sql: >-
              update setting set value = 'false' where key = 'enable-embedding-sdk';
        - sql:
            dbms: mysql,mariadb
            sql: >-
              UPDATE setting set `value` = 'false' where `key` = 'enable-embedding-sdk';
        - sql:
            dbms: h2
            sql: >-
              UPDATE setting set "VALUE" = 'false' where "KEY" = 'enable-embedding-sdk';
      rollback: # not needed

  - changeSet:
      id: v52.2025-05-28T00:00:01
      author: edpaget
      comment: set perms/download-results to no when a table has perms/view-data blocked
      preConditions: # change is safe to run regardless
      changes:
         - sql:
            dbms: postgresql,h2
            sql: >-
              UPDATE data_permissions as update_dp SET perm_value = 'no'
              WHERE update_dp.perm_type = 'perms/download-results'
                  AND update_dp.perm_value <> 'no'
                  AND EXISTS (
                  SELECT 1 FROM data_permissions as dp
                  WHERE dp.group_id = update_dp.group_id
                      AND dp.db_id = update_dp.db_id
                      AND dp.table_id = update_dp.table_id
                      AND dp.perm_type = 'perms/view-data'
                      AND dp.perm_value = 'blocked'
                  )
         - sql:
            dbms: mariadb,mysql
            sql: >-
              UPDATE data_permissions as update_dp
              INNER JOIN data_permissions as dp
                  ON dp.group_id = update_dp.group_id
                  AND dp.db_id = update_dp.db_id
                  AND dp.table_id = update_dp.table_id
                  AND dp.perm_type = 'perms/view-data'
                  AND dp.perm_value = 'blocked'
              SET update_dp.perm_value = 'no'
              WHERE update_dp.perm_type = 'perms/download-results'
                  AND update_dp.perm_value <> 'no'
      rollback: # not needed

  - changeSet:
      id: v53.2024-12-02T16:21:15
      author: noahmoss
      comment: Add cache_config.refresh_automatically column
      preConditions:
        - not:
            - columnExists:
                tableName: cache_config
                columnName: refresh_automatically
      changes:
        - addColumn:
            tableName: cache_config
            columns:
              - column:
                  name: refresh_automatically
                  type: ${boolean.type}
                  remarks: Whether or not we should automatically refresh cache results when a cache expires
                  defaultValueBoolean: false
                  constraints:
                    nullable: false

  - changeSet:
      id: v53.2024-12-02T17:21:16
      validCheckSum:
        - 9:209a494b250a08f022114249697cbc1b
        - 9:8adcf08936200cc74153d0c306452e0c
      author: noahmoss
      comment: Add query_execution.parameterized column
      preConditions:
        - not:
            - columnExists:
                tableName: query_execution
                columnName: parameterized
      changes:
        - addColumn:
            tableName: query_execution
            columns:
              - column:
                  name: parameterized
                  type: ${boolean.type}
                  remarks: Whether or not the query has parameters with non-nil values
                  constraints:
                    nullable: true

  - changeSet:
      id: v53.2024-12-10T10:00:00
      author: qnkhuat
      comment: add notification.internal_id
      preConditions:
        - onFail: MARK_RAN
        - not:
          - columnExists:
              tableName: notification
              columnName: internal_id
      changes:
        - addColumn:
            tableName: notification
            columns:
              - column:
                  name: internal_id
                  type: varchar(254)
                  remarks: the internal id of the notification
                  constraints:
                    nullable: true
                    unique: true

  # Prior to this, we used to truncate then insert notifications on startup (#50127)
  # But we can't do that anymore because pulses are migated to notification, so moving forward
  # we'll insert/replace notifications on startup (see metabase.notification.seed)
  # We need to do another truncate here so we have a clean slate for the new notifications
  - changeSet:
      id: v53.2024-12-10T10:00:10
      author: qnkhuat
      comment: Truncate the notification tables
      rollback: # not needed
      changes:
        - sql:
            dbms: postgresql
            sql: >-
              TRUNCATE TABLE notification RESTART IDENTITY CASCADE;
              TRUNCATE TABLE notification_handler RESTART IDENTITY CASCADE;
              TRUNCATE TABLE notification_subscription RESTART IDENTITY CASCADE;
              TRUNCATE TABLE notification_recipient RESTART IDENTITY CASCADE;
              TRUNCATE TABLE channel_template RESTART IDENTITY CASCADE;
        - sql:
            dbms: mysql,mariadb
            sql: >-
              DELETE FROM notification;
              ALTER TABLE notification AUTO_INCREMENT = 1;
              DELETE FROM notification_handler;
              ALTER TABLE notification_handler AUTO_INCREMENT = 1;
              DELETE FROM notification_subscription;
              ALTER TABLE notification_subscription AUTO_INCREMENT = 1;
              DELETE FROM notification_recipient;
              ALTER TABLE notification_recipient AUTO_INCREMENT = 1;
              DELETE FROM channel_template;
              ALTER TABLE channel_template AUTO_INCREMENT = 1;

        - sql:
            dbms: h2
            sql: >-
              DELETE FROM notification;
              DELETE FROM notification_handler;
              DELETE FROM notification_subscription;
              DELETE FROM notification_recipient;
              DELETE FROM channel_template;
              ALTER TABLE notification ALTER COLUMN id RESTART WITH 1;
              ALTER TABLE notification_handler ALTER COLUMN id RESTART WITH 1;
              ALTER TABLE notification_subscription ALTER COLUMN id RESTART WITH 1;
              ALTER TABLE notification_recipient ALTER COLUMN id RESTART WITH 1;
              ALTER TABLE channel_template ALTER COLUMN id RESTART WITH 1;

  - changeSet:
      id: v53.2024-12-20T19:53:50
      author: johnswanson
      comment: >
        add a table for user-level KV. This is intended for use as a lightweight mechanism for the frontend to be able
        to mark things as seen, unseen, dismissed, etc
      preConditions:
        - onFail: MARK_RAN
        - not:
            - tableExists:
                tableName: user_key_value
      changes:
        - createTable:
            tableName: user_key_value
            remarks: A simple key value store for each user.
            columns:
              - column:
                  name: id
                  type: int
                  autoIncrement: true
                  constraints:
                    primaryKey: true
                    nullable: false
              - column:
                  name: user_id
                  type: int
                  remarks: 'The ID of the user this KV-pair is for'
                  constraints:
                    nullable: false
                    referencedTableName: core_user
                    referencedColumnNames: id
                    foreignKeyName: fk_user_key_value_user_id
              - column:
                  name: namespace
                  type: varchar(254)
                  remarks: 'The namespace for this KV, e.g. "dashboard-filters" or "nobody-knows"'
                  constraints:
                    nullable: false
              - column:
                  name: key
                  remarks: 'The key'
                  type: varchar(254)
                  constraints:
                    nullable: false
              - column:
                  name: value
                  remarks: 'The value, serialized JSON'
                  type: ${text.type}
                  constraints:
                    nullable: true
              - column:
                  name: created_at
                  remarks: 'When this row was created'
                  type: ${timestamp_type}
                  defaultValueComputed: current_timestamp
                  constraints:
                    nullable: false
              - column:
                  name: updated_at
                  remarks: 'When this row was last updated'
                  type: ${timestamp_type}
                  defaultValueComputed: current_timestamp
                  constraints:
                    nullable: false
              - column:
                  name: expires_at
                  remarks: 'If set, when this row expires'
                  type: ${timestamp_type}
                  defaultValue: null

  - changeSet:
      id: v53.2024-12-20T19:53:59
      author: johnswanson
      comment: Add a unique constraint for user_id,namespace,key
      changes:
        - addUniqueConstraint:
            tableName: user_key_value
            columnNames: user_id, namespace, key
            constraintName: unique_user_key_value_user_id_namespace_key
      rollback: # will be deleted with table

  - changeSet:
      id: v53.2024-12-27T17:33:54
      author: nvoxland
      comment: Adds encryption-check setting to encryption management
      changes:
        - insert:
            tableName: setting
            columns:
              - column:
                  name: key
                  value: encryption-check
              - column:
                  name: value
                  value: "unencrypted"
      rollback:
        - sql:
            sql: "delete from setting where \"key\"='encryption-check'"
            dbms: postgresql
        - sql:
            sql: "delete from setting where `key`='encryption-check'"
            dbms: mysql,mariadb
        - sql:
            sql: "delete from setting where \"KEY\"='encryption-check'"
            dbms: h2

  - changeSet:
      id: v53.2024-12-27T20:17:23
      author: noahmoss
      comment: Drop unnecessary NOT NULL constraint from cache_config.refresh_automatically column
      changes:
        - dropNotNullConstraint:
            tableName: cache_config
            columnName: refresh_automatically
            columnDataType: ${boolean.type}
      rollback:
        - addNotNullConstraint:
            tableName: cache_config
            columnName: refresh_automatically
            columnDataType: ${boolean.type}
            defaultNullValue: false

  - changeSet:
      id: v53.2025-01-03T19:07:39
      author: noahmoss
      comment: Add `deactivated_at` column to the `core_user` table
      preConditions:
        - onFail: MARK_RAN
        - not:
            - columnExists:
                tableName: core_user
                columnName: deactivated_at
      changes:
        - addColumn:
            tableName: core_user
            columns:
              - column:
                  name: deactivated_at
                  type: ${timestamp_type}
                  remarks: The timestamp at which a user was deactivated

  - changeSet:
      id: v53.2025-02-20T04:49:39
      author: johnswanson
      comment: remove unused cards in usage analytics
      changes:
        - sql: |
            DELETE FROM report_card WHERE entity_id IN (
              'Y0ZykgQ64HHwAW_MYx-dW',
              '3CtVT_JDxNvMM5aFLtEHR',
              'hFpp3c-7Y-CtMOrs3zeyn',
              'PkIueKBME3DfRFwBsYjuE',
              '4DlO-I7ry2OaVQy7-RGPU',
              'lh0sbjKcm9BhiiHPpPxRa',
              '9shJ0y29V5o1lOSDL4ImJ',
              'WoQnk12nwOaJ1pcb1wsr4',
              '-_XgVaPuz7MY8jlG0wSEC',
              'LXu_IZa1EDg3QOhlwunGy',
              'Fnu5Kh0gYPN6P8A_fvICu'
            );
      rollback: # not needed, these are created on startup using deserialization

  - changeSet:
      id: v53.2025-04-02T15:25:04
      author: edpaget
      comment: create new cluster lock table for instance coordination
      preConditions:
        - onFail: MARK_RAN
        - not:
            - tableExists:
                tableName: metabase_cluster_lock
      changes:
        - createTable:
            tableName: metabase_cluster_lock
            remarks: A table to allow metabase instances to take locks across a cluster
            columns:
              - column:
                  name: lock_name
                  type: varchar(254)
                  remarks: a single column that can be used to a lock across a cluster
                  constraints:
                    primaryKey: true
                    nullable: false

  - changeSet:
      id: v53.2025-05-06T16:03:19
      author: nvoxland
      comment: Support indexing of values with bigint ids
      preConditions:
      changes:
        - modifyDataType:
            tableName: model_index_value
            columnName: model_pk
            newDataType: bigint
      rollback:
        - modifyDataType:
            tableName: model_index_value
            columnName: model_pk
            newDataType: int

  - changeSet:
      id: v54.2025-01-30T16:10:55
      author: bshepherdson
      comment: Add `entity_id` column to the `metabase_database` table
      preConditions:
        - onFail: MARK_RAN
        - not:
            - columnExists:
                tableName: metabase_database
                columnName: entity_id
      changes:
        - addColumn:
            tableName: metabase_database
            columns:
              - column:
                  remarks: Random NanoID tag for unique identity.
                  name: entity_id
                  type: char(21)
                  constraints:
                    nullable: true
                    unique: true

  - changeSet:
      id: v54.2025-01-30T16:13:20
      author: bshepherdson
      comment: Add `entity_id` column to the `metabase_table` table
      preConditions:
        - onFail: MARK_RAN
        - not:
            - columnExists:
                tableName: metabase_table
                columnName: entity_id
      changes:
        - addColumn:
            tableName: metabase_table
            columns:
              - column:
                  remarks: Random NanoID tag for unique identity.
                  name: entity_id
                  type: char(21)
                  constraints:
                    nullable: true
                    unique: true

  - changeSet:
      id: v54.2025-01-30T16:14:02
      author: bshepherdson
      comment: Add `entity_id` column to the `metabase_field` table
      preConditions:
        - onFail: MARK_RAN
        - not:
            - columnExists:
                tableName: metabase_field
                columnName: entity_id
      changes:
        - addColumn:
            tableName: metabase_field
            columns:
              - column:
                  remarks: Random NanoID tag for unique identity.
                  name: entity_id
                  type: char(21)
                  constraints:
                    nullable: true
                    unique: true

  - changeSet:
      id: v54.2025-02-14T08:00:00
      author: qnkhuat
      comment: add notification.payload_id
      preConditions:
        - not:
          - columnExists:
              tableName: notification
              columnName: payload_id
      changes:
        - addColumn:
            tableName: notification
            columns:
              - column:
                  name: payload_id
                  type: int
                  remarks: the internal id of the notification
                  constraints:
                    nullable: true

  - changeSet:
      id: v54.2025-02-14T08:01:00
      author: qnkhuat
      comment: create the notification_card table
      preConditions:
        - not:
          - tableExists:
              tableName: notification_card
      changes:
        - createTable:
            tableName: notification_card
            remarks: Card related notifications
            columns:
              - column:
                  name: id
                  type: int
                  autoIncrement: true
                  constraints:
                    primaryKey: true
                    nullable: false
              - column:
                  name: card_id
                  type: int
                  remarks: the card that the alert is connected to
                  constraints:
                    nullable: true
                    referencedTableName: report_card
                    referencedColumnNames: id
                    foreignKeyName: fk_notification_card_card_id
                    deleteCascade: true
              - column:
                  name: send_once
                  type: ${boolean.type}
                  remarks: whether the alert should only run once
                  defaultValueBoolean: false
                  constraints:
                    nullable: false
              - column:
                  name: send_condition
                  type: varchar(32)
                  remarks: the condition of the alert
                  constraints:
                    nullable: false
              - column:
                  name: created_at
                  type: ${timestamp_type}
                  remarks: The timestamp of when the recipient was created
                  defaultValueComputed: current_timestamp
                  constraints:
                    nullable: false
              - column:
                  name: updated_at
                  type: ${timestamp_type}
                  remarks: The timestamp of when the recipient was updated
                  defaultValueComputed: current_timestamp
                  constraints:
                    nullable: false

  - changeSet:
      id: v54.2025-02-14T08:03:00
      author: qnkhuat
      comment: add notification.creator_id
      preConditions:
        - not:
          - columnExists:
              tableName: notification
              columnName: creator_id
      changes:
        - addColumn:
            tableName: notification
            columns:
              - column:
                  name: creator_id
                  type: int
                  remarks: the id of the creator
                  constraints:
                    nullable: true

  - changeSet:
      id: v54.2025-02-14T08:04:00
      author: qnkhuat
      comment: add fk constraint to notification.creator_id
      preConditions:
        - not:
          - foreignKeyConstraintExists:
              foreignKeyName: fk_notification_creator_id
              foreignKeyTableName: notification
      changes:
        - addForeignKeyConstraint:
            baseTableName: notification
            baseColumnNames: creator_id
            referencedTableName: core_user
            referencedColumnNames: id
            constraintName: fk_notification_creator_id
            onDelete: CASCADE
            nullable: true

  - changeSet:
      id: v54.2025-02-14T08:04:01
      author: qnkhuat
      comment: Add an index for `notification.creator_id`
      rollback: # will be removed with the column
      preConditions:
        - onFail: MARK_RAN
        - not:
            - indexExists:
                tableName: notification
                indexName: idx_notification_creator_id
      changes:
        - createIndex:
            indexName: idx_notification_creator_id
            tableName: notification
            columns:
              - column:
                  name: creator_id

  - changeSet:
      id: v54.2025-02-14T08:04:02
      author: qnkhuat
      comment: Add an index for `notification_card.card_id`
      rollback: # will be removed with the column
      preConditions:
        - onFail: MARK_RAN
        - not:
            - indexExists:
                tableName: notification_card
                indexName: idx_notification_card_card_id
      changes:
        - createIndex:
            indexName: idx_notification_card_card_id
            tableName: notification_card
            columns:
              - column:
                  name: card_id

  - changeSet:
      id: v54.2025-02-14T08:05:00
      author: qnkhuat
      comment: Migrate alert to notification
      validCheckSum: ANY
      changes:
        - customChange:
            class: "metabase.app_db.custom_migrations.MigrateAlertToNotification"

  - changeSet:
      id: v54.2025-02-14T08:06:00
      author: qnkhuat
      comment: Delete all the migrated alerts from notification table
      changes:
        - sql: select 1;
      rollback:
        # delete all migrated notification on rollback so we can re-run the migration
        # no need to delete notification_card because the table will be dropped
        - sql:
            sql: >-
              DELETE FROM notification WHERE payload_type = 'notification/card';

  - changeSet:
      id: v54.2025-02-14T08:07:00
      author: qnkhuat
      comment: Update view v_alerts to read from notification tables
      changes:
        - sqlFile:
            dbms: postgresql
            path: instance_analytics_views/alerts/v2/postgres-alerts.sql
            relativeToChangelogFile: true
        - sqlFile:
            dbms: mysql,mariadb
            path: instance_analytics_views/alerts/v2/mysql-alerts.sql
            relativeToChangelogFile: true
        - sqlFile:
            dbms: h2
            path: instance_analytics_views/alerts/v2/h2-alerts.sql
            relativeToChangelogFile: true
      rollback:
        - sqlFile:
            dbms: postgresql
            path: instance_analytics_views/alerts/v1/postgres-alerts.sql
            relativeToChangelogFile: true
        - sqlFile:
            dbms: mysql,mariadb
            path: instance_analytics_views/alerts/v1/mysql-alerts.sql
            relativeToChangelogFile: true
        - sqlFile:
            dbms: h2
            path: instance_analytics_views/alerts/v1/h2-alerts.sql
            relativeToChangelogFile: true

  - changeSet:
      id: v54.2025-03-06T16:55:15
      author: nvoxland
      comment: Replacing storing the session key in the "id" column in favor of storing a new hashed version
      preConditions:
      changes:
        - addColumn:
            tableName: core_session
            columns:
              - column:
                  name: key_hashed
                  type: varchar(254)
                  value: "upgrade placeholder"
                  remarks: Hashed version of the session key
                  constraints:
                    nullable: false

  - changeSet:
      id: v54.2025-03-06T16:55:16
      author: nvoxland
      comment: Creating index on the hashed session key
      preConditions:
      changes:
        - createIndex:
            tableName: core_session
            columns:
              - column:
                  name: key_hashed
            indexName: idx_core_session_key_hashed

  - changeSet:
      id: v54.2025-03-11T16:00:00
      author: qnkhuat
      comment: add notification_subscription.ui_display_type
      preConditions:
        - not:
          - columnExists:
              tableName: notification_subscription
              columnName: ui_display_type
      changes:
        - addColumn:
            tableName: notification_subscription
            columns:
              - column:
                  name: ui_display_type
                  type: varchar(32)
                  remarks: the display of the subscription, used for the UI only
                  constraints:
                    nullable: true

  - changeSet:
      id: v54.2025-03-17T18:52:44
      author: noahmoss
      comment: Migrating zh site locales to zh_CN
      preConditions:
      changes:
        - sql:
            dbms: postgresql
            sql: >-
              UPDATE setting SET value = 'zh_CN' where key = 'site-locale' AND value = 'zh';
        - sql:
            dbms: mysql,mariadb
            sql: >-
              UPDATE setting SET `value` = 'zh_CN' where `key` = 'site-locale' AND `value` = 'zh';
        - sql:
            dbms: h2
            sql: >-
              UPDATE setting SET "VALUE" = 'zh_CN' where "KEY" = 'site-locale' AND "VALUE" = 'zh';
      rollback: # nothing to do; zh_CN is backwards compatible

  - changeSet:
      id: v54.2025-03-17T18:52:59
      author: noahmoss
      comment: Migrating zh user locales to zh_CN
      preConditions:
      changes:
        - sql:
            sql: >-
              UPDATE core_user SET locale = 'zh_CN' WHERE locale = 'zh';
      rollback: # nothing to do; zh_CN is backwards compatible

  - changeSet:
      id: v54.2025-03-25T16:34:12
      author: edpaget
      comment: Add index to field_usage query_execution_id column to support faster deletes
      rollback: # cannot rollback an index on a fk in mysql
      preConditions:
        - onFail: MARK_RAN
        - not:
            - indexExists:
                tableName: field_usage
                indexName: idx_field_usage_query_execution_id
      changes:
        - createIndex:
            tableName: field_usage
            columns:
              - column:
                  name: query_execution_id
            indexName: idx_field_usage_query_execution_id

  - changeSet:
      id: v54.2025-03-27T17:52:01
      author: luizarakaki
      comment: updating v_tasks to add new `status` field
      changes:
        - sqlFile:
            dbms: postgresql
            path: instance_analytics_views/tasks/v2/postgres-tasks.sql
            relativeToChangelogFile: true
        - sqlFile:
            dbms: mysql,mariadb
            path: instance_analytics_views/tasks/v2/mysql-tasks.sql
            relativeToChangelogFile: true
        - sqlFile:
            dbms: h2
            path: instance_analytics_views/tasks/v2/h2-tasks.sql
            relativeToChangelogFile: true
      rollback:
        - sqlFile:
            dbms: postgresql
            path: instance_analytics_views/tasks/v1/postgres-tasks.sql
            relativeToChangelogFile: true
        - sqlFile:
            dbms: mysql,mariadb
            path: instance_analytics_views/tasks/v1/mysql-tasks.sql
            relativeToChangelogFile: true
        - sqlFile:
            dbms: h2
            path: instance_analytics_views/tasks/v1/h2-tasks.sql
            relativeToChangelogFile: true

  - changeSet:
      id: v54.2025-03-28T11:22:01
      author: luizarakaki
      comment: updating v_content to add new `is_verified` field
      changes:
        - sqlFile:
            dbms: postgresql
            path: instance_analytics_views/content/v3/postgres-content.sql
            relativeToChangelogFile: true
        - sqlFile:
            dbms: mysql,mariadb
            path: instance_analytics_views/content/v3/mysql-content.sql
            relativeToChangelogFile: true
        - sqlFile:
            dbms: h2
            path: instance_analytics_views/content/v3/h2-content.sql
            relativeToChangelogFile: true
      rollback:
        - sqlFile:
            dbms: postgresql
            path: instance_analytics_views/content/v2/postgres-content.sql
            relativeToChangelogFile: true
        - sqlFile:
            dbms: mysql,mariadb
            path: instance_analytics_views/content/v2/mysql-content.sql
            relativeToChangelogFile: true
        - sqlFile:
            dbms: h2
            path: instance_analytics_views/content/v2/h2-content.sql
            relativeToChangelogFile: true

  - changeSet:
      id: v54.2025-05-13T21:46:53
      author: nvoxland
      comment: Add language to index metadata
      preConditions:
      changes:
        - addColumn:
            tableName: search_index_metadata
            columns:
              - column:
                  name: lang_code
                  type: varchar(10)
                  remarks: Language code the data in the index is in
                  defaultValue: en
                  constraints:
                    nullable: false


  - changeSet:
      id: v54.2025-05-13T21:46:54
      author: nvoxland
      comment: Preparing to replace index
      preConditions:
      changes:
        - dropUniqueConstraint:
            tableName: search_index_metadata
            constraintName: idx_search_index_metadata_unique_status
      rollback:
        - addUniqueConstraint:
            remarks: Unique entry for each status, from any given metabase instance's perspective.
            tableName: search_index_metadata
            constraintName: idx_search_index_metadata_unique_status
            columnNames: engine, version, status

  - changeSet:
      id: v54.2025-05-13T21:46:55
      author: nvoxland
      comment: 'Protection against concurrent creation or promotion of indexes.'
      preConditions:
        - onFail: MARK_RAN
        - not:
            - indexExists:
                tableName: search_index_metadata
                indexName: idx_search_index_metadata_unique_status
      changes:
        - addUniqueConstraint:
            remarks: Unique entry for each status, from any given metabase instance's perspective.
            tableName: search_index_metadata
            constraintName: idx_search_index_metadata_unique_status
            columnNames: engine, version, lang_code, status

  - changeSet:
      id: v55.2025-03-24T16:28:41
      author: bshepherdson
      comment: Add report_card.card_schema
      preConditions:
        - not:
          - columnExists:
              tableName: report_card
              columnName: card_schema
      changes:
        - addColumn:
            tableName: report_card
            columns:
              - column:
                  name: card_schema
                  type: int
                  remarks: Arbitrary revision number for how we store queries in report_card
                  defaultValue: 20
                  constraints:
                    nullable: false

  - changeSet:
      id: v55.2025-03-24T16:36:19
      author: bshepherdson
      comment: Creating index on the card_schema
      preConditions:
      changes:
        - createIndex:
            tableName: report_card
            columns:
              - column:
                  name: card_schema
            indexName: idx_report_card_card_schema

  - changeSet:
      id: v55.2025-04-01T07:17:52
      author: johnswanson
      comment: Add `db_router` table
      preConditions:
        - onFail: MARK_RAN
        - not:
            - tableExists:
                tableName: db_router
      changes:
        - createTable:
            tableName: db_router
            remarks: |
              Configuration for Database Routers. Currently just holds which user attribute each
              configured router database should use to choose a mirror database to route to.
            columns:
              - column:
                  name: id
                  type: int
                  autoIncrement: true
                  constraints:
                    primaryKey: true
                    nullable: false
              - column:
                  name: database_id
                  type: int
                  remarks: 'The ID of the database this is for.'
                  constraints:
                    unique: true
                    nullable: false
                    referencedTableName: metabase_database
                    referencedColumnNames: id
                    foreignKeyName: fk_db_router_database_id
              - column:
                  name: user_attribute
                  type: varchar(254)
                  remarks: 'The user attribute used to redirect users to a different database.'
                  constraints:
                    nullable: false


  - changeSet:
      id: v55.2025-04-01T07:18:02
      author: johnswanson
      comment: Add self-referential foreign key `router_database_id` to metabase_database
      preConditions:
        - onFail: MARK_RAN
        - not:
            - columnExists:
                tableName: metabase_database
                columnName: router_database_id
      changes:
        - addColumn:
            tableName: metabase_database
            columns:
              - column:
                  name: router_database_id
                  type: int
                  remarks: The ID of the primary database for this mirror database.
                  constraints:
                    unique: false
                    nullable: true

  - changeSet:
      id: v55.2025-04-01T07:18:47
      author: johnswanson
      comment: add an index for `metabase_database.router_database_id`
      preConditions:
        - onFail: MARK_RAN
        - not:
            - indexExists:
                tableName: metabase_database
                indexName: idx_unique_metabase_database_router_database_id_name
      changes:
        - addUniqueConstraint:
            tableName: metabase_database
            constraintName: idx_unique_metabase_database_router_database_id_name
            columnNames: router_database_id, name

  - changeSet:
      id: v55.2025-04-01T07:18:52
      author: johnswanson
      comment: Add foreign key for `router_database_id`
      preConditions:
        - onFail: MARK_RAN
        - not:
          - foreignKeyConstraintExists:
            - foreignKeyName: fk_metabase_database_metabase_database_id
      changes:
        - addForeignKeyConstraint:
            baseTableName: metabase_database
            baseColumnNames: router_database_id
            referencedTableName: metabase_database
            referencedColumnNames: id
            constraintName: fk_metabase_database_metabase_database_id
            onDelete: RESTRICT


  - changeSet:
      id: v55.2025-04-17T08:44:39
      author: johnswanson
      comment: Add permissions_group.magic_group_type
      preConditions: # Not required
      changes:
        - addColumn:
            tableName: permissions_group
            columns:
              - column:
                  name: magic_group_type
                  type: varchar(254)
                  remarks: The magic_group_type of the permissions_group
                  constraints:
                    unique: true
                    nullable: true

  - changeSet:
      id: v55.2025-04-17T08:47:19
      author: johnswanson
      comment: Set type on existing permissions groups
      rollback: #
      changes:
        - sql:
            sql: |
              UPDATE permissions_group SET magic_group_type='all-internal-users' WHERE name='All Users';
              UPDATE permissions_group SET magic_group_type='admin' WHERE name='Administrators';

  - changeSet:
      id: v55.2025-04-22T05:42:48
      author: johnswanson
      comment: Add `permissions_group.is_tenant_group`
      preConditions: # Not required
      changes:
        - addColumn:
            tableName: permissions_group
            columns:
              - column:
                  name: is_tenant_group
                  type: ${boolean.type}
                  defaultValueBoolean: false
                  remarks: "true iff this is a Tenant Group"
                  constraints:
                    nullable: false

  - changeSet:
      id: v55.2025-04-22T05:54:51
      author: johnswanson
      comment: Add `core_user.tenant_id`
      preConditions: #
      changes:
        - addColumn:
            tableName: core_user
            columns:
              - column:
                  name: tenant_id
                  type: int
                  remarks: The ID of the tenant for this user
                  constraints:
                    unique: false
                    nullable: true

  - changeSet:
      id: v55.2025-05-02T08:21:44
      author: lbrdnk
      comment: Migrate hacked semantic types
      rollback:
        - update:
            tableName: metabase_field
            # set columns to NULL
            columns:
              - column:
                  name: coercion_strategy
              - column:
                  name: effective_type
            where: coercion_strategy = 'Coercion/String->Float'
      changes:
        - update:
            tableName: metabase_field
            columns:
              - column:
                  name: coercion_strategy
                  value: 'Coercion/String->Float'
              - column:
                  name: effective_type
                  value: 'type/Float'
            where: |
              (
                select metabase_database.engine
                from metabase_table
                join metabase_database on metabase_table.db_id = metabase_database.id
                where metabase_field.table_id = metabase_table.id
              ) in (
                'mysql',
                'sqlite',
                'sqlserver',
                'snowflake',
                'h2',
                'oracle'
              )
              AND base_type = 'type/Text'
              AND semantic_type in (
                'type/Longitude',
                'type/Discount',
                'type/Currency',
                'type/Cost',
                'type/Quantity',
                'type/Duration',
                'type/Latitude',
                'type/Coordinate',
                'type/GrossMargin',
                'type/Percentage',
                'type/Share',
                'type/Price',
                'type/Income',
                'type/Score',
                'type/Number'
              )

  # Add a unique constraint on metabase_table(db_id, schema, name). Before, there was no constraint, so we need to
  # handle potential duplicates.
  # v55.2025-05-19T01:00:00 - Make metabase_table.name and schema case-sensitive for MySQL
  # v55.2025-05-19T02:00:00 - Add is_defective_duplicate, FALSE by default
  # v55.2025-05-19T03:00:00 - Compute is_defective_duplicate based on (db_id, schema, name) uniqueness. Active tables
  # take priority over inactive ones.
  # v55.2025-05-19T04:00:00 - Add unique_table_helper to create an index that ignores EXISTING duplicates. We need to
  # handle 3 cases - H2 doesn't support WHERE in indexes, metabase_table.schema is a nullable field and needs to
  # be coalesced to an empty string, ignore duplicate tables.
  # v55.2025-05-19T05:00:00 - Add a unique constraint (db_id, name, unique_table_helper)

  # This is necessary to make unique indexes using metabase_table.name and schema case-sensitive for MySQL.
  - changeSet:
      id: v55.2025-05-19T01:00:00
      validCheckSum: ANY
      author: ranquild
      comment: Make metabase_table.name and schema use case-sensitive collation for MySQL
      changes:
        - sql:
            dbms: mysql,mariadb
            sql: >-
              ALTER TABLE metabase_table MODIFY
              `name` varchar(254)
              CHARACTER SET utf8mb4
              COLLATE utf8mb4_bin;

              ALTER TABLE metabase_table MODIFY
              `schema` varchar(254)
              CHARACTER SET utf8mb4
              COLLATE utf8mb4_bin;
      rollback:
        - sql:
            dbms: mysql,mariadb
            sql: >-
              ALTER TABLE metabase_table MODIFY
              `name` VARCHAR(254)
              CHARACTER SET utf8mb4
              COLLATE utf8mb4_unicode_ci;

              ALTER TABLE metabase_table MODIFY
              `schema` varchar(254)
              CHARACTER SET utf8mb4
              COLLATE utf8mb4_unicode_ci;

  - changeSet:
      id: v55.2025-05-19T02:00:00
      validCheckSum: 9:85e9ad7b60db0cd795254ca52d6dd5a7
      author: ranquild
      comment: Add metabase_table.is_defective_duplicate
      preConditions:
        - onFail: MARK_RAN
        - not:
            - columnExists:
                tableName: metabase_table
                columnName: is_defective_duplicate
      changes:
        - addColumn:
            tableName: metabase_table
            columns:
              - column:
                  name: is_defective_duplicate
                  type: ${boolean.type}
                  remarks: "Indicates whether the table is a defective duplicate that should never have been created."
                  constraints:
                    nullable: false
                  defaultValue: false

  # metabase_table.schema is nullable
  - changeSet:
      id: v55.2025-05-19T03:00:00
      validCheckSum: 9:bece48e1dd30c59d4dae56346363f5b4
      author: ranquild
      comment: Compute metabase_table.is_defective_duplicate based on (db_id, schema, name) uniqueness
      changes:
        - sql:
            UPDATE metabase_table mt
            SET is_defective_duplicate = TRUE
            WHERE mt.id IN (
                SELECT id
                FROM (
                    SELECT
                        mt.id,
                        ROW_NUMBER() OVER (
                            PARTITION BY mt.db_id, COALESCE(mt.schema, ''), mt.name
                            ORDER BY
                                CASE WHEN mt.active THEN 0 ELSE 1 END,
                                mt.created_at
                        ) AS row_num
                    FROM metabase_table mt
                ) x
                WHERE x.row_num > 1
            );
      rollback:
        - sql:
            sql: >-
              UPDATE metabase_table
              SET is_defective_duplicate = FALSE;

  - changeSet:
      id: v55.2025-05-19T04:00:00
      validCheckSum: ANY
      author: ranquild
      comment: Add metabase_table.unique_table_helper to create an index that ignores EXISTING duplicates
      preConditions:
        - onFail: MARK_RAN
        - not:
            - columnExists:
                tableName: metabase_table
                columnName: unique_table_helper
      changes:
        - sql:
            dbms: postgresql
            sql: >-
              ALTER TABLE metabase_table ADD COLUMN unique_table_helper CHARACTER VARYING(254) GENERATED ALWAYS AS (
                CASE WHEN is_defective_duplicate = TRUE THEN NULL ELSE COALESCE(schema, '') END
              ) STORED;
        - sql:
            dbms: mysql,mariadb
            sql: >-
              ALTER TABLE metabase_table ADD COLUMN unique_table_helper VARCHAR(254) GENERATED ALWAYS AS (
                CASE WHEN is_defective_duplicate = TRUE THEN NULL ELSE COALESCE(`schema`, '') END
              ) STORED;
        - sql:
            dbms: h2
            sql: >-
              ALTER TABLE metabase_table ADD COLUMN unique_table_helper CHARACTER VARYING(254) GENERATED ALWAYS AS (
                CASE WHEN is_defective_duplicate = TRUE THEN NULL ELSE COALESCE(schema, '') END
              );
      rollback:
        - sql:
            sql: ALTER TABLE metabase_table DROP COLUMN unique_table_helper;

  - changeSet:
      id: v55.2025-05-19T05:00:00
      validCheckSum: 9:848d1cb748064b5de423139fbbbc2876
      author: ranquild
      comment: Add unique constraint on metabase_table(db_id, name, unique_table_helper)
      preConditions:
        - onFail: MARK_RAN
        - not:
            - uniqueConstraintExists:
                tableName: metabase_table
                constraintName: idx_unique_table
      changes:
        - addUniqueConstraint:
            tableName: metabase_table
            constraintName: idx_unique_table
            columnNames: db_id, name, unique_table_helper
      rollback:
        - dropUniqueConstraint:
            tableName: metabase_table
            constraintName: idx_unique_table

  - changeSet:
      id: v55.2025-05-19T16:46:48
      author: edpaget
      comment: Add metabot table
      preConditions:
        - onFail: MARK_RAN
        - not:
            - tableExists:
                tableName: metabot
      changes:
        - createTable:
            tableName: metabot
            remarks: Metabot configuration
            columns:
              - column:
                  name: id
                  type: int
                  autoIncrement: true
                  constraints:
                    primaryKey: true
                    nullable: false
              - column:
                  name: name
                  type: varchar(254)
                  remarks: The name of the metabot
                  constraints:
                    nullable: false
              - column:
                  name: description
                  type: ${text.type}
                  remarks: Description of the metabot
                  constraints:
                    nullable: true
              - column:
                  name: entity_id
                  type: char(21)
                  remarks: Random NanoID tag for unique identity
                  constraints:
                    nullable: true
                    unique: true
              - column:
                  remarks: The timestamp of when the metabot was created
                  name: created_at
                  type: ${timestamp_type}
                  defaultValueComputed: current_timestamp
                  constraints:
                    nullable: false
              - column:
                  remarks: The timestamp of when the metabot was updated
                  name: updated_at
                  type: ${timestamp_type}
                  defaultValueComputed: current_timestamp
                  constraints:
                    nullable: false

  - changeSet:
      id: v55.2025-05-19T16:47:48
      author: edpaget
      comment: Add metabot entity table
      preConditions:
        - onFail: MARK_RAN
        - not:
            - tableExists:
                tableName: metabot_entity
      changes:
        - createTable:
            tableName: metabot_entity
            remarks: Entities associated with a metabot
            columns:
              - column:
                  name: id
                  type: int
                  autoIncrement: true
                  constraints:
                    primaryKey: true
                    nullable: false
              - column:
                  name: metabot_id
                  type: int
                  remarks: The metabot this entity is associated with
                  constraints:
                    nullable: false
              - column:
                  name: model
                  type: varchar(32)
                  remarks: The type of model this entity references
                  constraints:
                    nullable: false
              - column:
                  name: model_id
                  type: int
                  remarks: The ID of the model this entity references
                  constraints:
                    nullable: false
              - column:
                  name: entity_id
                  type: char(21)
                  remarks: Random NanoID tag for unique identity
                  constraints:
                    nullable: true
                    unique: true
              - column:
                  remarks: The timestamp of when the entity was created
                  name: created_at
                  type: ${timestamp_type}
                  defaultValueComputed: current_timestamp
                  constraints:
                    nullable: false

  - changeSet:
      id: v55.2025-05-19T16:48:48
      author: edpaget
      comment: Add index on metabot_entity.metabot_id
      preConditions:
        - onFail: MARK_RAN
        - not:
            - indexExists:
                tableName: metabot_entity
                indexName: idx_metabot_entity_metabot_id
      changes:
        - createIndex:
            tableName: metabot_entity
            indexName: idx_metabot_entity_metabot_id
            columns:
              - column:
                  name: metabot_id

  - changeSet:
      id: v55.2025-05-19T16:49:49
      author: edpaget
      comment: Add foreign key constraint on metabot_entity.metabot_id
      preConditions:
        - onFail: MARK_RAN
        - not:
            - foreignKeyConstraintExists:
                foreignKeyName: fk_metabot_entity_metabot_id
                foreignKeyTableName: metabot_entity
      changes:
        - addForeignKeyConstraint:
            baseTableName: metabot_entity
            baseColumnNames: metabot_id
            referencedTableName: metabot
            referencedColumnNames: id
            constraintName: fk_metabot_entity_metabot_id
            onDelete: CASCADE

  - changeSet:
      id: v55.2025-05-19T16:50:49
      author: edpaget
      comment: Create the default metabot instances
      preConditions:
        - onFail: MARK_RAN
        - sqlCheck:
            expectedResult: 0
            sql: >-
              SELECT COUNT(*) FROM metabot WHERE entity_id IN ('metabotmetabotmetabot', 'embeddedmetabotmetabo');
      rollback:
        - sql:
            sql: >-
              DELETE FROM metabot WHERE entity_id IN ('metabotmetabotmetabot', 'embeddedmetabotmetabo');
      changes:
        - sql:
            sql: >-
              INSERT INTO metabot (
                  name
                  , description
                  , entity_id
                  , created_at
                  , updated_at
              ) VALUES (
                  'Metabot'
                  , 'Metabot instance for internal users.'
                  , 'metabotmetabotmetabot'
                  , now()
                  , now()
              );
              INSERT INTO metabot (
                  name
                  , description
                  , entity_id
                  , created_at
                  , updated_at
              ) VALUES (
                  'Embedded Metabot'
                  , 'Metabot instance for embedded metabase users.'
                  , 'embeddedmetabotmetabo'
                  , now()
                  , now()
              );

  - changeSet:
      id: v55.2025-05-20T10:00:00
      validCheckSum: 9:1ed306a6b2573b7b140275e5319fae2c
      author: ranquild
      comment: Drop metabase_database.entity_id
      preConditions:
        - onFail: MARK_RAN
        - columnExists:
            tableName: metabase_database
            columnName: entity_id
      changes:
        - dropColumn:
            tableName: metabase_database
            columnName: entity_id
      rollback:
        - addColumn:
            tableName: metabase_database
            columns:
              - column:
                  remarks: Random NanoID tag for unique identity.
                  name: entity_id
                  type: char(21)
                  constraints:
                    nullable: true
                    unique: true

  - changeSet:
      id: v55.2025-05-20T11:00:00
      validCheckSum: 9:b03020b86a754abc46edca465f91eb6f
      author: ranquild
      comment: Drop metabase_table.entity_id
      preConditions:
        - onFail: MARK_RAN
        - columnExists:
            tableName: metabase_table
            columnName: entity_id
      changes:
        - dropColumn:
            tableName: metabase_table
            columnName: entity_id
      rollback:
        - addColumn:
            tableName: metabase_table
            columns:
              - column:
                  remarks: Random NanoID tag for unique identity.
                  name: entity_id
                  type: char(21)
                  constraints:
                    nullable: true
                    unique: true

  - changeSet:
      id: v55.2025-05-20T12:00:00
      validCheckSum: 9:70285cb34c7e9e4dd25f322a46e21c04
      author: ranquild
      comment: Drop metabase_field.entity_id
      preConditions:
        - onFail: MARK_RAN
        - columnExists:
            tableName: metabase_field
            columnName: entity_id
      changes:
        - dropColumn:
            tableName: metabase_field
            columnName: entity_id
      rollback:
        - addColumn:
            tableName: metabase_field
            columns:
              - column:
                  remarks: Random NanoID tag for unique identity.
                  name: entity_id
                  type: char(21)
                  constraints:
                    nullable: true
                    unique: true

  - changeSet:
<<<<<<< HEAD
      id: v55.2025-06-09T01:00:00
      author: metabase-dev
      comment: Add inline_parameters to report_dashboardcard for card-level parameter display
      preConditions:
        - onFail: MARK_RAN
        - not:
            - columnExists:
                tableName: report_dashboardcard
                columnName: inline_parameters
      changes:
        - addColumn:
            tableName: report_dashboardcard
            columns:
              - column:
                  name: inline_parameters
                  type: ${text.type}
                  remarks: JSON array of parameter IDs that should be displayed inline with this card
                  constraints:
                    nullable: true
      rollback:
        - dropColumn:
            tableName: report_dashboardcard
            columnName: inline_parameters
=======
      id: v55.2025-06-03T16:52:38
      author: metamben
      comment: Add metabot prompt table
      preConditions:
        - onFail: MARK_RAN
        - not:
            - tableExists:
                tableName: metabot_prompt
      changes:
        - createTable:
            tableName: metabot_prompt
            remarks: Prompts of a metabot entity
            columns:
              - column:
                  name: id
                  type: int
                  autoIncrement: true
                  constraints:
                    primaryKey: true
                    nullable: false
              - column:
                  name: metabot_entity_id
                  type: int
                  remarks: The metabot this entity is associated with
                  constraints:
                    nullable: false
              - column:
                  name: model
                  type: varchar(32)
                  remarks: The type of the entity this prompt is about
                  constraints:
                    nullable: false
              - column:
                  name: card_id
                  type: int
                  remarks: The ID of the model or metric this prompt is about
                  constraints:
                    nullable: false
              - column:
                  name: entity_id
                  type: char(21)
                  remarks: Random NanoID tag for unique identity
                  constraints:
                    nullable: true
                    unique: true
              - column:
                  remarks: The text of the prompt
                  name: prompt
                  type: ${text.type}
                  constraints:
                    nullable: false
              - column:
                  remarks: The timestamp of when the prompt was created
                  name: created_at
                  type: ${timestamp_type}
                  defaultValueComputed: current_timestamp
                  constraints:
                    nullable: false
              - column:
                  remarks: The timestamp of when the prompt was updated
                  name: updated_at
                  type: ${timestamp_type}
                  defaultValueComputed: current_timestamp
                  constraints:
                    nullable: false

  - changeSet:
      id: v55.2025-06-03T16:52:48
      author: metamben
      comment: Add index on metabot_prompt.metabot_entity_id
      preConditions:
        - onFail: MARK_RAN
        - not:
            - indexExists:
                tableName: metabot_prompt
                indexName: idx_metabot_prompt_metabot_entity_id
      changes:
        - createIndex:
            tableName: metabot_prompt
            indexName: idx_metabot_prompt_metabot_entity_id
            columns:
              - column:
                  name: metabot_entity_id

  - changeSet:
      id: v55.2025-06-03T16:52:58
      author: metamben
      comment: Add foreign key constraint on metabot_prompt.metabot_entity_id
      preConditions:
        - onFail: MARK_RAN
        - not:
            - foreignKeyConstraintExists:
                foreignKeyName: fk_metabot_prompt_metabot_entity_id
                foreignKeyTableName: metabot_prompt
      changes:
        - addForeignKeyConstraint:
            baseTableName: metabot_prompt
            baseColumnNames: metabot_entity_id
            referencedTableName: metabot_entity
            referencedColumnNames: id
            constraintName: fk_metabot_prompt_metabot_entity_id
            onDelete: CASCADE

  - changeSet:
      id: v55.2025-06-03T16:53:08
      author: metamben
      comment: Add index on metabot_prompt.card_id
      preConditions:
        - onFail: MARK_RAN
        - not:
            - indexExists:
                tableName: metabot_prompt
                indexName: idx_metabot_prompt_card_id
      changes:
        - createIndex:
            tableName: metabot_prompt
            indexName: idx_metabot_prompt_card_id
            columns:
              - column:
                  name: card_id

  - changeSet:
      id: v55.2025-06-03T16:53:18
      author: metamben
      comment: Add foreign key constraint on metabot_prompt.card_id
      preConditions:
        - onFail: MARK_RAN
        - not:
            - foreignKeyConstraintExists:
                foreignKeyName: fk_metabot_prompt_card_id
                foreignKeyTableName: metabot_prompt
      changes:
        - addForeignKeyConstraint:
            baseTableName: metabot_prompt
            baseColumnNames: card_id
            referencedTableName: report_card
            referencedColumnNames: id
            constraintName: fk_metabot_prompt_card_id
            onDelete: CASCADE
>>>>>>> 572463d9

  # >>>>>>>>>> DO NOT ADD NEW MIGRATIONS BELOW THIS LINE! ADD THEM ABOVE <<<<<<<<<<

########################################################################################################################
#
# ADVICE:
#
# 1) Think through some of these points when writing a migration, learn from our past mistakes:
#    - Do you really need a migration? Could the feature work without it? Prefer not to if possible.
#      Data in the wild can be vastly different from what you expect, and it's hard to get right.
#    - Make sure your migration is backward compatible: it might not be possible to add a constraint back
#      if you drop it in a migration.
#    - Postgres, MySQL and H2 have their differences. Make sure your migration works for all.
#    - Database encryption is a major issue:
#      - Fields like `metabase_database.details` or `setting.value` can be encrypted, so you need to decrypt them in
#        your migration. See #42617, #44048.
#      - Database could be partially encrypted, see https://www.notion.so/72575933ef2a446bafd16909e05a7387
#    - Custom migrations:
#      - Prefer SQL migrations when possible.
#      - Never use application code: it can change and *will* break your migration.
#      - Do not use Toucan models - refer table names directly.
#      - If it's a big change, consider using Quartz, see #42279
#      - More in `metabase.app_db.custom_migrations` namespace doc.
#    - Never delete a migration: users won't be able to downgrade. If you really need to, see #44908
#    - Migration id (`vXX.<date>`) must match its earliest released version:
#      - Do not backport `v51....` to version 50, Metabase will try to downgrade it.
#      - Instead, write a migration with an oldest target you plan to backport to in mind.
#
# 2) Run ./bin/lint-migrations-file.sh to run core.spec checks against any changes you make here. Liquibase is pretty
#    forgiving and won't complain if you accidentally mix up things like deleteCascade and onDelete: CASCADE. CI runs
#    this check but it's nicer to know now instead of waiting for CI.
#
# 3) Migration IDs should follow the format
#
#    vMM.TIMESTAMP
#
#    Where
#
#    M         = major version
#    TIMESTAMP = the current timestamp with format `yyyy-MM-dd'T'HH:mm:ss`
#                To get this timestamp, evaluate this in your REPL: `(dev/migration-timestamp)`
#
#    E.g: You're adding a new migration for version 49, And it's 10:30:00AM on April 1, 2023 (UTC),
#    your migration id should be: `v49.2023-04-01T10:30:00`.
#
# PLEASE KEEP THIS MESSAGE AT THE BOTTOM OF THIS FILE!!!!! Add new migrations above the message.
#
########################################################################################################################<|MERGE_RESOLUTION|>--- conflicted
+++ resolved
@@ -11736,31 +11736,6 @@
                     unique: true
 
   - changeSet:
-<<<<<<< HEAD
-      id: v55.2025-06-09T01:00:00
-      author: metabase-dev
-      comment: Add inline_parameters to report_dashboardcard for card-level parameter display
-      preConditions:
-        - onFail: MARK_RAN
-        - not:
-            - columnExists:
-                tableName: report_dashboardcard
-                columnName: inline_parameters
-      changes:
-        - addColumn:
-            tableName: report_dashboardcard
-            columns:
-              - column:
-                  name: inline_parameters
-                  type: ${text.type}
-                  remarks: JSON array of parameter IDs that should be displayed inline with this card
-                  constraints:
-                    nullable: true
-      rollback:
-        - dropColumn:
-            tableName: report_dashboardcard
-            columnName: inline_parameters
-=======
       id: v55.2025-06-03T16:52:38
       author: metamben
       comment: Add metabot prompt table
@@ -11900,7 +11875,31 @@
             referencedColumnNames: id
             constraintName: fk_metabot_prompt_card_id
             onDelete: CASCADE
->>>>>>> 572463d9
+
+  - changeSet:
+      id: v55.2025-06-09T01:00:00
+      author: metabase-dev
+      comment: Add inline_parameters to report_dashboardcard for card-level parameter display
+      preConditions:
+        - onFail: MARK_RAN
+        - not:
+            - columnExists:
+                tableName: report_dashboardcard
+                columnName: inline_parameters
+      changes:
+        - addColumn:
+            tableName: report_dashboardcard
+            columns:
+              - column:
+                  name: inline_parameters
+                  type: ${text.type}
+                  remarks: JSON array of parameter IDs that should be displayed inline with this card
+                  constraints:
+                    nullable: true
+      rollback:
+        - dropColumn:
+            tableName: report_dashboardcard
+            columnName: inline_parameters
 
   # >>>>>>>>>> DO NOT ADD NEW MIGRATIONS BELOW THIS LINE! ADD THEM ABOVE <<<<<<<<<<
 
