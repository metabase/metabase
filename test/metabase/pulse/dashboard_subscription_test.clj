--- conflicted
+++ resolved
@@ -221,9 +221,8 @@
     ~dashboard
     (fn [~binding] ~@body)))
 
-<<<<<<< HEAD
 (def ^:private branding-mrkdwn
-  {:text (str "<" channel.slack/metabase-branding-link "|" channel.slack/metabase-branding-copy ">")
+  {:text "Made with Metabase :blue_heart:"
    :type "mrkdwn"})
 
 (defn- default-slack-blocks
@@ -239,14 +238,6 @@
             [{:type "section"
               :text {:type "mrkdwn" :text (format "<https://testmb.com/question/%d|Test card>" card-id)}}
              {:type "image" :slack_file {:id (format "%s.png" pulse.test-util/card-name)} :alt_text pulse.test-util/card-name}]))))
-=======
-(defn- append-subscription-branding-content
-  "Appends branding content to the :fields list in the Slack link-section.
-   Unless we're running the Pro/Enterprise plan, all Slack header links will include branding"
-  [fields]
-  (conj fields {:text "Made with Metabase :blue_heart:"
-                :type "mrkdwn"}))
->>>>>>> 2ae676e8
 
 ;;; +----------------------------------------------------------------------------------------------------------------+
 ;;; |                                                     Tests                                                      |
@@ -364,28 +355,9 @@
        ;; called
        (testing "\"more results in attachment\" text should not be present for Slack Pulses"
          (testing "Pulse results"
-<<<<<<< HEAD
            (is (= {:channel "#general"
                    :blocks (default-slack-blocks dashboard-id [card-id])}
                   pulse-results)))
-=======
-           (is (= {:channel-id "#general"
-                   :attachments
-                   [{:blocks [{:type "header", :text {:type "plain_text", :text "Aviary KPIs", :emoji true}}
-                              {:type "section",
-                               :fields (append-subscription-branding-content [{:type "mrkdwn"
-                                                                               :text (str "<https://testmb.com/dashboard/"
-                                                                                          dashboard-id
-                                                                                          "|*Sent from Metabase Test by Rasta Toucan*>")}])}]}
-                    {:title             pulse.test-util/card-name
-                     :rendered-info     {:attachments false
-                                         :content     true}
-                     :inline-parameters []
-                     :title_link        (str "https://testmb.com/question/" card-id)
-                     :attachment-name   "image.png"
-                     :fallback          pulse.test-util/card-name}]}
-                  (pulse.test-util/thunk->boolean pulse-results))))
->>>>>>> 2ae676e8
          (testing "attached-results-text should be invoked exactly once"
            (is (= 1
                   (count (pulse.test-util/input @#'body/attached-results-text)))))
@@ -421,7 +393,6 @@
      (fn [{:keys [card-id dashboard-id]} [pulse-results]]
        (testing "Markdown cards are included in attachments list as :blocks sublists, and markdown is
                   converted to mrkdwn (Slack markup language)"
-<<<<<<< HEAD
          (is (= {:channel "#general"
                  :blocks  [{:type "header" :text {:type "plain_text" :text "Aviary KPIs" :emoji true}}
                            {:type "section"
@@ -432,24 +403,6 @@
                            {:type "section" :text {:type "plain_text" :text "1,000"}}
                            {:type "section" :text {:type "mrkdwn" :text "*header*"}}]}
                 pulse-results))))}}))
-=======
-         (is (= {:channel-id "#general"
-                 :attachments
-                 [{:blocks [{:type "header", :text {:type "plain_text", :text "Aviary KPIs", :emoji true}}
-                            {:type "section",
-                             :fields (append-subscription-branding-content [{:type "mrkdwn",
-                                                                             :text (str "<https://testmb.com/dashboard/"
-                                                                                        dashboard-id
-                                                                                        "|*Sent from Metabase Test by Rasta Toucan*>")}])}]}
-                  {:title             pulse.test-util/card-name
-                   :rendered-info     {:attachments false, :content true, :render/text true},
-                   :inline-parameters []
-                   :title_link        (str "https://testmb.com/question/" card-id)
-                   :attachment-name   "image.png"
-                   :fallback          pulse.test-util/card-name}
-                  {:blocks [{:type "section" :text {:type "mrkdwn" :text "*header*"}}]}]}
-                (pulse.test-util/thunk->boolean pulse-results)))))}}))
->>>>>>> 2ae676e8
 
 (deftest virtual-card-heading-test
   (tests!
@@ -479,7 +432,6 @@
      (fn [{:keys [card-id dashboard-id]} [pulse-results]]
        (testing "Markdown cards are included in attachments list as :blocks sublists, and markdown isn't
                   converted to mrkdwn (Slack markup language)"
-<<<<<<< HEAD
          (is (= {:channel "#general"
                  :blocks [{:type "header" :text {:type "plain_text" :text "Aviary KPIs" :emoji true}}
                           {:type "section"
@@ -490,24 +442,6 @@
                           {:type "section" :text {:type "plain_text" :text "1,000"}}
                           {:type "section" :text {:type "mrkdwn" :text "*# header, quote isn't escaped*"}}]}
                 pulse-results))))}}))
-=======
-         (is (= {:channel-id "#general"
-                 :attachments
-                 [{:blocks [{:type "header", :text {:type "plain_text", :text "Aviary KPIs", :emoji true}}
-                            {:type "section",
-                             :fields (append-subscription-branding-content [{:type "mrkdwn"
-                                                                             :text (str "<https://testmb.com/dashboard/"
-                                                                                        dashboard-id
-                                                                                        "|*Sent from Metabase Test by Rasta Toucan*>")}])}]}
-                  {:title             pulse.test-util/card-name
-                   :rendered-info     {:attachments false, :content true, :render/text true},
-                   :inline-parameters []
-                   :title_link        (str "https://testmb.com/question/" card-id)
-                   :attachment-name   "image.png"
-                   :fallback          pulse.test-util/card-name}
-                  {:blocks [{:type "section" :text {:type "mrkdwn" :text "*# header, quote isn't escaped*"}}]}]}
-                (pulse.test-util/thunk->boolean pulse-results)))))}}))
->>>>>>> 2ae676e8
 
 (deftest dashboard-filter-test
   (with-redefs [channel.slack/attachment-text-length-limit 15]
@@ -535,7 +469,6 @@
        (fn [{:keys [card-id dashboard-id]} [message]]
          (testing "Markdown cards are included in attachments list as :blocks sublists, and markdown is
                    converted to mrkdwn (Slack markup language) and truncated appropriately"
-<<<<<<< HEAD
            (is (= {:channel "#general"
                    :blocks  [{:type "header" :text {:type "plain_text" :text "Aviary KPIs" :emoji true}}
                              {:type "section"
@@ -551,28 +484,6 @@
                               :text {:type "mrkdwn" :text (format "<https://testmb.com/question/%d|Test card>" card-id)}}
                              {:type "section" :text {:type "plain_text" :text "1,000"}}]}
                   message))))}})))
-=======
-           (is (= {:channel-id "#general"
-                   :attachments
-                   [{:blocks [{:type "header", :text {:type "plain_text", :text "Aviary KPIs", :emoji true}}
-
-                              {:type "section",
-                               :fields [{:type "mrkdwn", :text "*State*\nCA, NY…"}  ;; "*State*\nCA, NY and NJ"
-                                        {:type "mrkdwn", :text "*Quarter and Y…"}]} ;; "*Quarter and Year*\nQ1, 2021"
-                              {:type "section",
-                               :fields (append-subscription-branding-content [{:type "mrkdwn",
-                                                                               :text (str "<https://testmb.com/dashboard/"
-                                                                                          dashboard-id
-                                                                                          "?state=CA&state=NY&state=NJ&quarter_and_year=Q1-2021|*Sent from Metabase Test by Rasta Toucan*>")}])}]}
-
-                    {:title             pulse.test-util/card-name
-                     :rendered-info     {:attachments false, :content true, :render/text true},
-                     :inline-parameters []
-                     :title_link        (str "https://testmb.com/question/" card-id)
-                     :attachment-name   "image.png"
-                     :fallback          pulse.test-util/card-name}]}
-                  (pulse.test-util/thunk->boolean pulse-results)))))}})))
->>>>>>> 2ae676e8
 
 (deftest dashboard-with-header-filters-test
   (tests!
@@ -609,10 +520,11 @@
                             {:type "section",
                              :fields [{:type "mrkdwn", :text "*Quarter and Year*\nQ1, 2021"}]}
                             {:type "section",
-                             :fields (append-subscription-branding-content [{:type "mrkdwn",
-                                                                             :text (str "<https://testmb.com/dashboard/"
-                                                                                        dashboard-id
-                                                                                        "?state=CA&state=NY&state=NJ&quarter_and_year=Q1-2021|*Sent from Metabase Test by Rasta Toucan*>")}])}]}
+                             :fields [{:type "mrkdwn",
+                                       :text (str "<https://testmb.com/dashboard/"
+                                                  dashboard-id
+                                                  "?state=CA&state=NY&state=NJ&quarter_and_year=Q1-2021|*Sent from Metabase Test by Rasta Toucan*>")}
+                                      branding-mrkdwn]}]}
                   {:title             pulse.test-util/card-name
                    :rendered-info     {:attachments false, :content true, :render/text true},
                    :inline-parameters [],
@@ -654,10 +566,11 @@
                             {:type "section",
                              :fields [{:type "mrkdwn", :text "*Quarter and Year*\nQ1, 2021"}]}
                             {:type "section",
-                             :fields (append-subscription-branding-content [{:type "mrkdwn",
-                                                                             :text (str "<https://testmb.com/dashboard/"
-                                                                                        dashboard-id
-                                                                                        "?state=CA&state=NY&state=NJ&quarter_and_year=Q1-2021|*Sent from Metabase Test by Rasta Toucan*>")}])}]}
+                             :fields [{:type "mrkdwn",
+                                       :text (str "<https://testmb.com/dashboard/"
+                                                  dashboard-id
+                                                  "?state=CA&state=NY&state=NJ&quarter_and_year=Q1-2021|*Sent from Metabase Test by Rasta Toucan*>")}
+                                      branding-mrkdwn]}]}
                   {:title             pulse.test-util/card-name
                    :rendered-info     {:attachments false, :content true, :render/text true},
                    :inline-parameters [{:value ["CA" "NY" "NJ"]
@@ -680,14 +593,9 @@
 
     :fixture
     (fn [{dashboard-id :dashboard-id} thunk]
-<<<<<<< HEAD
-      (with-link-card-fixture-for-dashboard (t2/select-one :model/Dashboard :id dashboard-id) [_]
-        (thunk)))
-=======
       (mt/with-temporary-setting-values [site-name "Metabase Test"]
         (with-link-card-fixture-for-dashboard (t2/select-one :model/Dashboard :id dashboard-id) [_]
           (thunk))))
->>>>>>> 2ae676e8
 
     :assert
     {:email
@@ -725,7 +633,6 @@
                 vals))))
 
      :slack
-<<<<<<< HEAD
      (fn [_ [message]]
        (is (=? {:channel "#general",
                 :blocks [{:type "header", :text {:type "plain_text", :text "Aviary KPIs", :emoji true}}
@@ -761,56 +668,6 @@
                           {:type "mrkdwn", :text #"\*<https://testmb\.com/question/\d+\|Linked model name>\*\nLinked model desc"}}
                          {:type "section", :text {:type "mrkdwn", :text "*<https://metabase.com|https://metabase.com>*"}}]}
                message)))}}))
-=======
-     (fn [_ [pulse-results]]
-       (is (=? {:channel-id "#general",
-                :attachments
-                [{:blocks
-                  [{:type "header", :text {:type "plain_text", :text "Aviary KPIs", :emoji true}}
-                   {:type "section",
-                    :fields
-                    [{:type "mrkdwn", :text "*State*\nCA, NY, and NJ"}
-                     {:type "mrkdwn", :text "*Quarter and Year*\nQ1, 2021"}]}
-                   {:type "section",
-                    :fields (append-subscription-branding-content [{:type "mrkdwn"
-                                                                    :text #"<https://testmb\.com/dashboard/\d+\?state=CA&state=NY&state=NJ&quarter_and_year=Q1-2021\|\*Sent from Metabase Test by Rasta Toucan\*>"}])}]}
-
-                 {:title "Test card",
-                  :rendered-info {:attachments false, :content true, :render/text true},
-                  :inline-parameters [],
-                  :title_link #"https://testmb.com/question/.+",
-                  :attachment-name "image.png",
-                  :fallback "Test card"}
-                 {:blocks
-                  [{:type "section",
-                    :text
-                    {:type "mrkdwn",
-                     :text #"\*<https://testmb\.com/collection/\d+\|Linked collection name>\*\nLinked collection desc"}}]}
-                 {:blocks
-                  [{:type "section",
-                    :text
-                    {:type "mrkdwn", :text #"\*<https://testmb\.com/browse/\d+\|Linked database name>\*\nLinked database desc"}}]}
-                 {:blocks
-                  [{:type "section",
-                    :text
-                    {:type "mrkdwn",
-                     :text #"\*<https://testmb\.com/question\?db=\d+&table=\d+\|Linked table dname>\*\nLinked table desc"}}]}
-                 {:blocks
-                  [{:type "section",
-                    :text
-                    {:type "mrkdwn",
-                     :text #"\*<https://testmb\.com/dashboard/\d+\|Linked Dashboard name>\*\nLinked Dashboard desc"}}]}
-                 {:blocks
-                  [{:type "section",
-                    :text {:type "mrkdwn", :text #"\*<https://testmb\.com/question/\d+\|Linked card name>\*\nLinked card desc"}}]}
-                 {:blocks
-                  [{:type "section",
-                    :text
-                    {:type "mrkdwn", :text #"\*<https://testmb\.com/question/\d+\|Linked model name>\*\nLinked model desc"}}]}
-                 {:blocks
-                  [{:type "section", :text {:type "mrkdwn", :text "*<https://metabase.com|https://metabase.com>*"}}]}]}
-               (pulse.test-util/thunk->boolean pulse-results))))}}))
->>>>>>> 2ae676e8
 
 (deftest mrkdwn-length-limit-test
   (with-redefs [channel.slack/block-text-length-limit 10]
@@ -1174,7 +1031,6 @@
                 vals))))
 
      :slack
-<<<<<<< HEAD
      (fn [{:keys [dashboard-id card-id]} [pulse-results]]
        (is (=? {:channel "#general"
                 :blocks  [{:type "header" :text {:type "plain_text" :text "Aviary KPIs" :emoji true}}
@@ -1198,33 +1054,6 @@
                           {:type "section" :text {:type "mrkdwn" :text "*The second tab*"}}
                           {:type "section" :text {:type "mrkdwn" :text "Card 1 tab-2"}}
                           {:type "section" :text {:type "mrkdwn" :text "Card 2 tab-2"}}]}
-=======
-     (fn [_ [pulse-results]]
-       (is (=? {:channel-id "#general",
-                :attachments
-                [{:blocks
-                  [{:type "header", :text {:type "plain_text", :text "Aviary KPIs", :emoji true}}
-                   {:type "section",
-                    :fields
-                    [{:type "mrkdwn", :text "*State*\nCA, NY, and NJ"}
-                     {:type "mrkdwn", :text "*Quarter and Year*\nQ1, 2021"}]}
-                   {:type "section",
-                    :fields (append-subscription-branding-content [{:type "mrkdwn"
-                                                                    :text #"<https://testmb\.com/dashboard/\d+\?state=CA&state=NY&state=NJ&quarter_and_year=Q1-2021\|\*Sent from Metabase Test by Rasta Toucan\*>"}])}]}
-
-                 {:blocks [{:type "section", :text {:type "mrkdwn", :text "*The first tab*"}}]}
-                 {:title "Test card",
-                  :rendered-info {:attachments false, :content true, :render/text true},
-                  :inline-parameters [],
-                  :title_link #"https://testmb.com/question/.+",
-                  :attachment-name "image.png",
-                  :fallback "Test card"}
-                 {:blocks [{:type "section", :text {:type "mrkdwn", :text "Card 1 tab-1"}}]}
-                 {:blocks [{:type "section", :text {:type "mrkdwn", :text "Card 2 tab-1"}}]}
-                 {:blocks [{:type "section", :text {:type "mrkdwn", :text "*The second tab*"}}]}
-                 {:blocks [{:type "section", :text {:type "mrkdwn", :text "Card 1 tab-2"}}]}
-                 {:blocks [{:type "section", :text {:type "mrkdwn", :text "Card 2 tab-2"}}]}]}
->>>>>>> 2ae676e8
                (pulse.test-util/thunk->boolean pulse-results))))}}))
 
 (defn- result-attachment!
@@ -1444,7 +1273,6 @@
   (testing "whether the rows of a dashboard saved to disk or in memory, all channels should work"
     (doseq [limit [1 #_10]]
       (with-redefs [notification.payload.execute/rows-to-disk-threadhold 5]
-<<<<<<< HEAD
         (notification.tu/with-channel-fixtures [:channel/slack]
           (testing (if (> limit @#'notification.payload.execute/rows-to-disk-threadhold)
                      "dashboard has rows saved to disk"
@@ -1481,76 +1309,31 @@
                          :blocks (default-slack-blocks dashboard-id [card-id])}
                         (pulse.test-util/thunk->boolean (first (:channel/slack pulse-results)))))))))))))
 
-(deftest table-editable-do-not-include-link-to-question
-  (tests!
-   {}
-   "Table editable shouldn't include href to the question"
-   {:card {:dataset_query (mt/mbql-query orders {:limit 1})
-           :name          "My Card"
-           :display       :table-editable}
-    :assert
-    {:email
-     (fn [_ [email]]
-       (is (= (rasta-dashsub-message
-               {:body [{;; No link to question
-                        "<a href=\\\"https://testmb.com/question/\\d+\\\"" false}
-                       pulse.test-util/png-attachment]})
-              (mt/summarize-multipart-single-email email
-                                                   #"<a href=\"https://testmb.com/question/\d+\""))))
-     :slack
-     (fn [_ [message]]
-       (is (=? [{:type "header" :text {:type "plain_text" :text "Aviary KPIs" :emoji true}}
-                {:type "section"
-                 :fields
-                 [{:type "mrkdwn" :text #"<https://testmb\.com/dashboard/\d+\|\*Sent from Metabase Test by Rasta Toucan\*>"}
-                  {:type "mrkdwn"
-                   :text
-                   "<https://www.metabase.com?utm_source=product&utm_medium=export&utm_campaign=exports_branding&utm_content=slack|Made with Metabase :blue_heart:>"}]}
-                {:type "section" :text {:type "mrkdwn" :text "My Card"}}
-                {:type "image" :slack_file {:id "My Card.png"} :alt_text "My Card"}]
-               (:blocks message))))}}))
-=======
-        (testing (if (> limit @#'notification.payload.execute/rows-to-disk-threadhold)
-                   "dashboard has rows saved to disk"
-                   "dashboard has rows saved in memory")
-          (mt/with-temp [:model/Card          {card-id :id} {:name          pulse.test-util/card-name
-                                                             :dataset_query (mt/mbql-query orders {:limit limit})}
-                         :model/Dashboard     {dashboard-id :id} {:name "Aviary KPIs"}
-                         :model/DashboardCard _ {:dashboard_id dashboard-id
-                                                 :card_id      card-id}
-                         :model/Pulse         {pulse-id :id} {:name         "Pulse Name"
-                                                              :dashboard_id dashboard-id}
-                         :model/PulseCard     _ {:pulse_id          pulse-id
-                                                 :card_id           card-id
-                                                 :position          0}
-                         :model/PulseChannel  {pc-id :id} {:pulse_id     pulse-id
-                                                           :channel_type "email"}
-                         :model/PulseChannel  _           {:pulse_id     pulse-id
-                                                           :channel_type "slack"
-                                                           :details      {:channel "#general"}}
-                         :model/PulseChannelRecipient _ {:user_id          (pulse.test-util/rasta-id)
-                                                         :pulse_channel_id pc-id}]
-            (let [pulse-results (pulse.test-util/with-captured-channel-send-messages!
-                                  (pulse.send/send-pulse! (t2/select-one :model/Pulse pulse-id)))]
-              ;; Test email channel
-              (is (= (rasta-dashsub-message
-                      {:message [{pulse.test-util/card-name true}
-                                 pulse.test-util/png-attachment]})
-                     (mt/summarize-multipart-single-email
-                      (first (:channel/email pulse-results))
-                      #"Test card")))
-
-              ;; Test slack channel
-              (is (=? {:channel-id "#general",
-                       :attachments
-                       [{:blocks
-                         [{:type "header", :text {:type "plain_text", :text "Aviary KPIs", :emoji true}}
-                          {:type "section",
-                           :fields (append-subscription-branding-content [{:type "mrkdwn"}])}]}
-                        {:title "Test card",
-                         :rendered-info {:attachments false, :content true},
-                         :inline-parameters [],
-                         :attachment-name "image.png",
-                         :fallback "Test card"}]}
-                      (pulse.test-util/thunk->boolean (first (:channel/slack pulse-results))))))))))))
->>>>>>> 2ae676e8
+#_(deftest table-editable-do-not-include-link-to-question
+    (tests!
+     {}
+     "Table editable shouldn't include href to the question"
+     {:card {:dataset_query (mt/mbql-query orders {:limit 1})
+             :name          "My Card"
+             :display       :table-editable}
+      :assert
+      {:email
+       (fn [_ [email]]
+         (is (= (rasta-dashsub-message
+                 {:body [{;; No link to question
+                          "<a href=\\\"https://testmb.com/question/\\d+\\\"" false}
+                         pulse.test-util/png-attachment]})
+                (mt/summarize-multipart-single-email email
+                                                     #"<a href=\"https://testmb.com/question/\d+\""))))
+       :slack
+       (fn [_ [message]]
+         (is (=? [{:type "header" :text {:type "plain_text" :text "Aviary KPIs" :emoji true}}
+                  {:type "section"
+                   :fields
+                   [{:type "mrkdwn" :text #"<https://testmb\.com/dashboard/\d+\|\*Sent from Metabase Test by Rasta Toucan\*>"}
+                    {:type "mrkdwn"
+                     :text
+                     "<https://www.metabase.com?utm_source=product&utm_medium=export&utm_campaign=exports_branding&utm_content=slack|Made with Metabase :blue_heart:>"}]}
+                  {:type "section" :text {:type "mrkdwn" :text "My Card"}}
+                  {:type "image" :slack_file {:id "My Card.png"} :alt_text "My Card"}]
+                 (:blocks message))))}}))