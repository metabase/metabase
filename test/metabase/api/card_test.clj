--- conflicted
+++ resolved
@@ -2944,20 +2944,12 @@
         (mt/with-temporary-setting-values [uploads-enabled true
                                            uploads-database-id (mt/id)
                                            uploads-table-prefix nil
-<<<<<<< HEAD
-                                           uploads-schema-name "PUBLIC"]          (let [{:keys [status body]} (upload-example-csv-via-api!)]
-                                                                                   (is (= 200
-                                                                                          status))
-                                                                                   (is (= body
-                                                                                          (t2/select-one-pk :model/Card :database_id (mt/id)))))))
-=======
                                            uploads-schema-name "PUBLIC"]
           (let [{:keys [status body]} (upload-example-csv-via-api!)]
            (is (= 200
                   status))
            (is (= body
                   (t2/select-one-pk :model/Card :database_id (mt/id)))))))
->>>>>>> 70f02074
       (testing "Failure paths return an appropriate status code and a message in the body"
         (mt/with-temporary-setting-values [uploads-enabled true
                                            uploads-database-id nil
