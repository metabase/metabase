;; -*- comment-column: 80; -*-
{:deps
 ;; !!!!!!!!!!!!!!!!!!!!!!!!!!!!!!!!!!!!!!!!!!!!!!!!!!!!!!!!!!!!!!!!!!!!!!!!!!!!!!!!!!!!!!!!!!!!!!!!!!!!!!!!!!!!!!!!!!!
 ;; !!                                   PLEASE KEEP THESE ORGANIZED ALPHABETICALLY                                  !!
 ;; !!                                   AND ADD A COMMENT EXPLAINING THEIR PURPOSE                                  !!
 ;; !!!!!!!!!!!!!!!!!!!!!!!!!!!!!!!!!!!!!!!!!!!!!!!!!!!!!!!!!!!!!!!!!!!!!!!!!!!!!!!!!!!!!!!!!!!!!!!!!!!!!!!!!!!!!!!!!!!
 {amalloy/ring-buffer                       {:mvn/version "1.3.1"               ; fixed length queue implementation, used in log buffering
                                             :exclusions  [org.clojure/clojure
                                                           org.clojure/clojurescript]}
  amalloy/ring-gzip-middleware              {:mvn/version "0.1.4"}              ; Ring middleware to GZIP responses if client can handle it
  babashka/fs                               {:mvn/version "0.5.26"}             ; Portable filesystem operations
  bigml/histogram                           {:mvn/version "5.0.0"               ; Histogram data structure
                                             :exclusions  [junit/junit]}
  buddy/buddy-core                          {:mvn/version "1.12.0-430"          ; various cryptographic functions
                                             :exclusions  [commons-codec/commons-codec
                                                           org.bouncycastle/bcpkix-jdk15on
                                                           org.bouncycastle/bcprov-jdk15on
                                                           org.bouncycastle/bcpkix-jdk18on
                                                           org.bouncycastle/bcprov-jdk18on]}
  buddy/buddy-sign                          {:mvn/version "3.6.1-359"}          ; JSON Web Tokens; High-Level message signing library
  camel-snake-kebab/camel-snake-kebab       {:mvn/version "0.4.3"}              ; util functions for converting between camel, snake, and kebob case
  cheshire/cheshire                         {:mvn/version "6.0.0"}             ; fast JSON encoding (used by Ring JSON middleware)
  clj-bom/clj-bom                           {:mvn/version "0.1.2"}              ; handle BOMs in imported CSVs
  clj-commons/clj-yaml                      {:mvn/version "1.0.29"}             ; Clojure wrapper for YAML library SnakeYAML
  clj-commons/iapetos                       {:mvn/version "0.1.14"}             ; prometheus metrics
  clj-http/clj-http                         {:mvn/version "3.13.1"              ; HTTP client
                                             :exclusions  [commons-codec/commons-codec
                                                           commons-io/commons-io
                                                           slingshot/slingshot]}
  clojure.java-time/clojure.java-time       {:mvn/version "1.4.3"}              ; java.time utilities
  clojurewerkz/quartzite                    {:mvn/version "2.2.0"               ; scheduling library
                                             :exclusions  [com.mchange.c3p0/c3p0
                                                           com.zaxxer/HikariCP-java7]}
  colorize/colorize                         {:mvn/version "0.1.1"               ; string output with ANSI color codes (for logging)
                                             :exclusions  [org.clojure/clojure]}
  com.clearspring.analytics/stream          {:mvn/version "2.9.8"               ; Various sketching algorithms
                                             :exclusions  [it.unimi.dsi/fastutil
                                                           org.slf4j/slf4j-api]}
  com.clojure-goes-fast/jvm-alloc-rate-meter{:mvn/version "0.1.4"}              ; Monitor heap allocation rate.
  com.clojure-goes-fast/jvm-hiccup-meter    {:mvn/version "0.1.1"}              ; Monitor GC pauses and other system-induced pauses.
  com.draines/postal                        {:mvn/version "2.0.5"               ; SMTP library
                                             :exclusions [com.sun.mail/jakarta.mail]}
  com.fasterxml.woodstox/woodstox-core      {:mvn/version "7.1.1"}              ; trans dep of commons-codec
                                                                                ; Detect the charset in uploaded CSV files
  com.github.albfernandez/juniversalchardet {:mvn/version "2.5.0"}
  com.github.blagerweij/liquibase-sessionlock {:mvn/version "1.6.9"}            ; session lock for liquibase migrations
  com.github.jknack/handlebars              ^:antq/exclude                      ; 4.4.0 requires java 17+
                                            {:mvn/version "4.3.1"}              ; templating engine
  com.github.oliyh/martian-clj-http         {:mvn/version "0.1.31"}             ; openapi client
  com.github.pangloss/transducers           {:git/sha "c91d39046c8c64dc31b84ebb27154a8084fcda4c" ; like medley for transducers
                                             :git/url "https://github.com/pangloss/transducers"}
  com.github.seancorfield/honeysql          {:mvn/version "2.7.1340"}           ; Honey SQL 2. SQL generation from Clojure data maps
  com.github.seancorfield/next.jdbc         {:mvn/version "1.3.1048"}           ; Talk to JDBC DBs
  com.github.steffan-westcott/clj-otel-api  {:mvn/version "0.2.8"}              ; Telemetry library
  com.github.vertical-blank/sql-formatter   {:mvn/version "2.0.5"}              ; Java SQL formatting library https://github.com/vertical-blank/sql-formatter
  com.google.guava/guava                    {:mvn/version "33.4.8-jre"}         ; dep for BigQuery, Spark, and GA. Require here rather than letting different dep versions stomp on each other — see comments on #9697
  com.h2database/h2                         ^:antq/exclude                      ; https://metaboat.slack.com/archives/CKZEMT1MJ/p1727191010259979
                                            {:mvn/version "2.1.214"}            ; embedded SQL database
  com.ibm.icu/icu4j                         {:mvn/version "77.1"}               ; Used to transliterate Unicode characters into Latin characters
  com.knuddels/jtokkit                      {:mvn/version "1.1.0"}              ; Java tokenizer library for OpenAI models, used for token counting in semantic search
  com.mchange/c3p0                          {:mvn/version "0.10.1"}             ; DB connection pool
  com.snowplowanalytics/snowplow-java-tracker ^:antq/exclude                    ; 2+ depend on apache httpclient 5.x, but saml and clj-http depend on 4.x
                                            {:mvn/version "1.0.1"}              ; Snowplow analytics
  com.sun.mail/jakarta.mail                 ^:antq/exclude                      ; 2+ changes imports from javax.mail to jakarta.mail
                                            {:mvn/version "1.6.8"}              ; SMTP lib, required by postal
  com.taoensso/nippy                        {:mvn/version "3.6.0"}              ; Fast serialization (i.e., GZIP) library for Clojure
  com.vladsch.flexmark/flexmark             {:mvn/version "0.64.8"}             ; Markdown parsing
  com.vladsch.flexmark/flexmark-ext-autolink
  {:mvn/version "0.64.8"}             ; Flexmark extension for auto-linking bare URLs
  commons-codec/commons-codec               {:mvn/version "1.19.0"}             ; Apache Commons -- useful codec util fns
  commons-io/commons-io                     {:mvn/version "2.20.0"}             ; Apache Commons -- useful IO util fns
  commons-net/commons-net                   {:mvn/version "3.12.0"}             ; Apache Commons -- useful network utils. Transitive dep of Snowplow, pinned due to CVE-2021-37533
  commons-validator/commons-validator       {:mvn/version "1.10.0"               ; Apache Commons -- useful validation util fns
                                             :exclusions  [commons-beanutils/commons-beanutils
                                                           commons-digester/commons-digester
                                                           commons-logging/commons-logging]}
  compojure/compojure                       {:mvn/version "1.7.1"               ; HTTP Routing library built on Ring
                                             :exclusions  [ring/ring-codec]}
  crypto-random/crypto-random               {:mvn/version "1.2.1"}              ; library for generating cryptographically secure random bytes and strings
  diehard/diehard                           {:mvn/version "0.12.0"}
  dk.ative/docjure                          {:mvn/version "1.21.0"              ; excel export
                                             :exclusions  [org.apache.poi/poi
                                                           org.apache.poi/poi-ooxml]}
  environ/environ                           {:mvn/version "1.2.0"}              ; env vars/Java properties abstraction
  hiccup/hiccup                             {:mvn/version "2.0.0"}              ; HTML templating
  inflections/inflections                   {:mvn/version "0.15.0"}             ; Clojure/Script library used for prularizing words
  instaparse/instaparse                     {:mvn/version "1.5.0"}              ; Make your own parser
  io.github.camsaul/toucan2                 {:mvn/version "1.0.566"}
  io.github.eerohele/pp                     {#_#_:git/tag "2024-11-13.77"       ; super fast pretty-printing library
                                             :git/sha "4998a1fdd9d3713d7034d04509e9212204773bf2"
                                             :git/url "https://github.com/eerohele/pp"}
  ;; TODO: replace back to normal artifact
  io.github.metabase/macaw                  {:mvn/version "0.2.27"}             ; Parse native SQL queries
  io.github.resilience4j/resilience4j-retry ^:antq/exclude                      ; 2.x do not support Java 8
                                            {:mvn/version "1.7.1"}              ; Support for retrying operations
  io.prometheus/simpleclient_hotspot        {:mvn/version "0.16.0"}             ; prometheus jvm collector
  junegunn/grouper                          {:mvn/version "0.1.1"}              ; Batch processing helper
  kixi/stats                                {:mvn/version "0.5.7"               ; Various statistic measures implemented as transducers
                                             :exclusions  [org.clojure/data.avl]}
  lambdaisland/uri                          {:mvn/version "1.19.155"}           ; Used by openai-clojure
  medley/medley                             {:mvn/version "1.4.0"}              ; lightweight lib of useful functions
  metabase/connection-pool                  {:mvn/version "1.2.0"}              ; simple wrapper around C3P0. JDBC connection pools
  metabase/saml20-clj                       {:mvn/version "4.2.1"
                                             :exclusions [; EE SAML integration TODO: bump version when we release the library
                                                          org.bouncycastle/bcpkix-jdk15on
                                                          org.bouncycastle/bcprov-jdk15on
                                                          org.bouncycastle/bcpkix-jdk18on
                                                          org.bouncycastle/bcprov-jdk18on]}
  metabase/throttle                         {:mvn/version "1.0.2"}              ; Tools for throttling access to API endpoints and other code pathways
  methodical/methodical                     {:mvn/version "1.0.127"}            ; drop-in replacements for Clojure multimethods and adds several advanced features
  metosin/malli                             {:mvn/version "0.19.1"}             ; Data-driven Schemas for Clojure/Script and babashka
  nano-id/nano-id                           {:mvn/version "1.1.0"}              ; NanoID generator for generating entity_ids
  net.cgrand/macrovich                      {:mvn/version "0.2.2"}              ; utils for writing macros for both Clojure & ClojureScript
  net.clojars.wkok/openai-clojure           {:mvn/version "0.23.0"
                                             :exclusions  [lambdaisland/uri]}   ; OpenAI
  net.redhogs.cronparser/cron-parser-core   {:mvn/version "3.5"                 ; describe Cron schedule in human-readable language
                                             :exclusions  [org.slf4j/slf4j-api]}
  net.sf.cssbox/cssbox                      {:mvn/version "5.0.2"               ; HTML / CSS rendering
                                             :exclusions  [org.slf4j/slf4j-api
                                                           junit/junit]}
  net.thisptr/jackson-jq                    {:mvn/version "1.4.0"}              ; Java implementation of the JQ json query language
  org.apache.commons/commons-compress       {:mvn/version "1.28.0"}             ; compression utils
  org.apache.commons/commons-lang3          {:mvn/version "3.18.0"}             ; helper methods for working with java.lang stuff
  org.apache.logging.log4j/log4j-1.2-api    {:mvn/version "2.25.1"}             ; apache logging framework
  org.apache.logging.log4j/log4j-api        {:mvn/version "2.25.1"}             ; add compatibility with log4j 1.2
  org.apache.logging.log4j/log4j-core       {:mvn/version "2.25.1"}             ; apache logging framework
  org.apache.logging.log4j/log4j-jcl        {:mvn/version "2.25.1"}             ; allows the commons-logging API to work with log4j 2
  org.apache.logging.log4j/log4j-jul        {:mvn/version "2.25.1"}             ; java.util.logging (JUL) -> Log4j2 adapter
  org.apache.logging.log4j/log4j-layout-template-json
  {:mvn/version "2.25.1"}             ; allows the custom json logging format
  org.apache.logging.log4j/log4j-slf4j2-impl
  {:mvn/version "2.25.1"}             ; allows the slf4j2 API to work with log4j 2
  org.apache.poi/poi                        {:mvn/version "5.4.1"}              ; Work with Office documents (e.g. Excel spreadsheets) -- newer version than one specified by Docjure
  org.apache.poi/poi-ooxml                  {:mvn/version "5.4.1"
                                             :exclusions  [org.bouncycastle/bcpkix-jdk15on
                                                           org.bouncycastle/bcprov-jdk15on]}
  org.apache.poi/poi-ooxml-full             {:mvn/version "5.4.1"}
  org.apache.sshd/sshd-core                 {:mvn/version "2.15.0"              ; ssh tunneling and test server
                                             :exclusions  [org.slf4j/slf4j-api
                                                           org.slf4j/jcl-over-slf4j]}
  org.apache.tika/tika-core                 {:mvn/version "3.2.2"}
  org.apache.xmlgraphics/batik-all          {:mvn/version "1.19"}               ; SVG -> image
  org.bouncycastle/bcpkix-jdk18on           {:mvn/version "1.81"}               ; Bouncy Castle crypto library -- explicit version of BC specified to resolve illegal reflective access errors
  org.bouncycastle/bcprov-jdk18on           {:mvn/version "1.81"}
  org.clj-commons/claypoole                 {:mvn/version "1.2.2"}              ; Threadpool tools for Clojure
  org.clj-commons/dirigiste                 {:mvn/version "1.0.4"}              ; Instrumented object pooling
  org.clj-commons/hickory                   {:mvn/version "0.7.7"               ; Parse HTML into Clojure data structures
                                             :exclusions [org.jsoup/jsoup]}
  org.clojars.pntblnk/clj-ldap              {:mvn/version "0.0.17"}             ; LDAP client
  org.clojure/clojure                       {:mvn/version "1.12.1"}
  org.clojure/core.async                    {:mvn/version "1.7.701"
                                             :exclusions  [org.clojure/tools.reader]}
  org.clojure/core.logic                    {:mvn/version "1.1.0"}              ; optimized pattern matching library for Clojure
  org.clojure/core.match                    {:mvn/version "1.1.0"}
  org.clojure/core.memoize                  {:mvn/version "1.1.266"}            ; useful FIFO, LRU, etc. caching mechanisms
  org.clojure/data.csv                      {:mvn/version "1.1.0"}              ; CSV parsing / generation
  org.clojure/data.xml                      {:mvn/version "0.2.0-alpha9"}       ; XML parsing / generation
  org.clojure/java.classpath                {:mvn/version "1.1.0"}              ; examine the Java classpath from Clojure programs
  org.clojure/java.jdbc                     {:mvn/version "0.7.12"}             ; basic JDBC access from Clojure
  org.clojure/java.jmx                      {:mvn/version "1.1.0"}              ; JMX bean library, for exporting diagnostic info
  org.clojure/math.combinatorics            {:mvn/version "0.3.0"}              ; combinatorics functions
  org.clojure/math.numeric-tower            {:mvn/version "0.1.0"}              ; math functions like `ceil`
  org.clojure/tools.cli                     {:mvn/version "1.1.230"}            ; command-line argument parsing
  org.clojure/tools.logging                 {:mvn/version "1.3.0"}              ; logging framework
  org.clojure/tools.macro                   {:mvn/version "0.2.1"}              ; local macros
  org.clojure/tools.namespace               {:mvn/version "1.5.0"}
  org.clojure/tools.reader                  {:mvn/version "1.5.2"}
  org.clojure/tools.trace                   {:mvn/version "0.8.0"}              ; function tracing
<<<<<<< HEAD
  org.eclipse.jetty/jetty-server            {:mvn/version "12.0.25"}
  org.eclipse.jetty/jetty-unixdomain-server {:mvn/version "12.0.24"}
=======
  org.eclipse.jetty/jetty-server            {:mvn/version "12.0.24"}
  org.eclipse.jetty/jetty-unixdomain-server {:mvn/version "12.0.25"}
>>>>>>> c8193778
  org.eclipse.jetty.ee9/jetty-ee9-servlet   {:mvn/version "12.0.24"}
  org.eclipse.jetty.ee9.websocket/jetty-ee9-websocket-jetty-server {:mvn/version "12.0.25"}
  org.flatland/ordered                      {:mvn/version "1.15.12"}            ; ordered maps & sets
  org.graalvm.polyglot/js-community         {:mvn/version "24.2.2" :extension "pom"} ; JavaScript engine
  org.graalvm.polyglot/polyglot             {:mvn/version "24.2.2"}             ; GraalVM platform, required by JS engine
  org.jsoup/jsoup                           {:mvn/version "1.21.1"}             ; required by hickory
  org.liquibase/liquibase-core              {:mvn/version "4.33.0"              ; migration management (Java lib)
                                             :exclusions  [ch.qos.logback/logback-classic]}
  org.mariadb.jdbc/mariadb-java-client      ^:antq/exclude                      ; 3.x only support jdbc:mariadb, so using 2.x for now
  {:mvn/version "2.7.10"}             ; MySQL/MariaDB driver
  org.mindrot/jbcrypt                       {:mvn/version "0.4"}                ; Crypto library
  org.postgresql/postgresql                 {:mvn/version "42.7.7"}             ; Postgres driver
  org.slf4j/slf4j-api                       {:mvn/version "2.0.17"}             ; abstraction for logging frameworks -- allows end user to plug in desired logging framework at deployment time
  org.tcrawley/dynapath                     {:mvn/version "1.1.0"}              ; Dynamically add Jars (e.g. Oracle or Vertica) to classpath
  org.threeten/threeten-extra               {:mvn/version "1.8.0"}              ; extra Java 8 java.time classes like DayOfMonth and Quarter
  potemkin/potemkin                         {:mvn/version "0.4.8"               ; utility macros & fns
                                             :exclusions  [riddley/riddley]}
  pretty/pretty                             {:mvn/version "1.0.5"}              ; protocol for defining how custom types should be pretty printed
  ;; Dependency below is our fork of redux - utility functions for building and composing transducers. The
  ;; group/artifact name is the same as with the upstream so that it overrides the original dependency everywhere.
  redux/redux                               {:git/url "https://github.com/metabase/redux"
                                             :sha "4a37feaf817a2a6b5ef688c927f6fd4375964433"}
  riddley/riddley                           {:mvn/version "0.2.0"}              ; code walking lib -- used interally by Potemkin, manifold, etc.
  ring/ring-core                            {:mvn/version "1.14.2"}             ; HTTP abstraction
  ring/ring-jetty-adapter                   {:mvn/version "1.14.2"              ; Ring adapter for Jetty
                                             :exclusions  [org.eclipse.jetty/jetty-server
                                                           org.eclipse.jetty/jetty-unixdomain-server
                                                           org.eclipse.jetty.ee9/jetty-ee9-servlet
                                                           org.eclipse.jetty.ee9.websocket/jetty-ee9-websocket-jetty-server]}
  slingshot/slingshot                       {:mvn/version "0.12.2"}             ; enhanced throw/catch, used by other deps
  stencil/stencil                           {:mvn/version "0.5.0"}              ; Mustache templates for Clojure
  user-agent/user-agent                     {:mvn/version "0.1.1"}              ; User-Agent string parser, for Login History page & elsewhere
  weavejester/dependency                    {:mvn/version "1.0.0"}              ; Dependency graphs and topological sorting
  xerces/xercesImpl                         {:mvn/version "2.12.2"}}            ; SAX2 parser, transient dependency of batik

;; !!!!!!!!!!!!!!!!!!!!!!!!!!!!!!!!!!!!!!!!!!!!!!!!!!!!!!!!!!!!!!!!!!!!!!!!!!!!!!!!!!!!!!!!!!!!!!!!!!!!!!!!!!!!!!!!!!!
 ;; !!         PLEASE KEEP NEW DEPENDENCIES ABOVE ALPHABETICALLY ORGANIZED AND ADD COMMENTS EXPLAINING THEM.         !!
 ;; !!                            *PLEASE DO NOT* ADD NEW ONES TO THE BOTTOM OF THE LIST.                            !!
 ;; !!!!!!!!!!!!!!!!!!!!!!!!!!!!!!!!!!!!!!!!!!!!!!!!!!!!!!!!!!!!!!!!!!!!!!!!!!!!!!!!!!!!!!!!!!!!!!!!!!!!!!!!!!!!!!!!!!!

 :paths
 ["src" "resources"]

 ;; These are needed for the Athena and Redshift drivers if you are developing against them locally. If those drivers'
 ;; dependencies are not included (i.e., if we don't have the `:drivers` profile), these repos are effectively
 ;; ignored.
 ;;
 ;; 1. Maven repos from subprojects do not get copied over -- see
 ;; https://ask.clojure.org/index.php/10726/deps-manifest-dependencies-respect-repos-dependent-project
 ;;
 ;; 2. You cannot include `:mvn/repos` inside of an alias -- see
 ;; https://ask.clojure.org/index.php/12367/support-mvn-repos-inside-an-alias -- if we could, this could go in the
 ;; `:drivers` alias instead.
 :mvn/repos
 {"metabase-maven-downloads" {:url "https://s3.amazonaws.com/metabase-maven-downloads"}
  "redshift" {:url "https://s3.amazonaws.com/redshift-maven-repository/release"}
  ;; for metabase/saml20-clj
  "opensaml" {:url "https://build.shibboleth.net/nexus/content/repositories/releases/"}}

 :aliases
 {;;; Local Dev & test profiles

  ;; for local development: start a REPL with
  ;;
  ;;    clojure -A:dev (basic dev REPL that includes test namespaces)
  ;;    clojure -A:dev:drivers:drivers-dev (dev REPL w/ drivers + tests)
  ;;    clojure -A:dev:ee:ee-dev (dev REPL w/ EE code including tests)
  ;;
  ;; You can start a web server from this REPL with
  ;;
  ;;    (require 'dev)
  ;;    (dev/start!)
  :dev
  {:extra-deps
   {cider/cider-nrepl            {:mvn/version "0.57.0"}                    ; nREPL server for CIDER
    clj-http-fake/clj-http-fake  {:mvn/version "1.0.4"
                                  :exclusions  [slingshot/slingshot]}
    clj-kondo/clj-kondo          {:mvn/version "2025.07.28"}                ; included here mainly to facilitate working on the stuff in `.clj-kondo/src`
    cloverage/cloverage          {:mvn/version "1.2.4"}
    com.clojure-goes-fast/clj-async-profiler
    {:mvn/version "1.6.2"}                     ; Enables local profiling and heat map generation
    com.clojure-goes-fast/clj-memory-meter
    {:mvn/version "0.4.0"}                     ; Enables easy memory measurement
    com.gfredericks/test.chuck   {:mvn/version "0.2.15"}                    ; generating strings from regexes (useful with malli)
    criterium/criterium          {:mvn/version "0.4.6"}                     ; benchmarking library
    djblue/portal                {:mvn/version "0.60.2"}                    ; ui for inspecting values
    io.github.camsaul/humane-are {:mvn/version "1.0.2"}                     ; cleaner test output
    io.github.metabase/hawk      {:sha "1fe839cfa48549e21b89c6418c747895eda7e7bc"} ; test runner
    jonase/eastwood              {:mvn/version "1.4.3"                      ; inspects namespaces and reports possible problems using tools.analyzer
                                  :exclusions
                                  [org.ow2.asm/asm-all]}
    lambdaisland/deep-diff2      {:mvn/version "2.12.219"}                  ; way better diffs
    net.solovyov/hashp           {:mvn/version "0.4.0-1"}                   ; debugging/spying utility
    nrepl/nrepl                  {:mvn/version "1.3.1"}                     ; nREPL server
    peridot/peridot              {:git/url "https://github.com/piranha/peridot.git"
                                  :sha "db627c627db3b527a63caf472f0422e4cbfdf574"} ; mocking Ring requests; waiting for upstream release of commit 0fc7c01 (explicit charset)
    pjstadig/humane-test-output  {:mvn/version "0.11.0"}
    refactor-nrepl/refactor-nrepl {:mvn/version "3.11.0"}                   ; refactoring helpers for cider
    reifyhealth/specmonstah      {:mvn/version "2.1.0"
                                  :exclusions  [org.clojure/clojure
                                                org.clojure/clojurescript]} ; lets you write test fixtures that are clear, concise, and easy to maintain (clojure.spec)
    rewrite-clj/rewrite-clj      {:mvn/version "1.2.50"}                    ; clojure source parsing and rewriting
    ring/ring-devel              {:mvn/version "1.14.2"}                    ; reload clojure files on the fly
    ring/ring-mock               {:mvn/version "0.6.2"}                     ; creating Ring request maps for testing purposes
    talltale/talltale            {:mvn/version "0.5.14"}}                   ; generates fake data, useful for prototyping or load testing
   :extra-paths ["dev/src" "local/src" "test" "test_resources" ".clj-kondo/src" ".clj-kondo/test"]
   :jvm-opts    ["-Dmb.run.mode=dev"
                 "-Dmb.field.filter.operators.enabled=true"
                 "-Dmb.test.env.setting=ABCDEFG"
                 "-Dmacaw.run.mode=dev"
                 "-Duser.timezone=UTC"
                 "-Dfile.encoding=UTF-8"
                 "-Duser.language=en"
                 "-Duser.country=US"
                 ;; Allow clojure goes fast tooling to work
                 "-Djdk.attach.allowAttachSelf"
                 ;; This will suppress the warning about dynamically loaded agents (like clj-memory-meter)
                 "-XX:+EnableDynamicAgentLoading"
                 ;; set the logging properties set in `metabase.core.bootstrap`. calling (dev) will load it but
                 ;; putting here to be sure
                 "-Dlog4j2.contextSelector=org.apache.logging.log4j.core.selector.BasicContextSelector"
                 "-Dclojure.tools.logging.factory=clojure.tools.logging.impl/log4j2-factory"
                 ;; If Clojure fails to start (e.g. because of a compilation error somewhere) print the error
                 ;; report/stacktrace to stderr rather than to a random EDN file in /tmp/
                 "-Dclojure.main.report=stderr"
                 ;; Exceptions that get thrown repeatedly are created without stacktraces as a performance
                 ;; optimization in newer Java versions. This makes debugging pretty hard when working on stuff
                 ;; locally -- prefer debuggability over performance for local dev work.
                 "-XX:-OmitStackTraceInFastThrow"
                 ;; prevent Java icon from randomly popping up in macOS dock
                 "-Djava.awt.headless=true"
                 ;; ignore options that aren't present in older versions of Java, like the one below:
                 "-XX:+IgnoreUnrecognizedVMOptions"
                 ;; include more details for debugging NPEs (Java 14+)
                 "-XX:+ShowCodeDetailsInExceptionMessages"
                 ;; test self-signed certificates for testing
                 "-Dmail.smtps.ssl.trust=*"
                 ;; Support Snowflake in Java 17+. See https://github.com/metabase/metabase/pull/47997 and
                 ;; https://community.snowflake.com/s/article/JDBC-Driver-Compatibility-Issue-With-JDK-16-and-Later
                 "--add-opens"
                 "java.base/java.nio=ALL-UNNAMED"]}

  ;; This is probably the best way to start the app for dev mode.
  ;; 1. Runs (dev) (start!) for you
  ;; 2. This starts the repl too: just like the :nrepl alias below. (see [[user/-main]])
  ;; clj -M:dev:dev-start:drivers:drivers-dev:ee:ee-dev
  :dev-start {:main-opts ["-m" "user"]
              :jvm-opts ["-Dmb.run.mode=dev"
                         "-Dmacaw.run.mode=dev"
                         "-Djava.awt.headless=true"]}

  ;; includes test code as source paths. Run tests with clojure -X:dev:test
  :test
  {:extra-paths ["test_config"]
   :exec-fn     metabase.test-runner/find-and-run-tests-cli
   :exec-args   {:exclude-tags [:metabot-v3/e2e]}
   :jvm-opts    ["-Dmb.run.mode=test"
                 "-Dmacaw.run.mode=test"
                 "-Dmb.db.in.memory=true"
                 "-Dmb.jetty.join=false"
                 "-Dmb.field.filter.operators.enabled=true"
                 "-Dmb.api.key=test-api-key"
                 ;; Different port from normal `:dev` so you can run tests on a different server.
                 ;; TODO -- figure out how to do a random port like in the old project.clj?
                 "-Dmb.jetty.port=3001"]}

  ;; run the dev server with
  ;; clojure -M:run
  ;; clojure -M:run:drivers (include all drivers)
  ;; clojure -M:run:ee (include EE code)
  :run
  {:main-opts ["-m" "metabase.core.bootstrap"]
   :jvm-opts  ["-Dmb.run.mode=dev"
               "-Dmacaw.run.mode=dev"
               "-Djava.awt.headless=true"]}                   ; prevent Java icon from randomly popping up in macOS dock

  ;; run the prod server when generating docs
  ;; as some default values differ between dev and prod
  ;;
  ;;    clojure -M:ee:doc api-documentation
  :doc
  {:main-opts ["-m" "metabase.core.bootstrap"]
   :jvm-opts  ["-Dmb.run.mode=prod"
               "-Djava.awt.headless=true"]}                   ; prevent Java icon from randomly popping up in macOS dock

  ;; alias for CI-specific options.
  :ci
  {:jvm-opts ["-Xmx12g"
              "-Xms12g"
              ;; normally CircleCI sets `CI` as an env var, so this is mostly to replicate that locally. Hawk will not
              ;; print the progress bar in output when this is set. Progress bars aren't very CI friendly
              "-Dci=TRUE"]}

  ;; include EE source code.
  :ee
  {:extra-paths ["enterprise/backend/src"]}

  ;; Include EE tests.
  ;; for EE dev:   `clojure -X:dev:ee:ee-dev`
  ;; for EE tests: `clojure -X:dev:ee:ee-dev:test`
  :ee-dev
  {:extra-paths ["enterprise/backend/test"]}

  ;; these aliases exist for symmetry with the ee aliases. Empty for now.
  :oss
  {}

  :oss-dev
  {}

  ;; Generate BE documentation with
  ;; clojure -M:marginalia
  :marginalia
  {:extra-deps
   {marginalia/marginalia {:mvn/version "0.9.2"}}
   :main-opts ["-m" "marginalia.main" "-n" "Metabase" "-d" "backend-docs" "-D"
               "The simplest, fastest way to get business intelligence and analytics to everyone in your company 😋"
               "dev" "src" "enterprise/backend/src"]}

  ;; Generate a single file's docs with
  ;;   clojure -M:marginalia/one src/metabase/some/namespace.clj
  ;; which creates `backend-docs/metabase.some.namespace.html`
  :marginalia/one
  {:extra-deps
   {marginalia/marginalia {:mvn/version "0.9.2"}}
   :main-opts ["-m" "marginalia.main" "-m" "-n" "Metabase" "-d" "backend-docs" "-D"
               "The simplest, fastest way to get business intelligence and analytics to everyone in your company 😋"]}

  ;; Find outdated versions of dependencies. Run with `clojure -M:outdated`
  :outdated {;; Note that it is `:deps`, not `:extra-deps`
             :deps {com.github.liquidz/antq {:mvn/version "RELEASE"}}
             :main-opts ["-m" "antq.core" "--skip=github-action"]}

  :cljs
  {:extra-paths ["test"]
   :extra-deps
   {binaryage/devtools                 {:mvn/version "1.0.7"}
    cider/cider-nrepl                  {:mvn/version "0.57.0"}
    cider/piggieback                   {:mvn/version "0.6.0"}
    cljs-bean/cljs-bean                {:mvn/version "1.9.0"}
    com.lambdaisland/glogi             {:mvn/version "1.3.169"}
    io.github.metabase/hawk            {:mvn/version "1.0.7"}
    org.clojars.mmb90/cljs-cache       {:mvn/version "0.1.4"}
    refactor-nrepl/refactor-nrepl      {:mvn/version "3.11.0"}
    ;; keep it in sync with package.json
    thheller/shadow-cljs               {:mvn/version "3.2.0"}}}

  ;; for local dev -- include the drivers locally with :dev:drivers
  :drivers
  {:extra-deps
   {metabase/driver-modules {:local/root "modules/drivers"}}}

  ;; for local dev: include drivers as well as their tests.
  ;;
  ;;    clojure -X:dev:drivers:drivers-dev:test
  ;;
  ;; or
  ;;
  ;;    clojure -X:dev:ee:ee-dev:drivers:drivers-dev:test (for EE)
  :drivers-dev
  {:extra-paths
   ["modules/drivers/athena/test"
    "modules/drivers/bigquery-cloud-sdk/test"
    "modules/drivers/clickhouse/test"
    "modules/drivers/databricks/test"
    "modules/drivers/druid/test"
    "modules/drivers/druid-jdbc/test"
    "modules/drivers/hive-like/test"
    "modules/drivers/mongo/test"
    "modules/drivers/oracle/test"
    "modules/drivers/presto-jdbc/test"
    "modules/drivers/redshift/test"
    "modules/drivers/snowflake/test"
    "modules/drivers/sparksql/test"
    "modules/drivers/sqlite/test"
    "modules/drivers/sqlserver/test"
    "modules/drivers/starburst/test"
    "modules/drivers/vertica/test"]}

;;; Linters

  ;; clojure -M:kondo --lint src test
  ;;
  ;; clojure -M:kondo --version
  ;;
  ;; clojure -M:kondo --copy-configs --dependencies --lint "$(clojure -A:dev -Spath)" --skip-lint --parallel
  ;;
  ;; Run Kondo from the JVM using the pinned version. Preferable to running the installed command since we can pin the
  ;; version here which may be different from the version installed on your computer.
  ;;
  ;; Use this to only run Kondo against specific files.
  :kondo
  {:replace-deps
   {clj-kondo/clj-kondo {:mvn/version "2025.07.28"}}

   :main-opts
   ["-m" "clj-kondo.main"]}

  ;; clojure -M:kondo:kondo/all
  ;;
  ;; Like the command above but includes arguments so it lints everything.
  :kondo/all
  {:main-opts
   ["-m" "clj-kondo.main"
    ;; disabled for now since this seems to cause random failures -- see https://github.com/clj-kondo/clj-kondo/issues/2218
    #_"--parallel"
    ;; enable this if Kondo isn't working as expected or if LSP jump-to-definition is being fussy
    #_"--debug"
    "--lint"
    "src"
    "test"
    "enterprise/backend/src"
    "enterprise/backend/test"
    "bin/build/src"
    "bin/build/test"
    "bin/lint-migrations-file/src"
    "bin/lint-migrations-file/test"
    "bin/release-list/src"
    "bin/release-list/test"
    "modules/drivers/athena/src"
    "modules/drivers/athena/test"
    "modules/drivers/bigquery-cloud-sdk/src"
    "modules/drivers/bigquery-cloud-sdk/test"
    "modules/drivers/clickhouse/src"
    "modules/drivers/clickhouse/test"
    "modules/drivers/databricks/src"
    "modules/drivers/databricks/test"
    "modules/drivers/druid-jdbc/src"
    "modules/drivers/druid-jdbc/test"
    "modules/drivers/druid/src"
    "modules/drivers/druid/test"
    "modules/drivers/hive-like/src"
    "modules/drivers/hive-like/test"
    "modules/drivers/mongo/src"
    "modules/drivers/mongo/test"
    "modules/drivers/oracle/src"
    "modules/drivers/oracle/test"
    "modules/drivers/presto-jdbc/src"
    "modules/drivers/presto-jdbc/test"
    "modules/drivers/redshift/src"
    "modules/drivers/redshift/test"
    "modules/drivers/snowflake/src"
    "modules/drivers/snowflake/test"
    "modules/drivers/sparksql/src"
    "modules/drivers/sparksql/test"
    "modules/drivers/sqlite/src"
    "modules/drivers/sqlite/test"
    "modules/drivers/sqlserver/src"
    "modules/drivers/sqlserver/test"
    "modules/drivers/starburst/src"
    "modules/drivers/starburst/test"
    "modules/drivers/vertica/src"
    "modules/drivers/vertica/test"]}

  ;; clojure -M:ee:drivers:check
  ;;
  ;; checks that all the namespaces we actually ship can be compiled, without any dependencies that we don't
  ;; ship (such as `:dev` dependencies). See #27009 for more context.
  :check
  {:extra-deps {athos/clj-check {:git/url "https://github.com/athos/clj-check.git"
                                 :sha     "d997df866b2a04b7ce7b17533093ee0a2e2cb729"}}
   :main-opts  ["-m" "clj-check.check"
                "src"
                "enterprise/backend/src"
                "modules/drivers/athena/src"
                "modules/drivers/bigquery-cloud-sdk/src"
                "modules/drivers/clickhouse/src"
                "modules/drivers/databricks/src"
                "modules/drivers/druid/src"
                "modules/drivers/druid-jdbc/src"
                "modules/drivers/hive-like/src"
                "modules/drivers/mongo/src"
                "modules/drivers/oracle/src"
                "modules/drivers/presto-jdbc/src"
                "modules/drivers/redshift/src"
                "modules/drivers/snowflake/src"
                "modules/drivers/sparksql/src"
                "modules/drivers/sqlite/src"
                "modules/drivers/sqlserver/src"
                "modules/drivers/starburst/src"
                "modules/drivers/vertica/src"]
   :jvm-opts   ["-Dclojure.main.report=stderr"]}

  ;; clojure -X:dev:ee:ee-dev:drivers:drivers-dev:test:eastwood
  :eastwood
  {:exec-fn   metabase.linters.eastwood/eastwood
   :exec-args {;; manually specify the source paths for the time being (exclude test paths) until we fix Eastwood
               ;; errors in the test paths (once PR #17193 is merged)
               :source-paths    ["src"
                                 "enterprise/backend/src"
                                 "modules/drivers/athena/src"
                                 "modules/drivers/bigquery-cloud-sdk/src"
                                 "modules/drivers/clickhouse/src"
                                 "modules/drivers/databricks/src"
                                 "modules/drivers/druid/src"
                                 "modules/drivers/druid-jdbc/src"
                                 "modules/drivers/hive-like/src"
                                 "modules/drivers/mongo/src"
                                 "modules/drivers/oracle/src"
                                 "modules/drivers/presto-jdbc/src"
                                 "modules/drivers/redshift/src"
                                 "modules/drivers/snowflake/src"
                                 "modules/drivers/sparksql/src"
                                 "modules/drivers/sqlite/src"
                                 "modules/drivers/sqlserver/src"
                                 "modules/drivers/starburst/src"
                                 "modules/drivers/vertica/src"]
               :exclude-linters [;; Turn this off temporarily until we finish removing
                                 ;; self-deprecated functions & macros
                                 :deprecations
                                 ;; this has a fit in libs that use Potemkin `import-vars` such
                                 ;; as `java-time`
                                 :implicit-dependencies
                                 ;; too many false positives for now
                                 :unused-ret-vals
                                 ;; Kondo lints this for us anyway, and this isn't as easy to configure.
                                 :wrong-arity
                                 ;; Kondo lints this for us anyway, and this isn't as easy to configure.
                                 :suspicious-expression]
               ;; Snowplow has a dynamic dependency on okhttp3.CookieJar that we
               ;; don't use but eastwood detects. This is discussed in Slack here
               ;; https://clojurians.slack.com/archives/C03S1KBA2/p1667925853699669
               ;; An issue has been filed here https://github.com/jonase/eastwood/issues/444
               ;; and a simple reproduction repo can be found here https://github.com/metabase/snowplow-eastwood-issue
               :exclude-namespaces [metabase.analytics.snowplow]}}

  ;; clojure -T:whitespace-linter
  :whitespace-linter
  {:deps       {com.github.camsaul/whitespace-linter {:sha "e35bc252ccf5cc74f7d543ef95ad8a3e5131f25b"}}
   :ns-default whitespace-linter
   :exec-fn    whitespace-linter/lint
   :exec-args  {:paths            ["./.dir-locals.el"
                                   "./deps.edn"
                                   "./package.json"
                                   "./shadow-cljs.edn"
                                   ".clj-kondo"
                                   ".github"
                                   "bin"
                                   "enterprise"
                                   "frontend"
                                   "resources"
                                   "src"
                                   "test"]
                :include-patterns ["\\.clj.?$"
                                   "\\.edn$"
                                   "\\.el$"
                                   "\\.html$"
                                   "\\.json$"
                                   "\\.jsx?$"
                                   "\\.sh$"
                                   "\\.yaml$"
                                   "\\.yml$"]
                :exclude-patterns [".clj-kondo/better-cond/.*"
                                   ".clj-kondo/com.github.seancorfield/.*"
                                   "resources/i18n/.*\\.edn$"
                                   "resources/frontend_client"
                                   "resources/frontend_shared"
                                   "resources/html-entities.edn"
                                   "resources/openapi/.*"
                                   "frontend/src/cljs"
                                   "frontend/test/metabase/lib/urls\\.unit\\.spec\\.js$"
                                   "frontend/test/metabase/lib/formatting\\.unit\\.spec\\.js$"
                                   "src/metabase/util/currency\\.cljc$"
                                   "test/metabase/channel/render/png_test.clj"
                                   "#.+#$"
                                   "\\.transit\\.json$"
                                   "enterprise/frontend/src/metabase-enterprise/documents/components/Editor/data/data\\.json$"]}}

  ;; clojure -X:dev:ee:ee-dev:test:cloverage
  :cloverage
  {:exec-fn   metabase.test.cloverage-runner/run-project
   :exec-args {:fail-threshold 69
               :codecov?       true
               ;; don't instrument logging forms, since they won't get executed as part of tests anyway
               ;; log calls expand to these
               :exclude-call
               [clojure.tools.logging/logf
                clojure.tools.logging/logp
                metabase.util.log/logf
                metabase.util.log/logp]

               :src-ns-path
               ["src" "enterprise/backend/src"]

               :test-ns-path
               ["test" "enterprise/backend/test"]

               :ns-regex
               ["^metabase\\..*" "^metabase-enterprise\\..*"]

               ;; don't instrument Postgres/MySQL driver namespaces, because we don't current run tests for them
               ;; as part of recording test coverage, which means they can give us false positives.
               ;;
               ;; regex literals aren't allowed in EDN. We parse them in `./test/cloverage.clj`
               :ns-exclude-regex
               ["metabase\\.driver\\.mysql.*"
                "metabase\\.driver\\.postgres.*"]}
   ;; different port from `:test` so you can run it at the same time as `:test`.
   :jvm-opts ["-Dmb.jetty.port=3002"]}

  ;; To fix indentation in all source files
  ;;
  ;;     ./bin/mage cljfmt-all
  ;;
  ;; to fix errors in specific source files:
  ;;
  ;;     ./bin/mage cljfmt-file file1.clj file2.clj
  ;;
  ;; - and you can mix in directories:
  ;;
  ;;     ./bin/mage cljfmt-file test file1.clj
  ;;
  ;; to check for errors without fixing them:
  ;;
  ;;    ./bin/mage cljfmt-all
  ;;
  ;; ./bin/mage cljfmt-all -h for more info
  :cljfmt
  {:deps       {io.github.weavejester/cljfmt {:git/sha "7de286008766127128a156275b9add3bf443d7e5"}}
   :ns-default cljfmt.tool
   :exec-fn    cljfmt.tool/fix}

;;; building Uberjar, build and release scripts

  :build
  {:extra-paths
   ["bin/build/resources"
    "bin/build/src"]

   :extra-deps
   {com.bhauman/spell-spec            {:mvn/version "0.1.2"}                    ; used to find misspellings in YAML files
    expound/expound                   {:mvn/version "0.9.0"}                    ; better output of spec validation errors
    io.github.borkdude/grasp          {:mvn/version "0.1.4"}
    io.github.clojure/tools.build     {:mvn/version "0.10.10"}
    io.github.seancorfield/build-uber-log4j2-handler
    {:git/tag "v2.25.1" :git/sha "1cfab45"}                                     ; collect binary files for log4j2
    org.clojure/data.xml              {:mvn/version "0.2.0-alpha9"}
    org.clojure/tools.deps.alpha      {:mvn/version "0.15.1254"}
    org.fedorahosted.tennera/jgettext {:mvn/version "0.15.1"}}

   :jvm-opts
   ["-Dclojure.main.report=stderr"
    "-XX:-OmitStackTraceInFastThrow"
    "-XX:+IgnoreUnrecognizedVMOptions"
    "-XX:+ShowCodeDetailsInExceptionMessages"]}

  ;; Build everything:
  ;;
  ;;    clojure -X:drivers:build:build/all
  ;;    clojure -X:drivers:build:build/all :edition :ee
  ;;
  ;; Run just a specific build step:
  ;;
  ;;    clojure -X:drivers:build:build/all :steps '[:version]'
  ;;
  ;; the various steps available are:
  ;;
  ;;    :version :translations :frontend :licenses :drivers :uberjar
  :build/all
  {:exec-fn build/build-cli}

  ;; build just the uberjar (without i18n, drivers, etc.)
  ;;
  ;; clojure -X:build:build/uberjar
  ;; clojure -X:build:build/uberjar :edition :ee
  :build/uberjar
  {:exec-fn build.uberjar/uberjar}

  ;; List dependencies without a license. Not really 100% sure why this needs `:dev`
  ;;
  ;; clojure -X:build:build/list-without-license
  :build/list-without-license
  {:exec-fn build/list-without-license}

  ;; Build a single driver.
  ;;
  ;;   clojure -X:build:drivers:build/driver :driver :sqlserver :edition :oss
  :build/driver
  {:exec-fn build-driver/build-driver}

  ;; Build all of the drivers.
  ;;
  ;;    clojure -X:build:drivers:build/drivers
  ;;    clojure -X:build:drivers:build/drivers :edition :ee
  :build/drivers
  {:exec-fn build-drivers/build-drivers}

  ;; Verify that a driver JAR looks correct.
  ;;
  ;;    clojure -X:build:build/verify-driver :driver :mongo
  :build/verify-driver
  {:exec-fn verify-driver/verify-driver}

  ;; Build i18n artifacts.
  ;;
  ;;    clojure -X:build:build/i18n
  :build/i18n
  {:exec-fn i18n.create-artifacts/create-all-artifacts!}

  ;; extra paths and deps for working on build scripts, or running the tests.
  :build-dev
  {:extra-paths ["bin/build/test"]

   :extra-deps
   {org.clojure/data.json {:mvn/version "2.5.1"}}}

  ;; Run tests for the build scripts:
  ;;
  ;; clj -X:dev:drivers:build:build-dev:build-test
  :build-test
  {:exec-fn   mb.hawk.core/find-and-run-tests-cli
   :exec-args {:only ["bin/build/test"]}}

;;; Other misc convenience aliases

  ;; Profile Metabase start time with clojure -M:profile
  :profile
  {:main-opts ["-m" "metabase.core.bootstrap" "profile"]
   :jvm-opts  ["-XX:+CITime" ; print time spent in JIT compiler
               "-Xlog:gc"]}

  ;; get the H2 shell with clojure -X:dev:h2
  :h2
  {:extra-paths ["dev/src"]
   :exec-fn     dev.h2/shell
   :jvm-opts    ["-Dfile.encoding=UTF-8"]}

  :generate-automagic-dashboards-pot
  {:main-opts ["-m" "metabase.xrays.automagic-dashboards.dashboard-templates"]}

  ;; Start a Network REPL (nrepl) that you can connect your editor to.
  ;;
  ;; clojure -M:dev:nrepl (etc.)
  :nrepl
  {:extra-deps {nrepl/nrepl {:mvn/version "1.3.1"}}
   :main-opts  ["-m" "nrepl.cmdline" "-p" "50605"]}

  ;; - start a Socket REPL on port 50505 that you can connect your editor to:
  :socket {:jvm-opts ["-Dclojure.server.repl={:address,\"0.0.0.0\",:port,50505,:accept,clojure.core.server/repl}"]}

  ;; Liquibase CLI:
  ;;
  ;;    clojure -M:liquibase <command>
  ;;
  ;; e.g.
  ;;
  ;;    clojure -M:liquibase dbDoc target/liquibase
  :liquibase
  {:extra-deps  {ch.qos.logback/logback-classic {:mvn/version "1.5.18"}}
   :extra-paths ["dev/src"]
   :main-opts   ["-m" "dev.liquibase"]}

  ;; Migrate CLI:
  ;;    clojure -M:migrate <command>
  ;; E.g.
  ;;    clojure -M:migrate up                       ;; migrate up to the latest
  ;;    clojure -M:migrate rollback count 2         ;; rollback 2 migrations
  ;;    clojure -M:migrate rollback id "v40.00.001" ;; rollback to a specific migration with id
  ;;    clojure -M:migrate status                   ;; print the latest migration id
  :migrate
  {:extra-deps {io.github.camsaul/humane-are {:mvn/version "1.0.2"}}
   :extra-paths ["dev/src"]
   :main-opts   ["-m" "dev.migrate"]}

  ;; run tests against MLv2. Very fast since this is almost all ^:parallel
  :test/lib
  {:exec-args {:only ["test/metabase/lib"
                      "test/metabase/lib_be"]}}

  ;; test the Query Processor
  ;;
  ;;    clj -X:dev:ee:ee-dev:test:test/qp
  :test/qp
  {:exec-args {:only ["test/metabase/query_processor"
                      "test/metabase/query_processor_test"
                      metabase.driver.sql.query-processor-test
                      metabase-enterprise.advanced-permissions.models.permissions.block-permissions-test
                      metabase-enterprise.advanced-permissions.query-processor.middleware.permissions-test
                      metabase-enterprise.sandbox.query-processor.middleware.row-level-restrictions-test]}}

  ;; test the notification system
  ;;    clj -X:dev:ee:ee-dev:test:test/notification
  :test/notification
  {:exec-args {:only ["test/metabase/notification"
                      "test/metabase/channel"]}}

  ;; test all MBQL related stuff: MLv2, the legacy shared `metabase.legacy-mbql` code, and the QP
  ;;
  ;;    clj -X:dev:ee:ee-dev:test:test/mbql
  :test/mbql
  {:exec-args {:only ["test/metabase/lib"
                      "test/metabase/lib_be"
                      "test/metabase/legacy_mbql"
                      "test/metabase/query_processor"
                      "test/metabase/query_processor_test"
                      metabase.driver.sql.query-processor-test
                      metabase-enterprise.advanced-permissions.models.permissions.block-permissions-test
                      metabase-enterprise.advanced-permissions.query-processor.middleware.permissions-test
                      metabase-enterprise.sandbox.query-processor.middleware.row-level-restrictions-test]}}

  ;; test search-related stuff.
  ;;
  ;;    clj -X:dev:ee:ee-dev:test:test/search
  :test/search
  {:exec-args {:only ["test/metabase/search"]}}

  ;; test custom clj-kondo linters and hooks.
  ;;
  ;;    clj -X:dev:test:test/kondo
  :test/kondo
  {:exec-args {:only [".clj-kondo/test"]}}

  ;; DB configs -- start DBs with:
  ;; ./bin/mage start-db postgres oldest
  :db/postgres-oldest
  {:jvm-opts
   ["-Dmb.db.type=postgres"
    "-Dmb.db.connection.uri=jdbc:postgresql://localhost:5432/metabase?user=metabase&password=password"]}
  ;; ./bin/mage start-db postgres latest
  :db/postgres-latest
  {:jvm-opts
   ["-Dmb.db.type=postgres"
    "-Dmb.db.connection.uri=jdbc:postgresql://localhost:5433/metabase?user=metabase&password=password"]}

  ;; ./bin/mage start-db mysql oldest
  :db/mysql-oldest
  {:jvm-opts
   ["-Dmb.db.type=mysql"
    "-Dmb.db.connection.uri=jdbc:mysql://localhost:3308/metabase_test?user=root&password="]}
  ;; ./bin/mage start-db mysql latest
  :db/mysql-latest
  {:jvm-opts
   ["-Dmb.db.type=mysql"
    "-Dmb.db.connection.uri=jdbc:mysql://localhost:3309/metabase_test?user=root&password="]}

  ;; ./bin/mage start-db mariadb oldest
  :db/mariadb-oldest
  {:jvm-opts
   ["-Dmb.db.type=mysql"
    "-Dmb.db.connection.uri=jdbc:mysql://localhost:3306/metabase_test?user=root&password="]}
  ;; ./bin/mage start-db mariadb latest
  :db/mariadb-latest
  {:jvm-opts
   ["-Dmb.db.type=mysql"
    "-Dmb.db.connection.uri=jdbc:mysql://localhost:3307/metabase_test?user=root&password="]}}}

;; TODO -- consider creating an alias that includes the `./bin` build-drivers & release code as well so we can work
  ;; on them all from a single REPL process.<|MERGE_RESOLUTION|>--- conflicted
+++ resolved
@@ -166,14 +166,9 @@
   org.clojure/tools.namespace               {:mvn/version "1.5.0"}
   org.clojure/tools.reader                  {:mvn/version "1.5.2"}
   org.clojure/tools.trace                   {:mvn/version "0.8.0"}              ; function tracing
-<<<<<<< HEAD
   org.eclipse.jetty/jetty-server            {:mvn/version "12.0.25"}
-  org.eclipse.jetty/jetty-unixdomain-server {:mvn/version "12.0.24"}
-=======
-  org.eclipse.jetty/jetty-server            {:mvn/version "12.0.24"}
   org.eclipse.jetty/jetty-unixdomain-server {:mvn/version "12.0.25"}
->>>>>>> c8193778
-  org.eclipse.jetty.ee9/jetty-ee9-servlet   {:mvn/version "12.0.24"}
+  org.eclipse.jetty.ee9/jetty-ee9-servlet   {:mvn/version "12.0.25"}
   org.eclipse.jetty.ee9.websocket/jetty-ee9-websocket-jetty-server {:mvn/version "12.0.25"}
   org.flatland/ordered                      {:mvn/version "1.15.12"}            ; ordered maps & sets
   org.graalvm.polyglot/js-community         {:mvn/version "24.2.2" :extension "pom"} ; JavaScript engine
