/* eslint-disable react/prop-types */
import { t } from "ttag";
import type { SearchFilterDropdown } from "metabase/search/types";
import { UserNameDisplay } from "metabase/search/components/UserNameDisplay";
import { SearchUserPicker } from "metabase/search/components/SearchUserPicker";
import {
  stringifyUserIdArray,
  parseUserIdArray,
} from "metabase/search/utils/user-search-params";

export const CreatedByFilter: SearchFilterDropdown<"created_by"> = {
  iconName: "person",
  label: () => t`Creator`,
  type: "dropdown",
<<<<<<< HEAD
  DisplayComponent: ({ value: userIdList }) => (
    <UserNameDisplay label={CreatedByFilter.label} userIdList={userIdList} />
=======
  DisplayComponent: ({ value: userId }) => (
    <UserNameDisplay label={CreatedByFilter.label()} userId={userId} />
>>>>>>> 965d3249
  ),
  ContentComponent: SearchUserPicker,
  fromUrl: parseUserIdArray,
  toUrl: stringifyUserIdArray,
};<|MERGE_RESOLUTION|>--- conflicted
+++ resolved
@@ -12,13 +12,8 @@
   iconName: "person",
   label: () => t`Creator`,
   type: "dropdown",
-<<<<<<< HEAD
   DisplayComponent: ({ value: userIdList }) => (
-    <UserNameDisplay label={CreatedByFilter.label} userIdList={userIdList} />
-=======
-  DisplayComponent: ({ value: userId }) => (
-    <UserNameDisplay label={CreatedByFilter.label()} userId={userId} />
->>>>>>> 965d3249
+    <UserNameDisplay label={CreatedByFilter.label()} userIdList={userIdList} />
   ),
   ContentComponent: SearchUserPicker,
   fromUrl: parseUserIdArray,
