(ns metabase-enterprise.sandbox.models.params.field-values
  (:require [metabase-enterprise.sandbox.api.table :as table]
            [metabase.api.common :as api]
            [metabase.models.field :as field]
            [metabase.models.field-values :as field-values :refer [FieldValues]]
            [metabase.models.params.field-values :as params.field-values]
            [metabase.public-settings.premium-features :refer [defenterprise]]
            [toucan.db :as db]))

(comment api/keep-me)

<<<<<<< HEAD
(defn- create-sandboxed-fieldvalues
  [field hash-key]
  (when-let [values (field-values/distinct-values field)]
    (let [;; If the full FieldValues of this field has a human-readable-values, fix it with the sandboxed values
          human-readable-values (field-values/fixup-human-readable-values
                                  (db/select-one FieldValues
                                                 :field_id (:id field)
                                                 :type :full)
                                  values)]
      (db/insert! FieldValues
                  :field_id (:id field)
                  :type :sandbox
                  :hash_key hash-key
                  :human_readable_values human-readable-values
                  :values values))))

(defn- get-or-create-sandboxed-field-values!
  "Returns a sandboxed FieldValues for a field if exists, otherwise try to create one."
  [field user-id user-permissions-set]
  (let [hash-key (field-values/hash-key-for-sandbox (:id field) user-id user-permissions-set)
        fv       (or (FieldValues :field_id (:id field)
                                  :type :sandbox
                                  :hash_key hash-key)
                     (create-sandboxed-fieldvalues field hash-key))]
    (cond
      (nil? fv) nil

      ;; If it's expired, delete then try to re-create it
      (field-values/advanced-fieldvalues-expired? fv) (do
                                                       (db/delete! FieldValues :id (:id fv))
                                                       (recur field user-id user-permissions-set))
      :else fv)))
=======
(def ^:private ^{:arglist '([last-updated field])} fetch-sandboxed-field-values*
  (memoize/ttl
   ;; use a custom key fn for memoization. The custom key includes current User ID and a hash of their permissions
   ;; set, so we cache per-User (and so changes to that User's permissions will result in a cache miss), and Field ID
   ;; instead of an entire Field object (so maps with slightly different keys are still considered equal)
   ^{::memoize/args-fn (fn [[updated-at field]]
                         [(mdb.connection/unique-identifier)
                          api/*current-user-id*
                          (hash @api/*current-user-permissions-set*)
                          updated-at
                          (u/the-id field)])}
   (fn [_ field]
     (let [{:keys [values has_more_values]} (field-values/distinct-values field)]
       {:values          values
        :field_id        (u/the-id field)
        :has_more_values (boolean has_more_values)}))
   ;; TODO -- shouldn't we return sandboxed human-readable values as well??
   ;;
   ;; Expire entries older than 30 days so we don't have entries for users and/or fields that
   ;; no longer exists hanging around.
   ;; (`clojure.core.cache/TTLCacheQ` (which `memoize` uses underneath) evicts all stale entries on
   ;; every cache miss)
   :ttl/threshold (* 1000 60 60 24 30)))

(defn- fetch-sandboxed-field-values
  [field]
  (fetch-sandboxed-field-values*
   (db/select-one-field :updated_at FieldValues :field_id (u/the-id field))
   field))
>>>>>>> e8d1acb2

(defn- field-is-sandboxed?
  [{:keys [table], :as field}]
  ;; slight optimization: for the `field-id->field-values` version we can batched hydrate `:table` to avoid having to
  ;; make a bunch of calls to fetch Table. For `get-or-create-field-values` we don't hydrate `:table` so we can fall
  ;; back to fetching it manually with `field/table`
  (table/only-segmented-perms? (or table (field/table field))))

(defenterprise get-or-create-field-values-for-current-user!*
  "Fetch cached FieldValues for a `field`, creating them if needed if the Field should have FieldValues. These
  should be filtered as appropriate for the current User (currently this only applies to the EE impl)."
  :feature :sandboxes
  [field]
  (if (field-is-sandboxed? field)
    (get-or-create-sandboxed-field-values! field api/*current-user-id* @api/*current-user-permissions-set*)
    (params.field-values/default-get-or-create-field-values-for-current-user! field)))<|MERGE_RESOLUTION|>--- conflicted
+++ resolved
@@ -9,10 +9,9 @@
 
 (comment api/keep-me)
 
-<<<<<<< HEAD
 (defn- create-sandboxed-fieldvalues
   [field hash-key]
-  (when-let [values (field-values/distinct-values field)]
+  (when-let [{:keys [values has_more_values]} (field-values/distinct-values field)]
     (let [;; If the full FieldValues of this field has a human-readable-values, fix it with the sandboxed values
           human-readable-values (field-values/fixup-human-readable-values
                                   (db/select-one FieldValues
@@ -23,6 +22,7 @@
                   :field_id (:id field)
                   :type :sandbox
                   :hash_key hash-key
+                  :has_more_values has_more_values
                   :human_readable_values human-readable-values
                   :values values))))
 
@@ -42,37 +42,6 @@
                                                        (db/delete! FieldValues :id (:id fv))
                                                        (recur field user-id user-permissions-set))
       :else fv)))
-=======
-(def ^:private ^{:arglist '([last-updated field])} fetch-sandboxed-field-values*
-  (memoize/ttl
-   ;; use a custom key fn for memoization. The custom key includes current User ID and a hash of their permissions
-   ;; set, so we cache per-User (and so changes to that User's permissions will result in a cache miss), and Field ID
-   ;; instead of an entire Field object (so maps with slightly different keys are still considered equal)
-   ^{::memoize/args-fn (fn [[updated-at field]]
-                         [(mdb.connection/unique-identifier)
-                          api/*current-user-id*
-                          (hash @api/*current-user-permissions-set*)
-                          updated-at
-                          (u/the-id field)])}
-   (fn [_ field]
-     (let [{:keys [values has_more_values]} (field-values/distinct-values field)]
-       {:values          values
-        :field_id        (u/the-id field)
-        :has_more_values (boolean has_more_values)}))
-   ;; TODO -- shouldn't we return sandboxed human-readable values as well??
-   ;;
-   ;; Expire entries older than 30 days so we don't have entries for users and/or fields that
-   ;; no longer exists hanging around.
-   ;; (`clojure.core.cache/TTLCacheQ` (which `memoize` uses underneath) evicts all stale entries on
-   ;; every cache miss)
-   :ttl/threshold (* 1000 60 60 24 30)))
-
-(defn- fetch-sandboxed-field-values
-  [field]
-  (fetch-sandboxed-field-values*
-   (db/select-one-field :updated_at FieldValues :field_id (u/the-id field))
-   field))
->>>>>>> e8d1acb2
 
 (defn- field-is-sandboxed?
   [{:keys [table], :as field}]
