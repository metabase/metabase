(ns metabase.api.collection-test
  "Tests for /api/collection endpoints."
  (:require
   [clojure.set :as set]
   [clojure.string :as str]
   [clojure.test :refer :all]
   [metabase.api.card-test :as api.card-test]
   [metabase.api.collection :as api.collection]
   [metabase.api.notification-test :as api.notification-test]
   [metabase.models.card :as card]
   [metabase.models.collection :as collection]
   [metabase.models.collection-permission-graph-revision :as c-perm-revision]
   [metabase.models.collection-test :as collection-test]
   [metabase.models.collection.graph :as graph]
   [metabase.models.collection.graph-test :as graph.test]
<<<<<<< HEAD
   [metabase.models.revision :as revision]
   [metabase.notification.test-util :as notification.tu]
=======
>>>>>>> c14d89e7
   [metabase.permissions.models.permissions :as perms]
   [metabase.permissions.models.permissions-group :as perms-group]
   [metabase.revisions.models.revision :as revision]
   [metabase.test :as mt]
   [metabase.test.data.users :as test.users]
   [metabase.test.fixtures :as fixtures]
   [metabase.util :as u]
   [toucan2.core :as t2])
  (:import
   (java.time ZonedDateTime ZoneId)))

(set! *warn-on-reflection* true)

(use-fixtures :once (fixtures/initialize :test-users-personal-collections))

(defmacro ^:private with-collection-hierarchy!
  "Totally-rad macro that creates a Collection hierarchy and grants the All Users group perms for all the Collections
  you've bound. See docs for [[metabase.models.collection-test/with-collection-hierarchy]] for more details."
  {:style/indent 1}
  [collection-bindings & body]
  {:pre [(vector? collection-bindings)
         (every? symbol? collection-bindings)]}
  `(collection-test/with-collection-hierarchy! [{:keys ~collection-bindings}]
     ~@(for [collection-symb collection-bindings]
         `(perms/grant-collection-read-permissions! (perms-group/all-users) ~collection-symb))
     ~@body))

(defn- do-with-french-user-and-personal-collection! [f]
  (binding [collection/*allow-deleting-personal-collections* true]
    (mt/with-mock-i18n-bundles! {"fr" {:messages {"{0} {1}''s Personal Collection" "Collection personnelle de {0} {1}"}}}
      (mt/with-temp [:model/User       user       {:locale     "fr"
                                                   :first_name "Taco"
                                                   :last_name  "Bell"}
                     :model/Collection collection {:personal_owner_id (:id user)}]
        (f user collection)))))

(defmacro ^:private with-french-user-and-personal-collection!
  "Create a user with locale's fr and a collection associated with it"
  {:style/indent 2}
  [user collection & body]
  `(do-with-french-user-and-personal-collection!
    (fn [~user ~collection]
      ~@body)))

;;; +----------------------------------------------------------------------------------------------------------------+
;;; |                                                GET /collection                                                 |
;;; +----------------------------------------------------------------------------------------------------------------+

(deftest list-collections-test
  (testing "GET /api/collection"
    (testing "check that we can get a basic list of collections"
      ;; (for test purposes remove the personal collections)
      (mt/with-temp [:model/Collection collection]
        (is (= [{:parent_id           nil
                 :effective_location  nil
                 :effective_ancestors []
                 :can_write           true
                 :name                "Our analytics"
                 :authority_level     nil
                 :is_personal         false
                 :id                  "root"
                 :can_restore         false
                 :can_delete          false}
                (assoc (into {:is_personal false} collection) :can_write true :can_delete false)]
               (filter #(#{(:id collection) "root"} (:id %))
                       (mt/user-http-request :crowberto :get 200 "collection"))))))))

(deftest list-collections-only-personal-collections-should-be-visible-test
  (testing "GET /api/collection"
    (testing "We should only see our own Personal Collections!"
      (is (= ["Lucky Pigeon's Personal Collection"]
             (->> (mt/user-http-request :lucky :get 200 "collection")
                  (filter :personal_owner_id)
                  (map :name))))
      (testing "...unless we are *admins*"
        (is (= ["Crowberto Corv's Personal Collection"
                "Lucky Pigeon's Personal Collection"
                "Rasta Toucan's Personal Collection"
                "Trash Bird's Personal Collection"]
               (->> (mt/user-http-request :crowberto :get 200 "collection")
                    (filter #((set (map mt/user->id [:crowberto :lucky :rasta :trashbird])) (:personal_owner_id %)))
                    (map :name)
                    sort))))
      (testing "...or we are *admins* but exclude other user's collections"
        (is (= ["Crowberto Corv's Personal Collection"]
               (->> (mt/user-http-request :crowberto :get 200 "collection" :exclude-other-user-collections true)
                    (filter #((set (map mt/user->id [:crowberto :lucky :rasta :trashbird])) (:personal_owner_id %)))
                    (map :name)
                    sort)))))))

(deftest list-collections-personal-collection-locale-test
  (testing "GET /api/collection"
    (testing "Personal Collection's name and slug should be returned in user's locale"
      (with-french-user-and-personal-collection! user _collection
        (is (= [{:name "Collection personnelle de Taco Bell"
                 :slug "collection_personnelle_de_taco_bell"}]
               (->> (mt/user-http-request user :get 200 "collection")
                    (filter :personal_owner_id)
                    (map #(select-keys % [:name :slug])))))))))

(deftest list-collections-permissions-test
  (testing "GET /api/collection"
    (testing "check that we don't see collections if we don't have permissions for them"
      (mt/with-non-admin-groups-no-root-collection-perms
        (mt/with-temp [:model/Collection collection-1 {:name "Collection 1"}
                       :model/Collection _            {:name "Collection 2"}]
          (perms/grant-collection-read-permissions! (perms-group/all-users) collection-1)
          (is (= ["Collection 1"
                  "Rasta Toucan's Personal Collection"]
                 (->> (mt/user-http-request :rasta :get 200 "collection")
                      (filter (fn [{collection-name :name}]
                                (or (#{"Our analytics" "Collection 1" "Collection 2"} collection-name)
                                    (some-> collection-name (str/includes? "Personal Collection")))))
                      (map :name)))))))))

(deftest list-collections-personal-only-test
  (testing "GET /api/collection?personal-only=true check that we don't see collections that you don't have access to or aren't personal."
    (mt/with-non-admin-groups-no-root-collection-perms
      (mt/with-temp [:model/Collection collection-1 {:name "Collection 1"}]
        (perms/grant-collection-read-permissions! (perms-group/all-users) collection-1)
        (is (= ["Rasta Toucan's Personal Collection"]
               (->> (mt/user-http-request :rasta :get 200 "collection" :personal-only true)
                    (filter (fn [{collection-name :name}]
                              (or (#{"Our analytics" "Collection 1" "Collection 2"} collection-name)
                                  (str/includes? collection-name "Personal Collection"))))
                    (map :name))))))))

(deftest list-collections-personal-only-admin-test
  (testing "GET /api/collection?personal-only=true check that we see all personal collections if you are an admin."
    (mt/with-temp [:model/Collection collection-1 {:name "Collection 1"}]
      (perms/grant-collection-read-permissions! (perms-group/all-users) collection-1)
      (is (= (->> (t2/select :model/Collection {:where [:!= :personal_owner_id nil]})
                  (map :name)
                  (into #{}))
             (->> (mt/user-http-request :crowberto :get 200 "collection" :personal-only true)
                  (filter (fn [{collection-name :name}]
                            (or (#{"Our analytics" "Collection 1" "Collection 2"} collection-name)
                                (str/includes? collection-name "Personal Collection"))))
                  (map :name)
                  (into #{})))))))

(deftest list-collections-archived-test
  (testing "GET /api/collection"
    (mt/with-temp [:model/Collection {archived-col-id :id} {:name "Archived Collection"}
                   :model/Collection _ {:name "Regular Collection"}]
      (mt/user-http-request :rasta :put 200 (str "/collection/" archived-col-id) {:archived true})
      (letfn [(remove-other-collections [collections]
                (filter (fn [{collection-name :name}]
                          (or (#{"Our analytics" "Archived Collection" "Regular Collection"} collection-name)
                              (str/includes? collection-name "Personal Collection")))
                        collections))]
        (testing "check that we don't see collections if they're archived"
          (is (= ["Our analytics"
                  "Rasta Toucan's Personal Collection"
                  "Regular Collection"]
                 (->> (mt/user-http-request :rasta :get 200 "collection")
                      remove-other-collections
                      (map :name)))))

        (testing "Check that if we pass `?archived=true` we instead see archived Collections"
          (is (= ["Archived Collection"]
                 (->> (mt/user-http-request :rasta :get 200 "collection" :archived :true)
                      remove-other-collections
                      (map :name)))))))))

(deftest list-collections-namespace-parameter-test
  (testing "GET /api/collection"
    (testing "?namespace= parameter"
      (mt/with-temp [:model/Collection {normal-id :id} {:name "Normal Collection"}
                     :model/Collection {coins-id :id}  {:name "Coin Collection", :namespace "currency"}]
        (letfn [(collection-names [collections]
                  (->> collections
                       (filter #(#{normal-id coins-id} (:id %)))
                       (map :name)))]
          (testing "shouldn't show Collections of a different `:namespace` by default"
            (is (= ["Normal Collection"]
                   (collection-names (mt/user-http-request :rasta :get 200 "collection")))))

          (perms/grant-collection-read-permissions! (perms-group/all-users) coins-id)
          (testing "By passing `:namespace` we should be able to see Collections of that `:namespace`"
            (testing "?namespace=currency"
              (is (= ["Coin Collection"]
                     (collection-names (mt/user-http-request :rasta :get 200 "collection?namespace=currency")))))

            (testing "?namespace=stamps"
              (is (= []
                     (collection-names (mt/user-http-request :rasta :get 200 "collection?namespace=stamps")))))))))))

;;; +----------------------------------------------------------------------------------------------------------------+
;;; |                                              GET /collection/tree                                              |
;;; +----------------------------------------------------------------------------------------------------------------+

(defn- collection-tree-transform [xform collections]
  (vec (for [collection collections
             :let       [collection (xform collection)]
             :when      collection]
         (cond-> collection
           (:children collection) (update :children (partial collection-tree-transform xform))))))

(defn- collection-tree-view
  "Keep just the fields specified by `fields-to-keep` of Collections in `collection-ids-to-keep` in the response
  returned by the Collection tree endpoint. If `fields-to-keep` is not specified, only the names are kept."
  ([collection-ids-to-keep collections]
   (collection-tree-view collection-ids-to-keep [:name] collections))
  ([collection-ids-to-keep fields-to-keep collections]
   (let [selection (conj fields-to-keep :children)
         ids-to-keep (set collection-ids-to-keep)]
     (collection-tree-transform (fn [collection]
                                  (when (contains? ids-to-keep (:id collection))
                                    (select-keys collection selection)))
                                collections))))

(deftest collection-tree-test
  (testing "GET /api/collection/tree"
    (let [personal-collection (collection/user->personal-collection (mt/user->id :rasta))]
      (testing "sanity check"
        (is (some? personal-collection)))
      (with-collection-hierarchy! [a b c d e f g]
        (let [ids      (set (map :id (cons personal-collection [a b c d e f g])))
              response (mt/user-http-request :rasta :get 200 "collection/tree")]
          (testing "Make sure overall tree shape of the response is as is expected"
            (is (= [{:name     "A"
                     :children [{:name "B", :children []}
                                {:name     "C"
                                 :children [{:name     "D"
                                             :children [{:name "E", :children []}]}
                                            {:name     "F"
                                             :children [{:name     "G"
                                                         :children []}]}]}]}
                    {:name "Rasta Toucan's Personal Collection", :children []}]
                   (collection-tree-view ids response))))
          (testing "Make sure each Collection comes back with the expected keys"
            (is (partial= {:description       nil
                           :archived          false
                           :entity_id         (:entity_id personal-collection)
                           :slug              "rasta_toucan_s_personal_collection"
                           :name              "Rasta Toucan's Personal Collection"
                           :personal_owner_id (mt/user->id :rasta)
                           :id                (u/the-id personal-collection)
                           :location          "/"
                           :namespace         nil
                           :children          []
                           :authority_level   nil}
                          (some #(when (= (:id %) (u/the-id personal-collection)) %)
                                response)))))))))

(deftest collections-tree-exclude-other-user-collections-test
  (let [personal-collection (collection/user->personal-collection (mt/user->id :lucky))]
    (with-collection-hierarchy! [a b c d e f g]
      (collection/move-collection! a (collection/children-location personal-collection))
      (let [ids                 (set (map :id (cons personal-collection [a b c d e f g])))
            response-rasta      (mt/user-http-request :rasta :get 200 "collection/tree" :exclude-other-user-collections true)
            response-lucky      (mt/user-http-request :lucky :get 200 "collection/tree" :exclude-other-user-collections true)
            expected-lucky-tree [{:name "Lucky Pigeon's Personal Collection",
                                  :children
                                  [{:name "A"
                                    :children
                                    [{:name "B" :children []}
                                     {:name "C"
                                      :children [{:name "D" :children [{:name "E" :children []}]} {:name "F" :children [{:name "G" :children []}]}]}]}]}]]
        (testing "Make sure that user is not able to see other users personal collections"
          (is (= []
                 (collection-tree-view ids response-rasta))))
        (testing "Make sure that user is able to see his own collections"
          (is (= expected-lucky-tree
                 (collection-tree-view ids response-lucky))))
        (testing "Mocking having one user still returns a correct result"
          (with-redefs [t2/select-fn-set (constantly nil)]
            (let [response (mt/user-http-request :lucky :get 200 "collection/tree" :exclude-other-user-collections true)]
              (is (= expected-lucky-tree
                     (collection-tree-view ids response))))))))))

(deftest collection-tree-here-and-below-test
  (testing "Tree should properly indicate contents"
    (with-collection-hierarchy! [a b]
      (let [personal-collection (collection/user->personal-collection (mt/user->id :rasta))]
        (mt/with-temp [:model/Card _ {:name "Personal Card"
                                      :collection_preview false
                                      :collection_id (:id personal-collection)}
                       :model/Card _ {:name "Personal Model"
                                      :type :model
                                      :collection_preview false
                                      :collection_id (:id personal-collection)}
                       :model/Card _ {:name "A Card"
                                      :collection_preview false
                                      :collection_id (:id a)}
                       :model/Card _ {:name "B Model"
                                      :type :model
                                      :collection_preview false
                                      :collection_id (:id b)}]
          (is (=? [{:here ["card"] :below ["dataset"] :children [{:here ["dataset"]}]}
                   {:here ["card" "dataset"]}]
                  (filter
                   ;; filter out any extraneous collections
                   #(contains? #{(:id personal-collection) (:id a)} (:id %))
                   (mt/user-http-request :rasta :get 200 "collection/tree")))))))))

(deftest collection-tree-shallow-test
  (testing "GET /api/collection/tree?shallow=true"
    (with-collection-hierarchy! [a b c d e f g]
      (let [personal-collection (collection/user->personal-collection (mt/user->id :rasta))
            ids                 (set (map :id (cons personal-collection [a b c d e f g])))]
        (let [response (mt/user-http-request :rasta :get 200 "collection/tree?shallow=true")]
          (testing "Make sure overall tree shape of the response is as is expected"
            (is (= [{:name     "A"
                     :children true}
                    {:name "Rasta Toucan's Personal Collection"
                     :children false}]
                   (->> response
                        (filter (fn [coll] (contains? ids (:id coll))))
                        (map #(select-keys % [:name :children])))))
            (testing "Make sure each Collection comes back with the expected keys"
              (is (partial= {:description       nil
                             :archived          false
                             :entity_id         (:entity_id personal-collection)
                             :slug              "rasta_toucan_s_personal_collection"
                             :name              "Rasta Toucan's Personal Collection"
                             :personal_owner_id (mt/user->id :rasta)
                             :id                (u/the-id personal-collection)
                             :location          "/"
                             :namespace         nil
                             :children          false
                             :authority_level   nil}
                            (some #(when (= (:id %) (u/the-id personal-collection)) %)
                                  response))))))
        (let [response (mt/user-http-request :rasta :get 200 (str "collection/tree?shallow=true&collection-id=" (:id a)))]
          (testing "Make sure collection-id param works as expected"
            (is (= [{:name     "B"
                     :children false}
                    {:name     "C"
                     :children true}]
                   (->> response
                        (filter (fn [coll] (contains? ids (:id coll))))
                        (map #(select-keys % [:name :children])))))))))))

(deftest select-collections-shallow-test
  (testing "Selecting collections based off collection-id equaling nil works."
    (with-collection-hierarchy! [a b c d e f g]
      (let [personal-collection (collection/user->personal-collection (mt/user->id :crowberto))
            ids      (set (map :id (cons personal-collection [a b c d e f g])))]
        (mt/with-test-user :crowberto
          (testing "Make sure we get the expected collections when collection-id is nil"
            (let [collections (#'api.collection/select-collections {:archived                       false
                                                                    :exclude-other-user-collections false
                                                                    :shallow                        true
                                                                    :permissions-set                #{"/"}})]
              (is (= #{{:name "A"}
                       {:name "B"}
                       {:name "C"}
                       {:name "Crowberto Corv's Personal Collection"}}
                     (->> collections
                          (filter (fn [coll] (contains? ids (:id coll))))
                          (map #(select-keys % [:name]))
                          (into #{}))))))
          (testing "Make sure we get the expected collections when collection-id is an integer"
            (let [collections (#'api.collection/select-collections {:archived                       false
                                                                    :exclude-other-user-collections false
                                                                    :shallow                        true
                                                                    :collection-id                  (:id a)
                                                                    :permissions-set                #{"/"}})]
              ;; E & G are too deep to show up
              (is (= #{{:name "C"}
                       {:name "B"}
                       {:name "D"}
                       {:name "F"}}
                     (->> collections
                          (filter (fn [coll] (contains? ids (:id coll))))
                          (map #(select-keys % [:name]))
                          (into #{})))))
            (let [collections (#'api.collection/select-collections {:archived                       false
                                                                    :exclude-other-user-collections false
                                                                    :shallow                        true
                                                                    :collection-id                  (:id b)
                                                                    :permissions-set                #{"/"}})]
              (is (= #{}
                     (->> collections
                          (filter (fn [coll] (contains? ids (:id coll))))
                          (map #(select-keys % [:name]))
                          (into #{})))))))))))

(deftest collection-tree-exclude-other-users-personal-collections-test
  (testing "GET /api/collection/tree"
    (testing "Excludes other user collections"
      (let [admin-collection (collection/user->personal-collection (mt/user->id :crowberto))
            lucky-collection (collection/user->personal-collection (mt/user->id :lucky))]
        (mt/with-temp [:model/Collection ac {:name "Admin Child" :location (collection/location-path admin-collection)}
                       :model/Collection lc {:name "Lucky Child" :location (collection/location-path lucky-collection)}
                       :model/Collection a  {:name "A"}
                       :model/Collection b  {:name     "B"
                                             :location (collection/location-path a)}
                       :model/Collection c  {:name "C"}]
          (let [ids                   (set (map :id [admin-collection lucky-collection ac lc a b c]))
                admin-response        (mt/user-http-request :crowberto :get 200
                                                            "collection/tree")
                admin-response-ex     (mt/user-http-request :crowberto :get 200
                                                            "collection/tree?exclude-other-user-collections=true")
                non-admin-response    (mt/user-http-request :lucky :get 200
                                                            "collection/tree")
                non-admin-response-ex (mt/user-http-request :lucky :get 200
                                                            "collection/tree?exclude-other-user-collections=true")]
            (testing "By default, our admin can see everything"
              (is (= [{:name "A", :children [{:name "B", :children []}]}
                      {:name "C", :children []}
                      {:name "Crowberto Corv's Personal Collection", :children [{:name "Admin Child", :children []}]}
                      {:name "Lucky Pigeon's Personal Collection", :children [{:name "Lucky Child", :children []}]}]
                     (collection-tree-view ids admin-response))))
            (testing "When excluding other user collections, the admin only sees their own collections and shared collections"
              (is (= [{:name "A", :children [{:name "B", :children []}]}
                      {:name "C", :children []}
                      {:name "Crowberto Corv's Personal Collection", :children [{:name "Admin Child", :children []}]}]
                     (collection-tree-view ids admin-response-ex))))
            (testing "A non admin only sees their own collections without the flag..."
              (is (= [{:name "A", :children [{:name "B", :children []}]}
                      {:name "C", :children []}
                      {:name "Lucky Pigeon's Personal Collection", :children [{:name "Lucky Child", :children []}]}]
                     (collection-tree-view ids non-admin-response)))
              (testing "...as well as with the flag"
                (is (= [{:name "A", :children [{:name "B", :children []}]}
                        {:name "C", :children []}
                        {:name "Lucky Pigeon's Personal Collection", :children [{:name "Lucky Child", :children []}]}]
                       (collection-tree-view ids non-admin-response-ex)))))))))))

(deftest collection-tree-user-locale-test
  (testing "GET /api/collection/tree"
    (testing "for personal collections, it should return name and slug in user's locale"
      (with-french-user-and-personal-collection! user collection
        (is (partial= {:description       nil
                       :archived          false
                       :entity_id         (:entity_id collection)
                       :slug              "collection_personnelle_de_taco_bell"
                       :name              "Collection personnelle de Taco Bell"
                       :personal_owner_id (:id user)
                       :id                (:id collection)
                       :location          "/"
                       :namespace         nil
                       :children          []
                       :authority_level   nil}
                      (some #(when (= (:id %) (:id collection)) %)
                            (mt/user-http-request user :get 200 "collection/tree"))))))))

(deftest collection-tree-child-permissions-test
  (testing "GET /api/collection/tree"
    (testing "Tree endpoint should still return Collections if we don't have perms for the parent Collection (#14114)"
      ;; Create a hierarchy like:
      ;;
      ;; + Our analytics (Revoke permissions to All Users)
      ;; +--+ Parent collection (Revoke permissions to All Users)
      ;;    +--+ Child collection (Give All Users group Curate access)
      (mt/with-non-admin-groups-no-root-collection-perms
        (mt/with-temp [:model/Collection parent-collection {:name "Parent"}
                       :model/Collection child-collection  {:name "Child", :location (format "/%d/" (:id parent-collection))}]
          (perms/revoke-collection-permissions! (perms-group/all-users) parent-collection)
          (perms/grant-collection-readwrite-permissions! (perms-group/all-users) child-collection)
          (is (= [{:name "Child", :children []}]
                 (collection-tree-view (map :id [parent-collection child-collection])
                                       (mt/user-http-request :rasta :get 200 "collection/tree"))))
          (is (= [{:name "Child", :children []}]
                 (collection-tree-view (map :id [parent-collection child-collection])
                                       (mt/user-http-request :rasta :get 200 "collection/tree"
                                                             :exclude-other-user-collections true)))))))))

(deftest collection-tree-namespace-parameter-test
  (testing "GET /api/collection/tree"
    (testing "Namespace parameter"
      (mt/with-temp [:model/Collection {normal-id :id} {:name "Normal Collection"}
                     :model/Collection {coins-id :id}  {:name "Coin Collection", :namespace "currency"}]
        (let [ids [normal-id coins-id]]
          (testing "shouldn't show Collections of a different `:namespace` by default"
            (is (= [{:name "Normal Collection", :children []}]
                   (collection-tree-view ids (mt/user-http-request :rasta :get 200 "collection/tree")))))

          (perms/grant-collection-read-permissions! (perms-group/all-users) coins-id)
          (testing "By passing `:namespace` we should be able to see Collections of that `:namespace`"
            (testing "?namespace=currency"
              (is (= [{:name "Coin Collection", :children []}]
                     (collection-tree-view ids (mt/user-http-request :rasta :get 200 "collection/tree?namespace=currency")))))

            (testing "?namespace=stamps"
              (is (= []
                     (collection-tree-view ids (mt/user-http-request :rasta :get 200 "collection/tree?namespace=stamps")))))))))))

(deftest collection-tree-elide-collections-with-no-permissions-test
  (testing "GET /api/collection/tree"
    (testing "Tree should elide Collections for which we have no permissions (#14280)"
      ;; Create hierarchy like
      ;;
      ;;     +-> B*
      ;;     |
      ;; A* -+-> C -+-> D -> E*
      ;;            |
      ;;            +-> F* -> G*
      ;;
      ;; Grant perms for collections with a `*`. Should see
      ;;
      ;;     +-> B*
      ;;     |
      ;; A* -+-> E*
      ;;     |
      ;;     +-> F* -> G*
      (collection-test/with-collection-hierarchy! [{:keys [a b e f g], :as collections}]
        (doseq [collection [a b e f g]]
          (perms/grant-collection-read-permissions! (perms-group/all-users) collection))
        (is (= [{:name     "A"
                 :children [{:name "B", :children []}
                            {:name "E", :children []}
                            {:name     "F"
                             :children [{:name "G", :children []}]}]}]
               (collection-tree-transform
                (let [ids-to-keep (set (map u/the-id (vals collections)))]
                  (fn [{collection-id :id, :as collection}]
                    (when (or (not collection-id)
                              (ids-to-keep collection-id))
                      (select-keys collection [:name :children]))))
                (mt/user-http-request :rasta :get 200 "collection/tree"))))))))

;;; +----------------------------------------------------------------------------------------------------------------+
;;; |                                              GET /collection/:id                                               |
;;; +----------------------------------------------------------------------------------------------------------------+

(deftest fetch-collection-test
  (testing "GET /api/collection/:id"
    (testing "check that we can see collection details"
      (mt/with-temp [:model/Collection collection {:name "Coin Collection"}]
        (is (=? {:name "Coin Collection"}
                (mt/user-http-request :rasta :get 200 (str "collection/" (u/the-id collection)))))))

    (testing "check that collections detail properly checks permissions"
      (mt/with-non-admin-groups-no-root-collection-perms
        (mt/with-temp [:model/Collection collection]
          (is (= "You don't have permissions to do that."
                 (mt/user-http-request :rasta :get 403 (str "collection/" (u/the-id collection))))))))

    (testing "for personal collections, it should return name and slug in user's locale"
      (with-french-user-and-personal-collection! user collection
        (is (=? {:name "Collection personnelle de Taco Bell"
                 :slug "collection_personnelle_de_taco_bell"}
                (mt/user-http-request (:id user) :get 200 (str "collection/" (:id collection)))))))))

;;; ------------------------------------------------ Collection Items ------------------------------------------------

(defn- do-with-some-children-of-collection! [collection-or-id-or-nil f]
  (mt/with-non-admin-groups-no-root-collection-perms
    (let [collection-id-or-nil (when collection-or-id-or-nil
                                 (u/the-id collection-or-id-or-nil))]
      (mt/with-temp [:model/Card          {card-id :id}                     {:name               "Birthday Card"
                                                                             :collection_preview false
                                                                             :collection_id      collection-id-or-nil}
                     :model/Dashboard     {dashboard-id :id}                {:name          "Dine & Dashboard"
                                                                             :collection_id collection-id-or-nil}
                     :model/Pulse         {pulse-id :id, :as _pulse}        {:name          "Electro-Magnetic Pulse"
                                                                             :collection_id collection-id-or-nil}
                               ;; this is a dashboard subscription
                     :model/DashboardCard {dashboard-card-id :id}           {:dashboard_id dashboard-id
                                                                             :card_id      card-id}
                     :model/Pulse         {dashboard-sub-pulse-id :id}      {:name          "Acme Products"
                                                                             :collection_id collection-id-or-nil}
                     :model/PulseCard     {dashboard-sub-pulse-card-id :id} {:card_id           card-id
                                                                             :dashboard_card_id dashboard-card-id
                                                                             :pulse_id          dashboard-sub-pulse-id}]
        (f {:card-id                         card-id
            :dashboard-id                    dashboard-id
            :pulse-id                        pulse-id
            :dashboard-subscription-pulse-id dashboard-sub-pulse-id
            :dashboard-sub-pulse-card-id     dashboard-sub-pulse-card-id})))))

(defmacro ^:private with-some-children-of-collection! {:style/indent 1} [collection-or-id-or-nil & body]
  `(do-with-some-children-of-collection!
    ~collection-or-id-or-nil
    (fn [~'&ids]
      ~@body)))

(defn- remove-non-test-items
  "Remove Cards, Dashboards, and Pulses that aren't the 'Birthday Card'/'Dine & Dashboard'/'Electro-Magnetic Pulse'
  created by `with-some-children-of-collection`."
  [items {:keys [card-id dashboard-id pulse-id]}]
  (filter (fn [{:keys [id model]}]
            (case model
              ("card" "dataset") (= id card-id)
              "dashboard"        (= id dashboard-id)
              "pulse"            (= id pulse-id)
              true))
          items))

(defn- remove-non-personal-collections
  [items]
  (remove (fn [{:keys [model name]}]
            (when (= model "collection")
              (not (str/includes? name "Personal Collection"))))
          items))

(defn- default-item [{:keys [model] :as item-map}]
  (merge {:id true, :collection_position nil, :entity_id true}
         (when (= model "collection")
           {:authority_level nil})
         (when (= model "card")
           {:moderated_status nil})
         item-map))

(defn- collection-item [collection-name & {:as extra-keypairs}]
  (let [personal-collection (str/ends-with? collection-name "Personal Collection")]
    (merge (cond->
            {:id              true
             :description     nil
             :can_write       personal-collection
             :model           "collection"
             :authority_level nil
             :entity_id       true
             :name            collection-name}
            personal-collection (assoc :personal_owner_id personal-collection))
           extra-keypairs)))

(deftest collection-items-return-cards-test
  (testing "GET /api/collection/:id/items"
    (testing "check that cards are returned with the collection/items endpoint"
      (mt/with-temp [:model/Collection       collection             {}
                     :model/User             {user-id :id}          {:first_name "x" :last_name "x" :email "zzzz@example.com"}
                     :model/Card             {card-id :id :as card} {:collection_id (u/the-id collection)}
                     :model/ModerationReview _                      {:moderated_item_type "card"
                                                                     :moderated_item_id   card-id
                                                                     :status              "verified"
                                                                     :moderator_id        user-id
                                                                     :most_recent         true}]
        (is (= (mt/obj->json->obj
                [{:collection_id       (:id collection)
                  :dashboard_count     0
                  :dashboard           nil
                  :dashboard_id        nil
                  :can_write           true
                  :can_delete          false
                  :can_restore         false
                  :id                  card-id
                  :archived            false
                  :location            nil
                  :name                (:name card)
                  :collection_position nil
                  :collection_preview  true
                  :database_id         (mt/id)
                  :display             "table"
                  :description         nil
                  :entity_id           (:entity_id card)
                  :moderated_status    "verified"
                  :model               "card"
                  :last_used_at        (:last_used_at card)
                  :fully_parameterized  true}])
               (mt/obj->json->obj
                (:data (mt/user-http-request :crowberto :get 200
                                             (str "collection/" (u/the-id collection) "/items"))))))))))

(deftest collection-items-based-on-upload-test
  (testing "GET /api/collection/:id/items"
    (testing "check that based_on_upload is returned for cards correctly"
      (api.card-test/run-based-on-upload-test!
       (fn [card]
         (->> (mt/user-http-request :crowberto :get 200 (str "collection/" (:collection_id card) "/items?models=card&models=dataset"))
              :data
              (filter (fn [item]
                        (= (:id item) (:id card))))
              first))))))

(deftest collection-items-returns-collections-with-correct-collection-id-test
  (testing "GET /api/collection/:id/items?model=collection"
    (testing "check that the ID and collection_id don't match"
      (mt/with-temp [:model/Collection parent {}
                     :model/Collection child {:location (collection/children-location parent)}]
        (is (= {:id (:id child)
                :collection_id (:id parent)}
               (select-keys (first (:data (mt/user-http-request :crowberto :get 200 (str "collection/" (u/the-id parent) "/items?model=collection"))))
                            [:id :collection_id])))))))

(deftest collection-items-return-database-id-for-datasets-test
  (testing "GET /api/collection/:id/items"
    (testing "Database id is returned for items in which dataset is true"
      (mt/with-temp [:model/Collection collection      {}
                     :model/User       _               {:first_name "x" :last_name "x" :email "zzzz@example.com"}
                     :model/Card       {card-id-1 :id} {:type          :model
                                                        :collection_id (u/the-id collection)}
                     :model/Card       {card-id-2 :id} {:collection_id (u/the-id collection)}]
        (is (= #{{:id card-id-1 :database_id (mt/id)}
                 {:id card-id-2 :database_id (mt/id)}}
               (->> (:data (mt/user-http-request :crowberto :get 200
                                                 (str "collection/" (u/the-id collection) "/items")))
                    (map #(select-keys % [:id :database_id]))
                    set)))))))

(deftest collection-items-limit-offset-test
  (testing "GET /api/collection/:id/items"
    (testing "check that limit and offset work and total comes back"
      (mt/with-temp [:model/Collection collection {}
                     :model/Card       _ {:collection_id (u/the-id collection)}
                     :model/Card       _ {:collection_id (u/the-id collection)}
                     :model/Card       _ {:collection_id (u/the-id collection)}]
        (is (= 2 (count (:data (mt/user-http-request :crowberto :get 200 (str "collection/" (u/the-id collection) "/items") :limit "2" :offset "1")))))
        (is (= 1 (count (:data (mt/user-http-request :crowberto :get 200 (str "collection/" (u/the-id collection) "/items") :limit "2" :offset "2")))))
        (is (= 3 (:total (mt/user-http-request :crowberto :get 200 (str "collection/" (u/the-id collection) "/items") :limit "2" :offset "1"))))))))

(deftest collection-items-pinning-filtering-test
  (testing "GET /api/collection/:id/items"
    (testing "check that pinning filtering exists"
      (mt/with-temp [:model/Collection collection {}
                     :model/Card       _ {:collection_id       (u/the-id collection)
                                          :collection_position 1
                                          :name                "pinned-1"}
                     :model/Card       _ {:collection_id       (u/the-id collection)
                                          :collection_position 1
                                          :name                "pinned-2"}
                     :model/Card       _ {:collection_id (u/the-id collection)
                                          :name          "unpinned-card"}
                     :model/Timeline   _ {:collection_id (u/the-id collection)
                                          :name          "timeline"}]
        (letfn [(fetch [pin-state]
                  (:data (mt/user-http-request :crowberto :get 200
                                               (str "collection/" (u/the-id collection) "/items")
                                               :pinned_state pin-state)))]
          (is (= #{"pinned-1" "pinned-2"}
                 (->> (fetch "is_pinned")
                      (map :name)
                      set)))
          (is (= #{"timeline" "unpinned-card"}
                 (->> (fetch "is_not_pinned")
                      (map :name)
                      set))))))))

(deftest collection-items-children-test
  (testing "GET /api/collection/:id/items"
    (testing "check that you get to see the children as appropriate"
      (mt/with-temp [:model/Collection collection {:name "Debt Collection"}]
        (perms/grant-collection-read-permissions! (perms-group/all-users) collection)
        (with-some-children-of-collection! collection
          (is (partial= (-> (mapv default-item [{:name "Acme Products", :model "pulse", :entity_id true}
                                                {:name               "Birthday Card", :description nil,     :model     "card",
                                                 :collection_preview false,           :display     "table", :entity_id true}
                                                {:name "Dine & Dashboard", :description nil, :model "dashboard", :entity_id true}
                                                {:name "Electro-Magnetic Pulse", :model "pulse", :entity_id true}])
                            (assoc-in [1 :fully_parameterized] true))
                        (mt/boolean-ids-and-timestamps
                         (:data (mt/user-http-request :rasta :get 200 (str "collection/" (u/the-id collection) "/items"))))))))

      (testing "...and that you can also filter so that you only see the children you want to see"
        (mt/with-temp [:model/Collection collection {:name "Art Collection"}]
          (perms/grant-collection-read-permissions! (perms-group/all-users) collection)
          (with-some-children-of-collection! collection
            (is (partial= ()
                          (mt/boolean-ids-and-timestamps
                           (:data (mt/user-http-request :rasta :get 200 (str "collection/" (u/the-id collection) "/items") :models "no_models")))))
            (is (partial= [(default-item {:name "Dine & Dashboard", :description nil, :model "dashboard", :entity_id true})]
                          (mt/boolean-ids-and-timestamps
                           (:data (mt/user-http-request :rasta :get 200 (str "collection/" (u/the-id collection) "/items") :models "dashboard")))))
            (is (partial= [(-> {:name               "Birthday Card", :description nil,     :model     "card",
                                :collection_preview false,           :display     "table", :entity_id true}
                               default-item
                               (assoc :fully_parameterized true))
                           (default-item {:name "Dine & Dashboard", :description nil, :model "dashboard", :entity_id true})]
                          (mt/boolean-ids-and-timestamps
                           (:data (mt/user-http-request :rasta :get 200 (str "collection/" (u/the-id collection) "/items")
                                                        :models "dashboard" :models "card")))))))))))

(deftest collection-items-logical-ui-location
  (testing "GET /api/collection/:id/items"
    (testing "Includes a logical ui location"
      (letfn [(path [& cs] (apply collection/location-path (map :id cs)))]
        (mt/with-temp [:model/Collection c1 {:name "C1"}
                       :model/Collection c2 {:name "C2"
                                             :location (path c1)}
                       :model/Collection c3 {:name "C3"
                                             :location (path c1 c2)}
                       :model/Collection c4 {:name "C4"
                                             :location (path c1 c2 c3)}]
          (perms/revoke-collection-permissions! (perms-group/all-users) c1)
          (perms/revoke-collection-permissions! (perms-group/all-users) c2)
          (perms/grant-collection-read-permissions! (perms-group/all-users) c3)
          (perms/grant-collection-read-permissions! (perms-group/all-users) c4)
          ;; user can see c3 and c4
          (let [response (mt/user-http-request :rasta :get 200 (format "collection/%d/items" (:id c3)))]
            (is (= 1 (:total response)))
            (let [{:keys [location effective_location]} (-> response :data first)]
              (is (= (path c1 c2 c3) location))
              (testing "the unreadable collections are removed from the `ui-logical-path`"
                (is (= (path c3) effective_location))))))))))

(defn- get-items
  "A helper function to get a list of items in a collection from the collection API. User is a keyword like `:rasta` or
  `:crowberto`."
  [user coll]
  (->> (mt/user-http-request user :get 200 (str "collection/" (u/the-id coll) "/items"))
       :data))

(deftest collections-are-moved-to-trash-when-archived
  (let [set-of-item-names (fn [user coll] (->> (get-items user coll)
                                               (map :name)
                                               set))]
    (testing "I can trash something by marking it as archived"
      (mt/with-temp [:model/Collection collection {:name "Art Collection"}
                     :model/Collection _ {:name "Baby Collection"
                                          :location (collection/children-location collection)}]
        (perms/grant-collection-read-permissions! (perms-group/all-users) collection)
        (mt/user-http-request :crowberto :put 200 (str "collection/" (u/the-id collection)) {:archived true})
        (is (partial= [{:name "Art Collection", :description nil, :model "collection"}]
                      (get-items :crowberto (collection/trash-collection-id))))
        (is (partial= [{:name "Baby Collection", :model "collection"}]
                      (get-items :crowberto collection)))))
    (testing "I can untrash something by marking it as not archived"
      (mt/with-temp [:model/Collection collection {:name "A"}]
        (perms/grant-collection-read-permissions! (perms-group/all-users) collection)
        (mt/user-http-request :crowberto :put 200 (str "collection/" (u/the-id collection)) {:archived true})
        (is (= 1 (count (:data (mt/user-http-request :rasta :get 200 (str "collection/" (collection/trash-collection-id) "/items"))))))
        (mt/user-http-request :crowberto :put 200 (str "collection/" (u/the-id collection)) {:archived false})
        (is (zero? (count (:data (mt/user-http-request :rasta :get 200 (str "collection/" (collection/trash-collection-id) "/items"))))))))
    (testing "I can untrash something to a specific location if desired"
      (mt/with-temp [:model/Collection collection-a {:name "A"}
                     :model/Collection collection-b {:name "B" :location (collection/children-location collection-a)}
                     :model/Collection destination {:name "Destination"}]
        (perms/grant-collection-read-permissions! (perms-group/all-users) collection-a)
        (perms/grant-collection-read-permissions! (perms-group/all-users) collection-b)
        (perms/grant-collection-read-permissions! (perms-group/all-users) destination)
        (mt/user-http-request :crowberto :put 200 (str "collection/" (u/the-id collection-a)) {:archived true})
        (is (= #{"A"} (set-of-item-names :crowberto (collection/trash-collection-id))))
        (is (= #{} (set-of-item-names :crowberto destination)))
        ;; both A and B are marked as `archived`
        (is (:archived (mt/user-http-request :crowberto :get 200 (str "collection/" (u/the-id collection-b)))))
        (is (:archived (mt/user-http-request :crowberto :get 200 (str "collection/" (u/the-id collection-a)))))
        ;; we can't unarchive collection B without specifying a location, because it wasn't trashed directly.
        (is (mt/user-http-request :crowberto :put 400 (str "collection/" (u/the-id collection-b)) {:archived false}))

        (mt/user-http-request :crowberto :put 200 (str "collection/" (u/the-id collection-b)) {:archived false :parent_id (u/the-id destination)})
        ;; collection A is still here!
        (is (= #{"A"} (set-of-item-names :crowberto (collection/trash-collection-id))))
        ;; collection B got moved correctly
        (is (= #{"B"} (set-of-item-names :crowberto destination)))

        (mt/user-http-request :crowberto :put 200 (str "collection/" (u/the-id collection-a)) {:archived false :parent_id (u/the-id destination)})
        (is (= #{"A" "B"} (set-of-item-names :crowberto destination)))))))

(deftest collection-permissions-work-correctly
  (let [set-of-item-names (fn [coll] (->> (get-items :rasta coll)
                                          (map :name)
                                          set))]
    (mt/with-temp [:model/Collection collection-a {:name "A"}
                   :model/Collection subcollection-a {:name "sub-A" :location (collection/children-location collection-a)}
                   :model/Collection collection-b {:name "B"}
                   :model/Collection subcollection-b {:name "sub-B" :location (collection/children-location collection-b)}
                   :model/Collection collection-c {:name "C"}
                   :model/Collection subcollection-c {:name "sub-C" :location (collection/children-location collection-c)}]
      (perms/revoke-collection-permissions! (perms-group/all-users) collection-a)
      (perms/revoke-collection-permissions! (perms-group/all-users) collection-b)
      (perms/revoke-collection-permissions! (perms-group/all-users) collection-c)
      (perms/grant-collection-read-permissions! (perms-group/all-users) collection-b)
      (perms/grant-collection-readwrite-permissions! (perms-group/all-users) collection-c)
      (testing "i can't archive from a collection I have no permissions on"
        (mt/user-http-request :rasta :put 403 (str "collection/" (u/the-id subcollection-a)) {:archived true}))
      (testing "i can't archive from a collection I have read permissions on"
        (mt/user-http-request :rasta :put 403 (str "collection/" (u/the-id subcollection-b)) {:archived true}))
      (testing "i can archive from a collection i have no permissions on"
        (mt/user-http-request :rasta :put 200 (str "collection/" (u/the-id subcollection-c)) {:archived true})))
    (mt/with-temp [:model/Collection collection-a {:name "A"}
                   :model/Collection subcollection-a {:name "sub-A" :location (collection/children-location collection-a)}
                   :model/Dashboard  dashboard-a {:name "dashboard-A" :collection_id (u/the-id collection-a)}
                   :model/Collection collection-b {:name "B"}
                   :model/Collection subcollection-b {:name "sub-B" :location (collection/children-location collection-b)}
                   :model/Dashboard  dashboard-b {:name "dashboard-B" :collection_id (u/the-id collection-b)}
                   :model/Collection collection-c {:name "C"}
                   :model/Collection subcollection-c {:name "sub-C" :location (collection/children-location collection-c)}
                   :model/Dashboard  dashboard-c {:name "dashboard-C" :collection_id (u/the-id collection-c)}]
      (perms/revoke-collection-permissions! (perms-group/all-users) collection-a)
      (perms/revoke-collection-permissions! (perms-group/all-users) collection-b)
      (perms/revoke-collection-permissions! (perms-group/all-users) collection-c)
      (perms/grant-collection-read-permissions! (perms-group/all-users) collection-b)
      (perms/grant-collection-readwrite-permissions! (perms-group/all-users) collection-c)
      (doseq [coll [subcollection-a subcollection-b subcollection-c]]
        (mt/user-http-request :crowberto :put 200 (str "collection/" (u/the-id coll)) {:archived true}))
      (doseq [dashboard [dashboard-a dashboard-b dashboard-c]]
        (mt/user-http-request :crowberto :put 200 (str "dashboard/" (u/the-id dashboard)) {:archived true}))
      (testing "rasta can see the correct set of collections in the trash"
        (is (= #{;; can see all three subcollections, because Rasta has read/write permissions on *them*
                 "sub-A"
                 "sub-C"
                 "sub-B"
                 ;; can see the dashboard in Collection C, because Rasta has read/write permissions on Collection C
                 "dashboard-C"} (set-of-item-names (collection/trash-collection-id)))))
      (testing "if the collections themselves are trashed, subcollection checks still work the same way"
        (doseq [coll [collection-a collection-b collection-c]]
          (mt/user-http-request :crowberto :put 200 (str "collection/" (u/the-id coll)) {:archived true}))
        (is (= #{"sub-A"
                 "sub-B"
                 "sub-C"
                 "C"
                 "dashboard-C"}
               (set-of-item-names (collection/trash-collection-id))))))))

(deftest collection-items-revision-history-and-ordering-test
  (testing "GET /api/collection/:id/items"
    (mt/test-helpers-set-global-values!
      (mt/with-temp
        [:model/Collection {collection-id :id}      {:name "Collection with Items"}
         :model/User       {user1-id :id}           {:first_name "Test" :last_name "AAAA" :email "aaaa@example.com"}
         :model/User       {user2-id :id}           {:first_name "Test" :last_name "ZZZZ" :email "zzzz@example.com"}
         :model/Card       {card1-id :id :as card1} {:name "Card with history 1" :collection_id collection-id}
         :model/Card       {card2-id :id :as card2} {:name "Card with history 2" :collection_id collection-id}
         :model/Card       _                        {:name "ZZ" :collection_id collection-id}
         :model/Card       _                        {:name "AA" :collection_id collection-id}
         :model/Revision   revision1                {:model    "Card"
                                                     :model_id card1-id
                                                     :user_id  user2-id
                                                     :object   (revision/serialize-instance card1 card1-id card1)}
         :model/Revision   _revision2               {:model    "Card"
                                                     :model_id card2-id
                                                     :user_id  user1-id
                                                     :object   (revision/serialize-instance card2 card2-id card2)}]
        ;; need different timestamps and Revision has a pre-update to throw as they aren't editable
        (is (= 1
               (t2/query-one {:update :revision
                              ;; in the past
                              :set    {:timestamp (.minusHours (ZonedDateTime/now (ZoneId/of "UTC")) 24)}
                              :where  [:= :id (:id revision1)]})))
        (testing "Results include last edited information from the `Revision` table"
          (is (= [{:name "AA"}
                  {:name "Card with history 1",
                   :last-edit-info
                   {:id         true,
                    :email      "zzzz@example.com",
                    :first_name "Test",
                    :last_name  "ZZZZ",
                    :timestamp  true}}
                  {:name "Card with history 2",
                   :last-edit-info
                   {:id         true,
                    :email      "aaaa@example.com",
                    :first_name "Test",
                    :last_name  "AAAA",
                    ;; timestamp collapsed to true, ordinarily a OffsetDateTime
                    :timestamp  true}}
                  {:name "ZZ"}]
                 (->> (:data (mt/user-http-request :rasta :get 200 (str "collection/" collection-id "/items")))
                      mt/boolean-ids-and-timestamps
                      (map #(select-keys % [:name :last-edit-info]))))))
        (testing "Results can be ordered by last-edited-at"
          (testing "ascending"
            (is (= ["Card with history 1" "Card with history 2" "AA" "ZZ"]
                   (->> (mt/user-http-request :rasta :get 200 (str "collection/" collection-id "/items?sort_column=last_edited_at&sort_direction=asc"))
                        :data
                        (map :name)))))
          (testing "descending"
            (is (= ["Card with history 2" "Card with history 1" "AA" "ZZ"]
                   (->> (mt/user-http-request :rasta :get 200 (str "collection/" collection-id "/items?sort_column=last_edited_at&sort_direction=desc"))
                        :data
                        (map :name))))))
        (testing "Results can be ordered by last-edited-by"
          (testing "ascending"
           ;; card with history 2 has user Test AAAA, history 1 user Test ZZZZ
            (is (= ["Card with history 2" "Card with history 1" "AA" "ZZ"]
                   (->> (mt/user-http-request :rasta :get 200 (str "collection/" collection-id "/items?sort_column=last_edited_by&sort_direction=asc"))
                        :data
                        (map :name)))))
          (testing "descending"
            (is (= ["Card with history 1" "Card with history 2" "AA" "ZZ"]
                   (->> (mt/user-http-request :rasta :get 200 (str "collection/" collection-id "/items?sort_column=last_edited_by&sort_direction=desc"))
                        :data
                        (map :name))))))))))

(deftest collection-items-order-by-model-test
  (testing "GET /api/collection/:id/items"
    (testing "Results can be ordered by model"
      (mt/with-temp [:model/Collection {collection-id :id} {:name "Collection with Items"}
                     :model/Card       _ {:name "ZZ" :collection_id collection-id}
                     :model/Card       _ {:name "AA" :collection_id collection-id}
                     :model/Dashboard  _ {:name "ZZ" :collection_id collection-id}
                     :model/Dashboard  _ {:name "AA" :collection_id collection-id}
                     :model/Pulse      _ {:name "ZZ" :collection_id collection-id}
                     :model/Pulse      _ {:name "AA" :collection_id collection-id}]
        (testing "sort direction asc"
          (is (= [["dashboard" "AA"] ["dashboard" "ZZ"] ["pulse" "AA"] ["pulse" "ZZ"] ["card" "AA"] ["card" "ZZ"]]
                 (->> (mt/user-http-request :rasta :get 200 (str "collection/" collection-id "/items?sort_column=model&sort_direction=asc"))
                      :data
                      (map (juxt :model :name))))))
        (testing "sort direction desc"
          (is (= [["card" "AA"] ["card" "ZZ"] ["pulse" "AA"] ["pulse" "ZZ"] ["dashboard" "AA"] ["dashboard" "ZZ"]]
                 (->> (mt/user-http-request :rasta :get 200 (str "collection/" collection-id "/items?sort_column=model&sort_direction=desc"))
                      :data
                      (map (juxt :model :name))))))))))

(deftest collection-items-include-latest-revision-test
  (testing "GET /api/collection/:id/items"
    (testing "Results have the lastest revision timestamp"
      (mt/with-temp [:model/Collection {collection-id :id}              {:name "Collection with Items"}
                     :model/User       {failuser-id :id}                {:first_name "failure" :last_name "failure" :email "failure@example.com"}
                     :model/User       {passuser-id :id}                {:first_name "pass" :last_name "pass" :email "pass@example.com"}
                     :model/Card       {card-id :id :as card}           {:name "card" :collection_id collection-id}
                     :model/Dashboard  {dashboard-id :id :as dashboard} {:name "dashboard" :collection_id collection-id}
                     :model/Revision   card-revision1 {:model    "Card"
                                                       :model_id card-id
                                                       :user_id  failuser-id
                                                       :object   (revision/serialize-instance card card-id card)}
                     :model/Revision   card-revision2 {:model    "Card"
                                                       :model_id card-id
                                                       :user_id  failuser-id
                                                       :object   (revision/serialize-instance card card-id card)}
                     :model/Revision   dash-revision1 {:model    "Dashboard"
                                                       :model_id dashboard-id
                                                       :user_id  failuser-id
                                                       :object   (revision/serialize-instance dashboard dashboard-id dashboard)}
                     :model/Revision   dash-revision2 {:model    "Dashboard"
                                                       :model_id dashboard-id
                                                       :user_id  failuser-id
                                                       :object   (revision/serialize-instance dashboard dashboard-id dashboard)}]
        (letfn [(at-year [year] (ZonedDateTime/of year 1 1 0 0 0 0 (ZoneId/of "UTC")))]
          (t2/query-one {:update :revision
                         ;; in the past
                         :set    {:timestamp (at-year 2015)}
                         :where  [:in :id (map :id [card-revision1 dash-revision1])]})
          ;; mark the later revisions with the user with name "pass". Note important that its the later revision by
          ;; id. Query assumes increasing timestamps with ids
          (t2/query-one {:update :revision
                         :set    {:timestamp (at-year 2021)
                                  :user_id   passuser-id}
                         :where  [:in :id (map :id [card-revision2 dash-revision2])]}))
        (is (= ["pass" "pass"]
               (->> (mt/user-http-request :rasta :get 200 (str "collection/" collection-id "/items") :models ["dashboard" "card"])
                    :data
                    (map (comp :last_name :last-edit-info)))))))))

(deftest collection-items-include-authority-level-test
  (testing "GET /api/collection/:id/items"
    (testing "Results include authority_level"
      (mt/with-temp [:model/Collection {collection-id :id} {:name "Collection with Items"}
                     :model/Collection _                   {:name "subcollection"
                                                            :location (format "/%d/" collection-id)
                                                            :authority_level "official"}
                     :model/Card       _                   {:name "card" :collection_id collection-id}
                     :model/Dashboard  _                   {:name "dash" :collection_id collection-id}]
        (let [items (->> (mt/user-http-request :rasta :get 200 (str "collection/" collection-id "/items")
                                               :models ["dashboard" "card" "collection"])
                         :data)]
          (is (= #{{:name "card"}
                   {:name "dash"}
                   {:name "subcollection" :authority_level "official"}}
                 (into #{} (map #(select-keys % [:name :authority_level]))
                       items))))))))

(deftest collection-items-include-datasets-test
  (testing "GET /api/collection/:id/items"
    (testing "Includes datasets"
      (mt/with-temp [:model/Collection {collection-id :id} {:name "Collection with Items"}
                     :model/Collection _                   {:name "subcollection"
                                                            :location (format "/%d/" collection-id)
                                                            :authority_level "official"}
                     :model/Card       _                   {:name "card" :collection_id collection-id}
                     :model/Card       _                   {:name "dataset" :type :model :collection_id collection-id}
                     :model/Dashboard  _                   {:name "dash" :collection_id collection-id}]
        (let [items (:data (mt/user-http-request :rasta :get 200 (format "collection/%d/items" collection-id)
                                                 :models ["dashboard" "card" "collection"]))]
          (is (= #{"card" "dash" "subcollection"}
                 (into #{} (map :name) items))))
        (let [items  (:data (mt/user-http-request :rasta :get 200 (format "collection/%d/items" collection-id)
                                                  :models ["dashboard" "card" "collection" "dataset"]))]
          (is (= #{"card" "dash" "subcollection" "dataset"}
                 (into #{} (map :name) items))))
        (let [items (:data (mt/user-http-request :rasta :get 200 (str "collection/" collection-id "/items")))]
          (is (= #{"card" "dash" "subcollection" "dataset"}
                 (into #{} (map :name) items))))))))

(deftest collection-items-include-here-and-below-test
  (testing "GET /api/collection/:id/items"
    (mt/with-temp [:model/Collection {id1 :id} {:name "Collection with Items"}
                   :model/Collection {id2 :id} {:name "subcollection"
                                                :location (format "/%d/" id1)}]
      (let [item #(first (:data (mt/user-http-request :rasta :get 200 (format "collection/%d/items" id1))))]
        (testing "the item has nothing in or below it"
          (is (nil? (:here (item))))
          (is (nil? (:below (item)))))
        (mt/with-temp [:model/Collection {id3 :id} {:location (format "/%d/%d/" id1 id2)}]
          (testing "now the item has a collection in it"
            (is (= ["collection"] (:here (item)))))
          (testing "but nothing :below"
            (is (nil? (:below (item)))))
          (mt/with-temp [:model/Collection _ {:location (format "/%d/%d/%d/" id1 id2 id3)}]
            (testing "the item still has a collection in it"
              (is (= ["collection"] (:here (item)))))
            (testing "the item now has a collection below it"
              (is (= ["collection"] (:below (item))))))
          (mt/with-temp [:model/Card _ {:name "card" :collection_id id2}
                         :model/Card _ {:name "dataset" :type :model :collection_id id2}]
            (testing "when the item has a card/dataset, that's reflected in `here` too"
              (is (= #{"collection" "card" "dataset"} (set (:here (item)))))
              (is (nil? (:below (item)))))
            (mt/with-temp [:model/Card _ {:name "card" :collection_id id3}]
              (testing "when the item contains a collection that contains a card, that's `below`"
                (is (= #{"card"} (set (:below (item))))))))
          (mt/with-temp [:model/Dashboard _ {:collection_id id2}]
            (testing "when the item has a dashboard, that's reflected in `here` too"
              (is (= #{"collection" "dashboard"} (set (:here (item))))))))))))

(deftest dashboards-include-here
  (testing "GET /api/collection/:id/items"
    (mt/with-temp [:model/Collection {coll-id :id} {:name "Collection with items"}
                   :model/Dashboard {dash-id :id} {:collection_id coll-id}
                   :model/Card {card-id :id} {:dashboard_id dash-id}
                   :model/DashboardCard _ {:dashboard_id dash-id :card_id card-id}]
      (testing "sanity check, only the dashboard is there"
        (is (= 1 (:total (mt/user-http-request :rasta :get 200 (format "collection/%d/items" coll-id))))))
      (testing "the dashboard has 'here'"
        (is (= [{:here ["card"]
                 :id dash-id}]
               (->> (mt/user-http-request :rasta :get 200 (format "collection/%d/items" coll-id))
                    :data
                    (map #(select-keys % [:here :id])))))))))

(deftest children-sort-clause-test
  ;; we always place "special" collection types (i.e. "Metabase Analytics") last
  (testing "Default sort"
    (doseq [app-db [:mysql :h2 :postgres]]
      (is (= [[[[:case [:= :authority_level "official"] 0 :else 1]] :asc]
              [[[:case
                 [:= :collection_type nil] 0
                 [:= :collection_type collection/trash-collection-type] 1
                 :else 2]] :asc]
              [:%lower.name :asc]]
             (api.collection/children-sort-clause {:official-collections-first? true} app-db)))))
  (testing "Sorting by last-edited-at"
    (is (= [[[[:case [:= :authority_level "official"] 0 :else 1]] :asc]
            [[[:case
               [:= :collection_type nil] 0
               [:= :collection_type collection/trash-collection-type] 1
               :else 2]] :asc]
            [:%isnull.last_edit_timestamp]
            [:last_edit_timestamp :asc]
            [:%lower.name :asc]]
           (api.collection/children-sort-clause {:sort-column :last-edited-at
                                                 :sort-direction :asc
                                                 :official-collections-first? true} :mysql)))
    (is (= [[[[:case [:= :authority_level "official"] 0 :else 1]] :asc]
            [[[:case
               [:= :collection_type nil] 0
               [:= :collection_type collection/trash-collection-type] 1
               :else 2]] :asc]
            [:last_edit_timestamp :nulls-last]
            [:last_edit_timestamp :asc]
            [:%lower.name :asc]]
           (api.collection/children-sort-clause {:sort-column :last-edited-at
                                                 :sort-direction :asc
                                                 :official-collections-first? true} :postgres))))
  (testing "Sorting by last-edited-by"
    (is (= [[[[:case [:= :authority_level "official"] 0 :else 1]] :asc]
            [[[:case
               [:= :collection_type nil] 0
               [:= :collection_type collection/trash-collection-type] 1
               :else 2]] :asc]
            [:last_edit_last_name :nulls-last]
            [:last_edit_last_name :asc]
            [:last_edit_first_name :nulls-last]
            [:last_edit_first_name :asc]
            [:%lower.name :asc]]
           (api.collection/children-sort-clause {:sort-column :last-edited-by
                                                 :sort-direction :asc
                                                 :official-collections-first? true} :postgres)))
    (is (= [[[[:case [:= :authority_level "official"] 0 :else 1]] :asc]
            [[[:case
               [:= :collection_type nil] 0
               [:= :collection_type collection/trash-collection-type] 1
               :else 2]] :asc]
            [:%isnull.last_edit_last_name]
            [:last_edit_last_name :asc]
            [:%isnull.last_edit_first_name]
            [:last_edit_first_name :asc]
            [:%lower.name :asc]]
           (api.collection/children-sort-clause {:sort-column :last-edited-by
                                                 :sort-direction :asc
                                                 :official-collections-first? true} :mysql))))
  (testing "Sorting by model"
    (is (= [[[[:case [:= :authority_level "official"] 0 :else 1]] :asc]
            [[[:case
               [:= :collection_type nil] 0
               [:= :collection_type collection/trash-collection-type] 1
               :else 2]] :asc]
            [:model_ranking :asc]
            [:%lower.name :asc]]
           (api.collection/children-sort-clause {:sort-column :model
                                                 :sort-direction :asc
                                                 :official-collections-first? true} :postgres)))
    (is (= [[[[:case [:= :authority_level "official"] 0 :else 1]] :asc]
            [[[:case
               [:= :collection_type nil] 0
               [:= :collection_type collection/trash-collection-type] 1
               :else 2]] :asc]
            [:model_ranking :desc]
            [:%lower.name :asc]]
           (api.collection/children-sort-clause {:sort-column :model
                                                 :sort-direction :desc
                                                 :official-collections-first? true} :mysql)))))

(deftest snippet-collection-items-test
  (testing "GET /api/collection/:id/items"
    (testing "Native query snippets should come back when fetching the items in a Collection in the `:snippets` namespace"
      (mt/with-temp [:model/Collection         collection {:namespace "snippets", :name "My Snippet Collection"}
                     :model/NativeQuerySnippet snippet    {:collection_id (:id collection), :name "My Snippet"}
                     :model/NativeQuerySnippet archived   {:collection_id (:id collection) , :name "Archived Snippet", :archived true}]
        (is (partial= [{:id        (:id snippet)
                        :name      "My Snippet"
                        :entity_id (:entity_id snippet)
                        :model     "snippet"}]
                      (:data (mt/user-http-request :rasta :get 200 (format "collection/%d/items" (:id collection))))))

        (testing "\nShould be able to fetch archived Snippets"
          (is (partial= [{:id        (:id archived)
                          :name      "Archived Snippet"
                          :entity_id (:entity_id archived)
                          :model     "snippet"}]
                        (:data (mt/user-http-request :rasta :get 200 (format "collection/%d/items?archived=true" (:id collection)))))))

        (testing "\nShould be able to pass ?model=snippet, even though it makes no difference in this case"
          (is (partial= [{:id        (:id snippet)
                          :name      "My Snippet"
                          :entity_id (:entity_id snippet)
                          :model     "snippet"}]
                        (:data (mt/user-http-request :rasta :get 200 (format "collection/%d/items?model=snippet" (:id collection)))))))

        (testing "Snippets in nested collections should be returned as a flat list on OSS"
          (mt/with-premium-features #{}
            (mt/with-temp [:model/Collection  sub-collection {:namespace "snippets"
                                                              :name      "Nested Snippet Collection"
                                                              :location  (collection/location-path collection)}
                           :model/NativeQuerySnippet sub-snippet {:collection_id (:id sub-collection)
                                                                  :name          "Nested Snippet"}]
              (is (=?
                   [{:id (:id snippet), :name "My Snippet"}
                    {:id (:id sub-snippet), :name "Nested Snippet"}]
                   (:data (mt/user-http-request :rasta :get 200 (format "collection/%d/items" (:id collection)))))))))))))

;;; --------------------------------- Fetching Personal Collections (Ours & Others') ---------------------------------

(defn- lucky-personal-collection []
  (merge
   (mt/object-defaults :model/Collection)
   {:slug                "lucky_pigeon_s_personal_collection"
    :can_restore         false
    :can_delete          false
    :can_write           true
    :name                "Lucky Pigeon's Personal Collection"
    :personal_owner_id   (mt/user->id :lucky)
    :effective_ancestors [{:metabase.models.collection.root/is-root? true
                           :name                                     "Our analytics"
                           :id                                       "root"
                           :authority_level                          nil
                           :can_write                                true
                           :is_personal                              false}]
    :effective_location  "/"
    :parent_id           nil
    :location            "/"
    :is_personal         true}
   (select-keys (collection/user->personal-collection (mt/user->id :lucky))
                [:id :entity_id :created_at])))

(defn- lucky-personal-collection-id
  []
  (u/the-id (collection/user->personal-collection (mt/user->id :lucky))))

(defn- api-get-lucky-personal-collection [user-kw & {:keys [expected-status-code], :or {expected-status-code 200}}]
  (mt/user-http-request user-kw :get expected-status-code (str "collection/" (lucky-personal-collection-id))))

(defn- api-get-lucky-personal-collection-items [user-kw & {:keys [expected-status-code], :or {expected-status-code 200}}]
  (:data (mt/user-http-request user-kw :get expected-status-code (str "collection/" (lucky-personal-collection-id) "/items"))))

(deftest fetch-personal-collection-test
  (testing "GET /api/collection/:id"
    (testing "Can we use this endpoint to fetch our own Personal Collection?"
      (is (= (lucky-personal-collection)
             (api-get-lucky-personal-collection :lucky))))

    (testing "Can and admin use this endpoint to fetch someone else's Personal Collection?"
      (is (= (lucky-personal-collection)
             (api-get-lucky-personal-collection :crowberto))))

    (testing "Other, non-admin Users should not be allowed to fetch others' Personal Collections!"
      (is (= "You don't have permissions to do that."
             (api-get-lucky-personal-collection :rasta, :expected-status-code 403))))))

(def ^:private lucky-personal-subcollection-item
  [(collection-item "Lucky's Personal Sub-Collection" :can_write true)])

(defn- api-get-lucky-personal-collection-with-subcollection [user-kw]
  (mt/with-temp [:model/Collection _ {:name     "Lucky's Personal Sub-Collection"
                                      :location (collection/children-location
                                                 (collection/user->personal-collection (mt/user->id :lucky)))}]
    (mt/boolean-ids-and-timestamps (api-get-lucky-personal-collection-items user-kw))))

(deftest fetch-personal-collection-items-test
  (testing "GET /api/collection/:id/items"
    (testing "If we have a sub-Collection of our Personal Collection, that should show up"
      (is (partial= lucky-personal-subcollection-item
                    (api-get-lucky-personal-collection-with-subcollection :lucky))))

    (testing "sub-Collections of other's Personal Collections should show up for admins as well"
      (is (partial= lucky-personal-subcollection-item
                    (api-get-lucky-personal-collection-with-subcollection :crowberto))))))

;;; ------------------------------------ Effective Ancestors & Effective Children ------------------------------------

(defn- format-ancestors
  "Nicely format the `:effective_` results from an API call."
  [results]
  (-> results
      (select-keys [:effective_ancestors :effective_location])
      (update :effective_ancestors (partial map #(update % :id integer?)))
      (update :effective_location collection-test/location-path-ids->names)))

(defn- api-get-collection-ancestors
  "Call the API with Rasta to fetch `collection-or-id` and put the `:effective_` results in a nice format for the tests
  below."
  [collection-or-id & additional-query-params]
  (format-ancestors (apply mt/user-http-request :rasta :get 200
                           (str "collection/" (u/the-id collection-or-id))
                           additional-query-params)))

(defn- api-get-collection-children
  [collection-or-id & additional-get-params]
  (mt/boolean-ids-and-timestamps (:data (apply mt/user-http-request :rasta
                                               :get 200 (str "collection/" (u/the-id collection-or-id) "/items")
                                               additional-get-params))))

;;; for the tests below, create hierarchy like
;;;
;;;     +-> B*
;;;     |
;;; A* -+-> C* +-> D* -> E
;;;            |
;;;            +-> F --> G*
;;;
;;; Grant perms for collections with a `*`. Should see
;;;
;;;     +-> B*
;;;     |
;;; A* -+-> C* +-> D*
;;;            |
;;;            +-> G*

(deftest effective-ancestors-and-children-test
  (testing "does a top-level Collection like A have the correct Children?"
    (with-collection-hierarchy! [a b c d g]
      (testing "ancestors"
        (is (= {:effective_ancestors []
                :effective_location  "/"}
               (api-get-collection-ancestors a))))
      (testing "children"
        (is (partial= (map collection-item ["B" "C"])
                      (api-get-collection-children a)))))))

(deftest effective-ancestors-and-children-second-level-collection-test
  (testing "does a second-level Collection have its parent and its children?"
    (with-collection-hierarchy! [a b c d g]
      (testing "ancestors"
        (is (= {:effective_ancestors [{:name "A", :type nil, :id true, :can_write false, :personal_owner_id nil}]
                :effective_location  "/A/"}
               (api-get-collection-ancestors c))))
      (testing "children"
        (is (partial= (map collection-item ["D" "G"])
                      (api-get-collection-children c)))))))

(deftest effective-ancestors-and-children-third-level-collection-test
  (testing "Does a third-level Collection? have its parent and its children?"
    (with-collection-hierarchy! [a b c d g]
      (testing "ancestors"
        (is (= {:effective_ancestors [{:name "A", :type nil, :id true, :can_write false, :personal_owner_id nil}
                                      {:name "C", :type nil, :id true, :can_write false, :personal_owner_id nil}]
                :effective_location  "/A/C/"}
               (api-get-collection-ancestors d))))
      (testing "children"
        (is (= []
               (api-get-collection-children d)))))))

(deftest effective-ancestors-and-children-of-d-test
  (testing (str "for D: if we remove perms for C we should only have A as an ancestor; effective_location should lie "
                "and say we are a child of A")
    (with-collection-hierarchy! [a b d g]
      (testing "ancestors"
        (is (= {:effective_ancestors [{:name "A", :type nil, :id true, :can_write false, :personal_owner_id nil}]
                :effective_location  "/A/"}
               (api-get-collection-ancestors d))))
      (testing "children"
        (is (= []
               (api-get-collection-children d))))))
  (testing "for D: If, on the other hand, we remove A, we should see C as the only ancestor and as a root-level Collection."
    (with-collection-hierarchy! [b c d g]
      (testing "ancestors"
        (is (= {:effective_ancestors [{:name "C", :type nil, :id true, :can_write false, :personal_owner_id nil}]
                :effective_location  "/C/"}
               (api-get-collection-ancestors d))))
      (testing "children"
        (is (= []
               (api-get-collection-children d)))))))

(deftest effective-ancestors-and-children-of-c-test
  (testing "for C: if we remove D we should get E and F as effective children"
    (with-collection-hierarchy! [a b c e f g]
      (testing "ancestors"
        (is (= {:effective_ancestors [{:name "A", :type nil, :id true, :can_write false, :personal_owner_id nil}]
                :effective_location  "/A/"}
               (api-get-collection-ancestors c))))
      (testing "children"
        (is (partial= (map collection-item ["E" "F"])
                      (api-get-collection-children c)))))))

(deftest effective-ancestors-and-children-collapse-multiple-generations-test
  (testing "Make sure we can collapse multiple generations. For A: removing C and D should move up E and F"
    (with-collection-hierarchy! [a b e f g]
      (testing "ancestors"
        (is (= {:effective_ancestors []
                :effective_location  "/"}
               (api-get-collection-ancestors a))))
      (testing "children"
        (is (partial= (map collection-item ["B" "E" "F"])
                      (api-get-collection-children a)))))))

(deftest effective-ancestors-and-children-archived-test
  (testing "Let's make sure the 'archived` option works on Collections, nested or not"
    (with-collection-hierarchy! [a b c]
      (mt/user-http-request :crowberto :put 200 (str "collection/" (u/the-id b))
                            {:archived true})
      (testing "ancestors"
        (is (= {:effective_ancestors []
                :effective_location  "/"}
               (api-get-collection-ancestors a))))
      (testing "children"
        (is (partial= [(collection-item "C")]
                      (api-get-collection-children a)))))))

(deftest personal-collection-ancestors-test
  (testing "Effective ancestors of a personal collection will contain a :personal_owner_id"
    (let [root-owner-id   (u/the-id (test.users/fetch-user :rasta))
          root-collection (t2/select-one :model/Collection :personal_owner_id root-owner-id)]
      (mt/with-temp [:model/Collection collection {:name     "Som Test Child Collection"
                                                   :location (collection/location-path root-collection)}]
        (is (= [{:metabase.models.collection.root/is-root? true,
                 :authority_level                          nil,
                 :name                                     "Our analytics",
                 :id                                       false,
                 :can_write                                true
                 :is_personal                              false}
                {:name              "Rasta Toucan's Personal Collection",
                 :id                true,
                 :type              nil
                 :personal_owner_id root-owner-id,
                 :can_write         true}]
               (:effective_ancestors (api-get-collection-ancestors collection))))))))

;;; +----------------------------------------------------------------------------------------------------------------+
;;; |                                              GET /collection/root                                              |
;;; +----------------------------------------------------------------------------------------------------------------+

(deftest fetch-root-collection-test
  (testing "GET /api/collection/root"
    (testing "Check that we can see stuff that isn't in any Collection -- meaning they're in the so-called \"Root\" Collection"
      (is (= {:name                "Our analytics"
              :id                  "root"
              :can_write           true
              :can_restore         false
              :effective_location  nil
              :effective_ancestors []
              :authority_level     nil
              :parent_id           nil
              :is_personal         false
              :can_delete          false}
             (with-some-children-of-collection! nil
               (mt/user-http-request :crowberto :get 200 "collection/root")))))))

(defn results-matching [collection-items parameters]
  (-> collection-items
      (set/index (keys parameters))
      (get parameters)
      vec))

(deftest fetch-root-items-collection-test
  (testing "GET /api/collection/root/items"
    (testing "Make sure you can see everything for Users that can see everything"
      (is (partial= [(-> {:name               "Birthday Card", :description nil, :model "card",
                          :collection_preview false, :display "table"}
                         default-item
                         (assoc :fully_parameterized true))
                     (default-item {:name "Dine & Dashboard", :description nil, :model "dashboard"})
                     (default-item {:name "Electro-Magnetic Pulse", :model "pulse"})]
                    (with-some-children-of-collection! nil
                      (-> (:data (mt/user-http-request :crowberto :get 200 "collection/root/items"))
                          (remove-non-test-items &ids)
                          remove-non-personal-collections
                          mt/boolean-ids-and-timestamps)))))))

(deftest dashboard-question-candidates-simple-test
  (testing "GET /api/collection/:id/dashboard-question-candidates"
    (testing "Card is in single dashboard"
      (mt/with-temp [:model/Collection {coll-id :id} {}
                     :model/Dashboard {dash-id :id} {:collection_id coll-id}
                     :model/Card {card-id :id} {:collection_id coll-id}
                     :model/DashboardCard _ {:dashboard_id dash-id :card_id card-id}]
        (is (= #{card-id}
               (->> (mt/user-http-request :crowberto :get 200 (str "collection/" coll-id "/dashboard-question-candidates"))
                    :data
                    (map :id)
                    (into #{}))))
        (is (= #{:id :name :description :sole_dashboard_info}
               (->> (mt/user-http-request :crowberto :get 200 (str "collection/" coll-id "/dashboard-question-candidates"))
                    :data
                    first
                    keys
                    (into #{}))))
        (is (= #{:id :name :description}
               (->> (mt/user-http-request :crowberto :get 200 (str "collection/" coll-id "/dashboard-question-candidates"))
                    :data
                    first
                    :sole_dashboard_info
                    keys
                    (into #{}))))))))

(deftest dashboard-question-candidates-can-be-paginated
  (testing "GET /api/collection/:id/dashboard-question-candidates"
    (mt/with-temp [:model/Collection {coll-id :id} {}
                   :model/Dashboard {dash-id :id} {:collection_id coll-id}

                   :model/Card {card-1-id :id} {:collection_id coll-id}
                   :model/DashboardCard _ {:dashboard_id dash-id :card_id card-1-id}

                   :model/Card {card-2-id :id} {:collection_id coll-id}
                   :model/DashboardCard _ {:dashboard_id dash-id :card_id card-2-id}

                   :model/Card {card-3-id :id} {:collection_id coll-id}
                   :model/DashboardCard _ {:dashboard_id dash-id :card_id card-3-id}]
      (let [fetch (fn [& {:keys [limit offset] :or {limit 10 offset 0}}]
                    (let [resp (mt/user-http-request :crowberto :get 200 (str "collection/" coll-id "/dashboard-question-candidates")
                                                     :limit limit :offset offset)]
                      (is (= 3 (:total resp)))
                      (->> resp :data (map :id))))]
        (testing "Selecting everything"
          (is (= [card-3-id card-2-id card-1-id]
                 (fetch))))
        (testing "Selecting the first one"
          (is (= [card-3-id]
                 (fetch :limit 1))))
        (testing "The second two"
          (is (= [card-2-id card-1-id]
                 (fetch :limit 2 :offset 1))))
        (testing "The first two"
          (is (= [card-3-id card-2-id]
                 (fetch :limit 2 :offset 0))))
        (testing "Only limit, no offset"
          (let [{:keys [data]} (mt/user-http-request :crowberto :get 200 (str "collection/" coll-id "/dashboard-question-candidates")
                                                     :limit 2)]
            (is (= [card-3-id card-2-id]
                   (map :id data)))))
        (testing "Only offset, no limit"
          (let [{:keys [data]} (mt/user-http-request :crowberto :get 200 (str "collection/" coll-id "/dashboard-question-candidates")
                                                     :offset 1)]
            (is (= [card-2-id card-1-id]
                   (map :id data)))))
        (testing "Zero limit"
          (is (= [] (fetch :limit 0))))))))

(deftest dashboard-question-candidates-card-is-in-two-dashboards-test
  (testing "GET /api/collection/:id/dashboard-question-candidates"
    (testing "Card is in two dashboards"
      (mt/with-temp [:model/Collection {coll-id :id} {}
                     :model/Dashboard {dash1-id :id} {:collection_id coll-id}
                     :model/Dashboard {dash2-id :id} {:collection_id coll-id}
                     :model/Card {card-id :id} {:collection_id coll-id}
                     :model/DashboardCard _ {:dashboard_id dash1-id :card_id card-id}
                     :model/DashboardCard _ {:dashboard_id dash2-id :card_id card-id}]
        (is (= #{}  ; Card should not be automovable when in multiple dashboards
               (->> (mt/user-http-request :crowberto :get 200 (str "collection/" coll-id "/dashboard-question-candidates"))
                    :data
                    (map :id)
                    (into #{}))))))))

(deftest dashboard-question-candidates-card-not-in-any-dashboards-test
  (testing "GET /api/collection/:id/dashboard-question-candidates"
    (testing "Card is not in any dashboards"
      (mt/with-temp [:model/Collection {coll-id :id} {}
                     :model/Card _ {:collection_id coll-id}]
        (is (= #{}  ; Card should not be automovable when not in any dashboard
               (->> (mt/user-http-request :crowberto :get 200 (str "collection/" coll-id "/dashboard-question-candidates"))
                    :data
                    (map :id)
                    (into #{}))))))))

(deftest get-dashboard-question-candidates-only-works-for-admins-test
  (testing "GET /api/collection/:id/dashboard-question-candidates"
    (testing "Non-admin request (using `:rasta` instead of `:crowberto`)"
      (mt/with-temp [:model/Collection {coll-id :id} {}
                     :model/Dashboard {dash-id :id} {:collection_id coll-id}
                     :model/Card {card-id :id} {:collection_id coll-id}
                     :model/DashboardCard _ {:dashboard_id dash-id :card_id card-id}]
        (is (= "You don't have permissions to do that."
               (mt/user-http-request :rasta :get 403 (str "collection/" coll-id "/dashboard-question-candidates"))))))))

(deftest dashboard-question-candidates-excludes-archived-cards-test
  (testing "GET /api/collection/:id/dashboard-question-candidates"
    (testing "Card in archived dashboard"
      ;; Note that this should never happen - the card should be archived with the dashboard it's in. But just in case:
      (mt/with-temp [:model/Collection {coll-id :id} {}
                     :model/Dashboard {dash-id :id} {:collection_id coll-id :archived true}
                     :model/Card {card-id :id} {:collection_id coll-id}
                     :model/DashboardCard _ {:dashboard_id dash-id :card_id card-id}]
        (is (= #{}
               (->> (mt/user-http-request :crowberto :get 200 (str "collection/" coll-id "/dashboard-question-candidates"))
                    :data
                    (map :id)
                    (into #{}))))))))

(deftest get-dashboard-question-candidates-excludes-cards-in-different-collections-from-dashboard
  (testing "GET /api/collection/:id/dashboard-question-candidates"
    (testing "Card in different collection from dashboard"
      (mt/with-temp [:model/Collection {coll1-id :id} {}
                     :model/Collection {coll2-id :id} {}
                     :model/Dashboard {dash-id :id} {:collection_id coll1-id}
                     :model/Card {card-id :id} {:collection_id coll2-id}
                     :model/DashboardCard _ {:dashboard_id dash-id :card_id card-id}]
        (is (= #{}  ; Card should not be automovable when in different collection
               (->> (mt/user-http-request :crowberto :get 200 (str "collection/" coll1-id "/dashboard-question-candidates"))
                    :data
                    (map :id)
                    (into #{}))))))))

(deftest get-dashboard-question-candidates-filters-by-collection
  (testing "Multiple cards in collection"
    (mt/with-temp [:model/Collection {coll-id :id} {}
                   :model/Dashboard {dash-id :id} {:collection_id coll-id}
                   :model/Card {card1-id :id} {:collection_id coll-id}
                   :model/Card _ {:collection_id coll-id}
                   :model/Card _ {:collection_id coll-id}
                   :model/DashboardCard _ {:dashboard_id dash-id :card_id card1-id}]
      (is (= #{card1-id}  ; Only card1 should be automovable
             (->> (mt/user-http-request :crowberto :get 200 (str "collection/" coll-id "/dashboard-question-candidates"))
                  :data
                  (map :id)
                  (into #{})))))))

(deftest get-dashboard-question-candidates-nonexistent-collection
  (testing "GET /api/collection/:id/dashboard-question-candidates"
    (testing "Returns 404 for non-existent collection"
      (is (= "Not found."
             (mt/user-http-request :crowberto :get 404 "collection/99999999/dashboard-question-candidates"))))))

(deftest get-dashboard-question-candidates-excludes-archived-cards
  (testing "GET /api/collection/:id/dashboard-question-candidates"
    (testing "Archived cards are not included in candidates"
      (mt/with-temp [:model/Collection {coll-id :id} {}
                     :model/Dashboard {dash-id :id} {:collection_id coll-id}
                     :model/Card {card-id :id} {:collection_id coll-id :archived true}
                     :model/DashboardCard _ {:dashboard_id dash-id :card_id card-id}]
        (is (= #{}  ; Archived card should not be automovable
               (->> (mt/user-http-request :crowberto :get 200 (str "collection/" coll-id "/dashboard-question-candidates"))
                    :data
                    (map :id)
                    (into #{}))))))))

(deftest get-dashboard-question-candidates-excludes-existing-dashboard-questions
  (testing "GET /api/collection/:id/dashboard-question-candidates"
    (testing "Existing DQs are excluded"
      (mt/with-temp [:model/Collection {coll-id :id} {}
                     :model/Dashboard {dash-id :id} {:collection_id coll-id}
                     :model/Card {card-id :id} {:dashboard_id dash-id}
                     :model/DashboardCard _ {:dashboard_id dash-id :card_id card-id}]
        (is (= {:data [] :total 0}
               (mt/user-http-request :crowberto :get 200 (str "collection/" coll-id "/dashboard-question-candidates"))))))))

(deftest get-root-dashboard-question-candidates-single-dashboard-card
  (testing "GET /api/collection/root/dashboard-question-candidates"
    (testing "Card is in single dashboard"
      (mt/with-temp [:model/Dashboard {dash-id :id} {:collection_id nil}
                     :model/Card {card-id :id} {:collection_id nil :name "Test Card"}
                     :model/DashboardCard _ {:dashboard_id dash-id :card_id card-id}]
        (let [response (mt/user-http-request :crowberto :get 200
                                             "collection/root/dashboard-question-candidates")]
          (is (contains? (->> response :data (map :id) set) card-id))
          (is (= #{:id :name :description :sole_dashboard_info}
                 (->> response
                      :data
                      (filter #(= (:id %) card-id))
                      first
                      keys
                      set)))
          (is (= #{:id :name :description}
                 (->> response
                      :data
                      (filter #(= (:id %) card-id))
                      first
                      :sole_dashboard_info
                      keys
                      set))))))))

(deftest get-root-dashboard-question-candidates-multi-dashboard-card
  (testing "GET /api/collection/root/dashboard-question-candidates"
    (testing "Card is in two dashboards"
      (mt/with-temp [:model/Dashboard {dash1-id :id} {:collection_id nil}
                     :model/Dashboard {dash2-id :id} {:collection_id nil}
                     :model/Card {card-id :id} {:collection_id nil :name "Multi-Dashboard Card"}
                     :model/DashboardCard _ {:dashboard_id dash1-id :card_id card-id}
                     :model/DashboardCard _ {:dashboard_id dash2-id :card_id card-id}]
        (is (not (contains? (->> (mt/user-http-request :crowberto :get 200
                                                       "collection/root/dashboard-question-candidates")
                                 :data
                                 (map :id)
                                 set)
                            card-id)))))))

(deftest get-root-dashboard-question-candidates-no-dashboard-card
  (testing "GET /api/collection/root/dashboard-question-candidates"
    (testing "Card is not in any dashboards"
      (mt/with-temp [:model/Card {card-id :id} {:collection_id nil :name "No Dashboard Card"}]
        (is (not (contains? (->> (mt/user-http-request :crowberto :get 200
                                                       "collection/root/dashboard-question-candidates")
                                 :data
                                 (map :id)
                                 set)
                            card-id)))))))

(deftest get-root-dashboard-question-candidates-non-admin
  (testing "GET /api/collection/root/dashboard-question-candidates"
    (testing "Non-admin request (using `:rasta` instead of `:crowberto`)"
      (is (= "You don't have permissions to do that."
             (mt/user-http-request :rasta :get 403 "collection/root/dashboard-question-candidates"))))))

(deftest get-root-dashboard-question-candidates-archived-dashboard
  (testing "GET /api/collection/root/dashboard-question-candidates"
    (testing "Card in archived dashboard"
      (mt/with-temp [:model/Dashboard {dash-id :id} {:collection_id nil :archived true}
                     :model/Card {card-id :id} {:collection_id nil :name "Archived Dashboard Card"}
                     :model/DashboardCard _ {:dashboard_id dash-id :card_id card-id}]
        (is (not (contains? (->> (mt/user-http-request :crowberto :get 200
                                                       "collection/root/dashboard-question-candidates")
                                 :data
                                 (map :id)
                                 set)
                            card-id)))))))

(deftest get-root-dashboard-question-candidates-different-collection
  (testing "GET /api/collection/root/dashboard-question-candidates"
    (testing "Card in different collection from dashboard"
      (mt/with-temp [:model/Collection {other-coll-id :id} {}
                     :model/Dashboard {dash-id :id} {:collection_id nil}
                     :model/Card {card-id :id} {:collection_id other-coll-id :name "Different Collection Card"}
                     :model/DashboardCard _ {:dashboard_id dash-id :card_id card-id}]
        (is (not (contains? (->> (mt/user-http-request :crowberto :get 200
                                                       "collection/root/dashboard-question-candidates")
                                 :data
                                 (map :id)
                                 set)
                            card-id)))))))

(deftest get-root-dashboard-question-candidates-multiple-cards
  (testing "GET /api/collection/root/dashboard-question-candidates"
    (testing "Multiple cards in collection"
      (mt/with-temp [:model/Dashboard {dash-id :id} {:collection_id nil}
                     :model/Card {card1-id :id} {:collection_id nil :name "Dashboard Card"}
                     :model/Card {card2-id :id} {:collection_id nil :name "Other Card 1"}
                     :model/Card {card3-id :id} {:collection_id nil :name "Other Card 2"}
                     :model/DashboardCard _ {:dashboard_id dash-id :card_id card1-id}]
        (let [response-ids (->> (mt/user-http-request :crowberto :get 200
                                                      "collection/root/dashboard-question-candidates")
                                :data
                                (map :id)
                                set)]
          (is (contains? response-ids card1-id))
          (is (not (contains? response-ids card2-id)))
          (is (not (contains? response-ids card3-id))))))))

(deftest get-root-dashboard-question-candidates-nonexistent
  (testing "GET /api/collection/root/dashboard-question-candidates"
    (testing "Non-existent collection"
      (is (= "Not found."
             (mt/user-http-request :crowberto :get 404 "collection/99999999/dashboard-question-candidates"))))))

(deftest get-root-dashboard-question-candidates-archived-card
  (testing "GET /api/collection/root/dashboard-question-candidates"
    (testing "Archived card"
      (mt/with-temp [:model/Dashboard {dash-id :id} {:collection_id nil}
                     :model/Card {card-id :id} {:collection_id nil :name "Archived Card" :archived true}
                     :model/DashboardCard _ {:dashboard_id dash-id :card_id card-id}]
        (is (not (contains? (->> (mt/user-http-request :crowberto :get 200
                                                       "collection/root/dashboard-question-candidates")
                                 :data
                                 (map :id)
                                 set)
                            card-id)))))))

(deftest root-dashboard-question-candidates-can-be-paginated
  (testing "GET /api/collection/root/dashboard-question-candidates"
    (mt/with-temp [:model/Dashboard {dash-id :id} {:collection_id nil}

                   :model/Card {card-1-id :id} {:collection_id nil}
                   :model/DashboardCard _ {:dashboard_id dash-id :card_id card-1-id}

                   :model/Card {card-2-id :id} {:collection_id nil}
                   :model/DashboardCard _ {:dashboard_id dash-id :card_id card-2-id}

                   :model/Card {card-3-id :id} {:collection_id nil}
                   :model/DashboardCard _ {:dashboard_id dash-id :card_id card-3-id}]
      (let [fetch (fn [& {:keys [limit offset] :or {limit 10 offset 0}}]
                    (let [resp (mt/user-http-request :crowberto :get 200 (str "collection/root/dashboard-question-candidates")
                                                     :limit limit :offset offset)]
                      (is (= 3 (:total resp)))
                      (->> resp :data (map :id))))]
        (testing "Selecting everything"
          (is (= [card-3-id card-2-id card-1-id]
                 (fetch))))
        (testing "Selecting the first one"
          (is (= [card-3-id]
                 (fetch :limit 1))))
        (testing "The second two"
          (is (= [card-2-id card-1-id]
                 (fetch :limit 2 :offset 1))))
        (testing "The first two"
          (is (= [card-3-id card-2-id]
                 (fetch :limit 2 :offset 0))))
        (testing "Only limit, no offset"
          (let [{:keys [data]} (mt/user-http-request :crowberto :get 200 (str "collection/root/dashboard-question-candidates")
                                                     :limit 2)]
            (is (= [card-3-id card-2-id]
                   (map :id data)))))
        (testing "Only offset, no limit"
          (let [{:keys [data]} (mt/user-http-request :crowberto :get 200 (str "collection/root/dashboard-question-candidates")
                                                     :offset 1)]
            (is (= [card-2-id card-1-id]
                   (map :id data)))))
        (testing "Zero limit"
          (is (= [] (fetch :limit 0))))))))

(deftest post-move-dashboard-question-candidates-success
  (testing "POST /api/collection/:id/move-dashboard-question-candidates"
    (testing "Successfully move card to dashboard"
      (mt/with-temp [:model/Collection {coll-id :id} {}
                     :model/Dashboard {dash-id :id} {:collection_id coll-id}
                     :model/Card {card-id :id} {:collection_id coll-id}
                     :model/DashboardCard _ {:dashboard_id dash-id :card_id card-id}]
        (is (nil? (t2/select-one-fn :dashboard_id :model/Card card-id)))
        (mt/user-http-request :crowberto :post 200 (format "collection/%d/move-dashboard-question-candidates" coll-id))
        (is (= dash-id (t2/select-one-fn :dashboard_id :model/Card card-id)))))))

(deftest post-move-dashboard-question-candidates-root-collection
  (testing "POST /api/collection/:id/move-dashboard-question-candidates"
    (testing "Move card from root collection"
      (mt/with-temp [:model/Dashboard {dash-id :id} {:collection_id nil}
                     :model/Card {card-id :id} {:collection_id nil}
                     :model/DashboardCard _ {:dashboard_id dash-id :card_id card-id}]
        (mt/user-http-request :crowberto :post 200 "collection/root/move-dashboard-question-candidates")
        (is (= dash-id (t2/select-one-fn :dashboard_id :model/Card card-id)))))))

(deftest post-move-dashboard-question-candidates-non-admin
  (testing "POST /api/collection/:id/move-dashboard-question-candidates"
    (testing "Non-admin request (using `:rasta` instead of `:crowberto`)"
      (mt/with-temp [:model/Collection {coll-id :id} {}]
        (is (= "You don't have permissions to do that."
               (mt/user-http-request :rasta :post 403 (format "collection/%d/move-dashboard-question-candidates" coll-id))))))))

(deftest post-move-dashboard-question-candidates-multiple-dashboards
  (testing "POST /api/collection/:id/move-dashboard-question-candidates"
    (testing "Card in multiple dashboards should not be moved"
      (mt/with-temp [:model/Collection {coll-id :id} {}
                     :model/Dashboard {dash1-id :id} {:collection_id coll-id}
                     :model/Dashboard {dash2-id :id} {:collection_id coll-id}
                     :model/Card {card-id :id} {:collection_id coll-id}
                     :model/DashboardCard _ {:dashboard_id dash1-id :card_id card-id}
                     :model/DashboardCard _ {:dashboard_id dash2-id :card_id card-id}]
        (mt/user-http-request :crowberto :post 200 (format "collection/%d/move-dashboard-question-candidates" coll-id))
        (is (nil? (t2/select-one-fn :dashboard_id :model/Card card-id)))))))

(deftest post-move-dashboard-question-candidates-nonexistent
  (testing "POST /api/collection/:id/move-dashboard-question-candidates"
    (testing "Non-existent collection"
      (is (= "Not found."
             (mt/user-http-request :crowberto :post 404 "collection/99999999/move-dashboard-question-candidates"))))))

(deftest post-move-dashboard-question-candidates-archived-card
  (testing "POST /api/collection/:id/move-dashboard-question-candidates"
    (testing "Archived card should not be moved"
      (mt/with-temp [:model/Collection {coll-id :id} {}
                     :model/Dashboard {dash-id :id} {:collection_id coll-id}
                     :model/Card {card-id :id} {:collection_id coll-id :archived true}
                     :model/DashboardCard _ {:dashboard_id dash-id :card_id card-id}]
        (mt/user-http-request :crowberto :post 200 (format "collection/%d/move-dashboard-question-candidates" coll-id))
        (is (nil? (t2/select-one-fn :dashboard_id :model/Card card-id)))))))

(deftest post-move-dashboard-question-candidates-archived-dashboard
  (testing "POST /api/collection/:id/move-dashboard-question-candidates"
    (testing "Card in archived dashboard should not be moved"
      (mt/with-temp [:model/Collection {coll-id :id} {}
                     :model/Dashboard {dash-id :id} {:collection_id coll-id :archived true}
                     :model/Card {card-id :id} {:collection_id coll-id}
                     :model/DashboardCard _ {:dashboard_id dash-id :card_id card-id}]
        (mt/user-http-request :crowberto :post 200 (format "collection/%d/move-dashboard-question-candidates" coll-id))
        (is (nil? (t2/select-one-fn :dashboard_id :model/Card card-id)))))))

(deftest post-move-dashboard-question-candidates-different-collection
  (testing "POST /api/collection/:id/move-dashboard-question-candidates"
    (testing "Card in different collection from dashboard should not be moved"
      (mt/with-temp [:model/Collection {coll1-id :id} {}
                     :model/Collection {coll2-id :id} {}
                     :model/Dashboard {dash-id :id} {:collection_id coll1-id}
                     :model/Card {card-id :id} {:collection_id coll2-id}
                     :model/DashboardCard _ {:dashboard_id dash-id :card_id card-id}]
        (mt/user-http-request :crowberto :post 200 (format "collection/%d/move-dashboard-question-candidates" coll2-id))
        (is (nil? (t2/select-one-fn :dashboard_id :model/Card card-id)))))))

(deftest post-move-dashboard-question-candidates-specific-cards
  (testing "POST /api/collection/:id/move-dashboard-question-candidates"
    (testing "It's possible to specify a specific set of card_ids to move"
      (mt/with-temp [:model/Collection {coll-id :id} {}
                     :model/Dashboard {dash1-id :id} {:collection_id coll-id}
                     :model/Card {card1-id :id} {:collection_id coll-id}
                     :model/Card {card2-id :id} {:collection_id coll-id}
                     :model/Card {card3-id :id} {:collection_id coll-id}
                     :model/DashboardCard _ {:dashboard_id dash1-id :card_id card1-id}
                     :model/DashboardCard _ {:dashboard_id dash1-id :card_id card2-id}
                     :model/DashboardCard _ {:dashboard_id dash1-id :card_id card3-id}]
        (testing "initially no cards should have dashboard_id set"
          (is (nil? (t2/select-one-fn :dashboard_id :model/Card card1-id)))
          (is (nil? (t2/select-one-fn :dashboard_id :model/Card card2-id)))
          (is (nil? (t2/select-one-fn :dashboard_id :model/Card card3-id))))

        (testing "move only card1 and card2"
          (mt/user-http-request :crowberto :post 200
                                (format "collection/%d/move-dashboard-question-candidates" coll-id)
                                {:card_ids #{card1-id card2-id}}))

        (testing "verify only specified cards were moved"
          (is (= dash1-id (t2/select-one-fn :dashboard_id :model/Card card1-id)))
          (is (= dash1-id (t2/select-one-fn :dashboard_id :model/Card card2-id)))
          (is (nil? (t2/select-one-fn :dashboard_id :model/Card card3-id))))))))

(deftest move-dashboard-question-candidates-is-atomic-test
  (testing "POST /api/collection/:id/move-dashboard-question-candidates is atomic"
    (mt/with-temp [:model/Collection {coll-id :id} {}
                   :model/Dashboard {dash-id :id} {:collection_id coll-id}
                   :model/Card {card1-id :id} {:collection_id coll-id}
                   :model/Card {card2-id :id} {:collection_id coll-id}
                   :model/DashboardCard _ {:dashboard_id dash-id :card_id card1-id}
                   :model/DashboardCard _ {:dashboard_id dash-id :card_id card2-id}]
      ;; Initially no cards should have dashboard_id set
      (is (nil? (t2/select-one-fn :dashboard_id :model/Card card1-id)))
      (is (nil? (t2/select-one-fn :dashboard_id :model/Card card2-id)))

      ;; Mock card/update-card! to fail on the second call
      (mt/with-dynamic-fn-redefs [card/update-card!
                                  (let [call-count (atom 0)]
                                    (fn [& args]
                                      (swap! call-count inc)
                                      (when (= @call-count 2)
                                        (throw (ex-info "Simulated failure" {})))
                                      (apply (mt/dynamic-value card/update-card!) args)))]
        (mt/user-http-request :crowberto :post 500
                              (format "collection/%d/move-dashboard-question-candidates" coll-id)))

        ;; Verify neither card was moved (operation rolled back)
      (is (nil? (t2/select-one-fn :dashboard_id :model/Card card1-id)))
      (is (nil? (t2/select-one-fn :dashboard_id :model/Card card2-id))))))

(deftest fetch-root-items-limit-and-offset-test
  (testing "GET /api/collection/root/items"
    (with-some-children-of-collection! nil
      (letfn [(items [limit offset]
                (:data (mt/user-http-request :crowberto :get 200 "collection/root/items"
                                             :limit (str limit), :offset (str offset))))]
        (let [[_a-1 b-1 :as items-1] (items 2 0)]
          (is (= 2
                 (count items-1)))
          (let [[a-2 _b-2 :as items-2] (items 2 1)]
            (is (= 2
                   (count items-2)))
            (is (= b-1 a-2))
            (is (not= items-1 items-2))))))))

(deftest fetch-root-items-total-test
  (testing "GET /api/collection/root/items"
    (testing "Include :total, even with limit and offset"
      (with-some-children-of-collection! nil
        ;; `:total` should be at least 4 items based on `with-some-children-of-collection`. Might be a bit more if
        ;; other stuff was created
        (is (=? {:total #(>= % 4)}
                (mt/user-http-request :crowberto :get 200 "collection/root/items" :limit "2" :offset "1")))))))

(deftest fetch-root-items-permissions-test
  (testing "GET /api/collection/root/items"
    (testing "we don't let you see stuff you wouldn't otherwise be allowed to see"
      (is (= []
             ;; if a User doesn't have perms for the Root Collection then they don't get to see things with no collection_id
             (with-some-children-of-collection! nil
               (-> (:data (mt/user-http-request :rasta :get 200 "collection/root/items"))
                   remove-non-personal-collections
                   mt/boolean-ids-and-timestamps)))))))

(deftest fetch-root-items-permissions-test-2
  (testing "GET /api/collection/root/items"
    (testing "we don't let you see stuff you wouldn't otherwise be allowed to see"
      (testing "...but if they have read perms for the Root Collection they should get to see them"
        (with-some-children-of-collection! nil
          (mt/with-temp [:model/PermissionsGroup           group {}
                         :model/PermissionsGroupMembership _     {:user_id (mt/user->id :rasta), :group_id (u/the-id group)}]
            (perms/grant-permissions! group (perms/collection-read-path {:metabase.models.collection.root/is-root? true}))
            (is (partial= [(-> {:name               "Birthday Card", :description nil, :model "card",
                                :collection_preview false,           :display     "table"}
                               default-item
                               (assoc :fully_parameterized true))
                           (default-item {:name "Dine & Dashboard", :description nil, :model "dashboard"})
                           (default-item {:name "Electro-Magnetic Pulse", :model "pulse"})]
                          (-> (:data (mt/user-http-request :rasta :get 200 "collection/root/items"))
                              (remove-non-test-items &ids)
                              remove-non-personal-collections
                              mt/boolean-ids-and-timestamps)))))))))

(deftest fetch-root-items-do-not-include-personal-collections-test
  (testing "GET /api/collection/root/items"
    (testing "Personal collections do not show up as collection items"
      (is (= []
             (->> (:data (mt/user-http-request :rasta :get 200 "collection/root/items"))
                  (filter #(str/includes? (:name %) "Personal Collection"))))))
    (testing "Even admins don't see their personal collection here"
      (is (= []
             (->> (:data (mt/user-http-request :crowberto :get 200 "collection/root/items"))
                  (filter #(str/includes? (:name %) "Personal Collection")))))
      (testing "That includes sub-collections of Personal Collections! I shouldn't see them!"
        (mt/with-temp [:model/Collection _ {:name     "Lucky's Sub-Collection"
                                            :location (collection/children-location
                                                       (collection/user->personal-collection (mt/user->id :lucky)))}]
          (is (= []
                 (->> (:data (mt/user-http-request :crowberto :get 200 "collection/root/items"))
                      (filter #(str/includes? (:name %) "Personal Collection"))))))))))

(deftest fetch-root-items-archived-test
  (testing "GET /api/collection/root/items"
    (testing "Can we look for `archived` stuff with this endpoint?"
      (mt/with-temp [:model/Card card {:name "Business Card", :archived true}]
        (is (partial=
             [{:name                "Business Card"
               :description         nil
               :collection_position nil
               :collection_preview  true
               :display             "table"
               :moderated_status    nil
               :entity_id           (:entity_id card)
               :model               "card"
               :fully_parameterized  true}]
             (-> (mt/user-http-request :crowberto :get 200
                                       "collection/root/items?archived=true")
                 :data
                 (results-matching {:name "Business Card", :model "card"}))))))))

(deftest fetch-root-items-fully-parameterized-test
  (testing "GET /api/collection/root/items"
    (testing "fully_parameterized of a card"
      (testing "can be false"
        (mt/with-temp [:model/Card card {:name          "Business Card"
                                         :dataset_query {:native {:template-tags {:param0 {:default 0}
                                                                                  :param1 {:required false}
                                                                                  :param2 {:required false}}
                                                                  :query         "select {{param0}}, {{param1}} [[ , {{param2}} ]]"}}}]
          (is (partial= [{:name               "Business Card"
                          :entity_id          (:entity_id card)
                          :model              "card"
                          :fully_parameterized false}]
                        (-> (mt/user-http-request :crowberto :get 200 "collection/root/items")
                            :data
                            (results-matching {:name "Business Card", :model "card"}))))))

      (testing "is false even if a required field-filter parameter has no default"
        (mt/with-temp [:model/Card card {:name          "Business Card"
                                         :dataset_query {:native {:template-tags {:param0 {:default 0}
                                                                                  :param1 {:type "dimension", :required true}}
                                                                  :query         "select {{param0}}, {{param1}}"}}}]
          (is (partial= [{:name               "Business Card"
                          :entity_id          (:entity_id card)
                          :model              "card"
                          :fully_parameterized false}]
                        (-> (mt/user-http-request :crowberto :get 200 "collection/root/items")
                            :data
                            (results-matching {:name "Business Card", :model "card"}))))))

      (testing "is false even if an optional required parameter has no default"
        (mt/with-temp [:model/Card card {:name          "Business Card"
                                         :dataset_query {:native {:template-tags {:param0 {:default 0}
                                                                                  :param1 {:required true}}
                                                                  :query         "select {{param0}}, [[ , {{param1}} ]]"}}}]
          (is (partial= [{:name               "Business Card"
                          :entity_id          (:entity_id card)
                          :model              "card"
                          :fully_parameterized false}]
                        (-> (mt/user-http-request :crowberto :get 200 "collection/root/items")
                            :data
                            (results-matching {:name "Business Card", :model "card"}))))))

      (testing "is true if invalid parameter syntax causes a parsing exception to be thrown"
        (mt/with-temp [:model/Card card {:name          "Business Card"
                                         :dataset_query {:native {:query "select [[]]"}}}]
          (is (partial= [{:name               "Business Card"
                          :entity_id          (:entity_id card)
                          :model              "card"
                          :fully_parameterized true}]
                        (-> (mt/user-http-request :crowberto :get 200 "collection/root/items")
                            :data
                            (results-matching {:name "Business Card", :model "card"}))))))

      (testing "is true if all obligatory parameters have defaults"
        (mt/with-temp [:model/Card card {:name          "Business Card"
                                         :dataset_query {:native {:template-tags {:param0 {:required false, :default 0}
                                                                                  :param1 {:required true, :default 1}
                                                                                  :param2 {}
                                                                                  :param3 {:type "dimension"}}
                                                                  :query "select {{param0}}, {{param1}} [[ , {{param2}} ]] from t {{param3}}"}}}]
          (is (partial= [{:name               "Business Card"
                          :entity_id          (:entity_id card)
                          :model              "card"
                          :fully_parameterized true}]
                        (-> (mt/user-http-request :crowberto :get 200 "collection/root/items")
                            :data
                            (results-matching {:name "Business Card", :model "card"}))))))

      (testing "using a snippet without parameters is true"
        (mt/with-temp [:model/NativeQuerySnippet snippet {:content    "table"
                                                          :creator_id (mt/user->id :crowberto)
                                                          :name       "snippet"}
                       :model/Card card {:name          "Business Card"
                                         :dataset_query {:native {:template-tags {:param0  {:required false
                                                                                            :default  0}
                                                                                  :snippet {:name         "snippet"
                                                                                            :type         :snippet
                                                                                            :snippet-name "snippet"
                                                                                            :snippet-id   (:id snippet)}}
                                                                  :query "select {{param0}} from {{snippet}}"}}}]
          (is (partial= [{:name               "Business Card"
                          :entity_id          (:entity_id card)
                          :model              "card"
                          :fully_parameterized true}]
                        (-> (mt/user-http-request :crowberto :get 200 "collection/root/items")
                            :data
                            (results-matching {:name "Business Card", :model "card"})))))))

    (testing "a card with only a reference to another card is considered fully parameterized (#25022)"
      (mt/with-temp [:model/Card card-1 {:dataset_query (mt/mbql-query venues)}]
        (let [card-tag (format "#%d" (u/the-id card-1))]
          (mt/with-temp [:model/Card card-2 {:name "Business Card"
                                             :dataset_query
                                             (mt/native-query {:template-tags
                                                               {card-tag
                                                                {:id (str (random-uuid))
                                                                 :name card-tag
                                                                 :display-name card-tag
                                                                 :type :card
                                                                 :card-id (u/the-id card-1)}}
                                                               :query (format "SELECT * FROM {{#%d}}" (u/the-id card-1))})}]
            (is (partial= [{:name               "Business Card"
                            :entity_id          (:entity_id card-2)
                            :model              "card"
                            :fully_parameterized true}]
                          (-> (mt/user-http-request :crowberto :get 200 "collection/root/items")
                              :data
                              (results-matching {:name "Business Card", :model "card"}))))))))))

;;; ----------------------------------- Effective Children, Ancestors, & Location ------------------------------------

(defn- api-get-root-collection-children
  [& additional-get-params]
  (mt/boolean-ids-and-timestamps (:data (apply mt/user-http-request :rasta :get 200 "collection/root/items" additional-get-params))))

(defn- remove-non-test-collections [items]
  (filter (fn [{collection-name :name}]
            (or (str/includes? collection-name "Personal Collection")
                (#{"A" "B" "C" "D" "E" "F" "G"} collection-name)))
          items))

(deftest fetch-root-collection-items-test
  (testing "sanity check"
    (is (collection/user->personal-collection (mt/user->id :rasta))))
  (testing "GET /api/collection/root/items"
    (testing "Do top-level collections show up as children of the Root Collection?"
      (with-collection-hierarchy! [a b c d e f g]
        (testing "children"
          (is (partial= (map collection-item ["A"])
                        (remove-non-test-collections (api-get-root-collection-children)))))))

    (testing "...and collapsing children should work for the Root Collection as well"
      (with-collection-hierarchy! [b d e f g]
        (testing "children"
          (is (partial= (map collection-item ["B" "D" "F"])
                        (remove-non-test-collections (api-get-root-collection-children)))))))

    (testing "does `archived` work on Collections as well?"
      (with-collection-hierarchy! [a b d e f g]
        (mt/user-http-request :crowberto :put 200 (str "collection/" (u/the-id a))
                              {:archived true})
        (is (= [] (remove-non-test-collections (api-get-root-collection-children)))))
      (with-collection-hierarchy! [a b d e f g]
        (mt/user-http-request :crowberto :put 200 (str "collection/" (u/the-id a))
                              {:archived true})
        (is (= [] (remove-non-test-collections (api-get-root-collection-children))))))

    (testing "\n?namespace= parameter"
      (mt/with-temp [:model/Collection {normal-id :id} {:name "Normal Collection"}
                     :model/Collection {coins-id :id}  {:name "Coin Collection", :namespace "currency"}]
        (perms/grant-collection-read-permissions! (perms-group/all-users) coins-id)
        (letfn [(collection-names [items]
                  (->> (:data items)
                       (filter #(and (= (:model %) "collection")
                                     (#{normal-id coins-id} (:id %))))
                       (map :name)))]
          (testing "should only show Collections in the 'default' namespace by default"
            (is (= ["Normal Collection"]
                   (collection-names (mt/user-http-request :rasta :get 200 "collection/root/items")))))

          (testing "By passing `:namespace` we should be able to see Collections in that `:namespace`"
            (testing "?namespace=currency"
              (is (= ["Coin Collection"]
                     (collection-names (mt/user-http-request :rasta :get 200 "collection/root/items?namespace=currency")))))
            (testing "?namespace=stamps"
              (is (= []
                     (collection-names (mt/user-http-request :rasta :get 200 "collection/root/items?namespace=stamps")))))))))))

(deftest root-collection-snippets-test
  (testing "GET /api/collection/root/items?namespace=snippets"
    (testing "\nNative query snippets should come back when fetching the items in the root Collection of the `:snippets` namespace"
      (mt/with-temp [:model/NativeQuerySnippet snippet   {:name "My Snippet", :entity_id nil}
                     :model/NativeQuerySnippet snippet-2 {:name "My Snippet 2", :entity_id nil}
                     :model/NativeQuerySnippet archived  {:name "Archived Snippet", :archived true, :entity_id nil}
                     :model/Dashboard          dashboard {:name "My Dashboard", :entity_id nil}]
        (letfn [(only-test-items [results]
                  (if (sequential? results)
                    (filter #(#{["snippet" (:id snippet)]
                                ["snippet" (:id snippet-2)]
                                ["snippet" (:id archived)]
                                ["dashboard" (:id dashboard)]} ((juxt :model :id) %))
                            results)
                    results))
                (only-test-item-names [results]
                  (let [items (only-test-items results)]
                    (if (sequential? items)
                      (map :name items)
                      items)))]
          (is (partial= [{:id        (:id snippet)
                          :name      "My Snippet"
                          :entity_id (:entity_id snippet)
                          :model     "snippet"}
                         {:id        (:id snippet-2)
                          :name      "My Snippet 2"
                          :entity_id (:entity_id snippet-2)
                          :model     "snippet"}]
                        (only-test-items (:data (mt/user-http-request :rasta :get 200 "collection/root/items?namespace=snippets")))))

          (testing "\nSnippets should not come back for the default namespace"
            (is (= ["My Dashboard"]
                   (only-test-item-names (:data (mt/user-http-request :rasta :get 200 "collection/root/items"))))))

          (testing "\nSnippets shouldn't be paginated, because FE is not ready for it yet and default pagination behavior is bad"
            (is (= ["My Snippet", "My Snippet 2"]
                   (only-test-item-names (:data (mt/user-http-request :rasta :get 200 "collection/root/items?namespace=snippets&limit=1&offset=0"))))))

          (testing "\nShould be able to fetch archived Snippets"
            (is (= ["Archived Snippet"]
                   (only-test-item-names (:data (mt/user-http-request :rasta :get 200
                                                                      "collection/root/items?namespace=snippets&archived=true"))))))

          (testing "\nShould be able to pass ?model=snippet, even though it makes no difference in this case"
            (is (= ["My Snippet", "My Snippet 2"]
                   (only-test-item-names (:data (mt/user-http-request :rasta :get 200
                                                                      "collection/root/items?namespace=snippets&model=snippet")))))))))))

;;; +----------------------------------------------------------------------------------------------------------------+
;;; |                                              POST /api/collection                                              |
;;; +----------------------------------------------------------------------------------------------------------------+

(deftest create-collection-test
  (testing "POST /api/collection"
    (testing "\ntest that we can create a new collection"
      (mt/with-model-cleanup [:model/Collection]
        (is (partial= (merge
                       (mt/object-defaults :model/Collection)
                       {:name              "Stamp Collection"
                        :slug              "stamp_collection"
                        :archived          false
                        :location          "/"
                        :personal_owner_id nil})
                      (-> (mt/user-http-request :crowberto :post 200 "collection"
                                                {:name "Stamp Collection"})
                          (dissoc :id :entity_id))))))))

(deftest non-admin-create-collection-in-root-perms-test
  (testing "POST /api/collection"
    (testing "\ntest that non-admins aren't allowed to create a collection in the root collection"
      (mt/with-non-admin-groups-no-root-collection-perms
        (is (= "You don't have permissions to do that."
               (mt/user-http-request :rasta :post 403 "collection"
                                     {:name "Stamp Collection"})))))
    (testing "\nCan a non-admin user with Root Collection perms add a new collection to the Root Collection? (#8949)"
      (mt/with-model-cleanup [:model/Collection]
        (mt/with-non-admin-groups-no-root-collection-perms
          (mt/with-temp [:model/PermissionsGroup           group {}
                         :model/PermissionsGroupMembership _     {:user_id (mt/user->id :rasta), :group_id (u/the-id group)}]
            (perms/grant-collection-readwrite-permissions! group collection/root-collection)
            (is (partial= (merge
                           (mt/object-defaults :model/Collection)
                           {:name     "Stamp Collection"
                            :location "/"
                            :slug     "stamp_collection"})
                          (dissoc (mt/user-http-request :rasta :post 200 "collection"
                                                        {:name "Stamp Collection"})
                                  :id :entity_id)))))))))

(deftest create-child-collection-test
  (testing "POST /api/collection"
    (testing "\nCan I create a Collection as a child of an existing collection?"
      (mt/with-model-cleanup [:model/Collection]
        (with-collection-hierarchy! [a c d]
          (is (partial= (merge
                         (mt/object-defaults :model/Collection)
                         {:id          true
                          :entity_id   true
                          :name        "Trading Card Collection"
                          :slug        "trading_card_collection"
                          :description "Collection of basketball cards including limited-edition holographic Draymond Green"
                          :location    "/A/C/D/"})
                        (-> (mt/user-http-request :crowberto :post 200 "collection"
                                                  {:name        "Trading Card Collection"
                                                   :description "Collection of basketball cards including limited-edition holographic Draymond Green"
                                                   :parent_id   (u/the-id d)})
                            (update :location collection-test/location-path-ids->names)
                            (update :id integer?)
                            (update :entity_id string?)))))))))

(deftest create-collection-different-namespace-test
  (testing "POST /api/collection"
    (testing "\nShould be able to create a Collection in a different namespace"
      (let [collection-name (mt/random-name)]
        (try
          (is (=? {:name      collection-name
                   :namespace "snippets"}
                  (mt/user-http-request :crowberto :post 200 "collection"
                                        {:name       collection-name
                                         :descrption "My SQL Snippets"
                                         :namespace  "snippets"})))
          (finally
            (t2/delete! :model/Collection :name collection-name)))))))

;;; +----------------------------------------------------------------------------------------------------------------+
;;; |                                            PUT /api/collection/:id                                             |
;;; +----------------------------------------------------------------------------------------------------------------+

(deftest update-collection-test
  (testing "PUT /api/collection/:id"
    (testing "test that we can update a collection"
      (mt/with-temp [:model/Collection collection]
        (is (partial= (merge
                       (mt/object-defaults :model/Collection)
                       {:id              (u/the-id collection)
                        :name            "My Beautiful Collection"
                        :slug            "my_beautiful_collection"
                        :entity_id       (:entity_id collection)
                        :location        "/"
                        :effective_ancestors [{:metabase.models.collection.root/is-root? true
                                               :name                                     "Our analytics"
                                               :id                                       "root"
                                               :authority_level                          nil
                                               :can_write                                true}]
                        :effective_location  "/"

                        :parent_id       nil})
                      (mt/user-http-request :crowberto :put 200 (str "collection/" (u/the-id collection))
                                            {:name "My Beautiful Collection"})))))
    (testing "check that users without write perms aren't allowed to update a Collection"
      (mt/with-non-admin-groups-no-root-collection-perms
        (mt/with-temp [:model/Collection collection]
          (is (= "You don't have permissions to do that."
                 (mt/user-http-request :rasta :put 403 (str "collection/" (u/the-id collection))
                                       {:name "My Beautiful Collection"}))))))))

(deftest archive-collection-test
  (testing "PUT /api/collection/:id"
    (testing "Archiving a collection should delete any alerts associated with questions in the collection"
      (mt/with-temp [:model/Collection {coll-id :id} {}]
        (notification.tu/with-channel-fixtures [:channel/email]
          (api.notification-test/with-send-messages-sync!
            (notification.tu/with-card-notification
              [notification {:card     {:name "YOLO"
                                        :collection_id coll-id}
                             :handlers [{:channel_type :channel/email
                                         :recipients  [{:type    :notification-recipient/user
                                                        :user_id (mt/user->id :crowberto)}
                                                       {:type    :notification-recipient/user
                                                        :user_id (mt/user->id :rasta)}
                                                       {:type    :notification-recipient/raw-value
                                                        :details {:value "ngoc@metabase.com"}}]}]}]
              (let [[email] (notification.tu/with-mock-inbox-email!
                              (mt/user-http-request :crowberto :put 200 (str "collection/" coll-id)
                                                    {:name "My Beautiful Collection", :archived true}))]
                (is (=? {:bcc     #{"rasta@metabase.com" "crowberto@metabase.com" "ngoc@metabase.com"}
                         :subject "One of your alerts has stopped working"
                         :body    [{"the question was archived by Crowberto Corv" true}]}
                        (mt/summarize-multipart-single-email email #"the question was archived by Crowberto Corv"))))
              (= nil (t2/select-one :model/Notification :id (:id notification))))))))))

(deftest archive-collection-perms-test
  (testing "PUT /api/collection/:id"
    (testing "I shouldn't be allowed to archive a Collection without proper perms"
      (mt/with-non-admin-groups-no-root-collection-perms
        (mt/with-temp [:model/Collection collection]
          (is (= "You don't have permissions to do that."
                 (mt/user-http-request :rasta :put 403 (str "collection/" (u/the-id collection))
                                       {:archived true})))))

      (testing "Perms checking should be recursive as well..."
        ;; Create Collections A > B, and grant permissions for A. You should not be allowed to archive A because you
        ;; would also need perms for B
        (mt/with-non-admin-groups-no-root-collection-perms
          (mt/with-temp [:model/Collection collection-a  {}
                         :model/Collection _collection-b {:location (collection/children-location collection-a)}]
            (perms/grant-collection-readwrite-permissions! (perms-group/all-users) collection-a)
            (is (= "You don't have permissions to do that."
                   (mt/user-http-request :rasta :put 403 (str "collection/" (u/the-id collection-a))
                                         {:archived true})))))))))

(deftest move-collection-test
  (testing "PUT /api/collection/:id"
    (testing "Can I *change* the `location` of a Collection? (i.e. move it into a different parent Collection)"
      (with-collection-hierarchy! [a b e]
        (is (partial= (merge
                       (mt/object-defaults :model/Collection)
                       {:id        true
                        :entity_id true
                        :name      "E"
                        :slug      "e"
                        :location  "/A/B/"
                        :parent_id (u/the-id b)})
                      (-> (mt/user-http-request :crowberto :put 200 (str "collection/" (u/the-id e))
                                                {:parent_id (u/the-id b)})
                          (update :location collection-test/location-path-ids->names)
                          (update :id integer?)
                          (update :entity_id string?))))))

    (testing "I shouldn't be allowed to move the Collection without proper perms."
      (testing "If I want to move A into B, I should need permissions for both A and B"
        (mt/with-non-admin-groups-no-root-collection-perms
          (mt/with-temp [:model/Collection collection-a {}
                         :model/Collection collection-b {}]
            (perms/grant-collection-readwrite-permissions! (perms-group/all-users) collection-a)
            (is (= "You don't have permissions to do that."
                   (mt/user-http-request :rasta :put 403 (str "collection/" (u/the-id collection-a))
                                         {:parent_id (u/the-id collection-b)}))))))

      (testing "Perms checking should be recursive as well..."
        (testing "Create A, B, and C; B is a child of A."
          (testing "Grant perms for A and B. Moving A into C should fail because we need perms for C"
            ;; (collections with readwrite perms marked below with a `*`)
            ;; A* -> B* ==> C -> A -> B
            (mt/with-non-admin-groups-no-root-collection-perms
              (mt/with-temp [:model/Collection collection-a {}
                             :model/Collection collection-b {:location (collection/children-location collection-a)}
                             :model/Collection collection-c {}]
                (doseq [collection [collection-a collection-b]]
                  (perms/grant-collection-readwrite-permissions! (perms-group/all-users) collection))
                (is (= "You don't have permissions to do that."
                       (mt/user-http-request :rasta :put 403 (str "collection/" (u/the-id collection-a))
                                             {:parent_id (u/the-id collection-c)}))))))

          (testing "Grant perms for A and C. Moving A into C should fail because we need perms for B."
            ;; A* -> B  ==>  C -> A -> B
            ;; C*
            (mt/with-non-admin-groups-no-root-collection-perms
              (mt/with-temp [:model/Collection collection-a  {}
                             :model/Collection _collection-b {:location (collection/children-location collection-a)}
                             :model/Collection collection-c  {}]
                (doseq [collection [collection-a collection-c]]
                  (perms/grant-collection-readwrite-permissions! (perms-group/all-users) collection))
                (is (= "You don't have permissions to do that."
                       (mt/user-http-request :rasta :put 403 (str "collection/" (u/the-id collection-a))
                                             {:parent_id (u/the-id collection-c)}))))))

          (testing "Grant perms for B and C. Moving A into C should fail because we need perms for A"
            ;; A -> B*  ==>  C -> A -> B
            ;; C*
            (mt/with-non-admin-groups-no-root-collection-perms
              (mt/with-temp [:model/Collection collection-a {}
                             :model/Collection collection-b {:location (collection/children-location collection-a)}
                             :model/Collection collection-c {}]
                (doseq [collection [collection-b collection-c]]
                  (perms/grant-collection-readwrite-permissions! (perms-group/all-users) collection))
                (is (= "You don't have permissions to do that."
                       (mt/user-http-request :rasta :put 403 (str "collection/" (u/the-id collection-a))
                                             {:parent_id (u/the-id collection-c)})))))))))))

;;; +----------------------------------------------------------------------------------------------------------------+
;;; |                            GET /api/collection/graph and PUT /api/collection/graph                             |
;;; +----------------------------------------------------------------------------------------------------------------+

(deftest graph-test
  (mt/with-temp [:model/Collection       {default-a :id}   {:location "/"}
                 :model/Collection       {default-ab :id}  {:location (format "/%d/" default-a)}
                 :model/Collection       {currency-a :id}  {:namespace "currency", :location "/"}
                 :model/Collection       {currency-ab :id} {:namespace "currency", :location (format "/%d/" currency-a)}
                 :model/PermissionsGroup {group-id :id}    {}]
    (letfn [(nice-graph [graph]
              (let [id->alias {default-a   "Default A"
                               default-ab  "Default A -> B"
                               currency-a  "Currency A"
                               currency-ab "Currency A -> B"}]
                (transduce
                 identity
                 (fn
                   ([graph]
                    (-> (get-in graph [:groups group-id])
                        (select-keys (vals id->alias))))
                   ([graph [collection-id k]]
                    (graph.test/replace-collection-ids collection-id graph k)))
                 graph
                 id->alias)))]
      (doseq [collection [default-a default-ab currency-a currency-ab]]
        (perms/grant-collection-read-permissions! group-id collection))
      (testing "GET /api/collection/graph\n"
        (testing "Should be able to fetch the permissions graph for the default namespace"
          (is (= {"Default A" "read", "Default A -> B" "read"}
                 (nice-graph (mt/user-http-request :crowberto :get 200 "collection/graph")))))

        (testing "Should be able to fetch the permissions graph for a non-default namespace"
          (is (= {"Currency A" "read", "Currency A -> B" "read"}
                 (nice-graph (mt/user-http-request :crowberto :get 200 "collection/graph?namespace=currency")))))

        (testing "have to be a superuser"
          (is (= "You don't have permissions to do that."
                 (mt/user-http-request :rasta :get 403 "collection/graph")))))

      (testing "PUT /api/collection/graph\n"
        (testing "Should be able to update the graph for the default namespace.\n"
          (testing "Should ignore updates to Collections outside of the namespace"
            (let [response (mt/user-http-request :crowberto :put 200 "collection/graph"
                                                 (assoc (graph/graph) :groups {group-id {default-ab :write, currency-ab :write}}))]
              (is (= {"Default A" "read", "Default A -> B" "write"}
                     (nice-graph response))))))

        (testing "Should be able to update the graph for a non-default namespace.\n"
          (testing "Should ignore updates to Collections outside of the namespace"
            (let [response (mt/user-http-request :crowberto :put 200 "collection/graph"
                                                 (assoc (graph/graph)
                                                        :groups {group-id {default-a :write, currency-a :write}}
                                                        :namespace :currency))]
              (is (= {"Currency A" "write", "Currency A -> B" "read"}
                     (nice-graph response))))))

        (testing "Should require a `revision` parameter equal to the current graph's revision"
          (is (= (str "Looks like someone else edited the permissions and your data is out of date. "
                      "Please fetch new data and try again.")
                 (mt/user-http-request :crowberto :put 409 "collection/graph"
                                       (-> (graph/graph)
                                           (update :revision dec))))))

        (testing "Should be able to override the need for a `revision` parameter by passing `force=true`"
          (let [response (mt/user-http-request :crowberto :put 200 "collection/graph?force=true"
                                               (-> (graph/graph)
                                                   (assoc :groups {group-id {default-ab :read}})
                                                   (dissoc :revision)))]
            (is (= {"Default A" "read", "Default A -> B" "read"}
                   (nice-graph response)))))

        (testing "have to be a superuser"
          (is (= "You don't have permissions to do that."
                 (mt/user-http-request :rasta :put 403 "collection/graph"
                                       (assoc (graph/graph)
                                              :groups {group-id {default-a :write, currency-a :write}}
                                              :namespace :currency)))))))))

(deftest cards-and-dashboards-get-can-write
  (mt/with-temp [:model/Collection {collection-id :id :as collection} {}
                 :model/Card _ {:collection_id collection-id}
                 :model/Dashboard _ {:collection_id collection-id}
                 :model/Card _ {:collection_id collection-id
                                :type :model}]

    (testing "`can_write` is `true` when appropriate"
      (perms/revoke-collection-permissions! (perms-group/all-users) collection)
      (perms/grant-collection-readwrite-permissions! (perms-group/all-users) collection)
      (is (= #{[true "card"] [true "dataset"] [true "dashboard"]}
             (into #{} (map (juxt :can_write :model) (:data (mt/user-http-request :rasta :get 200 (str "collection/" collection-id "/items"))))))))

    (testing "and `false` when appropriate"
      (perms/revoke-collection-permissions! (perms-group/all-users) collection)
      (perms/grant-collection-read-permissions! (perms-group/all-users) collection)
      (is (= #{[false "card"] [false "dataset"] [false "dashboard"]}
             (into #{} (map (juxt :can_write :model) (:data (mt/user-http-request :rasta :get 200 (str "collection/" collection-id "/items"))))))))))

(deftest root-items-excludes-trash-by-default
  (testing "Trash collection is usually not included"
    (is (= [] (->> (:data (mt/user-http-request :crowberto :get 200 "collection/root/items"))
                   (filter #(= (:name %) "Trash"))))))
  (testing "We can optionally request to include the Trash"
    (is (= [{:name "Trash"
             :id (collection/trash-collection-id)}]
           (->> (:data (mt/user-http-request :crowberto :get 200 "collection/root/items" :archived true))
                (filter #(= (:id %) (collection/trash-collection-id)))
                (map #(select-keys % [:name :id])))))))

(deftest collection-tree-includes-trash-if-requested
  (testing "Trash collection is included by default"
    (is (some #(= (:id %) (collection/trash-collection-id)) (mt/user-http-request :crowberto :get 200 "collection/tree"))))
  (testing "Trash collection is NOT included if `exclude-archived` is passed"
    (is (not (some #(= (:id %) (collection/trash-collection-id)) (mt/user-http-request :crowberto :get 200 "collection/tree" :exclude-archived "true"))))))

(defn- get-item-with-id-in-coll
  [coll-id item-id]
  (->> (get-items :crowberto coll-id)
       (filter #(= (:id %) item-id))
       first))

(defn- get-item-with-id-in-root [id]
  (->> (mt/user-http-request :crowberto :get 200 "collection/root/items")
       :data
       (filter #(= (:id %) id))
       first))

(deftest ^:parallel can-restore
  (testing "can_restore is correctly populated for dashboard"
    (testing "when I can actually restore it"
      (mt/with-temp [:model/Collection collection {:name "A"}
                     :model/Collection subcollection {:name "sub-A" :location (collection/children-location collection)}
                     :model/Dashboard dashboard {:name "Dashboard" :collection_id (u/the-id subcollection)}]
        (mt/user-http-request :crowberto :put 200 (str "dashboard/" (u/the-id dashboard)) {:archived true})
        (is (true? (:can_restore (get-item-with-id-in-coll (collection/trash-collection-id) (u/the-id dashboard)))))))
    (testing "and when I can't"
      (mt/with-temp [:model/Collection collection {:name "A"}
                     :model/Collection subcollection {:name "sub-A" :location (collection/children-location collection)}
                     :model/Dashboard dashboard {:name "Dashboard" :collection_id (u/the-id subcollection)}]
        (mt/user-http-request :crowberto :put 200 (str "dashboard/" (u/the-id dashboard)) {:archived true})
        (mt/user-http-request :crowberto :put 200 (str "collection/" (u/the-id subcollection)) {:archived true})
        (is (false? (:can_restore (get-item-with-id-in-coll (collection/trash-collection-id) (u/the-id dashboard))))))))
  (testing "can_restore is correctly populated for card"
    (testing "when I can actually restore it"
      (mt/with-temp [:model/Collection collection {:name "A"}
                     :model/Collection subcollection {:name "sub-A" :location (collection/children-location collection)}
                     :model/Card card {:name "Card" :collection_id (u/the-id subcollection)}]
        (mt/user-http-request :crowberto :put 200 (str "card/" (u/the-id card)) {:archived true})
        (is (true? (:can_restore (get-item-with-id-in-coll (collection/trash-collection-id) (u/the-id card)))))))
    (testing "and when I can't"
      (mt/with-temp [:model/Collection collection {:name "A"}
                     :model/Collection subcollection {:name "sub-A" :location (collection/children-location collection)}
                     :model/Card card {:name "Card" :collection_id (u/the-id subcollection)}]
        (mt/user-http-request :crowberto :put 200 (str "card/" (u/the-id card)) {:archived true})
        (mt/user-http-request :crowberto :put 200 (str "collection/" (u/the-id subcollection)) {:archived true})
        (is (false? (:can_restore (get-item-with-id-in-coll (collection/trash-collection-id) (u/the-id card))))))))
  (testing "can_restore is correctly populated for collection"
    (testing "when I can actually restore it"
      (mt/with-temp [:model/Collection collection {:name "A"}
                     :model/Collection subcollection {:name "sub-A" :location (collection/children-location collection)}]
        (mt/user-http-request :crowberto :put 200 (str "collection/" (u/the-id subcollection)) {:archived true})
        (is (true? (:can_restore (get-item-with-id-in-coll (collection/trash-collection-id) (u/the-id subcollection)))))))
    (testing "and when I can't"
      (mt/with-temp [:model/Collection collection {:name "A"}
                     :model/Collection subcollection {:name "sub-A" :location (collection/children-location collection)}]
        (mt/user-http-request :crowberto :put 200 (str "collection/" (u/the-id subcollection)) {:archived true})
        (mt/user-http-request :crowberto :put 200 (str "collection/" (u/the-id collection)) {:archived true})
        (is (false? (:can_restore (get-item-with-id-in-coll (collection/trash-collection-id) (u/the-id subcollection)))))))
    (testing "and when I can't because its parent was the one that was trashed"
      (mt/with-temp [:model/Collection collection {:name "A"}
                     :model/Collection subcollection {:name "sub-A" :location (collection/children-location collection)}]
        (mt/user-http-request :crowberto :put 200 (str "collection/" (u/the-id collection)) {:archived true})
        (is (false? (:can_restore (get-item-with-id-in-coll (u/the-id collection) (u/the-id subcollection))))))))
  (testing "can_restore is correctly populated for collections trashed from the root collection"
    (testing "when I can actually restore it"
      (mt/with-temp [:model/Collection collection {:name "A"}]
        (mt/user-http-request :crowberto :put 200 (str "collection/" (u/the-id collection)) {:archived true})
        (is (true? (:can_restore (get-item-with-id-in-coll (collection/trash-collection-id) (u/the-id collection))))))))
  (testing "can_restore is correctly populated for things in the root collection"
    (mt/with-temp [:model/Collection collection {:name "A"}
                   :model/Dashboard dashboard {:name "Dashboard"}]
      (is (contains? (get-item-with-id-in-root (u/the-id dashboard)) :can_restore))
      (is (contains? (get-item-with-id-in-root (u/the-id collection)) :can_restore))
      (is (false? (:can_restore (get-item-with-id-in-root (u/the-id dashboard)))))
      (is (false? (:can_restore (get-item-with-id-in-root (u/the-id collection)))))))
  (testing "can_restore is correctly populated for things in other collections"
    (mt/with-temp [:model/Collection collection {:name "container"}
                   :model/Dashboard dashboard {:name "Dashboard" :collection_id (u/the-id collection)}]
      (is (contains? (get-item-with-id-in-coll (u/the-id collection) (u/the-id dashboard)) :can_restore))
      (is (false? (:can_restore (get-item-with-id-in-coll (u/the-id collection) (u/the-id dashboard))))))))

(deftest nothing-can-be-moved-to-the-trash
  (mt/with-temp [:model/Dashboard dashboard {}
                 :model/Collection collection {}
                 :model/Card card {}]
    (testing "Collections can't be moved to the trash"
      (mt/user-http-request :crowberto :put 400 (str "collection/" (u/the-id collection)) {:parent_id (collection/trash-collection-id)})
      (is (not (t2/exists? :model/Collection :location (collection/trash-path)))))
    (testing "Dashboards can't be moved to the trash"
      (mt/user-http-request :crowberto :put 400 (str "dashboard/" (u/the-id dashboard)) {:collection_id (collection/trash-collection-id)})
      (is (not (t2/exists? :model/Dashboard :collection_id (collection/trash-collection-id)))))
    (testing "Cards can't be moved to the trash"
      (mt/user-http-request :crowberto :put 400 (str "card/" (u/the-id card)) {:collection_id (collection/trash-collection-id)})
      (is (not (t2/exists? :model/Card :collection_id (collection/trash-collection-id)))))))

(deftest skip-graph-skips-graph-on-graph-PUT
  (is (malli= [:map [:revision :int] [:groups :map]]
              (mt/user-http-request :crowberto
                                    :put 200
                                    "collection/graph"
                                    {:revision (c-perm-revision/latest-id) :groups {}})))
  (is (malli= [:map {:closed true} [:revision :int]]
              (mt/user-http-request :crowberto
                                    :put 200
                                    "collection/graph?skip-graph=true"
                                    {:revision (c-perm-revision/latest-id)
                                     :groups {}}))
      "PUTs with skip_graph should not return the coll permission graph."))

(deftest dashboard-internal-cards-do-not-appear-in-collection-items
  (mt/with-temp [:model/Collection {coll-id :id} {}
                 :model/Dashboard {dash-id :id} {:collection_id coll-id}
                 :model/Card {normal-card-id :id} {:collection_id coll-id}
                 :model/Card {dashboard-question-card-id :id} {:dashboard_id dash-id}]
    (testing "The dashboard appears and the normal card appears, but the dashboard-internal card does not"
      (is (= #{[normal-card-id "card"]
               [dash-id "dashboard"]}
             (set (map (juxt :id :model) (:data (mt/user-http-request :rasta :get 200 (str "collection/" coll-id "/items"))))))))
    (testing "If I specifically ask to see dashboard questions, they appear"
      (is (= #{[normal-card-id "card"]
               [dashboard-question-card-id "card"]
               [dash-id "dashboard"]}
             (set (map (juxt :id :model)
                       (:data
                        (mt/user-http-request :rasta :get 200 (str "collection/" coll-id "/items?show_dashboard_questions=true")))))))))
  (mt/with-temp [:model/Collection {parent-id :id :as parent} {}
                 :model/Collection {coll-id :id} {:location (collection/children-location parent)}
                 :model/Dashboard {dash-id :id} {:collection_id coll-id}
                 :model/Card _ {:dashboard_id dash-id}]
    (testing "Here and below are correct (they don't say a collection has a card if it's internal)"
      (is (= ["dashboard"]
             (:here (first (:data (mt/user-http-request :rasta :get 200 (str "collection/" parent-id "/items")))))))
      (testing "unless I ask to show dashboard questions!"
        (is (= ["dashboard" "card"]
               (:here
                (first
                 (:data (mt/user-http-request :rasta :get 200 (str "collection/" parent-id "/items?show_dashboard_questions=true")))))))))))

(deftest dashboard-questions-have-dashboard-hydrated
  (mt/with-temp [:model/Collection {coll-id :id} {}
                 :model/Dashboard {dash-id :id
                                   dash-name :name} {:collection_id coll-id}
                 :model/Card _ {:dashboard_id dash-id}]
    (testing "The card's dashboard details are hydrated"
      (is (= {:name dash-name
              :id dash-id
              :moderation_status nil}
             (->> (mt/user-http-request :rasta :get 200 (str "collection/" coll-id "/items?show_dashboard_questions=true"))
                  :data
                  (filter #(= (:model %) "card"))
                  first
                  :dashboard))))
    (testing "If there are moderation reviews they're included too"
      (mt/with-temp [:model/ModerationReview _ {:moderated_item_type "dashboard"
                                                :moderated_item_id   dash-id
                                                :status              "verified"
                                                :moderator_id        (mt/user->id :rasta)
                                                :most_recent         true}]
        (is (= {:name dash-name :id dash-id :moderation_status "verified"}
               (->> (mt/user-http-request :rasta :get 200 (str "collection/" coll-id "/items?show_dashboard_questions=true"))
                    :data
                    (filter #(= (:model %) "card"))
                    first
                    :dashboard)))))))<|MERGE_RESOLUTION|>--- conflicted
+++ resolved
@@ -13,11 +13,7 @@
    [metabase.models.collection-test :as collection-test]
    [metabase.models.collection.graph :as graph]
    [metabase.models.collection.graph-test :as graph.test]
-<<<<<<< HEAD
-   [metabase.models.revision :as revision]
    [metabase.notification.test-util :as notification.tu]
-=======
->>>>>>> c14d89e7
    [metabase.permissions.models.permissions :as perms]
    [metabase.permissions.models.permissions-group :as perms-group]
    [metabase.revisions.models.revision :as revision]
