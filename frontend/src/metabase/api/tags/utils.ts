--- conflicted
+++ resolved
@@ -25,6 +25,7 @@
   ModelCacheRefreshStatus,
   ModelIndex,
   NativeQuerySnippet,
+  NotificationChannel,
   PopularItem,
   RecentItem,
   Revision,
@@ -36,14 +37,6 @@
   Timeline,
   TimelineEvent,
   UserInfo,
-<<<<<<< HEAD
-  DashboardQueryMetadata,
-  CardQueryMetadata,
-  CardId,
-  ModelIndex,
-  NotificationChannel,
-=======
->>>>>>> 00ff56e8
 } from "metabase-types/api";
 import {
   ACTIVITY_MODELS,
