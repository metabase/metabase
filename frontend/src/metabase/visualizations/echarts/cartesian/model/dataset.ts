import dayjs from "dayjs";
import { t } from "ttag";
import type {
  DatasetColumn,
  RawSeries,
  RowValue,
  SingleSeries,
  XAxisScale,
} from "metabase-types/api";
import type {
  DataKey,
  Extent,
  ChartDataset,
  SeriesExtents,
  SeriesModel,
  Datum,
  XAxisModel,
  NumericAxisScaleTransforms,
} from "metabase/visualizations/echarts/cartesian/model/types";
import type { CartesianChartColumns } from "metabase/visualizations/lib/graph/columns";
import type { ComputedVisualizationSettings } from "metabase/visualizations/types";
import { isEmpty } from "metabase/lib/validate";

import { getBreakoutDistinctValues } from "metabase/visualizations/echarts/cartesian/model/series";
import { getObjectKeys, getObjectValues } from "metabase/lib/objects";
import { checkNumber, isNotNull } from "metabase/lib/types";
import {
  ECHARTS_CATEGORY_AXIS_NULL_VALUE,
  NEGATIVE_STACK_TOTAL_DATA_KEY,
  ORIGINAL_INDEX_DATA_KEY,
  POSITIVE_STACK_TOTAL_DATA_KEY,
  X_AXIS_DATA_KEY,
} from "metabase/visualizations/echarts/cartesian/constants/dataset";
import { getNumberOr } from "metabase/visualizations/lib/settings/row-values";
import { isMetric } from "metabase-lib/types/utils/isa";
import { isCategoryAxis, isNumericAxis } from "./guards";
import { signedLog, signedSquareRoot } from "./transforms";

/**
 * Sums two metric column values.
 *
 * @param left - A value to sum.
 * @param right - A value to sum.
 * @returns The sum of the two values unless both values are not numbers.
 */
export const sumMetric = (left: RowValue, right: RowValue): number | null => {
  if (typeof left === "number" && typeof right === "number") {
    return left + right;
  } else if (typeof left === "number") {
    return left;
  } else if (typeof right === "number") {
    return right;
  }

  return null;
};

/**
 * Creates a unique series key for a dataset based on the provided column, card ID, and optional breakout value.
 * For unsaved questions without cardId the format is "columnName" or "breakoutValue:columnName" for breakout series.
 * For saved questions keys include "cardId:" prefix.
 *
 * @param {DatasetColumn} column - The series metric column.
 * @param {number | undefined} cardId - The ID of the card.
 * @param {RowValue} [breakoutValue] - An optional breakout value when two dimensions columns are selected.
 * @returns {string} A unique key for the series.
 */
export const getDatasetKey = (
  column: DatasetColumn,
  cardId: number | undefined,
  breakoutValue?: RowValue,
): DataKey => {
  const cardIdPart = cardId ?? null;
  const columnNamePart = column.name;

  const datasetKey: DataKey = `${cardIdPart}:${columnNamePart}`;

  if (typeof breakoutValue === "undefined") {
    return datasetKey;
  }

  return `${datasetKey}:${breakoutValue}`;
};

/**
 * Aggregates metric column values in a datum for a given row.
 * When a breakoutIndex is specified it aggregates metrics per breakout value.
 *
 * @param {Record<DataKey, RowValue>} datum - The datum object to aggregate metric values.
 * @param {DatasetColumn[]} columns - The columns of the raw dataset.
 * @param {RowValue[]} row - The raw row of values.
 * @param {number} cardId - The ID of the card.
 * @param dimensionIndex — Index of the dimension column of a card
 * @param {number} breakoutIndex - The breakout column index for charts with two dimension columns selected.
 */
const aggregateColumnValuesForDatum = (
  datum: Record<DataKey, RowValue>,
  columns: DatasetColumn[],
  row: RowValue[],
  cardId: number,
  dimensionIndex: number,
  breakoutIndex?: number,
): void => {
  columns.forEach((column, columnIndex) => {
    const rowValue = row[columnIndex];
    const isDimensionColumn = columnIndex === dimensionIndex;

    const seriesKey =
      breakoutIndex == null
        ? getDatasetKey(column, cardId)
        : getDatasetKey(column, cardId, row[breakoutIndex]);

    // The dimension values should not be aggregated, only metrics
    if (isMetric(column) && !isDimensionColumn) {
      datum[seriesKey] = sumMetric(datum[seriesKey], rowValue);
    } else if (!(seriesKey in datum)) {
      datum[seriesKey] = rowValue;
    }
  });
};

/**
 * Accepts merged raw cards and raw datasets, groups and joins the metric columns on the dimension column
 * of each card.
 *
 * @param {RawSeries} rawSeries - An array of raw cards merged with raw datasets.
 * @param {CartesianChartColumns[]} cardsColumns - The column descriptors of each card.
 * @returns {ChartDataset} The aggregated dataset.
 */
export const getJoinedCardsDataset = (
  rawSeries: RawSeries,
  cardsColumns: CartesianChartColumns[],
): ChartDataset => {
  if (rawSeries.length === 0 || cardsColumns.length === 0) {
    return [];
  }

  const groupedData = new Map<RowValue, Datum>();

  rawSeries.forEach((cardSeries, index) => {
    const {
      card,
      data: { rows, cols },
    } = cardSeries;
    const columns = cardsColumns[index];

    const dimensionIndex = columns.dimension.index;
    const breakoutIndex =
      "breakout" in columns ? columns.breakout.index : undefined;

    for (const row of rows) {
      const dimensionValue = row[dimensionIndex];

      // Get the existing datum by the dimension value if exists
      const datum = groupedData.get(dimensionValue) ?? {
        [X_AXIS_DATA_KEY]: dimensionValue,
      };

      if (!groupedData.has(dimensionValue)) {
        groupedData.set(dimensionValue, datum);
      }

      aggregateColumnValuesForDatum(
        datum,
        cols,
        row,
        card.id,
        dimensionIndex,
        breakoutIndex,
      );
    }
  });

  return Array.from(groupedData.values());
};

type TransformFn = (
  record: Datum,
  index: number,
  dataset: ChartDataset,
) => Datum;

type ConditionalTransform = {
  condition: boolean;
  fn: TransformFn;
};

export const transformDataset = (
  dataset: ChartDataset,
  transforms: (TransformFn | ConditionalTransform)[],
): ChartDataset => {
  // Filter out transforms that don't apply
  const effectiveTransforms = transforms
    .map(transform => {
      if (typeof transform === "function") {
        return transform;
      } else if (transform.condition) {
        return transform.fn;
      } else {
        return null;
      }
    })
    .filter(isNotNull);

  // Apply the filtered transforms
  return dataset.map((datum, index) => {
    return effectiveTransforms.reduce(
      (transformedDatum, transform: TransformFn) => {
        return transform(transformedDatum, index, dataset);
      },
      datum,
    );
  });
};

const getNumberOrZero = (value: RowValue): number =>
  typeof value === "number" ? value : 0;

export const computeTotal = (datum: Datum, keys: DataKey[]): number =>
  keys.reduce((total, key) => total + getNumberOrZero(datum[key]), 0);

export const getNormalizedDatasetTransform = (
  seriesDataKeys: DataKey[],
): TransformFn => {
  return datum => {
    const total = computeTotal(datum, seriesDataKeys);

    // Copy the dimension value
    const normalizedDatum: Datum = {
      [X_AXIS_DATA_KEY]: datum[X_AXIS_DATA_KEY],
    };

    // Compute normalized values for metrics
    return seriesDataKeys.reduce((acc, key) => {
      const numericValue = getNumberOrZero(datum[key]);
      acc[key] = numericValue / total;
      return acc;
    }, normalizedDatum);
  };
};

export const getKeyBasedDatasetTransform = (
  keys: DataKey[],
  valueTransform: (value: RowValue) => RowValue,
): TransformFn => {
  return datum => {
    const transformedRecord = { ...datum };
    for (const key of keys) {
      if (key in datum) {
        transformedRecord[key] = valueTransform(datum[key]);
      }
    }
    return transformedRecord;
  };
};

export const getNullReplacerTransform = (
  settings: ComputedVisualizationSettings,
  seriesModels: SeriesModel[],
): TransformFn => {
  const replaceNullsWithZeroDataKeys = seriesModels
    .filter(
      seriesModel =>
        settings.series(seriesModel.legacySeriesSettingsObjectKey)[
          "line.missing"
        ] === "zero",
    )
    .map(seriesModel => seriesModel.dataKey);

  return getKeyBasedDatasetTransform(
    replaceNullsWithZeroDataKeys,
    (value: RowValue) => {
      return value === null ? 0 : value;
    },
  );
};

const hasInterpolatedSeries = (
  seriesModels: SeriesModel[],
  settings: ComputedVisualizationSettings,
) => {
  return seriesModels.some(seriesModel => {
    return (
      settings.series(seriesModel.legacySeriesSettingsObjectKey)[
        "line.missing"
      ] !== "none"
    );
  });
};

/**
 * Returns datum transformation function for stacked areas series with "interpolate" missing values setting.
 * It replaces null values with 0 if at least one series has non-null value.
 */
const getStackedAreasInterpolateTransform = (
  seriesModels: SeriesModel[],
): TransformFn => {
  const seriesKeys = seriesModels.map(seriesModel => seriesModel.dataKey);

  return (datum: Datum) => {
    const hasAtLeastOneSeriesValue = seriesKeys.some(key => datum[key] != null);
    if (!hasAtLeastOneSeriesValue) {
      return datum;
    }

    const transformedDatum = { ...datum };
    for (const seriesModel of seriesModels) {
      const dataKey = seriesModel.dataKey;
      transformedDatum[dataKey] = datum[dataKey] == null ? 0 : datum[dataKey];
    }
    return transformedDatum;
  };
};

function getStackedValueTransformFunction(
  seriesDataKeys: DataKey[],
  valueTransform: (value: number) => number,
): TransformFn {
  return (datum: Datum) => {
    const transformedSeriesValues: Record<DataKey, number> = {};

    function getStackedTransformedValue(
      seriesDataKey: DataKey,
      sign: "+" | "-",
    ) {
      // 1. Get the untransformed total of the already stacked values and the
      //    value we are currently stacking
      const belowSeriesKeys = Object.keys(transformedSeriesValues);
      const rawBelowTotal = belowSeriesKeys
        .map(belowSeriesKey => datum[belowSeriesKey])
        .reduce((total: number, rowValue) => {
          const value = getNumberOrZero(rowValue);

          if (sign === "+" && value >= 0) {
            return total + value;
          }
          if (sign === "-" && value < 0) {
            return total + value;
          }
          return total;
        }, 0);
      const rawTotal = rawBelowTotal + getNumberOrZero(datum[seriesDataKey]);

      // 2. Transform this total
      const transformedTotal = valueTransform(rawTotal);

      // 3. Subtract the transformed total of the already stacked values (not
      //    including the value we are currently stacking)
      transformedSeriesValues[seriesDataKey] =
        transformedTotal - valueTransform(rawBelowTotal);
    }

    seriesDataKeys.forEach(seriesDataKey => {
      getStackedTransformedValue(
        seriesDataKey,
        getNumberOrZero(datum[seriesDataKey]) >= 0 ? "+" : "-",
      );
    });

    return { ...datum, ...transformedSeriesValues };
  };
}

function getStackedValueTransfom(
  settings: ComputedVisualizationSettings,
  seriesDataKeys: DataKey[],
): ConditionalTransform {
  const isPow = settings["graph.y_axis.scale"] === "pow";
  const isLog = settings["graph.y_axis.scale"] === "log";

  // In `getStackedValueTransformFunction`, each iteration of the loop ends with
  // `transformedTotal - valueTransform(rawBelowTotal)`. However, in the first
  // iteration `rawBelowTotal` will 0 because nothing is stacked yet, so to
  // handle this case we want the `valueTransform` function to just return 0.
  const logValueTransform = (value: number) =>
    value === 0 ? value : signedLog(value);

  const valueTransform = isPow ? signedSquareRoot : logValueTransform;

  return {
    condition: (isPow || isLog) && settings["stackable.stack_type"] != null,
    fn: getStackedValueTransformFunction(seriesDataKeys, valueTransform),
  };
}

function getStackedDataLabelTransform(
  settings: ComputedVisualizationSettings,
  seriesDataKeys: DataKey[],
): ConditionalTransform {
  return {
    condition: settings["stackable.stack_type"] === "stacked",
    fn: (datum: Datum) => {
      const transformedDatum = { ...datum };

      seriesDataKeys.forEach(seriesDataKey => {
        if (getNumberOrZero(datum[seriesDataKey]) > 0) {
          transformedDatum[POSITIVE_STACK_TOTAL_DATA_KEY] = Number.MIN_VALUE;
        }
        if (getNumberOrZero(datum[seriesDataKey]) < 0) {
          transformedDatum[NEGATIVE_STACK_TOTAL_DATA_KEY] = -Number.MIN_VALUE;
        }
      });

      return transformedDatum;
    },
  };
}

function filterNullDimensionValues(dataset: ChartDataset) {
  // TODO show warning message
  const filteredDataset: ChartDataset = [];

  dataset.forEach((datum, originalIndex) => {
    if (datum[X_AXIS_DATA_KEY] == null) {
      return;
    }
    filteredDataset.push({
      ...datum,
      [ORIGINAL_INDEX_DATA_KEY]: originalIndex,
    });
  });

  return filteredDataset;
}

const Y_AXIS_CROSSING_ERROR = Error(
  t`Y-axis must not cross 0 when using log scale.`,
);

export function replaceZeroesForLogScale(
  dataset: ChartDataset,
  seriesDataKeys: DataKey[],
) {
  let hasZeros = false;
  let minNonZeroValue = Infinity;
  let sign: number | undefined = undefined;

  dataset.forEach(datum => {
    const datumNumericValues = seriesDataKeys
      .map(key => getNumberOr(datum[key], null))
      .filter(isNotNull);

    const hasPositive = datumNumericValues.some(value => value > 0);
    const hasNegative = datumNumericValues.some(value => value < 0);

    if (hasPositive && hasNegative) {
      throw Y_AXIS_CROSSING_ERROR;
    }

    if (sign === undefined && hasPositive) {
      sign = 1;
    }
    if (sign === undefined && hasNegative) {
      sign = -1;
    }
    if ((sign === 1 && hasNegative) || (sign === -1 && hasPositive)) {
      throw Y_AXIS_CROSSING_ERROR;
    }

    if (!hasZeros) {
      hasZeros = datumNumericValues.includes(0);
    }

    minNonZeroValue = Math.min(
      minNonZeroValue,
      ...datumNumericValues
        .map(value => Math.abs(value))
        .filter(number => number !== 0),
    );
  });

  // if sign is still undefined all metric series values are 0
  if (!hasZeros || sign === undefined) {
    return dataset;
  }

  const zeroReplacementValue = sign * Math.min(minNonZeroValue, 1);

  return replaceValues(dataset, (dataKey: DataKey, value: RowValue) =>
    seriesDataKeys.includes(dataKey) && value === 0
      ? zeroReplacementValue
      : value,
  );
}

function getHistogramDataset(
  dataset: ChartDataset,
  histogramInterval: number | undefined,
) {
  const interval = histogramInterval ?? 1;

  dataset.unshift({
    [X_AXIS_DATA_KEY]: checkNumber(dataset[0][X_AXIS_DATA_KEY]) - interval,
  });
  dataset.push({
    [X_AXIS_DATA_KEY]:
      checkNumber(dataset[dataset.length - 1][X_AXIS_DATA_KEY]) + interval,
  });

  return dataset;
}

/**
 * Modifies the dataset for visualization according to the specified visualization settings.
 *
 * @param {ChartDataset} dataset The dataset to be transformed.
 * @param {SeriesModel[]} seriesModels Array of series models.
 * @param {ComputedVisualizationSettings} settings Computed visualization settings.
 * @returns {ChartDataset} A transformed dataset.
 */
export const applyVisualizationSettingsDataTransformations = (
  dataset: ChartDataset,
  xAxisModel: XAxisModel,
  seriesModels: SeriesModel[],
  yAxisScaleTransforms: NumericAxisScaleTransforms,
  settings: ComputedVisualizationSettings,
) => {
  const seriesDataKeys = seriesModels.map(seriesModel => seriesModel.dataKey);

  if (
    xAxisModel.axisType === "value" ||
    xAxisModel.axisType === "time" ||
    xAxisModel.isHistogram
  ) {
    dataset = filterNullDimensionValues(dataset);
  }

  if (settings["graph.y_axis.scale"] === "log") {
    dataset = replaceZeroesForLogScale(dataset, seriesDataKeys);
  }

  if (xAxisModel.axisType === "category" && xAxisModel.isHistogram) {
    dataset = getHistogramDataset(dataset, xAxisModel.histogramInterval);
  }

  return transformDataset(dataset, [
    getNullReplacerTransform(settings, seriesModels),
    {
      condition: settings["stackable.stack_type"] === "normalized",
      fn: getNormalizedDatasetTransform(seriesDataKeys),
    },
    getKeyBasedDatasetTransform(seriesDataKeys, value =>
      yAxisScaleTransforms.toEChartsAxisValue(value),
    ),
    getStackedValueTransfom(settings, seriesDataKeys),
    {
      condition: isCategoryAxis(xAxisModel),
      fn: getKeyBasedDatasetTransform([X_AXIS_DATA_KEY], value => {
        return isCategoryAxis(xAxisModel) && value == null
          ? ECHARTS_CATEGORY_AXIS_NULL_VALUE
          : value;
      }),
    },
    {
      condition: isNumericAxis(xAxisModel),
      fn: getKeyBasedDatasetTransform([X_AXIS_DATA_KEY], value => {
        return isNumericAxis(xAxisModel)
          ? xAxisModel.toEChartsAxisValue(value)
          : value;
      }),
    },
    getStackedDataLabelTransform(settings, seriesDataKeys),
    {
      condition:
        settings["stackable.stack_type"] != null &&
        settings["stackable.stack_display"] === "area" &&
        hasInterpolatedSeries(seriesModels, settings),
      fn: getStackedAreasInterpolateTransform(seriesModels),
    },
  ]);
};

export const sortDataset = (
  dataset: ChartDataset,
  xAxisScale?: XAxisScale,
): ChartDataset => {
  if (xAxisScale === "timeseries") {
    return sortByDimension(dataset, (left, right) => {
      if (typeof left === "string" && typeof right === "string") {
        return dayjs(left).valueOf() - dayjs(right).valueOf();
      }
      return 0;
    });
  }

  if (xAxisScale !== "ordinal") {
    return sortByDimension(dataset, (left, right) => {
      if (typeof left === "number" && typeof right === "number") {
        return left - right;
      }
      return 0;
    });
  }

  return dataset;
};

/**
 * Sorts a dataset by the specified time-series dimension.
 * @param {Record<DataKey, RowValue>[]} dataset The dataset to be sorted.
 * @param compareFn Sort compare function.
 * @returns A sorted dataset.
 */
const sortByDimension = (
  dataset: ChartDataset,
  compareFn: (a: RowValue, b: RowValue) => number,
): ChartDataset => {
  return dataset.sort((left, right) => {
    return compareFn(left[X_AXIS_DATA_KEY], right[X_AXIS_DATA_KEY]);
  });
};

<<<<<<< HEAD
export const getMetricDisplayValueGetter = (
  settings: ComputedVisualizationSettings,
) => {
  const isPowerScale = settings["graph.y_axis.scale"] === "pow";

  const powerScaleGetter = (value: RowValue) => {
    if (typeof value !== "number") {
      return value;
    }
    const sign = value >= 0 ? 1 : -1;
    return Math.pow(value, 2) * sign;
  };

  return isPowerScale ? powerScaleGetter : (value: RowValue) => value;
};

=======
>>>>>>> 98ed8689
/**
 * Sorts the series models based on the order specified in the "graph.series_order" property of visualization settings.
 * It defines the breakout series order so that charts where all series are metrics without breakouts do not
 * rely on this property, and the series are sorted based on the metrics order in the original MBQL query.
 *
 * @param {SeriesModel[]} seriesModels - The array of series models to be sorted.
 * @param {ComputedVisualizationSettings} settings - The computed visualization settings.
 * @returns {SeriesModel[]} The sorted array of series models.
 */
export const getSortedSeriesModels = (
  seriesModels: SeriesModel[],
  settings: ComputedVisualizationSettings,
): SeriesModel[] => {
  const breakoutSeriesOrder = settings["graph.series_order"];
  if (breakoutSeriesOrder == null || breakoutSeriesOrder.length === 0) {
    return seriesModels;
  }

  const orderedSeriesModels = breakoutSeriesOrder
    .filter(orderSetting => orderSetting.enabled)
    .map(orderSetting => {
      const foundSeries = seriesModels.find(
        seriesModel => seriesModel.vizSettingsKey === orderSetting.key,
      );
      if (foundSeries === undefined) {
        throw new TypeError("Series not found");
      }
      return foundSeries;
    });

  // On stacked charts we reverse the order of series so that the series
  // order in the sidebar matches series order on the chart.
  // Also it produces historically correct order of series on already saved questions.
  const isReversed = !isEmpty(settings["stackable.stack_type"]);
  if (isReversed) {
    orderedSeriesModels.reverse();
  }

  return orderedSeriesModels;
};

type ReplacerFn = (dataKey: DataKey, value: RowValue) => RowValue;

/**
 * Creates a new dataset with the values replaced according to the provided replacer function.
 *
 * @param {ChartDataset} dataset - The original dataset.
 * @param {ReplacerFn} replacer - The function that will be used to replace values.
 * @returns {ChartDataset} A new dataset with the replaced values.
 */
export const replaceValues = (
  dataset: ChartDataset,
  replacer: ReplacerFn,
): ChartDataset => {
  return dataset.map(datum => {
    return getObjectKeys(datum).reduce((updatedRow, dataKey) => {
      updatedRow[dataKey] = replacer(dataKey, datum[dataKey]);
      return updatedRow;
    }, {} as Datum);
  });
};

/**
 * Calculates the minimum and maximum values (extents) for each series in the dataset.
 *
 * @param {DataKey[]} keys - The keys of the series to calculate extents for.
 * @param {ChartDataset} dataset - The dataset containing the series data.
 * @returns {SeriesExtents} Series extent by a series data key.
 */
export const getDatasetExtents = (
  keys: DataKey[],
  dataset: ChartDataset,
): SeriesExtents => {
  return keys.reduce((acc, key) => {
    const extent = getSeriesExtent(dataset, key);
    if (extent != null) {
      acc[key] = extent;
    }
    return acc;
  }, {} as SeriesExtents);
};

export const getSeriesExtent = (dataset: ChartDataset, key: DataKey) => {
  let extent: Extent | null = null;

  dataset.forEach(datum => {
    const value = datum[key];

    if (typeof value !== "number" || !Number.isFinite(value)) {
      return;
    }

    if (extent == null) {
      extent = [value, value];
    }

    if (value < extent[0]) {
      extent[0] = value;
    }

    if (value > extent[1]) {
      extent[1] = value;
    }
  });

  return extent;
};

export const getCardColumnByDataKeyMap = (
  { card, data }: SingleSeries,
  columns: CartesianChartColumns,
): Record<DataKey, DatasetColumn> => {
  const breakoutValues =
    "breakout" in columns
      ? getBreakoutDistinctValues(data, columns.breakout.index)
      : null;

  return data.cols.reduce((acc, column) => {
    if (breakoutValues != null) {
      breakoutValues.forEach(breakoutValue => {
        acc[getDatasetKey(column, card.id, breakoutValue)] = column;
      });
    } else {
      acc[getDatasetKey(column, card.id)] = column;
    }
    return acc;
  }, {} as Record<DataKey, DatasetColumn>);
};

export const getCardsColumnByDataKeyMap = (
  rawSeries: RawSeries,
  cardsColumns: CartesianChartColumns[],
): Record<DataKey, DatasetColumn> => {
  return rawSeries.reduce((acc, cardSeries, index) => {
    const columns = cardsColumns[index];
    const cardColumnByDataKeyMap = getCardColumnByDataKeyMap(
      cardSeries,
      columns,
    );

    return { ...acc, ...cardColumnByDataKeyMap };
  }, {} as Record<DataKey, DatasetColumn>);
};

export const getBubbleSizeDomain = (
  seriesModels: SeriesModel[],
  dataset: ChartDataset,
): Extent | null => {
  const bubbleSizeDataKeys = seriesModels
    .map(seriesModel =>
      "bubbleSizeDataKey" in seriesModel &&
      seriesModel.bubbleSizeDataKey != null
        ? seriesModel.bubbleSizeDataKey
        : null,
    )
    .filter(isNotNull);

  if (bubbleSizeDataKeys.length === 0) {
    return null;
  }

  const bubbleSizeMaxValues = getObjectValues(
    getDatasetExtents(bubbleSizeDataKeys, dataset),
  ).map(extent => extent[1]);
  const bubbleSizeDomainMax = Math.max(...bubbleSizeMaxValues);

  return [0, bubbleSizeDomainMax];
};<|MERGE_RESOLUTION|>--- conflicted
+++ resolved
@@ -610,25 +610,6 @@
   });
 };
 
-<<<<<<< HEAD
-export const getMetricDisplayValueGetter = (
-  settings: ComputedVisualizationSettings,
-) => {
-  const isPowerScale = settings["graph.y_axis.scale"] === "pow";
-
-  const powerScaleGetter = (value: RowValue) => {
-    if (typeof value !== "number") {
-      return value;
-    }
-    const sign = value >= 0 ? 1 : -1;
-    return Math.pow(value, 2) * sign;
-  };
-
-  return isPowerScale ? powerScaleGetter : (value: RowValue) => value;
-};
-
-=======
->>>>>>> 98ed8689
 /**
  * Sorts the series models based on the order specified in the "graph.series_order" property of visualization settings.
  * It defines the breakout series order so that charts where all series are metrics without breakouts do not
