--- conflicted
+++ resolved
@@ -1,7 +1,5 @@
 import { css } from "@emotion/react";
 import styled from "@emotion/styled";
-
-import { color } from "metabase/lib/colors";
 
 export const MembershipSelectContainer = styled.ul`
   padding: 0.5rem 0;
@@ -19,13 +17,8 @@
   justify-content: space-between;
   cursor: ${props => (props.isDisabled ? "unset" : "pointer")};
   padding: 0.5rem 1.5rem;
-<<<<<<< HEAD
-  background-color: ${color("white")};
+  background-color: var(--mb-color-bg-white);
   color: var(--mb-color-text-medium);
-=======
-  background-color: var(--mb-color-bg-white);
-  color: ${color("text-medium")};
->>>>>>> 50832a07
   font-weight: 700;
 
   ${props =>
