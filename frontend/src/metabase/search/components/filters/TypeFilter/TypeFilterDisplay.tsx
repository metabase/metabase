/* eslint-disable react/prop-types */
import { t } from "ttag";
import { Text } from "metabase/ui";
<<<<<<< HEAD
import { TypeFilter } from "metabase/search/components/filters/TypeFilter/TypeFilter";
=======
import { TypeFilter } from "metabase/search/components/filters/TypeFilter";
>>>>>>> b55a0ff4
import type { SearchFilterDropdown } from "metabase/search/types";
import { getTranslatedEntityName } from "metabase/common/utils/model-names";

export const TypeFilterDisplay: SearchFilterDropdown<"type">["DisplayComponent"] =
  ({ value }) => {
    let titleText = "";
    if (!value || !value.length) {
      titleText = TypeFilter.title;
    } else if (value.length === 1) {
      titleText = getTranslatedEntityName(value[0]) ?? t`1 type selected`;
    } else {
      titleText = value.length + t` types selected`;
    }
    return (
      <Text c="inherit" weight={700} truncate>
        {titleText}
      </Text>
    );
  };<|MERGE_RESOLUTION|>--- conflicted
+++ resolved
@@ -1,11 +1,7 @@
 /* eslint-disable react/prop-types */
 import { t } from "ttag";
 import { Text } from "metabase/ui";
-<<<<<<< HEAD
-import { TypeFilter } from "metabase/search/components/filters/TypeFilter/TypeFilter";
-=======
 import { TypeFilter } from "metabase/search/components/filters/TypeFilter";
->>>>>>> b55a0ff4
 import type { SearchFilterDropdown } from "metabase/search/types";
 import { getTranslatedEntityName } from "metabase/common/utils/model-names";
 
