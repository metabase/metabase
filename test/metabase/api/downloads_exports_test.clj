(ns metabase.api.downloads-exports-test
  "Tests for the various Download and Export features in the app.

  TODO: Add tests to cover the many places data can be exported or downloaded:
  - Question direct downloads
  - Unsaved question direct downloads
  - Dashcard direct downloads
  - Shared Question downloads
  - Static Embedding Dashboard/dashcard downloads
  - Dashboard Subscription Attachments
  - Alert attachments"
  (:require
   [clojure.data :as data]
   [clojure.data.csv :as csv]
   [clojure.java.io :as io]
   [clojure.math.combinatorics :as math.combo]
   [clojure.set :as set]
   [clojure.string :as str]
   [clojure.test :refer :all]
   [dk.ative.docjure.spreadsheet :as spreadsheet]
   [metabase.formatter :as formatter]
   [metabase.public-settings :as public-settings]
   ^{:clj-kondo/ignore [:deprecated-namespace]}
   [metabase.pulse.core :as pulse]
   [metabase.pulse.test-util :as pulse.test-util]
   [metabase.query-processor.interface :as qp.i]
   [metabase.test :as mt]
   [metabase.util.json :as json]
   [toucan2.core :as t2])
  (:import
   (org.apache.poi.ss.usermodel DataFormatter)
   (org.apache.poi.xssf.usermodel XSSFSheet)))

(def ^:private cell-formatter (DataFormatter.))
(defn- read-cell-with-formatting
  [c]
  (.formatCellValue cell-formatter c))

(defn- read-xlsx
  [pivot result]
  (with-open [in (io/input-stream result)]
    (->> (spreadsheet/load-workbook in)
         (spreadsheet/select-sheet (if pivot "data" "Query result"))
         (spreadsheet/row-seq)
         (mapv (fn [r]
                 (->>  (spreadsheet/cell-seq r)
                       (mapv read-cell-with-formatting)))))))

(defn- tabulate-maps
  [result]
  (let [ks (keys (first result))]
    (cons
     (mapv name ks)
     (map #(mapv % ks) result))))

(defn- process-results
  [pivot export-format results]
  (when (seq results)
    (case export-format
      :csv  (csv/read-csv results)
      :xlsx (read-xlsx pivot results)
      :json (tabulate-maps results))))

(defn card-download
  "Provides the result of the card download via the card api in `export-format`,
  formatting rows if `format-rows` is true, and pivoting the results if `pivot` is true."
  [{:keys [id] :as _card} {:keys [export-format format-rows pivot]}]
  (->> (mt/user-http-request :crowberto :post 200
                             (format "card/%d/query/%s" id (name export-format))
                             :format_rows   format-rows
                             :pivot_results pivot)
       (process-results pivot export-format)))

(defn- unsaved-card-download
  [card {:keys [export-format format-rows pivot]}]
  (->> (mt/user-http-request :crowberto :post 200
                             (format "dataset/%s" (name export-format))
                             :visualization_settings (json/encode
                                                      (:visualization_settings card))
                             :query (json/encode
                                     (assoc (:dataset_query card)
                                            :was-pivot (boolean pivot)
                                            :info {:visualization-settings (:visualization_settings card)}
                                            :middleware
                                            {:userland-query? true}))
                             :format_rows   format-rows
                             :pivot_results (boolean pivot))
       (process-results pivot export-format)))

(defn public-question-download
  [card {:keys [export-format format-rows pivot]
         :or   {format-rows false
                pivot       false}}]
  (let [public-uuid  (str (random-uuid))
        cleaned-card (dissoc card :id :entity_id)]
    (mt/with-temp [:model/Card _ (assoc cleaned-card :public_uuid public-uuid)]
      (->> (mt/user-http-request :crowberto :get 200
                                 (format "public/card/%s/query/%s?format_rows=%s&pivot_results=%s"
                                         public-uuid (name export-format)
                                         format-rows
                                         pivot))
           (process-results pivot export-format)))))

(defn- dashcard-download
  [card-or-dashcard {:keys [export-format format-rows pivot]}]
  (letfn [(dashcard-download* [{dashcard-id  :id
                                card-id      :card_id
                                dashboard-id :dashboard_id}]
            (->> (mt/user-http-request :crowberto :post 200
                                       (format "dashboard/%d/dashcard/%d/card/%d/query/%s" dashboard-id dashcard-id card-id (name export-format))
                                       :format_rows   format-rows
                                       :pivot_results pivot)
                 (process-results pivot export-format)))]
    (if (= (t2/model card-or-dashcard) :model/DashboardCard)
      (dashcard-download* card-or-dashcard)
      (mt/with-temp [:model/Dashboard {dashboard-id :id} {}
                     :model/DashboardCard dashcard {:dashboard_id dashboard-id
                                                    :card_id      (:id card-or-dashcard)}]
        (dashcard-download* dashcard)))))

(defn- public-dashcard-download
  [card-or-dashcard {:keys [export-format format-rows pivot]}]
  (let [public-uuid (str (random-uuid))]
    (letfn [(public-dashcard-download* [{dashcard-id  :id
                                         card-id      :card_id}]
              (->> (mt/user-http-request :crowberto :post 200
                                         (format "public/dashboard/%s/dashcard/%d/card/%d/%s"
                                                 public-uuid dashcard-id card-id (name export-format))
                                         :format_rows   format-rows
                                         :pivot_results pivot)
                   (process-results pivot export-format)))]
      (if (= :model/DashboardCard (t2/model card-or-dashcard))
        (mt/with-temp [:model/Dashboard {dashboard-id :id} {:public_uuid public-uuid}]
          (public-dashcard-download* (assoc card-or-dashcard :dashboard_id dashboard-id)))
        (mt/with-temp [:model/Dashboard {dashboard-id :id} {:public_uuid public-uuid}
                       :model/DashboardCard dashcard {:dashboard_id dashboard-id
                                                      :card_id      (:id card-or-dashcard)}]
          (public-dashcard-download* dashcard))))))

(defn- run-pulse-and-return-attached-csv-data!
  "Simulate sending the pulse email, get the attached text/csv content, and parse into a map of
  attachment name -> column name -> column data"
  [pulse export-format]
  (let [m    (update
              (mt/with-test-user nil
                (pulse.test-util/with-captured-channel-send-messages!
                  (pulse/send-pulse! pulse)))
              :channel/email vec)
        msgs (get-in m [:channel/email 0 :message])]
    (first (keep
            (fn [{:keys [type content-type content]}]
              (when (and
                     (= :attachment type)
                     (= (format "text/%s" (name export-format)) content-type))
                (slurp content)))
            msgs))))

(defn- alert-attachment!
  [card {:keys [export-format format-rows pivot]}]
  (letfn [(alert-attachment* [pulse]
            (->> (run-pulse-and-return-attached-csv-data! pulse export-format)
                 (process-results pivot export-format)))]
    (mt/with-temp [:model/Pulse {pulse-id :id
                                 :as      pulse} {:name "Test Alert"
                                                  :alert_condition "rows"}
                   :model/PulseCard _ (merge
                                       (when (= :csv  export-format) {:include_csv true})
                                       (when (= :xlsx export-format) {:include_xls true})
                                       {:format_rows format-rows}
                                       {:pivot_results pivot}
                                       {:pulse_id pulse-id
                                        :card_id  (:id card)})
                   :model/PulseChannel {pulse-channel-id :id} {:channel_type :email
                                                               :pulse_id     pulse-id
                                                               :enabled      true}
                   :model/PulseChannelRecipient _ {:pulse_channel_id pulse-channel-id
                                                   :user_id          (mt/user->id :rasta)}]
      (alert-attachment* pulse))))

(defn- subscription-attachment!
  [card-or-dashcard {:keys [export-format format-rows pivot]}]
  (letfn [(subscription-attachment* [pulse]
            (->> (run-pulse-and-return-attached-csv-data! pulse export-format)
                 (process-results pivot export-format)))]
    (if (= :model/DashboardCard (t2/model card-or-dashcard))
      ;; dashcard
      (mt/with-temp [:model/Pulse {pulse-id :id
                                   :as      pulse} {:name         "Test Pulse"
                                                    :dashboard_id (:dashboard_id card-or-dashcard)}
                     :model/PulseCard _ (merge
                                         (when (= :csv  export-format) {:include_csv true})
                                         (when (= :xlsx export-format) {:include_xls true})
                                         {:format_rows format-rows}
                                         {:pivot_results pivot}
                                         {:pulse_id          pulse-id
                                          :card_id           (:card_id card-or-dashcard)
                                          :dashboard_card_id (:id card-or-dashcard)})
                     :model/PulseChannel {pulse-channel-id :id} {:channel_type :email
                                                                 :pulse_id     pulse-id
                                                                 :enabled      true}
                     :model/PulseChannelRecipient _ {:pulse_channel_id pulse-channel-id
                                                     :user_id          (mt/user->id :rasta)}]
        (subscription-attachment* pulse))
      ;; card
      (mt/with-temp [:model/Dashboard {dashboard-id :id} {}
                     :model/DashboardCard {dashcard-id :id} {:dashboard_id dashboard-id
                                                             :card_id      (:id card-or-dashcard)}
                     :model/Pulse {pulse-id :id
                                   :as      pulse} {:name         "Test Pulse"
                                                    :dashboard_id dashboard-id}
                     :model/PulseCard _ (merge
                                         (when (= :csv  export-format) {:include_csv true})
                                         (when (= :xlsx export-format) {:include_xls true})
                                         {:format_rows format-rows}
                                         {:pivot_results pivot}
                                         {:pulse_id          pulse-id
                                          :card_id           (:id card-or-dashcard)
                                          :dashboard_card_id dashcard-id})
                     :model/PulseChannel {pulse-channel-id :id} {:channel_type :email
                                                                 :pulse_id     pulse-id
                                                                 :enabled      true}
                     :model/PulseChannelRecipient _ {:pulse_channel_id pulse-channel-id
                                                     :user_id          (mt/user->id :rasta)}]
        (subscription-attachment* pulse)))))

(defn all-downloads
  [card-or-dashcard opts]
  (merge
   (when-not (= (t2/model card-or-dashcard) :model/DashboardCard)
     {:unsaved-card-download    (unsaved-card-download card-or-dashcard opts)
      :card-download            (card-download card-or-dashcard opts)
      :public-question-download (public-question-download card-or-dashcard opts)})
   {:dashcard-download (card-download card-or-dashcard opts)
    :public-dashcard-download (public-dashcard-download card-or-dashcard opts)}))

(defn all-outputs!
  [card-or-dashcard opts]
  (merge
   (when-not (= (t2/model card-or-dashcard) :model/DashboardCard)
     {:unsaved-card-download    (unsaved-card-download card-or-dashcard opts)
      :public-question-download (public-question-download card-or-dashcard opts)
      :card-download            (card-download card-or-dashcard opts)
      :alert-attachment         (alert-attachment! card-or-dashcard opts)})
   {:dashcard-download        (card-download card-or-dashcard opts)
    :public-dashcard-download (public-dashcard-download card-or-dashcard opts)
    :subscription-attachment  (subscription-attachment! card-or-dashcard opts)}))

(set! *warn-on-reflection* true)

(def ^:private pivot-rows-query
  "SELECT *
         FROM (SELECT 'AA' AS A UNION ALL SELECT 'AB' UNION ALL SELECT 'AC' UNION ALL SELECT 'AD')
   CROSS JOIN (SELECT 'BA' AS B UNION ALL SELECT 'BB' UNION ALL SELECT 'BC' UNION ALL SELECT 'BD')
   CROSS JOIN (SELECT 'CA' AS C UNION ALL SELECT 'CB' UNION ALL SELECT 'CC' UNION ALL SELECT 'CD')
   CROSS JOIN (SELECT 'DA' AS D UNION ALL SELECT 'DB' UNION ALL SELECT 'DC' UNION ALL SELECT 'DD')
   CROSS JOIN (SELECT 1 AS MEASURE)")

(def ^:private pivot-fields
  [[:field "A" {:base-type :type/Text}]
   [:field "B" {:base-type :type/Text}]
   [:field "C" {:base-type :type/Text}]
   [:field "D" {:base-type :type/Text}]
   [:field "MEASURE" {:base-type :type/Integer}]])

(deftest simple-pivot-export-test
  (testing "Pivot table exports look pivoted"
    (mt/dataset test-data
      (mt/with-temp [:model/Card card
                     {:display                :pivot
                      :visualization_settings {:pivot_table.column_split
                                               {:rows    ["CATEGORY"]
                                                :columns ["CREATED_AT"]
                                                :values  ["sum"]}
                                               :column_settings
                                               {"[\"name\",\"sum\"]" {:number_style       "currency"
                                                                      :currency_in_header false}}}
                      :dataset_query          (mt/mbql-query products
                                                {:aggregation [[:sum $price]]
                                                 :breakout    [$category
                                                               !year.created_at]})}]
        (testing "formatted"
          (is (= [[["Category" "2016" "2017" "2018" "2019" "Row totals"]
                   ["Doohickey" "$632.14" "$854.19" "$496.43" "$203.13" "$2,185.89"]
                   ["Gadget" "$679.83" "$1,059.11" "$844.51" "$435.75" "$3,019.20"]
                   ["Gizmo" "$529.70" "$1,080.18" "$997.94" "$227.06" "$2,834.88"]
                   ["Widget" "$987.39" "$1,014.68" "$912.20" "$195.04" "$3,109.31"]
                   ["Grand totals" "$2,829.06" "$4,008.16" "$3,251.08" "$1,060.98" "$11,149.28"]]
                  #{:unsaved-card-download :card-download :dashcard-download
                    :alert-attachment :subscription-attachment
                    :public-question-download :public-dashcard-download}]
                 (->> (all-outputs! card {:export-format :csv :format-rows true :pivot true})
                      (group-by second)
                      ((fn [m] (update-vals m #(into #{} (mapv first %)))))
                      (apply concat)))))
        (testing "unformatted"
          (is (= [[["Category"
                    "2016-01-01T00:00:00Z"
                    "2017-01-01T00:00:00Z"
                    "2018-01-01T00:00:00Z"
                    "2019-01-01T00:00:00Z"
                    "Row totals"]
                   ["Doohickey" "632.14" "854.19" "496.43" "203.13" "2185.89"]
                   ["Gadget" "679.83" "1059.11" "844.51" "435.75" "3019.20"]
                   ["Gizmo" "529.7" "1080.18" "997.94" "227.06" "2834.88"]
                   ["Widget" "987.39" "1014.68" "912.2" "195.04" "3109.31"]
                   ["Grand totals" "2829.06" "4008.16" "3251.08" "1060.98" "11149.28"]]
                  #{:unsaved-card-download :card-download :dashcard-download
                    :alert-attachment :subscription-attachment
                    :public-question-download :public-dashcard-download}]
                 (->> (all-outputs! card {:export-format :csv :format-rows false :pivot true})
                      (group-by second)
                      ((fn [m] (update-vals m #(into #{} (mapv first %)))))
                      (apply concat)))))
        (testing "only when `public-settings/enable-pivoted-exports` is true (true by default)."
          (is (= [[["Category" "Created At: Year" "Sum of Price"]
                   ["Doohickey" "2016" "$632.14"]
                   ["Doohickey" "2017" "$854.19"]
                   ["Doohickey" "2018" "$496.43"]
                   ["Doohickey" "2019" "$203.13"]
                   ["Gadget" "2016" "$679.83"]
                   ["Gadget" "2017" "$1,059.11"]
                   ["Gadget" "2018" "$844.51"]
                   ["Gadget" "2019" "$435.75"]
                   ["Gizmo" "2016" "$529.70"]
                   ["Gizmo" "2017" "$1,080.18"]
                   ["Gizmo" "2018" "$997.94"]
                   ["Gizmo" "2019" "$227.06"]
                   ["Widget" "2016" "$987.39"]
                   ["Widget" "2017" "$1,014.68"]
                   ["Widget" "2018" "$912.20"]
                   ["Widget" "2019" "$195.04"]]
                  #{:unsaved-card-download :card-download :dashcard-download
                    :alert-attachment :subscription-attachment
                    :public-question-download :public-dashcard-download}]
                 (mt/with-temporary-setting-values [public-settings/enable-pivoted-exports false]
                   (->> (all-outputs! card {:export-format :csv :format-rows true :pivot true})
                        (group-by second)
                        ((fn [m] (update-vals m #(into #{} (mapv first %)))))
                        (apply concat))))))))))

(deftest simple-pivot-with-sum-and-average-export-test
  (testing "Pivot table exports look pivoted and can have multiple measures aggregated properly."
    (mt/dataset test-data
      (mt/with-temp [:model/Card card
                     {:display                :pivot
                      :visualization_settings {:pivot_table.column_split
                                               {:rows    ["CATEGORY"]
                                                :columns ["CREATED_AT"]
                                                :values  ["sum" "avg"]}
                                               :column_settings
                                               {"[\"name\",\"sum\"]" {:number_style       "currency"
                                                                      :currency_in_header false}}}
                      :dataset_query          (mt/mbql-query products
                                                {:aggregation [[:sum $price]
                                                               [:avg $price]]
                                                 :breakout    [$category
                                                               !year.created_at]})}]
        (testing "formatted"
          (is (= [[["Category" "2016" "2016" "2017" "2017" "2018" "2018" "2019" "2019" "Row totals" "Row totals"]
                   ["Category"
                    "Sum of Price"
                    "Average of Price"
                    "Sum of Price"
                    "Average of Price"
                    "Sum of Price"
                    "Average of Price"
                    "Sum of Price"
                    "Average of Price"
                    ""
                    ""]
                   ["Doohickey" "$632.14" "48.63" "$854.19" "50.25" "$496.43" "62.05" "$203.13" "50.78" "$2,185.89" "52.93"]
                   ["Gadget" "$679.83" "52.29" "$1,059.11" "55.74" "$844.51" "60.32" "$435.75" "62.25" "$3,019.20" "57.65"]
                   ["Gizmo" "$529.70" "58.86" "$1,080.18" "51.44" "$997.94" "58.7" "$227.06" "56.77" "$2,834.88" "56.44"]
                   ["Widget" "$987.39" "51.97" "$1,014.68" "56.37" "$912.20" "65.16" "$195.04" "65.01" "$3,109.31" "59.63"]
                   ["Grand totals"
                    "$2,829.06"
                    "52.94"
                    "$4,008.16"
                    "53.45"
                    "$3,251.08"
                    "61.56"
                    "$1,060.98"
                    "58.7"
                    "$11,149.28"
                    "56.66"]]
                  #{:unsaved-card-download :card-download :dashcard-download
                    :alert-attachment :subscription-attachment
                    :public-question-download :public-dashcard-download}]
                 (->> (all-outputs! card {:export-format :csv :format-rows true :pivot true})
                      (group-by second)
                      ((fn [m] (update-vals m #(into #{} (mapv first %)))))
                      (apply concat)))))))))

(deftest simple-pivot-export-row-col-totals-test
  (testing "Pivot table csv exports respect row/column totals viz-settings"
    (doseq [row-totals? [#_true false]
            col-totals? [#_true false]]
      (mt/dataset test-data
        (mt/with-temp [:model/Card card
                       {:display                :pivot
                        :visualization_settings {:pivot_table.column_split
                                                 {:rows    ["CATEGORY"]
                                                  :columns ["CREATED_AT"]
                                                  :values  ["sum"]}
                                                 :pivot.show_row_totals    row-totals?
                                                 :pivot.show_column_totals col-totals?
                                                 :column_settings
                                                 {"[\"name\",\"sum\"]" {:number_style       "currency"
                                                                        :currency_in_header false}}}
                        :dataset_query          (mt/mbql-query products
                                                  {:aggregation [[:sum $price]]
                                                   :breakout    [$category
                                                                 !year.created_at]})}]
          (testing (format "formatted with row-totals: %s and col-totals: %s" row-totals? col-totals?)
            (is (= [(keep
                     (fn [row]
                       (when row
                         (if row-totals?
                           row
                           (vec (drop-last row)))))
                     [["Category" "2016" "2017" "2018" "2019" "Row totals"]
                      ["Doohickey" "$632.14" "$854.19" "$496.43" "$203.13" "$2,185.89"]
                      ["Gadget" "$679.83" "$1,059.11" "$844.51" "$435.75" "$3,019.20"]
                      ["Gizmo" "$529.70" "$1,080.18" "$997.94" "$227.06" "$2,834.88"]
                      ["Widget" "$987.39" "$1,014.68" "$912.20" "$195.04" "$3,109.31"]
                      (when col-totals? ["Grand totals" "$2,829.06" "$4,008.16" "$3,251.08" "$1,060.98" "$11,149.28"])])
                    #{:unsaved-card-download :card-download :dashcard-download
                      :alert-attachment :subscription-attachment
                      :public-question-download :public-dashcard-download}]
                   (->> (all-outputs! card {:export-format :csv :format-rows true :pivot true})
                        (group-by second)
                        ((fn [m] (update-vals m #(into #{} (mapv first %)))))
                        (apply concat))))))))))

(deftest ^:parallel simple-pivot-export-works-even-with-table-column-ordering-test
  (testing "Pivot table exports are not affected by table sort settings"
    (testing "Try some permutations with csv"
      (doseq [col-order   (math.combo/permutations [{:name "CATEGORY"}
                                                    {:name "CREATED_AT"}
                                                    {:name "sum"}])
              col-enabled [true false]]
        (mt/dataset test-data
          (mt/with-temp [:model/Card card
                         {:display                :pivot
                          :visualization_settings {:table.columns
                                                   ;; the :table.columns key specifies order/enabled status of columns for regular table viz
                                                   ;; and should not cause pivot exports to fail.
                                                   (mapv #(assoc % :enabled col-enabled) col-order)
                                                   :pivot_table.column_split
                                                   {:rows    ["CATEGORY"]
                                                    :columns ["CREATED_AT"]
                                                    :values  ["sum"]}
                                                   :column_settings
                                                   {"[\"name\",\"sum\"]" {:number_style       "currency"
                                                                          :currency_in_header false}}}
                          :dataset_query          (mt/mbql-query products
                                                    {:aggregation [[:sum $price]]
                                                     :breakout    [$category
                                                                   !year.created_at]})}]
            (testing "they work regardless of the table.columns setting"
              (is (= [["Category" "2016" "2017" "2018" "2019" "Row totals"]
                      ["Doohickey" "$632.14" "$854.19" "$496.43" "$203.13" "$2,185.89"]
                      ["Gadget" "$679.83" "$1,059.11" "$844.51" "$435.75" "$3,019.20"]
                      ["Gizmo" "$529.70" "$1,080.18" "$997.94" "$227.06" "$2,834.88"]
                      ["Widget" "$987.39" "$1,014.68" "$912.20" "$195.04" "$3,109.31"]
                      ["Grand totals" "$2,829.06" "$4,008.16" "$3,251.08" "$1,060.98" "$11,149.28"]]
                     (card-download card {:export-format :csv :format-rows true :pivot true}))))
            (testing "the xlsx export has a pivot table"
              (let [result (mt/user-http-request :crowberto :post 200
                                                 (format "card/%d/query/xlsx" (:id card))
                                                 :format_rows   true
                                                 :pivot_results true)
                    pivot  (with-open [in (io/input-stream result)]
                             (->> (spreadsheet/load-workbook in)
                                  (spreadsheet/select-sheet "pivot")
                                  ((fn [s] (.getPivotTables ^XSSFSheet s)))))]
                (is (some? pivot))))))))))

(deftest ^:parallel pivot-export-test
  []
  (mt/dataset test-data
    (mt/with-temp [:model/Card {pivot-data-card-id :id}
                   {:dataset_query {:database (mt/id)
                                    :type     :native
                                    :native
                                    {:template-tags {}
                                     :query         pivot-rows-query}}
                    :result_metadata
                    (into [] (for [[_ field-name {:keys [base-type]}] pivot-fields]
                               {:name         field-name
                                :display_name field-name
                                :field_ref    [:field field-name {:base-type base-type}]
                                :base_type    base-type}))}
                   :model/Card pivot-card
                   {:display                :pivot
                    :visualization_settings {:pivot_table.column_split
                                             {:rows    ["C" "D"]
                                              :columns ["A" "B"]
                                              :values  ["sum"]}}
                    :dataset_query          (mt/mbql-query nil
                                              {:aggregation  [[:sum [:field "MEASURE" {:base-type :type/Integer}]]]
                                               :breakout
                                               [[:field "A" {:base-type :type/Text}]
                                                [:field "B" {:base-type :type/Text}]
                                                [:field "C" {:base-type :type/Text}]
                                                [:field "D" {:base-type :type/Text}]]
                                               :source-table (format "card__%s" pivot-data-card-id)})}]
      (let [result (card-download pivot-card {:export-format :csv :pivot true})]
        (testing "Pivot CSV Exports look like a Pivoted Table"
          (testing "The Headers Properly indicate the pivot rows names."
            ;; Pivot Rows Header are Simply the Column names from the rows specified in
            ;; [:visualization_settings :pivot_table.column_split :rows]
            (is (= [["C" "D"]
                    ["C" "D"]]
                   [(take 2 (first result))
                    (take 2 (second result))])))
          (testing "The Headers Properly indicate the pivot column names."
            (let [[header1 header2]  (map set (take 2 result))
                  possible-vals-of-a #{"AA" "AB" "AC" "AD"}
                  possible-vals-of-b #{"BA" "BB" "BC" "BD"}]
              ;; In a Pivot Table, the Column headers are derived from the Possible Values in each Pivot Column
              ;; Since the test data used here has defined 2 Pivot Columns, there must be 2 Header rows
              ;; to fully capture all of the combinations of possible values for each pivot-col specified in
              ;; [:visualization_settings :pivot_table.column_split :columns]
              ;; To hopefully illustrate a bit, Let's consider that:
              ;; Cat A can have "AA" "AB" "AC" "AD"
              ;; Cat B can have "BA" "BB" "BC" "BD"
              ;; The first 4 Entries in Header 1 (excluding the Pivot Rows Display Names) will all be "AA"
              ;; And the first 4 Entries in Header 2 will be "BA" "BB" "BC" "BD"
              (is (= [["AA" "AA" "AA" "AA"]
                      ["BA" "BB" "BC" "BD"]]
                     [(take 4 (drop 2 (first result)))
                      (take 4 (drop 2 (second result)))]))
              ;; This combination logic would continue for each specified Pivot Column, but we'll just stick with testing 2
              ;; To keep things relatively easy to read and understand.
              (testing "The first Header only contains possible values from the first specified pivot column"
                (is (set/subset? possible-vals-of-a header1))
                (is (not (set/subset? possible-vals-of-b header1))))
              (testing "The second Header only contains possible values from the second specified pivot column"
                (is (set/subset? possible-vals-of-b header2))
                (is (not (set/subset? possible-vals-of-a header2))))
              (testing "The Headers also show the Row Totals header"
                (is (= ["Row totals" ""]
                       (map last (take 2 result))))))))

        (testing "The Columns Properly indicate the pivot row names."
          (let [col1               (map first result)
                col2               (map second result)
                possible-vals-of-c #{"CA" "CB" "CC" "CD"}
                possible-vals-of-d #{"DA" "DB" "DC" "DD"}]
            ;; In a Pivot Table, the Row headers (the first columns in the result)
            ;; are derived from the Possible Values in each Pivot Row
            ;; Since the test data used here has defined 2 Pivot Rows, there are 2 Row Header columns
            ;; to fully capture all of the combinations of possible values for each pivot-row specified in
            ;; [:visualization_settings :pivot_table.column_split :rows]
            ;; To hopefully illustrate a bit, Let's consider that:
            ;; Cat C can have "CA" "CB" "CC" "CD"
            ;; Cat D can have "DA" "DB" "DC" "DD"
            ;; The first 4 Entries in col1 (excluding the Pivot Rows Display Names) will all be "CA"
            ;; And the first 4 Entries in col2 will be "DA" "DB" "DC" "DD"
            (is (= [["CA" "CA" "CA" "CA"]
                    ["DA" "DB" "DC" "DD"]]
                   [(take 4 (drop 2 col1))
                    (take 4 (drop 2 col2))]))
            ;; This combination logic would continue for each specified Pivot Row, but we'll just stick with testing 2
            ;; To keep things relatively easy to read and understand.
            (testing "The first Column only contains possible values from the first specified pivot row"
              (is (set/subset? possible-vals-of-c (set col1)))
              (is (not (set/subset? possible-vals-of-d (set col1)))))
            (testing "The second Column only contains possible values from the second specified pivot row"
              (is (set/subset? possible-vals-of-d (set col2)))
              (is (not (set/subset? possible-vals-of-c (set col2)))))
            (testing "The 1st Column also shows the Grand Total"
              (is (= "Grand totals"
                     (first (last result)))))))))))

(deftest multi-measure-pivot-tables-headers-test
  (testing "Pivot tables with multiple measures correctly include the measure titles in the final header row."
    (mt/dataset test-data
      (mt/with-temp [:model/Card {pivot-card-id :id}
                     {:display                :pivot
                      :visualization_settings {:pivot_table.column_split
                                               {:rows    ["CREATED_AT"]
                                                :columns ["CATEGORY"]
                                                :values  ["sum" "avg"]}}
                      :dataset_query          (mt/mbql-query products
                                                {:aggregation [[:sum $price]
                                                               [:avg $rating]]
                                                 :breakout    [$category !year.created_at]})}]
        (let [result (->> (mt/user-http-request :crowberto :post 200
                                                (format "card/%d/query/csv" pivot-card-id)
                                                :format_rows   true
                                                :pivot_results true)
                          csv/read-csv)]
          (is (= [["Created At: Year"
                   "Doohickey" "Doohickey"
                   "Gadget" "Gadget"
                   "Gizmo" "Gizmo"
                   "Widget" "Widget"
                   "Row totals" "Row totals"]
                  ["Created At: Year"
                   "Sum of Price" "Average of Rating"
                   "Sum of Price" "Average of Rating"
                   "Sum of Price" "Average of Rating"
                   "Sum of Price" "Average of Rating"
                   "" ""]]
                 (take 2 result))))))))

(deftest ^:parallel pivot-export-aggregations-test
  (testing "Row and Column Values that collide with indices don't break (#50207)"
    (testing "Other aggregations will produce the correct values in Totals rows."
      (let [pivot-rows-query "SELECT *
         FROM (SELECT    4 AS A UNION ALL SELECT 3)
   CROSS JOIN (SELECT 'BA' AS B)
   CROSS JOIN (SELECT    3 AS C UNION ALL SELECT 4)
   CROSS JOIN (SELECT 1 AS MEASURE)"]
        (mt/dataset test-data
          (mt/with-temp [:model/Card {pivot-data-card-id :id}
                         {:dataset_query {:database (mt/id)
                                          :type     :native
                                          :native
                                          {:template-tags {}
                                           :query         pivot-rows-query}}
                          :result_metadata
                          (into [] (for [[_ field-name {:keys [base-type]}] pivot-fields]
                                     {:name         field-name
                                      :display_name field-name
                                      :field_ref    [:field field-name {:base-type base-type}]
                                      :base_type    base-type}))}
                         :model/Card pivot-card
                         {:display                :pivot
                          :visualization_settings {:pivot_table.column_split
                                                   {:rows    ["B" "C"]
                                                    :columns ["A"]
                                                    :values  ["MEASURE"]}}
                          :dataset_query          (mt/mbql-query nil
                                                    {:aggregation  [[:sum [:field "MEASURE" {:base-type :type/Integer}]]]
                                                     :breakout
                                                     [[:field "A" {:base-type :type/Integer}]
                                                      [:field "B" {:base-type :type/Text}]
                                                      [:field "C" {:base-type :type/Integer}]]
                                                     :source-table (format "card__%s" pivot-data-card-id)})}]
            (let [result (card-download pivot-card {:export-format :csv :pivot true})]
              (is
               (= [["B" "C" "3" "4" "Row totals"]
                   ["BA" "3" "1" "1" "2"]
                   ["BA" "4" "1" "1" "2"]
                   ;; Without the fix in pr#50380, this would incorrectly look like:
                   ;; ["Totals for BA"  "" "2" "[4 {:result 1}]"]
                   ["Totals for BA"  "" "2" "2"]
                   ["Grand totals" "" "2" "2" "4"]]
                  result)))))))))

(deftest ^:parallel zero-column-pivot-tables-test
  (testing "Pivot tables with zero columns download correctly."
    (mt/dataset test-data
      (mt/with-temp [:model/Card {pivot-card-id :id}
                     {:display                :pivot
                      :visualization_settings {:pivot_table.column_split
                                               {:rows    ["CREATED_AT" "CATEGORY"]
                                                :columns []
                                                :values  ["sum"]}}
                      :dataset_query          (mt/mbql-query products
                                                {:aggregation [[:sum $price]]
                                                 :breakout    [$category !month.created_at]})}]
        (let [result (->> (mt/user-http-request :crowberto :post 200
                                                (format "card/%d/query/csv" pivot-card-id)
                                                :format_rows   true
                                                :pivot_results true)
                          csv/read-csv)]
          (is (= [["Created At: Month" "Category" "Sum of Price"]
                  ["April, 2016" "Gadget" "49.54"]
                  ["April, 2016" "Gizmo" "87.29"]
                  ["Totals for April, 2016" "" "136.83"]
                  ["May, 2016" "Doohickey" "144.12"]
                  ["May, 2016" "Gadget" "81.58"]
                  ["May, 2016" "Gizmo" "75.09"]
                  ["May, 2016" "Widget" "90.21"]
                  ["Totals for May, 2016" "" "391"]]
                 (take 9 result))))))))

(deftest ^:parallel zero-row-pivot-tables-test
  (testing "Pivot tables with zero rows download correctly."
    (mt/dataset test-data
      (mt/with-temp [:model/Card {pivot-card-id :id}
                     {:display                :pivot
                      :visualization_settings {:pivot_table.column_split
                                               {:rows    []
                                                :columns ["CATEGORY"]
                                                :values  ["sum"]}}
                      :dataset_query          (mt/mbql-query products
                                                {:aggregation [[:sum $price]]
                                                 :breakout    [$category]})}]
        (let [result (->> (mt/user-http-request :crowberto :post 200
                                                (format "card/%d/query/csv" pivot-card-id)
                                                :format_rows   false
                                                :pivot_results true)
                          csv/read-csv)]
          (is (= [["Category" "Doohickey" "Gadget" "Gizmo" "Widget" "Row totals"]
                  ["" "2185.89" "3019.2" "2834.88" "3109.31" ""]
                  ["Grand totals" "2185.89" "3019.2" "2834.88" "3109.31" "11149.28"]]
                 result)))))))

(deftest ^:parallel zero-column-multiple-meausres-pivot-tables-test
  (testing "Pivot tables with zero columns and multiple measures download correctly."
    (mt/dataset test-data
      (mt/with-temp [:model/Card {pivot-card-id :id}
                     {:display                :pivot
                      :visualization_settings {:pivot_table.column_split
                                               {:rows    ["CATEGORY" "CREATED_AT"]
                                                :columns []
                                                :values  ["sum" "count"]}}
                      :dataset_query          (mt/mbql-query products
                                                {:aggregation [[:sum $price]
                                                               [:count]]
                                                 :breakout    [$category !year.created_at]})}]
        (let [result (->> (mt/user-http-request :crowberto :post 200
                                                (format "card/%d/query/csv" pivot-card-id)
                                                :format_rows   true
                                                :pivot_results true)
                          csv/read-csv)]
          (is (= [["Category" "Created At: Year" "Sum of Price" "Count"]
                  ["Doohickey" "2016" "632.14" "13"]
                  ["Doohickey" "2017" "854.19" "17"]
                  ["Doohickey" "2018" "496.43" "8"]
                  ["Doohickey" "2019" "203.13" "4"]
                  ["Totals for Doohickey" "" "2,185.89" "42"]
                  ["Gadget" "2016" "679.83" "13"]
                  ["Gadget" "2017" "1,059.11" "19"]
                  ["Gadget" "2018" "844.51" "14"]
                  ["Gadget" "2019" "435.75" "7"]
                  ["Totals for Gadget" "" "3,019.2" "53"]
                  ["Gizmo" "2016" "529.7" "9"]
                  ["Gizmo" "2017" "1,080.18" "21"]
                  ["Gizmo" "2018" "997.94" "17"]
                  ["Gizmo" "2019" "227.06" "4"]
                  ["Totals for Gizmo" "" "2,834.88" "51"]
                  ["Widget" "2016" "987.39" "19"]
                  ["Widget" "2017" "1,014.68" "18"]
                  ["Widget" "2018" "912.2" "14"]
                  ["Widget" "2019" "195.04" "3"]
                  ["Totals for Widget" "" "3,109.31" "54"]
                  ["Grand totals" "" "11,149.28" "200"]]
                 result)))))))

(deftest pivot-table-native-pivot-in-xlsx-test
  (testing "Pivot table xlsx downloads produce a 'native pivot' in the workbook."
    (mt/dataset test-data
      (mt/with-temp [:model/Card {pivot-card-id :id}
                     {:display                :pivot
                      :visualization_settings {:pivot_table.column_split
                                               {:rows    ["CREATED_AT"],
                                                :columns ["CATEGORY"],
                                                :values  ["sum" "avg"]}}
                      :dataset_query          (mt/mbql-query products
                                                {:aggregation [[:sum $price]
                                                               [:avg $rating]]
                                                 :breakout    [$category
                                                               !month.created_at]})}]
        (let [result (mt/user-http-request :crowberto :post 200
                                           (format "card/%d/query/xlsx" pivot-card-id)
                                           :format_rows   true
                                           :pivot_results true)
              pivot  (with-open [in (io/input-stream result)]
                       (->> (spreadsheet/load-workbook in)
                            (spreadsheet/select-sheet "pivot")
                            ((fn [s] (.getPivotTables ^XSSFSheet s)))))]
          (is (not (nil? pivot))))
        (testing "but only when `public-settings/enable-pivoted-exports` is true"
          (mt/with-temporary-setting-values [public-settings/enable-pivoted-exports false]
            (let [result      (mt/user-http-request :crowberto :post 200
                                                    (format "card/%d/query/xlsx" pivot-card-id)
                                                    :format_rows   true
                                                    :pivot_results true)
                  sheet-names (with-open [in (io/input-stream result)]
                                (->> (spreadsheet/load-workbook in)
                                     spreadsheet/sheet-seq
                                     (mapv (fn [s] (.getSheetName ^XSSFSheet s)))))]
              ;; when xlsx exports without pivot, we have only a single Query result sheet.
              (is (= ["Query result"]
                     sheet-names)))))))))

(deftest ^:parallel zero-column-native-pivot-tables-test
  (testing "Pivot tables with zero columns download correctly as xlsx."
    (mt/dataset test-data
      (mt/with-temp [:model/Card {pivot-card-id :id}
                     {:display                :pivot
                      :visualization_settings {:pivot_table.column_split
                                               {:rows    ["CREATED_AT" "CATEGORY"]
                                                :columns []
                                                :values  ["sum"]}}
                      :dataset_query          (mt/mbql-query products
                                                {:aggregation [[:sum $price]]
                                                 :breakout    [$category
                                                               !month.created_at]})}]
        (let [result       (mt/user-http-request :crowberto :post 200
                                                 (format "card/%d/query/xlsx" pivot-card-id)
                                                 :format_rows   true
                                                 :pivot_results true)
              [pivot data] (with-open [in (io/input-stream result)]
                             (let [wb    (spreadsheet/load-workbook in)
                                   pivot (.getPivotTables ^XSSFSheet (spreadsheet/select-sheet "pivot" wb))
                                   data  (->> (spreadsheet/select-sheet "data" wb)
                                              spreadsheet/row-seq
                                              (mapv (fn [row] (->> (spreadsheet/cell-seq row)
                                                                   (mapv spreadsheet/read-cell)))))]
                               [pivot data]))]
          (is (not (nil? pivot)))
          (is (= [["Category" "Created At: Month" "Sum of Price"]
                  ["Doohickey" #inst "2016-05-01T00:00:00.000-00:00" 144.12]
                  ["Doohickey" #inst "2016-06-01T00:00:00.000-00:00" 82.92]
                  ["Doohickey" #inst "2016-07-01T00:00:00.000-00:00" 78.22]
                  ["Doohickey" #inst "2016-08-01T00:00:00.000-00:00" 71.09]
                  ["Doohickey" #inst "2016-09-01T00:00:00.000-00:00" 45.65]]
                 (take 6 data))))))))

(deftest ^:parallel zero-row-native-pivot-tables-test
  (testing "Pivot tables with zero rows download correctly as xlsx."
    (mt/dataset test-data
      (mt/with-temp [:model/Card {pivot-card-id :id}
                     {:display                :pivot
                      :visualization_settings {:pivot_table.column_split
                                               {:rows    []
                                                :columns ["CATEGORY"]
                                                :values  ["sum"]}}
                      :dataset_query          (mt/mbql-query products
                                                {:aggregation [[:sum $price]]
                                                 :breakout    [$category]})}]
        (let [result       (mt/user-http-request :crowberto :post 200
                                                 (format "card/%d/query/xlsx" pivot-card-id)
                                                 :format_rows   true
                                                 :pivot_results true)
              [pivot data] (with-open [in (io/input-stream result)]
                             (let [wb    (spreadsheet/load-workbook in)
                                   pivot (.getPivotTables ^XSSFSheet (spreadsheet/select-sheet "pivot" wb))
                                   data  (->> (spreadsheet/select-sheet "data" wb)
                                              spreadsheet/row-seq
                                              (mapv (fn [row] (->> (spreadsheet/cell-seq row)
                                                                   (mapv spreadsheet/read-cell)))))]
                               [pivot data]))]
          (is (not (nil? pivot)))
          (is (= [["Category" "Sum of Price"]
                  ["Doohickey" 2185.89]
                  ["Gadget" 3019.2]
                  ["Gizmo" 2834.88]
                  ["Widget" 3109.31]]
                 (take 6 data))))))))

(deftest ^:parallel pivot-table-questions-can-export-unpivoted
  (testing "Pivot tables will export the 'classic' way by default"
    (testing "for csv"
      (mt/dataset test-data
        (mt/with-temp [:model/Card {pivot-card-id :id}
                       {:display                :pivot
                        :visualization_settings {:pivot_table.column_split
                                                 {:rows    ["CREATED_AT" "CATEGORY"]
                                                  :columns []
                                                  :values  ["sum"]}}
                        :dataset_query          (mt/mbql-query products
                                                  {:aggregation [[:sum $price]]
                                                   :breakout    [$category
                                                                 !month.created_at]})}]
          (let [result (->> (mt/user-http-request :crowberto :post 200
                                                  (format "card/%d/query/csv" pivot-card-id)
                                                  :format_rows true)
                            csv/read-csv)]
            (is (= [["Category" "Created At: Month" "Sum of Price"]
                    ["Doohickey" "May, 2016" "144.12"]
                    ["Doohickey" "June, 2016" "82.92"]
                    ["Doohickey" "July, 2016" "78.22"]
                    ["Doohickey" "August, 2016" "71.09"]
                    ["Doohickey" "September, 2016" "45.65"]]
                   (take 6 result)))))))
    (testing "for xlsx"
      (mt/dataset test-data
        (mt/with-temp [:model/Card {pivot-card-id :id}
                       {:display                :pivot
                        :visualization_settings {:pivot_table.column_split
                                                 {:rows    []
                                                  :columns ["CATEGORY"]
                                                  :values  ["sum"]}}
                        :dataset_query          (mt/mbql-query products
                                                  {:aggregation [[:sum $price]]
                                                   :breakout    [$category]})}]
          (let [result (mt/user-http-request :crowberto :post 200 (format "card/%d/query/xlsx?format_rows=false" pivot-card-id))
                data   (with-open [in (io/input-stream result)]
                         (let [wb   (spreadsheet/load-workbook in)
                               data (->> (spreadsheet/select-sheet "Query result" wb)
                                         spreadsheet/row-seq
                                         (mapv (fn [row] (->> (spreadsheet/cell-seq row)
                                                              (mapv spreadsheet/read-cell)))))]
                           data))]
            (is (= [["Category" "Sum of Price"]
                    ["Doohickey" 2185.89]
                    ["Gadget" 3019.2]
                    ["Gizmo" 2834.88]
                    ["Widget" 3109.31]]
                   (take 6 data)))))))))

(deftest ^:parallel dashcard-viz-settings-downloads-test
  (testing "Dashcard visualization settings are respected in downloads."
    (testing "for csv"
      (mt/dataset test-data
        (mt/with-temp [:model/Card {card-id :id :as card}  {:display       :table
                                                            :dataset_query {:database (mt/id)
                                                                            :type     :query
                                                                            :query    {:source-table (mt/id :orders)}}
                                                            :visualization_settings
                                                            {:table.cell_column "SUBTOTAL"
                                                             :column_settings   {(format "[\"ref\",[\"field\",%d,null]]" (mt/id :orders :subtotal))
                                                                                 {:column_title "SUB CASH MONEY"}}}}
                       :model/Dashboard {dashboard-id :id} {}
                       :model/DashboardCard dashcard {:dashboard_id dashboard-id
                                                      :card_id      card-id
                                                      :visualization_settings
                                                      {:table.cell_column "TOTAL"
                                                       :column_settings   {(format "[\"ref\",[\"field\",%d,null]]" (mt/id :orders :total))
                                                                           {:column_title "CASH MONEY"}}}}]
          (let [card-result     (card-download card {:export-format :csv :format-rows true})
                dashcard-result (dashcard-download dashcard {:export-format :csv :format-rows true})
                card-header     ["ID" "User ID" "Product ID" "SUB CASH MONEY" "Tax"
                                 "Total" "Discount ($)" "Created At" "Quantity"]
                dashcard-header ["ID" "User ID" "Product ID" "SUB CASH MONEY" "Tax"
                                 "CASH MONEY" "Discount ($)" "Created At" "Quantity"]]
            (is (= {:card-download     card-header
                    :dashcard-download dashcard-header}
                   {:card-download     (first card-result)
                    :dashcard-download (first dashcard-result)}))))))))

(deftest dashcard-viz-settings-attachments-test
  (testing "Dashcard visualization settings are respected in subscription attachments."
    (testing "for csv"
      (mt/dataset test-data
        (mt/with-temp [:model/Card {card-id :id :as card} {:display       :table
                                                           :dataset_query {:database (mt/id)
                                                                           :type     :query
                                                                           :query    {:source-table (mt/id :orders)}}
                                                           :visualization_settings
                                                           {:table.cell_column "SUBTOTAL"
                                                            :column_settings   {(format "[\"ref\",[\"field\",%d,null]]" (mt/id :orders :subtotal))
                                                                                {:column_title "SUB CASH MONEY"}}}}
                       :model/Dashboard {dashboard-id :id} {}
                       :model/DashboardCard dashcard  {:dashboard_id dashboard-id
                                                       :card_id      card-id
                                                       :visualization_settings
                                                       {:table.cell_column "TOTAL"
                                                        :column_settings   {(format "[\"ref\",[\"field\",%d,null]]" (mt/id :orders :total))
                                                                            {:column_title "CASH MONEY"}}}}]
          (let [subscription-result (subscription-attachment! dashcard {:export-format :csv :format-rows true})
                alert-result        (alert-attachment! card {:export-format :csv :format-rows true})
                alert-header        ["ID" "User ID" "Product ID" "SUB CASH MONEY" "Tax"
                                     "Total" "Discount ($)" "Created At" "Quantity"]
                subscription-header ["ID" "User ID" "Product ID" "SUB CASH MONEY" "Tax"
                                     "CASH MONEY" "Discount ($)" "Created At" "Quantity"]]
            (is (= {:alert-attachment        alert-header
                    :subscription-attachment subscription-header}
                   {:alert-attachment        (first alert-result)
                    :subscription-attachment (first subscription-result)}))))))))

(deftest downloads-row-limit-test
  (testing "Downloads row limit works."
    (mt/with-temporary-setting-values [public-settings/download-row-limit 105]
      (mt/with-temp [:model/Card card {:display       :table
                                       :dataset_query {:database (mt/id)
                                                       :type     :native
                                                       :native   {:query "SELECT 1 as A FROM generate_series(1,110);"}}}]
        (let [results (all-outputs! card {:export-format :csv :format-rows true})]
          (is (= {:card-download            106
                  :unsaved-card-download    106
                  :alert-attachment         106
                  :dashcard-download        106
                  :subscription-attachment  106
                  :public-question-download 106
                  :public-dashcard-download 106}
                 (update-vals results count))))))))

(deftest downloads-row-limit-default-test
  (testing "Downloads row limit default works."
    (with-redefs [qp.i/absolute-max-results 100]
      (mt/with-temp [:model/Card card {:display       :table
                                       :dataset_query {:database (mt/id)
                                                       :type     :native
                                                       :native   {:query "SELECT 1 as A FROM generate_series(1,110);"}}}]
        (let [results (all-outputs! card {:export-format :csv :format-rows true})]
          (is (= {:card-download            101
                  :unsaved-card-download    101
                  :alert-attachment         101
                  :dashcard-download        101
                  :subscription-attachment  101
                  :public-question-download 101
                  :public-dashcard-download 101}
                 (update-vals results count))))))))

(deftest ^:parallel model-viz-settings-downloads-test
  (testing "A model's visualization settings are respected in downloads."
    (testing "for csv"
      (mt/dataset test-data
        (mt/with-temp [:model/Card card  {:display                :table
                                          :type                   :model
                                          :dataset_query          {:database (mt/id)
                                                                   :type     :query
                                                                   :query    {:source-table (mt/id :orders)
                                                                              :limit        10}}
                                          :visualization_settings {:table.cell_column "SUBTOTAL"}
                                          :result_metadata        [{:description
                                                                    "The raw, pre-tax cost of the order."
                                                                    :semantic_type      :type/Currency
                                                                    :coercion_strategy  nil
                                                                    :name               "SUBTOTAL"
                                                                    :settings           {:currency_style "code"
                                                                                         :currency       "CAD"
                                                                                         :scale          0.01}
                                                                    :fk_target_field_id nil
                                                                    :field_ref          [:field (mt/id :orders :subtotal) nil]
                                                                    :effective_type     :type/Float
                                                                    :id                 (mt/id :orders :subtotal)
                                                                    :visibility_type    :normal
                                                                    :display_name       "Subtotal"
                                                                    :base_type          :type/Float}]}]
          (let [card-result     (card-download card {:export-format :csv :format-rows true})
                dashcard-result (dashcard-download card {:export-format :csv :format-rows true})]
            (is (= {:card-download     ["Subtotal (CAD)" "0.38"]
                    :dashcard-download ["Subtotal (CAD)" "0.38"]}
                   {:card-download     (mapv #(nth % 3) (take 2 card-result))
                    :dashcard-download (mapv #(nth % 3) (take 2 dashcard-result))}))))))))

(deftest ^:parallel column-settings-on-aggregated-columns-test
  (testing "Column settings on aggregated columns are applied"
    (mt/dataset test-data
      (mt/with-temp [:model/Card card  {:display                :table
                                        :type                   :model
                                        :dataset_query          (mt/mbql-query products
                                                                  {:aggregation [[:sum $price]]
                                                                   :breakout    [$category]
                                                                   :limit       10})
                                        :visualization_settings {:column_settings
                                                                 {"[\"name\",\"sum\"]"
                                                                  {:number_style       "currency"
                                                                   :currency           "CAD"
                                                                   :currency_style     "name"
                                                                   :currency_in_header false}}}}]
        (testing "for csv"
          (is (= "2,185.89 Canadian dollars"
                 (-> (card-download card {:export-format :csv :format-rows true}) second second))))
        (testing "for xlsx (#43039)"
          (is (= "2,185.89 Canadian dollars"
                 (-> (card-download card {:export-format :xlsx :format-rows true}) second second))))))))

(deftest ^:parallel table-metadata-affects-column-formatting-properly
  (testing "A Table's configured metadata (eg. Semantic Type of currency) can affect column formatting"
    (mt/dataset test-data
      (mt/with-temp [:model/Card card  {:display                :table
                                        :type                   :model
                                        :dataset_query          (mt/mbql-query orders
                                                                  {:filter [:not-null $discount]
                                                                   :limit  1})
                                        :visualization_settings {:table.columns
                                                                 [{:name "ID" :enabled false}
                                                                  {:name "USER_ID" :enabled false}
                                                                  {:name "PRODUCT_ID" :enabled false}
                                                                  {:name "SUBTOTAL" :enabled false}
                                                                  {:name "TAX" :enabled false}
                                                                  {:name "TOTAL" :enabled false}
                                                                  {:name "DISCOUNT" :enabled true}
                                                                  {:name "CREATED_AT" :enabled false}
                                                                  {:name "QUANTITY" :enabled false}]
                                                                 :table.cell_column "SUBTOTAL"
                                                                 :column_settings   {(format "[\"ref\",[\"field\",%s,null]]" (mt/id :orders :discount))
                                                                                     {:currency_in_header false}}}}]
        (testing "for csv"
          (is (= [["Discount"] ["$6.42"]]
                 (card-download card {:export-format :csv :format-rows true}))))
        (testing "for xlsx"
          ;; the [$$] part will appear as $ when you open the Excel file in a spreadsheet app
          (is (= [["Discount"] ["[$$]6.42"]]
                 (card-download card {:export-format :xlsx :format-rows true}))))))))

(deftest clean-errors-test
  (testing "Queries that error should not include visualization settings (metabase-private #233)"
    (with-redefs [formatter/number-formatter (fn [& _args] (fn [_] (throw (Exception. "Test Exception"))))]
      (mt/with-temp [:model/Card {card-id :id} {:display                :table
                                                :type                   :model
                                                :dataset_query          {:database (mt/id)
                                                                         :type     :query
                                                                         :query    {:source-table (mt/id :orders)
                                                                                    :filter       [:not-null [:field (mt/id :orders :discount) {:base-type :type/Float}]]
                                                                                    :limit        1}}
                                                :visualization_settings {:table.columns
                                                                         [{:name "ID" :enabled false}
                                                                          {:name "USER_ID" :enabled false}
                                                                          {:name "PRODUCT_ID" :enabled false}
                                                                          {:name "SUBTOTAL" :enabled false}
                                                                          {:name "TAX" :enabled false}
                                                                          {:name "TOTAL" :enabled false}
                                                                          {:name "DISCOUNT" :enabled true}
                                                                          {:name "CREATED_AT" :enabled false}
                                                                          {:name "QUANTITY" :enabled false}]
                                                                         :table.cell_column "SUBTOTAL"
                                                                         :column_settings   {(format "[\"ref\",[\"field\",%s,null]]" (mt/id :orders :discount))
                                                                                             {:currency_in_header false}}}}]
        (let [illegal-strings ["visualization-settings" ":viz-settings" "visualization_settings"]]
          (doseq [export-format ["csv" "json" #_"xlsx"]]
            ;; for now, don't try to read xlsx back in, it will not be correct since we end up writing
            ;; a json blob to the output stream, it creates an invalid xlsx anyway.
            ;; This is not new behaviour, we'll just fix it when a better solution to 'errors in downloaded files' comes along
            (let [results (mt/user-http-request :rasta :post 200 (format "card/%d/query/%s" card-id export-format) :format_rows true)
                  results-string (if (= "xlsx" export-format)
                                   (read-xlsx false results)
                                   (str results))]
              (testing (format "Testing export format: %s" export-format)
                (doseq [illegal illegal-strings]
                  (is (false? (str/blank? results-string)))
                  (is (true? (str/includes? results-string "Test Exception")))
                  (testing (format "String \"%s\" is not in the error message." illegal)
                    (is (false? (str/includes? results-string illegal)))))))))))))

(deftest unpivoted-pivot-results-do-not-include-pivot-grouping
  (testing "If a pivot question is downloaded or exported unpivoted, the results do not include 'pivot-grouping' column"
    (doseq [export-format ["csv" "xlsx" "json"]]
      (testing (format "for %s" export-format)
        (mt/dataset test-data
          (mt/with-temp [:model/Card {pivot-card-id :id}
                         {:display                :pivot
                          :visualization_settings {:pivot_table.column_split
                                                   {:rows    []
                                                    :columns ["CATEGORY"]
                                                    :values  ["sum"]}}
                          :dataset_query          (mt/mbql-query products
                                                    {:aggregation [[:sum $price]]
                                                     :breakout    [$category]})}]
            (let [result (mt/user-http-request :crowberto :post 200
                                               (format "card/%d/query/%s?format_rows=false" pivot-card-id export-format)
                                               {})
                  data   (process-results false (keyword export-format) result)]
              (is (= ["Category" "Sum of Price"]
                     (first data)))
              (is (= 2
                     (count (second data)))))))))))

(deftest unpivoted-pivot-results-use-correct-formatters-in-xlsx
  (testing "If a pivot question is downloaded or exported unpivoted as XLSX, the formatters are set up properly (#48158)"
    (mt/dataset test-data
      (mt/with-temp [:model/Card {pivot-card-id :id}
                     {:display                :pivot
                      :visualization_settings {:pivot_table.column_split
                                               {:rows    []
                                                :columns ["CATEGORY"]
                                                :values  ["count"]}
                                               :column_settings {"[\"name\",\"count\"]" {:number_style "percent"}}}
                      :dataset_query          (mt/mbql-query products
                                                {:aggregation [[:count] #_[:sum [:field (mt/id :products :price) {:base-type :type/Float}]]]
                                                 :breakout    [$category]})}]
        (let [result   (mt/user-http-request :crowberto :post 200
                                             (format "card/%d/query/xlsx?format_rows=true" pivot-card-id)
                                             {})
              data   (process-results false :xlsx result)]
          (is (= ["Doohickey" "4,200.00%"] (second data))))))))

(deftest format-rows-value-affects-xlsx-exports
  (testing "Format-rows true/false is respected for xlsx exports."
    (mt/dataset test-data
      (mt/with-temp [:model/Card card
                     {:display                :pivot
                      :visualization_settings {:pivot_table.column_split
                                               {:rows    ["CATEGORY"]
                                                :columns ["CREATED_AT"]
                                                :values  ["sum"]}
                                               :column_settings
                                               {"[\"name\",\"sum\"]" {:number_style       "currency"
                                                                      :currency_in_header false}}}
<<<<<<< HEAD
                      :dataset_query          {:database (mt/id)
                                               :type     :query
                                               :query
                                               {:source-table (mt/id :products)
                                                :aggregation  [[:sum [:field (mt/id :products :price) {:base-type :type/Float}]]]
                                                :breakout     [[:field (mt/id :products :category) {:base-type :type/Text}]
                                                               [:field (mt/id :products :created_at) {:base-type :type/DateTime :temporal-unit :year}]]}}}]
=======
                      :dataset_query          (mt/mbql-query products
                                                {:aggregation [[:sum $price]]
                                                 :breakout    [$category
                                                               !year.created_at]})}]
>>>>>>> cfe32222
        (is (= [["Category" "Created At: Year" "Sum of Price"]
                ["Doohickey" "2016" "[$$]632.14"]
                ["Doohickey" "2017" "[$$]854.19"]]
               (take 3 (card-download card {:export-format :xlsx :format-rows true :pivot true})))
            ;; Excel will apply a default format which is seen here. The 'actual' data in the cells is unformatted.
            (= [["Category" "Created At" "Sum of Price"]
                ["Doohickey" "January 1, 2016, 12:00 AM" "632.14"]
                ["Doohickey" "January 1, 2017, 12:00 AM" "854.19"]]
               (take 3 (card-download card {:export-format :xlsx :format-rows false :pivot true}))))))))

(deftest unformatted-downloads-and-exports-keep-numbers-as-numbers
  (testing "Unformatted numbers in downloads remain numbers."
    (mt/dataset test-data
      (mt/with-temp [:model/Card card {:display       :table
                                       :dataset_query {:database (mt/id)
                                                       :type     :native
                                                       :native   {:query "SELECT 1234.567 as A"}}}]
        (testing "CSV downloads respect the formatted/unformatted setting"
          (let [formatted-results   (all-downloads card {:export-format :csv :format-rows true})
                unformatted-results (all-downloads card {:export-format :csv :format-rows false})]
            (is (= {:unsaved-card-download    [["A"] ["1,234.57"]]
                    :card-download            [["A"] ["1,234.57"]]
                    :public-question-download [["A"] ["1,234.57"]]
                    :dashcard-download        [["A"] ["1,234.57"]]
                    :public-dashcard-download [["A"] ["1,234.57"]]}
                   formatted-results))
            (is (= {:unsaved-card-download    [["A"] ["1234.567"]]
                    :card-download            [["A"] ["1234.567"]]
                    :public-question-download [["A"] ["1234.567"]]
                    :dashcard-download        [["A"] ["1234.567"]]
                    :public-dashcard-download [["A"] ["1234.567"]]}
                   unformatted-results))))
        (testing "JSON downloads respect the formatted/unformatted setting"
          (let [formatted-results   (all-downloads card {:export-format :json :format-rows true})
                unformatted-results (all-downloads card {:export-format :json :format-rows false})]
            (is (= {:unsaved-card-download    [["A"] ["1,234.57"]]
                    :card-download            [["A"] ["1,234.57"]]
                    :public-question-download [["A"] ["1,234.57"]]
                    :dashcard-download        [["A"] ["1,234.57"]]
                    :public-dashcard-download [["A"] ["1,234.57"]]}
                   formatted-results))
            (is (= {:unsaved-card-download    [["A"] [1234.567]]
                    :card-download            [["A"] [1234.567]]
                    :public-question-download [["A"] [1234.567]]
                    :dashcard-download        [["A"] [1234.567]]
                    :public-dashcard-download [["A"] [1234.567]]}
                   unformatted-results))))))))

(deftest pivot-measures-order-test
  (testing "A pivot download will use the user-configured measures order (#48442)."
    (mt/dataset test-data
      (mt/with-temp [:model/Card card {:display                :pivot
                                       :dataset_query          (mt/mbql-query products
                                                                 {:aggregation [[:count]
                                                                                [:sum $price]
                                                                                [:avg $rating]]
                                                                  :breakout    [$category]})
                                       :visualization_settings {:pivot_table.column_split
                                                                {:rows    ["CATEGORY"]
                                                                 :columns []
                                                                 :values  ["sum" "count" "avg"]}
                                                                :column_settings
                                                                {"[\"name\",\"count\"]" {:column_title "Count Renamed"}
                                                                 "[\"name\",\"sum\"]"   {:column_title "Sum Renamed"}
                                                                 "[\"name\",\"avg\"]"   {:column_title "Average Renamed"}}}}]
        (let [expected-header   ["Category" "Sum of Price" "Count" "Average of Rating"]
              formatted-results (all-downloads card {:export-format :csv :format-rows false :pivot true})]
          (is (= {:unsaved-card-download    expected-header
                  :card-download            expected-header
                  :public-question-download expected-header
                  :dashcard-download        expected-header
                  :public-dashcard-download expected-header}
                 (update-vals formatted-results first))))
        (testing "The column title changes are used when format-rows is true"
          (let [expected-header   ["Category" "Sum Renamed" "Count Renamed" "Average Renamed"]
                formatted-results (all-downloads card {:export-format :csv :format-rows true :pivot true})]
            (is (= {:unsaved-card-download    expected-header
                    :card-download            expected-header
                    :public-question-download expected-header
                    :dashcard-download        expected-header
                    :public-dashcard-download expected-header}
                   (update-vals formatted-results first)))))))))

(deftest pivot-rows-order-test
  (testing "A pivot download will use the user-configured rows order."
    (mt/dataset test-data
      (mt/with-temp [:model/Card card {:display                :pivot
                                       :dataset_query          (mt/mbql-query products
                                                                 {:aggregation  [[:count]]
                                                                  :breakout     [$category
                                                                                 !year.created_at]})
                                       :visualization_settings {:pivot_table.column_split
                                                                {:rows    ["CREATED_AT" "CATEGORY"]
                                                                 :columns []
                                                                 :values  ["count"]}
                                                                :column_settings
                                                                {"[\"name\",\"count\"]" {:column_title "Count Renamed"}}}}]
        (let [expected-header   ["Created At: Year" "Category" "Count"]
<<<<<<< HEAD
=======
              formatted-results (all-downloads card {:export-format :csv :format-rows false :pivot true})]
          (is (= {:unsaved-card-download    expected-header
                  :card-download            expected-header
                  :public-question-download expected-header
                  :dashcard-download        expected-header
                  :public-dashcard-download expected-header}
                 (update-vals formatted-results first))))
        (testing "The column title changes are used when format-rows is true"
          (let [expected-header   ["Created At: Year" "Category" "Count Renamed"]
                formatted-results (all-downloads card {:export-format :csv :format-rows true :pivot true})]
            (is (= {:unsaved-card-download    expected-header
                    :card-download            expected-header
                    :public-question-download expected-header
                    :dashcard-download        expected-header
                    :public-dashcard-download expected-header}
                   (update-vals formatted-results first)))))))))

(deftest pivot-non-numeric-values-in-aggregations
  (testing "A pivot table with an aggegation that results in non-numeric values (eg. Dates) will still worl (#49353)."
    (mt/dataset test-data
      (mt/with-temp [:model/Card card {:display                :pivot
                                       :dataset_query          (mt/mbql-query products
                                                                 {:aggregation [[:count]
                                                                                [:min !year.created_at]]
                                                                  :breakout    [$category
                                                                                !year.created_at]})
                                       :visualization_settings {:pivot_table.column_split
                                                                {:rows    [[:field (mt/id :products :created_at) {:base-type :type/DateTime :temporal-unit :year}]
                                                                           [:field (mt/id :products :category) {:base-type :type/Text}]]
                                                                 :columns []
                                                                 :values  [[:aggregation 0] [:aggregation 1]]}
                                                                :column_settings
                                                                {"[\"name\",\"count\"]" {:column_title "Count Renamed"}}}}]
        (let [expected-header   ["Created At: Year" "Category" "Count" "Min of Created At: Year"]
>>>>>>> cfe32222
              formatted-results (all-downloads card {:export-format :csv :format-rows false :pivot true})]
          (is (= {:unsaved-card-download    expected-header
                  :card-download            expected-header
                  :public-question-download expected-header
                  :dashcard-download        expected-header
                  :public-dashcard-download expected-header}
                 (update-vals formatted-results first))))
        (testing "The column title changes are used when format-rows is true"
<<<<<<< HEAD
          (let [expected-header   ["Created At: Year" "Category" "Count Renamed"]
                formatted-results (all-downloads card {:export-format :csv :format-rows true :pivot true})]
            (is (= {:unsaved-card-download    expected-header
                    :card-download            expected-header
                    :public-question-download expected-header
                    :dashcard-download        expected-header
                    :public-dashcard-download expected-header}
                   (update-vals formatted-results first)))))))))

(deftest pivot-non-numeric-values-in-aggregations
  (testing "A pivot table with an aggegation that results in non-numeric values (eg. Dates) will still worl (#49353)."
    (mt/dataset test-data
      (mt/with-temp [:model/Card card {:display                :pivot
                                       :dataset_query          {:database (mt/id)
                                                                :type     :query
                                                                :query
                                                                {:source-table (mt/id :products)
                                                                 :aggregation  [[:count]
                                                                                [:min
                                                                                 [:field (mt/id :products :created_at)
                                                                                  {:base-type :type/DateTime :temporal-unit :year}]]]
                                                                 :breakout     [[:field (mt/id :products :category) {:base-type :type/Text}]
                                                                                [:field (mt/id :products :created_at)
                                                                                 {:base-type :type/DateTime :temporal-unit :year}]]}}
                                       :visualization_settings {:pivot_table.column_split
                                                                {:rows    [[:field (mt/id :products :created_at) {:base-type :type/DateTime :temporal-unit :year}]
                                                                           [:field (mt/id :products :category) {:base-type :type/Text}]]
                                                                 :columns []
                                                                 :values  [[:aggregation 0] [:aggregation 1]]}
                                                                :column_settings
                                                                {"[\"name\",\"count\"]" {:column_title "Count Renamed"}}}}]
        (let [expected-header   ["Created At: Year" "Category" "Count" "Min of Created At: Year"]
              formatted-results (all-downloads card {:export-format :csv :format-rows false :pivot true})]
          (is (= {:unsaved-card-download    expected-header
                  :card-download            expected-header
                  :public-question-download expected-header
                  :dashcard-download        expected-header
                  :public-dashcard-download expected-header}
                 (update-vals formatted-results first))))
        (testing "The column title changes are used when format-rows is true"
=======
>>>>>>> cfe32222
          (let [expected-header   ["Created At: Year" "Category" "Count Renamed" "Min of Created At: Year"]
                formatted-results (all-downloads card {:export-format :csv :format-rows true :pivot true})]
            (is (= {:unsaved-card-download    expected-header
                    :card-download            expected-header
                    :public-question-download expected-header
                    :dashcard-download        expected-header
                    :public-dashcard-download expected-header}
                   (update-vals formatted-results first)))))))))

(defn- pivot-card-with-scalar [scalar]
  {:display                :pivot
   :visualization_settings {:pivot_table.column_split
                            {:rows    ["CATEGORY"]
                             :columns ["CREATED_AT"]
                             :values  ["sum"]}
                            :column_settings
                            {"[\"name\",\"sum\"]" (merge {:number_style       "currency"
                                                          :currency_in_header false}
                                                         (when scalar {:scale scalar}))}}
   :dataset_query          (mt/mbql-query products
                             {:aggregation [[:sum $price]]
                              :breakout    [$category
                                            !year.created_at]})})

(deftest pivot-with-scale-test
  (testing "Pivot table exports work with \"Multiply by a number\" (scale)"
    (mt/dataset test-data
      (mt/with-temp [:model/Card {:keys [created_at] :as no-scale-card}  (pivot-card-with-scalar nil)
                     :model/Card one-scale-card (assoc (pivot-card-with-scalar 1) :created_at created_at)
                     :model/Card zero-scale-card (assoc (pivot-card-with-scalar 0) :created_at created_at)]
        (let [named-cards {:one-scale-card one-scale-card
                           :two-scale-card zero-scale-card
                           :no-scale-card no-scale-card}]
          (doseq [[c1-name c2-name export-format expected] [[:one-scale-card  :no-scale-card  :csv  true]
                                                            [:one-scale-card  :two-scale-card :csv  false]
                                                            [:no-scale-card   :two-scale-card :csv  false]
                                                            [:one-scale-card  :no-scale-card  :xlsx true]
                                                            [:one-scale-card  :two-scale-card :xlsx false]
                                                            [:no-scale-card   :two-scale-card :xlsx false]
                                                            ;; TODO: We don't support JSON for pivot tables, once we
                                                            ;; do, we should add them here
                                                            ]]
            (testing (str "> " (name c1-name) " and " (name c2-name) " with export-format: '" (name export-format) "' should be " expected)
              (let [c1 (get named-cards c1-name)
                    c2 (get named-cards c2-name)
                    [unique-to-a unique-to-b _both]
                    (data/diff (all-outputs! c1 {:export-format export-format :format-rows true :pivot true})
                               (all-outputs! c2 {:export-format export-format :format-rows true :pivot true}))]
                (if expected
                  (is (= [nil nil] [unique-to-a unique-to-b]))
                  (is (or (some? unique-to-a) (some? unique-to-b))))))))))))

(deftest ^:parallel pivot-exports-handle-nil-in-breakout-column
  (testing "Pivot Exports will still work if the breakout column contains `nil` values."
    (let [q "SELECT A,
           CASE
             WHEN A = 2 THEN NULL
             ELSE A
           END AS MEASURE
         FROM ( SELECT 1 AS A UNION ALL SELECT 2 UNION ALL SELECT 3 )"]
      (mt/dataset test-data
        (mt/with-temp [:model/Card {pivot-data-card-id :id}
                       {:dataset_query {:database (mt/id)
                                        :type     :native
                                        :native
                                        {:template-tags {}
                                         :query         q}}
                        :result_metadata
                        (into [] (for [[_ field-name {:keys [base-type]}] pivot-fields]
                                   {:name         field-name
                                    :display_name field-name
                                    :field_ref    [:field field-name {:base-type base-type}]
                                    :base_type    base-type}))}
                       :model/Card pivot-card
                       {:display                :pivot
                        :visualization_settings {:pivot_table.column_split
                                                 {:rows    ["MEASURE"]
                                                  :columns []
                                                  :values  ["count" "sum"]}}
                        :dataset_query          (mt/mbql-query nil
                                                  {:breakout     [[:field "MEASURE" {:base-type :type/Integer}]],
                                                   :aggregation
                                                   [[:count]
                                                    [:sum [:field "A" {:base-type :type/Integer}]]]
                                                   :source-table (format "card__%s" pivot-data-card-id)})}]
          (let [result (card-download pivot-card {:export-format :csv :pivot true})]
            (is (= [["MEASURE" "Count" "Sum of A"]
                    ["" "1" "2"]
                    ["1" "1" "1"]
                    ["3" "1" "3"]
                    ["Grand totals" "3" "6"]]
                   result))))))))

(deftest ^:parallel pivot-exports-handle-aggregations-with-the-same-base-name
  (testing "Pivot Exports with multiple of the same kind of aggregation will include all of the data."
    (let [q "SELECT A, B, MEASURE
               FROM (
                  SELECT 1 as A, 1 as B, 1 as MEASURE UNION ALL
                  SELECT 2, 2, 2 UNION ALL
                  SELECT 3, 3, 3 UNION ALL
                  SELECT 4, 4, 4  UNION ALL
                  SELECT 5, 5, 5
               )"]
      (mt/dataset test-data
        (mt/with-temp [:model/Card {pivot-data-card-id :id}
                       {:dataset_query {:database (mt/id)
                                        :type     :native
                                        :native
                                        {:template-tags {}
                                         :query         q}}
                        :result_metadata
                        (into [] (for [[_ field-name {:keys [base-type]}] pivot-fields]
                                   {:name         field-name
                                    :display_name field-name
                                    :field_ref    [:field field-name {:base-type base-type}]
                                    :base_type    base-type}))}
                       :model/Card pivot-card
                       {:display                :pivot
                        :visualization_settings {:pivot_table.column_split
                                                 {:rows    ["MEASURE"]
                                                  :columns []
                                                  :values  ["count" "sum" "sum_2"]}}
                        :dataset_query          (mt/mbql-query nil
                                                  {:breakout     [[:field "MEASURE" {:base-type :type/Integer}]],
                                                   :aggregation
                                                   [[:count]
                                                    [:sum [:field "A" {:base-type :type/Integer}]]
                                                    [:sum [:field "B" {:base-type :type/Integer}]]]
                                                   :source-table (format "card__%s" pivot-data-card-id)})}
                       :model/Card reordered-card
                       {:display                :pivot
                        :visualization_settings {:pivot_table.column_split
                                                 {:rows    ["MEASURE"]
                                                  :columns []
                                                  :values  ["sum_2" "count" "sum"]}}
                        :dataset_query          (mt/mbql-query nil
                                                  {:breakout     [[:field "MEASURE" {:base-type :type/Integer}]],
                                                   :aggregation
                                                   [[:count]
                                                    [:sum [:field "A" {:base-type :type/Integer}]]
                                                    [:sum [:field "B" {:base-type :type/Integer}]]]
                                                   :source-table (format "card__%s" pivot-data-card-id)})}]
          (let [result (card-download pivot-card {:export-format :csv :pivot true})
                reordered-result (card-download reordered-card {:export-format :csv :pivot true})]
            (testing "Both Sums are correctly included."
              (is (= [["MEASURE" "Count" "Sum of A" "Sum of B"]
                      ["1" "1" "1" "1"]
                      ["2" "1" "2" "2"]
                      ["3" "1" "3" "3"]
                      ["4" "1" "4" "4"]
                      ["5" "1" "5" "5"]
                      ["Grand totals" "5" "15" "15"]]
                     result)))
            (testing "and different order still works."
              (is (= [["MEASURE" "Sum of B" "Count" "Sum of A"]
                      ["1" "1" "1" "1"]
                      ["2" "2" "1" "2"]
                      ["3" "3" "1" "3"]
                      ["4" "4" "1" "4"]
                      ["5" "5" "1" "5"]
                      ["Grand totals" "15" "5" "15"]]
                     reordered-result)))))))))

(deftest ^:parallel pivot-exports-aggregations-work
  (testing "Pivot Exports have correct aggregations."
    (let [q "SELECT A, B
               FROM (
                  SELECT 1 as A, 1 as B UNION ALL
                  SELECT 1, 2 UNION ALL
                  SELECT 1, 3 UNION ALL
                  SELECT 1, 4 UNION ALL
                  SELECT 1, 5 UNION ALL
                  SELECT 2, 10 UNION ALL
                  SELECT 2, 20 UNION ALL
                  SELECT 2, 30 UNION ALL
                  SELECT 2, 40 UNION ALL
                  SELECT 2, 50 UNION ALL
                  SELECT 3, -1 UNION ALL
                  SELECT 3, -2 UNION ALL
                  SELECT 3, -3 UNION ALL
                  SELECT 3, -4 UNION ALL
                  SELECT 3, -5 UNION ALL
                  SELECT 4, 15 UNION ALL
                  SELECT 4, 25 UNION ALL
                  SELECT 4, 35 UNION ALL
                  SELECT 4, 45 UNION ALL
                  SELECT 4, 55 UNION ALL
                  SELECT 5, 11 UNION ALL
                  SELECT 5, 22 UNION ALL
                  SELECT 5, 33 UNION ALL
                  SELECT 5, 44 UNION ALL
                  SELECT 5, 55
               )"]
      (mt/dataset test-data
        (mt/with-temp [:model/Card {pivot-data-card-id :id}
                       {:dataset_query {:database (mt/id)
                                        :type     :native
                                        :native
                                        {:template-tags {}
                                         :query         q}}
                        :result_metadata
                        (into [] (for [[_ field-name {:keys [base-type]}] pivot-fields]
                                   {:name         field-name
                                    :display_name field-name
                                    :field_ref    [:field field-name {:base-type base-type}]
                                    :base_type    base-type}))}
                       :model/Card pivot-card
                       {:display                :pivot
                        :visualization_settings {:pivot_table.column_split
                                                 {:rows    ["A"]
                                                  :columns []
                                                  :values  ["count" "sum" "avg" "min" "max"]}}
                        :dataset_query          (mt/mbql-query nil
                                                  {:breakout     [[:field "A" {:base-type :type/Integer}]],
                                                   :aggregation
                                                   [[:count]
                                                    [:sum [:field "B" {:base-type :type/Integer}]]
                                                    [:avg [:field "B" {:base-type :type/Integer}]]
                                                    [:min [:field "B" {:base-type :type/Integer}]]
                                                    [:max [:field "B" {:base-type :type/Integer}]]]
                                                   :source-table (format "card__%s" pivot-data-card-id)})}]
          (let [result (card-download pivot-card {:export-format :csv :pivot true})]
            (is (= [["A" "Count" "Sum of B" "Average of B" "Min of B" "Max of B"]
                    ["1" "5" "15" "3.0" "1" "5"]
                    ["2" "5" "150" "30.0" "10" "50"]
                    ["3" "5" "-15" "-3.0" "-5" "-1"]
                    ["4" "5" "175" "35.0" "15" "55"]
                    ["5" "5" "165" "33.0" "11" "55"]
                    ["Grand totals" "25" "490" "19.6" "-5" "55"]]
                   result))))))))

(deftest table-exports-with-non-integral-scale
  (testing "Non integral scale values should be respected in table exports (csv, xlsx, json)"
    (mt/dataset test-data
      (mt/with-temp [:model/Card card-scaled  {:display                :table
                                               :type                   :model
                                               :dataset_query          {:database (mt/id)
                                                                        :type     :query
                                                                        :query    {:source-table (mt/id :orders)
                                                                                   :limit        1}}
                                               :visualization_settings {:table.columns
                                                                        [{:name "ID" :enabled false}
                                                                         {:name "USER_ID" :enabled false}
                                                                         {:name "PRODUCT_ID" :enabled false}
                                                                         {:name "SUBTOTAL" :enabled false}
                                                                         {:name "TAX" :enabled false}
                                                                         {:name "TOTAL" :enabled false}
                                                                         {:name "DISCOUNT" :enabled false}
                                                                         {:name "CREATED_AT" :enabled false}
                                                                         {:name "QUANTITY" :enabled true}]
                                                                        :table.cell_column "SUBTOTAL"
                                                                        :column_settings   {(format "[\"ref\",[\"field\",%s,null]]" (mt/id :orders :discount))
                                                                                            {:currency_in_header false}
                                                                                            "[\"name\",\"QUANTITY\"]"
                                                                                            {:scale 2.13}}}}
                     :model/Card card-unscaled  {:display                :table
                                                 :type                   :model
                                                 :dataset_query          {:database (mt/id)
                                                                          :type     :query
                                                                          :query    {:source-table (mt/id :orders)
                                                                                     :limit        1}}
                                                 :visualization_settings {:table.columns
                                                                          [{:name "ID" :enabled false}
                                                                           {:name "USER_ID" :enabled false}
                                                                           {:name "PRODUCT_ID" :enabled false}
                                                                           {:name "SUBTOTAL" :enabled false}
                                                                           {:name "TAX" :enabled false}
                                                                           {:name "TOTAL" :enabled false}
                                                                           {:name "DISCOUNT" :enabled false}
                                                                           {:name "CREATED_AT" :enabled false}
                                                                           {:name "QUANTITY" :enabled true}]
                                                                          :table.cell_column "SUBTOTAL"
                                                                          :column_settings   {(format "[\"ref\",[\"field\",%s,null]]" (mt/id :orders :discount))
                                                                                              {:currency_in_header false}}}}]
        (testing "for csv"
          (let [result-scaled (card-download card-scaled {:export-format :csv :format-rows true})
                result-unscaled (card-download card-unscaled {:export-format :csv :format-rows true})
                val-scaled (Double/parseDouble (first (second result-scaled)))
                val-unscaled (Double/parseDouble (first (second result-unscaled)))]
            (is (= val-scaled
                   (* val-unscaled 2.13)))))

        (testing "for json"
          (let [result-scaled (card-download card-scaled {:export-format :json :format-rows true})
                result-unscaled (card-download card-unscaled {:export-format :json :format-rows true})
                val-scaled (Double/parseDouble (first (second result-scaled)))
                val-unscaled (Double/parseDouble (first (second result-unscaled)))]
            (is (= val-scaled
                   (* val-unscaled 2.13)))))))))<|MERGE_RESOLUTION|>--- conflicted
+++ resolved
@@ -1168,20 +1168,10 @@
                                                :column_settings
                                                {"[\"name\",\"sum\"]" {:number_style       "currency"
                                                                       :currency_in_header false}}}
-<<<<<<< HEAD
-                      :dataset_query          {:database (mt/id)
-                                               :type     :query
-                                               :query
-                                               {:source-table (mt/id :products)
-                                                :aggregation  [[:sum [:field (mt/id :products :price) {:base-type :type/Float}]]]
-                                                :breakout     [[:field (mt/id :products :category) {:base-type :type/Text}]
-                                                               [:field (mt/id :products :created_at) {:base-type :type/DateTime :temporal-unit :year}]]}}}]
-=======
                       :dataset_query          (mt/mbql-query products
                                                 {:aggregation [[:sum $price]]
                                                  :breakout    [$category
                                                                !year.created_at]})}]
->>>>>>> cfe32222
         (is (= [["Category" "Created At: Year" "Sum of Price"]
                 ["Doohickey" "2016" "[$$]632.14"]
                 ["Doohickey" "2017" "[$$]854.19"]]
@@ -1280,8 +1270,6 @@
                                                                 :column_settings
                                                                 {"[\"name\",\"count\"]" {:column_title "Count Renamed"}}}}]
         (let [expected-header   ["Created At: Year" "Category" "Count"]
-<<<<<<< HEAD
-=======
               formatted-results (all-downloads card {:export-format :csv :format-rows false :pivot true})]
           (is (= {:unsaved-card-download    expected-header
                   :card-download            expected-header
@@ -1316,7 +1304,6 @@
                                                                 :column_settings
                                                                 {"[\"name\",\"count\"]" {:column_title "Count Renamed"}}}}]
         (let [expected-header   ["Created At: Year" "Category" "Count" "Min of Created At: Year"]
->>>>>>> cfe32222
               formatted-results (all-downloads card {:export-format :csv :format-rows false :pivot true})]
           (is (= {:unsaved-card-download    expected-header
                   :card-download            expected-header
@@ -1325,49 +1312,6 @@
                   :public-dashcard-download expected-header}
                  (update-vals formatted-results first))))
         (testing "The column title changes are used when format-rows is true"
-<<<<<<< HEAD
-          (let [expected-header   ["Created At: Year" "Category" "Count Renamed"]
-                formatted-results (all-downloads card {:export-format :csv :format-rows true :pivot true})]
-            (is (= {:unsaved-card-download    expected-header
-                    :card-download            expected-header
-                    :public-question-download expected-header
-                    :dashcard-download        expected-header
-                    :public-dashcard-download expected-header}
-                   (update-vals formatted-results first)))))))))
-
-(deftest pivot-non-numeric-values-in-aggregations
-  (testing "A pivot table with an aggegation that results in non-numeric values (eg. Dates) will still worl (#49353)."
-    (mt/dataset test-data
-      (mt/with-temp [:model/Card card {:display                :pivot
-                                       :dataset_query          {:database (mt/id)
-                                                                :type     :query
-                                                                :query
-                                                                {:source-table (mt/id :products)
-                                                                 :aggregation  [[:count]
-                                                                                [:min
-                                                                                 [:field (mt/id :products :created_at)
-                                                                                  {:base-type :type/DateTime :temporal-unit :year}]]]
-                                                                 :breakout     [[:field (mt/id :products :category) {:base-type :type/Text}]
-                                                                                [:field (mt/id :products :created_at)
-                                                                                 {:base-type :type/DateTime :temporal-unit :year}]]}}
-                                       :visualization_settings {:pivot_table.column_split
-                                                                {:rows    [[:field (mt/id :products :created_at) {:base-type :type/DateTime :temporal-unit :year}]
-                                                                           [:field (mt/id :products :category) {:base-type :type/Text}]]
-                                                                 :columns []
-                                                                 :values  [[:aggregation 0] [:aggregation 1]]}
-                                                                :column_settings
-                                                                {"[\"name\",\"count\"]" {:column_title "Count Renamed"}}}}]
-        (let [expected-header   ["Created At: Year" "Category" "Count" "Min of Created At: Year"]
-              formatted-results (all-downloads card {:export-format :csv :format-rows false :pivot true})]
-          (is (= {:unsaved-card-download    expected-header
-                  :card-download            expected-header
-                  :public-question-download expected-header
-                  :dashcard-download        expected-header
-                  :public-dashcard-download expected-header}
-                 (update-vals formatted-results first))))
-        (testing "The column title changes are used when format-rows is true"
-=======
->>>>>>> cfe32222
           (let [expected-header   ["Created At: Year" "Category" "Count Renamed" "Min of Created At: Year"]
                 formatted-results (all-downloads card {:export-format :csv :format-rows true :pivot true})]
             (is (= {:unsaved-card-download    expected-header
