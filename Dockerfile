###################
# STAGE 1: builder
###################

FROM openjdk:8-jdk-alpine as builder

WORKDIR /app/source

ENV FC_LANG en-US
ENV LC_CTYPE en_US.UTF-8

# bash:    various shell scripts
# wget:    installing lein
# git:     ./bin/version
# nodejs:  frontend building
# make:    backend building
# gettext: translations
<<<<<<< HEAD
RUN apk add --update bash nodejs git wget make gettext nodejs-npm
=======
RUN apk add --update bash nodejs nodejs-npm git wget make gettext
>>>>>>> 4be5abbb

# yarn:    frontend dependencies
RUN npm install -g yarn

# lein:    backend dependencies and building
ADD https://raw.github.com/technomancy/leiningen/stable/bin/lein /usr/local/bin/lein
RUN chmod 744 /usr/local/bin/lein
RUN lein upgrade

# install dependencies before adding the rest of the source to maximize caching

# backend dependencies
ADD project.clj .
RUN lein deps

# frontend dependencies
ADD yarn.lock package.json ./
RUN yarn

# add the rest of the source
ADD . .

# build the app
RUN bin/build

# install updated cacerts to /etc/ssl/certs/java/cacerts
RUN apk add --update java-cacerts

# import AWS RDS cert into /etc/ssl/certs/java/cacerts
ADD https://s3.amazonaws.com/rds-downloads/rds-combined-ca-bundle.pem .
RUN keytool -noprompt -import -trustcacerts -alias aws-rds \
  -file rds-combined-ca-bundle.pem \
  -keystore /etc/ssl/certs/java/cacerts \
  -keypass changeit -storepass changeit

# ###################
# # STAGE 2: runner
# ###################

FROM openjdk:8-jre-alpine as runner

WORKDIR /app

ENV FC_LANG en-US
ENV LC_CTYPE en_US.UTF-8

# dependencies
RUN apk add --update bash ttf-dejavu fontconfig

# add fixed cacerts
COPY --from=builder /etc/ssl/certs/java/cacerts /usr/lib/jvm/default-jvm/jre/lib/security/cacerts

# add Metabase script and uberjar
RUN mkdir -p bin target/uberjar
COPY --from=builder /app/source/target/uberjar/metabase.jar /app/target/uberjar/
COPY --from=builder /app/source/bin/start /app/bin/

# expose our default runtime port
EXPOSE 3000

# run it
ENTRYPOINT ["/app/bin/start"]<|MERGE_RESOLUTION|>--- conflicted
+++ resolved
@@ -15,11 +15,7 @@
 # nodejs:  frontend building
 # make:    backend building
 # gettext: translations
-<<<<<<< HEAD
-RUN apk add --update bash nodejs git wget make gettext nodejs-npm
-=======
 RUN apk add --update bash nodejs nodejs-npm git wget make gettext
->>>>>>> 4be5abbb
 
 # yarn:    frontend dependencies
 RUN npm install -g yarn
