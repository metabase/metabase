<<<<<<< HEAD
export type SortColumn<ColumnName extends string = string> = ColumnName;

=======
>>>>>>> b8c34328
export enum SortDirection {
  Asc = "asc",
  Desc = "desc",
}

<<<<<<< HEAD
export type SortingOptions<ColumnName extends string = string> = {
  sort_column: SortColumn<ColumnName>;
=======
export type SortingOptions<SortColumn extends string> = {
  sort_column: SortColumn;
>>>>>>> b8c34328
  sort_direction: SortDirection;
};<|MERGE_RESOLUTION|>--- conflicted
+++ resolved
@@ -1,19 +1,9 @@
-<<<<<<< HEAD
-export type SortColumn<ColumnName extends string = string> = ColumnName;
-
-=======
->>>>>>> b8c34328
 export enum SortDirection {
   Asc = "asc",
   Desc = "desc",
 }
 
-<<<<<<< HEAD
-export type SortingOptions<ColumnName extends string = string> = {
-  sort_column: SortColumn<ColumnName>;
-=======
 export type SortingOptions<SortColumn extends string> = {
   sort_column: SortColumn;
->>>>>>> b8c34328
   sort_direction: SortDirection;
 };