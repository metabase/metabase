import userEvent from "@testing-library/user-event";
import fetchMock from "fetch-mock";
import type { ComponentPropsWithoutRef } from "react";
import { IndexRoute, Route } from "react-router";

import {
  setupAlertsEndpoints,
  setupBookmarksEndpoints,
  setupCardDataset,
  setupCardQueryEndpoints,
  setupCardsEndpoints,
  setupCollectionByIdEndpoint,
  setupCollectionsEndpoints,
  setupDatabasesEndpoints,
  setupFieldValuesEndpoints,
  setupModelIndexEndpoints,
  setupSearchEndpoints,
  setupTimelinesEndpoints,
} from "__support__/server-mocks";
import {
  renderWithProviders,
  screen,
  waitFor,
  waitForLoaderToBeRemoved,
  within,
} from "__support__/ui";
import NewItemMenu from "metabase/containers/NewItemMenu";
import { LOAD_COMPLETE_FAVICON } from "metabase/hoc/Favicon";
import { serializeCardForUrl } from "metabase/lib/card";
import { checkNotNull } from "metabase/lib/types";
import NewModelOptions from "metabase/models/containers/NewModelOptions";
import type { Card, Dataset, UnsavedCard } from "metabase-types/api";
import {
  createMockCard,
  createMockCollection,
  createMockColumn,
  createMockDataset,
  createMockFieldValues,
  createMockModelIndex,
  createMockNativeDatasetQuery,
  createMockNativeQuery,
  createMockResultsMetadata,
  createMockStructuredDatasetQuery,
  createMockStructuredQuery,
  createMockUnsavedCard,
} from "metabase-types/api/mocks";
import {
  ORDERS,
  ORDERS_ID,
  SAMPLE_DB_ID,
  createSampleDatabase,
} from "metabase-types/api/mocks/presets";
<<<<<<< HEAD
=======
import type { State, RequestState } from "metabase-types/store";
import NewItemMenu from "metabase/containers/NewItemMenu";
import { LOAD_COMPLETE_FAVICON } from "metabase/hoc/Favicon";
import { serializeCardForUrl } from "metabase/lib/card";
import { checkNotNull } from "metabase/lib/types";
import NewModelOptions from "metabase/models/containers/NewModelOptions";
>>>>>>> ebb5500c

import QueryBuilder from "./QueryBuilder";

const TEST_DB = createSampleDatabase();

export const TEST_CARD = createMockCard({
  id: 1,
  name: "Test card",
  dataset: true,
});

export const TEST_TIME_SERIES_WITH_DATE_BREAKOUT_CARD = createMockCard({
  ...TEST_CARD,
  dataset: false,
  dataset_query: {
    database: SAMPLE_DB_ID,
    type: "query",
    query: {
      "source-table": ORDERS_ID,
      aggregation: [["count"]],
      breakout: [["field", ORDERS.CREATED_AT, null]],
    },
  },
});

export const TEST_TIME_SERIES_WITH_CUSTOM_DATE_BREAKOUT_CARD = createMockCard({
  ...TEST_CARD,
  dataset: false,
  dataset_query: {
    database: SAMPLE_DB_ID,
    type: "query",
    query: {
      "source-table": ORDERS_ID,
      aggregation: [["count"]],
      breakout: [["expression", "Custom Created At"]],
      expressions: {
        "Custom Created At": ["field", ORDERS.CREATED_AT, null],
      },
    },
  },
});

export const TEST_CARD_VISUALIZATION = createMockCard({
  ...TEST_CARD,
  dataset_query: {
    database: SAMPLE_DB_ID,
    type: "query",
    query: {
      "source-table": ORDERS_ID,
    },
  },
});

export const TEST_MODEL_CARD = createMockCard({
  dataset_query: {
    database: SAMPLE_DB_ID,
    type: "query",
    query: {
      "source-table": ORDERS_ID,
      limit: 1,
    },
  },
  dataset: true,
  display: "scalar",
  description: "Test description",
});

export const TEST_MODEL_CARD_SLUG = [
  TEST_MODEL_CARD.id,
  TEST_MODEL_CARD.name.toLowerCase(),
].join("-");

export const TEST_NATIVE_CARD = createMockCard({
  dataset_query: createMockNativeDatasetQuery({
    database: SAMPLE_DB_ID,
    native: createMockNativeQuery({
      query: "SELECT 1",
    }),
  }),
});

export const TEST_NATIVE_CARD_DATASET = createMockDataset({
  json_query: {
    database: SAMPLE_DB_ID,
    type: "native",
    native: {
      query: "SELECT 1",
    },
  },
  database_id: SAMPLE_DB_ID,
  status: "completed",
  row_count: 1,
  running_time: 35,
});

export const TEST_UNSAVED_NATIVE_CARD = createMockUnsavedCard({
  dataset_query: createMockNativeDatasetQuery({
    database: SAMPLE_DB_ID,
  }),
});

export const TEST_STRUCTURED_CARD = createMockCard({
  name: "Orders question",
  dataset_query: createMockStructuredDatasetQuery({
    database: SAMPLE_DB_ID,
    query: createMockStructuredQuery({
      "source-table": ORDERS_ID,
      limit: 1,
    }),
  }),
});

export const TEST_UNSAVED_STRUCTURED_CARD = createMockUnsavedCard({
  dataset_query: createMockStructuredDatasetQuery({
    database: SAMPLE_DB_ID,
    query: createMockStructuredQuery({
      "source-table": ORDERS_ID,
    }),
  }),
});

export const TEST_MODEL_DATASET_COLUMN = createMockColumn({
  name: "ID",
  source: "fields",
  display_name: "ID",
  description: "test",
  field_ref: ["field", ORDERS.ID, null],
});

export const TEST_MODEL_DATASET = createMockDataset({
  data: {
    rows: [["1"]],
    cols: [TEST_MODEL_DATASET_COLUMN],
  },
  database_id: SAMPLE_DB_ID,
  status: "completed",
  context: "question",
  row_count: 1,
  running_time: 35,
});

export const TEST_COLLECTION = createMockCollection();

export const TEST_METADATA = createMockResultsMetadata();

const TestQueryBuilder = (
  props: ComponentPropsWithoutRef<typeof QueryBuilder>,
) => {
  return (
    <div>
      <link rel="icon" />
      <QueryBuilder {...props} />
    </div>
  );
};

const TestHome = () => <NewItemMenu trigger={<button>New</button>} />;

const TestRedirect = () => <div />;

const isSavedCard = (card: Card | UnsavedCard | null): card is Card => {
  return card !== null && "id" in card;
};

interface SetupOpts {
  card: Card | UnsavedCard | null;
  dataset?: Dataset;
  initialRoute?: string;
}

export const setup = async ({
  card,
  dataset = createMockDataset(),
  initialRoute = `/question${
    isSavedCard(card) ? `/${card.id}` : `#${serializeCardForUrl(card)}`
  }`,
}: SetupOpts) => {
  setupDatabasesEndpoints([TEST_DB]);
  setupCardDataset(dataset);
  setupSearchEndpoints([]);
  setupCollectionsEndpoints({ collections: [] });
  setupBookmarksEndpoints([]);
  setupTimelinesEndpoints([]);
  setupCollectionByIdEndpoint({ collections: [TEST_COLLECTION] });
  setupFieldValuesEndpoints(
    createMockFieldValues({ field_id: Number(ORDERS.QUANTITY) }),
  );

  if (isSavedCard(card)) {
    setupCardsEndpoints([card]);
    setupCardQueryEndpoints(card, dataset);
    setupAlertsEndpoints(card, []);
    setupModelIndexEndpoints(card.id, []);
  }

  // this workaround can be removed when metabase#34523 is fixed
  if (card === null) {
    fetchMock.get("path:/api/model-index", [createMockModelIndex()]);
  }

  const mockEventListener = jest.spyOn(window, "addEventListener");

  const {
    store: { getState },
    container,
    history,
  } = renderWithProviders(
    <Route>
      <Route path="/" component={TestHome} />
      <Route path="/model">
        <Route path="new" component={NewModelOptions} />
        <Route path="query" component={TestQueryBuilder} />
        <Route path="metadata" component={TestQueryBuilder} />
        <Route path="notebook" component={TestQueryBuilder} />
        <Route path=":slug/query" component={TestQueryBuilder} />
        <Route path=":slug/metadata" component={TestQueryBuilder} />
        <Route path=":slug/notebook" component={TestQueryBuilder} />
      </Route>
      <Route path="/question">
        <IndexRoute component={TestQueryBuilder} />
        <Route path="notebook" component={TestQueryBuilder} />
        <Route path=":slug" component={TestQueryBuilder} />
        <Route path=":slug/notebook" component={TestQueryBuilder} />
      </Route>
      <Route path="/redirect" component={TestRedirect} />
    </Route>,
    {
      withRouter: true,
      initialRoute,
    },
  );

  await waitForLoadingRequests(getState);

  return {
    container,
    history: checkNotNull(history),
    mockEventListener,
  };
};

const waitForLoadingRequests = async (getState: () => State) => {
  await waitFor(
    () => {
      const requests = getRequests(getState());
      const areRequestsLoading = requests.some(request => request.loading);
      expect(areRequestsLoading).toBe(false);
    },
    { timeout: 5000 },
  );
};

const getRequests = (state: State): RequestState[] => {
  return Object.values(state.requests).flatMap(group =>
    Object.values(group).flatMap(entity =>
      Object.values(entity).flatMap(request => Object.values(request)),
    ),
  );
};

export const startNewNotebookModel = async () => {
  userEvent.click(screen.getByText("Use the notebook editor"));
  await waitForLoaderToBeRemoved();

  userEvent.click(screen.getByText("Pick your starting data"));
  const popover = screen.getByTestId("popover");
  userEvent.click(within(popover).getByText("Sample Database"));
  await waitForLoaderToBeRemoved();
  userEvent.click(within(popover).getByText("Orders"));
  userEvent.click(within(screen.getByTestId("popover")).getByText("Orders"));

  expect(screen.getByRole("button", { name: "Get Answer" })).toBeEnabled();
};

export const triggerNativeQueryChange = async () => {
  await waitForNativeQueryEditorReady();

  const inputArea = within(
    screen.getByTestId("mock-native-query-editor"),
  ).getByRole("textbox");

  userEvent.click(inputArea);
  userEvent.type(inputArea, "0");
  userEvent.tab();
};

export const triggerMetadataChange = async () => {
  await waitFor(() => {
    expect(screen.getByTitle("Display name")).toBeInTheDocument();
  });

  const columnDisplayName = screen.getByTitle("Display name");

  userEvent.click(columnDisplayName);
  userEvent.type(columnDisplayName, "X");
  userEvent.tab();
};

export const triggerVisualizationQueryChange = async () => {
  userEvent.click(screen.getByText("Filter"));

  const modal = screen.getByRole("dialog");
  const total = within(modal).getByTestId("filter-column-Total");
  const maxInput = within(total).getByPlaceholderText("Max");
  userEvent.type(maxInput, "1000");
  userEvent.tab();

  userEvent.click(screen.getByTestId("apply-filters"));
};

export const triggerNotebookQueryChange = async () => {
  userEvent.click(screen.getByText("Row limit"));

  const rowLimitInput = await within(
    screen.getByTestId("step-limit-0-0"),
  ).findByPlaceholderText("Enter a limit");

  userEvent.click(rowLimitInput);
  userEvent.type(rowLimitInput, "1");
  userEvent.tab();
};

/**
 * Reverts triggerNotebookQueryChange call
 */
export const revertNotebookQueryChange = async () => {
  const limitStep = screen.getByTestId("step-limit-0-0");
  const limitInput = await within(limitStep).findByPlaceholderText(
    "Enter a limit",
  );

  userEvent.click(limitInput);
  userEvent.type(limitInput, "{backspace}");
  userEvent.tab();
};

export const waitForSaveChangesToBeEnabled = async () => {
  await waitFor(() => {
    expect(screen.getByRole("button", { name: "Save changes" })).toBeEnabled();
  });
};

export const waitForSaveChangesToBeDisabled = async () => {
  await waitFor(() => {
    expect(screen.getByRole("button", { name: "Save changes" })).toBeDisabled();
  });
};

export const waitForSaveToBeEnabled = async () => {
  await waitFor(() => {
    expect(screen.getByText("Save")).toBeEnabled();
  });
};

export const waitForNativeQueryEditorReady = async () => {
  await waitFor(() => {
    expect(screen.getByTestId("mock-native-query-editor")).toBeInTheDocument();
  });
};

export const waitForFaviconReady = async (container: HTMLElement) => {
  await waitFor(() => {
    const faviconLink = container.querySelector("link[rel=icon]");
    expect(faviconLink).toHaveAttribute("href", LOAD_COMPLETE_FAVICON);
  });
};<|MERGE_RESOLUTION|>--- conflicted
+++ resolved
@@ -50,15 +50,7 @@
   SAMPLE_DB_ID,
   createSampleDatabase,
 } from "metabase-types/api/mocks/presets";
-<<<<<<< HEAD
-=======
-import type { State, RequestState } from "metabase-types/store";
-import NewItemMenu from "metabase/containers/NewItemMenu";
-import { LOAD_COMPLETE_FAVICON } from "metabase/hoc/Favicon";
-import { serializeCardForUrl } from "metabase/lib/card";
-import { checkNotNull } from "metabase/lib/types";
-import NewModelOptions from "metabase/models/containers/NewModelOptions";
->>>>>>> ebb5500c
+import type { RequestState, State } from "metabase-types/store";
 
 import QueryBuilder from "./QueryBuilder";
 
