(ns metabase.collections.models.collection
  "Collections are used to organize Cards, Dashboards, and Pulses; as of v0.30, they are the primary way we determine
  permissions for these objects."
  (:refer-clojure :exclude [ancestors descendants])
  (:require
   [clojure.core.memoize :as memoize]
   [clojure.set :as set]
   [clojure.string :as str]
   [metabase.api-keys.core :as api-key]
   [metabase.api.common
    :as api
    :refer [*current-user-id* *current-user-permissions-set*]]
   [metabase.app-db.core :as mdb]
   [metabase.audit-app.core :as audit]
   [metabase.collections.models.collection.root :as collection.root]
<<<<<<< HEAD
   [metabase.config.core :as config :refer [*request-id*]]
   [metabase.db :as mdb]
=======
   [metabase.config :as config :refer [*request-id*]]
>>>>>>> 3ecfbb74
   [metabase.events.core :as events]
   [metabase.models.interface :as mi]
   [metabase.models.serialization :as serdes]
   [metabase.permissions.core :as perms]
   [metabase.premium-features.core :as premium-features]
   ;; Trying to use metabase.search would cause a circular reference ;_;
   [metabase.search.spec :as search.spec]
   [metabase.util :as u]
   [metabase.util.honey-sql-2 :as h2x]
   [metabase.util.i18n :refer [trs tru]]
   [metabase.util.log :as log]
   [metabase.util.malli :as mu]
   [metabase.util.malli.schema :as ms]
   [methodical.core :as methodical]
   [potemkin :as p]
   [toucan2.core :as t2]
   [toucan2.protocols :as t2.protocols]
   [toucan2.realize :as t2.realize]))

(set! *warn-on-reflection* true)

(comment collection.root/keep-me)

(p/import-vars [collection.root root-collection root-collection-with-ui-details])

(def ^:private RootCollection
  "Schema for things that are instances of [[metabase.collections.models.collection.root.RootCollection]]."
  [:fn
   {:error/message "an instance of the root Collection"}
   #'collection.root/is-root-collection?])

(def ^:private ^:const archived-directly-models #{:model/Card :model/Dashboard})
(def ^:private ^:const collectable-models
  (set/union archived-directly-models
             #{:model/Pulse :model/NativeQuerySnippet :model/Timeline}))

(def ^:private ^:const collection-slug-max-length
  "Maximum number of characters allowed in a Collection `slug`."
  510)

(def ^:constant trash-collection-type
  "The value of the `:type` field for the Trash collection that holds archived items."
  "trash")

(defn- trash-collection* []
  (t2/select-one :model/Collection :type trash-collection-type))

(def ^{:arglists '([])} trash-collection
  "Memoized copy of the Trash collection from the DB."
  (mdb/memoize-for-application-db
   (fn []
     (u/prog1 (trash-collection*)
       (when-not <>
         (throw (ex-info "Fatal error: Trash collection is missing" {})))))))

(defn trash-collection-id
  "The ID representing the Trash collection."
  [] (u/the-id (trash-collection)))

(defn trash-path
  "The fixed location path for the trash collection."
  []
  (format "/%s/" (trash-collection-id)))

(defn is-trash?
  "Is this the trash collection?"
  [collection-or-id]
  ;; in some circumstances we don't have a `:type` on the collection (e.g. search or collection items lists, where we
  ;; select a subset of columns). Use the type if it's there, but fall back to the ID to be sure.
  ;; We can't *only* use the id because getting that requires selecting a collection :sweat-smile:
  (let [type (:type collection-or-id ::not-found)]
    (if (identical? type ::not-found)
      (some-> collection-or-id u/id (= (trash-collection-id)))
      (= type trash-collection-type))))

(defn is-trash-or-descendant?
  "Is this the trash collection, or a descendant of it?"
  [collection]
  (str/starts-with? (:location collection) (trash-path)))

(methodical/defmethod t2/table-name :model/Collection [_model] :collection)

(methodical/defmethod t2/model-for-automagic-hydration [#_model :default #_k :collection]
  [_original-model _k]
  :model/Collection)

(t2/deftransforms :model/Collection
  {:namespace       mi/transform-keyword
   :authority_level mi/transform-keyword})

(defn maybe-localize-trash-name
  "If the collection is the Trash, translate the `name`. This is a public function because we can't rely on
  `define-after-select` in all circumstances, e.g. when searching or listing collection items (where we do a direct DB
  query without `:model/Collection`)."
  [collection]
  (cond-> collection
    (is-trash? collection) (assoc :name (tru "Trash"))))

(t2/define-after-select :model/Collection [collection]
  (maybe-localize-trash-name collection))

(doto :model/Collection
  (derive :metabase/model)
  (derive :hook/entity-id)
  (derive ::mi/read-policy.full-perms-for-perms-set)
  (derive ::mi/write-policy.full-perms-for-perms-set))

(defn- default-audit-collection?
  [{:keys [id] :as _col}]
  (= id (:id (audit/default-audit-collection))))

(defmethod mi/can-write? :model/Collection
  ([instance]
   (and (not (default-audit-collection? instance))
        (mi/current-user-has-full-permissions? :write instance)))
  ([_model pk]
   (mi/can-write? (t2/select-one :model/Collection pk))))

(mu/defmethod mi/can-read? :model/Collection
  ([instance]
   (perms/can-read-audit-helper :model/Collection instance))
  ([_model pk :- pos-int?]
   (mi/can-read? (t2/select-one :model/Collection :id pk))))

(def AuthorityLevel
  "Malli Schema for valid collection authority levels."
  [:enum "official"])

;;; +----------------------------------------------------------------------------------------------------------------+
;;; |                                              Slug Validation                                                   |
;;; +----------------------------------------------------------------------------------------------------------------+

(defn- slugify [collection-name]
  ;; double-check that someone isn't trying to use a blank string as the collection name
  (when (str/blank? collection-name)
    (throw (ex-info (tru "Collection name cannot be blank!")
                    {:status-code 400, :errors {:name (tru "cannot be blank")}})))
  (u/slugify collection-name collection-slug-max-length))

;;; +----------------------------------------------------------------------------------------------------------------+
;;; |                                       Nested Collections: Location Paths                                       |
;;; +----------------------------------------------------------------------------------------------------------------+

;; "Location Paths" are strings that keep track of where a Colllection lives in a filesystem-like hierarchy. Almost
;; all of our backend code does not need to know this and can act as if there is no Collection hierarchy; it is,
;; however, presented as such in the UI. Perhaps it is best to think of the hierarchy as a façade.
;;
;; For example, Collection 30 might have a `location` like `/10/20/`, which means it's the child of Collection 20, who
;; itself is the child of Collection 10. Note that the `location` does not include the ID of Collection 30 itself.
;;
;; Storing the relationship in this manner, rather than with foreign keys such as `:parent_id`, allows us to
;; efficiently fetch all ancestors or descendants of a Collection without having to make multiple DB calls (e.g. to
;; fetch a grandparent, you'd first have to fetch its parent to get their `parent_id`).
;;
;; The following functions are useful for working with the Collection `location`, breaking it out into component IDs,
;; assembling IDs into a location path, and so forth.

(defn- unchecked-location-path->ids
  "*** Don't use this directly! Instead use [[location-path->ids]]. ***

  'Explode' a `location-path` into a sequence of Collection IDs, and parse them as integers. THIS DOES NOT VALIDATE
  THAT THE PATH OR RESULTS ARE VALID. This unchecked version exists solely to power the other version below."
  [location-path]
  (if (= location-path "/")
    []
    (mapv parse-long (rest (str/split location-path #"/")))))

(defn- valid-location-path? [s]
  (boolean
   (and (string? s)
        (re-matches #"^/(\d+/)*$" s)
        (let [ids (unchecked-location-path->ids s)]
          (or (empty? ids)
              (apply distinct? ids))))))

(def ^:private LocationPath
  "Schema for a directory-style 'path' to the location of a Collection."
  [:fn #'valid-location-path?])

(mu/defn location-path :- LocationPath
  "Build a 'location path' from a sequence of `collections-or-ids`.

     (location-path 10 20) ; -> \"/10/20/\""
  [& collections-or-ids :- [:* [:or ms/PositiveInt :map]]]
  (if-not (seq collections-or-ids)
    "/"
    (str
     "/"
     (str/join "/" (for [collection-or-id collections-or-ids]
                     (u/the-id collection-or-id)))
     "/")))

(mu/defn location-path->ids :- [:sequential ms/PositiveInt]
  "'Explode' a `location-path` into a sequence of Collection IDs, and parse them as integers.

     (location-path->ids \"/10/20/\") ; -> [10 20]"
  [location-path :- LocationPath]
  (unchecked-location-path->ids location-path))

(mu/defn location-path->parent-id :- [:maybe ms/PositiveInt]
  "Given a `location-path` fetch the ID of the direct of a Collection.

     (location-path->parent-id \"/10/20/\") ; -> 20"
  [location-path :- LocationPath]
  (last (location-path->ids location-path)))

(mu/defn all-ids-in-location-path-are-valid? :- :boolean
  "Do all the IDs in `location-path` belong to actual Collections? (This requires a DB call to check this, so this
  should only be used when creating/updating a Collection. Don't use this for casual schema validation.)"
  [location-path :- LocationPath]
  (or
   ;; if location is just the root Collection there are no IDs in the path, so nothing to check
   (= location-path "/")
   ;; otherwise get all the IDs in the path and then make sure the count Collections with those IDs matches the number
   ;; of IDs
   (let [ids (location-path->ids location-path)]
     (= (count ids)
        (t2/count :model/Collection :id [:in ids])))))

(defn- assert-valid-location
  "Assert that the `location` property of a `collection`, if specified, is valid. This checks that it is valid both from
  a schema standpoint, and from a 'do the referenced Collections exist' standpoint. Intended for use as part of
  `pre-update` and `pre-insert`."
  [{:keys [location], :as collection}]
  ;; if setting/updating the `location` of this Collection make sure it matches the schema for valid location paths
  (when (contains? collection :location)
    (when-not (valid-location-path? location)
      (let [msg (tru "Invalid Collection location: path is invalid.")]
        (throw (ex-info msg {:status-code 400, :errors {:location msg}
                             :collection collection}))))
    ;; if this is a Personal Collection it's only allowed to go in the Root Collection: you can't put it anywhere else!
    (when (:personal_owner_id collection)
      (when-not (= location "/")
        (let [msg (tru "You cannot move a Personal Collection.")]
          (throw (ex-info msg {:status-code 400, :errors {:location msg}})))))
    ;; Also make sure that all the IDs referenced in the Location path actually correspond to real Collections
    (when-not (all-ids-in-location-path-are-valid? location)
      (let [msg (tru "Invalid Collection location: some or all ancestors do not exist.")]
        (throw (ex-info msg {:status-code 404, :errors {:location msg}}))))))

(defn- assert-valid-namespace
  "Check that the namespace of this Collection is valid -- it must belong to the same namespace as its parent
  Collection."
  [{:keys [location], owner-id :personal_owner_id, collection-namespace :namespace, :as collection}]
  {:pre [(contains? collection :namespace)]}
  (when location
    (when-let [parent-id (location-path->parent-id location)]
      (let [parent-namespace (t2/select-one-fn :namespace :model/Collection :id parent-id)]
        (when-not (= (keyword collection-namespace) (keyword parent-namespace))
          (let [msg (tru "Collection must be in the same namespace as its parent")]
            (throw (ex-info msg {:status-code 400, :errors {:location msg}})))))))
  ;; non-default namespace Collections cannot be personal Collections
  (when (and owner-id collection-namespace)
    (let [msg (tru "Personal Collections must be in the default namespace")]
      (throw (ex-info msg {:status-code 400, :errors {:personal_owner_id msg}})))))

(def ^:private CollectionWithLocationOrRoot
  [:or
   RootCollection
   [:map
    [:location LocationPath]]])

(def CollectionWithLocationAndIDOrRoot
  "Schema for a valid `CollectionInstance` that has valid `:location` and `:id` properties, or the special
  `root-collection` placeholder object."
  [:or
   RootCollection
   [:map
    [:location LocationPath]
    [:id       ms/PositiveInt]]])

(mu/defn- parent :- CollectionWithLocationAndIDOrRoot
  "Fetch the parent Collection of `collection`, or the Root Collection special placeholder object if this is a
  top-level Collection. Note that the `parent` of a `collection` that's in the trash is the collection it was trashed
  *from*."
  [collection :- CollectionWithLocationOrRoot]
  (if-let [new-parent-id (location-path->parent-id (:location collection))]
    (t2/select-one :model/Collection :id new-parent-id)
    root-collection))

(mu/defn children-location :- LocationPath
  "Given a `collection` return a location path that should match the `:location` value of all the children of the
  Collection.

     (children-location collection) ; -> \"/10/20/30/\";

     ;; To get children of this collection:
     (t2/select Collection :location \"/10/20/30/\")"
  [{:keys [location], :as collection} :- CollectionWithLocationAndIDOrRoot]
  (if (collection.root/is-root-collection? collection)
    "/"
    (str location (u/the-id collection) "/")))

(mu/defn descendant-ids :- [:maybe [:set ms/PositiveInt]]
  "Return a set of IDs of all descendant Collections of a `collection`."
  [collection :- CollectionWithLocationAndIDOrRoot]
  (t2/select-pks-set :model/Collection :location [:like (str (children-location collection) \%)]))

;;; +----------------------------------------------------------------------------------------------------------------+
;;; |                                              Personal Collections                                              |
;;; +----------------------------------------------------------------------------------------------------------------+

(mu/defn format-personal-collection-name :- ms/NonBlankString
  "Constructs the personal collection name from user name.
  When displaying to users we'll tranlsate it to user's locale,
  but to keeps things consistent in the database, we'll store the name in site's locale.

  Practically, use `user-or-site` = `:site` when insert or update the name in database,
  and `:user` when we need the name for displaying purposes"
  [first-name last-name email user-or-site]
  {:pre [(#{:user :site} user-or-site)]}
  (if (= :user user-or-site)
    (cond
      (and first-name last-name) (tru "{0} {1}''s Personal Collection" first-name last-name)
      :else                      (tru "{0}''s Personal Collection" (or first-name last-name email)))
    (cond
      (and first-name last-name) (trs "{0} {1}''s Personal Collection" first-name last-name)
      :else                      (trs "{0}''s Personal Collection" (or first-name last-name email)))))

(mu/defn user->personal-collection-names :- ms/Map
  "Come up with a nice name for the Personal Collection for the passed `user-or-ids`.
  Returns a map of user-id -> name"
  [user-or-ids user-or-site]
  (into {} (when-let [ids (seq (filter some? (map u/the-id user-or-ids)))]
             (t2/select-pk->fn #(format-personal-collection-name (:first_name %) (:last_name %) (:email %) user-or-site)
                               [:model/User :first_name :last_name :email :id]
                               :id [:in ids]))))

(mu/defn user->personal-collection-name :- ms/NonBlankString
  "Calls `user->personal-collection-names` for a single user-id and returns the name"
  [user-or-id user-or-site]
  (first (vals (user->personal-collection-names [user-or-id] user-or-site))))

(defn personal-collections-with-ui-details
  "Like `personal-collection-with-ui-details`, but for a sequence of collections and returns a sequence of modified collections"
  [collections]
  (let [collection-names (user->personal-collection-names (filter some? (map :personal_owner_id collections)) :user)]
    (map (fn [{:keys [personal_owner_id] :as collection}]
           (if-not personal_owner_id
             collection
             (let [collection-name (get collection-names personal_owner_id)]
               (assoc collection
                      :name collection-name
                      :slug (u/slugify collection-name))))) collections)))

(defn personal-collection-with-ui-details
  "For Personal collection, we make sure the collection's name and slug is translated to user's locale
  This is only used for displaying purposes, For insertion or updating  the name, use site's locale instead"
  [collection]
  (first (personal-collections-with-ui-details [collection])))

(def ^:private CollectionWithLocationAndPersonalOwnerID
  "Schema for a Collection instance that has a valid `:location`, and a `:personal_owner_id` key *present* (but not
  neccesarily non-nil)."
  [:map
   [:location          LocationPath]
   [:personal_owner_id [:maybe ms/PositiveInt]]])

(mu/defn is-personal-collection-or-descendant-of-one? :- :boolean
  "Is `collection` a Personal Collection, or a descendant of one?"
  [collection :- CollectionWithLocationAndPersonalOwnerID]
  (boolean
   (or
    ;; If collection has an owner ID we're already done here, we know it's a Personal Collection
    (:personal_owner_id collection)

    ;; Try to get the ID of its highest-level ancestor, e.g. if `location` is `/1/2/3/` we would get `1`. Then see if
    ;; the root-level ancestor is a Personal Collection (Personal Collections can only exist in the Root Collection.)
    (when-let [id (first (location-path->ids (:location collection)))]
      (t2/exists? :model/Collection
                  :id                id
                  :personal_owner_id [:not= nil])))))

(mu/defn user->existing-personal-collection :- [:maybe (ms/InstanceOf :model/Collection)]
  "For a `user-or-id`, return their personal Collection, if it already exists.
  Use [[metabase.collections.models.collection/user->personal-collection]] to fetch their personal Collection *and*
  create it if needed."
  [user-or-id]
  (t2/select-one :model/Collection :personal_owner_id (u/the-id user-or-id)))

(mu/defn user->personal-collection :- [:maybe (ms/InstanceOf :model/Collection)]
  "Return the Personal Collection for `user-or-id`, if it already exists; if not, create it and return it."
  [user-or-id]
  (when-not (api-key/is-api-key-user? (u/the-id user-or-id))
    (or (user->existing-personal-collection user-or-id)
        (try
          (first (t2/insert-returning-instances! :model/Collection
                                                 {:name              (user->personal-collection-name user-or-id :site)
                                                  :personal_owner_id (u/the-id user-or-id)}))
          ;; if an Exception was thrown why trying to create the Personal Collection, we can assume it was a race
          ;; condition where some other thread created it in the meantime; try one last time to fetch it
          (catch Throwable e
            (or (user->existing-personal-collection user-or-id)
                (throw e)))))))

(def ^:private ^{:arglists '([user-id])} user->personal-collection-id
  "Cached function to fetch the ID of the Personal Collection belonging to User with `user-id`. Since a Personal
  Collection cannot be deleted, the ID will not change; thus it is safe to cache, saving a DB call. It is also
  required to caclulate the Current User's permissions set, which is done for every API call; thus it is cached to
  save a DB call for *every* API call."
  (memoize/ttl
   ^{::memoize/args-fn (fn [[user-id]]
                         [(mdb/unique-identifier) user-id])}
   (fn user->personal-collection-id*
     [user-id]
     (some-> user-id user->personal-collection u/the-id))
   ;; cache the results for 60 minutes; TTL is here only to eventually clear out old entries/keep it from growing too
   ;; large
   :ttl/threshold (* 60 60 1000)))

(mu/defn user->personal-collection-and-descendant-ids :- [:sequential ms/PositiveInt]
  "Somewhat-optimized function that fetches the ID of a User's Personal Collection as well as the IDs of all descendants
  of that Collection. Exists because this needs to be known to calculate the Current User's permissions set, which is
  done for every API call; this function is an attempt to make fetching this information as efficient as reasonably
  possible."
  [user-or-id]
  (into []
        (when-let [personal-collection-id (user->personal-collection-id (u/the-id user-or-id))]
          (conj
           ;; `descendant-ids` wants a CollectionWithLocationAndID, and luckily we know Personal Collections always go
           ;; in Root, so we can pass it what it needs without actually having to fetch an entire CollectionInstance
           (descendant-ids {:location "/", :id personal-collection-id})
           personal-collection-id))))

(mi/define-batched-hydration-method include-personal-collection-ids
  :personal_collection_id
  "Efficiently hydrate the `:personal_collection_id` property of a sequence of Users. (This is, predictably, the ID of
  their Personal Collection.)"
  [users]
  (when (seq users)
    ;; efficiently create a map of user ID -> personal collection ID
    (let [non-api-user-ids (t2/select-pks-set :model/User
                                              :id [:in (set (map u/the-id users))]
                                              :type [:not= :api-key])
          user-id->collection-id (when (seq non-api-user-ids)
                                   (t2/select-fn->pk :personal_owner_id :model/Collection
                                                     :personal_owner_id [:in non-api-user-ids]))]
      ;; now for each User, try to find the corresponding ID out of that map. If it's not present (the personal
      ;; Collection hasn't been created yet), then instead call `user->personal-collection-id`, which will create it
      ;; as a side-effect. This will ensure this property never comes back as `nil`
      (for [user users]
        (assoc user :personal_collection_id (when (contains? non-api-user-ids (u/the-id user))
                                              (or (get user-id->collection-id (u/the-id user))
                                                  (user->personal-collection-id (u/the-id user)))))))))

(mi/define-batched-hydration-method collection-is-personal
  :is_personal
  "Efficiently hydrate the `:is_personal` property of a sequence of Collections.
  `true` means the collection is or nested in a personal collection."
  [collections]
  (if (= 1 (count collections))
    (let [collection (first collections)]
      (if (some? collection)
        [(assoc collection :is_personal (is-personal-collection-or-descendant-of-one? collection))]
        ;; root collection is nil
        [collection]))
    (let [personal-collection-ids (t2/select-pks-set :model/Collection :personal_owner_id [:not= nil])
          location-is-personal    (fn [location]
                                    (boolean
                                     (and (string? location)
                                          (some #(str/starts-with? location (format "/%d/" %)) personal-collection-ids))))]
      (map (fn [{:keys [location personal_owner_id] :as coll}]
             (if (some? coll)
               (assoc coll :is_personal (or (some? personal_owner_id)
                                            (location-is-personal location)))
               nil))
           collections))))

;;; +----------------------------------------------------------------------------------------------------------------+
;;; |                                 Nested Collections: "Effective" Location Paths                                 |
;;; +----------------------------------------------------------------------------------------------------------------+

;; "Effective" Location Paths are location paths for Collections that exclude the IDs of Collections the current user
;; isn't allowed to see.
;;
;; For example, if a Collection has a `location` of `/10/20/30/`, and the current User is allowed to see Collections
;; 10 and 30, but not 20, we will show them an "effective" location path of `/10/30/`. This is used for things like
;; breadcrumbing in the frontend.

(def ^:private VisibleCollections
  "Includes the possible values for visible collections, possibly including `\"root\"` to represent the root
  collection."
  [:set
   [:or [:= "root"] ms/PositiveInt]])

(def ^:private CollectionVisibilityConfig
  [:map
   [:cte-name {:optional true} [:maybe :keyword]]
   [:include-trash-collection? {:optional true} :boolean]
   [:include-archived-items {:optional true} [:enum :only :exclude :all]]
   [:archive-operation-id {:optional true} [:maybe :string]]
   [:permission-level {:optional true} [:enum :read :write]]
   [:effective-child-of {:optional true} [:maybe CollectionWithLocationAndIDOrRoot]]])

(def ^:private UserScope
  [:map
   [:current-user-id pos-int?]
   [:is-superuser?   :boolean]])

(def ^:private default-visibility-config
  {:cte-name nil
   :include-archived-items :exclude
   :include-trash-collection? false
   :effective-child-of nil
   :archive-operation-id nil
   :permission-level :read})

(def ^:private ^{:arglists '([user-scope read-or-write])} can-access-root-collection?
  "Cached function to determine whether the current user can access the root collection"
  (memoize/ttl
   ^{::memoize/args-fn (fn [[{:keys [current-user-id]} read-or-write]]
                         ;; If this is running in the context of a request, cache it for the duration of that request.
                         ;; Otherwise, don't cache the results at all.)
                         (if-let [req-id *request-id*]
                           [req-id current-user-id read-or-write]
                           [(random-uuid) current-user-id read-or-write]))}
   (fn can-access-root-collection?*
     [{:keys [current-user-id is-superuser?]} read-or-write]
     (or is-superuser?
         (t2/exists? :model/Permissions {:select [:p.*]
                                         :from [[:permissions :p]]
                                         :join [[:permissions_group :pg] [:= :pg.id :p.group_id]
                                                [:permissions_group_membership :pgm] [:= :pgm.group_id :pg.id]]
                                         :where [:and
                                                 [:= :pgm.user_id current-user-id]
                                                 [:or
                                                  [:= :p.object "/collection/root/"]
                                                  (when (= :read read-or-write)
                                                    [:= :p.object "/collection/root/read/"])]]})))
   ;; cache the results for 10 seconds. This is a bit arbitrary but should be long enough to cover ~all requests.
   :ttl/threshold (* 10 1000)))

(defn should-display-root-collection?
  "Should this user be shown the root collection, given the `visibility-config` passed?"
  ([visibility-config]
   (should-display-root-collection?
    {:current-user-id api/*current-user-id*
     :is-superuser?   api/*is-superuser?*}
    visibility-config))
  ([user-scope visibility-config]
   (and
    ;; we have permission for it.
    (can-access-root-collection? user-scope (:permission-level visibility-config))

    ;; we're not *only* looking for archived items
    (not= :only (:include-archived-items visibility-config))

    ;; we're not looking for a particular `archive_operation_id`
    (not (:archive-operation-id visibility-config))

    ;; we're not looking for the children of a collection (root definitely isn't a child!)
    (not (:effective-child-of visibility-config)))))

(declare visible-collection-filter-clause)

(mu/defn visible-collection-query
  "Given a `CollectionVisibilityConfig`, return a HoneySQL query that selects all visible Collection IDs."
  ([visibility-config :- CollectionVisibilityConfig]
   (visible-collection-query visibility-config
                             {:current-user-id api/*current-user-id*
                              :is-superuser?   api/*is-superuser?*}))

  ([visibility-config :- CollectionVisibilityConfig
    {:keys [current-user-id is-superuser?]} :- UserScope]
   ;; This giant query looks scary, but it's actually only moderately terrifying! Let's walk through it step by
   ;; step. What we're doing here is adding a filter clause to a surrounding query, to make sure that
   ;; `collection-id-field` matches the criteria passed by the user. The criteria we use are:
   ;;
   ;; - your permissions (we don't show you something you don't have the right to see)
   ;; - the desired permission level you need (if you're looking for stuff you can WRITE, we don't show you stuff you can READ)
   ;; - trash (you can show/hide the trash)
   ;; - archived (you can show/hide archived collections or select *only* archived collections)
   ;; - archive operation id (when we archive a collection and subcollections together, we mark the whole archived
   ;;   tree so you can look at it in isolation)
   ;; - effective child (if you're only interested in things that are an effective child of another collection, we can do that)
   {:select :id
    ;; the `FROM` clause is where we limit the collections to the ones we have permissions on. For a superuser,
    ;; that's all of them. For regular users, it's:
    ;; a) the collections they have permission in the DB for,
    ;; b) the trash collection, and
    ;; c) their personal collection and its descendants
    :from [(if is-superuser?
             [:collection :c]
             [{:union-all (keep identity [{:select [:c.id :c.location :c.archived :c.archive_operation_id :c.archived_directly]
                                           :from   [[:collection :c]]
                                           :where [:exists {:select [1]
                                                            :from [[:permissions :p]]
                                                            :where [:and
                                                                    [:= :c.id :p.collection_id]
                                                                    [:= :p.perm_type (h2x/literal "perms/collection-access")]
                                                                    [:or
                                                                     [:= :p.perm_value (h2x/literal "read-and-write")]
                                                                     (when (= :read (:permission-level visibility-config))
                                                                       [:= :p.perm_value (h2x/literal "read")])]
                                                                    [:exists {:select [1]
                                                                              :from [[:permissions_group :pg]]
                                                                              :where [:and
                                                                                      [:= :pg.id :p.group_id]
                                                                                      [:exists {:select [1]
                                                                                                :from [[:permissions_group_membership :pgm]]
                                                                                                :where [:and
                                                                                                        [:= :pgm.group_id :pg.id]
                                                                                                        [:= :pgm.user_id [:inline current-user-id]]]}]]}]]}]}
                                          {:select [:c.id :c.location :c.archived :c.archive_operation_id :c.archived_directly]
                                           :from   [[:collection :c]]
                                           :where  [:= :type (h2x/literal "trash")]}
                                          (when-let [personal-collection-and-descendant-ids
                                                     (seq (user->personal-collection-and-descendant-ids current-user-id))]
                                            {:select [:c.id :c.location :c.archived :c.archive_operation_id :c.archived_directly]
                                             :from   [[:collection :c]]
                                             :where  [:in :id [:inline personal-collection-and-descendant-ids]]})])}
              :c])]
    ;; The `WHERE` clause is where we apply the other criteria we were given:
    :where [:and
            ;; hiding the trash collection when desired...
            (when-not (:include-trash-collection? visibility-config)
              [:not= [:inline (trash-collection-id)] :c.id])

            ;; hiding archived items when desired...
            (when (= :exclude (:include-archived-items visibility-config))
              [:= :c.archived false])

            ;; (or showing them, if that's what you want)
            (when (= :only (:include-archived-items visibility-config))
              [:or
               [:= :c.archived true]
               ;; the trash collection is included when viewing archived-only
               [:= :id [:inline (trash-collection-id)]]])

            ;; excluding things outside of the `archive_operation_id` you wanted...
            (when-let [op-id (:archive-operation-id visibility-config)]
              [:or
               [:= :c.archive_operation_id [:inline op-id]]
               ;; the trash collection is part of every `archive_operation`
               [:= :id (trash-collection-id)]])

            ;; or finally, restricting the result set to effective children of the parent you passed in.
            (when-let [parent-coll (:effective-child-of visibility-config)]
              (if (is-trash? parent-coll)
                [:= :c.archived_directly true]
                [:and
                 ;; an effective child is a descendant of the parent collection
                 [:like :c.location (str (children-location parent-coll) "%")]
                 ;; but NOT a child of any OTHER visible collection.
                 [:not [:exists {:select 1
                                 :from [[:collection :c2]]
                                 :where [:and
                                         (visible-collection-filter-clause :c2.id (dissoc visibility-config :effective-child-of))
                                         [:= :c.location [:concat :c2.location :c2.id (h2x/literal "/")]]
                                         (when-not (collection.root/is-root-collection? parent-coll)
                                           [:not= :c2.id [:inline (u/the-id parent-coll)]])]}]]]))]}))

(mu/defn visible-collection-filter-clause
  "Given a `CollectionVisibilityConfig`, return a HoneySQL filter clause ready for use in queries. Takes an optional
  `cte-name` in the visibility config which is used as the source for collection IDs if provided; otherwise, we filter
  based on the results of `visible-collection-query` above."
  ([]
   (visible-collection-filter-clause :collection_id))
  ([collection-id-field :- [:or [:tuple [:= :coalesce] :keyword :keyword] :keyword]]
   (visible-collection-filter-clause collection-id-field {}))
  ([collection-id-field :- [:or [:tuple [:= :coalesce] :keyword :keyword] :keyword]
    visibility-config :- CollectionVisibilityConfig]
   (visible-collection-filter-clause collection-id-field
                                     visibility-config
                                     {:current-user-id api/*current-user-id*
                                      :is-superuser?   api/*is-superuser?*}))
  ([collection-id-field :- [:or [:tuple [:= :coalesce] :keyword :keyword] :keyword]
    visibility-config :- CollectionVisibilityConfig
    user-scope :- UserScope]
   (let [{:keys [cte-name] :as visibility-config} (merge default-visibility-config visibility-config)]
     [:or
      (when (should-display-root-collection? user-scope visibility-config)
        [:= collection-id-field nil])
      ;; the non-root collections are here. We're saying "let this row through if..."
      [:in
       collection-id-field
       (if cte-name
         {:select :id :from cte-name}
         (visible-collection-query visibility-config user-scope))]])))

(def ^{:arglists '([visibility-config])} visible-collection-ids*
  "Impl for `visible-collection-ids`, caches for the lifetime of the request, maximum 10 seconds."
  (memoize/ttl
   ^{::memoize/args-fn (fn [[visibility-config]]
                         (if-let [req-id *request-id*]
                           [req-id api/*current-user-id* visibility-config]
                           [(random-uuid) api/*current-user-id* visibility-config]))}
   (fn
     [visibility-config]
     (cond-> (t2/select-pks-set :model/Collection {:where (visible-collection-filter-clause :id visibility-config)})
       (should-display-root-collection? visibility-config)
       (conj "root")))
   ;; cache the results for 60 minutes; TTL is here only to eventually clear out old entries/keep it from growing too
   ;; large
   :ttl/threshold (* 60 60 1000)))

(mu/defn visible-collection-ids :- VisibleCollections
  "Returns all collection IDs that are visible given the `visibility-config` passed in. (Config provides knobs for
  toggling permission level, trash/archive visibility, etc). If you're trying to filter based on this, you should
  probably use `visible-collection-filter-clause` instead."
  [visibility-config :- CollectionVisibilityConfig]
  (visible-collection-ids* visibility-config))

(mi/define-batched-hydration-method effective-location-path*
  :effective_location
  "Given a seq of `collections`, batch hydrates them with their effective location."
  [collections]
  (when (seq collections)
    (let [collection-ids (visible-collection-ids {:include-archived-items :all
                                                  :include-trash-collection? true})]
      (for [collection collections]
        (when (some? collection)
          (assoc collection
                 :effective_location
                 (when-not (collection.root/is-root-collection? collection)
                   (let [real-location-path (if (:archived_directly collection)
                                              (trash-path)
                                              (:location collection))]
                     (apply location-path (for [id    (location-path->ids real-location-path)
                                                :when (contains? collection-ids id)]
                                            id))))))))))

(defn effective-location-path
  "Given a collection, returns the effective location (hiding parts of the path that the current user doesn't have access to)."
  [collection]
  (:effective_location (t2/hydrate collection :effective_location)))

(def ^:private effective-parent-fields
  "Fields that should be included when hydrating the `:effective_parent` of a collection. Used for displaying recent views
  and collection search results."
  [:id :name :authority_level :type])

(defn- effective-parent-root []
  (select-keys
   (collection.root/root-collection-with-ui-details {})
   effective-parent-fields))

(mi/define-batched-hydration-method effective-parent
  :effective_parent
  "Given a seq of `collections`, batch hydrates them with their `:effective_parent`, their parent collection in their
  effective location. (i.e. the most recent ancestor the current user has read access to). If :effective_location is not
  present on any collections, it is hydrated as well, as it is needed to compute the effective parent."
  [collections]
  (let [collections     (t2/hydrate collections :effective_location)
        parent-ids      (->> collections
                             (map :effective_location)
                             (keep location-path->parent-id))
        id->parent-coll (merge {nil (effective-parent-root)}
                               (when (seq parent-ids)
                                 (t2/select-pk->fn identity :model/Collection
                                                   {:select effective-parent-fields
                                                    :where [:in :id parent-ids]})))]
    (map
     (fn [collection]
       (let [parent-id (-> collection :effective_location location-path->parent-id)]
         (assoc collection :effective_parent (id->parent-coll parent-id))))
     collections)))

;;; +----------------------------------------------------------------------------------------------------------------+
;;; |                          Nested Collections: Ancestors, Childrens, Child Collections                           |
;;; +----------------------------------------------------------------------------------------------------------------+

(mu/defn- ancestors* :- [:maybe [:sequential (ms/InstanceOf :model/Collection)]]
  [{:keys [location]}]
  (when-let [ancestor-ids (seq (location-path->ids location))]
    (t2/select [:model/Collection :name :id :personal_owner_id]
               :id [:in ancestor-ids]
               {:order-by [:location]})))

(mi/define-simple-hydration-method ancestors
  :ancestors
  "Fetch ancestors (parent, grandparent, etc.) of a `collection`. These are returned in order starting with the
  highest-level (e.g. most distant) ancestor."
  [collection]
  (ancestors* collection))

(mu/defn- effective-ancestors*
  "Given a collection, return the effective ancestors of that collection."
  [collection :- [:maybe CollectionWithLocationOrRoot]
   collection-id->collection :- :map]
  (if (or (nil? collection)
          (collection.root/is-root-collection? collection))
    []
    (some->> (effective-location-path collection)
             location-path->ids
             (map collection-id->collection)
             (map #(select-keys % [:name :id :personal_owner_id :type]))
             (map #(t2/instance :model/Collection %))
             (cons (root-collection-with-ui-details (:namespace collection)))
             (filter mi/can-read?))))

(mi/define-batched-hydration-method effective-ancestors
  :effective_ancestors
  "Efficiently hydrate the ancestors of a `collection`, filtering out any ones the current User isn't allowed to see.
  This is used in the UI to power the 'breadcrumb' path to the location of a given Collection. For example, suppose we
  have four Collections, nested like:

    A > B > C > D

  The ancestors of D are:

    [Root] > A > B > C

  If the current User is allowed to see A and C, but not B, `effective-ancestors` of D will be:

    [Root] > A > C

  Thus the existence of C will be kept hidden from the current User, and for all intents and purposes the current User
  can effectively treat A as the parent of C."
  [collections]
  (let [all-ids (mapcat #(some-> % effective-location-path location-path->ids) collections)
        collection-id->collection (if (seq all-ids)
                                    (t2/select-pk->fn identity :model/Collection :id [:in all-ids])
                                    {})]
    (map (fn [collection]
           (assoc collection
                  :effective_ancestors
                  (effective-ancestors* collection collection-id->collection)))
         collections)))

(mu/defn- parent-id* :- [:maybe ms/PositiveInt]
  [{:keys [location]} :- CollectionWithLocationOrRoot]
  (some-> location location-path->parent-id))

(methodical/defmethod t2/simple-hydrate [:default :parent_id]
  "Get the immediate parent `collection` id, if set."
  [_model k collection]
  (assoc collection k (parent-id* collection)))

(def ^:private Children
  [:schema
   {:registry {::children [:and
                           (ms/InstanceOf :model/Collection)
                           [:map
                            [:children [:set [:ref ::children]]]]]}}
   [:ref ::children]])

(mu/defn descendants-flat :- [:sequential CollectionWithLocationAndIDOrRoot]
  "Return all descendant collections of a `collection`, including children, grandchildren, and so forth."
  [collection :- CollectionWithLocationAndIDOrRoot, & additional-honeysql-where-clauses]
  (or
   (t2/select [:model/Collection :name :id :location :description]
              {:where (apply
                       vector
                       :and
                       [:like :location (str (children-location collection) "%")]
                       ;; Only return the Personal Collection belonging to the Current
                       ;; User, regardless of whether we should actually be allowed to see
                       ;; it (e.g., admins have perms for all Collections). This is done
                       ;; to keep the Root Collection View for admins from getting crazily
                       ;; cluttered with Personal Collections belonging to other users
                       [:or
                        [:= :personal_owner_id nil]
                        [:= :personal_owner_id *current-user-id*]]
                       additional-honeysql-where-clauses)})
   []))

(mu/defn descendants :- [:set Children]
  "Return all descendant Collections of a `collection`, including children, grandchildren, and so forth. This is done
  primarily to power the `effective-children` feature below, and thus the descendants are returned in a hierarchy,
  rather than as a flat set. e.g. results will be something like:

       +-> B
       |
    A -+-> C -+-> D -> E
              |
              +-> F -> G

  where each letter represents a Collection, and the arrows represent values of its respective `:children`
  set."
  [collection :- CollectionWithLocationAndIDOrRoot, & additional-honeysql-where-clauses]
  ;; first, fetch all the descendants of the `collection`, and build a map of location -> children. This will be used
  ;; so we can fetch the immediate children of each Collection
  (let [location->children (group-by :location (apply descendants-flat collection additional-honeysql-where-clauses))
        ;; Next, build a function to add children to a given `coll`. This function will recursively call itself to add
        ;; children to each child
        add-children       (fn add-children [coll]
                             (let [children (get location->children (children-location coll))]
                               (assoc coll :children (set (map add-children children)))))]
    ;; call the `add-children` function we just built on the root `collection` that was passed in.
    (-> (add-children collection)
        ;; since this function will be used for hydration (etc.), return only the newly produced `:children`
        ;; key
        :children)))

(mu/defn- effective-children-where-clause
  "Given a collection, return the `WHERE` clause appropriate to return all the collections we want to show as its
  effective children."
  [collection & additional-honeysql-where-clauses]
  (into
   [:and
    ;; it is a visible effective child of the collection.
    (visible-collection-filter-clause :id
                                      {:include-archived-items    (if (or (:archived collection)
                                                                          (is-trash? collection))
                                                                    :only
                                                                    :exclude)
                                       :include-trash-collection? true
                                       :effective-child-of        collection
                                       :archive-operation-id      (:archive_operation_id collection)
                                       :permission-level          (if (or (:archived collection)
                                                                          (is-trash? collection))
                                                                    :write
                                                                    :read)})
    ;; don't want personal collections in collection items. Only on the sidebar
    [:= :personal_owner_id nil]]
   ;; (any additional conditions)
   additional-honeysql-where-clauses))

(mu/defn effective-children-query :- [:map
                                      [:select :any]
                                      [:from   :any]
                                      [:where  :any]]
  "Return a query for the descendant Collections of a `collection`
  that should be presented to the current user as the children of this Collection.
  This takes into account descendants that get filtered out when the current user can't see them. For
  example, suppose we have some Collections with a hierarchy like this:

       +-> B
       |
    A -+-> C -+-> D -> E
              |
              +-> F -> G

   Suppose the current User can see A, B, E, F, and G, but not C, or D. The 'effective' children of A would be B, E,
   and F, and the current user would be presented with a hierarchy like:

       +-> B
       |
    A -+-> E
       |
       +-> F -> G

   You can think of this process as 'collapsing' the Collection hierarchy and removing nodes that aren't visible to
   the current User. This needs to be done so we can give a User a way to navigate to nodes that they are allowed to
   access, but that are children of Collections they cannot access; in the example above, E and F are such nodes."
  [collection :- CollectionWithLocationAndIDOrRoot & additional-honeysql-where-clauses]
  {:select [:id :name :description]
   :from   [[:collection :col]]
   :where  (apply effective-children-where-clause collection additional-honeysql-where-clauses)})

(mu/defn- effective-children* :- [:set (ms/InstanceOf :model/Collection)]
  [collection :- CollectionWithLocationAndIDOrRoot & additional-honeysql-where-clauses]
  (set (t2/select [:model/Collection :id :name :description]
                  {:where (apply effective-children-where-clause collection additional-honeysql-where-clauses)})))

(mi/define-simple-hydration-method effective-children
  :effective_children
  "Get the descendant Collections of `collection` that should be presented to the current User as direct children of
  this Collection. See documentation for [[metabase.collections.models.collection/effective-children-query]] for more
  details."
  [collection & additional-honeysql-where-clauses]
  (apply effective-children* collection additional-honeysql-where-clauses))

;;; +----------------------------------------------------------------------------------------------------------------+
;;; |                                    Recursive Operations: Moving & Archiving                                    |
;;; +----------------------------------------------------------------------------------------------------------------+

(mu/defn perms-for-archiving :- [:set perms/PathSchema]
  "Return the set of Permissions needed to archive or unarchive a `collection`. Since archiving a Collection is
  *recursive* (i.e., it applies to all the descendant Collections of that Collection), we require write ('curate')
  permissions for the Collection itself and all its descendants, but not for its parent Collection.

  For example, suppose we have a Collection hierarchy like:

    A > B > C

  To move or archive B, you need write permissions for A, B, and C:

  *  A, because you are taking something out of it (by archiving it)
  *  B, because you are archiving it
  *  C, because by archiving its parent, you are archiving it as well"
  [collection :- CollectionWithLocationAndIDOrRoot]
  ;; Make sure we're not trying to archive the Root Collection...
  (when (collection.root/is-root-collection? collection)
    (throw (Exception. (tru "You cannot archive the Root Collection."))))
  ;; Make sure we're not trying to archive the Custom Reports Collection...
  (when (= (audit/default-custom-reports-collection) collection)
    (throw (Exception. (tru "You cannot archive the Custom Reports Collection."))))
  ;; also make sure we're not trying to archive a PERSONAL Collection
  (when (t2/exists? :model/Collection :id (u/the-id collection), :personal_owner_id [:not= nil])
    (throw (Exception. (tru "You cannot archive a Personal Collection."))))
  (set
   (for [collection-or-id (cons
                           (parent collection)
                           (cons
                            collection
                            (t2/select-pks-set :model/Collection :location [:like (str (children-location collection) "%")])))]
     (perms/collection-readwrite-path collection-or-id))))

(mu/defn perms-for-moving :- [:set perms/PathSchema]
  "Return the set of Permissions needed to move a `collection`. Like archiving, moving is recursive, so we require
  perms for both the Collection and its descendants; we additionally require permissions for its new parent Collection.


  For example, suppose we have a Collection hierarchy of three Collections, A, B, and C, and a forth Collection, D,
  and we want to move B from A to D:

    A > B > C        A
               ===>
    D                D > B > C

  To move or archive B, you would need write permissions for A, B, C, and D:

  *  A, because we're moving something out of it
  *  B, since it's the Collection we're operating on
  *  C, since it will by definition be affected too
  *  D, because it's the new parent Collection, and moving something into it requires write perms."
  [collection :- CollectionWithLocationAndIDOrRoot
   new-parent :- CollectionWithLocationAndIDOrRoot]
  ;; Make sure we're not trying to move the Root Collection...
  (when (collection.root/is-root-collection? collection)
    (throw (Exception. (tru "You cannot move the Root Collection."))))
  ;; Needless to say, it makes no sense to move a Collection into itself or into one of its descendants. So let's make
  ;; sure we're not doing that...
  (when (contains? (set (location-path->ids (children-location new-parent)))
                   (u/the-id collection))
    (throw (Exception. (tru "You cannot move a Collection into itself or into one of its descendants."))))
  (set
   (cons (perms/collection-readwrite-path new-parent)
         (perms-for-archiving collection))))

(mu/defn- collection->descendant-ids :- [:maybe [:set ms/PositiveInt]]
  [collection :- CollectionWithLocationAndIDOrRoot, & additional-conditions]
  (apply t2/select-pks-set :model/Collection
         :location [:like (str (children-location collection) "%")]
         additional-conditions))

(mu/defn archive-collection!
  "Mark a collection as archived, along with all its children."
  [collection :- CollectionWithLocationAndIDOrRoot]
  (api/check-403
   (perms/set-has-full-permissions-for-set?
    @api/*current-user-permissions-set*
    (perms-for-archiving collection)))
  (t2/with-transaction [_conn]
    (let [archive-operation-id    (str (random-uuid))
          affected-collection-ids (cons (u/the-id collection)
                                        (collection->descendant-ids collection
                                                                    :archived [:not= true]))]
      (t2/update! :model/Collection (u/the-id collection)
                  {:archive_operation_id archive-operation-id
                   :archived_directly    true
                   :archived             true})
      (t2/query-one
       {:update :collection
        :set    {:archive_operation_id archive-operation-id
                 :archived_directly    false
                 :archived             true}
        :where  [:and
                 [:like :location (str (children-location collection) "%")]
                 [:not :archived]]})
      (doseq [model (apply disj collectable-models archived-directly-models)]
        (t2/update! model {:collection_id [:in affected-collection-ids]}
                    {:archived true}))
      (doseq [model archived-directly-models]
        (t2/update! model {:collection_id    [:in affected-collection-ids]
                           :archived_directly false}
                    {:archived true})))))

(mu/defn unarchive-collection!
  "Mark a collection as unarchived, along with any children that were archived along with the collection."
  [collection :- CollectionWithLocationAndIDOrRoot
   ;; `updates` is a map *possibly* containing `parent_id`. This allows us to distinguish
   ;; between specifying a `nil` parent_id (move to the root) and not specifying a parent_id.
   updates :- [:map [:parent_id {:optional true} [:maybe ms/PositiveInt]]]]
  (assert (:archive_operation_id collection))
  (when (not (contains? updates :parent_id))
    (api/check-400
     (:can_restore (t2/hydrate collection :can_restore))))
  (let [archive-operation-id    (:archive_operation_id collection)
        current-parent-id       (:parent_id (t2/hydrate collection :parent_id))
        new-parent-id           (if (contains? updates :parent_id)
                                  (:parent_id updates)
                                  current-parent-id)
        new-parent              (if new-parent-id
                                  (t2/select-one :model/Collection :id new-parent-id)
                                  root-collection)
        new-location            (children-location new-parent)
        orig-children-location  (children-location collection)
        new-children-location   (children-location (assoc collection :location new-location))
        affected-collection-ids (cons (u/the-id collection)
                                      (collection->descendant-ids collection
                                                                  :archive_operation_id [:= archive-operation-id]
                                                                  :archived [:= true]))]
    (api/check-400
     (and (some? new-parent) (not (:archived new-parent))))

    (t2/with-transaction [_conn]
      (t2/update! :model/Collection (u/the-id collection)
                  {:location             new-location
                   :archive_operation_id nil
                   :archived_directly    nil
                   :archived             false})
      (t2/query-one
       {:update :collection
        :set    {:location             [:replace :location orig-children-location new-children-location]
                 :archive_operation_id nil
                 :archived_directly    nil
                 :archived             false}
        :where  [:and
                 [:like :location (str orig-children-location "%")]
                 [:= :archive_operation_id (:archive_operation_id collection)]
                 [:not= :archived_directly true]]})
      (doseq [model (apply disj collectable-models archived-directly-models)]
        (t2/update! model {:collection_id [:in affected-collection-ids]}
                    {:archived false}))
      (doseq [model archived-directly-models]
        (t2/update! model {:collection_id     [:in affected-collection-ids]
                           :archived_directly false}
                    {:archived false})))))

(mu/defn archive-or-unarchive-collection!
  "Archive or un-archive a collection. When unarchiving, you may need to specify a new `parent_id`."
  [collection :- CollectionWithLocationAndIDOrRoot
   ;; `updates` is a map *possibly* containing `parent_id`. This allows us to distinguish
   ;; between specifying a `nil` parent_id (move to the root) and not specifying a parent_id.
   updates :- [:map [:parent_id {:optional true} [:maybe ms/PositiveInt]
                     :archived :boolean]]]
  (if (:archived updates)
    (archive-collection! collection)
    (unarchive-collection! collection updates)))

(mu/defn move-collection!
  "Move a Collection and all its descendant Collections from its current `location` to a `new-location`."
  [collection :- CollectionWithLocationAndIDOrRoot, new-location :- LocationPath]
  (let [orig-children-location (children-location collection)
        new-children-location  (children-location (assoc collection :location new-location))
        will-be-in-trash? (str/starts-with? new-location (trash-path))]
    (when will-be-in-trash?
      (throw (ex-info "Cannot `move-collection!` into the Trash. Call `archive-collection!` instead."
                      {:collection collection
                       :new-location new-location})))
    ;; first move this Collection
    (log/infof "Moving Collection %s and its descendants from %s to %s"
               (u/the-id collection) (:location collection) new-location)
    (events/publish-event! :event/collection-touch {:collection-id (:id collection) :user-id api/*current-user-id*})
    (t2/with-transaction [_conn]
      (t2/update! :model/Collection (u/the-id collection)
                  {:location new-location})
      ;; we need to update all the descendant collections as well...
      (t2/query-one
       {:update :collection
        :set    {:location [:replace :location orig-children-location new-children-location]}
        :where  [:like :location (str orig-children-location "%")]}))))

;;; +----------------------------------------------------------------------------------------------------------------+
;;; |                                       Toucan IModel & Perms Method Impls                                       |
;;; +----------------------------------------------------------------------------------------------------------------+

;;; ----------------------------------------------------- INSERT -----------------------------------------------------

(defn- assert-not-personal-collection-for-api-key [collection]
  (when-not config/is-prod?
    (when-let [user-id (:personal_owner_id collection)]
      (when (= :api-key (t2/select-one-fn :type :model/User user-id))
        (throw (ex-info "Can't create a personal collection for an API key" {:user user-id}))))))

(t2/define-before-insert :model/Collection
  [{collection-name :name, :as collection}]
  (assert-valid-location collection)
  (assert-not-personal-collection-for-api-key collection)
  (assert-valid-namespace (merge {:namespace nil} collection))
  (assoc collection :slug (slugify collection-name)))

(defn- copy-collection-permissions!
  "Grant read permissions to destination Collections for every Group with read permissions for a source Collection,
  and write perms for every Group with write perms for the source Collection."
  [source-collection-or-id dest-collections-or-ids]
  ;; figure out who has permissions for the source Collection...
  (let [group-ids-with-read-perms  (t2/select-fn-set :group_id :model/Permissions
                                                     :object (perms/collection-read-path source-collection-or-id))
        group-ids-with-write-perms (t2/select-fn-set :group_id :model/Permissions
                                                     :object (perms/collection-readwrite-path source-collection-or-id))]
    ;; ...and insert corresponding rows for each destination Collection
    (t2/insert! :model/Permissions
                (concat
       ;; insert all the new read-perms records
                 (for [dest     dest-collections-or-ids
                       :let     [read-path (perms/collection-read-path dest)]
                       group-id group-ids-with-read-perms]
                   {:group_id group-id, :object read-path})
       ;; ...and all the new write-perms records
                 (for [dest     dest-collections-or-ids
                       :let     [readwrite-path (perms/collection-readwrite-path dest)]
                       group-id group-ids-with-write-perms]
                   {:group_id group-id, :object readwrite-path})))))

(defn- copy-parent-permissions!
  "When creating a new Collection, we shall copy the Permissions entries for its parent. That way, Groups who can see
  its parent can see it; and Groups who can 'curate' (write) its parent can 'curate' it, as a default state. (Of
  course, admins can change these permissions after the fact.)

  This does *not* apply to Collections that are created inside a Personal Collection or one of its descendants.
  Descendants of Personal Collections, like Personal Collections themselves, cannot have permissions entries in the
  application database.

  For newly created Collections at the root-level, copy the existing permissions for the Root Collection."
  [{:keys [location id], collection-namespace :namespace, :as collection}]
  (when-not (or (is-personal-collection-or-descendant-of-one? collection)
                (is-trash-or-descendant? collection))
    (let [parent-collection-id (location-path->parent-id location)]
      (copy-collection-permissions! (or parent-collection-id (assoc root-collection :namespace collection-namespace))
                                    [id]))))

(t2/define-after-insert :model/Collection
  [collection]
  (u/prog1 collection
    (copy-parent-permissions! (t2.realize/realize collection))))

;;; ----------------------------------------------------- UPDATE -----------------------------------------------------

(mu/defn- check-changes-allowed-for-personal-collection
  "If we're trying to UPDATE a Personal Collection, make sure the proposed changes are allowed. Personal Collections
  have lots of restrictions -- you can't archive them, for example, nor can you transfer them to other Users."
  [collection-before-updates :- CollectionWithLocationAndIDOrRoot
   collection-updates        :- :map]
  ;; you're not allowed to change the `:personal_owner_id` of a Collection!
  ;; double-check and make sure it's not just the existing value getting passed back in for whatever reason
  (let [unchangeable {:personal_owner_id (tru "You are not allowed to change the owner of a Personal Collection.")
                      :authority_level   (tru "You are not allowed to change the authority level of a Personal Collection.")
                      ;; The checks below should be redundant because the `perms-for-moving` and `perms-for-archiving`
                      ;; functions also check to make sure you're not operating on Personal Collections. But as an extra safety net it
                      ;; doesn't hurt to check here too.
                      :location          (tru "You are not allowed to move a Personal Collection.")
                      :archived          (tru "You cannot archive a Personal Collection.")}]
    (when-let [[k msg] (->> unchangeable
                            (filter (fn [[k _msg]]
                                      (api/column-will-change? k collection-before-updates collection-updates)))
                            first)]
      (throw
       (ex-info msg {:status-code 400 :errors {k msg}})))))

;; MOVING COLLECTIONS ACROSS "PERSONAL" BOUNDARIES
;;
;; As mentioned elsewhere, Permissions for Collections are handled in two different, incompatible, ways, depending on
;; whether or not the Collection is a descendant of a Personal Collection:
;;
;; *  Personal Collections, and their descendants, DO NOT have Permissions for different Groups recorded in the
;;    application Database. Perms are bound dynamically, so that the Current User has read/write perms for their
;;    Personal Collection, and for any of its descendant Collections. These CANNOT be edited.
;;
;; *  Collections that are NOT descendants of Personal Collections are assigned permissions on a Group-by-Group basis
;;    using Permissions entries from the application DB, and edited via the permissions graph.
;;
;; Thus, When a Collection moves "across the boundary" and either becomes a descendant of a Personal Collection, or
;; ceases to be one, we need to take steps to transition it so it plays nicely with the new way Permissions will apply
;; to it. The steps taken in each direction are explained in more detail for in the docstrings of their respective
;; implementing functions below.

(mu/defn- grant-perms-when-moving-out-of-personal-collection!
  "When moving a descendant of a Personal Collection into the Root Collection, or some other Collection not descended
  from a Personal Collection, we need to grant it Permissions, since now that it has moved across the boundary into
  impersonal-land it *requires* Permissions to be seen or 'curated'. If we did not grant Permissions when moving, it
  would immediately become invisible to all save admins, because no Group would have perms for it. This is obviously a
  bad experience -- we do not want a User to move a Collection that they have read/write perms for (by definition) to
  somewhere else and lose all access for it."
  [collection :- (ms/InstanceOf :model/Collection) new-location :- LocationPath]
  (copy-collection-permissions! (parent {:location new-location}) (cons collection (descendants collection))))

(mu/defn- revoke-perms-when-moving-into-personal-collection!
  "When moving a `collection` that is *not* a descendant of a Personal Collection into a Personal Collection or one of
  its descendants (moving across the boundary in the other direction), any previous Group Permissions entries for it
  need to be deleted, so other users cannot access this newly-Personal Collection.

  This needs to be done recursively for all descendants as well."
  [collection :- (ms/InstanceOf :model/Collection)]
  (t2/query-one {:delete-from :permissions
                 :where       [:in :object (for [collection (cons collection (descendants collection))
                                                 path-fn    [perms/collection-read-path
                                                             perms/collection-readwrite-path]]
                                             (path-fn collection))]}))

(defn- update-perms-when-moving-across-personal-boundry!
  "If a Collection is moving 'across the boundry' and will become a descendant of a Personal Collection, or will cease
  to be one, adjust the Permissions for it accordingly."
  [collection-before-updates collection-updates]
  ;; first, figure out if the collection is a descendant of a Personal Collection now, and whether it will be after
  ;; the update
  (let [is-descendant-of-personal?      (is-personal-collection-or-descendant-of-one? collection-before-updates)
        will-be-descendant-of-personal? (is-personal-collection-or-descendant-of-one? (merge collection-before-updates
                                                                                             collection-updates))]
    ;; see if whether it is a descendant of a Personal Collection or not is set to change. If it's not going to
    ;; change, we don't need to do anything
    (when (not= is-descendant-of-personal? will-be-descendant-of-personal?)
      ;; if it *is* a descendant of a Personal Collection, and is about to be moved into the 'real world', we need to
      ;; copy the new parent's perms for it and for all of its descendants
      (if is-descendant-of-personal?
        (grant-perms-when-moving-out-of-personal-collection! collection-before-updates (:location collection-updates))
        ;; otherwise, if it is *not* a descendant of a Personal Collection, but is set to become one, we need to
        ;; delete any perms entries for it and for all of its descendants, so other randos won't be able to access
        ;; this newly privatized Collection
        (revoke-perms-when-moving-into-personal-collection! collection-before-updates)))))

;; PUTTING IT ALL TOGETHER <3

(defn- namespace-equals?
  "Returns true if the :namespace values (for a collection) are equal between multiple instances. Either one can be a
  string or keyword.

  This is necessary because on select, the :namespace value becomes a keyword (and hence, is a keyword in `pre-update`,
  but when passing an entity to update, it must be given as a string, not a keyword, because otherwise HoneySQL will
  attempt to quote it as a column name instead of a string value (and the update statement will fail)."
  [& namespaces]
  (let [std-fn (fn [v]
                 (if (keyword? v) (name v) (str v)))]
    (apply = (map std-fn namespaces))))

(t2/define-before-update :model/Collection
  [collection]
  (let [collection-before-updates (t2/instance :model/Collection (t2/original collection))
        {collection-name :name
         :as collection-updates}  (or (t2/changes collection) {})]
    (api/check
     (not (is-trash? collection-before-updates))
     [400 "You cannot modify the Trash Collection."])
    ;; VARIOUS CHECKS BEFORE DOING ANYTHING:
    ;; (1) if this is a personal Collection, check that the 'propsed' changes are allowed
    (when (:personal_owner_id collection-before-updates)
      (check-changes-allowed-for-personal-collection collection-before-updates collection-updates))
    ;; (2) make sure the location is valid if we're changing it
    (assert-valid-location collection-updates)
    ;; (3) make sure Collection namespace is valid
    (when (contains? collection-updates :namespace)
      (when-not (namespace-equals? (:namespace collection-before-updates) (:namespace collection-updates))
        (let [msg (tru "You cannot move a Collection to a different namespace once it has been created.")]
          (throw (ex-info msg {:status-code 400, :errors {:namespace msg}})))))
    (assert-valid-namespace (merge (select-keys collection-before-updates [:namespace]) collection-updates))
    ;; (4) If we're moving a Collection from a location on a Personal Collection hierarchy to a location not on one,
    ;; or vice versa, we need to grant/revoke permissions as appropriate (see above for more details)
    (when (api/column-will-change? :location collection-before-updates collection-updates)
      (update-perms-when-moving-across-personal-boundry! collection-before-updates collection-updates))
    ;; OK, AT THIS POINT THE CHANGES ARE VALIDATED. NOW START ISSUING UPDATES
    ;; slugify the collection name in case it's changed in the output; the results of this will get passed along
    ;; to Toucan's `update!` impl
    (cond-> collection-updates
      collection-name (assoc :slug (slugify collection-name)))))

;;; ----------------------------------------------------- DELETE -----------------------------------------------------

(defonce ^:dynamic ^{:doc "Whether to allow deleting Personal Collections. Normally we should *never* allow this, but
  in the single case of deleting a User themselves, we need to allow this. (Note that in normal usage, Users never get
  deleted, but rather archived; thus this code is used solely by our test suite, by things such as the `with-temp`
  macros.)"}
  *allow-deleting-personal-collections*
  false)

(t2/define-before-delete :model/Collection
  [collection]
  ;; This should never happen, but just to make sure...
  (when (= (u/the-id collection) (trash-collection-id))
    (throw (ex-info "Fatal error: the trash collection cannot be trashed" {})))
  ;; delete all collection children
  (t2/delete! :model/Collection :location (children-location collection))
  (let [affected-collection-ids (cons (u/the-id collection) (collection->descendant-ids collection))]
    (doseq [model [:model/Card
                   :model/Dashboard
                   :model/NativeQuerySnippet
                   :model/Pulse
                   :model/Timeline]]
      (t2/delete! model :collection_id [:in affected-collection-ids])))

  ;; You can't delete a Personal Collection! Unless we enable it because we are simultaneously deleting the User
  (when-not *allow-deleting-personal-collections*
    (when (:personal_owner_id collection)
      (throw (Exception. (tru "You cannot delete a Personal Collection!")))))
  ;; Delete permissions records for this Collection
  (t2/query-one {:delete-from :permissions
                 :where       [:or
                               [:= :object (perms/collection-readwrite-path collection)]
                               [:= :object (perms/collection-read-path collection)]]}))

;;; -------------------------------------------------- IModel Impl ---------------------------------------------------

;;; Return the required set of permissions to `read-or-write` `collection-or-id`.
(defmethod mi/perms-objects-set :model/Collection
  [collection-or-id read-or-write]
  (let [collection (if (integer? collection-or-id)
                     (t2/select-one [:model/Collection :id :namespace] :id (collection-or-id))
                     collection-or-id)]
    (if (and (= (u/qualified-name (:namespace collection)) "snippets")
             (not (premium-features/enable-snippet-collections?)))
      #{}
      ;; This is not entirely accurate as you need to be a superuser to modifiy a collection itself (e.g., changing its
      ;; name) but if you have write perms you can add/remove cards
      #{(case read-or-write
          :read  (perms/collection-read-path collection-or-id)
          :write (perms/collection-readwrite-path collection-or-id))})))

(def instance-analytics-collection-type
  "The value of the `:type` field for the `instance-analytics` Collection created in [[metabase-enterprise.audit-app.audit]]"
  "instance-analytics")

(defmethod mi/exclude-internal-content-hsql :model/Collection
  [_model & {:keys [table-alias]}]
  (let [maybe-alias #(h2x/identifier :field (some-> table-alias name) %)]
    [:and
     [:not= (maybe-alias :type) [:inline instance-analytics-collection-type]]
     [:not= (maybe-alias :type) [:inline trash-collection-type]]
     [:not (maybe-alias :is_sample)]]))

(defn- parent-identity-hash [coll]
  (let [parent-id (-> coll
                      (t2/hydrate :parent_id)
                      :parent_id)
        parent    (when parent-id (t2/select-one :model/Collection :id parent-id))]
    (cond
      (not parent-id) "ROOT"
      (not parent)    (throw (ex-info (format "Collection %s is an orphan" (:id coll)) {:parent-id parent-id}))
      :else           (serdes/identity-hash parent))))

(defmethod serdes/hash-fields :model/Collection
  [_collection]
  [:name :namespace parent-identity-hash :created_at])

(defmethod serdes/extract-query "Collection" [_model {:keys [collection-set where]}]
  (let [not-trash-clause [:or
                          [:= :type nil]
                          [:not= :type trash-collection-type]]]
    (if (seq collection-set)
      (t2/reducible-select :model/Collection
                           {:where
                            [:and
                             [:or
                              [:in :id collection-set]
                              (when (some nil? collection-set) [:= :id nil])]
                             not-trash-clause
                             (or where true)]})
      (t2/reducible-select :model/Collection
                           {:where
                            [:and
                             [:= :personal_owner_id nil]
                             not-trash-clause
                             (or where true)]}))))

(defmethod serdes/dependencies "Collection"
  [{:keys [parent_id]}]
  (when parent_id
    #{[{:model "Collection" :id parent_id}]}))

(defmethod serdes/generate-path "Collection" [_ coll]
  (serdes/maybe-labeled "Collection" coll :slug))

(defmethod serdes/ascendants "Collection" [_ id]
  (when id
    (let [{:keys [location]} (t2/select-one :model/Collection :id id)]
      ;; it would work returning just one, but why not return all if it's cheap
      (into {} (for [parent-id (location-path->ids location)]
                 {["Collection" parent-id] {"Collection" id}})))))

(defmethod serdes/descendants "Collection" [_model-name id]
  (let [location    (when id (t2/select-one-fn :location :model/Collection :id id))
        child-colls (when id ; traversing root coll will return all (even personal) colls, do not do it
                      (into {} (for [child-id (t2/select-pks-set :model/Collection
                                                                 {:where [:and
                                                                          [:= :location (str location id "/")]
                                                                          [:or
                                                                           [:not= :type trash-collection-type]
                                                                           [:= :type nil]]]})]
                                 {["Collection" child-id] {"Collection" id}})))
        dashboards  (into {} (for [dash-id (t2/select-pks-set :model/Dashboard {:where [:= :collection_id id]})]
                               {["Dashboard" dash-id] {"Collection" id}}))
        cards       (into {} (for [card-id (t2/select-pks-set :model/Card {:where [:= :collection_id id]})]
                               {["Card" card-id] {"Collection" id}}))]
    (merge child-colls dashboards cards)))

(defmethod serdes/storage-path "Collection" [coll {:keys [collections]}]
  (let [parental (get collections (:entity_id coll))]
    (concat ["collections"] parental [(last parental)])))

(defn- parent-id->location-path [parent-id]
  (if-not parent-id
    "/"
    ;; It would be great to use a cache rather than a database call to fetch the parent.
    (let [{:keys [id location]} (t2/select-one :model/Collection parent-id)]
      (str location id "/"))))

(defmethod serdes/make-spec "Collection" [_model-name _opts]
  {:copy [:archive_operation_id
          :archived
          :archived_directly
          :authority_level
          :description
          :entity_id
          :is_sample
          :name
          :namespace
          :slug
          :type]
   :skip []
   :transform {:created_at        (serdes/date)
               ;; We only dump the parent id, and recalculate the location from that on load.
               :location          (serdes/as :parent_id
                                             (serdes/compose
                                              (serdes/fk :model/Collection)
                                              {:export location-path->parent-id
                                               :import parent-id->location-path}))
               :personal_owner_id (serdes/fk :model/User)}})

;;; +----------------------------------------------------------------------------------------------------------------+
;;; |                                           Perms Checking Helper Fns                                            |
;;; +----------------------------------------------------------------------------------------------------------------+

(defn check-write-perms-for-collection
  "Check that we have write permissions for Collection with `collection-id`, or throw a 403 Exception. If
  `collection-id` is `nil`, this check is done for the Root Collection."
  [collection-or-id-or-nil]
  (when (is-trash? collection-or-id-or-nil)
    (throw (ex-info (tru "You cannot modify the Trash Collection.")
                    {:status-code 400})))
  (let [actual-perms   @*current-user-permissions-set*
        required-perms (perms/collection-readwrite-path (if collection-or-id-or-nil
                                                          collection-or-id-or-nil
                                                          root-collection))]
    (when-not (perms/set-has-full-permissions? actual-perms required-perms)
      (throw (ex-info (tru "You do not have curate permissions for this Collection.")
                      {:status-code    403
                       :collection     collection-or-id-or-nil
                       :required-perms required-perms
                       :actual-perms   actual-perms})))))

(defn check-allowed-to-change-collection
  "If we're changing the `collection_id` of an object, make sure we have write permissions for both the old and new
  Collections, or throw a 403 if not. If `collection_id` isn't present in `object-updates`, or the value is the same
  as the original, this check is a no-op.

  As usual, an `collection-id` of `nil` represents the Root Collection.


  Intended for use with `PUT` or `PATCH`-style operations. Usage should look something like:

    ;; `object-before-update` is the object as it currently exists in the application DB
    ;; `object-updates` is a map of updated values for the object
    (check-allowed-to-change-collection (t2/select-one Card :id 100) http-request-body)"
  [object-before-update object-updates]
  ;; if collection_id is set to change...
  (when (api/column-will-change? :collection_id object-before-update object-updates)
    ;; check that we're allowed to modify the old Collection
    (check-write-perms-for-collection (:collection_id object-before-update))
    ;; check that we're allowed to modify the new Collection
    (check-write-perms-for-collection (:collection_id object-updates))
    ;; check that the new location is not archived. the root can't be archived.
    (when-let [collection-id (:collection_id object-updates)]
      (api/check-400 (t2/exists? :model/Collection :id collection-id :archived false)))))

(defmulti allowed-namespaces
  "Set of Collection namespaces (as keywords) that instances of this model are allowed to go in. By default, only the
  default namespace (namespace = `nil`)."
  {:arglists '([model])}
  t2.protocols/dispatch-value)

(defmethod allowed-namespaces :default
  [_]
  #{nil :analytics})

(defn check-collection-namespace
  "Check that object's `:collection_id` refers to a Collection in an allowed namespace (see
  `allowed-namespaces`), or throw an Exception.

    ;; Cards can only go in Collections in the default namespace (namespace = nil)
    (check-collection-namespace Card new-collection-id)"
  [model collection-id]
  (when collection-id
    (let [collection           (or (t2/select-one [:model/Collection :namespace] :id collection-id)
                                   (let [msg (tru "Collection does not exist.")]
                                     (throw (ex-info msg {:status-code 404
                                                          :errors      {:collection_id msg}}))))
          collection-namespace (keyword (:namespace collection))
          allowed-namespaces   (allowed-namespaces model)]
      (when-not (contains? allowed-namespaces collection-namespace)
        (let [msg (tru "A {0} can only go in Collections in the {1} namespace."
                       (name model)
                       (str/join (format " %s " (tru "or")) (map #(pr-str (or % (tru "default")))
                                                                 allowed-namespaces)))]
          (throw (ex-info msg {:status-code          400
                               :errors               {:collection_id msg}
                               :allowed-namespaces   allowed-namespaces
                               :collection-namespace collection-namespace})))))))

(defn annotate-collections
  "Annotate collections with `:below` and `:here` keys to indicate which types are in their subtree and which types are
  in the collection at that level.

  The second argument is the list of collections to annotate.

  The first argument to this function could use a bit of explanation: `child-type->parent-ids` is a map. Keys are
  object types (e.g. `:collection`), values are sets of collection IDs that are the (direct) parents of one or more
  objects of that type."
  [child-type->parent-ids collections]
  (let [child-type->ancestor-ids
        (reduce (fn [m {:keys [location id] :as _collection}]
                  (let [parent-ids (set (location-path->ids location))]
                    (reduce (fn [m [t id-set]]
                              (cond-> m
                                (contains? id-set id) (update t set/union parent-ids)))
                            m
                            child-type->parent-ids)))
                (zipmap (keys child-type->parent-ids) (repeat #{}))
                collections)

        collect-present-child-types
        (fn [child-type-map id]
          (persistent!
           (reduce-kv (fn [acc child-type coll-id-set]
                        (cond-> acc
                          (contains? coll-id-set id) (conj! child-type)))
                      (transient #{})
                      child-type-map)))]
    (mapv (fn [{:keys [id] :as collection}]
            (let [below (collect-present-child-types child-type->ancestor-ids id)
                  here (collect-present-child-types child-type->parent-ids id)]
              (cond-> collection
                (seq below) (assoc :below below)
                (seq here) (assoc :here here))))
          collections)))

(defn collections->tree
  "Convert a flat sequence of Collections into a tree structure e.g.

    (collections->tree {:dataset #{C D} :card #{F C} [A B C D E F G])
    ;; ->
    [{:name     \"A\"
      :below    #{:card :dataset}
      :children [{:name \"B\"}
                 {:name     \"C\"
                  :here     #{:dataset :card}
                  :below    #{:dataset :card}
                  :children [{:name     \"D\"
                              :here     #{:dataset}
                              :children [{:name \"E\"}]}
                             {:name     \"F\"
                              :here     #{:card}
                              :children [{:name \"G\"}]}]}]}
     {:name \"H\"}]"
  [child-type->parent-ids collections]
  (let [;; instead of attempting to re-sort like the database does, keep things consistent by just keeping things in
        ;; the same order they're already in.
        original-position (into {} (map-indexed (fn [i {id :id}]
                                                  [id i]) collections))
        all-visible-ids (set (map :id collections))]
    (transduce
     identity
     (fn ->tree
       ;; 1. We'll use a map representation to start off with to make building the tree easier. Keyed by Collection ID
       ;; e.g.
       ;;
       ;; {1 {:name "A"
       ;;     :children {2 {:name "B"}, ...}}}
       ([] {})
       ;; 2. For each as we come across it, put it in the correct location in the tree. Convert it's `:location` (e.g.
       ;; `/1/`) plus its ID to a key path e.g. `[1 :children 2]`
       ;;
       ;; If any ancestor Collections are not present in `collections`, just remove their IDs from the path,
       ;; effectively "pulling" a Collection up to a higher level. e.g. if we have A > B > C and we can't see B then
       ;; the tree should come back as A > C.
       ([m collection]
        (let [ids (location-path->ids (:location collection))
              path (if (empty? ids)
                     [(:id collection)]
                     (as-> ids ids
                       (filterv all-visible-ids ids)
                       (conj ids (:id collection))
                       (interpose :children ids)
                       (vec ids)))]
          ;; Using conj instead of merge because the latter is inefficient with its varargs and reduce1.
          (update-in m path #(if %1 (conj %1 %2) %2) collection)))
       ;; 3. Once we've build the entire tree structure, go in and convert each ID->Collection map into a flat sequence,
       ;; sorted by the lowercased Collection name. Do this recursively for the `:children` of each Collection e.g.
       ;;
       ;; {1 {:name "A"
       ;;     :children {2 {:name "B"}, ...}}}
       ;; ->
       ;; [{:name "A"
       ;;   :children [{:name "B"}, ...]}]
       ([m]
        (->> (vals m)
             (map #(update % :children ->tree))
             (sort-by (fn [{coll-id :id}]
                        ;; coll-type is `nil` or "instance-analytics"
                        ;; nil sorts first, so we get instance-analytics at the end, which is what we want
                        (original-position coll-id))))))
     (annotate-collections child-type->parent-ids collections))))

(defmulti hydrate-can-restore
  "Can these items be restored?"
  {:arglists '([model items])}
  (fn [model _] model))

(defmethod hydrate-can-restore :model/Collection [_model colls]
  (when (seq colls)
    (let [coll-id->parent-id (into {} (map (fn [{:keys [id parent_id]}]
                                             [id parent_id])
                                           (t2/hydrate (filter :archived colls) :parent_id)))
          parent-ids (keep val coll-id->parent-id)
          parent-id->archived? (when (seq parent-ids)
                                 (t2/select-pk->fn :archived :model/Collection :id [:in parent-ids]))]
      (for [coll colls
            :let [parent-id (coll-id->parent-id (:id coll))
                  archived-directly? (:archived_directly coll)
                  parent-archived? (get parent-id->archived? parent-id false)]]
        (assoc coll :can_restore (boolean (and (:archived coll)
                                               archived-directly?
                                               (not parent-archived?)
                                               (perms/set-has-full-permissions-for-set?
                                                @api/*current-user-permissions-set*
                                                (perms-for-archiving coll)))))))))

(defmethod hydrate-can-restore :default [_model items]
  (for [[{collection :collection} item] (map vector (t2/hydrate items :collection) items)]
    (assoc item :can_restore (boolean
                              (and
                               ;; the item is archived
                               (:archived item)

                               ;; the item is directly in the trash (it was archived independently, not as
                               ;; part of a collection)
                               (:archived_directly item)

                               ;; EITHER:
                               (or
                                ;; the item was archived from the root collection
                                (nil? (:collection_id item))
                                ;; or the collection we'll restore to actually exists.
                                (some? collection))

                               ;; the collection we'll restore to is not archived
                               (not (:archived collection))

                               ;; we have perms on the collection
                               (mi/can-write? (or collection root-collection)))))))

(mi/define-batched-hydration-method can-restore
  :can_restore
  "Efficiently hydrate the `:can_restore` of a sequence of items with a `archived_directly` field."
  [items]
  (->> (map-indexed (fn [i item] (vary-meta item assoc ::i i)) items)
       (group-by t2/model)
       (mapcat (fn [[model items]]
                 (hydrate-can-restore model items)))
       (sort-by (comp ::i meta))))

(mi/define-batched-hydration-method can-delete
  :can_delete
  "Efficiently hydrate the `:can_delete` of a sequence of items"
  [items]
  (when (seq items)
    (for [item items]
      (assoc item :can_delete (boolean (and
                                        (not (or (= :model/Collection (t2/model item))
                                                 (collection.root/is-root-collection? item)))
                                        (:archived item)
                                        (mi/can-write? item)))))))

;;;; ------------------------------------------------- Search ----------------------------------------------------------

(search.spec/define-spec "collection"
  {:model        :model/Collection
   :attrs        {:collection-id :id
                  :creator-id    false
                  :database-id   false
                  :archived      true
                  :created-at    true
                  ;; intentionally not tracked
                  :updated-at    false}
   :search-terms [:name]
   :render-terms {:archived-directly          true
                  ;; Why not make this a search term? I suspect it was just overlooked before.
                  :description                true
                  :collection_authority_level :authority_level
                  :collection_name            :name
                  :collection_type            :type
                  :location                   true}
   :where        [:= :namespace nil]
   ;; depends on the current user, used for rendering and ranking
   ;; TODO not sure this is what it'll look like
   :bookmark     [:model/CollectionBookmark [:and
                                             [:= :bookmark.collection_id :this.id]
                                             ;; a magical alias, or perhaps this clause can be implicit
                                             [:= :bookmark.user_id :current_user/id]]]})<|MERGE_RESOLUTION|>--- conflicted
+++ resolved
@@ -13,12 +13,7 @@
    [metabase.app-db.core :as mdb]
    [metabase.audit-app.core :as audit]
    [metabase.collections.models.collection.root :as collection.root]
-<<<<<<< HEAD
    [metabase.config.core :as config :refer [*request-id*]]
-   [metabase.db :as mdb]
-=======
-   [metabase.config :as config :refer [*request-id*]]
->>>>>>> 3ecfbb74
    [metabase.events.core :as events]
    [metabase.models.interface :as mi]
    [metabase.models.serialization :as serdes]
