--- conflicted
+++ resolved
@@ -349,12 +349,8 @@
           // Click on the first bar in a graph (Category: "Doohickey")
           cy.get(".bar").eq(0).click({ force: true });
         });
-<<<<<<< HEAD
+        // eslint-disable-next-line no-unscoped-text-selectors -- deprecated usage
         cy.findByText("See these Orders").click();
-=======
-        // eslint-disable-next-line no-unscoped-text-selectors -- deprecated usage
-        cy.findByText("View these Orders").click();
->>>>>>> abc97878
 
         cy.log("Reported failing on v1.37.0.2");
         cy.wait("@dataset").then(xhr => {
@@ -430,12 +426,8 @@
         // Click on the first bar in a graph (Category: "Doohickey")
         cy.get(".bar").eq(0).click({ force: true });
       });
-<<<<<<< HEAD
+      // eslint-disable-next-line no-unscoped-text-selectors -- deprecated usage
       cy.findByText("See these Orders").click();
-=======
-      // eslint-disable-next-line no-unscoped-text-selectors -- deprecated usage
-      cy.findByText("View these Orders").click();
->>>>>>> abc97878
 
       cy.wait("@dataset");
       cy.log("Reported failing on v1.36.4");
@@ -727,12 +719,8 @@
           // Click on the second bar in a graph (Category: "Widget")
           cy.get(".bar").eq(1).click({ force: true });
         });
-<<<<<<< HEAD
+        // eslint-disable-next-line no-unscoped-text-selectors -- deprecated usage
         cy.findByText("See these Orders").click();
-=======
-        // eslint-disable-next-line no-unscoped-text-selectors -- deprecated usage
-        cy.findByText("View these Orders").click();
->>>>>>> abc97878
 
         cy.wait("@dataset").then(xhr => {
           expect(xhr.response.body.error).not.to.exist;
