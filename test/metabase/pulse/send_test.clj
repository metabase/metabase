--- conflicted
+++ resolved
@@ -136,13 +136,8 @@
                       (f {:card-id card-id, :pulse-id pulse-id}
                          ((keyword "channel" (name channel-type))
                           (pulse.test-util/with-captured-channel-send-messages!
-<<<<<<< HEAD
                             (mt/with-temporary-setting-values [site-url "https://testmb.com"]
-                              (pulse/send-pulse! (t2/select-one :model/Pulse pulse-id)))))))
-=======
-                            (mt/with-temporary-setting-values [site-url "https://metabase.com/testmb"]
                               (pulse.send/send-pulse! (t2/select-one :model/Pulse pulse-id)))))))
->>>>>>> c14d89e7
                     (thunk []
                       (if fixture
                         (fixture {:card-id card-id, :pulse-id pulse-id} thunk*)
