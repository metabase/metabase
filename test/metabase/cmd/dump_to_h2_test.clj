--- conflicted
+++ resolved
@@ -3,27 +3,16 @@
    [clojure.java.io :as io]
    [clojure.java.jdbc :as jdbc]
    [clojure.test :refer :all]
-<<<<<<< HEAD
-=======
    [metabase.app-db.connection :as mdb.connection]
    [metabase.app-db.core :as mdb]
    [metabase.app-db.test-util :as mdb.test-util]
-   [metabase.cmd :as cmd]
->>>>>>> 3ecfbb74
    [metabase.cmd.copy :as copy]
    [metabase.cmd.copy.h2 :as copy.h2]
    [metabase.cmd.core :as cmd]
    [metabase.cmd.dump-to-h2 :as dump-to-h2]
    [metabase.cmd.load-from-h2 :as load-from-h2]
    [metabase.cmd.test-util :as cmd.test-util]
-<<<<<<< HEAD
    [metabase.config.core :as config]
-   [metabase.db :as mdb]
-   [metabase.db.connection :as mdb.connection]
-   [metabase.db.test-util :as mdb.test-util]
-=======
-   [metabase.config :as config]
->>>>>>> 3ecfbb74
    [metabase.driver :as driver]
    [metabase.test :as mt]
    [metabase.test.data.interface :as tx]
