import { H } from "e2e/support";
import { SAMPLE_DATABASE } from "e2e/support/cypress_sample_database";
import * as S from "e2e/support/cypress_sample_instance_data";

describe("Dashboard > Dashboard Questions", () => {
  beforeEach(() => {
    H.restore();
  });

  describe("admin", () => {
    beforeEach(() => {
      cy.signInAsAdmin();
      H.setTokenFeatures("all");
    });

    it("can save a new question to a dashboard and move it to a collection", () => {
      // visit dash first to set it as recently opened
      cy.visit(`/dashboard/${S.ORDERS_DASHBOARD_ID}`);

      H.newButton("Question").click();
      H.entityPickerModalTab("Collections").click();
      H.entityPickerModal().findByText("Orders Model").click();
      H.getNotebookStep("filter")
        .findByText("Add filters to narrow your answer")
        .click();
      H.popover().findByText("Discount").click();
      cy.findByPlaceholderText("Min").type("1");
      H.popover().button("Add filter").click();
      cy.button("Visualize").click();

      cy.findByTestId("qb-save-button").click();
      H.modal().findByLabelText("Name").clear().type("Orders with a discount");
      H.modal().findByText("Orders in a dashboard");
      H.modal().button("Save").click();

      // should take you to the edit dashboard screen + url has hash param to auto-scroll
      cy.url().should("include", "/dashboard/");
      cy.location("hash").should("match", /scrollTo=\d+/); // url should have hash param to auto-scroll
      H.dashboardCards().findByText("Orders with a discount");
      cy.findByTestId("edit-bar").findByText("You're editing this dashboard.");

      // we can't use the save dashboard util, because we're not actually saving any changes
      cy.findByTestId("edit-bar").button("Save").click();
      cy.findByTestId("edit-bar").should("not.exist");

      H.dashboardCards().findByText("Orders with a discount").click();
      cy.url().should("include", "/question");
      // breadcrumb should say the dashboard name
      H.appBar().findByText("Orders in a dashboard");
      H.openQuestionActions();
      H.popover().findByText("Move").click();
      H.entityPickerModalTab("Browse").click();
      H.entityPickerModal().findByText("First collection").click();
      H.entityPickerModal().button("Move").click();

      H.modal().findByText(/do you still want this question to appear/i);
      // defaults to yes
      H.modal().button("Done").click();
      H.undoToast().findByText("First collection");
      H.appBar().findByText("First collection"); // breadcrumb should change
      H.appBar().findByText("Orders in a dashboard").should("not.exist"); // dashboard name should no longer be visible

      // card should still be visible in dashboard
      cy.visit(`/dashboard/${S.ORDERS_DASHBOARD_ID}`);
      H.dashboardCards().findByText("Orders with a discount");
    });

    it("can move an existing question between a dashboard and a collection", () => {
      H.createQuestion({
        name: "Total Orders that should stay",
        dashboard_id: S.ORDERS_DASHBOARD_ID,
        query: {
          "source-table": SAMPLE_DATABASE.ORDERS_ID,
          aggregation: [["count"]],
        },
        display: "scalar",
      });

      H.createQuestion(
        {
          name: "Total Orders",
          collection_id: S.FIRST_COLLECTION_ID,
          query: {
            "source-table": SAMPLE_DATABASE.ORDERS_ID,
            aggregation: [["count"]],
          },
          display: "scalar",
        },
        { visitQuestion: true, wrapId: true, idAlias: "myQuestionId" },
      );

      H.openQuestionActions();
      H.popover().findByText("Move").click();
      H.entityPickerModalTab("Browse").click();
      H.entityPickerModal().findByText("Orders in a dashboard").click();
      H.entityPickerModal().button("Move").click();
      H.undoToast().findByText("Orders in a dashboard");
      cy.findByTestId("edit-bar").button("Save").click();

      H.dashboardCards().findByText("Total Orders").click();
      H.openQuestionActions();
      H.popover().findByText("Turn into a model").should("not.exist");
      H.popover().findByText("Add to dashboard").should("not.exist");
      cy.findByLabelText("Navigation bar").should(
        "contain.text",
        "Orders in a dashboard",
      );

      cy.visit(`/collection/${S.FIRST_COLLECTION_ID}`);
      H.collectionTable().within(() => {
        cy.findByText("Second collection");
        cy.findByText("Total Orders").should("not.exist");
      });

      H.visitQuestion("@myQuestionId");

      H.openQuestionActions();
      H.popover().findByText("Move").click();
      H.entityPickerModalTab("Browse").click();
      H.entityPickerModal().findByText("First collection").click();
      H.entityPickerModal().findByText("Second collection").click();
      H.entityPickerModal().button("Move").click();
      H.modal().within(() => {
        cy.findByText(/do you still want this question to appear/i);
        cy.findByText(/no, remove it/i).click();
        cy.button("Done").click();
      });

      H.undoToast().findByText("Second collection");
      H.visitDashboard(S.ORDERS_DASHBOARD_ID);
      H.dashboardCards().findByText("Total Orders").should("not.exist");

      cy.log("test moving a question while keeping the dashcard");
      H.dashboardCards().findByText("Total Orders that should stay").click();

      H.openQuestionActions();
      H.popover().findByText("Move").click();
      H.entityPickerModalTab("Browse").click();
      H.entityPickerModal().findByText("First collection").click();
      H.entityPickerModal().findByText("Second collection").click();
      H.entityPickerModal().button("Move").click();
      H.modal().within(() => {
        cy.findByText(/do you still want this question to appear/i).should(
          "exist",
        );
        cy.findByRole("radio", {
          name: /Yes, it should still appear there/i,
        }).should("be.checked");
        cy.button("Done").click();
      });

      H.undoToast().findByText("Second collection");
      H.visitDashboard(S.ORDERS_DASHBOARD_ID);
      H.dashboardCards()
        .findByText("Total Orders that should stay")
        .should("exist");
    });

    it("can move a dashboard question between dashboards", () => {
      H.createDashboard(
        {
          name: "Another dashboard",
          collection_id: S.FIRST_COLLECTION_ID,
        },
        { wrapId: true, idAlias: "anotherDashboardId" },
      );

      cy.get("@anotherDashboardId").then(anotherDashboardId => {
        H.createQuestion(
          {
            name: "Total Orders",
            dashboard_id: anotherDashboardId,
            query: {
              "source-table": SAMPLE_DATABASE.ORDERS_ID,
              aggregation: [["count"]],
            },
            display: "scalar",
          },
          { visitQuestion: true, wrapId: true, idAlias: "myQuestionId" },
        );
      });

      H.appBar().findByText("Another dashboard");

      H.openQuestionActions();
      H.popover().findByText("Move").click();
      H.entityPickerModalTab("Browse").click();
      H.entityPickerModal().findByText("Our analytics").click();
      H.entityPickerModal().findByText("Orders in a dashboard").click();

      H.entityPickerModal().button("Move").click();
      H.modal().within(() => {
        cy.findByText(
          /Moving this question to another dashboard will remove it/i,
        );
        cy.button("Okay").click();
      });

      // its in the new dash + url has hash param to auto-scroll
      cy.url().should("include", "/dashboard/");
      cy.location("hash").should("match", /scrollTo=\d+/); // url should have hash param to auto-scroll
      H.undoToast().findByText("Orders in a dashboard");
      H.dashboardCards().findByText("Total Orders").should("be.visible");

      // and not in the old dash
      H.visitDashboard("@anotherDashboardId");
      H.dashboardCards().findByText("Total Orders").should("not.exist");
    });

    it("can bulk move questions into a dashboard", () => {
      cy.intercept("PUT", "/api/card/*").as("updateCard");

      new Array(20).fill("pikachu").forEach((_, i) => {
        H.createQuestion({
          name: `Question ${i + 1}`,
          collection_id: S.THIRD_COLLECTION_ID,
          query: {
            "source-table": SAMPLE_DATABASE.PRODUCTS_ID,
            limit: i + 1,
          },
          display: "scalar",
        });
      });

      H.visitCollection(S.THIRD_COLLECTION_ID);

      H.collectionTable().findByLabelText("Select all items").click();

      cy.findByTestId("toast-card").button("Move").click();
      H.entityPickerModal().findByText(/Move 20 items/);
      H.entityPickerModal().findByText("Orders in a dashboard").click();
      H.entityPickerModal().button("Move").click();

      // we shouldn't be making 20 requests here
      cy.wait(new Array(20).fill("@updateCard"));

      H.undoToast().findByText("Moved 20 questions");

      H.visitDashboard(S.ORDERS_DASHBOARD_ID);

      new Array(20).fill("slowbro").forEach((_, i) => {
        H.dashboardCards().findByText(`Question ${i + 1}`);
      });

      // add coverage for a previous bug where moving 2 or more questions where at least one was not used by any
      // dashboard and another was would cause a runtime error and show an error boundary around collection items
      cy.log(
        "can bulk move in items where some already exist in the dashboard",
      );
      H.visitCollection("root");
      H.collectionTable().within(() => {
        selectCollectionItem("Orders");
        selectCollectionItem("Orders, Count");
      });
      cy.findByTestId("toast-card").button("Move").click();
      H.entityPickerModal().findByText(/Move 2 items/);
      H.entityPickerModal().findByText("Orders in a dashboard").click();
      H.entityPickerModal().button("Move").click();

      cy.wait(["@updateCard", "@updateCard"]);
      cy.findByTestId("error-boundary").should("not.exist");
      H.visitDashboard(S.ORDERS_DASHBOARD_ID);
      H.dashboardCards().findByText("Orders");
      H.dashboardCards().findByText("Orders, Count");
    });

    it("should tell users which dashboards will be affected when doing bulk question moves", () => {
      H.createQuestionAndDashboard({
        questionDetails: {
          name: "Sample Question",
          collection_id: S.THIRD_COLLECTION_ID,
          query: {
            "source-table": SAMPLE_DATABASE.PRODUCTS_ID,
            limit: 1,
          },
          display: "scalar",
        },
        dashboardDetails: {
          collection_id: S.THIRD_COLLECTION_ID,
          name: "Test Dashboard",
        },
      });

      H.visitCollection(S.THIRD_COLLECTION_ID);
      selectCollectionItem("Sample Question");

      cy.findByTestId("toast-card").button("Move").click();

      H.entityPickerModal().within(() => {
        cy.findByRole("button", { name: /Orders in a dashboard/ }).click();
        cy.button("Move").click();
      });

      cy.findByRole("dialog", { name: /Move this question/ }).should("exist");

      H.modal().within(() => {
        cy.findByText("Sample Question").should("exist");
        cy.findByText("Test Dashboard").should("exist");

        cy.button("Move it").should("exist").click();
      });

      H.collectionTable().findByText("Test Dashboard").click();

      cy.findByTestId("dashboard-empty-state")
        .findByText("This dashboard is looking empty.")
        .should("exist");

      H.visitDashboard(S.ORDERS_DASHBOARD_ID);
      H.dashboardCards().findByText("Sample Question").should("exist");
    });

    it("can edit a dashboard question", () => {
      cy.intercept("PUT", "/api/card/*").as("updateCard");
      H.createQuestion(
        {
          name: "Total Orders",
          dashboard_id: S.ORDERS_DASHBOARD_ID,
          query: {
            "source-table": SAMPLE_DATABASE.ORDERS_ID,
            aggregation: [["count"]],
          },
          display: "scalar",
        },
        { visitQuestion: true },
      );

      H.appBar().findByText("Orders in a dashboard");

      H.queryBuilderHeader().button("Summarize").click();
      H.rightSidebar().findByText("Count").click();
      H.popover()
        .findByText(/Average of/)
        .click();
      H.popover().findByText("Total").click();
      H.saveSavedQuestion();

      H.visitDashboard(S.ORDERS_DASHBOARD_ID);
      H.dashboardCards().findByText("Total Orders");
      H.dashboardCards().findByText("80.52");
    });

    it("can save a question directly to a dashboard", () => {
      H.createDashboard(
        {
          name: "Test Dash",
          collection_id: S.THIRD_COLLECTION_ID,
        },
        { wrapId: true },
      );

      cy.get("@dashboardId").then(dashboardId => {
        //Simulate having picked the dashboard in the entity picker previously
        cy.request("POST", "/api/activity/recents", {
          context: "selection",
          model: "dashboard",
          model_id: dashboardId,
        });
      });

      cy.visit("/");

      cy.findByLabelText("Navigation bar").findByText("New").click();
      H.popover().findByText("Question").click();
      H.entityPickerModal().within(() => {
        H.entityPickerModalTab("Tables").click();
        cy.findByText("Orders").click();
      });
      cy.findByTestId("qb-header").findByText("Save").click();
      cy.findByLabelText(/Where do you want to save/).should(
        "have.text",
        "Test Dash",
      );

      H.modal().button("Save").click();

      cy.findByTestId("edit-bar")
        .findByText("You're editing this dashboard.")
        .should("exist");
    });

<<<<<<< HEAD
    it("can save a native question to a dashboard", () => {
      cy.visit("/");
      H.newButton("SQL query").click();

      H.NativeEditor.type("SELECT COUNT(*) / 2 as half_count FROM ORDERS");
=======
    it("can save a native question to a dashboard", { tags: "@flaky" }, () => {
      H.startNewNativeQuestion({ query: "SELECT 123" });
>>>>>>> be81c7f9

      H.queryBuilderHeader().button("Save").click();
      H.modal().within(() => {
        cy.findByLabelText("Name").type("Half Orders");
        cy.findByText("Orders in a dashboard"); // save location
        cy.button("Save").click();
      });

      cy.findByTestId("edit-bar").button("Save").click();
      H.dashboardCards().findByText("Half Orders");
    });

    it("can create a question using a dashboard question as a data source", () => {
      H.createQuestion({
        name: "Total Orders Dashboard Question",
        dashboard_id: S.ORDERS_DASHBOARD_ID,
        query: {
          "source-table": SAMPLE_DATABASE.ORDERS_ID,
          aggregation: [["count"]],
        },
        display: "scalar",
      });

      H.startNewQuestion();
      H.entityPickerModalTab("Collections").click();
      H.entityPickerModal().findByText("Orders in a dashboard").click();
      H.entityPickerModal()
        .findByText("Total Orders Dashboard Question")
        .click();
      H.visualize();
      cy.findByTestId("query-visualization-root").findByText("18,760");
    });

    it("can find dashboard questions in the search", () => {
      H.createQuestion({
        name: "Total Orders Dashboard Question",
        dashboard_id: S.ORDERS_DASHBOARD_ID,
        query: {
          "source-table": SAMPLE_DATABASE.ORDERS_ID,
          aggregation: [["count"]],
        },
        display: "scalar",
      });

      cy.visit("/");

      H.commandPaletteSearch("Total Orders", false);

      cy.log("Command palette should show the dashboard question");
      H.commandPalette()
        .findByText("Total Orders Dashboard Question")
        .should("be.visible");

      cy.log(
        "Command palette should show the dashboard question in the dashboard",
      );
      H.commandPalette()
        .findByText("Total Orders Dashboard Question")
        .parent()
        .findByText(/Orders in a dashboard/)
        .should("be.visible");
      H.closeCommandPalette();

      cy.log("Search page should show the dashboard question in the dashboard");
      H.commandPaletteSearch("Total Orders");
      H.commandPalette().should("not.exist");

      cy.findAllByTestId("search-result-item")
        .contains(
          "[data-testid=search-result-item]",
          "Total Orders Dashboard Question",
        )
        .findByRole("link", { name: /Orders in a dashboard/ })
        .should("be.visible");
    });

    it("can move a question into a dashboard that already has a dashcard with the same question", () => {
      cy.intercept("POST", "/api/cards/dashboards").as("cardDashboards");
      H.visitQuestion(S.ORDERS_QUESTION_ID);
      H.openQuestionActions();
      H.popover().findByText("Move").click();
      H.entityPickerModal().findByText("Orders in a dashboard").click();
      H.entityPickerModal().button("Move").click();
      // Quick check to ensure that the move confirmation modal doesn't hang around
      cy.wait("@cardDashboards");
      H.modal().should("not.exist");
      // should only have one instance of this card
      H.dashboardCards().findAllByText("Orders").should("have.length", 1);
    });

    it("can share a dashboard card via public link", { tags: "@flaky" }, () => {
      H.createQuestion(
        {
          name: "Total Orders",
          dashboard_id: S.ORDERS_DASHBOARD_ID,
          query: {
            "source-table": SAMPLE_DATABASE.ORDERS_ID,
            aggregation: [["count"]],
          },
          display: "scalar",
        },
        { visitQuestion: true },
      );

      H.openSharingMenu("Create a public link");
      cy.findByTestId("public-link-input")
        .invoke("val")
        .then(publicLink => {
          cy.signOut();
          cy.visit(publicLink);
          cy.findByTestId("embed-frame-header")
            .findByText("Total Orders")
            .should("be.visible");
        });
    });

    it("preserves bookmarks when moving a question to a dashboard", () => {
      // bookmark it
      H.visitQuestion(S.ORDERS_QUESTION_ID);
      H.queryBuilderHeader().icon("bookmark").click();
      cy.findByTestId("sidebar-toggle").click();
      H.navigationSidebar().findByText("Orders");
      H.openQuestionActions();

      // move it
      H.popover().findByText("Move").click();
      H.navigationSidebar().findByText("Orders");
      H.entityPickerModal().findByText("Orders in a dashboard").click();
      H.entityPickerModal().button("Move").click();
      H.visitDashboard(S.ORDERS_DASHBOARD_ID);
      // it's still bookmarked
      cy.findByTestId("sidebar-toggle").click();
      H.navigationSidebar().findByText("Orders");
      H.dashboardCards().findByText("Orders").click();

      // unbookmark it
      H.queryBuilderHeader().icon("bookmark_filled").click();
      cy.findByTestId("sidebar-toggle").click();
      H.navigationSidebar().findByText("Collections").should("be.visible");
      H.navigationSidebar().findByText("Orders").should("not.exist");

      // bookmark it again
      H.queryBuilderHeader().icon("bookmark").click();
      H.navigationSidebar().findByText("Collections").should("be.visible");
      H.navigationSidebar().findByText("Orders").should("be.visible");
    });

    it("can delete a question from a dashboard without deleting all of the questions in metabase", () => {
      H.createQuestion({
        name: "Total Orders",
        dashboard_id: S.ORDERS_DASHBOARD_ID,
        query: {
          "source-table": SAMPLE_DATABASE.ORDERS_ID,
          aggregation: [["count"]],
        },
        display: "scalar",
      });

      H.createQuestion(
        {
          name: "Total Orders deleted",
          dashboard_id: S.ORDERS_DASHBOARD_ID,
          query: {
            "source-table": SAMPLE_DATABASE.ORDERS_ID,
            aggregation: [["count"]],
          },
          display: "scalar",
        },
        { wrapId: true, idAlias: "deletedCardId" },
      );

      // there has to be a card already in the trash from this dashboard for this to reproduce
      cy.get("@deletedCardId").then(deletedCardId => {
        cy.request("PUT", `/api/card/${deletedCardId}`, { archived: true });
      });

      // check that the 2 cards are there
      H.visitDashboard(S.ORDERS_DASHBOARD_ID);
      H.dashboardCards().findByText("Total Orders");
      H.dashboardCards().findByText("Orders");

      // remove the card saved inside the dashboard
      H.editDashboard();
      H.dashboardCards().findByText("Total Orders").realHover();
      cy.icon("close").last().click();
      H.undoToast().findByText("Removed card");
      H.saveDashboard();

      // check that we didn't accidentally delete everything
      H.dashboardCards().findByText("Total Orders").should("not.exist");
      H.dashboardCards().findByText("Orders").should("be.visible");
    });

    it("can archive and unarchive a dashboard with cards saved inside it", () => {
      H.createDashboard(
        {
          name: "Dashboard with a title",
        },
        { wrapId: true, idAlias: "dashboardWithTitleId" },
      );

      cy.get("@dashboardWithTitleId").then(dashboardId => {
        // add a text card to the dashboard
        H.visitDashboard(dashboardId);
        H.editDashboard();
        // note: we had a bug where archiving a dashboard with a text card first would crash
        H.addHeadingWhileEditing("A section");
        H.saveDashboard();

        H.createQuestion({
          name: "Total Orders",
          dashboard_id: dashboardId,
          query: {
            "source-table": SAMPLE_DATABASE.ORDERS_ID,
            aggregation: [["count"]],
          },
          display: "scalar",
        });

        H.createQuestion({
          name: "More Total Orders",
          dashboard_id: dashboardId,
          query: {
            "source-table": SAMPLE_DATABASE.ORDERS_ID,
            aggregation: [["count"]],
          },
          display: "scalar",
        });

        H.visitDashboard(dashboardId);
        H.openDashboardMenu("Move to trash");
        H.modal().button("Move to trash").click();

        cy.findByText(/gone wrong/, { timeout: 0 }).should("not.exist");

        cy.findByTestId("archive-banner").findByText(/is in the trash/);
        cy.findByTestId("sidebar-toggle").click();

        // restore it
        H.navigationSidebar().findByText("Trash").click();
        H.collectionTable().findByText("Dashboard with a title");
        H.openCollectionItemMenu("Dashboard with a title");
        H.popover().findByText("Restore").click();

        // it's back
        H.visitDashboard(dashboardId);
        cy.findByTestId("archive-banner").should("not.exist");

        // all the cards are there too
        H.dashboardCards().findByText("Total Orders");
        H.dashboardCards().findByText("More Total Orders");
        H.dashboardCards().findByText("A section");
      });
    });

    it("can archive and unarchive a card within a dashboard", () => {
      H.createQuestion({
        name: "Total Orders",
        dashboard_id: S.ORDERS_DASHBOARD_ID,
        query: {
          "source-table": SAMPLE_DATABASE.ORDERS_ID,
          aggregation: [["count"]],
        },
        display: "scalar",
      });

      H.createQuestion({
        name: "More Total Orders",
        dashboard_id: S.ORDERS_DASHBOARD_ID,
        query: {
          "source-table": SAMPLE_DATABASE.ORDERS_ID,
          aggregation: [["count"]],
        },
        display: "scalar",
      });

      // archive it
      H.visitDashboard(S.ORDERS_DASHBOARD_ID);
      H.dashboardCards().findByText("Total Orders").click();
      H.openQuestionActions("Move to trash");
      H.modal().button("Move to trash").click();

      // check that it got removed
      H.visitDashboard(S.ORDERS_DASHBOARD_ID);
      H.dashboardCards().findByText("Total Orders").should("not.exist");

      // restore it
      cy.visit("/trash");
      H.collectionTable().findByText("Total Orders");
      H.openCollectionItemMenu("Total Orders");
      H.popover().findByText("Restore").click();
      H.undoToast().findByText("Total Orders has been restored.");

      // check that it got restored
      H.visitDashboard(S.ORDERS_DASHBOARD_ID);
      H.dashboardCards().findByText("Total Orders");
    });

    it("notifies the user about dashboards and dashcard series that a question will be removed from", () => {
      H.createQuestion(
        {
          name: "Average Quantity by Month Question",
          collection_id: S.FIRST_COLLECTION_ID,
          query: {
            "source-table": SAMPLE_DATABASE.ORDERS_ID,
            aggregation: [
              [
                "avg",
                [
                  "field",
                  SAMPLE_DATABASE.ORDERS.QUANTITY,
                  { "base-type": "type/Integer" },
                ],
              ],
            ],
            breakout: [
              [
                "field",
                SAMPLE_DATABASE.ORDERS.CREATED_AT,
                { "base-type": "type/DateTime", "temporal-unit": "month" },
              ],
            ],
          },
          display: "line",
        },
        {
          wrapId: true,
          idAlias: "avgQuanityQuestionId",
        },
      );

      H.createQuestion(
        {
          name: "Average Order Total by Month Question",
          collection_id: S.FIRST_COLLECTION_ID,
          query: {
            "source-table": SAMPLE_DATABASE.ORDERS_ID,
            aggregation: [
              [
                "avg",
                [
                  "field",
                  SAMPLE_DATABASE.ORDERS.TOTAL,
                  { "base-type": "type/Float" },
                ],
              ],
            ],
            breakout: [
              [
                "field",
                SAMPLE_DATABASE.ORDERS.CREATED_AT,
                { "base-type": "type/DateTime", "temporal-unit": "month" },
              ],
            ],
          },
          display: "line",
        },
        {
          wrapId: true,
          idAlias: "avgTotalQuestionId",
        },
      );

      H.createDashboard(
        {
          name: "Blue Dashboard",
          collection_id: S.FIRST_COLLECTION_ID,
        },
        { wrapId: true, idAlias: "blueDashboardId" },
      );

      H.createDashboard(
        {
          name: "Purple Dashboard",
          collection_id: S.FIRST_COLLECTION_ID,
        },
        { wrapId: true, idAlias: "purpleDashboardId" },
      );

      cy.get("@blueDashboardId").then(blueDashboardId => {
        H.visitDashboard(blueDashboardId);
      });

      // add the quanity question to the blue dashboard
      H.editDashboard();
      H.openQuestionsSidebar();

      H.sidebar().findByText("First collection").click();
      H.sidebar().findByText("Average Quantity by Month Question").click();
      H.saveDashboard();

      cy.get("@purpleDashboardId").then(purpleDashboardId => {
        H.visitDashboard(purpleDashboardId);
      });

      // add the total question to the purple dashboard
      H.editDashboard();
      H.openQuestionsSidebar();

      H.sidebar().findByText("First collection").click();
      H.sidebar().findByText("Average Order Total by Month Question").click();

      // overlay the quantity series in the purple dashboard
      H.showDashboardCardActions(0);
      cy.findByLabelText("Add series").click();

      H.modal().findByLabelText("Average Quantity by Month Question").click();
      H.modal().button("Done").click();
      H.saveDashboard();
      H.dashboardCards()
        .findByText(/Average Quantity by Month/)
        .should("be.visible");

      // move the quantity question to an entirely different dashboard
      H.visitQuestion("@avgQuanityQuestionId");
      H.openQuestionActions("Move");

      H.entityPickerModalTab("Browse").click();
      H.entityPickerModal().findByText("Orders in a dashboard").click();
      H.entityPickerModal().button("Move").click();

      let shouldError = true;

      // Simulate an error to ensure that it's passed back and shown in the modal.
      cy.get("@avgQuanityQuestionId").then(questionId => {
        cy.intercept("PUT", `**/api/card/${questionId}**`, req => {
          if (shouldError === true) {
            shouldError = false;
            req.reply({
              statusCode: 400,
              body: {
                message: "Ryan said no",
              },
            });
          } else {
            req.continue();
          }
        });
      });

      // should warn about removing from 2 dashboards
      H.modal().within(() => {
        cy.findByText(/will be removed from/i);
        cy.findByText(/purple dashboard/i);
        cy.findByText(/blue dashboard/i);
        cy.button("Move it").click();
        cy.findByText("Ryan said no");

        //Continue with the expected behavior
        cy.button("Move it").click();
      });

      cy.get("@purpleDashboardId").then(purpleDashboardId => {
        H.visitDashboard(purpleDashboardId);
      });

      //Wait for dashcard to load
      H.dashboardCards().findByText("Created At: Month").should("exist");

      H.dashboardCards().should(
        "not.contain.text",
        "Average Quantity by Month Question",
      );
    });
  });

  describe("limited users", () => {
    it("cannot save dashboard question in a read only dashboard", () => {
      cy.signIn("readonlynosql");

      cy.intercept("POST", "/api/card").as("saveQuestion");
      cy.intercept("GET", "/api/dashboard/*").as("getADashboard");

      H.visitDashboard(S.ORDERS_DASHBOARD_ID);
      H.newButton("Question").click();
      H.entityPickerModalTab("Tables").click();
      H.entityPickerModal().findByText("Products").click();
      H.queryBuilderHeader().button("Save").click();

      // should not show dashboard you can't write to
      cy.wait(["@getADashboard"]);

      H.modal()
        .findByText(/Orders in a dashboard/)
        .should("not.exist");

      H.modal().button("Save").click();

      cy.wait("@saveQuestion").then(({ response }) => {
        expect(response.statusCode).to.eq(200);
      });
    });

    it("cannot move a question to a dashboard, when it would be removed from a read-only dashboard", () => {
      cy.intercept("PUT", "/api/card/*").as("updateQuestion");
      cy.intercept("POST", "/api/cards/dashboards").as(
        "checkCardsInDashboards",
      );

      cy.signInAsAdmin();

      H.createQuestion(
        {
          name: "Total Orders Question",
          collection_id: null, // our analytics
          query: {
            "source-table": SAMPLE_DATABASE.ORDERS_ID,
            aggregation: [["count"]],
          },
          display: "scalar",
        },
        {
          wrapId: true,
          idAlias: "totalOrdersQuestionId",
        },
      );

      H.createDashboard(
        {
          name: "Personal dashboard",
          collection_id: S.ADMIN_PERSONAL_COLLECTION_ID,
        },
        { wrapId: true, idAlias: "personalDashboardId" },
      );

      cy.get("@personalDashboardId").then(personalDashboardId => {
        H.visitDashboard(personalDashboardId);
      });

      H.editDashboard();
      H.openQuestionsSidebar();
      H.sidebar()
        .findByText(/our analyt/i)
        .click();
      H.sidebar().findByText("Total Orders Question").click();
      H.saveDashboard();
      H.dashboardCards().findByText("Total Orders Question");

      cy.signOut();
      cy.signIn("normal");

      cy.get("@totalOrdersQuestionId").then(totalOrdersQuestionId => {
        H.visitQuestion(totalOrdersQuestionId);
      });

      H.openQuestionActions();
      H.popover().findByText("Move").click();
      H.entityPickerModal().findByText("Orders in a dashboard").click();
      H.entityPickerModal().button("Move").click();

      cy.log(
        "We should get a modal saying that we can't move it into a dashboard because it would move it out of a dashboard that we can't access",
      );

      cy.wait("@checkCardsInDashboards");
      H.main()
        .findByText(/Sorry, you don’t have permission to see that./)
        .should("not.exist");
      H.modal()
        .findByText(/Can't move this question into a dashboard/i)
        .should("be.visible");
    });
  });
});

function selectCollectionItem(name) {
  cy.findAllByTestId("collection-entry-name")
    .contains(name)
    .parent()
    .parent()
    .findByRole("checkbox")
    .click();
}<|MERGE_RESOLUTION|>--- conflicted
+++ resolved
@@ -379,17 +379,8 @@
         .should("exist");
     });
 
-<<<<<<< HEAD
-    it("can save a native question to a dashboard", () => {
-      cy.visit("/");
-      H.newButton("SQL query").click();
-
-      H.NativeEditor.type("SELECT COUNT(*) / 2 as half_count FROM ORDERS");
-=======
     it("can save a native question to a dashboard", { tags: "@flaky" }, () => {
       H.startNewNativeQuestion({ query: "SELECT 123" });
->>>>>>> be81c7f9
-
       H.queryBuilderHeader().button("Save").click();
       H.modal().within(() => {
         cy.findByLabelText("Name").type("Half Orders");
