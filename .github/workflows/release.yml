name: Release 3 - Publish Release
run-name: Publish Release ${{ inputs.version }}

on:
  workflow_dispatch:
    inputs:
      version:
        description: 'Metabase version (e.g. v0.46.3)'
        type: string
        required: true
      commit:
        description: 'A full-length commit SHA-1 hash'
        required: true

jobs:
  check-version:
    runs-on: ubuntu-22.04
    timeout-minutes: 10
    outputs:
      ee: ${{ fromJson(steps.canonical_version.outputs.result).ee }}
      oss: ${{ fromJson(steps.canonical_version.outputs.result).oss }}
    steps:
    - name: Fail early on the incorrect version format
      if: ${{ !(startsWith(inputs.version,'v0.') || startsWith(inputs.version,'v1.')) }}
      run: |
        echo "The version format is invalid!"
        echo "It must start with either 'v0.' or 'v1.'."
        echo "Please, try again."
        exit 1
    - uses: actions/checkout@v3
      with:
        sparse-checkout: release
    - name: Prepare build scripts
      run: cd ${{ github.workspace }}/release && yarn && yarn build
    - name: Get Release Version
      uses: actions/github-script@v6
      id: canonical_version
      with:
        script: |
          const { isValidVersionString, getCanonicalVersion, hasBeenReleased } = require('${{ github.workspace }}/release/dist/index.cjs');

          const version = '${{ inputs.version }}';

          if (!isValidVersionString(version)) {
            throw new Error("The version format is invalid! It must start with either 'v0.' or 'v1.'.");
          }

          const versions = {
            ee: getCanonicalVersion(version, 'ee'),
            oss: getCanonicalVersion(version, 'oss'),
          };

          const ossReleased = await hasBeenReleased({
            github,
            owner: context.repo.owner,
            repo: context.repo.repo,
            version: versions.oss,
          });

          const eeReleased = await hasBeenReleased({
            github,
            owner: context.repo.owner,
            repo: context.repo.repo,
            version: versions.ee,
          });

          if (ossReleased || eeReleased) {
            throw new Error("This version has already been released!", version);
          }

          return versions;

  download-uberjar:
    needs: check-version
    runs-on: ubuntu-22.04
    timeout-minutes: 10
    strategy:
      matrix:
        edition: [oss, ee]
    steps:
    - name: find_release_artifact
      id: find_release_artifact
      uses: actions/github-script@v6
      with:
        result-encoding: string
        script: |
          const fs = require('fs');

          const artifacts = await github.rest.actions.listArtifactsForRepo({
            owner: context.repo.owner,
            repo: context.repo.repo,
            name: `metabase-${{ matrix.edition }}-${{ inputs.commit }}-uberjar`,
            per_page: 1,
          });

          if (!artifacts.data?.artifacts?.[0]?.id) {
            throw new Error(`No artifacts found for ${{ inputs.commit }}`);
          }

          const artifact_id = artifacts.data.artifacts[0].id;

          const download = await github.rest.actions.downloadArtifact({
            owner: context.repo.owner,
            repo: context.repo.repo,
            artifact_id: artifact_id,
            archive_format: 'zip',
          });

          fs.writeFileSync(`${process.env.GITHUB_WORKSPACE}/mb.zip`, Buffer.from(download.data));
    - name: unzip uberjar artifact
      run: unzip mb.zip
    - name: Verify that this is a valid JAR file
      run: file --mime-type ./metabase.jar | grep "application/zip"
    - name: Reveal its version.properties
      run: jar xf metabase.jar version.properties && cat version.properties
    - name: Check JAR version properties
      run: |
        # ensure actual jar checksum matches checksum file
        grep -q $(sha256sum ./metabase.jar) SHA256.sum && echo "checksums match" || (echo "checksum mismatch" && exit 1)

        # ensure stored commit-id file matches input commit
        grep -q ${{ inputs.commit }} COMMIT-ID && echo "commit ids match" || (echo "commit-id mismatch" && exit 1)

        # ensure version.properties partial commit matches commit input
        grep -q $(cut -c 1-7 <<< ${{ inputs.commit }}) version.properties && echo "version.properties commit matches" || (echo "version.properties commit mismatch" && exit 1)

        # ensure version.properties version number matches input version (without v0/v1 to make it ee/oss agnostic)
        grep -q $(cut -c 3-99 <<< ${{ inputs.version }}) version.properties && echo "version.properties version number matches" || (echo "version.properties version number mismatch" && exit 1)

        # ensure the build is not a snapshot build
        grep -q "SNAPSHOT" version.properties && (echo "jar is a snapshot" && exit 1) || echo "jar is not a snapshot build"
    - name: Upload Uberjar as artifact
      uses: actions/upload-artifact@v3
      with:
        name: metabase-${{ matrix.edition }}-uberjar
        path: |
          ./metabase.jar
          ./COMMIT-ID
          ./SHA256.sum
          ./version.properties

  upload-to-s3:
    runs-on: ubuntu-22.04
    needs: download-uberjar
    timeout-minutes: 15
    strategy:
      matrix:
        edition: [oss, ee]
    steps:
    - name: Configure AWS credentials
      uses: aws-actions/configure-aws-credentials@v3
      with:
        aws-access-key-id: ${{ secrets.AWS_S3_RELEASE_ACCESS_KEY_ID }}
        aws-secret-access-key: ${{ secrets.AWS_S3_RELEASE_SECRET_ACCESS_KEY }}
        aws-region: ${{ vars.AWS_REGION }}
    - uses: actions/checkout@v3
      with:
        sparse-checkout: release
    - name: prepare release scripts
      run: cd release && yarn && yarn build
    - uses: actions/download-artifact@v3
      name: Retrieve uberjar artifact
      with:
        name: metabase-${{ matrix.edition }}-uberjar
    - name: Determine the upload path ## EE is always v1.x.y, OSS is always v0.x.y
      uses: actions/github-script@v6
      id: version_path
      with:
        result-encoding: string
        script: |
          const version = '${{ inputs.version }}';
          const edition = '${{ matrix.edition }}';

          const version_path = edition === 'ee'
            ? 'enterprise/' + version.replace(/^v0\./, "v1.") // always e.g. v1.47.2
            : version.replace(/^v1\./, "v0."); // always e.g. v0.45.6;

          console.log("The download path for this", edition, "edition is", version_path);
          return version_path;
    - name: Determine if this is a latest version
      uses: actions/github-script@v6
      id: latest_path
      with:
        result-encoding: string
        script: |
          const { isLatestRelease, getCanonicalVersion } = require('${{ github.workspace }}/release/dist/index.cjs');

          const version = '${{ inputs.version }}';
          const edition = '${{ matrix.edition }}';

          const canonical_version = getCanonicalVersion(version, edition);

          const isLatest = await isLatestRelease({
            github,
            owner: context.repo.owner,
            repo: context.repo.repo,
            version: canonical_version,
          });

          if (isLatest) {
            return edition === 'ee' ? 'enterprise/latest' : 'latest';
          }
          return "false";

    - name: Upload to S3
      run: aws s3 cp ./metabase.jar s3://${{ vars.AWS_S3_DOWNLOADS_BUCKET }}/${{ steps.version_path.outputs.result }}/metabase.jar
    - name: Upload to s3 latest path
      if: ${{ steps.is_latest.outputs.result != 'false' }}
      run: aws s3 cp ./metabase.jar s3://${{ vars.AWS_S3_DOWNLOADS_BUCKET }}/${{ steps.latest_path.outputs.result }}/metabase.jar
    - name: Create cloudfront invalidation
      run: |
        aws cloudfront create-invalidation \
        --distribution-id ${{ vars.AWS_CLOUDFRONT_DOWNLOADS_ID }} \
        --paths /${{ steps.version_path.outputs.result }}/metabase.jar


  verify-s3-download:
    runs-on: ubuntu-22.04
    needs: upload-to-s3
    timeout-minutes: 15
    strategy:
      matrix:
        edition: [oss, ee]
    steps:
    - uses: actions/download-artifact@v3
      name: Retrieve uberjar artifact
      with:
        name: metabase-${{ matrix.edition }}-uberjar
    - name: Determine the download path ## EE is always v1.x.y, OSS is always v0.x.y
      uses: actions/github-script@v6
      id: version_path
      with:
        result-encoding: string
        script: |
          const version = '${{ inputs.version }}';
          const edition = '${{ matrix.edition }}';

          const version_path = edition === 'ee'
            ? 'enterprise/' + version.replace(/^v0\./, "v1.") // always e.g. v1.47.2
            : version.replace(/^v1\./, "v0."); // always e.g. v0.45.6;

          console.log("The download path for this", edition, "edition is", version_path);
          return version_path;
    - name: Upload to S3
      run:
        curl -L http://${{ vars.AWS_S3_DOWNLOADS_BUCKET }}.s3.${{ vars.AWS_REGION }}.amazonaws.com/${{ steps.version_path.outputs.result }}/metabase.jar -o metabase-downloaded.jar
    - name: Verify Checksum
      run: grep -q $(sha256sum ./metabase-downloaded.jar) SHA256.sum && echo "checksums match" || exit 1

  containerize:
    runs-on: ubuntu-22.04
    needs: [check-version, download-uberjar]
    timeout-minutes: 15
    strategy:
      matrix:
        edition: [oss, ee]
    services:
      registry:
        image: registry:2
        ports:
          - 5000:5000
    steps:
    - uses: actions/checkout@v3
      with:
        fetch-depth: 0  # IMPORTANT! to get all the tags
    - name: prepare release scripts
      run: cd release && yarn && yarn build
    - name: Determine the docker version tag
      uses: actions/github-script@v6
      id: canonical_version
      with:
        result-encoding: string
        script: |
          const version = '${{ inputs.version }}';
          const edition = '${{ matrix.edition }}';

          const canonical_version = edition === 'ee'
            ? '${{ needs.check-version.outputs.ee }}'
            : '${{ needs.check-version.outputs.oss }}';

          console.log("The canonical version of this Metabase", edition, "edition is", canonical_version);

          return canonical_version;
    - name: Check if the container image should be tagged as latest
      uses: actions/github-script@v6
      id: latest_version_check
      with:
        result-encoding: string
        script: |
          const { execSync } = require("child_process");
          const { isLatestVersion } = require('${{ github.workspace }}/release/dist/index.cjs');

          const currentTag = '${{ inputs.version }}';
          const allTags = execSync("git tag -l").toString("utf-8").split("\n");

          const isLatest = isLatestVersion(currentTag, allTags);

          console.log("Latest version?", isLatest);

          return isLatest ? "latest" : "not-latest";
    - uses: actions/download-artifact@v3
      name: Retrieve previously downloaded Uberjar
      with:
        name: metabase-${{ matrix.edition }}-uberjar
    - name: Move the Uberjar to the context dir
      run: mv ./metabase.jar bin/docker/.
    - name: Set up Docker Buildx
      id: buildx
      uses: docker/setup-buildx-action@v2
      with:
        driver-opts: network=host
    - name: Build ${{ matrix.edition }} container
      uses: docker/build-push-action@v3
      with:
        context: bin/docker/.
        platforms: linux/amd64
        network: host
        tags: localhost:5000/local-metabase:${{ steps.canonical_version.outputs.result }}
        no-cache: true
        push: true

    - name: Launch container
      run: docker run --rm -dp 3000:3000 localhost:5000/local-metabase:${{ steps.canonical_version.outputs.result }}
      timeout-minutes: 5
    - name: Wait for Metabase to start
      run: while ! curl -s 'http://localhost:3000/api/health' | grep '{"status":"ok"}'; do sleep 1; done
      timeout-minutes: 3

    - name: Determine the target Docker Hub repository
      run: |
        if [[ "${{ matrix.edition }}" == "ee" ]]; then
          echo "Metabase EE: image is going to be pushed to ${{ github.repository_owner }}/metabase-enterprise"
          echo "DOCKERHUB_REPO=${{ github.repository_owner }}/metabase-enterprise" >> $GITHUB_ENV
        else
          echo "Metabase OSS: image is going to be pushed to ${{ github.repository_owner }}/metabase"
          echo "DOCKERHUB_REPO=${{ github.repository_owner }}/metabase" >> $GITHUB_ENV
        fi

    - name: Login to Docker Hub
      uses: docker/login-action@v2
      with:
        username: ${{ secrets.DOCKERHUB_RELEASE_USERNAME }}
        password: ${{ secrets.DOCKERHUB_RELEASE_TOKEN }}
    - name: Retag and push container image to Docker Hub
      run: |
        echo "Pushing ${{ steps.canonical_version.outputs.result }} to ${{ env.DOCKERHUB_REPO }} ..."
        docker tag localhost:5000/local-metabase:${{ steps.canonical_version.outputs.result }} ${{ env.DOCKERHUB_REPO }}:${{ steps.canonical_version.outputs.result }}
        docker push ${{ env.DOCKERHUB_REPO }}:${{ steps.canonical_version.outputs.result }}
        echo "Finished!"

    - name: Tag the container image as latest
      if: ${{ steps.latest_version_check.outputs.result == 'latest' }}
      run: |
        echo "Pushing ${{ env.DOCKERHUB_REPO }}:latest ..."
        docker tag localhost:5000/local-metabase:${{ steps.canonical_version.outputs.result }} ${{ env.DOCKERHUB_REPO }}:latest
        docker push ${{ env.DOCKERHUB_REPO }}:latest
        echo "Finished!"

  verify-docker-pull:
    runs-on: ubuntu-22.04
    needs: containerize
    timeout-minutes: 15
    strategy:
      matrix:
        edition: [oss, ee]
    steps:
    - name: Login to Docker Hub # authenticated, to avoid being rate-throttled
      uses: docker/login-action@v2
      with:
        username: ${{ secrets.DOCKERHUB_RELEASE_USERNAME }}
        password: ${{ secrets.DOCKERHUB_RELEASE_TOKEN }}
    - name: Determine the container image to pull
      run: |
        if [[ "${{ matrix.edition }}" = "ee" ]]; then
          echo "DOCKERHUB_REPO=${{ github.repository_owner }}/metabase-enterprise" >> $GITHUB_ENV
        else
          echo "DOCKERHUB_REPO=${{ github.repository_owner }}/metabase" >> $GITHUB_ENV
        fi
    - name: Determine the docker version tag
      uses: actions/github-script@v6
      id: canonical_version
      with:
        result-encoding: string
        script: |
          const version = '${{ inputs.version }}';
          const edition = '${{ matrix.edition }}';

          const canonical_version = edition === "ee"
            ? version.replace(/^v0\./, "v1.") // always e.g. v1.47.2
            : version.replace(/^v1\./, "v0."); // always e.g. v0.47.2

          console.log("The canonical version of this Metabase", edition, "edition is", canonical_version);

          return canonical_version;
    - name: Pull the container image
      run: |
        echo "Pulling container image ${{ env.DOCKERHUB_REPO }}:${{ steps.canonical_version.outputs.result }} ..."
        docker pull ${{ env.DOCKERHUB_REPO }}:${{ steps.canonical_version.outputs.result }}
        echo "Successful!"
    - name: Launch container
      run: docker run --rm -dp 3000:3000 ${{ env.DOCKERHUB_REPO }}:${{ steps.canonical_version.outputs.result }}
      timeout-minutes: 5
    - name: Wait for Metabase to start
      run: while ! curl -s 'http://localhost:3000/api/health' | grep '{"status":"ok"}'; do sleep 1; done
<<<<<<< HEAD
      timeout-minutes: 3
=======
      timeout-minutes: 3

  push-tags:
    permissions: write-all
    needs: [verify-s3-download, verify-docker-pull, check-version]
    runs-on: ubuntu-22.04
    timeout-minutes: 10
    strategy:
      matrix:
        edition: [oss, ee]
    steps:
    - uses: actions/checkout@v3
      with:
        sparse-checkout: release
    - name: prepare release scripts
      run: cd release && yarn && yarn build
    - name: Tag Release
      uses: actions/github-script@v6
      with:
        result-encoding: string
        script: |
          const { tagRelease, getCanonicalVersion } = require('${{ github.workspace }}/release/dist/index.cjs');

          const version = '${{ inputs.version }}';
          const edition = '${{ matrix.edition }}';

          const canonical_version = edition === 'ee'
            ? '${{ needs.check-version.outputs.ee }}'
            : '${{ needs.check-version.outputs.oss }}';

          console.log("The canonical version of this Metabase", edition, "edition is", canonical_version);

          await tagRelease({
            github,
            owner: context.repo.owner,
            repo: context.repo.repo,
            version: canonical_version,
            commitHash: '${{ inputs.commit }}',
          }).catch((err) => {
            console.error('Failed to tag release', canonical_version, err);
            process.exit(1);
          });

  trigger-docs-update:
    needs: push-tags
    runs-on: ubuntu-22.04
    timeout-minutes: 10
    steps:
      - uses: actions/github-script@v6
        with:
          github-token: ${{ secrets.DOCS_UPDATE_TOKEN }}
          script: |
            github.rest.repos.createDispatchEvent({
              owner: '${{ github.repository_owner }}',
              repo: '${{ secrets.DOCS_REPO }}',
              event_type: 'trigger-docs-update',
              client_payload: {
                version: '${{ github.ref_name }}'
              }
            });

  draft-release-notes:
    needs: push-tags
    runs-on: ubuntu-22.04
    timeout-minutes: 15
    permissions: write-all
    env:
      AWS_S3_DOWNLOADS_BUCKET: ${{ vars.AWS_S3_STATIC_BUCKET }}
      DOCKERHUB_OWNER: ${{ vars.DOCKERHUB_OWNER }}
      DOCKERHUB_REPO: ${{ vars.DOCKERHUB_REPO }}
    strategy:
      matrix:
        edition: [oss, ee]
    steps:
      - uses: actions/checkout@v3
        with:
          sparse-checkout: release
      - name: prepare release scripts
        run: cd release && yarn && yarn build
      - uses: actions/download-artifact@v3
        name: Retrieve uberjar artifact
        with:
          name: metabase-${{ matrix.edition }}-uberjar
      - name: Read Checksum
        run: |
          CHECKSUM=$(cat SHA256.sum)
          echo "CHECKSUM=$CHECKSUM" >> $GITHUB_ENV
      - name: Publish draft release notes
        uses: actions/github-script@v6
        with:
          result-encoding: string
          script: |
            const { publishRelease, getCanonicalVersion } = require('${{ github.workspace }}/release/dist/index.cjs');

            const version = '${{ inputs.version }}';
            const edition = '${{ matrix.edition }}';

            const canonical_version = getCanonicalVersion(version, edition);

            await publishRelease({
              github,
              owner: context.repo.owner,
              repo: context.repo.repo,
              version: canonical_version,
              checksum: '${{ env.CHECKSUM }}',
            }).then(() => {
              console.log('Successfully published release notes', '${{ inputs.version }}');
            }).catch((err) => {
              console.error('Failed to publish release notes', '${{ inputs.version }}', err);
              process.exit(1);
            });

  publish-version-info:
    runs-on: ubuntu-22.04
    needs: [push-tags, check-version]
    timeout-minutes: 15
    strategy:
      matrix:
        edition: [oss, ee]
    env:
      AWS_S3_STATIC_BUCKET: ${{ vars.AWS_S3_STATIC_BUCKET }}
      AWS_REGION: ${{ vars.AWS_REGION }}
    steps:
    - name: Configure AWS credentials
      uses: aws-actions/configure-aws-credentials@v3
      with:
        aws-access-key-id: ${{ secrets.AWS_S3_RELEASE_ACCESS_KEY_ID }}
        aws-secret-access-key: ${{ secrets.AWS_S3_RELEASE_SECRET_ACCESS_KEY }}
        aws-region: ${{ vars.AWS_REGION }}
    - uses: actions/checkout@v3
      with:
        sparse-checkout: release
    - name: Prepare build scripts
      run: cd ${{ github.workspace }}/release && yarn && yarn build
    - name: Publish release notes
      uses: actions/github-script@v6
      id: new_version_info
      with:
        result-encoding: string
        script: |
          const { getVersionInfo } = require('${{ github.workspace }}/release/dist/index.cjs');
          const fs = require('fs');

          const edition = '${{ matrix.edition }}';

          const canonical_version = edition === 'ee'
            ? '${{ needs.check-version.outputs.ee }}'
            : '${{ needs.check-version.outputs.oss }}';

          const newVersionInfo = await getVersionInfo({
            github,
            owner: context.repo.owner,
            repo: context.repo.repo,
            version: canonical_version,
          });

          fs.writeFileSync('version-info.json', JSON.stringify(newVersionInfo));
    - name: Upload new version-info.json to S3
      run: |
        if [[ "${{ matrix.edition }}" == "ee" ]]; then
          aws s3 cp version-info.json s3://${{ vars.AWS_S3_STATIC_BUCKET }}/version-info-ee.json
        else
          aws s3 cp version-info.json s3://${{ vars.AWS_S3_STATIC_BUCKET }}/version-info.json
        fi
    - name: Create cloudfront invalidation for version-info.json and version-info-ee.json
      run: |
        aws cloudfront create-invalidation \
        --distribution-id ${{ vars.AWS_CLOUDFRONT_STATIC_ID }} \
        --paths "/version-info.json" "/version-info-ee.json"
>>>>>>> a8d1fb26
<|MERGE_RESOLUTION|>--- conflicted
+++ resolved
@@ -402,9 +402,6 @@
       timeout-minutes: 5
     - name: Wait for Metabase to start
       run: while ! curl -s 'http://localhost:3000/api/health' | grep '{"status":"ok"}'; do sleep 1; done
-<<<<<<< HEAD
-      timeout-minutes: 3
-=======
       timeout-minutes: 3
 
   push-tags:
@@ -573,5 +570,4 @@
       run: |
         aws cloudfront create-invalidation \
         --distribution-id ${{ vars.AWS_CLOUDFRONT_STATIC_ID }} \
-        --paths "/version-info.json" "/version-info-ee.json"
->>>>>>> a8d1fb26
+        --paths "/version-info.json" "/version-info-ee.json"