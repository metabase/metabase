(ns metabase.api.search-test
  (:require
   [clojure.set :as set]
   [clojure.string :as str]
   [clojure.test :refer :all]
   [java-time.api :as t]
   [metabase.analytics.snowplow-test :as snowplow-test]
   [metabase.api.search :as api.search]
   [metabase.legacy-mbql.normalize :as mbql.normalize]
   [metabase.models
    :refer [Action Card CardBookmark Collection Dashboard DashboardBookmark
            DashboardCard Database PermissionsGroup PermissionsGroupMembership
            Pulse PulseCard QueryAction Segment Table]]
   [metabase.models.collection :as collection]
   [metabase.models.data-permissions :as data-perms]
   [metabase.models.database :as database]
   [metabase.models.model-index :as model-index]
   [metabase.models.moderation-review :as moderation-review]
   [metabase.models.permissions :as perms]
   [metabase.models.permissions-group :as perms-group]
   [metabase.models.revision :as revision]
   [metabase.public-settings.premium-features :as premium-features]
   [metabase.search.config :as search.config]
   [metabase.search.scoring :as scoring]
   [metabase.test :as mt]
   [metabase.util :as u]
   [toucan2.core :as t2]
   [toucan2.tools.with-temp :as t2.with-temp]))

(defn- ordered-subset?
  "Test if all the elements in `xs` appear in the same order in `ys`. Search results in this test suite can be polluted
  by local data, so this is a way to ignore extraneous results."
  [[x & rest-x :as xs] [y & rest-y :as ys]]
  (or (zero? (count xs))
      (if (> (count xs) (count ys))
        false
        (if (= x y)
          (recur rest-x rest-y)
          (recur xs rest-y)))))

(def ^:private default-collection {:id false :name nil :authority_level nil :type nil})

(def ^:private default-search-row
  {:archived                   false
   :effective_location         nil
   :location                   nil
   :bookmark                   nil
   :collection                 default-collection
   :collection_authority_level nil
   :collection_position        nil
   :context                    nil
   :created_at                 true
   :creator_common_name        nil
   :creator_id                 false
   :dashboardcard_count        nil
   :database_id                false
   :database_name              nil
   :dataset_query              nil
   :description                nil
   :display                    nil
   :id                         true
   :initial_sync_status        nil
   :model_id                   false
   :model_name                 nil
   :moderated_status           nil
   :last_editor_common_name    nil
   :last_editor_id             false
   :last_edited_at             false
   :pk_ref                     nil
   :model_index_id             false ;; columns ending in _id get booleaned
   :table_description          nil
   :table_id                   false
   :table_name                 nil
   :table_schema               nil
   :updated_at                 true})

(defn- table-search-results
  "Segments come back with information about their Tables as of 0.33.0. The `model-defaults` for Segment
  put them in the `:checkins` Table."
  []
  (merge
   {:table_id true, :database_id true}
   (t2/select-one [Table [:name :table_name] [:schema :table_schema] [:description :table_description]]
                  :id (mt/id :checkins))))

(defn- sorted-results [results]
  (->> results
       (sort-by (juxt (comp (var-get #'scoring/model->sort-position) :model)))
       reverse))

(defn- make-result
  [name & kvs]
  (apply assoc default-search-row :name name kvs))

(defn- query-action
  [action-id]
  {:action_id     action-id
   :database_id   (u/the-id (mt/db))
   :dataset_query (mt/query venues)})

(def ^:private test-collection (make-result "collection test collection"
                                            :bookmark false
                                            :model "collection"
                                            ;; TODO the default-collection data for this doesn't make sense:
                                            :collection (assoc default-collection :id true :name true)
                                            :effective_location "/"
                                            :location "/"
                                            :updated_at false
                                            :type nil
                                            :can_write true))

(def ^:private action-model-params {:name "ActionModel", :type :model})

(defn- default-search-results []
  (sorted-results
   [(make-result "dashboard test dashboard", :model "dashboard", :bookmark false :creator_id true :creator_common_name "Rasta Toucan" :can_write true)
    test-collection
    (make-result "card test card", :model "card", :bookmark false, :dashboardcard_count 0 :creator_id true :creator_common_name "Rasta Toucan" :dataset_query nil :display "table" :can_write true)
    (make-result "dataset test dataset", :model "dataset", :bookmark false, :dashboardcard_count 0 :creator_id true :creator_common_name "Rasta Toucan" :dataset_query nil :display "table" :can_write true)
    (make-result "action test action", :model "action", :model_name (:name action-model-params), :model_id true,
                 :database_id true :creator_id true :creator_common_name "Rasta Toucan" :dataset_query (update (mt/query venues) :type name))
    (make-result "metric test metric", :model "metric", :bookmark false, :dashboardcard_count 0 :creator_id true :creator_common_name "Rasta Toucan" :dataset_query nil :display "table" :can_write true)
    (merge
     (make-result "segment test segment", :model "segment", :description "Lookin' for a blueberry" :creator_id true :creator_common_name "Rasta Toucan")
     (table-search-results))]))

(defn- default-segment-results []
  (filter #(contains? #{"segment"} (:model %)) (default-search-results)))

(defn- default-archived-results []
  (for [result (default-search-results)
        :when (false? (:archived result))]
    (cond-> result
      true (assoc :archived true)
      (= (:model result) "collection") (assoc :location (collection/trash-path)
                                              :effective_location (collection/trash-path)))))

(defn- on-search-types [model-set f coll]
  (for [search-item coll]
    (if (contains? model-set (:model search-item))
      (f search-item)
      search-item)))

(defn- default-results-with-collection []
  (on-search-types #{"dashboard" "pulse" "card" "dataset" "metric" "action"}
                   #(assoc % :collection {:id true,
                                          :name (if (= (:model %) "action") nil true)
                                          :authority_level nil
                                          :type nil})
                   (default-search-results)))

(defn- do-with-search-items [search-string in-root-collection? f]
  (let [data-map      (fn [instance-name]
                        {:name (format instance-name search-string)})
        coll-data-map (fn [instance-name collection]
                        (merge (data-map instance-name)
                               (when-not in-root-collection?
                                 {:collection_id (u/the-id collection)})))]
    (mt/with-temp [Collection  coll           (data-map "collection %s collection")
                   Card        action-model   (if in-root-collection?
                                                action-model-params
                                                (assoc action-model-params :collection_id (u/the-id coll)))
                   Action      {action-id :id
                                :as action}   (merge (data-map "action %s action")
                                                     {:type :query, :model_id (u/the-id action-model)})
                   Database    {db-id :id
                                :as db}       (data-map "database %s database")
                   Table       table          (merge (data-map "database %s database")
                                                     {:db_id db-id})

                   QueryAction _qa (query-action action-id)
                   Card        card           (coll-data-map "card %s card" coll)
                   Card        dataset        (assoc (coll-data-map "dataset %s dataset" coll)
                                                     :type :model)
                   Dashboard   dashboard      (coll-data-map "dashboard %s dashboard" coll)
                   Card        metric         (assoc (coll-data-map "metric %s metric" coll)
                                                     :type :metric)
                   Segment     segment        (data-map "segment %s segment")]
      (f {:action     action
          :collection coll
          :card       card
          :database   db
          :dataset    dataset
          :dashboard  dashboard
          :metric     metric
          :table      table
          :segment    segment}))))

(defmacro ^:private with-search-items-in-root-collection [search-string & body]
  `(do-with-search-items ~search-string true (fn [~'_] ~@body)))

(defmacro ^:private with-search-items-in-collection [created-items-sym search-string & body]
  `(do-with-search-items ~search-string false (fn [~created-items-sym] ~@body)))

(def ^:private ^:dynamic *search-request-results-database-id*
  "Filter out all results from `search-request` that don't have this Database ID. Default: the default H2 `test-data`
  Database. Other results are filtered out so these tests can be ran from the REPL without the presence of other
  Databases causing the tests to fail."
  mt/id)

(def ^:private remove-databases
  "Remove DBs from the results, which is useful since test databases unrelated to this suite can pollute the results"
  (partial remove #(= (:model %) "database")))

(defn- process-raw-data [raw-data keep-database-id]
  (for [result raw-data
        ;; filter out any results not from the usual test data DB (e.g. results from other drivers)
        :when  (contains? #{keep-database-id nil} (:database_id result))]
    (-> result
        mt/boolean-ids-and-timestamps
        (update-in [:collection :name] #(some-> % string?))
        ;; `:scores` is just used for debugging and would be a pain to match against.
        (dissoc :scores))))

(defn- make-search-request [user-kwd params]
  (apply mt/user-http-request user-kwd :get 200 "search" params))

(defn- search-request-data-with [xf user-kwd & params]
  (let [raw-results-data (:data (make-search-request user-kwd params))
        keep-database-id (if (fn? *search-request-results-database-id*)
                           (*search-request-results-database-id*)
                           *search-request-results-database-id*)]
    (if (:error raw-results-data)
      raw-results-data
      (vec (xf (process-raw-data raw-results-data keep-database-id))))))

(defn- search-request-with [xf user-kwd & params]
  (let [raw-results      (make-search-request user-kwd params)
        keep-database-id (if (fn? *search-request-results-database-id*)
                           (*search-request-results-database-id*)
                           *search-request-results-database-id*)]
    (if (:error (:data raw-results))
      raw-results
      (update raw-results :data
              (fn [raw-data]
                (vec (xf (process-raw-data raw-data keep-database-id))))))))

(defn- search-request
  [& args]
  (apply search-request-with (comp sorted-results remove-databases) args))

(defn- search-request-data
  "Gets just the data elements of the search"
  [& args]
  (apply search-request-data-with (comp sorted-results remove-databases) args))

(defn- unsorted-search-request-data
  [& args]
  (apply search-request-data-with identity args))

(deftest order-clause-test
  (testing "it includes all columns and normalizes the query"
    (is (= [[:case
             [:like [:lower :model]             "%foo%"] [:inline 0]
             [:like [:lower :name]              "%foo%"] [:inline 0]
             [:like [:lower :display_name]      "%foo%"] [:inline 0]
             [:like [:lower :description]       "%foo%"] [:inline 0]
             [:like [:lower :collection_name]   "%foo%"] [:inline 0]
             [:like [:lower :collection_type]   "%foo%"] [:inline 0]
             [:like [:lower :display]           "%foo%"] [:inline 0]
             [:like [:lower :table_schema]      "%foo%"] [:inline 0]
             [:like [:lower :table_name]        "%foo%"] [:inline 0]
             [:like [:lower :table_description] "%foo%"] [:inline 0]
             [:like [:lower :database_name]     "%foo%"] [:inline 0]
             [:like [:lower :model_name]        "%foo%"] [:inline 0]
             [:like [:lower :dataset_query]     "%foo%"] [:inline 0]
             :else [:inline 1]]]
           (api.search/order-clause "Foo")))))

(deftest basic-test
  (testing "Basic search, should find 1 of each entity type, all items in the root collection"
    (with-search-items-in-root-collection "test"
      (is (= (default-search-results)
             (search-request-data :crowberto :q "test")))))
  (testing "Basic search should only return substring matches"
    (with-search-items-in-root-collection "test"
      (with-search-items-in-root-collection "something different"
        (is (= (default-search-results)
               (search-request-data :crowberto :q "test"))))))
  (testing "It prioritizes exact matches"
    (with-search-items-in-root-collection "test"
      (with-redefs [search.config/*db-max-results* 1]
        (is (= [test-collection]
               (search-request-data :crowberto :q "test collection"))))))
  (testing "It limits matches properly"
    (with-search-items-in-root-collection "test"
      (is (>= 2 (count (search-request-data :crowberto :q "test" :limit "2" :offset "0"))))))
  (testing "It offsets matches properly"
    (with-search-items-in-root-collection "test"
      (is (<= 4 (count (search-request-data :crowberto :q "test" :limit "100" :offset "2"))))))
  (testing "It offsets without limit properly"
    (with-search-items-in-root-collection "test"
      (is (<= 5 (count (search-request-data :crowberto :q "test" :offset "2"))))))
  (testing "It limits without offset properly"
    (with-search-items-in-root-collection "test"
      (is (>= 2 (count (search-request-data :crowberto :q "test" :limit "2"))))))
  (testing "It subsets matches for model"
    (with-search-items-in-root-collection "test"
      (is (= 0 (count (search-request-data :crowberto :q "test" :models "database"))))
      (is (= 1 (count (search-request-data :crowberto :q "test" :models "database" :models "card"))))))
  (testing "It distinguishes datasets from cards"
    (with-search-items-in-root-collection "test"
      (let [results (search-request-data :crowberto :q "test" :models "dataset")]
        (is (= 1 (count results)))
        (is (= "dataset" (-> results first :model))))
      (let [results (search-request-data :crowberto :q "test" :models "card")]
        (is (= 1 (count results)))
        (is (= "card" (-> results first :model))))))
  (testing "It returns limit and offset params in return result"
    (with-search-items-in-root-collection "test"
      (is (= 2 (:limit (search-request :crowberto :q "test" :limit "2" :offset "3"))))
      (is (= 3 (:offset (search-request :crowberto :q "test" :limit "2" :offset "3")))))))

(deftest archived-models-test
  (testing "It returns some stuff when you get results"
    (with-search-items-in-root-collection "test"
      ;; sometimes there is a "table" in these responses. might be do to garbage in CI
      (is (set/subset? #{"dashboard" "dataset" "segment" "collection" "database" "metric" "card"}
                       (-> (mt/user-http-request :crowberto :get 200 "search?q=test")
                           :available_models
                           set)))))
  (testing "It returns nothing if there are no results"
    (with-search-items-in-root-collection "test"
      (is (= [] (:available_models (mt/user-http-request :crowberto :get 200 "search?q=noresults")))))))

(deftest query-model-set-test
  (let [search-term "query-model-set"]
    (with-search-items-in-root-collection search-term
      (testing "should returns a list of models that search result will return"
        (is (= #{"dashboard" "table" "dataset" "segment" "collection" "database" "action" "metric" "card"}
               (set (mt/user-http-request :crowberto :get 200 "search/models" :q search-term)))))
      (testing "return a subset of model for created-by filter"
        (is (= #{"dashboard" "dataset" "card" "metric" "action"}
               (set (mt/user-http-request :crowberto :get 200 "search/models"
                                          :q search-term
                                          :created_by (mt/user->id :rasta))))))
      (testing "return a subset of model for verified filter"
        (t2.with-temp/with-temp
          [:model/Card       {v-card-id :id}   {:name (format "%s Verified Card" search-term)}
           :model/Card       {v-model-id :id}  {:name (format "%s Verified Model" search-term) :type :model}
           :model/Card       {v-metric-id :id} {:name (format "%s Verified Metric" search-term) :type :metric}
           :model/Collection {_v-coll-id :id}  {:name (format "%s Verified Collection" search-term) :authority_level "official"}]
          (testing "when has both :content-verification features"
            (mt/with-premium-features #{:content-verification}
              (mt/with-verified-cards [v-card-id v-model-id v-metric-id]
                (is (= #{"card" "dataset" "metric"}
                       (set (mt/user-http-request :crowberto :get 200 "search/models"
                                                  :q search-term
                                                  :verified true)))))))
          (testing "when has :content-verification feature only"
            (mt/with-premium-features #{:content-verification}
              (mt/with-verified-cards [v-card-id]
                (is (= #{"card"}
                       (set (mt/user-http-request :crowberto :get 200 "search/models"
                                                  :q search-term
                                                  :verified true)))))))))
      (testing "return a subset of model for created_at filter"
        (is (= #{"dashboard" "table" "dataset" "collection" "database" "action" "card" "metric"}
               (set (mt/user-http-request :crowberto :get 200 "search/models"
                                          :q search-term
                                          :created_at "today")))))

      (testing "return a subset of model for search_native_query filter"
        (is (= #{"dataset" "action" "card" "metric"}
               (set (mt/user-http-request :crowberto :get 200 "search/models"
                                          :q search-term
                                          :search_native_query true))))))))

(def ^:private dashboard-count-results
  (letfn [(make-card [dashboard-count]
            (make-result (str "dashboard-count " dashboard-count) :dashboardcard_count dashboard-count,
                         :model "card", :bookmark false :creator_id true :creator_common_name "Rasta Toucan"
                         :dataset_query nil :display "table" :can_write true))]
    (set [(make-card 5)
          (make-card 3)
          (make-card 0)])))

(deftest dashboard-count-test
  (testing "It sorts by dashboard count"
    (mt/with-temp [Card          {card-id-3 :id} {:name "dashboard-count 3"}
                   Card          {card-id-5 :id} {:name "dashboard-count 5"}
                   Card          _               {:name "dashboard-count 0"}
                   Dashboard     {dash-id :id}   {}
                   DashboardCard _               {:card_id card-id-3 :dashboard_id dash-id}
                   DashboardCard _               {:card_id card-id-3 :dashboard_id dash-id}
                   DashboardCard _               {:card_id card-id-3 :dashboard_id dash-id}
                   DashboardCard _               {:card_id card-id-5 :dashboard_id dash-id}
                   DashboardCard _               {:card_id card-id-5 :dashboard_id dash-id}
                   DashboardCard _               {:card_id card-id-5 :dashboard_id dash-id}
                   DashboardCard _               {:card_id card-id-5 :dashboard_id dash-id}
                   DashboardCard _               {:card_id card-id-5 :dashboard_id dash-id}]
      (is (=? (sort-by :dashboardcard_count dashboard-count-results)
              (sort-by :dashboardcard_count (unsorted-search-request-data :rasta :q "dashboard-count")))))))

(deftest moderated-status-test
  (let [search-term "moderated-status-test"]
    (mt/with-temp [:model/Card {card-id :id} {:name "moderated-status-test"}]
      ;; an item could have multiple moderation-review, and it's current status is defined as
      ;; moderation-review.most_recent, so we creates multiple moderation review here to make sure
      ;; test result return the most recent status and don't duplicate the result
      (doseq [status ["verified" nil "verified"]]
        (moderation-review/create-review! {:moderated_item_id   card-id
                                           :moderated_item_type "card"
                                           :moderator_id        (mt/user->id :crowberto)
                                           :status              status}))
      (is (=? [{:id               card-id
                :model            "card"
                :moderated_status "verified"}]
              (:data (mt/user-http-request :crowberto :get 200 "search" :q search-term)))))))

(deftest archived-permissions-test
  (testing "Users without perms for a collection can't see search results that were trashed from that collection"
    (let [search-name (random-uuid)
          named       #(str search-name "-" %)]
      (mt/with-temp [:model/Collection {parent-id :id} {}
                     :model/Dashboard {dash :id} {:collection_id parent-id :name (named "dashboard")}
                     :model/Card {card :id} {:collection_id parent-id :name (named "card")}
                     :model/Card {model :id} {:collection_id parent-id :type :model :name (named "model")}]
        (mt/with-full-data-perms-for-all-users!
          (perms/revoke-collection-permissions! (perms-group/all-users) parent-id)
          (testing "sanity check: before archiving, we can't see these items"
            (is (= [] (:data (mt/user-http-request :rasta :get 200 "/search"
                                                   :archived true :q search-name)))))
          (mt/user-http-request :crowberto :put 200 (str "dashboard/" (u/the-id dash)) {:archived true})
          (mt/user-http-request :crowberto :put 200 (str "card/" (u/the-id card)) {:archived true})
          (mt/user-http-request :crowberto :put 200 (str "card/" (u/the-id model)) {:archived true})
          (testing "after archiving, we still can't see these items"
            (is (= [] (:data (mt/user-http-request :rasta :get 200 "/search"
                                                   :archived true :q search-name)))))
          (testing "an admin can see the items"
            (is (= #{dash card model}
                   (set (map :id (:data (mt/user-http-request :crowberto :get 200 "/search"
                                                              :archived true :q search-name)))))))
          (testing "the collection ID is correct - the Trash ID"
            (is (= #{(collection/trash-collection-id)}
                   (set (map (comp :id :collection) (:data (mt/user-http-request :crowberto :get 200 "/search"
                                                                                 :archived true :q search-name)))))))
          (testing "if we are granted permissions on the original collection, we can see the trashed items"
            (perms/grant-collection-readwrite-permissions! (perms-group/all-users) parent-id)
            (is (= #{dash card model}
                   (set (map :id (:data (mt/user-http-request :rasta :get 200 "/search"
                                                              :archived true :q search-name))))))))))))

(deftest permissions-test
  (testing (str "Ensure that users without perms for the root collection don't get results NOTE: Segments "
                "don't have collections, so they'll be returned")
    (mt/with-non-admin-groups-no-root-collection-perms
      (with-search-items-in-root-collection "test"
        (mt/with-full-data-perms-for-all-users!
          (is (= (default-segment-results)
                 (search-request-data :rasta :q "test")))))))

  (testing "Users that have root collection permissions should get root collection search results"
    (mt/with-non-admin-groups-no-root-collection-perms
      (with-search-items-in-root-collection "test"
        (mt/with-full-data-perms-for-all-users!
          (mt/with-temp [PermissionsGroup           group {}
                         PermissionsGroupMembership _ {:user_id (mt/user->id :rasta), :group_id (u/the-id group)}]
            (perms/grant-permissions! group (perms/collection-read-path {:metabase.models.collection.root/is-root? true}))
            (is (ordered-subset? (->> (default-search-results)
                                      (remove (comp #{"collection"} :model))
                                      (map #(cond-> %
                                              (contains? #{"dashboard" "card" "dataset" "metric"} (:model %))
                                              (assoc :can_write false))))
                                 (search-request-data :rasta :q "test"))))))))

  (testing "Users without root collection permissions should still see other collections they have access to"
    (mt/with-non-admin-groups-no-root-collection-perms
      (with-search-items-in-collection {:keys [collection]} "test"
        (with-search-items-in-root-collection "test2"
          (mt/with-temp [PermissionsGroup           group {}
                         PermissionsGroupMembership _ {:user_id (mt/user->id :rasta), :group_id (u/the-id group)}]
            (mt/with-full-data-perms-for-all-users!
              (perms/grant-collection-read-permissions! group (u/the-id collection))
              (is (=? (->> (default-results-with-collection)
<<<<<<< HEAD
                          (map #(cond-> %
                                  (contains? #{"collection" "dashboard" "card" "dataset" "metric"} (:model %))
                                  (assoc :can_write false)))
                          (concat (map #(merge default-search-row % (table-search-results))
                                       [{:name "segment test2 segment", :description "Lookin' for a blueberry",
                                         :model "segment" :creator_id true :creator_common_name "Rasta Toucan"}]))
                          ;; This reverse is hokey; it's because the test2 results happen to come first in the API response
                          reverse
                          sorted-results)
                     (search-request-data :rasta :q "test")))))))))
=======
                           (map #(cond-> %
                                   (contains? #{"collection" "dashboard" "card" "dataset" "metric"} (:model %))
                                   (assoc :can_write false)))
                           (concat (map #(merge default-search-row % (table-search-results))
                                        [{:name "segment test2 segment", :description "Lookin' for a blueberry",
                                          :model "segment" :creator_id true :creator_common_name "Rasta Toucan"}]))
                           ;; This reverse is hokey; it's because the test2 results happen to come first in the API response
                           reverse
                           sorted-results)
                      (search-request-data :rasta :q "test")))))))))
>>>>>>> fb4b8ca2

  (testing (str "Users with root collection permissions should be able to search root collection data long with "
                "collections they have access to")
    (mt/with-non-admin-groups-no-root-collection-perms
      (with-search-items-in-collection {:keys [collection]} "test"
        (with-search-items-in-root-collection "test2"
          (mt/with-temp [PermissionsGroup           group {}
                         PermissionsGroupMembership _ {:user_id (mt/user->id :rasta) :group_id (u/the-id group)}]
            (mt/with-full-data-perms-for-all-users!
              (perms/grant-permissions! group (perms/collection-read-path {:metabase.models.collection.root/is-root? true}))
              (perms/grant-collection-read-permissions! group collection)
              (is (ordered-subset? (->> (default-results-with-collection)
                                        (concat (->> (default-search-results)
                                                     (remove #(= "collection" (:model %)))
                                                     (map #(update % :name str/replace "test" "test2"))))
                                        (map #(cond-> %
                                                (contains? #{"collection" "dashboard" "card" "dataset" "metric"} (:model %))
                                                (assoc :can_write false)))
                                        reverse
                                        sorted-results)
                                   (search-request-data :rasta :q "test")))))))))

  (testing "Users with access to multiple collections should see results from all collections they have access to"
    (with-search-items-in-collection {coll-1 :collection} "test"
      (with-search-items-in-collection {coll-2 :collection} "test2"
        (mt/with-temp [PermissionsGroup           group {}
                       PermissionsGroupMembership _ {:user_id (mt/user->id :rasta) :group_id (u/the-id group)}]
          (mt/with-full-data-perms-for-all-users!
            (perms/grant-collection-read-permissions! group (u/the-id coll-1))
            (perms/grant-collection-read-permissions! group (u/the-id coll-2))
            (is (ordered-subset? (sorted-results
                                  (reverse
                                   (into
                                    (default-results-with-collection)
                                    (map (fn [row] (update row :name #(str/replace % "test" "test2")))
                                         (default-results-with-collection)))))
                                 (search-request-data :rasta :q "test"))))))))

  (testing "User should only see results in the collection they have access to"
    (mt/with-non-admin-groups-no-root-collection-perms
      (with-search-items-in-collection {coll-1 :collection} "test"
        (with-search-items-in-collection _ "test2"
          (mt/with-full-data-perms-for-all-users!
            (mt/with-temp [PermissionsGroup           group {}
                           PermissionsGroupMembership _ {:user_id (mt/user->id :rasta) :group_id (u/the-id group)}]
              (perms/grant-collection-read-permissions! group (u/the-id coll-1))
              (is (= (->> (default-results-with-collection)
                          (concat (map #(merge default-search-row % (table-search-results))
                                       [{:name "segment test2 segment" :description "Lookin' for a blueberry" :model "segment"
                                         :creator_id true :creator_common_name "Rasta Toucan"}]))
                          (map #(cond-> %
                                  (contains? #{"collection" "dashboard" "card" "dataset" "metric"} (:model %))
                                  (assoc :can_write false)))
                          reverse
                          sorted-results)
                     (search-request-data :rasta :q "test")))))))))

  (testing "Segments on tables for which the user does not have access to should not show up in results"
    (mt/with-temp [Database {db-id :id} {}
                   Table    {table-id :id} {:db_id  db-id
                                            :schema nil}
                   Segment  _ {:table_id table-id
                               :name     "test segment"}]
      (mt/with-no-data-perms-for-all-users!
        (is (= []
               (search-request-data :rasta :q "test"))))))

  (testing "Databases for which the user does not have access to should not show up in results"
    (mt/with-temp [Database _db-1  {:name "db-1"}
                   Database _db-2 {:name "db-2"}]
      (is (set/subset? #{"db-2" "db-1"}
                       (->> (search-request-data-with sorted-results :rasta :q "db")
                            (map :name)
                            set)))
      (mt/with-no-data-perms-for-all-users!
        (is (nil? ((->> (search-request-data-with sorted-results :rasta :q "db")
                        (map :name)
                        set)
                   "db-1")))))))

(deftest bookmarks-test
  (testing "Bookmarks are per user, so other user's bookmarks don't cause search results to be altered"
    (with-search-items-in-collection {:keys [card dashboard]} "test"
      (mt/with-temp [CardBookmark      _ {:card_id (u/the-id card)
                                          :user_id (mt/user->id :rasta)}
                     DashboardBookmark _ {:dashboard_id (u/the-id dashboard)
                                          :user_id      (mt/user->id :rasta)}]
        (is (= (default-results-with-collection)
               (search-request-data :crowberto :q "test"))))))

  (testing "Basic search, should find 1 of each entity type and include bookmarks when available"
    (with-search-items-in-collection {:keys [card dashboard]} "test"
      (mt/with-temp [CardBookmark      _ {:card_id (u/the-id card)
                                          :user_id (mt/user->id :crowberto)}
                     DashboardBookmark _ {:dashboard_id (u/the-id dashboard)
                                          :user_id      (mt/user->id :crowberto)}]
        (is (= (on-search-types #{"dashboard" "card"}
                                #(assoc % :bookmark true)
                                (default-results-with-collection))
               (search-request-data :crowberto :q "test")))))))

(defn- archived [m]
  (assoc m :archived true))

(deftest database-test
  (testing "Should search database names and descriptions"
    (mt/with-temp [Database       _ {:name "aviaries"}
                   Database       _ {:name "user_favorite_places" :description "Join table between users and their favorite places, which could include aviaries"}
                   Database       _ {:name "users" :description "As it sounds"}]
      (letfn [(result [db]
                (merge {:name nil
                        :model "database"
                        :description nil}
                       db))]
        (is (= (sorted-results
                (map result [{:name "aviaries"}
                             {:name "user_favorite_places"
                              :description "Join table between users and their favorite places, which could include aviaries"}]))
               (map #(select-keys % [:name :model :description])
                    (search-request-data-with sorted-results :crowberto :q "aviaries"))))))))

(deftest indexed-entity-test
  (testing "Should search indexed entities"
    (mt/dataset airports
      (let [query (mt/mbql-query municipality)]
        (mt/with-temp [Card model {:type          :model
                                   :dataset_query query}]
          (let [model-index (model-index/create
                             (mt/$ids {:model-id   (:id model)
                                       :pk-ref     $municipality.id
                                       :value-ref  $municipality.name
                                       :creator-id (mt/user->id :rasta)}))
                relevant    (comp (filter (comp #{(:id model)} :model_id))
                                  (filter (comp #{"indexed-entity"} :model)))
                search!     (fn [search-term]
                              (:data (make-search-request :crowberto [:q search-term])))]
            (model-index/add-values! model-index)

            (is (= #{"Dallas-Fort Worth" "Fort Lauderdale" "Fort Myers"
                     "Fort Worth" "Fort Smith" "Fort Wayne"}
                   (into #{} (comp relevant (map :name)) (search! "fort"))))

            (let [normalize (fn [x] (-> x (update :pk_ref mbql.normalize/normalize)))]
              (is (=? {"Rome"   {:pk_ref         (mt/$ids $municipality.id)
                                 :name           "Rome"
                                 :model_id       (:id model)
                                 :model_name     (:name model)
                                 :model_index_id (mt/malli=? :int)}
                       "Tromsø" {:pk_ref         (mt/$ids $municipality.id)
                                 :name           "Tromsø"
                                 :model_id       (:id model)
                                 :model_name     (:name model)
                                 :model_index_id (mt/malli=? :int)}}
                      (into {} (comp relevant (map (juxt :name normalize)))
                            (search! "rom")))))))))))

(deftest indexed-entity-perms-test
  (mt/dataset airports
    (let [query (mt/mbql-query municipality)]
      (mt/with-temp [Collection collection           {:name     "test"
                                                      :location "/"}
                     Card       root-model           {:type         :model
                                                      :dataset_query query
                                                      :collection_id nil}
                     Card       sub-collection-model {:type          :model
                                                      :dataset_query query
                                                      :collection_id (u/id collection)}]
        (let [model-index-1 (model-index/create
                             (mt/$ids {:model-id   (:id root-model)
                                       :pk-ref     $municipality.id
                                       :value-ref  $municipality.name
                                       :creator-id (mt/user->id :rasta)}))
              model-index-2 (model-index/create
                             (mt/$ids {:model-id   (:id sub-collection-model)
                                       :pk-ref     $municipality.id
                                       :value-ref  $municipality.name
                                       :creator-id (mt/user->id :rasta)}))
              relevant-1    (comp (filter (comp #{(:id root-model)} :model_id))
                                  (filter (comp #{"indexed-entity"} :model)))
              relevant-2    (comp (filter (comp #{(:id sub-collection-model)} :model_id))
                                  (filter (comp #{"indexed-entity"} :model)))
              search!       (fn search!
                              ([search-term] (search! search-term :crowberto))
                              ([search-term user] (:data (make-search-request user [:q search-term]))))
              normalize     (fn [x] (-> x (update :pk_ref mbql.normalize/normalize)))]
          (model-index/add-values! model-index-1)
          (model-index/add-values! model-index-2)

          (testing "Indexed entities returned if a non-admin user has full data perms and collection access"
            (mt/with-all-users-data-perms-graph! {(mt/id) {:view-data :unrestricted
                                                           :create-queries :query-builder-and-native}}
              (is (=? {"Rome"   {:pk_ref         (mt/$ids $municipality.id)
                                 :name           "Rome"
                                 :model_id       (:id root-model)
                                 :model_name     (:name root-model)
                                 :model_index_id (mt/malli=? :int)}
                       "Tromsø" {:pk_ref         (mt/$ids $municipality.id)
                                 :name           "Tromsø"
                                 :model_id       (:id root-model)
                                 :model_name     (:name root-model)
                                 :model_index_id (mt/malli=? :int)}}
                      (into {} (comp relevant-1 (map (juxt :name normalize)))
                            (search! "rom" :rasta))))))

          (testing "Indexed entities are not returned if a user doesn't have full data perms for the DB"
            (mt/with-all-users-data-perms-graph! {(mt/id) {:view-data :unrestricted
                                                           :create-queries :no}}
              (is (= #{}
                     (into #{} (comp relevant-1 (map (juxt :name normalize)))
                           (search! "rom" :rasta)))))

            (mt/with-all-users-data-perms-graph! {(mt/id) {:view-data :unrestricted
                                                           :create-queries :query-builder}}
              (is (= #{}
                     (into #{} (comp relevant-1 (map (juxt :name normalize)))
                           (search! "rom" :rasta)))))

            (let [[id-1 id-2 id-3 id-4] (map u/the-id (database/tables (mt/db)))]
              (mt/with-all-users-data-perms-graph! {(mt/id) {:view-data :unrestricted
                                                             :create-queries {"PUBLIC" {id-1 :query-builder
                                                                                        id-2 :query-builder
                                                                                        id-3 :query-builder
                                                                                        id-4 :no}}}}
                (is (= #{}
                       (into #{} (comp relevant-1 (map (juxt :name normalize)))
                             (search! "rom" :rasta))))))

            (mt/with-additional-premium-features #{:advanced-permissions}
              (mt/with-all-users-data-perms-graph! {(mt/id) {:view-data :blocked
                                                             :create-queries :no}}
                (is (= #{}
                       (into #{} (comp relevant-1 (map (juxt :name normalize)))
                             (search! "rom" :rasta)))))))

          (testing "Indexed entities are not returned if a user doesn't have root collection access"
            (mt/with-non-admin-groups-no-root-collection-perms
              (is (= #{}
                     (into #{} (comp relevant-1 (map (juxt :name normalize)))
                           (search! "rom" :rasta)))))

            (mt/with-non-admin-groups-no-collection-perms collection
              (is (= #{}
                     (into #{} (comp relevant-2 (map (juxt :name normalize)))
                           (search! "rom" :rasta))))))

          (testing "Sandboxed users do not see indexed entities in search"
            (with-redefs [premium-features/sandboxed-or-impersonated-user? (constantly true)]
              (is (= #{}
                     (into #{} (comp relevant-1 (map :name)) (search! "fort")))))))))))

(defn- archived-collection [m]
  (assoc m
         :archived true
         :trashed_from_location "/"
         :location (collection/trash-path)))

(defn- archived-with-trashed-from-id [m]
  (assoc m
         :archived true
         :trashed_from_collection_id (:collection_id m)
         :collection_id (collection/trash-collection-id)))

(deftest archived-results-test
  (testing "Should return unarchived results by default"
    (with-search-items-in-root-collection "test"
      (mt/with-temp [Card        action-model {:type :model}
                     Action      {action-id :id} (archived {:name     "action test action 2"
                                                            :type     :query
                                                            :model_id (u/the-id action-model)})
                     QueryAction _ (query-action action-id)
                     Card        _ (archived {:name "card test card 2"})
                     Card        _ (archived {:name "dataset test dataset" :type :model})
                     Dashboard   _ (archived {:name "dashboard test dashboard 2"})
                     Collection  _ (archived-collection {:name "collection test collection 2"})
                     Card        _ (archived {:name "metric test metric 2" :type :metric})
                     Segment     _ (archived {:name "segment test segment 2"})]
        (is (= (default-search-results)
               (search-request-data :crowberto :q "test"))))))

  (testing "Should return archived results when specified"
    (with-search-items-in-root-collection "test2"
      (mt/with-temp [Card        action-model action-model-params
                     Action      {action-id :id} (archived {:name     "action test action"
                                                            :type     :query
                                                            :model_id (u/the-id action-model)})
                     QueryAction _ (query-action action-id)
                     Action      _ (archived {:name     "action that will not appear in results"
                                              :type     :query
                                              :model_id (u/the-id action-model)})
                     Card        _ (archived {:name "card test card"})
                     Card        _ (archived {:name "card that will not appear in results"})
                     Card        _ (archived {:name "dataset test dataset" :type :model})
                     Dashboard   _ (archived {:name "dashboard test dashboard"})
                     Collection  _ (archived-collection {:name "collection test collection"})
                     Card        _ (archived {:name "metric test metric" :type :metric})
                     Segment     _ (archived {:name "segment test segment"})]
        (is (= (default-archived-results)
               (search-request-data :crowberto :q "test", :archived "true"))))))

  (testing "Should return archived results when specified without a search query"
    (with-search-items-in-root-collection "test2"
      (mt/with-temp [Card        action-model action-model-params
                     Action      {action-id :id} (archived {:name     "action test action"
                                                            :type     :query
                                                            :model_id (u/the-id action-model)})
                     QueryAction _ (query-action action-id)
                     Card        _ (archived {:name "card test card"})
                     Card        _ (archived {:name "dataset test dataset" :type :model})
                     Dashboard   _ (archived {:name "dashboard test dashboard"})
                     Collection  _ (archived-collection {:name "collection test collection"})
                     Card        _ (archived {:name "metric test metric" :type :metric})
                     Segment     _ (archived {:name "segment test segment"})]
        (is (ordered-subset? (default-archived-results)
                             (search-request-data :crowberto :archived "true")))))))

(deftest alerts-test
  (testing "Search should not return alerts"
    (with-search-items-in-root-collection "test"
      (mt/with-temp [Pulse pulse {:alert_condition  "rows"
                                  :alert_first_only false
                                  :alert_above_goal nil
                                  :name             nil}]
        (is (= []
               (filter (fn [{:keys [model id]}]
                         (and (= id (u/the-id pulse))
                              (= "pulse" model)))
                       (:data (mt/user-http-request :crowberto :get 200 "search")))))))))

(defn- default-table-search-row [table-name]
  (merge
   default-search-row
   {:name                table-name
    :table_name          table-name
    :table_id            true
    :archived            nil
    :model               "table"
    :database_id         true
    :database_name       "test-data"
    :pk_ref              nil
    :initial_sync_status "complete"}))

(defmacro ^:private do-test-users {:style/indent 1} [[user-binding users] & body]
  `(doseq [user# ~users
           :let [~user-binding user#]]
     (testing (format "\nuser = %s" user#)
       ~@body)))

(deftest table-test
  (testing "You should see Tables in the search results!\n"
    (mt/with-temp [Table _ {:name "RoundTable"}]
      (do-test-users [user [:crowberto :rasta]]
                     (is (= [(default-table-search-row "RoundTable")]
                            (search-request-data user :q "RoundTable"))))))
  (testing "You should not see hidden tables"
    (mt/with-temp [Table _normal {:name "Foo Visible"}
                   Table _hidden {:name "Foo Hidden", :visibility_type "hidden"}]
      (do-test-users [user [:crowberto :rasta]]
                     (is (= [(default-table-search-row "Foo Visible")]
                            (search-request-data user :q "Foo"))))))
  (testing "You should be able to search by their display name"
    (let [lancelot "Lancelot's Favorite Furniture"]
      (mt/with-temp [Table _ {:name "RoundTable" :display_name lancelot}]
        (do-test-users [user [:crowberto :rasta]]
                       (is (= [(assoc (default-table-search-row "RoundTable") :name lancelot)]
                              (search-request-data user :q "Lancelot")))))))
  (testing "You should be able to search by their description"
    (let [lancelot "Lancelot's Favorite Furniture"]
      (mt/with-temp [Table _ {:name "RoundTable" :description lancelot}]
        (do-test-users [user [:crowberto :rasta]]
                       (is (= [(assoc (default-table-search-row "RoundTable") :description lancelot :table_description lancelot)]
                              (search-request-data user :q "Lancelot")))))))
  (testing "When searching with ?archived=true, normal Tables should not show up in the results"
    (let [table-name (mt/random-name)]
      (mt/with-temp [Table _ {:name table-name}]
        (do-test-users [user [:crowberto :rasta]]
                       (is (= []
                              (search-request-data user :q table-name :archived true)))))))
  (testing "*archived* tables should not appear in search results"
    (let [table-name (mt/random-name)]
      (mt/with-temp [Table _ {:name table-name, :active false}]
        (do-test-users [user [:crowberto :rasta]]
                       (is (= []
                              (search-request-data user :q table-name)))))))
  (testing "you should not be able to see a Table if the current user doesn't have permissions for that Table"
    (mt/with-temp [Database {db-id :id} {}
                   Table    table {:db_id db-id}]
      (mt/with-no-data-perms-for-all-users!
        (is (= []
               (binding [*search-request-results-database-id* db-id]
                 (search-request-data :rasta :q (:name table)))))))))

(deftest all-users-no-perms-table-test
  (testing (str "If the All Users group doesn't have perms to view a Table, but the current User is in a group that "
                "does have perms, they should still be able to see it (#12332)")
    (mt/with-temp [Database                   {db-id :id} {:name "test-data"}
                   Table                      table {:name "RoundTable" :db_id db-id}
                   PermissionsGroup           {group-id :id} {}
                   PermissionsGroupMembership _ {:group_id group-id :user_id (mt/user->id :rasta)}]
      (mt/with-no-data-perms-for-all-users!
        (data-perms/set-database-permission! group-id db-id :perms/view-data :unrestricted)
        (data-perms/set-table-permission! group-id table :perms/create-queries :query-builder)
        (do-test-users [user [:crowberto :rasta]]
                       (is (= [(default-table-search-row "RoundTable")]
                              (binding [*search-request-results-database-id* db-id]
                                (search-request-data user :q "RoundTable")))))))))

(deftest all-users-no-data-perms-table-test
  (testing "If the All Users group doesn't have perms to view a Table they sholdn't see it (#16855)"
    (mt/with-temp [Database                   {db-id :id} {}
                   Table                      table {:name "RoundTable", :db_id db-id}]
      (mt/with-restored-data-perms-for-group! (:id (perms-group/all-users))
        (data-perms/set-table-permission! (perms-group/all-users) table :perms/create-queries :no)
        (is (= []
               (filter #(= (:name %) "RoundTable")
                       (binding [*search-request-results-database-id* db-id]
                         (search-request-data :rasta :q "RoundTable")))))))))

(deftest collection-namespaces-test
  (testing "Search should only return Collections in the 'default' namespace"
    (mt/with-temp [Collection _c1 {:name "Normal Collection"}
                   Collection _c2 {:name "Coin Collection" :namespace "currency"}]
      (assert (not (t2/exists? Collection :name "Coin Collection", :namespace nil)))
      (is (=? [{:name "Normal Collection"}]
              (->> (search-request-data :crowberto :q "Collection")
                   (filter #(and (= (:model %) "collection")
                                 (#{"Normal Collection" "Coin Collection"} (:name %))))))))))

(deftest no-dashboard-subscription-pulses-test
  (testing "Pulses used for Dashboard subscriptions should not be returned by search results (#14190)"
    (letfn [(search-for-pulses [{pulse-id :id}]
              (->> (:data (mt/user-http-request :crowberto :get "search?q=electro"))
                   (filter #(and (= (:model %) "pulse")
                                 (= (:id %) pulse-id)))
                   first))]
      (t2.with-temp/with-temp [Pulse pulse {:name "Electro-Magnetic Pulse"}]
        (testing "Pulses are not searchable"
          (is (= nil (search-for-pulses pulse))))
        (mt/with-temp [Card      card-1 {}
                       PulseCard _ {:pulse_id (:id pulse), :card_id (:id card-1)}
                       Card      card-2 {}
                       PulseCard _ {:pulse_id (:id pulse), :card_id (:id card-2)}]
          (testing "Create some Pulse Cards: we should not find them."
            (is (= nil (search-for-pulses pulse))))
          (testing "Even as a dashboard subscription, the pulse is not found."
            (mt/with-temp [Dashboard dashboard {}]
              (t2/update! Pulse (:id pulse) {:dashboard_id (:id dashboard)})
              (is (= nil (search-for-pulses pulse))))))))))

(deftest search-db-call-count-test
  (let [search-string (mt/random-name)]
    (t2.with-temp/with-temp
      [Card      _              {:name (str "card db 1 " search-string)}
       Card      _              {:name (str "card db 2 " search-string)}
       Card      _              {:name (str "card db 3 " search-string)}
       Dashboard _              {:name (str "dash 1 " search-string)}
       Dashboard _              {:name (str "dash 2 " search-string)}
       Dashboard _              {:name (str "dash 3 " search-string)}
       Database  {db-id :id}    {:name (str "database 1 " search-string)}
       Database  _              {:name (str "database 2 " search-string)}
       Database  _              {:name (str "database 3 " search-string)}
       Table     {table-id :id} {:db_id  db-id
                                 :schema nil}
       Card      _              {:name (str "metric 1 " search-string) :type :metric}
       Card      _              {:name (str "metric 1 " search-string) :type :metric}
       Card      _              {:name (str "metric 2 " search-string) :type :metric}
       Segment   _              {:table_id table-id
                                 :name     (str "segment 1 " search-string)}
       Segment   _              {:table_id table-id
                                 :name     (str "segment 2 " search-string)}
       Segment   _              {:table_id table-id
                                 :name     (str "segment 3 " search-string)}]
      (mt/with-current-user (mt/user->id :crowberto)
        (let [do-search (fn []
                          (#'api.search/search {:search-string      search-string
                                                :archived?          false
                                                :models             search.config/all-models
                                                :current-user-perms #{"/"}
                                                :model-ancestors?   false
                                                :limit-int          100}))]
          ;; warm it up, in case the DB call depends on the order of test execution and it needs to
          ;; do some initialization
          (do-search)
          (t2/with-call-count [call-count]
            (do-search)
            ;; the call count number here are expected to change if we change the search api
            ;; we have this test here just to keep tracks this number to remind us to put effort
            ;; into keep this number as low as we can
            (is (= 6 (call-count)))))))))

(deftest snowplow-new-search-query-event-test
  (testing "Send a snowplow event when a search query is triggered and context is passed"
    (snowplow-test/with-fake-snowplow-collector
      (mt/user-http-request :crowberto :get 200 "search?q=test" :context "search-bar")
      (is (=? {:data    {"event"                "new_search_query"
                         "runtime_milliseconds" pos?
                         "context"              "search-bar"}
               :user-id (str (mt/user->id :crowberto))}
              (last (snowplow-test/pop-event-data-and-user-id!)))))
    (snowplow-test/with-fake-snowplow-collector
      (mt/user-http-request :crowberto :get 200 "search?q=test" :context "search-app")
      (is (=? {:data    {"event"                "new_search_query"
                         "runtime_milliseconds" pos?
                         "context"              "search-app"}
               :user-id (str (mt/user->id :crowberto))}
              (last (snowplow-test/pop-event-data-and-user-id!))))))

  (testing "Don't send a snowplow event if the search doesn't contain context"
    (snowplow-test/with-fake-snowplow-collector
      (mt/user-http-request :crowberto :get 200 "search" :q "test" :models "table")
      (is (empty? (snowplow-test/pop-event-data-and-user-id!)))

      (mt/user-http-request :crowberto :get 200 "search" :q "test" :table_db_id (mt/id))
      (is (empty? (snowplow-test/pop-event-data-and-user-id!)))

      (mt/user-http-request :crowberto :get 200 "search" :q "test" :archived true)
      (is (empty? (snowplow-test/pop-event-data-and-user-id!))))))

(deftest snowplow-search-results-filtered-event-test
  (testing "Send a snowplow event when a new filtered search query is made"
    (snowplow-test/with-fake-snowplow-collector
      (mt/user-http-request :crowberto :get 200 "search" :q "test" :context "search-app" :models "card")
      (is (=? {:data    {"event"                 "search_results_filtered"
                         "runtime_milliseconds"  pos?
                         "creation_date"         false
                         "creator"               false
                         "last_edit_date"        false
                         "last_editor"           false
                         "content_type"          ["card"]
                         "search_native_queries" false
                         "verified_items"        false}
               :user-id (str (mt/user->id :crowberto))}
              (last (snowplow-test/pop-event-data-and-user-id!)))))

    (snowplow-test/with-fake-snowplow-collector
      (mt/user-http-request :crowberto :get 200 "search"
                            :q "test"
                            :context "search-app"
                            :models "card"
                            :models "dashboard"
                            :created_at "2000-01-01"
                            :created_by (mt/user->id :crowberto)
                            :last_edited_at "2000-01-01" :last_edited_by (mt/user->id :crowberto)
                            :search_native_query true)
      (is (=? {:data    {"event"                 "search_results_filtered"
                         "runtime_milliseconds"  pos?
                         "creation_date"         true
                         "creator"               true
                         "last_edit_date"        true
                         "last_editor"           true
                         "content_type"          ["card" "dashboard"]
                         "search_native_queries" true
                         "verified_items"        false}
               :user-id (str (mt/user->id :crowberto))}
              (last (snowplow-test/pop-event-data-and-user-id!))))))

  (snowplow-test/with-fake-snowplow-collector
    (testing "Send a snowplow event even if the search doesn't have any advanced filters"
      (mt/user-http-request :crowberto :get 200 "search" :q "test" :context "search-app")
      (is (=? {:data    {"event"                "new_search_query"
                         "runtime_milliseconds" pos?
                         "context"              "search-app"}
               :user-id (str (mt/user->id :crowberto))}
              (last (snowplow-test/pop-event-data-and-user-id!)))))

    (testing "Don't send a snowplow event if the doesn't have context"
      (mt/user-http-request :crowberto :get 200 "search" :q "test" :created_at "2000-01-01")
      (is (empty? (snowplow-test/pop-event-data-and-user-id!))))))

;; ------------------------------------------------ Filter Tests ------------------------------------------------ ;;

(deftest filter-by-creator-test
  (let [search-term "Created by Filter"]
    (with-search-items-in-root-collection search-term
      (mt/with-temp
        [:model/User      {user-id :id}      {:first_name "Explorer" :last_name "Curious"}
         :model/User      {user-id-2 :id}    {:first_name "Explorer" :last_name "Hubble"}
         :model/Card      {card-id :id}      {:name (format "%s Card 1" search-term) :creator_id user-id}
         :model/Card      {card-id-2 :id}    {:name (format "%s Card 2" search-term) :creator_id user-id
                                              :collection_id (:id (collection/user->personal-collection user-id))}
         :model/Card      {card-id-3 :id}    {:name (format "%s Card 3" search-term) :creator_id user-id :archived true}
         :model/Card      {card-id-4 :id}    {:name (format "%s Card 4" search-term) :creator_id user-id-2}
         :model/Card      {model-id :id}     {:name (format "%s Dataset 1" search-term) :type :model :creator_id user-id}
         :model/Dashboard {dashboard-id :id} {:name (format "%s Dashboard 1" search-term) :creator_id user-id}
         :model/Action    {action-id :id}    {:name (format "%s Action 1" search-term) :model_id model-id :creator_id user-id :type :http}]

        (testing "sanity check that without search by created_by we have more results than if a filter is provided"
          (is (> (:total (mt/user-http-request :crowberto :get 200 "search" :q search-term))
                 5)))

        (testing "Able to filter by creator"
          (let [resp (mt/user-http-request :crowberto :get 200 "search" :q search-term :created_by user-id)]

            (testing "only a subset of models are applicable"
              (is (= #{"card" "dataset" "dashboard" "action"} (set (:available_models resp)))))

            (testing "results contains only entities with the specified creator"
              (is (= #{[dashboard-id "dashboard" "Created by Filter Dashboard 1"]
                       [card-id      "card"      "Created by Filter Card 1"]
                       [card-id-2    "card"      "Created by Filter Card 2"]
                       [model-id     "dataset"   "Created by Filter Dataset 1"]
                       [action-id    "action"    "Created by Filter Action 1"]}
                     (->> (:data resp)
                          (map (juxt :id :model :name))
                          set))))))

        (testing "Able to filter by multiple creators"
          (let [resp (mt/user-http-request :crowberto :get 200 "search" :q search-term :created_by user-id :created_by user-id-2)]

            (testing "only a subset of models are applicable"
              (is (= #{"card" "dataset" "dashboard" "action"} (set (:available_models resp)))))

            (testing "results contains only entities with the specified creator"
              (is (= #{[dashboard-id "dashboard" "Created by Filter Dashboard 1"]
                       [card-id      "card"      "Created by Filter Card 1"]
                       [card-id-2    "card"      "Created by Filter Card 2"]
                       [card-id-4    "card"      "Created by Filter Card 4"]
                       [model-id     "dataset"   "Created by Filter Dataset 1"]
                       [action-id    "action"    "Created by Filter Action 1"]}
                     (->> (:data resp)
                          (map (juxt :id :model :name))
                          set))))))

        (testing "Works with archived filter"
          (is (=? [{:model "card"
                    :id     card-id-3
                    :archived true}]
                  (:data (mt/user-http-request :crowberto :get 200 "search" :q search-term :created_by user-id :archived true)))))

        (testing "Works with models filter"
          (testing "return intersections of supported models with provided models"
            (is (= #{"dashboard" "card"}
                   (->> (mt/user-http-request :crowberto :get 200 "search" :q search-term :created_by user-id :models "card" :models "dashboard")
                        :data
                        (map :model)
                        set))))

          (testing "return nothing if there is no intersection"
            (is (= #{}
                   (->> (mt/user-http-request :crowberto :get 200 "search" :q search-term :created_by user-id :models "table" :models "database")
                        :data
                        (map :model)
                        set)))))

        (testing "respect the read permissions"
          (let [resp (mt/user-http-request :rasta :get 200 "search" :q search-term :created_by user-id)]
            (is (not (contains?
                      (->> (:data resp)
                           (filter #(= (:model %) "card"))
                           (map :id)
                           set)
                      card-id-2)))))

        (testing "error if creator_id is not an integer"
          (let [resp (mt/user-http-request :crowberto :get 400 "search" :q search-term :created_by "not-a-valid-user-id")]
            (is (= {:created_by "nullable vector of value must be an integer greater than zero."}
                   (:errors resp)))))))))

(deftest filter-by-last-edited-by-test
  (let [search-term "last-edited-by"]
    (mt/with-temp
      [:model/Card       {rasta-card-id :id}   {:name search-term}
       :model/Card       {lucky-card-id :id}   {:name search-term}
       :model/Card       {rasta-model-id :id}  {:name search-term :type :model}
       :model/Card       {lucky-model-id :id}  {:name search-term :type :model}
       :model/Dashboard  {rasta-dash-id :id}   {:name search-term}
       :model/Dashboard  {lucky-dash-id :id}   {:name search-term}
       :model/Card       {rasta-metric-id :id} {:name search-term :type :metric}
       :model/Card       {lucky-metric-id :id} {:name search-term :type :metric}]
      (let [rasta-user-id (mt/user->id :rasta)
            lucky-user-id (mt/user->id :lucky)]
        (doseq [[model id user-id] [[:model/Card rasta-card-id rasta-user-id] [:model/Card rasta-model-id rasta-user-id]
                                    [:model/Dashboard rasta-dash-id rasta-user-id] [:model/Card rasta-metric-id rasta-user-id]
                                    [:model/Card lucky-card-id lucky-user-id] [:model/Card lucky-model-id lucky-user-id]
                                    [:model/Dashboard lucky-dash-id lucky-user-id] [:model/Card lucky-metric-id lucky-user-id]]]
          (revision/push-revision!
           {:entity       model
            :id           id
            :user-id      user-id
            :is-creation? true
            :object       (merge {:id id}
                                 (when (= model :model/Card)
                                   {:type "question"}))}))

        (testing "Able to filter by last editor"
          (let [resp (mt/user-http-request :crowberto :get 200 "search" :q search-term :last_edited_by rasta-user-id)]

            (testing "only a subset of models are applicable"
              (is (= #{"dashboard" "dataset" "metric" "card"} (set (:available_models resp)))))

            (testing "results contains only entities with the specified creator"
              (is (= #{[rasta-metric-id "metric"]
                       [rasta-card-id   "card"]
                       [rasta-model-id  "dataset"]
                       [rasta-dash-id   "dashboard"]}
                     (->> (:data resp)
                          (map (juxt :id :model))
                          set))))))

        (testing "Able to filter by multiple last editor"
          (let [resp (mt/user-http-request :crowberto :get 200 "search" :q search-term :last_edited_by rasta-user-id :last_edited_by lucky-user-id)]

            (testing "only a subset of models are applicable"
              (is (= #{"dashboard" "dataset" "metric" "card"} (set (:available_models resp)))))

            (testing "results contains only entities with the specified creator"
              (is (= #{[rasta-metric-id "metric"]
                       [rasta-card-id   "card"]
                       [rasta-model-id  "dataset"]
                       [rasta-dash-id   "dashboard"]
                       [lucky-metric-id "metric"]
                       [lucky-card-id   "card"]
                       [lucky-model-id  "dataset"]
                       [lucky-dash-id   "dashboard"]}
                     (->> (:data resp)
                          (map (juxt :id :model))
                          set))))))

        (testing "error if last_edited_by is not an integer"
          (let [resp (mt/user-http-request :crowberto :get 400 "search" :q search-term :last_edited_by "not-a-valid-user-id")]
            (is (= {:last_edited_by "nullable vector of value must be an integer greater than zero."}
                   (:errors resp)))))))))

(deftest verified-filter-test
  (let [search-term "Verified filter"]
    (t2.with-temp/with-temp
      [:model/Card {v-card-id :id}  {:name (format "%s Verified Card" search-term)}
       :model/Card {_card-id :id}   {:name (format "%s Normal Card" search-term)}
       :model/Card {_model-id :id}  {:name (format "%s Normal Model" search-term) :type :model}
       :model/Card {v-model-id :id} {:name (format "%s Verified Model" search-term) :type :model}]
      (mt/with-verified-cards [v-card-id v-model-id]
        (mt/with-premium-features #{:content-verification}
          (testing "Able to filter only verified items"
            (let [resp (mt/user-http-request :crowberto :get 200 "search" :q search-term :verified true)]
              (testing "do not returns duplicated verified cards"
                (is (= 1 (->> resp
                              :data
                              (filter #(= {:model "card" :id v-card-id} (select-keys % [:model :id])))
                              count))))

              (testing "only a subset of models are applicable"
                (is (= #{"card" "dataset"} (set (:available_models resp)))))

              (testing "results contains only verified entities"
                (is (= #{[v-card-id  "card"       "Verified filter Verified Card"]
                         [v-model-id "dataset"    "Verified filter Verified Model"]}

                       (->> (:data resp)
                            (map (juxt :id :model :name))
                            set))))))

          (testing "Returns schema error if attempt to serach for non-verified items"
            (is (= {:verified "nullable true"}
                   (:errors (mt/user-http-request :crowberto :get 400 "search" :q "x" :verified false)))))

          (testing "Works with models filter"
            (testing "return intersections of supported models with provided models"
              (is (= #{"card"}
                     (->> (mt/user-http-request :crowberto :get 200 "search"
                                                :q search-term :verified true :models "card" :models "dashboard" :model "table")
                          :data
                          (map :model)
                          set))))))

        (mt/with-premium-features #{:content-verification}
          (testing "Returns verified cards and models only if :content-verification is enabled"
            (let [resp (mt/user-http-request :crowberto :get 200 "search" :q search-term :verified true)]

              (testing "only a subset of models are applicable"
                (is (= #{"card" "dataset"} (set (:available_models resp)))))

              (testing "results contains only verified entities"
                (is (= #{[v-card-id  "card"    "Verified filter Verified Card"]
                         [v-model-id "dataset" "Verified filter Verified Model"]}
                       (->> (:data resp)
                            (map (juxt :id :model :name))
                            set)))))))

        (testing "error if doesn't have premium-features"
          (mt/with-premium-features #{}
            (is (= "Content Management or Official Collections is a paid feature not currently available to your instance. Please upgrade to use it. Learn more at metabase.com/upgrade/"
                   (mt/user-http-request :crowberto :get 402 "search" :q search-term :verified true)))))))))

(deftest created-at-api-test
  (let [search-term "created-at-filtering"]
    (with-search-items-in-root-collection search-term
      (testing "returns only applicable models"
        (is (= #{"dashboard" "table" "dataset" "collection" "database" "action" "card" "metric"}
               (-> (mt/user-http-request :crowberto :get 200 "search" :q search-term :created_at "today")
                   :available_models
                   set))))

      (testing "works with others filter too"
        (is (= #{"dashboard" "table" "dataset" "collection" "database" "action" "card" "metric"}
               (-> (mt/user-http-request :crowberto :get 200 "search" :q search-term :created_at "today" :creator_id (mt/user->id :rasta))
                   :available_models
                   set))))

      (testing "error if invalids created_at string"
        (is (= "Failed to parse datetime value: today~"
               (mt/user-http-request :crowberto :get 400 "search" :q search-term :created_at "today~" :creator_id (mt/user->id :rasta))))))))

(deftest filter-by-last-edited-at-test
  (let [search-term "last-edited-at-filtering"]
    (t2.with-temp/with-temp
      [:model/Card       {card-id :id}   {:name search-term}
       :model/Card       {model-id :id}  {:name search-term :type :model}
       :model/Dashboard  {dash-id :id}   {:name search-term}
       :model/Card       {metric-id :id} {:name search-term :type :metric}
       :model/Action     {action-id :id} {:name       search-term
                                          :model_id   model-id
                                          :type       :http}]
      (doseq [[model id] [[:model/Card card-id] [:model/Card model-id]
                          [:model/Dashboard dash-id] [:model/Card metric-id]]]
        (revision/push-revision!
         {:entity       model
          :id           id
          :user-id      (mt/user->id :rasta)
          :is-creation? true
          :object       (merge {:id id}
                               (when (= model :model/Card)
                                 {:type "question"}))}))
      (testing "returns only applicable models"
        (let [resp (mt/user-http-request :crowberto :get 200 "search" :q search-term :last_edited_at "today")]
          (is (= #{[action-id "action"]
                   [card-id   "card"]
                   [dash-id   "dashboard"]
                   [model-id  "dataset"]
                   [metric-id "metric"]}
                 (->> (:data resp)
                      (map (juxt :id :model))
                      set)))

          (is (= #{"action" "card" "dashboard" "dataset" "metric"}
                 (-> resp
                     :available_models
                     set)))))

      (testing "works with the last_edited_by filter too"
        (doseq [[model id] [[:model/Card card-id] [:model/Card model-id]
                            [:model/Dashboard dash-id] [:model/Card metric-id]]]
          (revision/push-revision!
           {:entity       model
            :id           id
            :user-id      (mt/user->id :rasta)
            :is-creation? true
            :object       (merge {:id id}
                                 (when (= model :model/Card)
                                   {:type "question"}))}))
        (is (= #{"dashboard" "dataset" "metric" "card"}
               (-> (mt/user-http-request :crowberto :get 200 "search" :q search-term :last_edited_at "today" :last_edited_by (mt/user->id :rasta))
                   :available_models
                   set))))

      (testing "error if invalids last_edited_at string"
        (is (= "Failed to parse datetime value: today~"
               (mt/user-http-request :crowberto :get 400 "search" :q search-term :last_edited_at "today~" :creator_id (mt/user->id :rasta))))))))

(deftest created-at-correctness-test
  (let [search-term "created-at-filtering"
        new          #t "2023-05-04T10:00Z[UTC]"
        two-years-ago (t/minus new (t/years 2))]
    (mt/with-clock new
      (t2.with-temp/with-temp
        [:model/Dashboard  {dashboard-new :id} {:name       search-term
                                                :created_at new}
         :model/Dashboard  {dashboard-old :id} {:name       search-term
                                                :created_at two-years-ago}
         :model/Database   {db-new :id}       {:name       search-term
                                               :created_at new}
         :model/Database   {db-old :id}      {:name       search-term
                                              :created_at two-years-ago}
         :model/Table      {table-new :id}    {:name       search-term
                                               :db_id      db-new
                                               :created_at new}
         :model/Table      {table-old :id}    {:name       search-term
                                               :db_id      db-old
                                               :created_at two-years-ago}
         :model/Collection {coll-new :id}     {:name       search-term
                                               :created_at new}
         :model/Collection {coll-old :id}     {:name       search-term
                                               :created_at two-years-ago}
         :model/Card       {card-new :id}     {:name       search-term
                                               :created_at new}
         :model/Card       {card-old :id}     {:name       search-term
                                               :created_at two-years-ago}
         :model/Card       {model-new :id}    {:name       search-term
                                               :type       :model
                                               :created_at new}
         :model/Card       {model-old :id}    {:name       search-term
                                               :type       :model
                                               :created_at two-years-ago}
         :model/Action     {action-new :id}   {:name       search-term
                                               :model_id   model-new
                                               :type       :http
                                               :created_at new}
         :model/Action     {action-old :id}   {:name       search-term
                                               :model_id   model-old
                                               :type       :http
                                               :created_at two-years-ago}
         :model/Segment    {_segment-new :id} {:name       search-term
                                               :created_at new}
         :model/Card       {metric-new :id}   {:name       search-term
                                               :type       :metric
                                               :created_at new}
         :model/Card       {metric-old :id}   {:name       search-term
                                               :type       :metric
                                               :created_at two-years-ago}]
        ;; with clock doesn't work if calling via API, so we call the search function directly
        (let [test-search (fn [created-at expected]
                            (testing (format "searching with created-at = %s" created-at)
                              (mt/with-current-user (mt/user->id :crowberto)
                                (is (= expected
                                       (->> (#'api.search/search (#'api.search/search-context
                                                                  {:search-string search-term
                                                                   :archived      false
                                                                   :models        search.config/all-models
                                                                   :created-at    created-at}))
                                            :data
                                            (map (juxt :model :id))
                                            set))))))
              new-result  #{["action"     action-new]
                            ["card"       card-new]
                            ["collection" coll-new]
                            ["database"   db-new]
                            ["dataset"    model-new]
                            ["dashboard"  dashboard-new]
                            ["table"      table-new]
                            ["metric"     metric-new]}
              old-result  #{["action"     action-old]
                            ["card"       card-old]
                            ["collection" coll-old]
                            ["database"   db-old]
                            ["dataset"    model-old]
                            ["dashboard"  dashboard-old]
                            ["table"      table-old]
                            ["metric"     metric-old]}]
          ;; absolute datetime
          (test-search "Q2-2021" old-result)
          (test-search "2023-05-04" new-result)
          (test-search "2021-05-03~" (set/union old-result new-result))
         ;; range is inclusive of the start but exclusive of the end, so this does not contain new-result
          (test-search "2021-05-04~2023-05-03" old-result)
          (test-search "2021-05-05~2023-05-04" new-result)
          (test-search "~2023-05-03" old-result)
          (test-search "2021-05-04T09:00:00~2021-05-04T10:00:10" old-result)

         ;; relative times
          (test-search "thisyear" new-result)
          (test-search "past1years-from-12months" old-result)
          (test-search "today" new-result))))))

(deftest last-edited-at-correctness-test
  (let [search-term   "last-edited-at-filtering"
        new           #t "2023-05-04T10:00Z[UTC]"
        two-years-ago (t/minus new (t/years 2))]
    (mt/with-clock new
      (t2.with-temp/with-temp
        [:model/Dashboard  {dashboard-new :id} {:name       search-term}
         :model/Dashboard  {dashboard-old :id} {:name       search-term}
         :model/Card       {card-new :id}      {:name       search-term}
         :model/Card       {card-old :id}      {:name       search-term}
         :model/Card       {model-new :id}     {:name       search-term
                                                :type       :model}
         :model/Card       {model-old :id}     {:name       search-term
                                                :type       :model}
         :model/Card       {metric-new :id}    {:name       search-term :type :metric}
         :model/Card       {metric-old :id}    {:name       search-term :type :metric}
         :model/Action     {action-new :id}    {:name       search-term
                                                :model_id   model-new
                                                :type       :http
                                                :updated_at new}
         :model/Action     {action-old :id}    {:name       search-term
                                                :model_id   model-old
                                                :type       :http
                                                :updated_at two-years-ago}]
        (t2/insert! (t2/table-name :model/Revision) (for [[model model-id timestamp]
                                                          [["Dashboard" dashboard-new new]
                                                           ["Dashboard" dashboard-old two-years-ago]
                                                           ["Card" card-new new]
                                                           ["Card" card-old two-years-ago]
                                                           ["Card" model-new new]
                                                           ["Card" model-old two-years-ago]
                                                           ["Card" metric-new new]
                                                           ["Card" metric-old two-years-ago]]]
                                                      {:model       model
                                                       :model_id    model-id
                                                       :object      "{}"
                                                       :user_id     (mt/user->id :rasta)
                                                       :timestamp   timestamp
                                                       :most_recent true}))
        ;; with clock doesn't work if calling via API, so we call the search function directly
        (let [test-search (fn [last-edited-at expected]
                            (testing (format "searching with last-edited-at = %s" last-edited-at)
                              (mt/with-current-user (mt/user->id :crowberto)
                                (is (= expected
                                       (->> (#'api.search/search (#'api.search/search-context
                                                                  {:search-string  search-term
                                                                   :archived       false
                                                                   :models         search.config/all-models
                                                                   :last-edited-at last-edited-at}))
                                            :data
                                            (map (juxt :model :id))
                                            set))))))
              new-result  #{["action"    action-new]
                            ["card"      card-new]
                            ["dataset"   model-new]
                            ["dashboard" dashboard-new]
                            ["metric"    metric-new]}
              old-result  #{["action"    action-old]
                            ["card"      card-old]
                            ["dataset"   model-old]
                            ["dashboard" dashboard-old]
                            ["metric"    metric-old]}]
          ;; absolute datetime
          (test-search "Q2-2021" old-result)
          (test-search "2023-05-04" new-result)
          (test-search "2021-05-03~" (set/union old-result new-result))
          ;; range is inclusive of the start but exclusive of the end, so this does not contain new-result
          (test-search "2021-05-04~2023-05-03" old-result)
          (test-search "2021-05-05~2023-05-04" new-result)
          (test-search "~2023-05-03" old-result)
          (test-search "2021-05-04T09:00:00~2021-05-04T10:00:10" old-result)

          ;; relative times
          (test-search "thisyear" new-result)
          (test-search "past1years-from-12months" old-result)
          (test-search "today" new-result))))))

(deftest available-models-should-be-independent-of-models-param-test
  (testing "if a search request includes `models` params, the `available_models` from the response should not be restricted by it"
    (let [search-term "Available models"]
      (with-search-items-in-root-collection search-term
        (testing "GET /api/search"
          (is (= #{"dashboard" "dataset" "segment" "collection" "action" "metric" "card" "table" "database"}
                 (-> (mt/user-http-request :crowberto :get 200 "search" :q search-term :models "card")
                     :available_models
                     set)))

          (is (= #{"dashboard" "dataset" "segment" "collection" "action" "metric" "card" "table" "database"}
                 (-> (mt/user-http-request :crowberto :get 200 "search" :q search-term :models "card" :models "dashboard")
                     :available_models
                     set))))

        (testing "GET /api/search/models"
          (is (= #{"dashboard" "dataset" "segment" "collection" "action" "metric" "card" "table" "database"}
                 (set (mt/user-http-request :crowberto :get 200 "search/models" :q search-term :models "card"))))

          (is (= #{"dashboard" "dataset" "segment" "collection" "action" "metric" "card" "table" "database"}
                 (set (mt/user-http-request :crowberto :get 200 "search/models" :q search-term :models "card" :models "dashboard")))))))))

(deftest search-native-query-test
  (let [search-term "search-native-query"]
    (mt/with-temp
      [:model/Card {mbql-card :id}             {:name search-term}
       :model/Card {native-card-in-name :id}   {:name search-term}
       :model/Card {native-card-in-query :id}  {:dataset_query (mt/native-query {:query (format "select %s" search-term)})}
       :model/Card {mbql-model :id}            {:name search-term :type :model}
       :model/Card {native-model-in-name :id}  {:name search-term :type :model}
       :model/Card {native-model-in-query :id} {:dataset_query (mt/native-query {:query (format "select %s" search-term)}) :type :model}]
      (mt/with-actions
        [_                         {:type :model :dataset_query (mt/mbql-query venues)}
         {http-action :action-id}  {:type :http :name search-term}
         {query-action :action-id} {:type :query :dataset_query (mt/native-query {:query (format "delete from %s" search-term)})}]
        (testing "by default do not search for native content"
          (is (= #{["card" mbql-card]
                   ["card" native-card-in-name]
                   ["dataset" mbql-model]
                   ["dataset" native-model-in-name]
                   ["action" http-action]}
                 (->> (mt/user-http-request :crowberto :get 200 "search" :q search-term)
                      :data
                      (map (juxt :model :id))
                      set))))

        (testing "if search-native-query is true, search both dataset_query and the name"
          (is (= #{["card" mbql-card]
                   ["card" native-card-in-name]
                   ["dataset" mbql-model]
                   ["dataset" native-model-in-name]
                   ["action" http-action]

                   ["card" native-card-in-query]
                   ["dataset" native-model-in-query]
                   ["action" query-action]}
                 (->> (mt/user-http-request :crowberto :get 200 "search" :q search-term :search_native_query true)
                      :data
                      (map (juxt :model :id))
                      set))))))))

(deftest search-result-with-user-metadata-test
  (let [search-term "with-user-metadata"]
    (mt/with-temp
      [:model/User {user-id-1 :id} {:first_name "Ngoc"
                                    :last_name  "Khuat"}
       :model/User {user-id-2 :id} {:first_name nil
                                    :last_name  nil
                                    :email      "ngoc@metabase.com"}
       :model/Card {card-id-1 :id} {:creator_id user-id-1
                                    :name       search-term}
       :model/Card {card-id-2 :id} {:creator_id user-id-2
                                    :name       search-term}]

      (revision/push-revision!
       {:entity       :model/Card
        :id           card-id-1
        :user-id      user-id-1
        :is-creation? true
        :object       {:id card-id-1 :type "question"}})

      (revision/push-revision!
       {:entity       :model/Card
        :id           card-id-2
        :user-id      user-id-2
        :is-creation? true
        :object       {:id card-id-2 :type "question"}})

      (testing "search result should returns creator_common_name and last_editor_common_name"
        (is (= #{["card" card-id-1 "Ngoc Khuat" "Ngoc Khuat"]
                 ;; for user that doesn't have first_name or last_name, should fall backs to email
                 ["card" card-id-2 "ngoc@metabase.com" "ngoc@metabase.com"]}
               (->> (mt/user-http-request :crowberto :get 200 "search" :q search-term)
                    :data
                    (map (juxt :model :id :creator_common_name :last_editor_common_name))
                    set)))))))

(deftest models-table-db-id-test
  (testing "search/models request includes `table-db-id` param"
    (with-search-items-in-root-collection "Available models"
      (testing "`table-db-id` is invalid"
        (is (=? {:errors {:table-db-id "nullable value must be an integer greater than zero."}}
                (mt/user-http-request :crowberto :get 400 "search/models" :table-db-id -1))))
      (testing "`table-db-id` is for a non-existent database"
        (is (= #{"dashboard" "database" "segment" "collection" "action"}
               (set (mt/user-http-request :crowberto :get 200 "search/models" :table-db-id Integer/MAX_VALUE)))))
      (testing "`table-db-id` is for an existing database"
        (is (= #{"dashboard" "database" "segment" "collection" "action" "metric" "card" "dataset" "table"}
               (set (mt/user-http-request :crowberto :get 200 "search/models" :table-db-id (mt/id)))))))))

(deftest models-archived-string-test
  (testing "search/models request includes `archived-string` param"
    (with-search-items-in-root-collection "Available models"
      (mt/with-temp [Card        {model-id :id} action-model-params
                     Action      _              (archived {:name     "test action"
                                                           :type     :query
                                                           :model_id model-id})]
        (testing "`archived-string` is 'false'"
          (is (= #{"dashboard" "table" "dataset" "segment" "collection" "database" "action" "metric" "card"}
                 (set (mt/user-http-request :crowberto :get 200 "search/models" :archived "false")))))
        (testing "`archived-string` is 'true'"
          (is (= #{"action"}
                 (set (mt/user-http-request :crowberto :get 200 "search/models" :archived "true")))))))))

(deftest filter-items-in-personal-collection-test
  (let [search-term "filter-items-in-personal-collection"
        rasta-personal-coll-id     (t2/select-one-pk :model/Collection :personal_owner_id (mt/user->id :rasta))
        crowberto-personal-coll-id (t2/select-one-pk :model/Collection :personal_owner_id (mt/user->id :crowberto))
        search                      (fn [user filter-type]
                                      (->> (mt/user-http-request user :get 200 "search" :q search-term
                                                                 :filter_items_in_personal_collection filter-type)
                                           :data
                                           (map (juxt :model :id))
                                           set))]
    (mt/with-temp
      [:model/Collection {coll-sub-public :id}     {:location "/" :name search-term}
       :model/Dashboard  {dash-public :id}         {:collection_id nil :name search-term}
       :model/Dashboard  {dash-sub-public :id}     {:collection_id coll-sub-public :name search-term}
       :model/Collection {coll-sub-rasta :id}      {:location (format "/%d/" rasta-personal-coll-id) :name search-term}
       :model/Card       {card-rasta :id}          {:collection_id rasta-personal-coll-id :name search-term}
       :model/Card       {card-sub-rasta :id}      {:collection_id coll-sub-rasta :name search-term}
       :model/Collection {coll-sub-crowberto :id}  {:location (format "/%d/" crowberto-personal-coll-id) :name search-term}
       :model/Card       {model-crowberto :id}     {:collection_id crowberto-personal-coll-id :type :model :name search-term}
       :model/Card       {model-sub-crowberto :id} {:collection_id coll-sub-crowberto :type :model :name search-term}]

      (testing "admin only"
        (is (= #{["dataset" model-crowberto]
                 ["dataset" model-sub-crowberto]
                 ["card" card-rasta]
                 ["card" card-sub-rasta]
                 ["collection" coll-sub-crowberto]
                 ["collection" coll-sub-rasta]}
               (search :crowberto "only"))))

      (testing "non-admin only"
        (is (= #{["card" card-rasta]
                 ["card" card-sub-rasta]
                 ["collection" coll-sub-rasta]}
               (search :rasta "only"))))

      (testing "admin exclude"
        (is (= #{["dashboard" dash-public]
                 ["dashboard" dash-sub-public]
                 ["collection" coll-sub-public]}
               (search :rasta "exclude"))))

      (testing "non-admin exclude"
        (is (= #{["dashboard" dash-public]
                 ["dashboard" dash-sub-public]
                 ["collection" coll-sub-public]}
               (search :rasta "exclude"))))

      (testing "getting models should return only models that are applied"
        (is (= #{"dashboard" "collection"}
               (set (mt/user-http-request :crowberto :get 200 "search/models" :q search-term
                                          :filter_items_in_personal_collection "exclude"))))))))

(deftest archived-search-results-with-no-write-perms-test
  (testing "Results which the searching user has no write permissions for are filtered out. #33602"
    ;; note that the collection does not start out archived, so that we can revoke/grant permissions on it
    (mt/with-temp [Collection  {collection-id :id} {:name "collection test collection"}
                   Card        _ (archived-with-trashed-from-id {:name "card test card is returned"})
                   Card        _ (archived-with-trashed-from-id {:name "card test card"
                                                                 :collection_id collection-id})
                   Card        _ (archived-with-trashed-from-id {:name "dataset test dataset" :type :model
                                                                 :collection_id collection-id})
                   Dashboard   _ (archived-with-trashed-from-id {:name          "dashboard test dashboard"
                                            :collection_id collection-id})]
      ;; remove read/write access and add back read access to the collection
      (perms/revoke-collection-permissions! (perms-group/all-users) collection-id)
      (perms/grant-collection-read-permissions! (perms-group/all-users) collection-id)
      (mt/with-current-user (mt/user->id :crowberto)
        (collection/archive-or-unarchive-collection! (t2/select-one :model/Collection :id collection-id)
                                                     {:archived true}))
      (is (= ["card test card is returned"]
             (->> (mt/user-http-request :lucky :get 200 "search" :archived true :q "test" :models ["card"])
                  :data
                  (map :name)))))))

(deftest model-ancestors-gets-ancestor-collections
  (testing "Collection names are correct"
    (mt/with-temp [Collection {top-col-id :id} {:name "top level col" :location "/"}
                   Collection {mid-col-id :id} {:name "middle level col" :location (str "/" top-col-id "/")}
                   Card {leaf-card-id :id} {:type :model :collection_id mid-col-id :name "leaf model"}
                   Card {top-card-id :id} {:type :model :collection_id top-col-id :name "top model"}]
      (is (= #{[leaf-card-id [{:name "top level col" :type nil :id top-col-id}]]
               [top-card-id []]}
             (->> (mt/user-http-request :rasta :get 200 "search" :model_ancestors true :q "model" :models ["dataset"])
                  :data
                  (map (juxt :id #(get-in % [:collection :effective_ancestors])))
                  (into #{}))))))
  (testing "Models not in a collection work correctly"
    (mt/with-temp [Card {card-id :id} {:type :model
                                       :name "model"
                                       :collection_id nil}]
      (is (= #{[card-id []]}
             (->> (mt/user-http-request :rasta :get 200 "search" :model_ancestors true :q "model" :models ["dataset"])
                  :data
                  (map (juxt :id #(get-in % [:collection :effective_ancestors])))
                  (into #{}))))))
  (testing "Non-models don't get collection_ancestors"
    (mt/with-temp [Card _ {:name "question"
                           :collection_id nil}]
      (is (not (contains? (->> (mt/user-http-request :rasta :get 200 "search" :model_ancestors true :q "question" :models ["dataset" "card"])
                               :data
                               (filter #(= (:name %) "question"))
                               first
                               :collection)
                          :effective_ancestors)))))
  (testing "If `model_parents` is not passed, it doesn't get populated"
    (mt/with-temp [Collection {top-col-id :id} {:name "top level col" :location "/"}
                   Collection {mid-col-id :id} {:name "middle level col" :location (str "/" top-col-id "/")}
                   Card _ {:type :model :collection_id mid-col-id :name "leaf model"}
                   Card _ {:type :model :collection_id top-col-id :name "top model"}]
      (is (= [nil nil]
             (->> (mt/user-http-request :rasta :get 200 "search" :model_ancestors false :q "model" :models ["dataset"])
                  :data
                  (map #(get-in % [:collection :effective_ancestors]))))))))

(deftest collection-type-is-returned
  (testing "Users without perms for a collection can't see search results that were trashed from that collection"
    (let [search-name (random-uuid)
          named       #(str search-name "-" %)]
      (mt/with-temp [:model/Collection {parent-id :id :as parent} {}
                     :model/Collection _ {:location (collection/children-location parent)
                                                   :name (named "collection")
                                                   :type "meow mix"}
                     :model/Dashboard _ {:collection_id parent-id :name (named "dashboard")}
                     :model/Card _ {:collection_id parent-id :name (named "card")}
                     :model/Card _ {:collection_id parent-id :type :model :name (named "model")}]
        (testing "the collection data includes the type under `item.type` for collections"
          (is (every? #(contains? % :type)
                      (->> (mt/user-http-request :crowberto :get 200 "/search" :q search-name)
                              :data
                              (filter #(= (:model %) "collection")))))
          (is (not-any? #(contains? % :type)
                        (->> (mt/user-http-request :crowberto :get 200 "/search" :q search-name)
                              :data
                              (remove #(= (:model %) "collection"))))))
        (testing "`item.type` is correct for collections"
          (is (= #{"meow mix"} (->> (mt/user-http-request :crowberto :get 200 "/search" :q search-name)
                                 :data
                                 (keep :type)
                                 set)))))
      (testing "Type is on both `item.collection.type` and `item.collection.effective_ancestors`"
          (mt/with-temp [Collection {top-col-id :id} {:name "top level col" :location "/" :type "foo"}
                         Collection {mid-col-id :id} {:name "middle level col" :type "bar" :location (str "/" top-col-id "/")}
                         Card {leaf-card-id :id} {:type :model :collection_id mid-col-id :name "leaf model"}]
            (let [leaf-card-response (->> (mt/user-http-request :rasta :get 200 "search" :model_ancestors true :q "model" :models ["dataset"])
                                          :data
                                          (filter #(= (:id %) leaf-card-id))
                                          first)]
              (is (= {:id mid-col-id
                      :name "middle level col"
                      :type "bar"
                      :authority_level nil
                      :effective_ancestors [{:id top-col-id
                                             :name "top level col"
                                             :type "foo"}]}
                     (:collection leaf-card-response)))))))))<|MERGE_RESOLUTION|>--- conflicted
+++ resolved
@@ -473,18 +473,6 @@
             (mt/with-full-data-perms-for-all-users!
               (perms/grant-collection-read-permissions! group (u/the-id collection))
               (is (=? (->> (default-results-with-collection)
-<<<<<<< HEAD
-                          (map #(cond-> %
-                                  (contains? #{"collection" "dashboard" "card" "dataset" "metric"} (:model %))
-                                  (assoc :can_write false)))
-                          (concat (map #(merge default-search-row % (table-search-results))
-                                       [{:name "segment test2 segment", :description "Lookin' for a blueberry",
-                                         :model "segment" :creator_id true :creator_common_name "Rasta Toucan"}]))
-                          ;; This reverse is hokey; it's because the test2 results happen to come first in the API response
-                          reverse
-                          sorted-results)
-                     (search-request-data :rasta :q "test")))))))))
-=======
                            (map #(cond-> %
                                    (contains? #{"collection" "dashboard" "card" "dataset" "metric"} (:model %))
                                    (assoc :can_write false)))
@@ -495,7 +483,6 @@
                            reverse
                            sorted-results)
                       (search-request-data :rasta :q "test")))))))))
->>>>>>> fb4b8ca2
 
   (testing (str "Users with root collection permissions should be able to search root collection data long with "
                 "collections they have access to")
