--- conflicted
+++ resolved
@@ -4,13 +4,8 @@
    [environ.core :as env]
    [honey.sql.helpers :as sql.helpers]
    [java-time.api :as t]
-<<<<<<< HEAD
+   [metabase.app-db.core :as mdb]
    [metabase.config.core :as config]
-   [metabase.db :as mdb]
-=======
-   [metabase.app-db.core :as mdb]
-   [metabase.config :as config]
->>>>>>> 3ecfbb74
    [metabase.events.core :as events]
    [metabase.search.appdb.index :as search.index]
    [metabase.search.appdb.scoring :as search.scoring]
