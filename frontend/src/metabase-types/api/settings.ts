import type { ReactNode } from "react";

import type { InputSettingType } from "./actions";
import type { DashboardId } from "./dashboard";
import type { GroupId } from "./group";
import type { UserId } from "./user";

export interface FormattingSettings {
  "type/Temporal"?: DateFormattingSettings;
  "type/Number"?: NumberFormattingSettings;
  "type/Currency"?: CurrencyFormattingSettings;
}

export interface DateFormattingSettings {
  date_style?: string;
  date_separator?: string;
  date_abbreviate?: boolean;
  time_style?: string;
}

export interface NumberFormattingSettings {
  number_separators?: string;
}

export interface CurrencyFormattingSettings {
  currency?: string;
  currency_style?: string;
  currency_in_header?: boolean;
}

export interface Engine {
  "driver-name": string;
  "details-fields"?: EngineField[];
  source: EngineSource;
  "superseded-by": string | null;
}

export interface EngineField {
  name: string;
  type?: EngineFieldType;
  "display-name"?: string;
  description?: string;
  "helper-text"?: string;
  placeholder?: unknown;
  required?: boolean;
  default?: unknown;
  options?: EngineFieldOption[];
  "visible-if"?: Record<string, unknown>;
  "treat-before-posting"?: EngineFieldTreatType;
}

export type EngineFieldType =
  | "string"
  | "password"
  | "text"
  | "integer"
  | "boolean"
  | "select"
  | "textFile"
  | "info"
  | "section"
  | "hidden";

export type EngineFieldTreatType = "base64";

export interface EngineFieldOption {
  name: string;
  value: string;
}

export interface EngineSource {
  type: "official" | "community";
  contact: EngineSourceContact | null;
}

export interface EngineSourceContact {
  name?: string;
  address?: string;
}

export interface ScheduleSettings {
  schedule_type?: ScheduleType | null;
  schedule_day?: ScheduleDayType | null;
  schedule_frame?: ScheduleFrameType | null;
  schedule_hour?: number | null;
  schedule_minute?: number | null;
}

export type ScheduleType =
  | "every_n_minutes"
  | "hourly"
  | "daily"
  | "weekly"
  | "monthly"
  // 'cron' type implies usage of more complex expressions represented
  // by raw cron string.
  | "cron";

export type ScheduleDayType =
  | "sun"
  | "mon"
  | "tue"
  | "wed"
  | "thu"
  | "fri"
  | "sat";

export type ScheduleFrameType = "first" | "mid" | "last";

export interface FontFile {
  src: string;
  fontWeight: number;
  fontFormat: FontFormat;
}

export type FontFormat = "woff" | "woff2" | "truetype";

export interface Version {
  tag?: string;
}

export interface VersionInfoRecord {
  version: string; // tag
  released?: string; // year-month-day
  patch?: boolean;
  highlights?: string[];
  announcement_url?: string;
}

export interface VersionInfo {
  nightly?: VersionInfoRecord;
  beta?: VersionInfoRecord;
  latest?: VersionInfoRecord;
  older?: VersionInfoRecord[];
}

export type LocaleData = [string, string];

export type LoadingMessage =
  | "doing-science"
  | "running-query"
  | "loading-results";

export type TokenStatusStatus = "unpaid" | "past-due" | "invalid" | string;

export type GdrivePayload = {
  status: "not-connected" | "syncing" | "active" | "paused" | "error";
  url?: string;
  message?: string; // only for errors
  created_at?: number;
  created_by_id?: UserId;
  sync_started_at?: number;
  last_sync_at?: number;
  next_sync_at?: number;
  error_message?: string;
  db_id?: number;
  error?: string;
};

const tokenStatusFeatures = [
  "advanced-config",
  "advanced-permissions",
  "audit-app",
  "cache-granular-controls",
  "collection-cleanup",
  "config-text-file",
  "content-management",
  "content-translation",
  "content-verification",
  "dashboard-subscription-filters",
  "database-auth-providers",
  "disable-password-login",
  "email-allow-list",
  "email-restrict-recipients",
  "embedding-sdk",
  "embedding",
  "embedding-iframe-sdk",
  "hosting",
  "metabase-store-managed",
  "metabot-v3",
  "no-upsell",
  "official-collections",
  "query-reference-validation",
  "question-error-logs",
  "refresh-token-features",
  "sandboxes",
  "scim",
  "serialization",
  "session-timeout-config",
  "snippet-collections",
  "sso-google",
  "sso-jwt",
  "sso-ldap",
  "sso-saml",
  "sso",
  "upload-management",
  "whitelabel",
] as const;

export type TokenStatusFeature = (typeof tokenStatusFeatures)[number];

export interface TokenStatus {
  status: TokenStatusStatus;
  valid: boolean;
  "valid-thru"?: string;
  "error-details"?: string;
  trial?: boolean;
  features?: TokenStatusFeature[];
}

export type DayOfWeekId =
  | "sunday"
  | "monday"
  | "tuesday"
  | "wednesday"
  | "thursday"
  | "friday"
  | "saturday";

export const tokenFeatures = [
  "attached_dwh",
  "advanced_permissions",
  "audit_app",
  "cache_granular_controls",
  "content_translation",
  "content_verification",
<<<<<<< HEAD
  // "data_editing", // TODO[WRK]: enable this check after this feature token is added on the BE
=======
  "disable_password_login",
>>>>>>> 1b75ad7c
  "embedding",
  "embedding_sdk",
  "embedding_iframe_sdk",
  "hosting",
  "official_collections",
  "sandboxes",
  "scim",
  "sso_google",
  "sso_jwt",
  "sso_ldap",
  "sso_saml",
  "session_timeout_config",
  "whitelabel",
  "serialization",
  "dashboard_subscription_filters",
  "snippet_collections",
  "email_allow_list",
  "email_restrict_recipients",
  "upload_management",
  "collection_cleanup",
  "cache_preemptive",
  "table_data_editing",
  "metabot_v3",
  "ai_sql_fixer",
  "ai_sql_generation",
  "ai_entity_analysis",
  "database_routing",
  "development-mode",
] as const;

export type TokenFeature = (typeof tokenFeatures)[number];
export type TokenFeatures = Record<TokenFeature, boolean>;

export type PasswordComplexity = {
  total?: number;
  digit?: number;
};

export type SessionCookieSameSite = "lax" | "strict" | "none";

export interface SettingDefinition<
  Key extends EnterpriseSettingKey = EnterpriseSettingKey,
> {
  key: Key;
  env_name?: string;
  is_env_setting?: boolean;
  value?: EnterpriseSettingValue<Key>;
  default?: EnterpriseSettingValue<Key>;
  display_name?: string;
  description?: string | ReactNode | null;
  type?: InputSettingType;
}

export type SettingDefinitionMap<
  T extends EnterpriseSettingKey = EnterpriseSettingKey,
> = {
  [K in T]: SettingDefinition<K>;
};

export type UpdateChannel = "latest" | "beta" | "nightly";

export interface OpenAiModel {
  id: string;
  owned_by: string;
}

export type HelpLinkSetting = "metabase" | "hidden" | "custom";

export type AutocompleteMatchStyle = "off" | "prefix" | "substring";

export interface UploadsSettings {
  db_id: number | null;
  schema_name: string | null;
  table_prefix: string | null;
}

export type CustomGeoJSONMap = {
  name: string;
  url: string;
  region_key: string;
  region_name: string;
  builtin?: boolean;
};

export type CustomGeoJSONSetting = Record<string, CustomGeoJSONMap>;

interface InstanceSettings {
  "admin-email": string;
  "email-from-name": string | null;
  "email-from-address": string | null;
  "email-reply-to": string[] | null;
  "email-smtp-host": string | null;
  "email-smtp-port": number | null;
  "email-smtp-security": "none" | "ssl" | "tls" | "starttls";
  "email-smtp-username": string | null;
  "email-smtp-password": string | null;
  "enable-embedding": boolean;
  "enable-embedding-static": boolean;
  "enable-embedding-sdk": boolean;
  "enable-embedding-interactive": boolean;
  "enable-nested-queries": boolean;
  "enable-public-sharing": boolean;
  "enable-xrays": boolean;
  "example-dashboard-id": number | null;
  "instance-creation": string;
  "read-only-mode": boolean;
  "search-typeahead-enabled": boolean;
  "show-homepage-data": boolean;
  "show-homepage-pin-message": boolean;
  "show-homepage-xrays": boolean;
  "site-name": string;
  "site-uuid": string;
  "subscription-allowed-domains": string | null;
  "uploads-settings": UploadsSettings;
  "user-visibility": string | null;
  "query-analysis-enabled": boolean;
}

export type EmbeddingHomepageDismissReason =
  | "dismissed-done"
  | "dismissed-run-into-issues"
  | "dismissed-not-interested-now";
export type EmbeddingHomepageStatus =
  | EmbeddingHomepageDismissReason
  | "visible"
  | "hidden";

interface AdminSettings {
  "active-users-count"?: number;
  "custom-geojson-enabled": boolean;
  "deprecation-notice-version"?: string;
  "embedding-secret-key"?: string;
  "redirect-all-requests-to-https": boolean;
  "query-caching-min-ttl": number;
  "query-caching-ttl-ratio": number;
  "google-auth-auto-create-accounts-domain": string | null;
  "google-auth-configured": boolean;
  "premium-embedding-token": string | null;
  "other-sso-enabled?"?: boolean; // yes the question mark is in the variable name
  "show-database-syncing-modal": boolean;
  "token-status": TokenStatus | null;
  "version-info"?: VersionInfo | null;
  "last-acknowledged-version": string | null;
  "show-static-embed-terms": boolean | null;
  "show-sdk-embed-terms": boolean | null;
  "embedding-homepage": EmbeddingHomepageStatus;
  "setup-license-active-at-setup": boolean;
  "store-url": string;
  gsheets: Partial<GdrivePayload>;
  "license-token-missing-banner-dismissal-timestamp"?: Array<string>;
}
interface SettingsManagerSettings {
  "bcc-enabled?": boolean;
  "ee-openai-api-key"?: string;
  "openai-api-key": string | null;
  "openai-available-models"?: OpenAiModel[];
  "openai-model": string | null;
  "openai-organization": string | null;
  "session-cookie-samesite": SessionCookieSameSite;
  "slack-app-token": string | null;
  "slack-bug-report-channel": string | null;
  "slack-token": string | null;
  "slack-token-valid?": boolean;
}

type PrivilegedSettings = AdminSettings & SettingsManagerSettings;

interface PublicSettings {
  "allowed-iframe-hosts": string;
  "anon-tracking-enabled": boolean;
  "application-font": string;
  "application-font-files": FontFile[] | null;
  "application-name": string;
  "application-favicon-url": string;
  "available-fonts": string[];
  "available-locales": LocaleData[] | null;
  "available-timezones": string[] | null;
  "bug-reporting-enabled": boolean;
  "check-for-updates": boolean;
  "cloud-gateway-ips": string[] | null;
  "custom-formatting": FormattingSettings;
  "custom-geojson": CustomGeoJSONSetting;
  "custom-homepage": boolean;
  "custom-homepage-dashboard": DashboardId | null;
  "development-mode?": boolean;
  "ee-ai-features-enabled"?: boolean;
  "default-handlebars-helpers"?: Array<{
    name: string;
    doc: string;
    type: "built-in" | "custom";
  }>;
  "email-configured?": boolean;
  "embedding-app-origin": string | null;
  "embedding-app-origins-sdk": string | null;
  "embedding-app-origins-interactive": string | null;
  "enable-password-login": boolean;
  "enable-pivoted-exports": boolean;
  "enable-sandboxes?": boolean;
  engines: Record<string, Engine>;
  "google-auth-client-id": string | null;
  "google-auth-enabled": boolean;
  "has-user-setup": boolean;
  "help-link": HelpLinkSetting;
  "help-link-custom-destination": string;
  "humanization-strategy": "simple" | "none";
  "hide-embed-branding?": boolean;
  "is-hosted?": boolean;
  "jwt-identity-provider-uri"?: string | null;
  "ldap-configured?": boolean;
  "ldap-enabled": boolean;
  "ldap-host": string | null;
  "ldap-port": number;
  "ldap-security": "none" | "ssl" | "starttls" | null;
  "ldap-bind-dn": string | null;
  "ldap-password": string | null;
  "ldap-user-base": string | null;
  "ldap-user-filter": string | null;
  "ldap-attribute-email": string | null;
  "ldap-attribute-firstname": string | null;
  "ldap-attribute-lastname": string | null;
  "ldap-group-sync": boolean;
  "ldap-group-base": string | null;
  "ldap-group-mappings": Record<string /*ldap group name */, GroupId[]> | null;
  "ldap-group-membership-filter"?: string;
  "ldap-user-provisioning-enabled?": boolean;
  "loading-message": LoadingMessage;
  "map-tile-server-url": string;
  "native-query-autocomplete-match-style": AutocompleteMatchStyle;
  "other-sso-enabled?": boolean | null; // TODO: FIXME! This is an enterprise-only setting!
  "password-complexity": PasswordComplexity;
  "persisted-models-enabled": boolean;
  "persisted-model-refresh-cron-schedule": string;
  "report-timezone": string | null;
  "report-timezone-long": string;
  "report-timezone-short": string;
  "session-cookies": boolean | null;
  "setup-token": string | null;
  "show-metabase-links": boolean;
  "show-metabot": boolean;
  "show-google-sheets-integration": boolean;
  "site-locale": string;
  "site-url": string;
  "snowplow-enabled": boolean;
  "snowplow-url": string;
  "start-of-week": DayOfWeekId;
  "token-features": TokenFeatures;
  "update-channel": UpdateChannel;
  version: Version;
  "version-info-last-checked": string | null;
  "airgap-enabled": boolean;
  "non-table-chart-generated": boolean;
}

export type UserSettings = {
  "dismissed-excel-pivot-exports-banner"?: boolean;
  "dismissed-collection-cleanup-banner"?: boolean;
  "dismissed-browse-models-banner"?: boolean;
  "dismissed-custom-dashboard-toast"?: boolean;
  "last-used-native-database-id"?: number | null;
  "notebook-native-preview-shown"?: boolean;
  "notebook-native-preview-sidebar-width"?: number | null;
  "expand-browse-in-nav"?: boolean;
  "expand-bookmarks-in-nav"?: boolean;
  "browse-filter-only-verified-models"?: boolean;
  "browse-filter-only-verified-metrics"?: boolean;
  "show-updated-permission-modal": boolean;
  "show-updated-permission-banner": boolean;
  "trial-banner-dismissal-timestamp"?: string | null;
};

/**
 * Important distinction between `null` and `undefined` settings values.
 *  - `null` means that the setting actually has a value of `null`.
 *  - `undefined` means that the setting is not available in a certain context.
 *
 * Further longer explanation:
 *
 * Clojure doesn't have `undefined`. It uses `nil` to set (the default) value to (JS) `null`.
 * This can backfire on frontend if we are not aware of this distinction!
 *
 * Do not use `undefined` when checking for a setting value! Use `null` instead.
 * Use `undefined` only when checking does the setting (key) exist in a certain context.
 *
 * Contexts / Scopes:
 * Settings types are divided into contexts to make this more explicit:
 *  - `PublicSettings` will always be available to everyone.
 *  - `InstanceSettings` are settings that are available to all **authenticated** users.
 *  - `AdminSettings` are settings that are available only to **admins**.
 *  - `SettingsManagerSettings` are settings that are available only to **settings managers**.
 *  - `UserSettings` are settings that are available only to **regular users**.
 *
 * Each new scope is more strict than the previous one.
 *
 * To further complicate things, there are two endpoints for fetching settings:
 *  - `GET /api/setting` that _can only be used by admins!_
 *  - `GET /api/session/properties` that can be used by any user, but some settings might be omitted (unavailable).
 *
 * SettingsApi will return `403` for non-admins, while SessionApi will return `200`!
 */
export type Settings = InstanceSettings &
  PublicSettings &
  UserSettings &
  PrivilegedSettings;

export type SettingKey = keyof Settings;

export type SettingValue<Key extends SettingKey = SettingKey> = Settings[Key];

export type ColorSettings = Record<string, string>;

export type IllustrationSettingValue = "default" | "none" | "custom";
export type TimeoutValue = { amount: number; unit: string };

export interface EnterpriseSettings extends Settings {
  "application-colors"?: ColorSettings | null;
  "application-logo-url"?: string;
  "login-page-illustration"?: IllustrationSettingValue;
  "login-page-illustration-custom"?: string;
  "landing-page-illustration"?: IllustrationSettingValue;
  "landing-page-illustration-custom"?: string;
  "no-data-illustration"?: IllustrationSettingValue;
  "no-data-illustration-custom"?: string;
  "no-object-illustration"?: IllustrationSettingValue;
  "no-object-illustration-custom"?: string;
  "landing-page"?: string;
  "ee-ai-features-enabled"?: boolean;
  "ee-openai-api-key"?: string;
  "ee-openai-model"?: string;
  "session-timeout": TimeoutValue | null;
  "scim-enabled"?: boolean | null;
  "scim-base-url"?: string;
  "send-new-sso-user-admin-email?"?: boolean;
  "jwt-configured"?: boolean;
  "jwt-enabled"?: boolean;
  "jwt-user-provisioning-enabled?": boolean;
  "jwt-identity-provider-uri": string | null;
  "jwt-shared-secret": string | null;
  "jwt-attribute-email": string | null;
  "jwt-attribute-firstname": string | null;
  "jwt-attribute-lastname": string | null;
  "jwt-group-sync": boolean | null;
  "saml-enabled": boolean;
  "saml-configured": boolean;
  "saml-user-provisioning-enabled?": boolean;
  "saml-identity-provider-uri": string | null;
  "saml-identity-provider-issuer": string | null;
  "saml-identity-provider-certificate": string | null;
  "saml-application-name": string | null;
  "saml-keystore-path": string | null;
  "saml-keystore-password": string | null;
  "saml-keystore-alias": string | null;
  "saml-attribute-email": string | null;
  "saml-attribute-firstname": string | null;
  "saml-attribute-lastname": string | null;
  "saml-attribute-group": string | null;
  "saml-group-sync": boolean | null;
  "saml-group-mappings": Record<string, GroupId[]> | null;
  /**
   * @deprecated
   */
  application_logo_url?: string;
}

export type EnterpriseSettingKey = keyof EnterpriseSettings;
export type EnterpriseSettingValue<
  Key extends EnterpriseSettingKey = EnterpriseSettingKey,
> = EnterpriseSettings[Key];<|MERGE_RESOLUTION|>--- conflicted
+++ resolved
@@ -224,11 +224,8 @@
   "cache_granular_controls",
   "content_translation",
   "content_verification",
-<<<<<<< HEAD
   // "data_editing", // TODO[WRK]: enable this check after this feature token is added on the BE
-=======
   "disable_password_login",
->>>>>>> 1b75ad7c
   "embedding",
   "embedding_sdk",
   "embedding_iframe_sdk",
