import {
  popover,
  restore,
  selectDashboardFilter,
  expectedRouteCalls,
  editDashboard,
  showDashboardCardActions,
  filterWidget,
  sidebar,
  modal,
  openNewCollectionItemFlowFor,
  visitDashboard,
<<<<<<< HEAD
  appbar,
=======
  rightSidebar,
>>>>>>> 6136756f
} from "__support__/e2e/helpers";

import { SAMPLE_DB_ID } from "__support__/e2e/cypress_data";
import { SAMPLE_DATABASE } from "__support__/e2e/cypress_sample_database";

const { ORDERS, ORDERS_ID, PRODUCTS, PEOPLE, PEOPLE_ID } = SAMPLE_DATABASE;

function saveDashboard() {
  cy.findByText("Save").click();
  cy.findByText("You're editing this dashboard.").should("not.exist");
}

describe("scenarios > dashboard", () => {
  beforeEach(() => {
    restore();
    cy.signInAsAdmin();
  });

  it("should create new dashboard and navigate to it from the nav bar and from the root collection (metabase#20638)", () => {
    cy.visit("/");
    cy.findByText("New").click();
    cy.findByText("Dashboard").click();

    createDashboardUsingUI("Dash A", "Desc A");

    cy.findByText("This dashboard is looking empty.");
    cy.findByText("You're editing this dashboard.");

    // See it as a listed dashboard
    cy.visit("/collection/root?type=dashboard");
    cy.findByText("This dashboard is looking empty.").should("not.exist");
    cy.findByText("Dash A");

    cy.log(
      "should create new dashboard and navigate to it from the root collection (metabase#20638)",
    );

    openNewCollectionItemFlowFor("dashboard");

    createDashboardUsingUI("Dash B", "Desc B");

    cy.findByText("This dashboard is looking empty.");
    cy.findByText("You're editing this dashboard.");
  });

  it("should update the name and description", () => {
    cy.intercept("PUT", "/api/dashboard/1").as("updateDashboard");
    visitDashboard(1);

    cy.findByTestId("dashboard-name-heading")
      .click()
      .type("{selectall}Orders per year")
      .blur();

    cy.wait("@updateDashboard");

    cy.get("main header").within(() => {
      cy.icon("info").click();
    });

    rightSidebar().within(() => {
      cy.findByPlaceholderText("Add description")
        .click()
        .type("{selectall}How many orders were placed in each year?")
        .blur();
    });
    cy.wait("@updateDashboard");
    // refresh page and check that title/desc were updated
    visitDashboard(1);
    cy.findByDisplayValue("Orders per year");

    cy.get("main header").within(() => {
      cy.icon("info").click();
    });
    cy.findByDisplayValue("How many orders were placed in each year?");
  });

  it("should allow empty card title (metabase#12013)", () => {
    visitDashboard(1);

    cy.findByTextEnsureVisible("Orders");
    cy.findByTestId("legend-caption").should("exist");

    editDashboard();
    showDashboardCardActions();
    cy.icon("palette").click();

    cy.findByDisplayValue("Orders")
      .click()
      .clear();
    cy.get("[data-metabase-event='Chart Settings;Done']").click();

    cy.findByTestId("legend-caption").should("not.exist");
  });

  it("should add a filter", () => {
    visitDashboard(1);
    cy.icon("pencil").click();
    cy.icon("filter").click();
    // Adding location/state doesn't make much sense for this case,
    // but we're testing just that the filter is added to the dashboard
    cy.findByText("Location").click();
    cy.findByText("Dropdown").click();
    cy.findByText("Select…").click();

    popover().within(() => {
      cy.findByText("State").click();
    });
    cy.icon("close");
    cy.get(".Button--primary")
      .contains("Done")
      .click();

    saveDashboard();

    cy.log("Assert that the selected filter is present in the dashboard");
    cy.icon("location");
    cy.findByText("Location");
  });

  it("should add a question", () => {
    visitDashboard(1);
    cy.icon("pencil").click();
    cy.get(".QueryBuilder-section .Icon-add").click();
    cy.findByText("Orders, Count").click();
    saveDashboard();

    cy.findByText("Orders, Count");
  });

  it("should link filters to custom question with filtered aggregate data (metabase#11007)", () => {
    // programatically create and save a question as per repro instructions in #11007
    cy.request("POST", "/api/card", {
      name: "11007",
      dataset_query: {
        database: SAMPLE_DB_ID,
        filter: [">", ["field", "sum", { "base-type": "type/Float" }], 100],
        query: {
          "source-table": ORDERS_ID,
          aggregation: [["sum", ["field", ORDERS.TOTAL, null]]],
          breakout: [
            ["field", ORDERS.CREATED_AT, { "temporal-unit": "day" }],
            ["field", PRODUCTS.ID, { "source-field": ORDERS.PRODUCT_ID }],
            ["field", PRODUCTS.CATEGORY, { "source-field": ORDERS.PRODUCT_ID }],
          ],
          filter: ["=", ["field", ORDERS.USER_ID, null], 1],
        },
        type: "query",
      },
      display: "table",
      visualization_settings: {},
    });

    cy.createDashboard({ name: "dash:11007" });

    cy.visit("/collection/root");
    // enter newly created dashboard
    cy.findByText("dash:11007").click();
    cy.findByText("This dashboard is looking empty.");
    // add previously created question to it
    cy.icon("pencil").click();
    cy.icon("add")
      .last()
      .click();
    cy.findByText("11007").click();

    // add first filter
    cy.icon("filter").click();
    popover().within(() => {
      cy.findByText("Time").click();
      cy.findByText("All Options").click();
    });
    // and connect it to the card
    selectDashboardFilter(cy.get(".DashCard"), "Created At");

    // add second filter
    cy.icon("filter").click();
    popover().within(() => {
      cy.findByText("ID").click();
    });
    // and connect it to the card
    selectDashboardFilter(cy.get(".DashCard"), "Product ID");

    // add third filter
    cy.icon("filter").click();
    popover().within(() => {
      cy.findByText("Text or Category").click();
      cy.findByText("Starts with").click();
    });
    // and connect it to the card
    selectDashboardFilter(cy.get(".DashCard"), "Category");

    cy.findByText("Save").click();
    cy.findByText("You're editing this dashboard.").should("not.exist");
  });

  it("should update a dashboard filter by clicking on a map pin (metabase#13597)", () => {
    cy.createQuestion({
      name: "13597",
      query: {
        "source-table": PEOPLE_ID,
        limit: 2,
      },
      display: "map",
    }).then(({ body: { id: questionId } }) => {
      cy.createDashboard().then(({ body: { id: dashboardId } }) => {
        // add filter (ID) to the dashboard
        cy.request("PUT", `/api/dashboard/${dashboardId}`, {
          parameters: [
            {
              id: "92eb69ea",
              name: "ID",
              sectionId: "id",
              slug: "id",
              type: "id",
            },
          ],
        });

        // add previously created question to the dashboard
        cy.request("POST", `/api/dashboard/${dashboardId}/cards`, {
          cardId: questionId,
        }).then(({ body: { id: dashCardId } }) => {
          // connect filter to that question
          cy.request("PUT", `/api/dashboard/${dashboardId}/cards`, {
            cards: [
              {
                id: dashCardId,
                card_id: questionId,
                row: 0,
                col: 0,
                sizeX: 10,
                sizeY: 8,
                parameter_mappings: [
                  {
                    parameter_id: "92eb69ea",
                    card_id: questionId,
                    target: ["dimension", ["field", PEOPLE.ID, null]],
                  },
                ],
                visualization_settings: {
                  // set click behavior to update filter (ID)
                  click_behavior: {
                    type: "crossfilter",
                    parameterMapping: {
                      "92eb69ea": {
                        id: "92eb69ea",
                        source: { id: "ID", name: "ID", type: "column" },
                        target: {
                          id: "92eb69ea",
                          type: "parameter",
                        },
                      },
                    },
                  },
                },
              },
            ],
          });
        });

        visitDashboard(dashboardId);
        cy.get(".leaflet-marker-icon") // pin icon
          .eq(0)
          .click({ force: true });
        cy.url().should("include", `/dashboard/${dashboardId}?id=1`);
        cy.contains("Hudson Borer - 1");
      });
    });
  });

  it("should display column options for cross-filter (metabase#14473)", () => {
    const questionDetails = {
      name: "14473",
      native: { query: "SELECT COUNT(*) FROM PRODUCTS", "template-tags": {} },
    };

    cy.createNativeQuestionAndDashboard({ questionDetails }).then(
      ({ body: { dashboard_id } }) => {
        cy.log("Add 4 filters to the dashboard");

        cy.request("PUT", `/api/dashboard/${dashboard_id}`, {
          parameters: [
            { name: "ID", slug: "id", id: "729b6456", type: "id" },
            { name: "ID 1", slug: "id_1", id: "bb20f59e", type: "id" },
            {
              name: "Category",
              slug: "category",
              id: "89873480",
              type: "category",
            },
            {
              name: "Category 1",
              slug: "category_1",
              id: "cbc045f2",
              type: "category",
            },
          ],
        });

        visitDashboard(dashboard_id);
      },
    );

    // Add cross-filter click behavior manually
    cy.icon("pencil").click();
    showDashboardCardActions();
    cy.icon("click").click();
    cy.findByText("COUNT(*)").click();
    cy.findByText("Update a dashboard filter").click();

    checkOptionsForFilter("ID");
    checkOptionsForFilter("Category");
  });

  it("should not get the parameter values from the field API", () => {
    // In this test we're using already present dashboard ("Orders in a dashboard")
    const FILTER_ID = "d7988e02";

    cy.log("Add filter to the dashboard");
    cy.request("PUT", "/api/dashboard/1", {
      parameters: [
        {
          id: FILTER_ID,
          name: "Category",
          slug: "category",
          type: "category",
        },
      ],
    });

    cy.log("Connect filter to the existing card");
    cy.request("PUT", "/api/dashboard/1/cards", {
      cards: [
        {
          id: 1,
          card_id: 1,
          row: 0,
          col: 0,
          sizeX: 12,
          sizeY: 8,
          parameter_mappings: [
            {
              parameter_id: FILTER_ID,
              card_id: 1,
              target: [
                "dimension",
                [
                  "field",
                  PRODUCTS.CATEGORY,
                  { "source-field": ORDERS.PRODUCT_ID },
                ],
              ],
            },
          ],
          visualization_settings: {},
        },
      ],
    });

    cy.server();
    cy.route(`/api/dashboard/1/params/${FILTER_ID}/values`).as(
      "fetchDashboardParams",
    );
    cy.route(`/api/field/${PRODUCTS.CATEGORY}`).as("fetchField");
    cy.route(`/api/field/${PRODUCTS.CATEGORY}/values`).as("fetchFieldValues");

    visitDashboard(1);

    filterWidget()
      .as("filterWidget")
      .click();

    ["Doohickey", "Gadget", "Gizmo", "Widget"].forEach(category => {
      cy.findByText(category);
    });

    expectedRouteCalls({ route_alias: "fetchDashboardParams", calls: 1 });
    expectedRouteCalls({ route_alias: "fetchField", calls: 0 });
    expectedRouteCalls({ route_alias: "fetchFieldValues", calls: 0 });
  });

  it("should be possible to visit a dashboard with click-behavior linked to the dashboard without permissions (metabase#15368)", () => {
    cy.request("GET", "/api/user/current").then(
      ({ body: { personal_collection_id } }) => {
        // Save new dashboard in admin's personal collection
        cy.request("POST", "/api/dashboard", {
          name: "15368D",
          collection_id: personal_collection_id,
        }).then(({ body: { id: NEW_DASHBOARD_ID } }) => {
          const COLUMN_REF = `["ref",["field-id",${ORDERS.ID}]]`;
          // Add click behavior to the existing "Orders in a dashboard" dashboard
          cy.request("PUT", "/api/dashboard/1/cards", {
            cards: [
              {
                id: 1,
                card_id: 1,
                row: 0,
                col: 0,
                sizeX: 12,
                sizeY: 8,
                series: [],
                visualization_settings: {
                  column_settings: {
                    [COLUMN_REF]: {
                      click_behavior: {
                        type: "link",
                        linkType: "dashboard",
                        parameterMapping: {},
                        targetId: NEW_DASHBOARD_ID,
                      },
                    },
                  },
                },
                parameter_mappings: [],
              },
            ],
          });

          cy.server();
          cy.route("GET", `/api/dashboard/${NEW_DASHBOARD_ID}`).as(
            "loadDashboard",
          );
        });
      },
    );
    cy.signInAsNormalUser();
    visitDashboard(1);

    cy.wait("@loadDashboard");
    cy.findByText("Orders in a dashboard");
    cy.contains("37.65");
  });

  it("should be possible to scroll vertically after fullscreen layer is closed (metabase#15596)", () => {
    // Make this dashboard card extremely tall so that it spans outside of visible viewport
    cy.request("PUT", "/api/dashboard/1/cards", {
      cards: [
        {
          id: 1,
          card_id: 1,
          row: 0,
          col: 0,
          sizeX: 12,
          sizeY: 20,
          series: [],
          visualization_settings: {},
          parameter_mappings: [],
        },
      ],
    });

    visitDashboard(1);
    cy.contains("37.65");
    assertScrollBarExists();
    cy.icon("share").click();
    cy.get(".Modal--full").within(() => {
      cy.icon("close").click();
    });
    cy.get(".Modal--full").should("not.exist");
    assertScrollBarExists();
  });

  it("should show values of added dashboard card via search immediately (metabase#15959)", () => {
    cy.intercept("GET", "/api/search*").as("search");
    visitDashboard(1);
    cy.icon("pencil").click();
    cy.icon("add")
      .last()
      .click();

    sidebar().within(() => {
      // From the list
      cy.findByText("Orders, Count").click();

      // From search
      cy.findByPlaceholderText("Search…").type("Orders{enter}");
      cy.wait("@search");
      cy.findByText("Orders, Count").click();
    });

    cy.findByTestId("loading-spinner").should("not.exist");
    cy.findAllByText("18,760").should("have.length", 2);
  });

  it("should show collection breadcrumbs for a dashboard", () => {
    visitDashboard(1);
    appbar().within(() => cy.findByText("Our analytics").click());

    cy.findByText("Orders").should("be.visible");
  });
});

function checkOptionsForFilter(filter) {
  cy.findByText("Available filters")
    .parent()
    .contains(filter)
    .click();
  popover()
    .should("contain", "Columns")
    .and("contain", "COUNT(*)")
    .and("not.contain", "Dashboard filters");

  // Get rid of the open popover to be able to select another filter
  cy.findByText("Pick one or more filters to update").click();
}

function assertScrollBarExists() {
  cy.get("body").then($body => {
    const bodyWidth = $body[0].getBoundingClientRect().width;
    cy.window()
      .its("innerWidth")
      .should("be.gte", bodyWidth);
  });
}

function createDashboardUsingUI(name, description) {
  cy.intercept("POST", "/api/dashboard").as("createDashboard");

  modal().within(() => {
    // Without waiting for this, the test was constantly flaking locally.
    // It typed `est Dashboard`.
    cy.findByText("Our analytics");

    cy.findByLabelText("Name").type(name);
    cy.findByLabelText("Description").type(description);
    cy.findByText("Create").click();
  });

  cy.wait("@createDashboard").then(({ response: { body } }) => {
    cy.url().should("contain", `/dashboard/${body.id}`);
  });
}<|MERGE_RESOLUTION|>--- conflicted
+++ resolved
@@ -10,11 +10,8 @@
   modal,
   openNewCollectionItemFlowFor,
   visitDashboard,
-<<<<<<< HEAD
   appbar,
-=======
   rightSidebar,
->>>>>>> 6136756f
 } from "__support__/e2e/helpers";
 
 import { SAMPLE_DB_ID } from "__support__/e2e/cypress_data";
