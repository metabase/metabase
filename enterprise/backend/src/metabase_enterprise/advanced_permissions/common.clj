--- conflicted
+++ resolved
@@ -59,7 +59,6 @@
   "Adds to `user` a set of boolean flag indiciate whether or not current user has access to an advanced permissions.
   This function is meant to be used for GET /api/user/current "
   [user]
-<<<<<<< HEAD
   (let [permissions-set      @api/*current-user-permissions-set*
         db-ids               (t2/select-pks-set :model/Database)
         user-id              api/*current-user-id*
@@ -82,22 +81,12 @@
             :can_access_setting        (perms/set-has-application-permission-of-type? permissions-set :setting)
             :can_access_subscription   (perms/set-has-application-permission-of-type? permissions-set :subscription)
             :can_access_monitoring     (perms/set-has-application-permission-of-type? permissions-set :monitoring)
+            :can_access_data_studio  (perms/set-has-application-permission-of-type? permissions-set :data-studio)
             :can_access_data_model     (perms/user-has-any-perms-of-type? user-id :perms/manage-table-metadata)
             :can_access_db_details     (perms/user-has-any-perms-of-type? user-id :perms/manage-database)
             :is_group_manager          api/*is-group-manager?*
             :can_create_queries        can-create-queries?
             :can_create_native_queries can-create-native?)))
-=======
-  (let [permissions-set @api/*current-user-permissions-set*]
-    (assoc user :permissions
-           {:can_access_setting      (perms/set-has-application-permission-of-type? permissions-set :setting)
-            :can_access_subscription (perms/set-has-application-permission-of-type? permissions-set :subscription)
-            :can_access_monitoring   (perms/set-has-application-permission-of-type? permissions-set :monitoring)
-            :can_access_data_studio  (perms/set-has-application-permission-of-type? permissions-set :data-studio)
-            :can_access_data_model   (perms/user-has-any-perms-of-type? api/*current-user-id* :perms/manage-table-metadata)
-            :can_access_db_details   (perms/user-has-any-perms-of-type? api/*current-user-id* :perms/manage-database)
-            :is_group_manager        api/*is-group-manager?*})))
->>>>>>> d262bd7a
 
 (defenterprise current-user-has-application-permissions?
   "Check if `*current-user*` has permissions for a application permissions of type `perm-type`."
