--- conflicted
+++ resolved
@@ -307,7 +307,6 @@
   }
 });
 
-<<<<<<< HEAD
 describe("issue 54124", () => {
   beforeEach(() => {
     H.restore();
@@ -340,7 +339,8 @@
     H.NativeEditor.type("{leftarrow}{leftarrow}{leftarrow}");
     cy.findByTestId("sidebar-content").should("be.visible");
   });
-=======
+});
+
 describe("issue 52811", () => {
   beforeEach(() => {
     H.restore();
@@ -367,5 +367,4 @@
   function clickAway() {
     cy.get("body").click(0, 0);
   }
->>>>>>> 536b5f4f
 });