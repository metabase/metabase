--- conflicted
+++ resolved
@@ -124,22 +124,19 @@
 const SCALAR_FUNNEL_SLOT = "scalar_funnel";
 
 export function findColumnSlotForFunnel(
-  {
-    display,
-    columns,
-    settings,
-  }: Pick<
+  state: Pick<
     VisualizerVizDefinitionWithColumns,
     "display" | "columns" | "settings"
   >,
+  settings: ComputedVisualizationSettings,
   datasets: Record<VisualizerDataSourceId, Dataset>,
   dataSourceColumns: DatasetColumn[],
   column: DatasetColumn,
 ) {
-  const isEmpty = columns.length === 0;
+  const isEmpty = state.columns.length === 0;
 
   if (
-    (isEmpty || isScalarFunnel({ display, settings })) &&
+    (isEmpty || isScalarFunnel(state)) &&
     dataSourceColumns.length === 1 &&
     isNumeric(dataSourceColumns[0])
   ) {
@@ -197,11 +194,8 @@
   state:
     | Draft<VisualizerVizDefinitionWithColumns>
     | VisualizerVizDefinitionWithColumns,
-<<<<<<< HEAD
-  settings: ComputedVisualizationSettings,
-=======
+  settings: ComputedVisualizationSettings,
   datasets: Record<string, Dataset>,
->>>>>>> e73e604d
   column: DatasetColumn,
   columnRef: VisualizerColumnReference,
   dataset: Dataset,
@@ -209,37 +203,18 @@
 ) {
   const slot = findColumnSlotForFunnel(
     state,
+    settings,
     datasets,
     dataset.data.cols,
     column,
   );
 
-<<<<<<< HEAD
-  if ((isEmpty || isScalarFunnel(state)) && canCombineCardWithFunnel(dataset)) {
-    addScalarToFunnel(state, settings, dataSource, dataset.data.cols[0]);
-    return;
-  }
-
-  if (!isScalarFunnel(state)) {
-    state.columns.push(column);
-    state.columnValuesMapping[column.name] = [columnRef];
-
-    const metric = settings["funnel.metric"];
-    if (!metric && isMetric(column)) {
-      state.settings["funnel.metric"] = column.name;
-    }
-
-    const dimension = settings["funnel.dimension"];
-    if (!dimension && isDimension(column) && !isMetric(column)) {
-      state.settings["funnel.dimension"] = column.name;
-    }
-=======
   if (!slot) {
     return;
   }
 
   if (slot === "scalar_funnel") {
-    addScalarToFunnel(state, dataSource, dataset.data.cols[0]);
+    addScalarToFunnel(state, settings, dataSource, dataset.data.cols[0]);
     return;
   }
 
@@ -249,7 +224,6 @@
     state.settings["funnel.metric"] = column.name;
   } else if (slot === "funnel.dimension") {
     state.settings["funnel.dimension"] = column.name;
->>>>>>> e73e604d
   }
 }
 
