(ns metabase.query-processor.util.add-alias-info-test
  (:require
   [clojure.string :as str]
   [clojure.test :refer :all]
   [clojure.walk :as walk]
   [medley.core :as m]
   [metabase.driver :as driver]
   [metabase.driver.h2 :as h2]
   [metabase.lib.convert :as lib.convert]
   [metabase.lib.core :as lib]
   [metabase.lib.metadata :as lib.metadata]
   [metabase.lib.metadata.calculation :as lib.metadata.calculation]
   [metabase.lib.test-metadata :as meta]
   [metabase.lib.test-util :as lib.tu]
   [metabase.lib.test-util.macros :as lib.tu.macros]
   [metabase.lib.test-util.metadata-providers.mock :as providers.mock]
   [metabase.query-processor.preprocess :as qp.preprocess]
   [metabase.query-processor.store :as qp.store]
   [metabase.query-processor.util.add-alias-info :as add]
   [metabase.test :as mt]))

(comment h2/keep-me)

(defn- remove-source-metadata [x]
  (walk/postwalk
   (fn [x]
     (cond-> x
       (map? x) (dissoc :source-metadata :ident :expression-idents :aggregation-idents :breakout-idents)))
   x))

(defn- add-alias-info [query]
  (mt/with-metadata-provider (if (qp.store/initialized?)
                               (qp.store/metadata-provider)
                               meta/metadata-provider)
    (driver/with-driver (or driver/*driver* :h2)
      (-> query qp.preprocess/preprocess add/add-alias-info remove-source-metadata (dissoc :middleware)))))

(deftest ^:parallel join-in-source-query-test
<<<<<<< HEAD
  (let [result (add-alias-info
                (lib.tu.macros/mbql-query venues
                  {:source-query {:source-table $$venues
                                  :joins        [{:strategy     :left-join
                                                  :source-table $$categories
                                                  :alias        "Cat"
                                                  :condition    [:= $category-id &Cat.categories.id]
                                                  :fields       [&Cat.categories.name]}]
                                  :fields       [$id
                                                 &Cat.categories.name]}
                   ;; THIS REF IS WRONG -- it should not be using `Cat` because the join is in the source query rather
                   ;; than in the current stage. However, we should be smart enough to try to figure out what they
                   ;; meant.
                   :breakout     [&Cat.categories.name]}))]
    (testing ":query -> :source-query"
      (is (=? (lib.tu.macros/$ids venues
                {:source-table $$venues
                 :joins        [{:strategy     :left-join
                                 :source-table $$categories
                                 :alias        "Cat"
                                 :condition    [:=
                                                [:field %category-id {::add/source-table $$venues
                                                                      ::add/source-alias "CATEGORY_ID"}]
                                                [:field %categories.id {:join-alias        "Cat"
                                                                        ::add/source-table "Cat"
                                                                        ::add/source-alias "ID"}]]}]
                 :fields       [[:field %id {::add/source-table  $$venues
                                             ::add/source-alias  "ID"
                                             ::add/desired-alias "ID"}]
                                [:field %categories.name {:join-alias         "Cat"
                                                          ::add/source-table  "Cat"
                                                          ::add/source-alias  "NAME"
                                                          ::add/desired-alias "Cat__NAME"}]]})
              (-> result :query :source-query))))
    (testing ":query"
      (is (=? { ;; it doesn't really matter whether these stay as Field ID refs or get switched to Field name refs, the
               ;; `::add` keys are the only thing really relevant here.
               :breakout [[:field any? {::add/source-table  ::add/source
                                        ::add/source-alias  "Cat__NAME"
                                        ::add/desired-alias "Cat__NAME"}]]
               :order-by [[:asc [:field any? {::add/source-table  ::add/source
                                              ::add/source-alias  "Cat__NAME"
                                              ::add/desired-alias "Cat__NAME"}]]]}
              (-> result :query (dissoc :source-query)))))))
=======
  (is (=? (lib.tu.macros/mbql-query venues
            {:source-query {:source-table $$venues
                            :joins        [{:strategy     :left-join
                                            :source-query {:source-table $$categories}
                                            :alias        "Cat"
                                            :condition    [:=
                                                           [:field %category-id {::add/source-table $$venues
                                                                                 ::add/source-alias "CATEGORY_ID"}]
                                                           [:field %categories.id {:join-alias        "Cat"
                                                                                   ::add/source-table "Cat"
                                                                                   ::add/source-alias "ID"}]]}]
                            :fields       [[:field %id {::add/source-table  $$venues
                                                        ::add/source-alias  "ID"
                                                        ::add/desired-alias "ID"
                                                        ::add/position      0}]
                                           [:field %categories.name {:join-alias         "Cat"
                                                                     ::add/source-table  "Cat"
                                                                     ::add/source-alias  "NAME"
                                                                     ::add/desired-alias "Cat__NAME"
                                                                     ::add/position      1}]]}
             :breakout     [[:field %categories.name {:join-alias         "Cat"
                                                      ::add/source-table  ::add/source
                                                      ::add/source-alias  "Cat__NAME"
                                                      ::add/desired-alias "Cat__NAME"
                                                      ::add/position      0}]]
             :order-by     [[:asc [:field %categories.name {:join-alias         "Cat"
                                                            ::add/source-table  ::add/source
                                                            ::add/source-alias  "Cat__NAME"
                                                            ::add/desired-alias "Cat__NAME"
                                                            ::add/position      0}]]]
             :limit        1})
          (add-alias-info
           (lib.tu.macros/mbql-query venues
             {:source-query {:source-table $$venues
                             :joins        [{:strategy     :left-join
                                             :source-table $$categories
                                             :alias        "Cat"
                                             :condition    [:= $category-id &Cat.categories.id]}]
                             :fields       [$id
                                            &Cat.categories.name]}
              :breakout     [&Cat.categories.name]
              :limit        1})))))
>>>>>>> 1270cf72

(deftest ^:parallel multiple-joins-test
  (is (=? (lib.tu.macros/mbql-query orders
            {:source-query {:source-table $$orders
                            :joins        [{:source-query {:source-table $$products}
                                            :alias        "P1"
                                            :condition    [:=
                                                           [:field %product-id {::add/source-alias "PRODUCT_ID"
                                                                                ::add/source-table $$orders}]
                                                           [:field %products.id {:join-alias        "P1"
                                                                                 ::add/source-alias "ID"
                                                                                 ::add/source-table "P1"}]]
                                            :strategy     :left-join}]
                            :fields       [[:field %products.category {:join-alias         "P1"
                                                                       ::add/desired-alias "P1__CATEGORY"
                                                                       ::add/source-alias  "CATEGORY"
                                                                       ::add/source-table  "P1"}]]}
             :joins        [{:source-query {:source-table $$reviews
                                            :joins        [{:source-query {:source-table $$products}
                                                            :alias        "P2"
                                                            :condition    [:=
                                                                           [:field
                                                                            %reviews.product-id
                                                                            {::add/source-alias "PRODUCT_ID"
                                                                             ::add/source-table $$reviews}]
                                                                           [:field
                                                                            %products.id
                                                                            {:join-alias        "P2"
                                                                             ::add/source-alias "ID"
                                                                             ::add/source-table "P2"}]]
                                                            :strategy     :left-join}]
                                            :fields       [[:field
                                                            %products.category
                                                            {:join-alias         "P2"
                                                             ::add/desired-alias "P2__CATEGORY"
                                                             ::add/source-alias  "CATEGORY"
                                                             ::add/source-table  "P2"}]]}
                             :alias        "Q2"
                             :condition    [:=
                                            [:field "P1__CATEGORY" {::add/desired-alias "P1__CATEGORY"
                                                                    ::add/source-alias  "P1__CATEGORY"
                                                                    ::add/source-table  ::add/source}]
                                            [:field %products.category {:join-alias        "Q2"
                                                                        ::add/source-alias "P2__CATEGORY"
                                                                        ::add/source-table "Q2"}]]
                             :strategy     :left-join}]
             :fields       [[:field any? {::add/desired-alias "P1__CATEGORY"
                                          ::add/source-alias  "P1__CATEGORY"
                                          ::add/source-table  ::add/source}]]})
          (add-alias-info
           (lib.tu.macros/mbql-query orders
             {:source-query {:source-table $$orders
                             :fields       [&P1.products.category]
                             :joins        [{:strategy     :left-join
                                             :source-table $$products
                                             :condition    [:= $product-id &P1.products.id]
                                             :alias        "P1"
                                             :fields       [&P1.products.category]}]}
              :joins        [{:strategy     :left-join
                              ;; `&P1.products.category` is an INCORRECT REF because the join is at a previous stage
                              ;; of the query. However, we should try to 'do the right thing'.
                              :condition    [:= &P1.products.category &Q2.products.category]
                              :alias        "Q2"
                              :source-query {:source-table $$reviews
                                             :fields       [&P2.products.category]
                                             :joins        [{:strategy     :left-join
                                                             :source-table $$products
                                                             :condition    [:= $reviews.product-id &P2.products.id]
                                                             :alias        "P2"
                                                             :fields       [&P2.products.category]}]}}]
              :fields       [&P1.products.category]})))))

(deftest ^:parallel uniquify-aliases-test
  (is (=? (lib.tu.macros/mbql-query products
            {:source-table $$products
             :expressions  {"CATEGORY" [:concat
                                        [:field %category
                                         {::add/source-table  $$products
                                          ::add/source-alias  "CATEGORY"
                                          ::add/desired-alias "CATEGORY"}]
                                        "2"]}
             :fields       [[:field %category {::add/source-table  $$products
                                               ::add/source-alias  "CATEGORY"
                                               ::add/desired-alias "CATEGORY"}]
                            [:expression "CATEGORY" {::add/desired-alias "CATEGORY_2"}]]
             :limit        1})
          (add-alias-info
           (lib.tu.macros/mbql-query products
             {:expressions {"CATEGORY" [:concat [:field %category nil] "2"]}
              :fields      [[:field %category nil]
                            [:expression "CATEGORY"]]
              :limit       1})))))


(deftest ^:parallel not-null-test
  (is (=? (lib.tu.macros/mbql-query checkins
                {:aggregation [[:aggregation-options
                                [:count]
                                {:name               "count"
                                 ::add/source-alias  "count"
                                 ::add/desired-alias "count"}]]
                 :filter      [:!=
                               [:field %date {::add/source-table $$checkins
                                              ::add/source-alias "DATE"}]
                               [:value nil {:base_type         :type/Date
                                            :database_type     "DATE"
                                            :name              "DATE"}]]})
              (add-alias-info
               (lib.tu.macros/mbql-query checkins
                 {:aggregation [[:count]]
                  :filter      [:not-null $date]})))))

(deftest ^:parallel duplicate-aggregations-test
  (is (=? (lib.tu.macros/mbql-query venues
                {:source-query {:source-table $$venues
                                :aggregation  [[:aggregation-options
                                                [:count]
                                                {:name               "count"
                                                 ::add/source-alias  "count"
                                                 ::add/desired-alias "count"}]
                                               [:aggregation-options
                                                [:count]
                                                {:name               "count_2"
                                                 ::add/source-alias  "count_2"
                                                 ::add/desired-alias "count_2"}]
                                               [:aggregation-options
                                                [:count]
                                                {:name               "count_3"
                                                 ::add/source-alias  "count_3"
                                                 ::add/desired-alias "count_3"}]]}
                 :fields       [[:field "count" {:base-type          :type/Integer
                                                 ::add/source-table  ::add/source
                                                 ::add/source-alias  "count"
                                                 ::add/desired-alias "count"}]
                                [:field "count_2" {:base-type          :type/Integer
                                                   ::add/source-table  ::add/source
                                                   ::add/source-alias  "count_2"
                                                   ::add/desired-alias "count_2"}]
                                [:field "count_3" {:base-type          :type/Integer
                                                   ::add/source-table  ::add/source
                                                   ::add/source-alias  "count_3"
                                                   ::add/desired-alias "count_3"}]]
                 :limit        1})
              (add-alias-info
               (lib.tu.macros/mbql-query venues
                 {:source-query {:source-table $$venues
                                 :aggregation  [[:aggregation-options
                                                 [:count]
                                                 {:name               "count"
                                                  ::add/desired-alias "count"}]
                                                [:count]
                                                [:count]]}
                  :limit        1})))))

(deftest ^:parallel multiple-expressions-test-2
  (is (=? (lib.tu.macros/$ids venues
                (let [price                      [:field %price {::add/source-table  $$venues
                                                                 ::add/source-alias  "PRICE"
                                                                 ::add/desired-alias "PRICE"}]
                      big-price                  [:expression
                                                  "big_price"
                                                  {::add/desired-alias "big_price"}]
                      price-divided-by-big-price [:expression
                                                  "price_divided_by_big_price"
                                                  {::add/desired-alias "price_divided_by_big_price"}]]
                  {:source-table $$venues
                   :expressions  {"big_price"                  [:+ price 2]
                                  "price_divided_by_big_price" [:/ price big-price]}
                   :fields       [price
                                  big-price
                                  price-divided-by-big-price]
                   :limit        1}))
              (:query
               (add-alias-info
                (lib.tu.macros/mbql-query venues
                  {:expressions {"big_price"                  [:+ $price 2]
                                 "price_divided_by_big_price" [:/ $price [:expression "big_price"]]}
                   :fields      [$price
                                 [:expression "big_price"]
                                 [:expression "price_divided_by_big_price"]]
                   :limit       1}))))))

(deftest join-source-query-join-test
<<<<<<< HEAD
  (with-redefs [fix-bad-refs/fix-bad-references identity]
    (let [result (add-alias-info
                  (lib.tu.macros/mbql-query orders
                    {:joins  [{:strategy     :left-join
                               :condition    [:= &Q2.products.category 1]
                               :alias        "Q2"
                               :source-query {:source-table $$reviews
                                              :aggregation  [[:aggregation-options [:avg $reviews.rating] {:name "avg"}]]
                                              :breakout     [&P2.products.category]
                                              :joins        [{:strategy     :left-join
                                                              :source-table $$products
                                                              :condition    [:= $reviews.product-id &P2.products.id]
                                                              :alias        "P2"
                                                              :fields       [&P2.products.category]}]}
                               :fields [&Q2.products.category
                                        [:field "avg" {:base-type :type/Number, :join-alias "Q2"}]]}]
                     :fields [[:field %products.category {:join-alias "Q2"}]
                              [:field "avg" {:base-type :type/Integer, :join-alias "Q2"}]]}))]
      (testing ":query -> :joins -> first -> :source-query -> :joins"
        (is (=? (lib.tu.macros/$ids nil
                  [{:alias        "P2"
                    :source-table $$products
                    :condition    [:=
                                   [:field %reviews.product-id {::add/source-table $$reviews
                                                                ::add/source-alias "PRODUCT_ID"}]
                                   [:field %products.id {::add/source-table "P2"
                                                         ::add/source-alias "ID"}]]
                    :fields [[:field %products.category {::add/source-table "P2"
                                                         ::add/source-alias  "CATEGORY"
                                                         ::add/desired-alias "P2__CATEGORY"}]]}])
                (-> result :query :joins first :source-query :joins))))
      (testing ":query -> :joins -> first -> :source-query"
        (is (=? (lib.tu.macros/$ids orders
                  {:source-table $$reviews
                   :aggregation  [[:aggregation-options
                                   [:avg [:field %reviews.rating {::add/source-table $$reviews
                                                                  ::add/source-alias "RATING"}]]
                                   {:name               "avg"
                                    ::add/source-alias  "avg"
                                    ::add/desired-alias "avg"}]]
                   :breakout     [[:field %products.category {:join-alias         "P2"
                                                              ::add/source-table  "P2"
                                                              ::add/source-alias  "CATEGORY"
                                                              ::add/desired-alias "P2__CATEGORY"}]]
                   :order-by     [[:asc [:field %products.category {:join-alias         "P2"
                                                                    ::add/source-table  "P2"
                                                                    ::add/source-alias  "CATEGORY"
                                                                    ::add/desired-alias "P2__CATEGORY"}]]]})
                (-> result :query :joins first :source-query (dissoc :joins)))))
      (testing ":query -> :joins"
        (is (=? (lib.tu.macros/$ids orders
                  [{:alias     "Q2"
                    :strategy  :left-join
                    :condition [:=
                                [:field %products.category {::add/source-table "Q2"
                                                            ::add/source-alias  "P2__CATEGORY"
                                                            ::add/desired-alias "Q2__P2__CATEGORY"}]
                                [:value 1 {:base_type         :type/Text
                                           :database_type     "CHARACTER VARYING"
                                           :name              "CATEGORY"
                                           :semantic_type     :type/Category}]]
                    :fields [[:field %products.category {:join-alias "Q2"
                                                         ::add/source-table  "Q2"
                                                         ::add/source-alias  "P2__CATEGORY"
                                                         ::add/desired-alias "Q2__P2__CATEGORY"}]
                             [:field "avg" {:base-type :type/Number
                                            ::add/source-table  "Q2"
                                            ::add/source-alias  "avg"
                                            ::add/desired-alias "Q2__avg"}]]}])
                (-> result :query :joins (m/dissoc-in [0 :source-query])))))
      (testing ":query"
        (is (=? (lib.tu.macros/$ids orders
                  {:fields [[:field %products.category {::add/source-table  "Q2"
                                                        ::add/source-alias  "P2__CATEGORY"
                                                        ::add/desired-alias "Q2__P2__CATEGORY"}]
                            [:field "avg" {:base-type          :type/Integer
                                           ::add/source-table  "Q2"
                                           ::add/source-alias  "avg"
                                           ::add/desired-alias "Q2__avg"}]]})
                (->  result :query (dissoc :joins))))))))
=======
  (is (=? (lib.tu.macros/mbql-query orders
            {:joins  [{:source-query {:source-table $$reviews
                                      :aggregation  [[:aggregation-options
                                                      [:avg [:field %reviews.rating {::add/source-table $$reviews
                                                                                     ::add/source-alias "RATING"}]]
                                                      {:name               "avg"
                                                       ::add/source-alias  "avg"
                                                       ::add/desired-alias "avg"
                                                       ::add/position      1}]]
                                      :breakout     [[:field %products.category {:join-alias         "P2"
                                                                                 ::add/source-table  "P2"
                                                                                 ::add/source-alias  "CATEGORY"
                                                                                 ::add/desired-alias "P2__CATEGORY"
                                                                                 ::add/position      0}]]
                                      :order-by     [[:asc [:field %products.category {:join-alias         "P2"
                                                                                       ::add/source-table  "P2"
                                                                                       ::add/source-alias  "CATEGORY"
                                                                                       ::add/desired-alias "P2__CATEGORY"
                                                                                       ::add/position      0}]]]
                                      :joins        [{:strategy     :left-join
                                                      :source-query {:source-table $$products}
                                                      :condition    [:=
                                                                     [:field %reviews.product-id {::add/source-table $$reviews
                                                                                                  ::add/source-alias "PRODUCT_ID"}]
                                                                     [:field %products.id {:join-alias        "P2"
                                                                                           ::add/source-table "P2"
                                                                                           ::add/source-alias "ID"}]]
                                                      :alias        "P2"}]}
                       :alias        "Q2"
                       :strategy     :left-join
                       :condition    [:=
                                      [:field %products.category {:join-alias         "Q2"
                                                                  ::add/source-table  "Q2"
                                                                  ::add/source-alias  "P2__CATEGORY"
                                                                  ::add/desired-alias "Q2__P2__CATEGORY"
                                                                  ::add/position      0}]
                                      [:value 1 {:base_type         :type/Text
                                                 :database_type     "CHARACTER VARYING"
                                                 :name              "CATEGORY"
                                                 :semantic_type     :type/Category}]]}]
             :fields [[:field %products.category {:join-alias         "Q2"
                                                  ::add/source-table  "Q2"
                                                  ::add/source-alias  "P2__CATEGORY"
                                                  ::add/desired-alias "Q2__P2__CATEGORY"
                                                  ::add/position      0}]
                      [:field "avg" {:base-type          :type/Integer
                                     :join-alias         "Q2"
                                     ::add/source-table  "Q2"
                                     ::add/source-alias  "avg"
                                     ::add/desired-alias "Q2__avg"
                                     ::add/position      1}]]
             :limit  2})
          (add-alias-info
           (lib.tu.macros/mbql-query orders
             {:fields [&Q2.products.category
                       [:field "avg" {:base-type :type/Integer, :join-alias "Q2"}]]
              :joins  [{:strategy     :left-join
                        :condition    [:= &Q2.products.category 1]
                        :alias        "Q2"
                        :source-query {:source-table $$reviews
                                       :aggregation  [[:aggregation-options [:avg $reviews.rating] {:name "avg"}]]
                                       :breakout     [&P2.products.category]
                                       :joins        [{:strategy     :left-join
                                                       :source-table $$products
                                                       :condition    [:= $reviews.product-id &P2.products.id]
                                                       :alias        "P2"}]}}]
              :limit  2})))))
>>>>>>> 1270cf72

(driver/register! ::custom-escape :parent :h2)

(defn- prefix-alias [alias]
  (str "COOL." alias))

(defmethod driver/escape-alias ::custom-escape
  [_driver field-alias]
  (prefix-alias field-alias))

(deftest ^:parallel custom-escape-alias-test
  (driver/with-driver ::custom-escape
    (is (=? (lib.tu.macros/$ids venues
              (merge
               {:source-query (let [price [:field %price {::add/source-table  $$venues
                                                          ::add/source-alias  "PRICE"
                                                          ::add/desired-alias "COOL.PRICE"}]]
                                {:source-table $$venues
                                 :expressions  {"double_price" [:* price 2]}
                                 :fields       [price
                                                [:expression "double_price" {::add/desired-alias "COOL.double_price"}]]
                                 :limit        1})}
               (let [double-price [:field
                                   "double_price"
                                   {:base-type          :type/Integer
                                    ::add/source-table  ::add/source
                                    ::add/source-alias  "COOL.double_price"
                                    ::add/desired-alias "COOL.double_price"}]]
                 {:aggregation [[:aggregation-options [:count] {:name               "COOL.count"
                                                                ::add/source-alias  "COOL.count"
                                                                ::add/desired-alias "COOL.COOL.count"}]]
                  :breakout    [double-price]
                  :order-by    [[:asc double-price]]})))
            (-> (lib.tu.macros/mbql-query venues
                  {:source-query {:source-table $$venues
                                  :expressions  {"double_price" [:* $price 2]}
                                  :fields       [$price
                                                 [:expression "double_price"]]
                                  :limit        1}
                   :aggregation  [[:count]]
                   :breakout     [[:field "double_price" {:base-type :type/Integer}]]})
                add-alias-info
                :query)))))

(deftest ^:parallel custom-escape-alias-filtering-aggregation-test
  (driver/with-driver ::custom-escape
    (is (=? (lib.tu.macros/$ids venues
              (let [price [:field %price {::add/source-table  $$venues
                                          ::add/source-alias  "PRICE"
                                          ::add/desired-alias "COOL.PRICE"}]
                    outer-price (-> price
                                    (assoc-in [2 ::add/source-table] ::add/source)
                                    (update-in [2 ::add/source-alias] prefix-alias))
                    count-opts {::add/source-alias "strange count"
                                ::add/desired-alias "COOL.strange count"}
                    outer-count-opts (-> count-opts
                                         (dissoc :name)
                                         (assoc :base-type :type/Integer
                                                ::add/source-table ::add/source)
                                         (update ::add/source-alias prefix-alias))]
                {:source-query {:source-table $$venues
                                :breakout     [price]
                                :aggregation  [[:aggregation-options [:count] count-opts]]
                                :order-by     [[:asc price]]}
                 :fields [outer-price
                          [:field
                           "strange count"
                           outer-count-opts]]
                 :filter [:<
                          [:field
                           "strange count"
                           outer-count-opts]
                          [:value 10 {:base_type :type/Integer}]]}))
            (-> (lib.tu.macros/mbql-query venues
                  {:source-query {:source-table $$venues
                                  :aggregation  [[:aggregation-options
                                                  [:count]
                                                  {:name "strange count"}]]
                                  :breakout     [$price]}
                   :filter       [:< [:field "strange count" {:base-type :type/Integer}] 10]})
                add-alias-info
                :query)))))

(driver/register! ::custom-escape-spaces-to-underscores :parent :h2)

(defmethod driver/escape-alias ::custom-escape-spaces-to-underscores
  [driver field-alias]
  (-> ((get-method driver/escape-alias :h2) driver field-alias)
      (str/replace #"\s" "_")))

(deftest ^:parallel use-correct-alias-for-joined-field-test
  (testing "Make sure we call `driver/escape-alias` for the `:source-alias` for Fields coming from joins (#20413)"
    (driver/with-driver ::custom-escape-spaces-to-underscores
      (is (=? (lib.tu.macros/$ids nil
                {:source-query {:source-table $$orders
<<<<<<< HEAD
                                :joins        [{:source-table $$products
                                                :alias "Products_Renamed"
                                                :condition [:=
                                                            [:field
                                                             %orders.product-id
                                                             {::add/source-alias "PRODUCT_ID"
                                                              ::add/source-table $$orders}]
                                                            [:field
                                                             %products.id
                                                             {::add/desired-alias "Products_Renamed__ID"
                                                              ::add/source-alias  "ID"
                                                              ::add/source-table  "Products_Renamed"
                                                              :join-alias         "Products Renamed"}]]
                                                :fields [[:field
                                                          %products.id
                                                          {::add/desired-alias "Products_Renamed__ID"
                                                           ::add/source-alias  "ID"
                                                           ::add/source-table  "Products_Renamed"
                                                           :join-alias         "Products Renamed"}]
                                                         [:field
                                                          %products.category
                                                          {::add/desired-alias "Products_Renamed__CATEGORY"
                                                           ::add/source-alias  "CATEGORY"
                                                           ::add/source-table  "Products_Renamed"
                                                           :join-alias         "Products Renamed"}]]
                                                :strategy :left-join}]
                                :expressions {"CC" [:+ 1 1]}
                                :fields [[:field
                                          %products.id
                                          {::add/desired-alias "Products_Renamed__ID"
                                           ::add/source-alias  "ID"
                                           ::add/source-table  "Products_Renamed"}]
                                         [:field
                                          %products.category
                                          {::add/desired-alias "Products_Renamed__CATEGORY"
                                           ::add/source-alias  "CATEGORY"
                                           ::add/source-table  "Products_Renamed"}]
                                         [:expression "CC" {::add/desired-alias "CC"}]]
                                :filter [:=
                                         [:field
                                          %products.category
                                          {::add/source-alias "CATEGORY"
                                           ::add/source-table "Products_Renamed"}]
                                         [:value
                                          "Doohickey"
                                          {:base_type         :type/Text
                                           :database_type     "CHARACTER VARYING"
                                           :name              "CATEGORY"
                                           :semantic_type     :type/Category}]]}
=======
                                :joins        [{:source-query {:source-table $$products}
                                                ::add/alias   "Products_Renamed"
                                                :alias        "Products Renamed"
                                                :condition
                                                [:=
                                                 [:field
                                                  %orders.product-id
                                                  {::add/source-alias "PRODUCT_ID"
                                                   ::add/source-table $$orders}]
                                                 [:field
                                                  %products.id
                                                  {::add/desired-alias "Products_Renamed__ID"
                                                   ::add/position      0
                                                   ::add/source-alias  "ID"
                                                   ::add/source-table  "Products_Renamed"
                                                   :join-alias         "Products Renamed"}]]
                                                :fields
                                                [[:field
                                                  %products.id
                                                  {::add/desired-alias "Products_Renamed__ID"
                                                   ::add/position      0
                                                   ::add/source-alias  "ID"
                                                   ::add/source-table  "Products_Renamed"
                                                   :join-alias         "Products Renamed"}]]
                                                :strategy     :left-join}]
                                :expressions  {"CC" [:+ 1 1]}
                                :fields
                                [[:field
                                  %products.id
                                  {::add/desired-alias "Products_Renamed__ID"
                                   ::add/position      0
                                   ::add/source-alias  "ID"
                                   ::add/source-table  "Products_Renamed"
                                   :join-alias         "Products Renamed"}]
                                 [:expression "CC" {::add/desired-alias "CC", ::add/position 1}]]
                                :filter
                                [:=
                                 [:field
                                  %products.category
                                  {::add/source-alias "CATEGORY"
                                   ::add/source-table  "Products_Renamed"
                                   :join-alias        "Products Renamed"}]
                                 [:value
                                  "Doohickey"
                                  {:base_type         :type/Text
                                   :database_type     "CHARACTER VARYING"
                                   :name              "CATEGORY"
                                   :semantic_type     :type/Category}]]}
>>>>>>> 1270cf72
                 :fields       [[:field
                                 "Products Renamed__ID"
                                 {::add/desired-alias "Products_Renamed__ID"
                                  ::add/source-alias  "Products_Renamed__ID"
                                  ::add/source-table  ::add/source}]
                                [:field
                                 "Products Renamed__CATEGORY"
                                 {::add/desired-alias "Products_Renamed__CATEGORY"
                                  ::add/source-alias  "Products_Renamed__CATEGORY"
                                  ::add/source-table  ::add/source}]
                                [:field
                                 "CC"
                                 {::add/desired-alias "CC"
                                  ::add/source-alias  "CC"
                                  ::add/source-table  ::add/source
                                  :base-type          :type/Integer}]]})
              (-> (lib.tu.macros/mbql-query orders
                    {:source-query {:source-table $$orders
                                    :joins        [{:source-table $$products
                                                    :alias        "Products Renamed"
                                                    :condition    [:=
                                                                   $product-id
                                                                   [:field %products.id {:join-alias "Products Renamed"}]]
                                                    :fields       [[:field %products.id {:join-alias "Products Renamed"}]
                                                                   [:field %products.category {:join-alias "Products Renamed"}]]}]
                                    :expressions  {"CC" [:+ 1 1]}
                                    :fields       [[:field %products.id {:join-alias "Products Renamed"}]
                                                   [:field %products.category {:join-alias "Products Renamed"}]
                                                   [:expression "CC"]]
                                    :filter       [:=
                                                   [:field %products.category {:join-alias "Products Renamed"}]
                                                   "Doohickey"]}})
                  add-alias-info
                  :query))))))

(deftest ^:parallel query->expected-cols-test
  (testing "field_refs in expected columns have the original join aliases (#30648)"
    (qp.store/with-metadata-provider meta/metadata-provider
      (binding [driver/*driver* ::custom-escape-spaces-to-underscores]
        (let [query
              (lib.tu.macros/mbql-query
                products
                {:joins
                 [{:source-query
                   {:source-table $$orders
                    :joins
                    [{:source-table $$people
                      :alias        "People"
                      :condition    [:= $orders.user-id &People.people.id]
                      :fields       [&People.people.address]
                      :strategy     :left-join}]
                    :fields       [$orders.id &People.people.address]}
                   :alias     "Question 54"
                   :condition [:= $id [:field %orders.id {:join-alias "Question 54"}]]
                   :fields    [[:field %orders.id {:join-alias "Question 54"}]
                               [:field %people.address {:join-alias "Question 54"}]]
                   :strategy  :left-join}]
                 :fields
                 [!default.created-at
                  [:field %orders.id {:join-alias "Question 54"}]
                  [:field %people.address {:join-alias "Question 54"}]]})]
          (is (=? [{:name         "CREATED_AT"
                    :field_ref    [:field (meta/id :products :created-at) {:temporal-unit :default}]
                    :display_name "Created At"}
                   {:name         "ID"
                    :field_ref    [:field (meta/id :orders :id) {:join-alias "Question 54"}]
                    :display_name "Question 54 → ID"}
                   {:name         "ADDRESS"
                    :field_ref    [:field (meta/id :people :address) {:join-alias "Question 54"}]
                    :display_name "Question 54 → Address"}]
                  (qp.preprocess/query->expected-cols query))))))))

(deftest ^:parallel use-source-unique-aliases-test
  (testing "Make sure uniquified aliases in the source query end up getting used for `::add/source-alias`"
    ;; keep track of the IDs so we don't accidentally fetch the wrong ones after we switch the name of `price`
    (let [name-id  (meta/id :venues :name)
          price-id (meta/id :venues :price)]
      ;; create a condition where we'd have duplicate column names for one reason or another to make sure we end up using
      ;; the correct unique alias from the source query
      (qp.store/with-metadata-provider (lib.tu/merged-mock-metadata-provider
                                        meta/metadata-provider
                                        {:fields [{:id   price-id
                                                   :name "Name"}]})
        (is (=? (lib.tu.macros/$ids venues
                      {:source-query {:source-table $$venues
                                      :fields       [[:field name-id {::add/source-table  $$venues
                                                                      ::add/source-alias  "NAME"
                                                                      ::add/desired-alias "NAME"}]
                                                     [:field price-id {::add/source-table  $$venues
                                                                       ::add/source-alias  "Name"
                                                                       ::add/desired-alias "Name_2"}]]}
                       :fields       [[:field name-id {::add/source-table  ::add/source
                                                       ::add/source-alias  "NAME"
                                                       ::add/desired-alias "NAME"}]
                                      [:field price-id {::add/source-table  ::add/source
                                                        ::add/source-alias  "Name_2"
                                                        ::add/desired-alias "Name_2"}]]
                       :limit        1})
                    (-> (lib.tu.macros/mbql-query venues
                          {:source-query {:source-table $$venues
                                          :fields       [[:field name-id nil]
                                                         [:field price-id nil]]}
                           :fields       [[:field name-id nil]
                                          [:field price-id nil]]
                           :limit        1})
                        add-alias-info
                        :query)))))))

(deftest ^:parallel aggregation-reference-test
  (testing "Make sure we add info to `:aggregation` reference clauses correctly"
    (is (=? (lib.tu.macros/mbql-query checkins
              {:aggregation [[:aggregation-options
                              [:sum [:field %user-id {::add/source-table $$checkins
                                                      ::add/source-alias "USER_ID"}]]
                              {:name               "sum"
                               ::add/source-alias  "sum"
                               ::add/desired-alias "sum"}]]
               :order-by    [[:asc [:aggregation 0 {::add/desired-alias "sum"}]]]})
            (add-alias-info
             (lib.tu.macros/mbql-query checkins
               {:aggregation [[:sum $user-id]]
                :order-by    [[:asc [:aggregation 0]]]}))))))

(deftest ^:parallel uniquify-aggregation-names-text
  (is (=? (lib.tu.macros/mbql-query checkins
                {:expressions {"count" [:+ 1 1]}
                 :breakout    [[:expression "count" {::add/desired-alias "count"}]]
                 :aggregation [[:aggregation-options [:count] {::add/source-alias  "count"
                                                               ::add/desired-alias "count_2"}]]
                 :order-by    [[:asc [:expression "count" {::add/desired-alias "count"}]]]
                 :limit       1})
              (add-alias-info
               (lib.tu.macros/mbql-query checkins
                 {:expressions {"count" [:+ 1 1]}
                  :breakout    [[:expression "count"]]
                  :aggregation [[:count]]
                  :limit       1})))))

(deftest ^:parallel fuzzy-field-info-test
  (testing "[[add/alias-from-join]] should match Fields in the Join source query even if they have temporal units"
    (qp.store/with-metadata-provider meta/metadata-provider
      (mt/with-driver :h2
        (is (= {:field-name              "CREATED_AT"
                :join-is-this-level?     "Q2"
                :alias-from-join         "Products__CREATED_AT"
                :alias-from-source-query nil
                :override-alias?         false}
               (#'add/expensive-field-info
                (lib.tu.macros/$ids nil
                  {:source-table $$reviews
                   :joins        [{:source-query {:source-table $$reviews
                                                  :breakout     [[:field %products.created-at
                                                                  {::add/desired-alias "Products__CREATED_AT"
                                                                   ::add/position      0
                                                                   ::add/source-alias  "CREATED_AT"
                                                                   ::add/source-table  "Products"
                                                                   :join-alias         "Products"
                                                                   :temporal-unit      :month}]]}
                                   :alias        "Q2"}]})
                [:field (meta/id :products :created-at) {:join-alias "Q2"}])))))))

(deftest ^:parallel expression-from-source-query-alias-test
  (testing "Make sure we use the exported alias from the source query for expressions (#21131)"
    (let [source-query {:source-table 3
                        :expressions  {"PRICE" [:+
                                                [:field 2 {::add/source-table  3
                                                           ::add/source-alias  "price"
                                                           ::add/desired-alias "price"
                                                           ::add/position      1}]
                                                2]}
                        :fields       [[:field 2 {::add/source-table  3
                                                  ::add/source-alias  "price"
                                                  ::add/desired-alias "price"
                                                  ::add/position      1}]
                                       [:expression "PRICE" {::add/desired-alias "PRICE_2"
                                                             ::add/position      2}]]}]
      (testing `add/exports
        (is (= #{[:field 2 {::add/source-table  3
                            ::add/source-alias  "price"
                            ::add/desired-alias "price"
                            ::add/position      1}]
                 [:expression "PRICE" {::add/desired-alias "PRICE_2"
                                       ::add/position      2}]}
               (#'add/exports source-query))))
      (testing `add/matching-field-in-source-query
        (is (= [:expression "PRICE" {::add/desired-alias "PRICE_2"
                                     ::add/position      2}]
               (#'add/matching-field-in-source-query
                {:source-query source-query}
                [:field "PRICE" {:base-type :type/Float}]))))
      (testing `add/field-alias-in-source-query
        (is (= "PRICE_2"
               (#'add/field-alias-in-source-query
                {:source-query source-query}
                [:field "PRICE" {:base-type :type/Float}])))))))

(deftest ^:parallel find-matching-field-ignore-MLv2-extra-type-info-in-field-opts-test
  (testing "MLv2 refs can include extra info like `:base-type`; make sure we ignore that when finding matching refs (#33083)"
    (let [source-query {:source-table 1
                        :joins        [{:alias        "Card_2"
                                        :source-query {:source-table 2
                                                       :breakout     [[:field 78 {:join-alias         "Products"
                                                                                  :temporal-unit      :month
                                                                                  ::add/source-table  "Products"
                                                                                  ::add/source-alias  "CREATED_AT"
                                                                                  ::add/desired-alias "Products__CREATED_AT"
                                                                                  ::add/position      0}]]
                                                       :aggregation  [[:aggregation-options
                                                                       [:distinct [:field 76 {:join-alias        "Products"
                                                                                              ::add/source-table "Products"
                                                                                              ::add/source-alias "ID"}]]
                                                                       {:name               "count"
                                                                        ::add/source-alias  "count"
                                                                        ::add/position      1
                                                                        ::add/desired-alias "count"}]]}}]}
          field-clause [:field 78 {:base-type :type/DateTime, :temporal-unit :month, :join-alias "Card_2"}]]
      (is (=? [:field
               78
               {:join-alias         "Products"
                :temporal-unit      :month
                ::add/source-table  "Products"
                ::add/source-alias  "CREATED_AT"
                ::add/desired-alias "Products__CREATED_AT"}]
              (#'add/matching-field-in-join-at-this-level source-query field-clause))))))

(defn- metadata-provider-with-two-models []
  (let [result-metadata-for (fn [column-name]
                              {:display_name   column-name
                               :field_ref      [:field column-name {:base-type :type/Integer}]
                               :name           column-name
                               :base_type      :type/Integer
                               :effective_type :type/Integer
                               :semantic_type  nil
                               :fingerprint    {:global {:distinct-count 1, :nil% 0}
                                                :type   #:type{:Number {:min 1, :q1 1, :q3 1, :max 1, :sd nil, :avg 1}}}})]
    (lib/composed-metadata-provider
     meta/metadata-provider
     (providers.mock/mock-metadata-provider
      {:cards [{:name            "Model A"
                :id              1
                :database-id     (meta/id)
                :type            :model
                :dataset-query   {:database (mt/id)
                                  :type     :native
                                  :native   {:template-tags {} :query "select 1 as a1, 2 as a2;"}}
                :result-metadata [(result-metadata-for "A1")
                                  (result-metadata-for "A2")]}
               {:name            "Model B"
                :id              2
                :database-id     (meta/id)
                :type            :model
                :dataset-query   {:database (mt/id)
                                  :type     :native
                                  :native   {:template-tags {} :query "select 1 as b1, 2 as b2;"}}
                :result-metadata [(result-metadata-for "B1")
                                  (result-metadata-for "B2")]}
               {:name          "Joined"
                :id            3
                :database-id   (meta/id)
                :type          :model
                :dataset-query {:database (meta/id)
                                :type     :query
                                :query    {:joins
                                           [{:fields       :all
                                             :alias        "Model B - A1"
                                             :strategy     :inner-join
                                             :condition
                                             [:=
                                              [:field "A1" {:base-type :type/Integer}]
                                              [:field "B1" {:base-type :type/Integer, :join-alias "Model B - A1"}]]
                                             :source-table "card__2"}]
                                           :source-table "card__1"}}}]}))))

(deftest ^:parallel models-with-joins-and-renamed-columns-test
  (testing "an MBQL model with an explicit join and customized field names generate correct SQL (#40252)"
    (qp.store/with-metadata-provider (metadata-provider-with-two-models)
      (is (=? {:query {:fields [[:field "A1" {::add/source-table ::add/source
                                              ::add/source-alias "A1"}]
                                [:field "A2" {::add/source-table ::add/source
                                              ::add/source-alias "A2"}]
                                [:field "B1" {::add/source-table ::add/source
                                              ::add/source-alias "Model B - A1__B1"}]
                                [:field "B2" {::add/source-table ::add/source
                                              ::add/source-alias "Model B - A1__B2"}]]}}
              (add-alias-info {:type     :query
                               :database (meta/id)
                               :query    {:source-table "card__3"}}))))))

(deftest ^:parallel handle-multiple-orders-bys-on-same-field-correctly-test
  (testing "#40993"
    (let [query (lib.tu.macros/mbql-query orders
                  {:aggregation [[:count]]
                   :breakout    [[:field %created-at {:temporal-unit :month}]
                                 [:field %created-at {:temporal-unit :day}]]})]
      (qp.store/with-metadata-provider meta/metadata-provider
        (driver/with-driver :h2
          (is (=? {:query {:source-table (meta/id :orders)
                           :breakout     [[:field
                                           (meta/id :orders :created-at)
                                           {:temporal-unit      :month
                                            ::add/source-alias  "CREATED_AT"
                                            ::add/desired-alias "CREATED_AT"
                                            ::add/position      0}]
                                          [:field
                                           (meta/id :orders :created-at)
                                           {:temporal-unit      :day
                                            ::add/source-alias  "CREATED_AT"
                                            ::add/desired-alias "CREATED_AT_2"
                                            ::add/position      1}]]
                           :aggregation  [[:aggregation-options
                                           [:count]
                                           {::add/source-alias  "count"
                                            ::add/position      2
                                            ::add/desired-alias "count"}]]
                           :order-by     [[:asc
                                           [:field
                                            (meta/id :orders :created-at)
                                            {:temporal-unit      :month
                                             ::add/source-alias  "CREATED_AT"
                                             ::add/desired-alias "CREATED_AT"
                                             ::add/position      0}]]
                                          [:asc
                                           [:field
                                            (meta/id :orders :created-at)
                                            {:temporal-unit      :day
                                             ::add/source-alias  "CREATED_AT"
                                             ::add/desired-alias "CREATED_AT_2"
                                             ::add/position      1}]]]}}
                  (add/add-alias-info (qp.preprocess/preprocess query)))))))))

(deftest ^:parallel preserve-field-options-name-test
  (qp.store/with-metadata-provider meta/metadata-provider
    (driver/with-driver :h2
      (is (=? {:source-query {:source-table (meta/id :orders)
                              :breakout     [[:field (meta/id :orders :id) {}]]
                              :aggregation  [[:aggregation-options
                                              [:cum-sum [:field (meta/id :orders :id) {}]]
                                              {:name "sum"}]]}
               :breakout     [[:field "id" {:base-type :type/Integer, ::add/desired-alias "id"}]
                              [:field "sum" {:base-type :type/Integer, ::add/desired-alias "__cumulative_sum"}]]
               :aggregation  [[:aggregation-options
                               [:cum-sum [:field "sum" {:base-type :type/Integer}]]
                               {::add/desired-alias "sum"}]]}
              (add/add-alias-info
               {:source-query {:source-table (meta/id :orders)
                               :breakout     [[:field (meta/id :orders :id) nil]]
                               :aggregation  [[:aggregation-options
                                               [:cum-sum [:field (meta/id :orders :id) nil]]
                                               {:name "sum"}]]}
                :breakout     [[:field "id" {:base-type :type/Integer}]
                               [:field "sum" {:base-type :type/Integer, :name "__cumulative_sum"}]]
                :aggregation  [[:aggregation-options
                                [:cum-sum [:field "sum" {:base-type :type/Integer}]]
                                {:name "sum"}]]}))))))

(deftest ^:parallel nested-query-field-literals-test
  (testing "Correctly handle similar column names in nominal field literal refs (#41325)"
    (qp.store/with-metadata-provider meta/metadata-provider
      (driver/with-driver :h2
        (is (=? {:source-query {:fields [[:field (meta/id :orders :created-at)
                                          {::add/source-alias "CREATED_AT"
                                           ::add/desired-alias "CREATED_AT"}]
                                         [:field (meta/id :orders :created-at)
                                          {::add/source-alias "CREATED_AT"
                                           ::add/desired-alias "CREATED_AT_2"}]
                                         [:field (meta/id :orders :total)
                                          {::add/source-alias "TOTAL"
                                           ::add/desired-alias "TOTAL"}]]}
                 :aggregation [[:aggregation-options
                                [:cum-sum
                                 [:field "TOTAL" {::add/source-table ::add/source
                                                  ::add/source-alias "TOTAL"}]]
                                {:name "sum"
                                 ::add/source-alias "sum" ; FIXME This key shouldn't be here, this doesn't come from the source query.
                                 ::add/desired-alias "sum"}]]
                 :breakout [[:field "CREATED_AT" {::add/source-alias "CREATED_AT"
                                                  ::add/desired-alias "CREATED_AT"}]
                            [:field "CREATED_AT_2" {::add/source-alias "CREATED_AT_2"
                                                    ::add/desired-alias "CREATED_AT_2"}]]}
                (-> (lib.tu.macros/mbql-query orders
                      {:source-query {:source-table $$orders
                                      :fields [!year.created-at
                                               !month.created-at
                                               $total]}
                       :aggregation [[:cum-sum [:field "TOTAL" {:base-type :type/Integer}]]]
                       :breakout    [[:field "CREATED_AT" {:base-type :type/Date, :temporal-unit :default}]
                                     [:field "CREATED_AT_2" {:base-type :type/Date, :temporal-unit :default}]]})
                    qp.preprocess/preprocess
                    add/add-alias-info
                    :query)))))))

(deftest ^:parallel globally-unique-join-aliases-test
  (testing "support generating globally unique join aliases for drivers that need it (e.g. MongoDB)"
    (driver/with-driver :h2
      (qp.store/with-metadata-provider meta/metadata-provider
        (let [query (lib.tu.macros/mbql-query reviews
                      {:source-query {:source-table $$reviews
                                      :joins        [{:source-table $$products
                                                      :alias        "Products"
                                                      :condition    [:= $product-id &Products.products.id]
                                                      :fields       :all}]
                                      :breakout     [!month.&Products.products.created-at]
                                      :aggregation  [[:distinct &Products.products.id]]
                                      :filter       [:= &Products.products.category "Doohickey"]}
                       :joins        [{:source-query {:source-table $$reviews
                                                      :joins        [{:source-table $$products
                                                                      :alias        "Products"
                                                                      :condition    [:= $product-id &Products.products.id]
                                                                      :fields       :all}]
                                                      :breakout     [!month.&Products.products.created-at]
                                                      :aggregation  [[:distinct &Products.products.id]]
                                                      :filter       [:= &Products.products.category "Gizmo"]}
                                       :alias        "Q2"
                                       ;; yes, `!month.products.created-at` is a so-called 'bad reference' (should
                                       ;; include the `:join-alias`) but this test is also testing that we detect this
                                       ;; situation and handle it appropriately.
                                       :condition    [:= !month.products.created-at !month.&Q2.products.created-at]}]})]
          (is (=? {:source-query {:joins [{::add/alias "Products_2"}]}
                   :joins        [{:source-query {:joins [{::add/alias "Products"}]}}]}
                  (-> query
                      qp.preprocess/preprocess
                      (add/add-alias-info {:globally-unique-join-aliases? true})
                      :query))))))))

;;; adapted from [[metabase.query-processor-test.model-test/model-self-join-test]]
(deftest ^:parallel model-duplicate-joins-test
  (testing "Field references from model joined a second time can be resolved (#48639)"
    (let [mp meta/metadata-provider
          mp (lib.tu/mock-metadata-provider
              mp
              {:cards [{:id 1
                        :dataset-query
                        (-> (lib/query mp (lib.metadata/table mp (meta/id :products)))
                            (lib/join (-> (lib/join-clause (lib.metadata/table mp (meta/id :reviews))
                                                           [(lib/=
                                                             (lib.metadata/field mp (meta/id :products :id))
                                                             (lib.metadata/field mp (meta/id :reviews :product-id)))])
                                          (lib/with-join-fields :all)))
                            lib.convert/->legacy-MBQL)
                        :database-id (meta/id)
                        :name "Products+Reviews"
                        :type :model}]})
          mp (lib.tu/mock-metadata-provider
              mp
              {:cards [{:id 2
                        :dataset-query
                        (binding [lib.metadata.calculation/*display-name-style* :long]
                          (as-> (lib/query mp (lib.metadata/card mp 1)) $q
                            (lib/aggregate $q (lib/sum (->> $q
                                                            lib/available-aggregation-operators
                                                            (m/find-first (comp #{:sum} :short))
                                                            :columns
                                                            (m/find-first (comp #{"Price"} :display-name)))))
                            (lib/breakout $q (-> (m/find-first (comp #{"Reviews → Created At"} :display-name)
                                                               (lib/breakoutable-columns $q))
                                                 (lib/with-temporal-bucket :month)))
                            (lib.convert/->legacy-MBQL $q)))
                        :database-id (meta/id)
                        :name "Products+Reviews Summary"
                        :type :model}]})
          question (binding [lib.metadata.calculation/*display-name-style* :long]
                     (as-> (lib/query mp (lib.metadata/card mp 1)) $q
                       (lib/breakout $q (-> (m/find-first (comp #{"Reviews → Created At"} :display-name)
                                                          (lib/breakoutable-columns $q))
                                            (lib/with-temporal-bucket :month)))
                       (lib/aggregate $q (lib/avg (->> $q
                                                       lib/available-aggregation-operators
                                                       (m/find-first (comp #{:avg} :short))
                                                       :columns
                                                       (m/find-first (comp #{"Rating"} :display-name)))))
                       (lib/append-stage $q)
                       (letfn [(find-col [query display-name]
                                 (or (m/find-first #(= (:display-name %) display-name)
                                                   (lib/breakoutable-columns query))
                                     (throw (ex-info "Failed to find column with display name"
                                                     {:display-name display-name
                                                      :found       (map :display-name (lib/breakoutable-columns query))}))))]
                         (lib/join $q (-> (lib/join-clause (lib.metadata/card mp 2)
                                                           [(lib/=
                                                             (lib/with-temporal-bucket (find-col $q "Reviews → Created At: Month")
                                                               :month)
                                                             (lib/with-temporal-bucket (find-col
                                                                                        (lib/query mp (lib.metadata/card mp 2))
                                                                                        "Reviews → Created At: Month")
                                                               :month))])
                                          (lib/with-join-fields :all))))))]
      (qp.store/with-metadata-provider mp
        (driver/with-driver :h2
          (let [preprocessed (-> question qp.preprocess/preprocess)
                expected     (add/add-alias-info preprocessed)]
            (testing ":source-query -> :source-query -> :joins"
              (is (=? [{:alias "Reviews"
                        :fields [[:field (meta/id :reviews :id)
                                  {:join-alias "Reviews", ::add/source-alias "ID", ::add/desired-alias "Reviews__ID"}]
                                 [:field (meta/id :reviews :product-id)
                                  {:join-alias "Reviews", ::add/source-alias "PRODUCT_ID", ::add/desired-alias "Reviews__PRODUCT_ID"}]
                                 [:field (meta/id :reviews :reviewer)
                                  {:join-alias "Reviews", ::add/source-alias "REVIEWER", ::add/desired-alias "Reviews__REVIEWER"}]
                                 [:field (meta/id :reviews :rating)
                                  {:join-alias "Reviews", ::add/source-alias "RATING", ::add/desired-alias "Reviews__RATING"}]
                                 [:field (meta/id :reviews :body)
                                  {:join-alias "Reviews", ::add/source-alias "BODY", ::add/desired-alias "Reviews__BODY"}]
                                 [:field (meta/id :reviews :created-at)
                                  {:join-alias "Reviews", ::add/source-alias "CREATED_AT", ::add/desired-alias "Reviews__CREATED_AT"}]]
                        :condition [:=
                                    [:field (meta/id :products :id)
                                     {::add/source-alias "ID", ::add/desired-alias "ID"}]
                                    [:field (meta/id :reviews :product-id)
                                     {:join-alias "Reviews", ::add/source-alias "PRODUCT_ID", ::add/desired-alias "Reviews__PRODUCT_ID"}]]}]
                      (-> expected :query :source-query :source-query :joins))))
            (testing ":source-query -> :source-query"
              ;; we should be using `Reviews__` here for names
              (is (=? {:fields [[:field (meta/id :products :id)
                                 {::add/source-alias "ID", ::add/desired-alias "ID"}]
                                [:field (meta/id :products :ean)
                                 {::add/source-alias "EAN", ::add/desired-alias "EAN"}]
                                [:field (meta/id :products :title)
                                 {::add/source-alias "TITLE", ::add/desired-alias "TITLE"}]
                                [:field (meta/id :products :category)
                                 {::add/source-alias "CATEGORY", ::add/desired-alias "CATEGORY"}]
                                [:field (meta/id :products :vendor)
                                 {::add/source-alias "VENDOR", ::add/desired-alias "VENDOR"}]
                                [:field (meta/id :products :price)
                                 {::add/source-alias "PRICE", ::add/desired-alias "PRICE"}]
                                [:field (meta/id :products :rating)
                                 {::add/source-alias "RATING", ::add/desired-alias "RATING"}]
                                [:field (meta/id :products :created-at)
                                 {::add/source-alias "CREATED_AT", ::add/desired-alias "CREATED_AT"}]
                                [:field (meta/id :reviews :id)
                                 {:join-alias "Reviews"
                                  ::add/source-alias "ID", ::add/desired-alias "Reviews__ID"}]
                                [:field (meta/id :reviews :product-id)
                                 {:join-alias "Reviews", ::add/source-alias "PRODUCT_ID", ::add/desired-alias "Reviews__PRODUCT_ID"}]
                                [:field (meta/id :reviews :reviewer)
                                 {:join-alias "Reviews", ::add/source-alias "REVIEWER", ::add/desired-alias "Reviews__REVIEWER"}]
                                [:field (meta/id :reviews :rating)
                                 {:join-alias "Reviews", ::add/source-alias "RATING", ::add/desired-alias "Reviews__RATING"}]
                                [:field (meta/id :reviews :body)
                                 {:join-alias "Reviews", ::add/source-alias "BODY", ::add/desired-alias "Reviews__BODY"}]
                                [:field (meta/id :reviews :created-at)
                                 {:join-alias "Reviews", ::add/source-alias "CREATED_AT", ::add/desired-alias "Reviews__CREATED_AT"}]]}
                      (-> expected :query :source-query :source-query (dissoc :joins)))))
            (testing ":source-query"
              ;; we should be using `Reviews__` here for names
              (is (=? {:source-query/model? true
                       :breakout [[:field
                                   "Reviews__CREATED_AT"
                                   {::add/source-alias "Reviews__CREATED_AT", ::add/desired-alias "Reviews__CREATED_AT"}]]
                       :aggregation [[:aggregation-options
                                      [:avg [:field "RATING" {::add/source-alias "RATING"}]]
                                      {:name "avg", ::add/source-alias "avg", ::add/desired-alias "avg"}]]
                       :order-by [[:asc
                                   [:field
                                    "Reviews__CREATED_AT"
                                    {::add/source-alias "Reviews__CREATED_AT", ::add/desired-alias "Reviews__CREATED_AT"}]]]}
                      (-> expected :query :source-query (dissoc :source-query)))))))))))<|MERGE_RESOLUTION|>--- conflicted
+++ resolved
@@ -36,52 +36,6 @@
       (-> query qp.preprocess/preprocess add/add-alias-info remove-source-metadata (dissoc :middleware)))))
 
 (deftest ^:parallel join-in-source-query-test
-<<<<<<< HEAD
-  (let [result (add-alias-info
-                (lib.tu.macros/mbql-query venues
-                  {:source-query {:source-table $$venues
-                                  :joins        [{:strategy     :left-join
-                                                  :source-table $$categories
-                                                  :alias        "Cat"
-                                                  :condition    [:= $category-id &Cat.categories.id]
-                                                  :fields       [&Cat.categories.name]}]
-                                  :fields       [$id
-                                                 &Cat.categories.name]}
-                   ;; THIS REF IS WRONG -- it should not be using `Cat` because the join is in the source query rather
-                   ;; than in the current stage. However, we should be smart enough to try to figure out what they
-                   ;; meant.
-                   :breakout     [&Cat.categories.name]}))]
-    (testing ":query -> :source-query"
-      (is (=? (lib.tu.macros/$ids venues
-                {:source-table $$venues
-                 :joins        [{:strategy     :left-join
-                                 :source-table $$categories
-                                 :alias        "Cat"
-                                 :condition    [:=
-                                                [:field %category-id {::add/source-table $$venues
-                                                                      ::add/source-alias "CATEGORY_ID"}]
-                                                [:field %categories.id {:join-alias        "Cat"
-                                                                        ::add/source-table "Cat"
-                                                                        ::add/source-alias "ID"}]]}]
-                 :fields       [[:field %id {::add/source-table  $$venues
-                                             ::add/source-alias  "ID"
-                                             ::add/desired-alias "ID"}]
-                                [:field %categories.name {:join-alias         "Cat"
-                                                          ::add/source-table  "Cat"
-                                                          ::add/source-alias  "NAME"
-                                                          ::add/desired-alias "Cat__NAME"}]]})
-              (-> result :query :source-query))))
-    (testing ":query"
-      (is (=? { ;; it doesn't really matter whether these stay as Field ID refs or get switched to Field name refs, the
-               ;; `::add` keys are the only thing really relevant here.
-               :breakout [[:field any? {::add/source-table  ::add/source
-                                        ::add/source-alias  "Cat__NAME"
-                                        ::add/desired-alias "Cat__NAME"}]]
-               :order-by [[:asc [:field any? {::add/source-table  ::add/source
-                                              ::add/source-alias  "Cat__NAME"
-                                              ::add/desired-alias "Cat__NAME"}]]]}
-              (-> result :query (dissoc :source-query)))))))
-=======
   (is (=? (lib.tu.macros/mbql-query venues
             {:source-query {:source-table $$venues
                             :joins        [{:strategy     :left-join
@@ -124,7 +78,6 @@
                                             &Cat.categories.name]}
               :breakout     [&Cat.categories.name]
               :limit        1})))))
->>>>>>> 1270cf72
 
 (deftest ^:parallel multiple-joins-test
   (is (=? (lib.tu.macros/mbql-query orders
@@ -307,89 +260,7 @@
                                  [:expression "price_divided_by_big_price"]]
                    :limit       1}))))))
 
-(deftest join-source-query-join-test
-<<<<<<< HEAD
-  (with-redefs [fix-bad-refs/fix-bad-references identity]
-    (let [result (add-alias-info
-                  (lib.tu.macros/mbql-query orders
-                    {:joins  [{:strategy     :left-join
-                               :condition    [:= &Q2.products.category 1]
-                               :alias        "Q2"
-                               :source-query {:source-table $$reviews
-                                              :aggregation  [[:aggregation-options [:avg $reviews.rating] {:name "avg"}]]
-                                              :breakout     [&P2.products.category]
-                                              :joins        [{:strategy     :left-join
-                                                              :source-table $$products
-                                                              :condition    [:= $reviews.product-id &P2.products.id]
-                                                              :alias        "P2"
-                                                              :fields       [&P2.products.category]}]}
-                               :fields [&Q2.products.category
-                                        [:field "avg" {:base-type :type/Number, :join-alias "Q2"}]]}]
-                     :fields [[:field %products.category {:join-alias "Q2"}]
-                              [:field "avg" {:base-type :type/Integer, :join-alias "Q2"}]]}))]
-      (testing ":query -> :joins -> first -> :source-query -> :joins"
-        (is (=? (lib.tu.macros/$ids nil
-                  [{:alias        "P2"
-                    :source-table $$products
-                    :condition    [:=
-                                   [:field %reviews.product-id {::add/source-table $$reviews
-                                                                ::add/source-alias "PRODUCT_ID"}]
-                                   [:field %products.id {::add/source-table "P2"
-                                                         ::add/source-alias "ID"}]]
-                    :fields [[:field %products.category {::add/source-table "P2"
-                                                         ::add/source-alias  "CATEGORY"
-                                                         ::add/desired-alias "P2__CATEGORY"}]]}])
-                (-> result :query :joins first :source-query :joins))))
-      (testing ":query -> :joins -> first -> :source-query"
-        (is (=? (lib.tu.macros/$ids orders
-                  {:source-table $$reviews
-                   :aggregation  [[:aggregation-options
-                                   [:avg [:field %reviews.rating {::add/source-table $$reviews
-                                                                  ::add/source-alias "RATING"}]]
-                                   {:name               "avg"
-                                    ::add/source-alias  "avg"
-                                    ::add/desired-alias "avg"}]]
-                   :breakout     [[:field %products.category {:join-alias         "P2"
-                                                              ::add/source-table  "P2"
-                                                              ::add/source-alias  "CATEGORY"
-                                                              ::add/desired-alias "P2__CATEGORY"}]]
-                   :order-by     [[:asc [:field %products.category {:join-alias         "P2"
-                                                                    ::add/source-table  "P2"
-                                                                    ::add/source-alias  "CATEGORY"
-                                                                    ::add/desired-alias "P2__CATEGORY"}]]]})
-                (-> result :query :joins first :source-query (dissoc :joins)))))
-      (testing ":query -> :joins"
-        (is (=? (lib.tu.macros/$ids orders
-                  [{:alias     "Q2"
-                    :strategy  :left-join
-                    :condition [:=
-                                [:field %products.category {::add/source-table "Q2"
-                                                            ::add/source-alias  "P2__CATEGORY"
-                                                            ::add/desired-alias "Q2__P2__CATEGORY"}]
-                                [:value 1 {:base_type         :type/Text
-                                           :database_type     "CHARACTER VARYING"
-                                           :name              "CATEGORY"
-                                           :semantic_type     :type/Category}]]
-                    :fields [[:field %products.category {:join-alias "Q2"
-                                                         ::add/source-table  "Q2"
-                                                         ::add/source-alias  "P2__CATEGORY"
-                                                         ::add/desired-alias "Q2__P2__CATEGORY"}]
-                             [:field "avg" {:base-type :type/Number
-                                            ::add/source-table  "Q2"
-                                            ::add/source-alias  "avg"
-                                            ::add/desired-alias "Q2__avg"}]]}])
-                (-> result :query :joins (m/dissoc-in [0 :source-query])))))
-      (testing ":query"
-        (is (=? (lib.tu.macros/$ids orders
-                  {:fields [[:field %products.category {::add/source-table  "Q2"
-                                                        ::add/source-alias  "P2__CATEGORY"
-                                                        ::add/desired-alias "Q2__P2__CATEGORY"}]
-                            [:field "avg" {:base-type          :type/Integer
-                                           ::add/source-table  "Q2"
-                                           ::add/source-alias  "avg"
-                                           ::add/desired-alias "Q2__avg"}]]})
-                (->  result :query (dissoc :joins))))))))
-=======
+(deftest ^:parallel join-source-query-join-test
   (is (=? (lib.tu.macros/mbql-query orders
             {:joins  [{:source-query {:source-table $$reviews
                                       :aggregation  [[:aggregation-options
@@ -457,7 +328,6 @@
                                                        :condition    [:= $reviews.product-id &P2.products.id]
                                                        :alias        "P2"}]}}]
               :limit  2})))))
->>>>>>> 1270cf72
 
 (driver/register! ::custom-escape :parent :h2)
 
@@ -553,57 +423,6 @@
     (driver/with-driver ::custom-escape-spaces-to-underscores
       (is (=? (lib.tu.macros/$ids nil
                 {:source-query {:source-table $$orders
-<<<<<<< HEAD
-                                :joins        [{:source-table $$products
-                                                :alias "Products_Renamed"
-                                                :condition [:=
-                                                            [:field
-                                                             %orders.product-id
-                                                             {::add/source-alias "PRODUCT_ID"
-                                                              ::add/source-table $$orders}]
-                                                            [:field
-                                                             %products.id
-                                                             {::add/desired-alias "Products_Renamed__ID"
-                                                              ::add/source-alias  "ID"
-                                                              ::add/source-table  "Products_Renamed"
-                                                              :join-alias         "Products Renamed"}]]
-                                                :fields [[:field
-                                                          %products.id
-                                                          {::add/desired-alias "Products_Renamed__ID"
-                                                           ::add/source-alias  "ID"
-                                                           ::add/source-table  "Products_Renamed"
-                                                           :join-alias         "Products Renamed"}]
-                                                         [:field
-                                                          %products.category
-                                                          {::add/desired-alias "Products_Renamed__CATEGORY"
-                                                           ::add/source-alias  "CATEGORY"
-                                                           ::add/source-table  "Products_Renamed"
-                                                           :join-alias         "Products Renamed"}]]
-                                                :strategy :left-join}]
-                                :expressions {"CC" [:+ 1 1]}
-                                :fields [[:field
-                                          %products.id
-                                          {::add/desired-alias "Products_Renamed__ID"
-                                           ::add/source-alias  "ID"
-                                           ::add/source-table  "Products_Renamed"}]
-                                         [:field
-                                          %products.category
-                                          {::add/desired-alias "Products_Renamed__CATEGORY"
-                                           ::add/source-alias  "CATEGORY"
-                                           ::add/source-table  "Products_Renamed"}]
-                                         [:expression "CC" {::add/desired-alias "CC"}]]
-                                :filter [:=
-                                         [:field
-                                          %products.category
-                                          {::add/source-alias "CATEGORY"
-                                           ::add/source-table "Products_Renamed"}]
-                                         [:value
-                                          "Doohickey"
-                                          {:base_type         :type/Text
-                                           :database_type     "CHARACTER VARYING"
-                                           :name              "CATEGORY"
-                                           :semantic_type     :type/Category}]]}
-=======
                                 :joins        [{:source-query {:source-table $$products}
                                                 ::add/alias   "Products_Renamed"
                                                 :alias        "Products Renamed"
@@ -652,7 +471,6 @@
                                    :database_type     "CHARACTER VARYING"
                                    :name              "CATEGORY"
                                    :semantic_type     :type/Category}]]}
->>>>>>> 1270cf72
                  :fields       [[:field
                                  "Products Renamed__ID"
                                  {::add/desired-alias "Products_Renamed__ID"
