--- conflicted
+++ resolved
@@ -8,11 +8,7 @@
    [clojure.walk :as walk]
    [medley.core :as m]
    [metabase.api.common :as api]
-<<<<<<< HEAD
-=======
    [metabase.audit :as audit]
-   [metabase.compatibility :as compatibility]
->>>>>>> 2cb5dd19
    [metabase.config :as config]
    [metabase.db.query :as mdb.query]
    [metabase.email.messages :as messages]
