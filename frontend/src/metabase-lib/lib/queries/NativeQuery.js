/* @flow weak */

import Query from "./Query";

import Database from "metabase-lib/lib/metadata/Database";
import Table from "metabase-lib/lib/metadata/Table";

import { countLines } from "metabase/lib/string";
import { humanize } from "metabase/lib/formatting";
import Utils from "metabase/lib/utils";

import {
  getEngineNativeAceMode,
  getEngineNativeType,
  getEngineNativeRequiresTable,
} from "metabase/lib/engine";

import { chain, assoc, getIn, assocIn, updateIn } from "icepick";
import _ from "underscore";

import type Question from "metabase-lib/lib/Question";
import type {
  DatasetQuery,
  NativeDatasetQuery,
} from "metabase/meta/types/Card";
import type { TemplateTags, TemplateTag } from "metabase/meta/types/Query";
import type { DatabaseEngine, DatabaseId } from "metabase/meta/types/Database";

import AtomicQuery from "metabase-lib/lib/queries/AtomicQuery";

import Dimension, { TemplateTagDimension } from "../Dimension";
import Variable, { TemplateTagVariable } from "../Variable";
import DimensionOptions from "../DimensionOptions";

type DimensionFilter = (dimension: Dimension) => boolean;
type VariableFilter = (variable: Variable) => boolean;

export const NATIVE_QUERY_TEMPLATE: NativeDatasetQuery = {
  database: null,
  type: "native",
  native: {
    query: "",
    "template-tags": {},
  },
};

function cardTagCardId(name) {
  const reCardTag = /^#([0-9]*)$/g;
  const match = reCardTag.exec(name);
  if (match !== null && match[1].length > 0) {
    return parseInt(match[1]);
  }
  return null;
}

function isCardQueryName(name) {
  return /^#[0-9]*$/.test(name);
}

export default class NativeQuery extends AtomicQuery {
  // For Flow type completion
  _nativeDatasetQuery: NativeDatasetQuery;

  constructor(
    question: Question,
    datasetQuery: DatasetQuery = NATIVE_QUERY_TEMPLATE,
  ) {
    super(question, datasetQuery);

    this._nativeDatasetQuery = (datasetQuery: NativeDatasetQuery);
  }

  static isDatasetQueryType(datasetQuery: DatasetQuery): boolean {
    return datasetQuery && datasetQuery.type === NATIVE_QUERY_TEMPLATE.type;
  }

  /* Query superclass methods */

  hasData() {
    return (
      this.databaseId() != null && (!this.requiresTable() || this.collection())
    );
  }

  canRun() {
    return (
      this.hasData() &&
      this.queryText().length > 0 &&
      this.allTemplateTagsAreValid()
    );
  }

  isEmpty() {
    return this.databaseId() == null || this.queryText().length === 0;
  }

  databases(): Database[] {
    return super
      .databases()
      .filter(database => database.native_permissions === "write");
  }

  clean() {
    return this.setDatasetQuery(
      updateIn(
        this.datasetQuery(),
        ["native", "template-tags"],
        tt => tt || {},
      ),
    );
  }

  /* AtomicQuery superclass methods */

  tables(): ?(Table[]) {
    const database = this.database();
    return (database && database.tables) || null;
  }

  databaseId(): ?DatabaseId {
    // same for both structured and native
    return this._nativeDatasetQuery.database;
  }
  database(): ?Database {
    const databaseId = this.databaseId();
    return databaseId != null ? this._metadata.databases[databaseId] : null;
  }
  engine(): ?DatabaseEngine {
    const database = this.database();
    return database && database.engine;
  }

  /* Methods unique to this query type */

  /**
   * @returns a new query with the provided Database set.
   */
  setDatabase(database: Database): NativeQuery {
    return this.setDatabaseId(database.id);
  }
  setDatabaseId(databaseId: DatabaseId): NativeQuery {
    if (databaseId !== this.databaseId()) {
      // TODO: this should reset the rest of the query?
      return new NativeQuery(
        this._originalQuestion,
        assoc(this.datasetQuery(), "database", databaseId),
      );
    } else {
      return this;
    }
  }

  setDefaultCollection(): NativeQuery {
    if (this.requiresTable()) {
      const tables = this.tables();
      if (tables && tables.length > 0) {
        return this.setCollectionName(tables[0].name);
      }
    }
    return this;
  }

  hasWritePermission(): boolean {
    const database = this.database();
    return database != null && database.native_permissions === "write";
  }

  supportsNativeParameters(): boolean {
    const database = this.database();
    return (
      database != null && _.contains(database.features, "native-parameters")
    );
  }

  table(): ?Table {
    const database = this.database();
    const collection = this.collection();
    if (!database || !collection) {
      return null;
    }
    return _.findWhere(database.tables, { name: collection }) || null;
  }

  queryText(): string {
    return getIn(this.datasetQuery(), ["native", "query"]) || "";
  }

  setQueryText(newQueryText: string): Query {
    return new NativeQuery(
      this._originalQuestion,
      chain(this._datasetQuery)
        .assocIn(["native", "query"], newQueryText)
        .assocIn(
          ["native", "template-tags"],
          this._getUpdatedTemplateTags(newQueryText),
        )
        .value(),
    );
  }

  collection(): ?string {
    return getIn(this.datasetQuery(), ["native", "collection"]);
  }

  setCollectionName(newCollection: string) {
    return new NativeQuery(
      this._originalQuestion,
      assocIn(this._datasetQuery, ["native", "collection"], newCollection),
    );
  }

  setParameterIndex(id: string, newIndex: number) {
    // NOTE: currently all NativeQuery parameters are implicitly generated from
    // template tags, and the order is determined by the key order
    return new NativeQuery(
      this._originalQuestion,
      updateIn(
        this._datasetQuery,
        ["native", "template_tags"],
        templateTags => {
          const entries = Array.from(Object.entries(templateTags));
          const oldIndex = _.findIndex(entries, entry => entry[1].id === id);
          entries.splice(newIndex, 0, entries.splice(oldIndex, 1)[0]);
          return _.object(entries);
        },
      ),
    );
  }

  lineCount(): number {
    const queryText = this.queryText();
    return queryText ? countLines(queryText) : 0;
  }

  /**
   * The ACE Editor mode name, e.g. 'ace/mode/json'
   */
  aceMode(): string {
    return getEngineNativeAceMode(this.engine());
  }

  /**
   * Name used to describe the text written in that mode, e.g. 'JSON'. Used to fill in the blank in 'This question is written in _______'.
   */
  nativeQueryLanguage() {
    return getEngineNativeType(this.engine()).toUpperCase();
  }

  /**
   * Whether the DB selector should be a DB + Table selector. Mongo needs both DB + Table.
   */
  requiresTable() {
    return getEngineNativeRequiresTable(this.engine());
  }

  // $FlowFixMe
  templateTags(): TemplateTag[] {
    return Object.values(this.templateTagsMap());
  }
  templateTagsMap(): TemplateTags {
    return getIn(this.datasetQuery(), ["native", "template-tags"]) || {};
  }
  allTemplateTagsAreValid(): boolean {
    return this.templateTags().every(
      // field filters require a field
      t => !(t.type === "dimension" && t.dimension == null),
    );
  }

  setTemplateTag(name, tag) {
    return this.setDatasetQuery(
      assocIn(this.datasetQuery(), ["native", "template-tags", name], tag),
    );
  }

  setDatasetQuery(datasetQuery: DatasetQuery): NativeQuery {
    return new NativeQuery(this._originalQuestion, datasetQuery);
  }

<<<<<<< HEAD
  // `replaceCardId` updates the query text to reference a different card.
  // Template tags are updated as a result of calling `setQueryText`.
  replaceCardId(oldId, newId) {
    const re = new RegExp(`{{\\s*#${oldId}\\s*}}`, "g");
    const newQueryText = this.queryText().replace(re, () => `{{#${newId}}}`);
    return this.setQueryText(newQueryText);
=======
  dimensionOptions(
    dimensionFilter: DimensionFilter = () => true,
  ): DimensionOptions {
    const dimensions = this.templateTags()
      .filter(tag => tag.type === "dimension")
      .map(
        tag =>
          new TemplateTagDimension(null, [tag.name], this.metadata(), this),
      )
      .filter(dimensionFilter);
    return new DimensionOptions({
      dimensions: dimensions,
      count: dimensions.length,
    });
  }

  variables(variableFilter: VariableFilter = () => true): Variable[] {
    return this.templateTags()
      .filter(tag => tag.type !== "dimension")
      .map(tag => new TemplateTagVariable([tag.name], this.metadata(), this))
      .filter(variableFilter);
>>>>>>> 3a641458
  }

  /**
   * special handling for NATIVE cards to automatically detect parameters ... {{varname}}
   */
  _getUpdatedTemplateTags(queryText: string): TemplateTags {
    if (queryText && this.supportsNativeParameters()) {
      let tags = [];

      // look for variable usage in the query (like '{{varname}}').  we only allow alphanumeric characters for the variable name
      // a variable name can optionally end with :start or :end which is not considered part of the actual variable name
      // expected pattern is like mustache templates, so we are looking for something like {{category}} or {{date:start}}
      // anything that doesn't match our rule is ignored, so {{&foo!}} would simply be ignored
      // variables referencing other questions, by their card ID, are also supported: {{#123}} references question with ID 123
      let match;
      const re = /\{\{\s*([A-Za-z0-9_]+?|#[0-9]*)\s*\}\}/g;
      while ((match = re.exec(queryText)) != null) {
        tags.push(match[1]);
      }

      // eliminate any duplicates since it's allowed for a user to reference the same variable multiple times
      tags = _.uniq(tags);
      const existingTemplateTags = this.templateTagsMap();
      const existingTags = Object.keys(existingTemplateTags);

      // if we ended up with any variables in the query then update the card parameters list accordingly
      if (tags.length > 0 || existingTags.length > 0) {
        const newTags = _.difference(tags, existingTags);
        const oldTags = _.difference(existingTags, tags);

        const templateTags = { ...existingTemplateTags };
        if (oldTags.length === 1 && newTags.length === 1) {
          // renaming
          const newTag = { ...templateTags[oldTags[0]] };

          if (newTag.display_name === humanize(oldTags[0])) {
            newTag.display_name = humanize(newTags[0]);
          }

          newTag.name = newTags[0];
          if (isCardQueryName(newTag.name)) {
            newTag.type = "card";
            newTag.card = cardTagCardId(newTag.name);
          }
          templateTags[newTag.name] = newTag;
          delete templateTags[oldTags[0]];
        } else {
          // remove old vars
          for (const name of oldTags) {
            delete templateTags[name];
          }

          // create new vars
          for (const tagName of newTags) {
            templateTags[tagName] = {
              id: Utils.uuid(),
              name: tagName,
              display_name: humanize(tagName),
              type: "text",
            };

            // parse card ID from tag name for card query template tags
            if (isCardQueryName(tagName)) {
              templateTags[tagName] = Object.assign(templateTags[tagName], {
                type: "card",
                card: cardTagCardId(tagName),
              });
            }
          }
        }

        // ensure all tags have an id since we need it for parameter values to work
        // $FlowFixMe
        for (const tag: TemplateTag of Object.values(templateTags)) {
          if (tag.id == null) {
            tag.id = Utils.uuid();
          }
        }

        return templateTags;
      }
    }
    return {};
  }
}<|MERGE_RESOLUTION|>--- conflicted
+++ resolved
@@ -277,14 +277,14 @@
     return new NativeQuery(this._originalQuestion, datasetQuery);
   }
 
-<<<<<<< HEAD
   // `replaceCardId` updates the query text to reference a different card.
   // Template tags are updated as a result of calling `setQueryText`.
   replaceCardId(oldId, newId) {
     const re = new RegExp(`{{\\s*#${oldId}\\s*}}`, "g");
     const newQueryText = this.queryText().replace(re, () => `{{#${newId}}}`);
     return this.setQueryText(newQueryText);
-=======
+  }
+
   dimensionOptions(
     dimensionFilter: DimensionFilter = () => true,
   ): DimensionOptions {
@@ -306,7 +306,6 @@
       .filter(tag => tag.type !== "dimension")
       .map(tag => new TemplateTagVariable([tag.name], this.metadata(), this))
       .filter(variableFilter);
->>>>>>> 3a641458
   }
 
   /**
