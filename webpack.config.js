--- conflicted
+++ resolved
@@ -185,11 +185,7 @@
         process.env.MB_EDITION === "ee"
           ? ENTERPRISE_SRC_PATH + "/overrides"
           : SRC_PATH + "/lib/noop",
-<<<<<<< HEAD
-      "embedding-sdk": __dirname + "/enterprise/frontend/src/embedding-sdk",
-=======
       "embedding-sdk": SDK_SRC_PATH,
->>>>>>> 8441ffc2
     },
   },
   cache: useFilesystemCache
