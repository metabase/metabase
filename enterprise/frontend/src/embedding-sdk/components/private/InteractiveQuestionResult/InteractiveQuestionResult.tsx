--- conflicted
+++ resolved
@@ -89,23 +89,10 @@
         {withTitle && (customTitle ?? <InteractiveQuestion.Title />)}
         <Group spacing="xs">
           {withResetButton && <InteractiveQuestion.ResetButton />}
-<<<<<<< HEAD
-          <InteractiveQuestion.ChartTypeSelectorList />
+          <InteractiveQuestion.ChartTypeDropdown />
           <InteractiveQuestion.Filter />
-          <InteractiveQuestion.Summarize />
-          <InteractiveQuestion.Breakout />
-=======
-          <InteractiveQuestion.ChartTypeDropdown />
-          <InteractiveQuestion.FilterButton
-            onClick={() =>
-              setQuestionView(
-                questionView === "filter" ? "visualization" : "filter",
-              )
-            }
-          />
           <InteractiveQuestion.SummarizeDropdown />
           <InteractiveQuestion.BreakoutDropdown />
->>>>>>> 0b73e1e4
           <InteractiveQuestion.EditorButton
             isOpen={questionView === "editor"}
             onClick={() =>
