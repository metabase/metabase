/* eslint-disable react/prop-types */
import React from "react";

import { t } from "ttag";
import cx from "classnames";

import ButtonBar from "metabase/components/ButtonBar";

import QueryDownloadWidget from "metabase/query_builder/components/QueryDownloadWidget";
import QuestionEmbedWidget, {
  QuestionEmbedWidgetTrigger,
} from "metabase/query_builder/containers/QuestionEmbedWidget";
import ViewButton from "./ViewButton";

import QuestionAlertWidget from "./QuestionAlertWidget";
import QuestionTimelineWidget from "./QuestionTimelineWidget";

import QuestionRowCount from "./QuestionRowCount";
import QuestionLastUpdated from "./QuestionLastUpdated";
import QuestionDisplayToggle from "./QuestionDisplayToggle";
import { ViewFooterRoot, FooterButtonGroup } from "./ViewFooter.styled";

const ViewFooter = ({
  question,
  result,
  className,
  isShowingChartTypeSidebar,
  isShowingChartSettingsSidebar,
  isShowingRawTable,
  onOpenChartType,
  onOpenModal,
  onCloseChartType,
  onOpenChartSettings,
  onCloseChartSettings,
  setUIControls,
  isObjectDetail,
  questionAlerts,
  visualizationSettings,
  isAdmin,
  canManageSubscriptions,
  isResultDirty,
  isVisualized,
  isTimeseries,
  isShowingTimelineSidebar,
  onOpenTimelines,
  onCloseTimelines,
}) => {
  if (!result) {
    return null;
  }

  const hasDataPermission = question.query().isEditable();
  const hideChartSettings = result.error && !hasDataPermission;

  return (
    <ViewFooterRoot
      className={cx(className, "text-medium border-top")}
      data-testid="view-footer"
    >
      <ButtonBar
        className="flex-full"
        left={[
          !hideChartSettings && (
            <FooterButtonGroup>
              <ViewButton
                medium
                labelBreakpoint="sm"
                data-testid="viz-type-button"
                active={isShowingChartTypeSidebar}
                onClick={
                  isShowingChartTypeSidebar
                    ? () => onCloseChartType()
                    : () => onOpenChartType()
                }
              >
                {t`Visualization`}
              </ViewButton>
              <ViewButton
                active={isShowingChartSettingsSidebar}
                icon="gear"
                iconSize={16}
                medium
                onlyIcon
                labelBreakpoint="sm"
                data-testid="viz-settings-button"
                onClick={
                  isShowingChartSettingsSidebar
                    ? () => onCloseChartSettings()
                    : () => onOpenChartSettings()
                }
              />
            </FooterButtonGroup>
          ),
        ]}
        center={
          isVisualized && (
            <QuestionDisplayToggle
              key="viz-table-toggle"
              className="mx1"
              question={question}
              isShowingRawTable={isShowingRawTable}
              onToggleRawTable={isShowingRawTable => {
                setUIControls({ isShowingRawTable });
              }}
            />
          )
        }
        right={[
          QuestionRowCount.shouldRender({
            question,
            result,
            isObjectDetail,
          }) && <QuestionRowCount key="row_count" className="mx1" />,
          QuestionLastUpdated.shouldRender({ result }) && (
            <QuestionLastUpdated
              key="last-updated"
              className="mx1 hide sm-show"
              result={result}
            />
          ),
          QueryDownloadWidget.shouldRender({ result, isResultDirty }) && (
            <QueryDownloadWidget
              key="download"
              className="mx1 hide sm-show"
<<<<<<< HEAD
              card={question.card()}
=======
              question={question}
              result={result}
>>>>>>> 08dd9ac5
              visualizationSettings={visualizationSettings}
              result={result}
              dashcardId={question.card().dashcardId}
              dashboardId={question.card().dashboardId}
            />
          ),
          QuestionAlertWidget.shouldRender({
            question,
            visualizationSettings,
          }) && (
            <QuestionAlertWidget
              key="alerts"
              className="mx1 hide sm-show"
              canManageSubscriptions={canManageSubscriptions}
              question={question}
              questionAlerts={questionAlerts}
              onCreateAlert={() =>
                question.isSaved()
                  ? onOpenModal("create-alert")
                  : onOpenModal("save-question-before-alert")
              }
            />
          ),
          QuestionEmbedWidget.shouldRender({ question, isAdmin }) && (
            <QuestionEmbedWidgetTrigger
              key="embeds"
              onClick={() =>
                question.isSaved()
                  ? onOpenModal("embed")
                  : onOpenModal("save-question-before-embed")
              }
            />
          ),
          QuestionTimelineWidget.shouldRender({ isTimeseries }) && (
            <QuestionTimelineWidget
              key="timelines"
              className="mx1 hide sm-show"
              isShowingTimelineSidebar={isShowingTimelineSidebar}
              onOpenTimelines={onOpenTimelines}
              onCloseTimelines={onCloseTimelines}
            />
          ),
        ]}
      />
    </ViewFooterRoot>
  );
};

export default ViewFooter;<|MERGE_RESOLUTION|>--- conflicted
+++ resolved
@@ -122,12 +122,8 @@
             <QueryDownloadWidget
               key="download"
               className="mx1 hide sm-show"
-<<<<<<< HEAD
               card={question.card()}
-=======
               question={question}
-              result={result}
->>>>>>> 08dd9ac5
               visualizationSettings={visualizationSettings}
               result={result}
               dashcardId={question.card().dashcardId}
