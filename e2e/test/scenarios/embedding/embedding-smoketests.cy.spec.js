import {
  restore,
  visitQuestion,
  isEE,
  isOSS,
  visitDashboard,
  visitIframe,
} from "e2e/support/helpers";
<<<<<<< HEAD
import { ORDERS_QUESTION_ID } from "e2e/support/cypress_data";
=======
import { ORDERS_QUESTION_ID } from "e2e/support/cypress_sample_instance_data";
>>>>>>> 5f6f1d23

const embeddingPage = "/admin/settings/embedding-in-other-applications";
const licenseUrl = "https://metabase.com/license/embedding";
const upgradeUrl = "https://www.metabase.com/upgrade";
const learnEmbeddingUrl =
  "https://www.metabase.com/learn/embedding/embedding-charts-and-dashboards.html";

const licenseExplanations = [
  `When you embed charts or dashboards from Metabase in your own application, that application isn't subject to the Affero General Public License that covers the rest of Metabase, provided you keep the Metabase logo and the "Powered by Metabase" visible on those embeds.`,
  `Your should, however, read the license text linked above as that is the actual license that you will be agreeing to by enabling this feature.`,
];

describe("scenarios > embedding > smoke tests", () => {
  beforeEach(() => {
    restore();
    cy.signInAsAdmin();
  });

  context("embedding disabled", () => {
    beforeEach(() => {
      // We enable embedding by default in the default snapshot that all tests are using.
      // That's why we need to disable it here.
      resetEmbedding();
    });

    it("should display the embedding page correctly", { tags: "@OSS" }, () => {
      cy.visit("/admin/settings/setup");
      sidebar().within(() => {
        cy.findByText("Embedding").click();
      });

      cy.location("pathname").should("eq", embeddingPage);

      // Some info we provide to users before they enable embedding
      // eslint-disable-next-line no-unscoped-text-selectors -- deprecated usage
      cy.findByText("More details");
      // eslint-disable-next-line no-unscoped-text-selectors -- deprecated usage
      cy.contains("By enabling embedding you're agreeing to");

      assertLinkMatchesUrl("our embedding license.", licenseUrl);

      // eslint-disable-next-line no-unscoped-text-selectors -- deprecated usage
      cy.findByText("More details").click();
      licenseExplanations.forEach(licenseExplanation => {
        cy.findByText(licenseExplanation);
      });

      cy.button("Enable").click();

      // Let's examine the contents of the enabled embedding page (the url stays the same)
      cy.location("pathname").should("eq", embeddingPage);

      // eslint-disable-next-line no-unscoped-text-selectors -- deprecated usage
      cy.contains(
        "Allow questions, dashboards, and more to be embedded. Learn more.",
      );
      assertLinkMatchesUrl("Learn more.", learnEmbeddingUrl);
      // eslint-disable-next-line no-unscoped-text-selectors -- deprecated usage
      cy.findByText("Enabled");

      // eslint-disable-next-line no-unscoped-text-selectors -- deprecated usage
      cy.findByText("Standalone embeds").click();
      if (isOSS) {
        cy.contains(
          "In order to remove the Metabase logo from embeds, you can always upgrade to one of our paid plans.",
        );

        assertLinkMatchesUrl("one of our paid plans.", upgradeUrl);
      }

      // eslint-disable-next-line no-unscoped-text-selectors -- deprecated usage
      cy.findByText(/Embedding secret key/i);
      // eslint-disable-next-line no-unscoped-text-selectors -- deprecated usage
      cy.findByText(
        "Standalone Embed Secret Key used to sign JSON Web Tokens for requests to /api/embed endpoints. This lets you create a secure environment limited to specific users or organizations.",
      );

      getTokenValue().should("have.length", 64);

      cy.button("Regenerate key");

      // List of all embedded dashboards and questions
      // eslint-disable-next-line no-unscoped-text-selectors -- deprecated usage
      cy.findByText(/Embedded dashboards/i);
      // eslint-disable-next-line no-unscoped-text-selectors -- deprecated usage
      cy.findByText("No dashboards have been embedded yet.");

      // eslint-disable-next-line no-unscoped-text-selectors -- deprecated usage
      cy.findByText(/Embedded questions/i);
      // eslint-disable-next-line no-unscoped-text-selectors -- deprecated usage
      cy.findByText("No questions have been embedded yet.");

      // Full app embedding section (available only for EE version and in PRO hosted plans)
      if (isEE) {
        sidebar().within(() => {
          cy.findByText("Embedding").click();
        });
        cy.findByText("Full-app embedding").click();
        cy.findByText(/Embedding the entire Metabase app/i);
        cy.contains(
          "With this Pro/Enterprise feature you can embed the full Metabase app. Enable your users to drill-through to charts, browse collections, and use the graphical query builder. Learn more.",
        );
        cy.contains(
          "Enter the origins for the websites or web apps where you want to allow embedding, separated by a space. Here are the exact specifications for what can be entered.",
        );
        cy.findByPlaceholderText("https://*.example.com").should("be.empty");
      }
    });

    it("should not let you embed the question", () => {
      visitQuestion("1");
      cy.icon("share").click();

      ensureEmbeddingIsDisabled();
    });

    it("should not let you embed the dashboard", () => {
      visitDashboard(1);

      cy.icon("share").click();

      ensureEmbeddingIsDisabled();
    });
  });

  context("embedding enabled", { tags: "@OSS" }, () => {
    ["question", "dashboard"].forEach(object => {
      it(`should be able to publish/embed and then unpublish a ${object} without filters`, () => {
        const embeddableObject = object === "question" ? "card" : "dashboard";
        const objectName =
          object === "question" ? "Orders" : "Orders in a dashboard";

        cy.intercept("PUT", `/api/${embeddableObject}/1`).as("embedObject");
        cy.intercept("GET", `/api/${embeddableObject}/embeddable`).as(
          "currentlyEmbeddedObject",
        );

        visitAndEnableSharing(object);

        if (isEE) {
          cy.findByText("Font");
        }

        if (isOSS) {
          cy.findByText("Font").should("not.exist");
        }

        // eslint-disable-next-line no-unscoped-text-selectors -- deprecated usage
        cy.findByText("Parameters");
        // eslint-disable-next-line no-unscoped-text-selectors -- deprecated usage
        cy.findByText(
          /This (question|dashboard) doesn't have any parameters to configure yet./,
        );

        // eslint-disable-next-line no-unscoped-text-selectors -- deprecated usage
        cy.findByText(
          /You will need to publish this (question|dashboard) before you can embed it in another application./,
        );

        cy.button("Publish").click();
        cy.wait("@embedObject");

        visitIframe();

        // eslint-disable-next-line no-unscoped-text-selectors -- deprecated usage
        cy.contains(objectName);
        // eslint-disable-next-line no-unscoped-text-selectors -- deprecated usage
        cy.contains("37.65");

        if (isOSS) {
          cy.contains("Powered by Metabase")
            .closest("a")
            .should("have.attr", "href")
            .and("eq", "https://metabase.com/");
        } else {
          cy.contains("Powered by Metabase").should("not.exist");
        }

        cy.signInAsAdmin();

        cy.visit(embeddingPage);
        // eslint-disable-next-line no-unscoped-text-selectors -- deprecated usage
        cy.findByText("Standalone embeds").click();
        cy.wait("@currentlyEmbeddedObject");

        const sectionName = new RegExp(`Embedded ${object}s`, "i");

        // eslint-disable-next-line no-unscoped-text-selectors -- deprecated usage
        cy.contains(sectionName)
          .closest("li")
          .find("tbody tr")
          .should("have.length", 1)
          .and("contain", objectName);

        visitAndEnableSharing(object);

        // eslint-disable-next-line no-unscoped-text-selectors -- deprecated usage
        cy.findByText("Danger zone");
        // eslint-disable-next-line no-unscoped-text-selectors -- deprecated usage
        cy.findByText(
          /This will disable embedding for this (question|dashboard)./,
        );

        cy.button("Unpublish").click();
        cy.wait("@embedObject");

        visitIframe();
        // eslint-disable-next-line no-unscoped-text-selectors -- deprecated usage
        cy.findByText("Embedding is not enabled for this object.");

        cy.signInAsAdmin();

        cy.visit(embeddingPage);
        // eslint-disable-next-line no-unscoped-text-selectors -- deprecated usage
        cy.findByText("Standalone embeds").click();
        cy.wait("@currentlyEmbeddedObject");

        // eslint-disable-next-line no-unscoped-text-selectors -- deprecated usage
        cy.contains(/No (questions|dashboards) have been embedded yet./);
      });
    });
  });

  it("should not offer to share or embed models (metabase#20815)", () => {
    cy.intercept("POST", "/api/dataset").as("dataset");

<<<<<<< HEAD
    cy.request("PUT", `/api/card${ORDERS_QUESTION_ID}`, { dataset: true });
=======
    cy.request("PUT", `/api/card/${ORDERS_QUESTION_ID}`, { dataset: true });
>>>>>>> 5f6f1d23

    cy.visit(`/model/${ORDERS_QUESTION_ID}`);
    cy.wait("@dataset");

    cy.icon("share").should("not.exist");
  });
});

function resetEmbedding() {
  cy.request("PUT", "/api/setting/enable-embedding", { value: false });
  cy.request("PUT", "/api/setting/embedding-secret-key", {
    value: null,
  });
}

function getTokenValue() {
  return cy.get("#setting-embedding-secret-key").invoke("val");
}

function enableSharing() {
  cy.contains("Enable sharing").siblings().click();
}

function assertLinkMatchesUrl(text, url) {
  cy.findByRole("link", { name: text })
    .should("have.attr", "href")
    .and("contain", url);
}

function ensureEmbeddingIsDisabled() {
  // This is implicit assertion - it would've failed if embedding was enabled
  cy.findByText(/Embed in your application/).closest(".disabled");

  // Let's make sure embedding stays disabled after we enable public sharing
  enableSharing();

  cy.findByText(/Embed in your application/).closest(".disabled");
}

function visitAndEnableSharing(object) {
  if (object === "question") {
    visitQuestion("1");
    cy.icon("share").click();
    cy.findByText(/Embed in your application/).click();
  }

  if (object === "dashboard") {
    visitDashboard(1);

    cy.icon("share").click();
    cy.findByText(/Embed in your application/).click();
  }
}

function sidebar() {
  return cy.get(".AdminList");
}<|MERGE_RESOLUTION|>--- conflicted
+++ resolved
@@ -6,11 +6,7 @@
   visitDashboard,
   visitIframe,
 } from "e2e/support/helpers";
-<<<<<<< HEAD
-import { ORDERS_QUESTION_ID } from "e2e/support/cypress_data";
-=======
 import { ORDERS_QUESTION_ID } from "e2e/support/cypress_sample_instance_data";
->>>>>>> 5f6f1d23
 
 const embeddingPage = "/admin/settings/embedding-in-other-applications";
 const licenseUrl = "https://metabase.com/license/embedding";
@@ -237,11 +233,7 @@
   it("should not offer to share or embed models (metabase#20815)", () => {
     cy.intercept("POST", "/api/dataset").as("dataset");
 
-<<<<<<< HEAD
-    cy.request("PUT", `/api/card${ORDERS_QUESTION_ID}`, { dataset: true });
-=======
     cy.request("PUT", `/api/card/${ORDERS_QUESTION_ID}`, { dataset: true });
->>>>>>> 5f6f1d23
 
     cy.visit(`/model/${ORDERS_QUESTION_ID}`);
     cy.wait("@dataset");
