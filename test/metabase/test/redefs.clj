(ns metabase.test.redefs
  "Redefinitions of vars from 3rd-party namespaces to make sure they do extra stuff we want (like initialize things if
  needed when running)."
  (:require
   [mb.hawk.parallel]
   [metabase.plugins.classloader :as classloader]
   [metabase.test.util.thread-local :as tu.thread-local]
   [methodical.core :as methodical]
   [toucan2.connection :as t2.connection]
   [toucan2.tools.with-temp :as t2.with-temp]))

<<<<<<< HEAD
(def ^{:dynamic true
       :private true
       :doc     "Used to detect whether we're in a nested [[with-temp]]. Default is false."}
  *in-tx* false)
=======
(def ^:dynamic ^:private *in-tx*
  "Used to detect whether we're in a nested [[with-temp]]. Default is false."
  false)
>>>>>>> 2476e2fa

(methodical/defmethod t2.with-temp/do-with-temp* :around :default
  "Initialize the DB before doing the other with-temp stuff.
  Make sure metabase.test.util is loaded.
  Run [[f]] in transaction by default, bind [[tu.thread-local/*thread-local*]] to false to disable this."
  [model attributes f]
  (classloader/require 'metabase.test.initialize)
  ((resolve 'metabase.test.initialize/initialize-if-needed!) :db)
  ;; so with-temp-defaults are loaded
  (classloader/require 'metabase.test.util)
  ;; run `f` in a transaction if it's the top-level with-temp
<<<<<<< HEAD
  (if (and tu.thread-local/*thread-local* (not *in-tx*))
=======
  (if (and tu.thread-local/*thread-local*
           (not *in-tx*))
>>>>>>> 2476e2fa
    (binding [*in-tx* true]
      (t2.connection/with-transaction [_ t2.connection/*current-connectable* {:rollback-only true}]
        (next-method model attributes f)))
    (next-method model attributes f)))

;;; wrap `with-redefs-fn` (used by `with-redefs`) so it calls `assert-test-is-not-parallel`

(defonce orig-with-redefs-fn with-redefs-fn)

(defn new-with-redefs-fn [& args]
  (mb.hawk.parallel/assert-test-is-not-parallel "with-redefs")
  (apply orig-with-redefs-fn args))

(alter-var-root #'with-redefs-fn (constantly new-with-redefs-fn))<|MERGE_RESOLUTION|>--- conflicted
+++ resolved
@@ -9,16 +9,9 @@
    [toucan2.connection :as t2.connection]
    [toucan2.tools.with-temp :as t2.with-temp]))
 
-<<<<<<< HEAD
-(def ^{:dynamic true
-       :private true
-       :doc     "Used to detect whether we're in a nested [[with-temp]]. Default is false."}
-  *in-tx* false)
-=======
 (def ^:dynamic ^:private *in-tx*
   "Used to detect whether we're in a nested [[with-temp]]. Default is false."
   false)
->>>>>>> 2476e2fa
 
 (methodical/defmethod t2.with-temp/do-with-temp* :around :default
   "Initialize the DB before doing the other with-temp stuff.
@@ -30,12 +23,7 @@
   ;; so with-temp-defaults are loaded
   (classloader/require 'metabase.test.util)
   ;; run `f` in a transaction if it's the top-level with-temp
-<<<<<<< HEAD
   (if (and tu.thread-local/*thread-local* (not *in-tx*))
-=======
-  (if (and tu.thread-local/*thread-local*
-           (not *in-tx*))
->>>>>>> 2476e2fa
     (binding [*in-tx* true]
       (t2.connection/with-transaction [_ t2.connection/*current-connectable* {:rollback-only true}]
         (next-method model attributes f)))
