--- conflicted
+++ resolved
@@ -3,18 +3,11 @@
 import { t } from "ttag";
 
 import { AggregationPicker } from "metabase/common/components/AggregationPicker";
-<<<<<<< HEAD
-import { Popover, Tooltip } from "metabase/ui";
-import * as Lib from "metabase-lib";
-
-import { AddAggregationButtonRoot } from "./AddAggregationButton.styled";
-=======
 import Button from "metabase/core/components/Button";
 import { Popover, Tooltip } from "metabase/ui";
 import * as Lib from "metabase-lib";
 
 import AddAggregationButtonS from "./AddAggregationButton.module.css";
->>>>>>> cfe32222
 
 interface AddAggregationButtonProps {
   query: Lib.Query;
