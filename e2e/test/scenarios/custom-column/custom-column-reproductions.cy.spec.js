--- conflicted
+++ resolved
@@ -2060,7 +2060,6 @@
   });
 });
 
-<<<<<<< HEAD
 describe("issue 57674", () => {
   beforeEach(() => {
     H.restore();
@@ -2092,7 +2091,9 @@
     }).blur();
 
     H.popover().findByText("Types are incompatible.").should("not.exist");
-=======
+  });
+});
+
 describe("Issue 25189", () => {
   beforeEach(() => {
     H.restore();
@@ -2193,7 +2194,6 @@
     cy.findAllByTestId("header-cell")
       .contains("Created At")
       .should("be.visible");
->>>>>>> 35f89851
   });
 });
 
