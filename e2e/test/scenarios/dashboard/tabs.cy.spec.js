--- conflicted
+++ resolved
@@ -66,7 +66,19 @@
     });
   });
 
-<<<<<<< HEAD
+  it("should leave dashboard if navigating back after initial load", () => {
+    visitDashboardAndCreateTab({ dashboardId: 1 });
+    visitCollection("root");
+
+    main().within(() => {
+      cy.findByText("Orders in a dashboard").click();
+    });
+    cy.go("back");
+    main().within(() => {
+      cy.findByText("Our analytics").should("be.visible");
+    });
+  });
+
   it("should only fetch cards on the current tab", () => {
     visitDashboardAndCreateTab({ dashboardId: 1, save: false });
 
@@ -103,19 +115,6 @@
     cy.findByRole("tab", { name: "Tab 1" }).click();
     cy.get("@firstTabQuery").should("have.been.calledOnce");
     cy.get("@secondTabQuery").should("have.been.calledOnce");
-=======
-  it("should leave dashboard if navigating back after initial load", () => {
-    visitDashboardAndCreateTab({ dashboardId: 1 });
-    visitCollection("root");
-
-    main().within(() => {
-      cy.findByText("Orders in a dashboard").click();
-    });
-    cy.go("back");
-    main().within(() => {
-      cy.findByText("Our analytics").should("be.visible");
-    });
->>>>>>> cb654590
   });
 });
 
