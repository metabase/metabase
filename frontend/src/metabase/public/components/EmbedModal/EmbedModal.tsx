--- conflicted
+++ resolved
@@ -7,11 +7,8 @@
 import { useSelector } from "metabase/lib/redux";
 import type { EmbedModalStep } from "metabase/public/lib/types";
 import { getSetting } from "metabase/selectors/settings";
-<<<<<<< HEAD
-=======
 import { getApplicationName } from "metabase/selectors/whitelabel";
 import { Group, Icon, Stack, Text } from "metabase/ui";
->>>>>>> 1216cee2
 
 import { EmbedModalHeader } from "./EmbedModal.styled";
 
@@ -62,10 +59,7 @@
     <Modal
       isOpen={isOpen}
       onClose={onEmbedClose}
-<<<<<<< HEAD
-=======
       title={modalTitle}
->>>>>>> 1216cee2
       fit
       formModal={false}
       // needed to allow selecting with the mouse on the code samples
