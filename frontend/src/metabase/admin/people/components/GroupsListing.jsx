/* eslint-disable react/prop-types */
import cx from "classnames";
import { Component } from "react";
import { jt, t } from "ttag";
import _ from "underscore";

import { useListApiKeysQuery } from "metabase/api";
import AdminContentTable from "metabase/components/AdminContentTable";
import { AdminPaneLayout } from "metabase/components/AdminPaneLayout";
import Alert from "metabase/components/Alert";
import LoadingAndErrorWrapper from "metabase/components/LoadingAndErrorWrapper";
import ModalContent from "metabase/components/ModalContent";
import ModalWithTrigger from "metabase/components/ModalWithTrigger";
import PopoverWithTrigger from "metabase/components/PopoverWithTrigger";
import UserAvatar from "metabase/components/UserAvatar";
import Input from "metabase/core/components/Input";
import Link from "metabase/core/components/Link";
import AdminS from "metabase/css/admin.module.css";
import ButtonsS from "metabase/css/components/buttons.module.css";
import CS from "metabase/css/core/index.css";
import * as MetabaseAnalytics from "metabase/lib/analytics";
import { color } from "metabase/lib/colors";
import {
  isDefaultGroup,
  isAdminGroup,
  getGroupNameLocalized,
} from "metabase/lib/groups";
import { KEYCODE_ENTER } from "metabase/lib/keyboard";
import { Stack, Text, Group, Button, Icon } from "metabase/ui";

import { AddRow } from "./AddRow";
import { DeleteModalTrigger, EditGroupButton } from "./GroupsListing.styled";

// ------------------------------------------------------------ Add Group ------------------------------------------------------------

function AddGroupRow({ text, onCancelClicked, onCreateClicked, onTextChange }) {
  const textIsValid = text?.trim().length;
  return (
    <tr>
      <td colSpan="3" style={{ padding: 0 }}>
        <AddRow
          value={text}
          isValid={textIsValid}
          placeholder={t`Something like "Marketing"`}
          onChange={e => onTextChange(e.target.value)}
          onKeyDown={e => {
            if (e.keyCode === KEYCODE_ENTER) {
              onCreateClicked();
            }
          }}
          onDone={onCreateClicked}
          onCancel={onCancelClicked}
        />
      </td>
    </tr>
  );
}

// ------------------------------------------------------------ Groups Table: editing ------------------------------------------------------------

function DeleteGroupModal({
  group,
  apiKeys,
  onConfirm = () => {},
  onClose = () => {},
}) {
  const apiKeysCount = apiKeys.length;
  const hasApiKeys = apiKeys.length > 0;

  const modalTitle =
    apiKeysCount === 0
      ? t`Remove this group?`
      : apiKeysCount === 1
      ? t`Are you sure you want remove this group and its API key?`
      : t`Are you sure you want remove this group and its API keys?`;

  const confirmButtonText =
    apiKeysCount === 0
      ? t`Remove group`
      : apiKeysCount === 1
      ? t`Remove group and API key`
      : t`Remove group and API keys`;

  return (
    <ModalContent title={modalTitle} onClose={onClose}>
      <Stack spacing="xl">
        <Text>
          {hasApiKeys
            ? jt`All members of this group will lose any permissions settings they have based on this group, and its related API keys will be deleted. You can ${(
                <Link
                  to="/admin/settings/authentication/api-keys"
                  variant="brand"
                >{t`move the API keys to another group`}</Link>
              )}.`
            : t`Are you sure? All members of this group will lose any permissions settings they have based on this group.
                This can't be undone.`}
        </Text>
        <Group spacing="md" position="right">
          <Button onClick={onClose}>{t`Cancel`}</Button>
          <Button
            variant="filled"
            color="error"
            onClick={() => {
              onClose();
              onConfirm(group);
            }}
          >
            {confirmButtonText}
          </Button>
        </Group>
      </Stack>
    </ModalContent>
  );
}

function ActionsPopover({
  group,
  apiKeys,
  onEditGroupClicked,
  onDeleteGroupClicked,
}) {
  return (
    <PopoverWithTrigger
      className={CS.block}
      triggerElement={<Icon className="text-light" name="ellipsis" />}
    >
      <ul className={cx(AdminS.UserActionsSelect, CS.py1)}>
        <EditGroupButton onClick={onEditGroupClicked.bind(null, group)}>
          {t`Edit Name`}
        </EditGroupButton>
        <ModalWithTrigger
          as={DeleteModalTrigger}
          triggerElement={t`Remove Group`}
        >
          <DeleteGroupModal
            group={group}
            apiKeys={apiKeys}
            onConfirm={onDeleteGroupClicked}
          />
        </ModalWithTrigger>
      </ul>
    </PopoverWithTrigger>
  );
}

function EditingGroupRow({
  group,
  textHasChanged,
  onTextChange,
  onCancelClicked,
  onDoneClicked,
}) {
  const textIsValid = group.name && group.name.length;
  return (
    <tr className="bordered border-brand rounded">
      <td>
        <Input
          className={CS.h3}
          type="text"
          autoFocus={true}
          value={group.name}
          onChange={e => onTextChange(e.target.value)}
        />
      </td>
      <td />
      <td className={CS.textRight}>
        <span className={CS.link} onClick={onCancelClicked}>{t`Cancel`}</span>
        <button
          className={cx(ButtonsS.Button, CS.ml2, {
            [ButtonsS.ButtonPrimary]: textIsValid && textHasChanged,
          })}
          disabled={!textIsValid || !textHasChanged}
          onClick={onDoneClicked}
        >
          {t`Done`}
        </button>
      </td>
    </tr>
  );
}

// ------------------------------------------------------------ Groups Table: not editing ------------------------------------------------------------

function GroupRow({
  group,
  groupBeingEdited,
  index,
  apiKeys,
  onEditGroupClicked,
  onDeleteGroupClicked,
  onEditGroupTextChange,
  onEditGroupCancelClicked,
  onEditGroupDoneClicked,
}) {
  const colors = getGroupRowColors();
  const backgroundColor = colors[index % colors.length];
  const showActionsButton = !isDefaultGroup(group) && !isAdminGroup(group);
  const editing = groupBeingEdited && groupBeingEdited.id === group.id;

  return editing ? (
    <EditingGroupRow
      group={groupBeingEdited}
      textHasChanged={group.name !== groupBeingEdited.name}
      onTextChange={onEditGroupTextChange}
      onCancelClicked={onEditGroupCancelClicked}
      onDoneClicked={onEditGroupDoneClicked}
    />
  ) : (
    <tr>
      <td>
        <Link
          to={"/admin/people/groups/" + group.id}
          className={cx(CS.link, CS.flex, CS.alignCenter)}
        >
          <span className="text-white">
            <UserAvatar
              user={{ first_name: getGroupNameLocalized(group) }}
              bg={backgroundColor}
            />
          </span>
<<<<<<< HEAD
          <span className={cx(CS.ml2, CS.textBold)}>
=======
          <span className={cx("ml2", CS.textBold)}>
>>>>>>> 6655faa0
            {getGroupNameLocalized(group)}
          </span>
        </Link>
      </td>
      <td>
        {group.member_count || 0}
        <ApiKeyCount apiKeys={apiKeys} />
      </td>
      <td className={CS.textRight}>
        {showActionsButton ? (
          <ActionsPopover
            group={group}
            apiKeys={apiKeys}
            onEditGroupClicked={onEditGroupClicked}
            onDeleteGroupClicked={onDeleteGroupClicked}
          />
        ) : null}
      </td>
    </tr>
  );
}

const ApiKeyCount = ({ apiKeys }) => {
  if (!apiKeys?.length) {
    return null;
  }
  return (
    <span className="text-light">
      {apiKeys.length === 1
        ? t` (includes 1 API key)`
        : t` (includes ${apiKeys.length} API keys)`}
    </span>
  );
};

const getGroupRowColors = () => [
  color("error"),
  color("accent2"),
  color("brand"),
  color("accent4"),
  color("accent1"),
];

function GroupsTable({
  groups,
  text,
  groupBeingEdited,
  showAddGroupRow,
  onAddGroupCanceled,
  onAddGroupCreateButtonClicked,
  onAddGroupTextChanged,
  onEditGroupClicked,
  onDeleteGroupClicked,
  onEditGroupTextChange,
  onEditGroupCancelClicked,
  onEditGroupDoneClicked,
}) {
  const { isLoading, data: apiKeys } = useListApiKeysQuery();

  if (isLoading) {
    return <LoadingAndErrorWrapper loading={isLoading} />;
  }

  return (
    <AdminContentTable columnTitles={[t`Group name`, t`Members`]}>
      {showAddGroupRow ? (
        <AddGroupRow
          text={text}
          onCancelClicked={onAddGroupCanceled}
          onCreateClicked={onAddGroupCreateButtonClicked}
          onTextChange={onAddGroupTextChanged}
        />
      ) : null}
      {groups &&
        groups.map((group, index) => (
          <GroupRow
            key={group.id}
            group={group}
            index={index}
            apiKeys={
              isDefaultGroup(group)
                ? apiKeys ?? []
                : apiKeys?.filter(apiKey => apiKey.group.id === group.id) ?? []
            }
            groupBeingEdited={groupBeingEdited}
            onEditGroupClicked={onEditGroupClicked}
            onDeleteGroupClicked={onDeleteGroupClicked}
            onEditGroupTextChange={onEditGroupTextChange}
            onEditGroupCancelClicked={onEditGroupCancelClicked}
            onEditGroupDoneClicked={onEditGroupDoneClicked}
          />
        ))}
    </AdminContentTable>
  );
}

// ------------------------------------------------------------ Logic ------------------------------------------------------------

export default class GroupsListing extends Component {
  constructor(props, context) {
    super(props, context);
    this.state = {
      text: "",
      showAddGroupRow: false,
      groupBeingEdited: null,
      alertMessage: null,
    };
  }

  alert(alertMessage) {
    this.setState({ alertMessage });
  }

  onAddGroupCanceled() {
    this.setState({
      showAddGroupRow: false,
    });
  }

  // TODO: move this to Redux
  async onAddGroupCreateButtonClicked() {
    MetabaseAnalytics.trackStructEvent("People Groups", "Group Added");

    try {
      await this.props.create({ name: this.state.text.trim() });
      this.setState({
        showAddGroupRow: false,
        text: "",
      });
    } catch (error) {
      console.error("Error creating group:", error);
      if (error.data && typeof error.data === "string") {
        this.alert(error.data);
      }
    }
  }

  onAddGroupTextChanged(newText) {
    this.setState({
      text: newText,
    });
  }

  onCreateAGroupButtonClicked() {
    this.setState({
      text: "",
      showAddGroupRow: true,
      groupBeingEdited: null,
    });
  }

  onEditGroupClicked(group) {
    this.setState({
      groupBeingEdited: { ...group },
      text: "",
      showAddGroupRow: false,
    });
  }

  onEditGroupTextChange(newText) {
    const { groupBeingEdited } = this.state;
    this.setState({
      groupBeingEdited: { ...groupBeingEdited, name: newText },
    });
  }

  onEditGroupCancelClicked() {
    this.setState({
      groupBeingEdited: null,
    });
  }

  async onEditGroupDoneClicked() {
    const { groups } = this.props;
    const group = this.state.groupBeingEdited;
    const originalGroup = _.findWhere(groups, { id: group.id });

    // if name hasn't changed there is nothing to do
    if (originalGroup.name === group.name) {
      this.setState({ groupBeingEdited: null });
    } else {
      // ok, fire off API call to change the group
      MetabaseAnalytics.trackStructEvent("People Groups", "Group Updated");
      try {
        await this.props.update({ id: group.id, name: group.name.trim() });
        this.setState({ groupBeingEdited: null });
      } catch (error) {
        console.error("Error updating group name:", error);
        if (error.data && typeof error.data === "string") {
          this.alert(error.data);
        }
      }
    }
  }

  // TODO: move this to Redux
  async onDeleteGroupClicked(group) {
    MetabaseAnalytics.trackStructEvent("People Groups", "Group Deleted");
    try {
      await this.props.delete(group);
    } catch (error) {
      console.error("Error deleting group: ", error);
      if (error.data && typeof error.data === "string") {
        this.alert(error.data);
      }
    }
  }

  render() {
    const { groups, isAdmin } = this.props;
    const { alertMessage } = this.state;

    return (
      <AdminPaneLayout
        title={t`Groups`}
        buttonText={isAdmin ? t`Create a group` : null}
        buttonAction={
          this.state.showAddGroupRow
            ? null
            : this.onCreateAGroupButtonClicked.bind(this)
        }
        description={t`You can use groups to control your users' access to your data. Put users in groups and then go to the Permissions section to control each group's access. The Administrators and All Users groups are special default groups that can't be removed.`}
      >
        <GroupsTable
          groups={groups}
          text={this.state.text}
          showAddGroupRow={this.state.showAddGroupRow}
          groupBeingEdited={this.state.groupBeingEdited}
          onAddGroupCanceled={this.onAddGroupCanceled.bind(this)}
          onAddGroupCreateButtonClicked={this.onAddGroupCreateButtonClicked.bind(
            this,
          )}
          onAddGroupTextChanged={this.onAddGroupTextChanged.bind(this)}
          onEditGroupClicked={this.onEditGroupClicked.bind(this)}
          onEditGroupTextChange={this.onEditGroupTextChange.bind(this)}
          onEditGroupCancelClicked={this.onEditGroupCancelClicked.bind(this)}
          onEditGroupDoneClicked={this.onEditGroupDoneClicked.bind(this)}
          onDeleteGroupClicked={this.onDeleteGroupClicked.bind(this)}
        />
        <Alert
          message={alertMessage}
          onClose={() => this.setState({ alertMessage: null })}
        />
      </AdminPaneLayout>
    );
  }
}<|MERGE_RESOLUTION|>--- conflicted
+++ resolved
@@ -218,11 +218,7 @@
               bg={backgroundColor}
             />
           </span>
-<<<<<<< HEAD
           <span className={cx(CS.ml2, CS.textBold)}>
-=======
-          <span className={cx("ml2", CS.textBold)}>
->>>>>>> 6655faa0
             {getGroupNameLocalized(group)}
           </span>
         </Link>
