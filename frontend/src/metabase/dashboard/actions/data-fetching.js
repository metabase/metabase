import { getIn } from "icepick";

import { t } from "ttag";

import { denormalize, normalize, schema } from "normalizr";
import { createAction, createThunkAction } from "metabase/lib/redux";
import { defer } from "metabase/lib/promise";

import { getDashboardUiParameters } from "metabase/parameters/utils/dashboards";
import { getParameterValuesByIdFromQueryParams } from "metabase/parameters/utils/parameter-values";

import Utils from "metabase/lib/utils";

import { addParamValues, addFields } from "metabase/redux/metadata";

import {
  DashboardApi,
  CardApi,
  PublicApi,
  EmbedApi,
  AutoApi,
  MetabaseApi,
  maybeUsePivotEndpoint,
} from "metabase/services";

import { getMetadata } from "metabase/selectors/metadata";
import { showAutoApplyFiltersToast } from "metabase/dashboard/actions/parameters";
import { getParameterValuesBySlug } from "metabase-lib/parameters/utils/parameter-values";
import { applyParameters } from "metabase-lib/queries/utils/card";
import {
  getDashboardComplete,
  getParameterValues,
  getLoadingDashCards,
  getCanShowAutoApplyFiltersToast,
  getDashboardById,
  getDashCardById,
} from "../selectors";

import {
  expandInlineDashboard,
  isVirtualDashCard,
  getAllDashboardCards,
  getDashboardType,
  fetchDataOrError,
  getDatasetQueryParams,
} from "../utils";
import { DASHBOARD_SLOW_TIMEOUT } from "../constants";
import { loadMetadataForDashboard } from "./metadata";

// normalizr schemas
const dashcard = new schema.Entity("dashcard");
const dashboard = new schema.Entity("dashboard", {
  ordered_cards: [dashcard],
});

export const FETCH_DASHBOARD = "metabase/dashboard/FETCH_DASHBOARD";

export const FETCH_DASHBOARD_CARD_DATA =
  "metabase/dashboard/FETCH_DASHBOARD_CARD_DATA";
export const CANCEL_FETCH_DASHBOARD_CARD_DATA =
  "metabase/dashboard/CANCEL_FETCH_DASHBOARD_CARD_DATA";

export const FETCH_CARD_DATA = "metabase/dashboard/FETCH_CARD_DATA";
export const CANCEL_FETCH_CARD_DATA =
  "metabase/dashboard/CANCEL_FETCH_CARD_DATA";

export const MARK_CARD_AS_SLOW = "metabase/dashboard/MARK_CARD_AS_SLOW";
export const CLEAR_CARD_DATA = "metabase/dashboard/CLEAR_CARD_DATA";

export const SET_SHOW_LOADING_COMPLETE_FAVICON =
  "metabase/dashboard/SET_SHOW_LOADING_COMPLETE_FAVICON";

export const SET_LOADING_DASHCARDS_COMPLETE =
  "metabase/dashboard/SET_LOADING_DASHCARDS_COMPLETE";

export const SET_DOCUMENT_TITLE = "metabase/dashboard/SET_DOCUMENT_TITLE";
const setDocumentTitle = createAction(SET_DOCUMENT_TITLE);

export const setShowLoadingCompleteFavicon = createAction(
  SET_SHOW_LOADING_COMPLETE_FAVICON,
);

// real dashcard ids are integers >= 1
function isNewDashcard(dashcard) {
  return dashcard.id < 0;
}

function isNewAdditionalSeriesCard(card, dashcard) {
  return (
    card.id !== dashcard.card_id && !dashcard.series.some(s => s.id === card.id)
  );
}

const updateLoadingTitle = createThunkAction(
  SET_DOCUMENT_TITLE,
  () => (dispatch, getState) => {
    const loadingDashCards = getLoadingDashCards(getState());
    const totalCards = loadingDashCards.dashcardIds.length;
    const loadingComplete = totalCards - loadingDashCards.loadingIds.length;
    return `${loadingComplete}/${totalCards} loaded`;
  },
);

const loadingComplete = createThunkAction(
  SET_LOADING_DASHCARDS_COMPLETE,
  () => (dispatch, getState) => {
    dispatch(setShowLoadingCompleteFavicon(true));

    if (!document.hidden) {
      dispatch(setDocumentTitle(""));
      setTimeout(() => {
        dispatch(setShowLoadingCompleteFavicon(false));
      }, 3000);
    } else {
      dispatch(setDocumentTitle(t`Your dashboard is ready`));
      document.addEventListener(
        "visibilitychange",
        () => {
          dispatch(setDocumentTitle(""));
          setTimeout(() => {
            dispatch(setShowLoadingCompleteFavicon(false));
          }, 3000);
        },
        { once: true },
      );
    }

    if (getCanShowAutoApplyFiltersToast(getState())) {
      dispatch(showAutoApplyFiltersToast());
    }
  },
);

export const fetchDashboard = createThunkAction(
  FETCH_DASHBOARD,
  function (
    dashId,
    queryParams,
<<<<<<< HEAD
    { preserveParameters = false, preserveDashboard = false } = {},
=======
    { preserveParameters = false, clearCache = true } = {},
>>>>>>> c9b1147a
  ) {
    let entities;
    let result;
    return async function (dispatch, getState) {
      const dashboardType = getDashboardType(dashId);
      const loadedDashboard = getDashboardById(getState(), dashId);

<<<<<<< HEAD
      if (preserveDashboard && loadedDashboard) {
=======
      if (!clearCache && loadedDashboard) {
>>>>>>> c9b1147a
        entities = {
          dashboard: { [dashId]: loadedDashboard },
          dashcard: Object.fromEntries(
            loadedDashboard.ordered_cards.map(id => [
              id,
              getDashCardById(getState(), id),
            ]),
          ),
        };
        result = denormalize(dashId, dashboard, entities);
      } else if (dashboardType === "public") {
        result = await PublicApi.dashboard({ uuid: dashId });
        result = {
          ...result,
          id: dashId,
          ordered_cards: result.ordered_cards.map(dc => ({
            ...dc,
            dashboard_id: dashId,
          })),
        };
      } else if (dashboardType === "embed") {
        result = await EmbedApi.dashboard({ token: dashId });
        result = {
          ...result,
          id: dashId,
          ordered_cards: result.ordered_cards.map(dc => ({
            ...dc,
            dashboard_id: dashId,
          })),
        };
      } else if (dashboardType === "transient") {
        const subPath = dashId.split("/").slice(3).join("/");
        result = await AutoApi.dashboard({ subPath });
        result = {
          ...result,
          id: dashId,
          ordered_cards: result.ordered_cards.map(dc => ({
            ...dc,
            dashboard_id: dashId,
          })),
        };
      } else if (dashboardType === "inline") {
        // HACK: this is horrible but the easiest way to get "inline" dashboards up and running
        // pass the dashboard in as dashboardId, and replace the id with [object Object] because
        // that's what it will be when cast to a string
        result = expandInlineDashboard(dashId);
        dashId = result.id = String(dashId);
      } else {
        result = await DashboardApi.get({ dashId: dashId });
      }

      if (dashboardType === "normal" || dashboardType === "transient") {
        await dispatch(loadMetadataForDashboard(result.ordered_cards));
      }

      // copy over any virtual cards from the dashcard to the underlying card/question
      result.ordered_cards.forEach(card => {
        if (card.visualization_settings.virtual_card) {
          card.card = Object.assign(
            card.card || {},
            card.visualization_settings.virtual_card,
          );
        }
      });

      if (result.param_values) {
        dispatch(addParamValues(result.param_values));
      }
      if (result.param_fields) {
        dispatch(addFields(result.param_fields));
      }

      const metadata = getMetadata(getState());
      const parameters = getDashboardUiParameters(result, metadata);

      const parameterValuesById = preserveParameters
        ? getParameterValues(getState())
        : getParameterValuesByIdFromQueryParams(
            parameters,
            queryParams,
            metadata,
            {
              forcefullyUnsetDefaultedParametersWithEmptyStringValue: true,
            },
          );

      entities = entities ?? normalize(result, dashboard).entities;

      return {
        entities,
        dashboard: result,
        dashboardId: dashId,
        parameterValues: parameterValuesById,
        preserveParameters,
      };
    };
  },
);

export const fetchCardData = createThunkAction(
  FETCH_CARD_DATA,
  function (card, dashcard, { reload, clearCache, ignoreCache } = {}) {
    return async function (dispatch, getState) {
      // If the dataset_query was filtered then we don't have permisison to view this card, so
      // shortcircuit and return a fake 403
      if (!card.dataset_query) {
        return {
          dashcard_id: dashcard.id,
          card_id: card.id,
          result: { error: { status: 403 } },
        };
      }

      const dashboardType = getDashboardType(dashcard.dashboard_id);

      const { dashboardId, dashboards, parameterValues, dashcardData } =
        getState().dashboard;
      const dashboard = dashboards[dashboardId];

      // if we have a parameter, apply it to the card query before we execute
      const datasetQuery = applyParameters(
        card,
        dashboard.parameters,
        parameterValues,
        dashcard && dashcard.parameter_mappings,
      );

      if (!reload) {
        // if reload not set, check to see if the last result has the same query dict and return that
        const lastResult = getIn(dashcardData, [dashcard.id, card.id]);
        if (
          lastResult &&
          Utils.equals(
            getDatasetQueryParams(lastResult.json_query),
            getDatasetQueryParams(datasetQuery),
          )
        ) {
          return {
            dashcard_id: dashcard.id,
            card_id: card.id,
            result: lastResult,
          };
        }
      }

      cancelFetchCardData(card.id, dashcard.id);

      if (clearCache) {
        // clears the card data to indicate the card is reloading
        dispatch(clearCardData(card.id, dashcard.id));
      }

      let result = null;

      // start a timer that will show the expected card duration if the query takes too long
      const slowCardTimer = setTimeout(() => {
        if (result === null) {
          dispatch(markCardAsSlow(card, datasetQuery));
        }
      }, DASHBOARD_SLOW_TIMEOUT);

      const deferred = defer();
      setFetchCardDataCancel(card.id, dashcard.id, deferred);

      let cancelled = false;
      deferred.promise.then(() => {
        cancelled = true;
      });

      const queryOptions = {
        cancelled: deferred.promise,
      };

      // make the actual request
      if (datasetQuery.type === "endpoint") {
        result = await fetchDataOrError(
          MetabaseApi.datasetEndpoint(
            {
              endpoint: datasetQuery.endpoint,
              parameters: datasetQuery.parameters,
            },
            queryOptions,
          ),
        );
      } else if (dashboardType === "public") {
        result = await fetchDataOrError(
          maybeUsePivotEndpoint(PublicApi.dashboardCardQuery, card)(
            {
              uuid: dashcard.dashboard_id,
              dashcardId: dashcard.id,
              cardId: card.id,
              parameters: datasetQuery.parameters
                ? JSON.stringify(datasetQuery.parameters)
                : undefined,
              ignore_cache: ignoreCache,
            },
            queryOptions,
          ),
        );
      } else if (dashboardType === "embed") {
        result = await fetchDataOrError(
          maybeUsePivotEndpoint(EmbedApi.dashboardCardQuery, card)(
            {
              token: dashcard.dashboard_id,
              dashcardId: dashcard.id,
              cardId: card.id,
              ...getParameterValuesBySlug(
                dashboard.parameters,
                parameterValues,
              ),
              ignore_cache: ignoreCache,
            },
            queryOptions,
          ),
        );
      } else if (dashboardType === "transient" || dashboardType === "inline") {
        result = await fetchDataOrError(
          maybeUsePivotEndpoint(MetabaseApi.dataset, card)(
            { ...datasetQuery, ignore_cache: ignoreCache },
            queryOptions,
          ),
        );
      } else {
        // new dashcards and new additional series cards aren't yet saved to the dashboard, so they need to be run using the card query endpoint
        const endpoint =
          isNewDashcard(dashcard) || isNewAdditionalSeriesCard(card, dashcard)
            ? CardApi.query
            : DashboardApi.cardQuery;

        result = await fetchDataOrError(
          maybeUsePivotEndpoint(endpoint, card)(
            {
              dashboardId: dashcard.dashboard_id,
              dashcardId: dashcard.id,
              cardId: card.id,
              parameters: datasetQuery.parameters,
              ignore_cache: ignoreCache,
              dashboard_id: dashcard.dashboard_id,
            },
            queryOptions,
          ),
        );
      }

      setFetchCardDataCancel(card.id, dashcard.id, null);
      clearTimeout(slowCardTimer);

      return {
        dashcard_id: dashcard.id,
        card_id: card.id,
        result: cancelled ? null : result,
        currentTime: performance.now(),
      };
    };
  },
);

export const fetchDashboardCardData = createThunkAction(
  FETCH_DASHBOARD_CARD_DATA,
  options => (dispatch, getState) => {
    const dashboard = getDashboardComplete(getState());

    const promises = getAllDashboardCards(dashboard)
      .map(({ card, dashcard }) => {
        if (!isVirtualDashCard(dashcard)) {
          return dispatch(fetchCardData(card, dashcard, options)).then(() => {
            return dispatch(updateLoadingTitle());
          });
        }
      })
      .filter(p => !!p);

    dispatch(setDocumentTitle(t`0/${promises.length} loaded`));

    // XXX: There is a race condition here, when refreshing a dashboard before
    // the previous API calls finished.
    Promise.all(promises).then(() => {
      dispatch(loadingComplete());
    });

    return { currentTime: performance.now() };
  },
);

export const reloadDashboardCards = () => async (dispatch, getState) => {
  const dashboard = getDashboardComplete(getState());

  const reloads = getAllDashboardCards(dashboard)
    .filter(({ dashcard }) => !isVirtualDashCard(dashcard))
    .map(({ card, dashcard }) =>
      dispatch(
        fetchCardData(card, dashcard, { reload: true, ignoreCache: true }),
      ),
    );

  await Promise.all(reloads);
};

export const cancelFetchDashboardCardData = createThunkAction(
  CANCEL_FETCH_DASHBOARD_CARD_DATA,
  () => (dispatch, getState) => {
    const dashboard = getDashboardComplete(getState());
    for (const { card, dashcard } of getAllDashboardCards(dashboard)) {
      dispatch(cancelFetchCardData(card.id, dashcard.id));
    }
  },
);

const cardDataCancelDeferreds = {};

function setFetchCardDataCancel(card_id, dashcard_id, deferred) {
  cardDataCancelDeferreds[`${dashcard_id},${card_id}`] = deferred;
}

// machinery to support query cancellation
export const cancelFetchCardData = createAction(
  CANCEL_FETCH_CARD_DATA,
  (card_id, dashcard_id) => {
    const deferred = cardDataCancelDeferreds[`${dashcard_id},${card_id}`];
    if (deferred) {
      deferred.resolve();
      cardDataCancelDeferreds[`${dashcard_id},${card_id}`] = null;
    }
    return { dashcard_id, card_id };
  },
);

export const clearCardData = createAction(
  CLEAR_CARD_DATA,
  (cardId, dashcardId) => ({ cardId, dashcardId }),
);

export const markCardAsSlow = createAction(MARK_CARD_AS_SLOW, card => ({
  id: card.id,
  result: true,
}));<|MERGE_RESOLUTION|>--- conflicted
+++ resolved
@@ -136,11 +136,7 @@
   function (
     dashId,
     queryParams,
-<<<<<<< HEAD
-    { preserveParameters = false, preserveDashboard = false } = {},
-=======
     { preserveParameters = false, clearCache = true } = {},
->>>>>>> c9b1147a
   ) {
     let entities;
     let result;
@@ -148,11 +144,7 @@
       const dashboardType = getDashboardType(dashId);
       const loadedDashboard = getDashboardById(getState(), dashId);
 
-<<<<<<< HEAD
-      if (preserveDashboard && loadedDashboard) {
-=======
       if (!clearCache && loadedDashboard) {
->>>>>>> c9b1147a
         entities = {
           dashboard: { [dashId]: loadedDashboard },
           dashcard: Object.fromEntries(
