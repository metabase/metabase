(ns metabase.models.permissions
  "Low-level Metabase permissions system definition and utility functions.

  The Metabase permissions system is based around permissions *paths* that are granted to individual
  [[metabase.models.permissions-group]]s.

  ### Core concepts

  Permissions are granted to individual [[metabase.models.permissions-group]]s, and Users are members of one or more
  Permissions Groups. Permissions Groups are like 'roles' in other permissions systems. There are a few 'magic'
  Permissions Groups: the [[metabase.models.permissions-group/all-users]] Group, of which every User is a member and
  cannot be removed; and the [[metabase.models.permissions-group/admin]] Group, of which every superuser (i.e., every
  User with `is_superuser`) is a member.

  The permissions needed to perform an action are represented as slash-delimited path strings, for example
  `/db/1/schema/PUBLIC/`. Each slash represents a different part of the permissions path, and each permissions path
  must start and end with a slash. Permissions use the same path representation for both the permissions required to
  perform an action and the permissions granted to individual Groups.

  Permissions paths use a prefix system where a User is normally allowed to perform any action if one of their Groups
  has *any* permissions entry that is a prefix for the permission required to perform that action. For example, if
  reading Database 1 requires the permission `/db/1/read/`, then the current User may perform that action if they have
  `/db/1/read/` permissions, or if they have `/db/1/`, or even full `/` superuser permissions.

  This prefix system allows us to easily and efficiently query the application database to find relevant matching
  permissions matching an path or path using `LIKE`; see [[metabase.models.database/pre-delete]] for
  an example of the sort of efficient queries the prefix system facilitates.

  The union of all permissions the current User's gets from all groups of which they are a member are automatically
  bound to [[metabase.api.common/*current-user-permissions-set*]] by
  [[metabase.server.middleware.session/bind-current-user]] for every REST API request, and in other places when
  queries are ran in a non-API thread (e.g. for scheduled Dashboard Subscriptions).

  ### Different types of permissions

  There are two main types of permissions:

  * _data permissions_ -- permissions to view, update, or run ad-hoc or SQL queries against a Database or Table.

  * _Collection permissions_ -- permissions to view/curate/etc. an individual [[metabase.models.collection]] and the
    items inside it. Collection permissions apply to individual Collections and to any non-Collection items inside that
    Collection. Child Collections get their own permissions. Many objects such as Cards (a.k.a. *Saved Questions*) and
    Dashboards get their permissions from the Collection in which they live.

  ### Enterprise-only permissions and \"anti-permissions\"

  In addition to data permissions and Collection permissions, a User can also be granted three additional types of
  permissions.

  * _root permissions_ -- permissions for `/`, i.e. full access for everything. Automatically granted to
    the [[metabase.models.permissions-group/admin]] group that gets created on first launch. Because `/` is a prefix
    for every permissions path, admins have permissions to do everything.

  * _segmented permissions_ -- a special grant for a Table that applies sandboxing, a.k.a. row-level permissions,
    a.k.a. segmented permissions, to any queries ran by the User when that User does not have full data permissions.
    Segmented permissions allow a User to run ad-hoc MBQL queries against the Table in question; regardless of whether
    they have relevant Collection permissions, queries against the sandboxed Table are rewritten to replace the Table
    itself with a special type of nested query called a
    [[metabase-enterprise.sandbox.models.group-table-access-policy]], or _GTAP_. Note that segmented permissions are
    both additive and subtractive -- they are additive because they grant (sandboxed) ad-hoc query access for a Table,
    but subtractive in that any access thru a Saved Question will now be sandboxed as well.

    Additional things to know:

    * Sandboxed permissions are only available in Metabase® Enterprise Edition™.

    * Only one GTAP may defined per-Group per-Table (this is an application-DB-level constraint). A User may have
      multiple applicable GTAPs if they are members of multiple groups that have sandboxed anti-perms for that Table; in
      that case, the QP signals an error if multiple GTAPs apply to a given Table for the current User (see
      [[metabase-enterprise.sandbox.query-processor.middleware.row-level-restrictions/assert-one-gtap-per-table]]).

    * Segmented (sandboxing) permissions and GTAPs are tied together, and a Group should be given both (or both
      should be deleted) at the same time. This is *not* currently enforced as a hard application DB constraint, but is
      done in the respective Toucan pre-delete actions. The QP will signal an error if the current user has segmented
      permissions but no matching GTAP exists.

    * Segmented permissions can also be used to enforce column-level permissions -- any column not returned by the
      underlying GTAP query is not allowed to be references by the parent query thru other means such as filter clauses.
      See [[metabase-enterprise.sandbox.query-processor.middleware.column-level-perms-check]].

    * GTAPs are not allowed to add columns not present in the original Table, or change their effective type to
      something incompatible (this constraint is in place so we other things continue to work transparently regardless
      of whether the Table is swapped out.) See
      [[metabase-enterprise.sandbox.models.group-table-access-policy/check-columns-match-table]]

  * *block \"anti-permissions\"* are per-Group, per-Table grants that tell Metabase to disallow running Saved
    Questions unless the User has data permissions (in other words, disregard Collection permissions). These are
    referred to as \"anti-permissions\" because they are subtractive grants that take away permissions from what the
    User would otherwise have. See the `Determining query permissions` section below for more details. As with
    segmented permissions, block anti-permissions are only available in Metabase® Enterprise Edition™.

  ### Determining CRUD permissions in the REST API

  REST API permissions checks are generally done in various `metabase.api.*` namespaces. Methods for determine whether
  the current User can perform various CRUD actions are defined by
  the [[metabase.models.interface/IObjectPermissions]] protocol; this protocol
  defines [[metabase.models.interface/can-read?]] (in the API sense, not in the run-query sense)
  and [[metabase.models.interface/can-write?]] as well as the newer [[metabase.models.interface/can-create?]] and
  [[metabase.models.interface/can-update?]] methods. Implementations for these methods live in `metabase.model.*`
  namespaces.

  The implementation of these methods is up to individual models. The majority of implementations check whether
  [[metabase.api.common/*current-user-permissions-set*]] includes permissions for a given path (action)
  using [[set-has-full-permissions?]], or for a set of paths using [[set-has-full-permissions-for-set?]].

  Other implementations check whether a user has _partial permissions_ for a path or set
  using [[set-has-partial-permissions?]] or [[set-has-partial-permissions-for-set?]]. Partial permissions means that
  the User has permissions for some subpath of the path in question, e.g. `/db/1/read/` is considered to be partial
  permissions for `/db/1/`. For example the [[metabase.models.interface/can-read?]] implementation for Database checks
  whether the current User has *any* permissions for that Database; a User can fetch Database 1 from API
  endpoints (\"read\" it) if they have any permissions starting with `/db/1/`, for example `/db/1/` itself (full
  permissions) `/db/1/native/` (ad-hoc SQL query permissions) or permissions, or
  `/db/1/schema/PUBLIC/table/2/query/` (run ad-hoc queries against Table 2 permissions).

  See documentation for [[metabase.models.interface/IObjectPermissions]] for more details.

  ### Determining query permissions

  Normally, a User is allowed to view (i.e., run the query for) a Saved Question if they have read permissions for the
  Collection in which Saved Question lives, **or** if they have data permissions for the Database and Table(s) the
  Question accesses. The main idea here is that some Users with more permissions can go create a curated set of Saved
  Questions they deem appropriate for less-privileged Users to see, and put them in a Collection they can see. These
  Users would still be prevented from poking around things on their own, however.

  The Query Processor middleware in [[metabase.query-processor.middleware.permissions]],
  [[metabase-enterprise.sandbox.query-processor.middleware.row-level-restrictions]], and
  [[metabase-enterprise.advanced-permissions.models.permissions.block-permissions]] determines whether the current
  User has permissions to run the current query. Permissions are as follows:

  | Data perms? | Coll perms? | Block? | Segmented? | Can run? |
  | ----------- | ----------- | ------ | ---------- | -------- |
  |          no |          no |     no |         no |       ⛔ |
  |          no |          no |     no |        yes |       ⚠ |
  |          no |          no |    yes |         no |       ⛔ |
  |          no |          no |    yes |        yes |       ⚠ |
  |          no |         yes |     no |         no |       ✅ |
  |          no |         yes |     no |        yes |       ⚠ |
  |          no |         yes |    yes |         no |       ⛔ |
  |          no |         yes |    yes |        yes |       ⚠ |
  |         yes |          no |     no |         no |       ✅ |
  |         yes |          no |     no |        yes |       ✅ |
  |         yes |          no |    yes |         no |       ✅ |
  |         yes |          no |    yes |        yes |       ✅ |
  |         yes |         yes |     no |         no |       ✅ |
  |         yes |         yes |     no |        yes |       ✅ |
  |         yes |         yes |    yes |         no |       ✅ |
  |         yes |         yes |    yes |        yes |       ✅ |

  (`⚠` = runs in sandboxed mode)

  ### Known Permissions Paths

  See [[path-regex]] for an always-up-to-date list of permissions paths.

    /collection/:id/                                ; read-write perms for a Coll and its non-Coll children
    /collection/:id/read/                           ; read-only  perms for a Coll and its non-Coll children
    /collection/root/                               ; read-write perms for the Root Coll and its non-Coll children
    /colllection/root/read/                         ; read-only  perms for the Root Coll and its non-Coll children
    /collection/namespace/:namespace/root/          ; read-write perms for the Root Coll of a non-default namespace (e.g. SQL Snippets)
    /collection/namespace/:namespace/root/read/     ; read-only  perms for the Root Coll of a non-default namespace (e.g. SQL Snippets)
    /db/:id/                                        ; full perms for a Database
    /db/:id/native/                                 ; ad-hoc native query perms for a Database
    /db/:id/schema/                                 ; ad-hoc MBQL query perms for all schemas in DB (does not include native queries)
    /db/:id/schema/:name/                           ; ad-hoc MBQL query perms for a specific schema
    /db/:id/schema/:name/table/:id/                 ; full perms for a Table
    /db/:id/schema/:name/table/:id/read/            ; perms to fetch info about this Table from the DB
    /db/:id/schema/:name/table/:id/query/           ; ad-hoc MBQL query perms for a Table
    /db/:id/schema/:name/table/:id/query/segmented/ ; allow ad-hoc MBQL queries. Sandbox all queries against this Table.
    /block/db/:id/                                  ; disallow queries against this DB unless User has data perms.
    /                                               ; full root perms"
  (:require [clojure.data :as data]
            [clojure.string :as str]
            [clojure.tools.logging :as log]
            [medley.core :as m]
            [metabase.api.common :refer [*current-user-id*]]
            [metabase.config :as config]
            [metabase.models.interface :as i]
            [metabase.models.permissions-group :as group]
            [metabase.models.permissions-revision :as perms-revision :refer [PermissionsRevision]]
            [metabase.models.permissions.delete-sandboxes :as delete-sandboxes]
            [metabase.models.permissions.parse :as perms-parse]
            [metabase.plugins.classloader :as classloader]
            [metabase.public-settings.premium-features :as premium-features]
            [metabase.util :as u]
            [metabase.util.honeysql-extensions :as hx]
            [metabase.util.i18n :as ui18n :refer [deferred-tru trs tru]]
            [metabase.util.regex :as u.regex]
            [metabase.util.schema :as su]
            [schema.core :as s]
            [toucan.db :as db]
            [toucan.models :as models]))

;;; +----------------------------------------------------------------------------------------------------------------+
;;; |                                                    UTIL FNS                                                    |
;;; +----------------------------------------------------------------------------------------------------------------+

;;; -------------------------------------------------- Dynamic Vars --------------------------------------------------

(def ^:dynamic ^Boolean *allow-root-entries*
  "Show we allow permissions entries like `/`? By default, this is disallowed, but you can temporarily disable it here
   when creating the default entry for `Admin`."
  false)

(def ^:dynamic ^Boolean *allow-admin-permissions-changes*
  "Show we allow changes to be made to permissions belonging to the Admin group? By default this is disabled to
   prevent accidental tragedy, but you can enable it here when creating the default entry for `Admin`."
  false)


;;; --------------------------------------------------- Validation ---------------------------------------------------

(def ^:private path-char
  "Valid character for a name that appears in a permissions path (e.g. a schema name or a Collection name). Character is
  valid if it is either:

  1. Any character other than a slash
  2. A forward slash, escaped by a backslash: `\\/`
  3. A backslash escaped by a backslash: `\\\\`"
  (u.regex/rx (or #"[^\\/]" #"\\/" #"\\\\")))

(def ^:private path-regex
  "Regex for a valid permissions path. The [[metabase.util.regex/rx]] macro is used to make the big-and-hairy regex
  somewhat readable."
  (u.regex/rx "^/"
              ;; any path containing /db/ is a DATA permissions path
              ;; any path starting with /db/ is a DATA ACCESS permissions path
              (or
               ;; /db/:id/ -> permissions for the entire DB -- native and all schemas
               (and #"db/\d+/"
                    (opt (or
                          ;; .../native/ -> permissions to create new native queries for the DB
                          "native/"
                          ;; .../schema/ -> permissions for all schemas in the DB
                          (and "schema/"
                               ;; .../schema/:name/ -> permissions for a specific schema
                               (opt (and path-char "*/"
                                         ;; .../schema/:name/table/:id/ -> FULL permissions for a specific table
                                         (opt (and #"table/\d+/"
                                                   (opt (or
                                                         ;; .../read/ -> Perms to fetch the Metadata for Table
                                                         "read/"
                                                         ;; .../query/ -> Perms to run any sort of query against Table
                                                         (and "query/"
                                                              ;; .../segmented/ -> Permissions to run a query against
                                                              ;; a Table using GTAP
                                                              (opt "segmented/"))))))))))))
               ;; any path starting with /download/ is a DOWNLOAD permissions path
               ;; /download/db/:id/ -> permissions to download 1M rows in query results
               ;; /download/limited/db/:id/ -> permissions to download 1k rows in query results
               (and "download/"
                    (opt "limited/")
                    (and #"db/\d+/"
                         (opt (or
                               "native/"
                               (and "schema/"
                                    (opt (and path-char "*/"
                                              (opt #"table/\d+/"))))))))
               ;; any path starting with /general is a permission to access certain features of admin settings page
               ;; /general/setting/    -> permissions to access /admin/settings page
               ;; /general/monitoring/ -> permissions to access tools, audit and troubleshooting
               ;; /general/subscription/ -> permisisons to create/edit subscriptions and alerts
               (and "general/"
                    (or
                     "setting/"
                     "monitoring/"
                     "subscription/"))
               ;; any path starting with /collection/ is a COLLECTION permissions path
               (and "collection/"
                    (or
                     ;; /collection/:id/ -> readwrite perms for a specific Collection
                     (and #"\d+/"
                          ;; /collection/:id/read/ -> read perms for a specific Collection
                          (opt "read/"))
                     ;; /collection/root/ -> readwrite perms for the Root Collection
                     (and "root/"
                          ;; /collection/root/read/ -> read perms for the Root Collection
                          (opt "read/"))
                     ;; /collection/namespace/:namespace/root/ -> readwrite perms for 'Root' Collection in non-default
                     ;; namespace (only really used for EE)
                     (and "namespace/" path-char "+/root/"
                          ;; /collection/namespace/:namespace/root/read/ -> read perms for 'Root' Collection in
                          ;; non-default namespace
                          (opt "read/"))))
               ;; any path starting with /block/ is for BLOCK anti-permissions.
               ;; currently only supported at the DB level, e.g. /block/db/1/ => block collection-based access to
               ;; Database 1
               #"block/db/\d+/"
               ;; root permissions, i.e. for admin
               "")
              "$"))

(def segmented-perm-regex
  "Regex that matches a segmented permission. Used internally for some EE stuff
  e.g. [[metabase-enterprise.sandbox.api.util/segmented-user?]]."
  (re-pattern (str #"^/db/\d+/schema/" path-char "*" #"/table/\d+/query/segmented/$")))

(defn- escape-path-component
  "Escape slashes in something that might be passed as a string part of a permissions path (e.g. DB schema name or
  Collection name).

    (escape-path-component \"a/b\") ;-> \"a\\/b\""
  [s]
  (some-> s
          (str/replace #"\\" "\\\\\\\\")   ; \ -> \\
          (str/replace #"/" "\\\\/"))) ; / -> \/

(defn valid-path?
  "Is `path` a valid, known permissions path?"
  ^Boolean [^String path]
  (boolean (when (and (string? path)
                      (seq path))
             (re-matches path-regex path))))

(def Path
  "Schema for a valid permissions path."
  (s/pred valid-path? "Valid permissions path"))

(defn- assert-not-admin-group
  "Check to make sure the `:group_id` for `permissions` entry isn't the admin group."
  [{:keys [group_id]}]
  (when (and (= group_id (:id (group/admin)))
             (not *allow-admin-permissions-changes*))
    (throw (ex-info (tru "You cannot create or revoke permissions for the ''Admin'' group.")
             {:status-code 400}))))

(defn- assert-valid-object
  "Check to make sure the value of `:object` for `permissions` entry is valid."
  [{:keys [object]}]
  (when (and object
             (not (valid-path? object))
             (or (not= object "/")
                 (not *allow-root-entries*)))
    (throw (ex-info (tru "Invalid permissions object path: ''{0}''." object)
             {:status-code 400, :path object}))))

(defn- assert-valid
  "Check to make sure this `permissions` entry is something that's allowed to be saved (i.e. it has a valid `:object`
   path and it's not for the admin group)."
  [permissions]
  (doseq [f [assert-not-admin-group
             assert-valid-object]]
    (f permissions)))


;;; ------------------------------------------------- Path Util Fns --------------------------------------------------

(def ^:private MapOrID
  (s/cond-pre su/Map su/IntGreaterThanZero))

(s/defn data-perms-path :- Path
  "Return the [readwrite] permissions path for a Database, schema, or Table. (At the time of this writing, DBs and
  schemas don't have separate `read/` and write permissions; you either have 'data access' permissions for them, or
  you don't. Tables, however, have separate read and write perms.)"
  ([database-or-id :- MapOrID]
   (str "/db/" (u/the-id database-or-id) "/"))

  ([database-or-id :- MapOrID schema-name :- (s/maybe s/Str)]
   (str (data-perms-path database-or-id) "schema/" (escape-path-component schema-name) "/"))

  ([database-or-id :- MapOrID schema-name :- (s/maybe s/Str) table-or-id :- MapOrID]
   (str (data-perms-path database-or-id schema-name) "table/" (u/the-id table-or-id) "/")))

(s/defn adhoc-native-query-path :- Path
  "Return the native query read/write permissions path for a database.
   This grants you permissions to run arbitary native queries."
  [database-or-id :- MapOrID]
  (str (data-perms-path database-or-id) "native/"))

(s/defn all-schemas-path :- Path
  "Return the permissions path for a database that grants full access to all schemas."
  [database-or-id :- MapOrID]
  (str (data-perms-path database-or-id) "schema/"))

(s/defn collection-readwrite-path :- Path
  "Return the permissions path for *readwrite* access for a `collection-or-id`."
  [collection-or-id :- MapOrID]
  (if-not (get collection-or-id :metabase.models.collection.root/is-root?)
    (format "/collection/%d/" (u/the-id collection-or-id))
    (if-let [collection-namespace (:namespace collection-or-id)]
      (format "/collection/namespace/%s/root/" (escape-path-component (u/qualified-name collection-namespace)))
      "/collection/root/")))

(s/defn collection-read-path :- Path
  "Return the permissions path for *read* access for a `collection-or-id`."
  [collection-or-id :- MapOrID]
  (str (collection-readwrite-path collection-or-id) "read/"))

(s/defn table-read-path :- Path
  "Return the permissions path required to fetch the Metadata for a Table."
  ([table-or-id]
   (if (integer? table-or-id)
     (recur (db/select-one ['Table :db_id :schema :id] :id table-or-id))
     (table-read-path (:db_id table-or-id) (:schema table-or-id) table-or-id)))

  ([database-or-id schema-name table-or-id]
   {:post [(valid-path? %)]}
   (str (data-perms-path (u/the-id database-or-id) schema-name (u/the-id table-or-id)) "read/")))

(s/defn table-query-path :- Path
  "Return the permissions path for *full* query access for a Table. Full query access means you can run any (MBQL) query
  you wish against a given Table, with no GTAP-specified mandatory query alterations."
  ([table-or-id]
   (if (integer? table-or-id)
     (recur (db/select-one ['Table :db_id :schema :id] :id table-or-id))
     (table-query-path (:db_id table-or-id) (:schema table-or-id) table-or-id)))

  ([database-or-id schema-name table-or-id]
   (str (data-perms-path (u/the-id database-or-id) schema-name (u/the-id table-or-id)) "query/")))

;; TODO -- consider renaming this to `table-sandboxed-query-path`  since that terminology is used more frequently
(s/defn table-segmented-query-path :- Path
  "Return the permissions path for *segmented* query access for a Table. Segmented access means running queries against
  the Table will automatically replace the Table with a GTAP-specified question as the new source of the query,
  obstensibly limiting access to the results."
  ([table-or-id]
   (if (integer? table-or-id)
     (recur (db/select-one ['Table :db_id :schema :id] :id table-or-id))
     (table-segmented-query-path (:db_id table-or-id) (:schema table-or-id) table-or-id)))

  ([database-or-id schema-name table-or-id]
   (str (data-perms-path (u/the-id database-or-id) schema-name (u/the-id table-or-id)) "query/segmented/")))

(s/defn database-block-perms-path :- Path
  "Return the permissions path for the Block 'anti-permissions'. Block anti-permissions means a User cannot run a query
  against a Database unless they have data permissions, regardless of whether segmented permissions would normally give
  them access or not."
  [database-or-id :- MapOrID]
  (str "/block" (data-perms-path database-or-id)))

(s/defn base->feature-perms-path :- Path
  "Returns the permissions path to use for a given permission type (e.g. download) and value (e.g. full or limited),
  given the 'base' permissions path for an entity (the base path is equivalent to the one used for data access
  permissions)."
  [perm-type perm-value base-path]
  (case [perm-type perm-value]
    [:download :full]
    (str "/download" base-path)

    [:download :limited]
    (str "/download/limited" base-path)))

(s/defn feature-perms-path :- Path
  "Returns the permissions path to use for a given feature-level permission type (e.g. download) and value (e.g. full
  or limited), for a database, schema or table."
  [perm-type perm-value & path-components]
  (base->feature-perms-path perm-type perm-value (apply data-perms-path path-components)))

(s/defn native-feature-perms-path :- Path
  "Returns the native permissions path to use for a given feature-level permission type (e.g. download) and value
  (e.g. full or limited)."
  [perm-type perm-value db-id]
  (base->feature-perms-path perm-type perm-value (adhoc-native-query-path db-id)))

(s/defn general-perms-path :- Path
  "Returns the permissions path for *full* access a general permission."
  [perm-type]
  (case perm-type
    :setting
    "/general/setting/"

    :monitoring
    "/general/monitoring/"

    :subscription
    "/general/subscription/"))

;;; -------------------------------------------- Permissions Checking Fns --------------------------------------------

(defn is-permissions-for-object?
  "Does `permissions-path` grant *full* access for `path`?"
  [permissions-path path]
  (str/starts-with? path permissions-path))

(defn is-partial-permissions-for-object?
  "Does `permissions-path` grant access full access for `path` *or* for a descendant of `path`?"
  [permissions-path path]
  (or (is-permissions-for-object? permissions-path path)
      (str/starts-with? permissions-path path)))

(defn is-permissions-set?
  "Is `permissions-set` a valid set of permissions object paths?"
  ^Boolean [permissions-set]
  (and (set? permissions-set)
       (every? (fn [path]
                 (or (= path "/")
                     (valid-path? path)))
               permissions-set)))

(defn set-has-full-permissions?
  "Does `permissions-set` grant *full* access to object with `path`?"
  ^Boolean [permissions-set path]
  (boolean (some #(is-permissions-for-object? % path) permissions-set)))

(defn set-has-partial-permissions?
  "Does `permissions-set` grant access full access to object with `path` *or* to a descendant of it?"
  ^Boolean [permissions-set path]
  (boolean (some #(is-partial-permissions-for-object? % path) permissions-set)))

(s/defn set-has-full-permissions-for-set? :- s/Bool
  "Do the permissions paths in `permissions-set` grant *full* access to all the object paths in `paths-set`?"
  [permissions-set paths-set]
  (every? (partial set-has-full-permissions? permissions-set)
          paths-set))

(s/defn set-has-partial-permissions-for-set? :- s/Bool
  "Do the permissions paths in `permissions-set` grant *partial* access to all the object paths in `paths-set`?
   (`permissions-set` must grant partial access to *every* object in `paths-set` set)."
  [permissions-set paths-set]
  (every? (partial set-has-partial-permissions? permissions-set)
          paths-set))

<<<<<<< HEAD
(s/defn set-has-general-permission-of-type
  "Does `permissions-set` grant *full* access to a general permission of type `perm-type`?"
  [permissions-set perm-type]
  (set-has-full-permissions? permissions-set (general-perms-path perm-type)))

(s/defn perms-objects-set-for-parent-collection :- #{Path}
=======
(s/defn perms-objects-set-for-parent-collection
>>>>>>> e7ba278e
  "Implementation of `IModel` `perms-objects-set` for models with a `collection_id`, such as Card, Dashboard, or Pulse.
  This simply returns the `perms-objects-set` of the parent Collection (based on `collection_id`) or for the Root
  Collection if `collection_id` is `nil`."
  ([this read-or-write]
   (perms-objects-set-for-parent-collection nil this read-or-write))

  ([collection-namespace :- (s/maybe su/KeywordOrString)
    this                 :- {:collection_id (s/maybe su/IntGreaterThanZero) s/Keyword s/Any}
    read-or-write        :- (s/enum :read :write)]
   ;; based on value of read-or-write determine the approprite function used to calculate the perms path
   (let [path-fn (case read-or-write
                   :read  collection-read-path
                   :write collection-readwrite-path)]
     ;; now pass that function our collection_id if we have one, or if not, pass it an object representing the Root
     ;; Collection
     #{(path-fn (or (:collection_id this)
                    {:metabase.models.collection.root/is-root? true
                     :namespace                                collection-namespace}))})))

(def IObjectPermissionsForParentCollection
  "Implementation of `IObjectPermissions` for objects that have a `collection_id`, and thus, a parent Collection.
   Using this will mean the current User is allowed to read or write these objects if they are allowed to read or
  write their parent Collection."
  (merge i/IObjectPermissionsDefaults
         ;; TODO - we use these same partial implementations of `can-read?` and `can-write?` all over the place for
         ;; different models. Consider making them a mixin of some sort. (I was going to do this but I couldn't come
         ;; up with a good name for the Mixin. - Cam)
         {:can-read?         (partial i/current-user-has-full-permissions? :read)
          :can-write?        (partial i/current-user-has-full-permissions? :write)
          :perms-objects-set perms-objects-set-for-parent-collection}))


;;; +----------------------------------------------------------------------------------------------------------------+
;;; |                                               ENTITY + LIFECYCLE                                               |
;;; +----------------------------------------------------------------------------------------------------------------+

(models/defmodel Permissions :permissions)

(defn- pre-insert [permissions]
  (u/prog1 permissions
    (assert-valid permissions)
    (log/debug (u/colorize 'green (trs "Granting permissions for group {0}: {1}"
                                       (:group_id permissions)
                                       (:object permissions))))))

(defn- pre-update [_]
  (throw (Exception. (str (deferred-tru "You cannot update a permissions entry!")
                          (deferred-tru "Delete it and create a new one.")))))

(defn- pre-delete [permissions]
  (log/debug (u/colorize 'red (trs "Revoking permissions for group {0}: {1}"
                                   (:group_id permissions)
                                   (:object permissions))))
  (assert-not-admin-group permissions))

(u/strict-extend (class Permissions)
  models/IModel (merge models/IModelDefaults
                       {:pre-insert pre-insert
                        :pre-update pre-update
                        :pre-delete pre-delete}))


;;; +----------------------------------------------------------------------------------------------------------------+
;;; |                                                  GRAPH SCHEMA                                                  |
;;; +----------------------------------------------------------------------------------------------------------------+

;; The stuff below is all for the *data* permissions graph. We have a separate graph for Collection permissions, and
;; code to work with it lives in [[metabase.models.collection.graph]].

;; TODO - there is so much stuff related to the perms graph I think we should really move it into a separate
;; `metabase.models.permissions.graph.data` namespace or something and move the collections graph from
;; [[metabase.models.collection.graph]] to `metabase.models.permissions.graph.collection` (?)

(def ^:private TablePermissionsGraph
  (s/named
   (s/cond-pre (s/enum :none :all)
               (s/constrained
                {(s/optional-key :read)  (s/enum :all :none)
                 (s/optional-key :query) (s/enum :all :segmented :none)}
                not-empty))
   "Valid perms graph for a Table"))

(def ^:private SchemaPermissionsGraph
  (s/named
   (s/cond-pre (s/enum :none :all)
               {su/IntGreaterThanZero TablePermissionsGraph})
   "Valid perms graph for a schema"))

(def ^:private NativePermissionsGraph
  (s/named
   (s/enum :write :none)
   "Valid native perms option for a database"))

(def ^:private DataPermissionsGraph
  (s/named
   {(s/optional-key :native)  NativePermissionsGraph
    (s/optional-key :schemas) (s/cond-pre (s/enum :all :none :block)
                                          {s/Str SchemaPermissionsGraph})}
   "Valid perms graph for a Database"))

;; The "Strict" versions of the various graphs below are intended for schema checking when *updating* the permissions
;; graph. In other words, we shouldn't be stopped from returning the graph if it violates the "strict" rules, but we
;; *should* refuse to update the graph unless it matches the strict schema.
;;
;; TODO - It might be possible at some point in the future to just use the strict versions everywhere
;;
;; TODO -- instead of doing schema validation, why don't we just throw an Exception so the API responses are actually
;; somewhat useful?
(defn- check-native-and-schemas-permissions-allowed-together [{:keys [native schemas]}]
  ;; Only do the check when we have both, e.g. when the entire graph is coming in
  (if (and (= native :write)
           schemas
           (not= schemas :all))
    (do (log/warn (trs "Invalid DB permissions: If you have write access for native queries, you must have full data access."))
        nil)
    :ok))

(def ^:private StrictDataPermissionsGraph
  (s/constrained DataPermissionsGraph
                 check-native-and-schemas-permissions-allowed-together
                 "DB permissions with a valid combination of values for :native and :schemas"))

(def ^:private DownloadTablePermissionsGraph
  (s/named
   (s/enum :full :limited :none)
   "Valid download perms graph for a table"))

(def ^:private DownloadSchemaPermissionsGraph
  (s/named
   (s/cond-pre (s/enum :full :limited :none)
               {su/IntGreaterThanZero DownloadTablePermissionsGraph})
   "Valid download perms graph for a schema"))

(def ^:private DownloadNativePermissionsGraph
  (s/named
   (s/enum :full :limited :none)
   "Valid download perms option for native queries over a database"))

(def DownloadPermissionsGraph
  "Schema for a download permissions graph, used in [[metabase-enterprise.advanced-permissions.models.permissions]]."
  (s/named
   {(s/optional-key :native)  DownloadNativePermissionsGraph
    (s/optional-key :schemas) (s/cond-pre (s/enum :full :limited :none)
                                      {s/Str DownloadSchemaPermissionsGraph})}
   "Valid download perms graph for a database"))

(def ^:private StrictDBPermissionsGraph
  {su/IntGreaterThanZero {(s/optional-key :data) StrictDataPermissionsGraph
                          (s/optional-key :download) DownloadPermissionsGraph}})

(def ^:private StrictPermissionsGraph
  {:revision s/Int
   :groups   {su/IntGreaterThanZero StrictDBPermissionsGraph}})


;;; +----------------------------------------------------------------------------------------------------------------+
;;; |                                                  GRAPH FETCH                                                   |
;;; +----------------------------------------------------------------------------------------------------------------+

(defn- all-permissions
  "Handle '/' permission"
  [db-ids]
  (reduce (fn [g db-id]
            (assoc g db-id {:data
                            {:native  :write
                             :schemas :all}
                            :download
                            {:native  :full
                             :schemas :full}}))
          {}
          db-ids))

(s/defn data-perms-graph
  "Fetch a graph representing the current *data* permissions status for every Group and all permissioned databases.
  See [[metabase.models.collection.graph]] for the Collection permissions graph code."
  []
  (let [permissions     (db/select [Permissions [:group_id :group-id] [:object :path]]
                                   {:where [:or
                                            [:= :object (hx/literal "/")]
                                            [:like :object (hx/literal "/db/%")]
                                            [:like :object (hx/literal "/download/%")]
                                            [:like :object (hx/literal "/block/db/%")]]})
        db-ids          (delay (db/select-ids 'Database))
        group-id->paths (reduce
                         (fn [m {:keys [group-id path]}]
                           (update m group-id conj path))
                         {}
                         permissions)
        group-id->graph (m/map-vals
                         (fn [paths]
                           (let [permissions-graph (perms-parse/permissions->graph paths)]
                             (if (= :all permissions-graph)
                               (all-permissions @db-ids)
                               (:db permissions-graph))))
                         group-id->paths)]
    {:revision (perms-revision/latest-id)
     :groups   group-id->graph}))


;;; +----------------------------------------------------------------------------------------------------------------+
;;; |                                                  GRAPH UPDATE                                                  |
;;; +----------------------------------------------------------------------------------------------------------------+

;;; --------------------------------------------------- Helper Fns ---------------------------------------------------

(s/defn delete-related-permissions!
  "Delete all 'related' permissions for `group-or-id` (i.e., perms that grant you full or partial access to `path`).
  This includes *both* ancestor and descendant paths. For example:

  Suppose we asked this functions to delete related permssions for `/db/1/schema/PUBLIC/`. Depending on the
  permissions the group has, it could end up doing something like:

    *  deleting `/db/1/` permissions (because the ancestor perms implicity grant you full perms for `schema/PUBLIC`)
    *  deleting perms for `/db/1/schema/PUBLIC/table/2/` (because Table 2 is a descendant of `schema/PUBLIC`)

  In short, it will delete any permissions that contain `/db/1/schema/` as a prefix, or that themeselves are prefixes
  for `/db/1/schema/`.

  You can optionally include `other-conditions`, which are anded into the filter clause, to further restrict what is
  deleted.

  NOTE: This function is meant for internal usage in this namespace only; use one of the other functions like
  `revoke-data-perms!` elsewhere instead of calling this directly."
  {:style/indent 2}
  [group-or-id :- (s/cond-pre su/Map su/IntGreaterThanZero) path :- Path & other-conditions]
  (let [where {:where (apply list
                             :and
                             [:= :group_id (u/the-id group-or-id)]
                             [:or
                              [:like path (hx/concat :object (hx/literal "%"))]
                              [:like :object (str path "%")]]
                             other-conditions)}]
    (when-let [revoked (db/select-field :object Permissions where)]
      (log/debug (u/format-color 'red "Revoking permissions for group %d: %s" (u/the-id group-or-id) revoked))
      (db/delete! Permissions where))))

;; TODO: rename this function to `revoke-permissions!` and make its behavior consistent with `grant-permissions!`
(defn revoke-data-perms!
  "Revoke all permissions for `group-or-id` to object with `path-components`, *including* related permissions (i.e,
  permissions that grant full or partial access to the object in question).


    (revoke-data-perms! my-group my-db)"
  {:arglists '([group-or-id database-or-id]
               [group-or-id database-or-id schema-name]
               [group-or-id database-or-id schema-name table-or-id])}
  [group-or-id & path-components]
  (delete-related-permissions! group-or-id (apply data-perms-path path-components)))

(defn grant-permissions!
  "Grant permissions for `group-or-id`. Two-arity grants any arbitrary Permissions `path`. With > 2 args, grants the
  data permissions from calling [[data-perms-path]]."
  ([group-or-id db-id schema & more]
   (grant-permissions! group-or-id (apply data-perms-path db-id schema more)))

  ([group-or-id path]
   (try
     (db/insert! Permissions
       :group_id (u/the-id group-or-id)
       :object   path)
     ;; on some occasions through weirdness we might accidentally try to insert a key that's already been inserted
     (catch Throwable e
       (log/error e (u/format-color 'red (tru "Failed to grant permissions")))
       ;; if we're running tests, we're doing something wrong here if duplicate permissions are getting assigned,
       ;; mostly likely because tests aren't properly cleaning up after themselves, and possibly causing other tests
       ;; to pass when they shouldn't. Don't allow this during tests
       (when config/is-test?
         (throw e))))))

(defn revoke-native-permissions!
  "Revoke all native query permissions for `group-or-id` to database with `database-id`."
  [group-or-id database-or-id]
  (delete-related-permissions! group-or-id (adhoc-native-query-path database-or-id)))

(defn grant-native-readwrite-permissions!
  "Grant full readwrite permissions for `group-or-id` to database with `database-id`."
  [group-or-id database-or-id]
  (grant-permissions! group-or-id (adhoc-native-query-path database-or-id)))

(defn revoke-db-schema-permissions!
  "Remove all permissions entries for a DB and *any* child objects.
   This does *not* revoke native permissions; use `revoke-native-permssions!` to do that."
  [group-or-id database-or-id]
  ;; TODO - if permissions for this DB are DB root entries like `/db/1/` won't this end up removing our native perms?
  (delete-related-permissions! group-or-id (data-perms-path database-or-id)
    [:not= :object (adhoc-native-query-path database-or-id)]))

(defn grant-permissions-for-all-schemas!
  "Grant full permissions for all schemas belonging to this database.
   This does *not* grant native permissions; use `grant-native-readwrite-permissions!` to do that."
  [group-or-id database-or-id]
  (grant-permissions! group-or-id (all-schemas-path database-or-id)))

(defn grant-full-data-permissions!
  "Grant full access to the database, including all schemas and readwrite native access."
  [group-or-id database-or-id]
  (grant-permissions! group-or-id (data-perms-path database-or-id)))

(defn grant-full-download-permissions!
  "Grant full download permissions to the database."
  [group-or-id database-or-id]
  (grant-permissions! group-or-id (feature-perms-path :download :full database-or-id)))

(defn grant-subscription-permissions!
  "Grant permission to create/edit subscriptions and alerts by default"
  [group-id]
  (grant-permissions! group-id (general-perms-path :subscription)))

(defn- is-personal-collection-or-descendant-of-one? [collection]
  (classloader/require 'metabase.models.collection)
  ((resolve 'metabase.models.collection/is-personal-collection-or-descendant-of-one?) collection))

(s/defn ^:private check-not-personal-collection-or-descendant
  "Check whether `collection-or-id` refers to a Personal Collection; if so, throw an Exception. This is done because we
  *should* never be editing granting/etc. permissions for *Personal* Collections to entire Groups! Their owner will
  get implicit permissions automatically, and of course admins will be able to see them,but a whole group should never
  be given some sort of access."
  [collection-or-id :- MapOrID]
  ;; don't apply this check to the Root Collection, because it's never personal
  (when-not (:metabase.models.collection.root/is-root? collection-or-id)
    ;; ok, once we've confirmed this isn't the Root Collection, see if it's in the DB with a personal_owner_id
    (let [collection (if (map? collection-or-id)
                       collection-or-id
                       (or (db/select-one 'Collection :id (u/the-id collection-or-id))
                           (throw (ex-info (tru "Collection does not exist.") {:collection-id (u/the-id collection-or-id)}))))]
      (when (is-personal-collection-or-descendant-of-one? collection)
        (throw (Exception. (tru "You cannot edit permissions for a Personal Collection or its descendants.")))))))

(s/defn revoke-collection-permissions!
  "Revoke all access for `group-or-id` to a Collection."
  [group-or-id :- MapOrID collection-or-id :- MapOrID]
  (check-not-personal-collection-or-descendant collection-or-id)
  (delete-related-permissions! group-or-id (collection-readwrite-path collection-or-id)))

(s/defn grant-collection-readwrite-permissions!
  "Grant full access to a Collection, which means a user can view all Cards in the Collection and add/remove Cards."
  [group-or-id :- MapOrID collection-or-id :- MapOrID]
  (check-not-personal-collection-or-descendant collection-or-id)
  (grant-permissions! (u/the-id group-or-id) (collection-readwrite-path collection-or-id)))

(s/defn grant-collection-read-permissions!
  "Grant read access to a Collection, which means a user can view all Cards in the Collection."
  [group-or-id :- MapOrID collection-or-id :- MapOrID]
  (check-not-personal-collection-or-descendant collection-or-id)
  (grant-permissions! (u/the-id group-or-id) (collection-read-path collection-or-id)))


;;; ----------------------------------------------- Graph Updating Fns -----------------------------------------------

(defn- download-permissions-set
  [group-id]
  (db/select-field :object
                   [Permissions :object]
                   {:where [:and
                            [:= :group_id group-id]
                            [:or
                             [:= :object (hx/literal "/")]
                             [:like :object (hx/literal "/download/%")]]]}))

(defn- download-permissions-level
  [permissions-set db-id & [schema-name table-id]]
  (cond
   (set-has-full-permissions? permissions-set (feature-perms-path :download :full db-id schema-name table-id))
   :full

   (set-has-full-permissions? permissions-set (feature-perms-path :download :limited db-id schema-name table-id))
   :limited

   :else
   :none))

(s/defn update-native-download-permissions!
  "Native download permissions control the ability of users to download the results of native questions for a given
  database.

  To update native download permissions, we must read the list of tables in the database, and check the group's
  download permission level for each one.
     - If they have full download permissions for all tables, they have full native download permissions.
     - If they have *at least* limited download permissions for all tables, they have limited native download
       permissions.
     - If they have no download permissions for at least one table, they have no native download permissions.

  This lives in non-EE code because it needs to be called during sync, in case a new table was discovered or a
  table was deleted. This ensures that native download perms are always up to date, even on OSS instances, in case
  they are upgraded to EE."
  [group-id :- su/IntGreaterThanZero db-id :- su/IntGreaterThanZero]
  (let [permissions-set (download-permissions-set group-id)
        table-ids-and-schemas (db/select-id->field :schema 'Table :db_id db-id :active [:= true])
        native-perm-level (reduce (fn [highest-seen-perm-level [table-id table-schema]]
                                    (let [table-perm-level (download-permissions-level permissions-set
                                                                                       db-id
                                                                                       table-schema
                                                                                       table-id)]
                                      (cond
                                        (= table-perm-level :none)
                                        (reduced :none)

                                        (or (= highest-seen-perm-level :limited)
                                            (= table-perm-level :limited))
                                        :limited

                                        :else
                                        :full)))
                                  :full
                                  (seq table-ids-and-schemas))]
    (doseq [perm-value [:full :limited]]
      (delete-related-permissions! group-id (native-feature-perms-path :download perm-value db-id)))
    (when (not= native-perm-level :none)
      (grant-permissions! group-id (native-feature-perms-path :download native-perm-level db-id)))))

(s/defn ^:private update-table-read-permissions!
  [group-id       :- su/IntGreaterThanZero
   db-id          :- su/IntGreaterThanZero
   schema         :- s/Str
   table-id       :- su/IntGreaterThanZero
   new-read-perms :- (s/enum :all :none)]
  ((case new-read-perms
     :all  grant-permissions!
     :none revoke-data-perms!) group-id (table-read-path db-id schema table-id)))

(s/defn ^:private update-table-query-permissions!
  [group-id        :- su/IntGreaterThanZero
   db-id           :- su/IntGreaterThanZero
   schema          :- s/Str
   table-id        :- su/IntGreaterThanZero
   new-query-perms :- (s/enum :all :segmented :none)]
  (case new-query-perms
    :all       (grant-permissions!  group-id (table-query-path           db-id schema table-id))
    :segmented (grant-permissions!  group-id (table-segmented-query-path db-id schema table-id))
    :none      (revoke-data-perms! group-id (table-query-path           db-id schema table-id))))

(s/defn ^:private update-table-data-access-permissions!
  [group-id        :- su/IntGreaterThanZero
   db-id           :- su/IntGreaterThanZero
   schema          :- s/Str
   table-id        :- su/IntGreaterThanZero
   new-table-perms :- TablePermissionsGraph]
  (cond
    (= new-table-perms :all)
    (do
      (revoke-data-perms! group-id db-id schema table-id)
      (grant-permissions! group-id db-id schema table-id))

    (= new-table-perms :none)
    (revoke-data-perms! group-id db-id schema table-id)

    (map? new-table-perms)
    (let [{new-read-perms :read, new-query-perms :query} new-table-perms]
      ;; clear out any existing permissions
      (revoke-data-perms! group-id db-id schema table-id)
      ;; then grant/revoke read and query perms as appropriate
      (when new-read-perms  (update-table-read-permissions!  group-id db-id schema table-id new-read-perms))
      (when new-query-perms (update-table-query-permissions! group-id db-id schema table-id new-query-perms)))))

(s/defn ^:private update-schema-data-access-permissions!
  [group-id         :- su/IntGreaterThanZero
   db-id            :- su/IntGreaterThanZero
   schema           :- s/Str
   new-schema-perms :- SchemaPermissionsGraph]
  (cond
    (= new-schema-perms :all)  (do (revoke-data-perms! group-id db-id schema)  ; clear out any existing related permissions
                                   (grant-permissions! group-id db-id schema)) ; then grant full perms for the schema
    (= new-schema-perms :none) (revoke-data-perms! group-id db-id schema)
    (map? new-schema-perms)    (doseq [[table-id table-perms] new-schema-perms]
                                 (update-table-data-access-permissions! group-id db-id schema table-id table-perms))))

(s/defn ^:private update-native-data-access-permissions!
  [group-id :- su/IntGreaterThanZero db-id :- su/IntGreaterThanZero new-native-perms :- NativePermissionsGraph]
  ;; revoke-native-permissions! will delete all entries that would give permissions for native access. Thus if you had
  ;; a root DB entry like `/db/11/` this will delete that too. In that case we want to create a new full schemas entry
  ;; so you don't lose access to all schemas when we modify native access.
  (let [has-full-access? (db/exists? Permissions :group_id group-id, :object (data-perms-path db-id))]
    (revoke-native-permissions! group-id db-id)
    (when has-full-access?
      (grant-permissions-for-all-schemas! group-id db-id)))
  (case new-native-perms
    :write (grant-native-readwrite-permissions! group-id db-id)
    :none  nil))

(s/defn ^:private update-db-data-access-permissions!
  [group-id :- su/IntGreaterThanZero db-id :- su/IntGreaterThanZero new-db-perms :- StrictDataPermissionsGraph]
  (when-let [new-native-perms (:native new-db-perms)]
    (update-native-data-access-permissions! group-id db-id new-native-perms))
  (when-let [schemas (:schemas new-db-perms)]
    ;; TODO -- consider whether `delete-block-perms-for-this-db!` should be enterprise-only... not sure how to make it
    ;; work, especially if you downgraded from enterprise... FWIW the sandboxing code (for updating the graph) is not enterprise only.
    (letfn [(delete-block-perms-for-this-db! []
              (log/trace "Deleting block permissions entries for Group %d for Database %d" group-id db-id)
              (db/delete! Permissions :group_id group-id, :object (database-block-perms-path db-id)))]
      (condp = schemas
        :all (do
               (revoke-db-schema-permissions! group-id db-id)
               (delete-block-perms-for-this-db!)
               (grant-permissions-for-all-schemas! group-id db-id))
        :none  (do
                 (revoke-db-schema-permissions! group-id db-id)
                 (delete-block-perms-for-this-db!))
        ;; TODO -- should this code be enterprise only?
        :block (do
                 (when-not (premium-features/has-feature? :advanced-permissions)
                   (throw
                    (ex-info
                     (tru "Can''t use block permissions without having the advanced-permissions premium feature")
                     {:status-code 402})))
                 (revoke-data-perms! group-id db-id)
                 (grant-permissions! group-id (database-block-perms-path db-id)))
        (when (map? schemas)
          (delete-block-perms-for-this-db!)
          (doseq [schema (keys schemas)]
            (update-schema-data-access-permissions! group-id db-id schema (get-in new-db-perms [:schemas schema]))))))))

(s/defn ^:private update-group-permissions!
  [group-id :- su/IntGreaterThanZero new-group-perms :- StrictDBPermissionsGraph]
  (doseq [[db-id new-db-perms] new-group-perms]
    (doseq [[perm-type new-perms] new-db-perms]
      (case perm-type
        :data
        (update-db-data-access-permissions! group-id db-id new-perms)

        :download
        (do
          (classloader/require 'metabase-enterprise.advanced-permissions.models.permissions)
          ((resolve 'metabase-enterprise.advanced-permissions.models.permissions/update-db-download-permissions!)
           group-id db-id new-perms))))))

(defn check-revision-numbers
  "Check that the revision number coming in as part of `new-graph` matches the one from `old-graph`. This way we can
  make sure people don't submit a new graph based on something out of date, which would otherwise stomp over changes
  made in the interim. Return a 409 (Conflict) if the numbers don't match up."
  [old-graph new-graph]
  (when (not= (:revision old-graph) (:revision new-graph))
    (throw (ex-info (str (deferred-tru "Looks like someone else edited the permissions and your data is out of date.")
                         " "
                         (deferred-tru "Please fetch new data and try again."))
             {:status-code 409}))))

(defn- save-perms-revision!
  "Save changes made to the permissions graph for logging/auditing purposes.
   This doesn't do anything if `*current-user-id*` is unset (e.g. for testing or REPL usage)."
  [current-revision old new]
  (when *current-user-id*
    (db/insert! PermissionsRevision
      ;; manually specify ID here so if one was somehow inserted in the meantime in the fraction of a second since we
      ;; called `check-revision-numbers` the PK constraint will fail and the transaction will abort
      :id     (inc current-revision)
      :before  old
      :after   new
      :user_id *current-user-id*)))

(defn log-permissions-changes
  "Log changes to the permissions graph."
  [old new]
  (log/debug
   (trs "Changing permissions")
   "\n" (trs "FROM:") (u/pprint-to-str 'magenta old)
   "\n" (trs "TO:")   (u/pprint-to-str 'blue    new)))

(s/defn update-data-perms-graph!
  "Update the *data* permissions graph, making any changes necessary to make it match NEW-GRAPH.
   This should take in a graph that is exactly the same as the one obtained by `graph` with any changes made as
   needed. The graph is revisioned, so if it has been updated by a third party since you fetched it this function will
   fail and return a 409 (Conflict) exception. If nothing needs to be done, this function returns `nil`; otherwise it
   returns the newly created `PermissionsRevision` entry.

  Code for updating the Collection permissions graph is in [[metabase.models.collection.graph]]."
  ([new-graph :- StrictPermissionsGraph]
   (let [old-graph (data-perms-graph)
         [old new] (data/diff (:groups old-graph) (:groups new-graph))
         old       (or old {})]
     (when (or (seq old) (seq new))
       (log-permissions-changes old new)
       (check-revision-numbers old-graph new-graph)
       (db/transaction
         (doseq [[group-id changes] new]
           (update-group-permissions! group-id changes))
         (save-perms-revision! (:revision old-graph) old new)
         (delete-sandboxes/delete-gtaps-if-needed-after-permissions-change! new)))))

  ;; The following arity is provided soley for convenience for tests/REPL usage
  ([ks :- [s/Any] new-value]
   (update-data-perms-graph! (assoc-in (data-perms-graph) (cons :groups ks) new-value))))<|MERGE_RESOLUTION|>--- conflicted
+++ resolved
@@ -509,16 +509,12 @@
   (every? (partial set-has-partial-permissions? permissions-set)
           paths-set))
 
-<<<<<<< HEAD
 (s/defn set-has-general-permission-of-type
   "Does `permissions-set` grant *full* access to a general permission of type `perm-type`?"
   [permissions-set perm-type]
   (set-has-full-permissions? permissions-set (general-perms-path perm-type)))
 
 (s/defn perms-objects-set-for-parent-collection :- #{Path}
-=======
-(s/defn perms-objects-set-for-parent-collection
->>>>>>> e7ba278e
   "Implementation of `IModel` `perms-objects-set` for models with a `collection_id`, such as Card, Dashboard, or Pulse.
   This simply returns the `perms-objects-set` of the parent Collection (based on `collection_id`) or for the Root
   Collection if `collection_id` is `nil`."
