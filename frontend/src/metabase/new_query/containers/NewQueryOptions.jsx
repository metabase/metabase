import React, { Component } from "react";
import { Box } from "grid-styled";
import { connect } from "react-redux";

import fitViewport from "metabase/hoc/FitViewPort";

import {
  fetchDatabases,
  fetchMetrics,
  fetchSegments,
} from "metabase/redux/metadata";

import { determineWhichOptionsToShow, resetQuery } from "../new_query";
import { t } from "ttag";
import LoadingAndErrorWrapper from "metabase/components/LoadingAndErrorWrapper";
import StructuredQuery from "metabase-lib/lib/queries/StructuredQuery";
import Metadata from "metabase-lib/lib/metadata/Metadata";
import { getMetadata, getMetadataFetched } from "metabase/selectors/metadata";
import NewQueryOption from "metabase/new_query/components/NewQueryOption";
import NativeQuery from "metabase-lib/lib/queries/NativeQuery";
import {
  getCurrentQuery,
  getNewQueryOptions,
  getPlainNativeQuery,
} from "metabase/new_query/selectors";
import { getUserIsAdmin } from "metabase/selectors/user";
import { push } from "react-router-redux";
import NoDatabasesEmptyState from "metabase/reference/databases/NoDatabasesEmptyState";

import { Grid, GridItem } from "metabase/components/Grid";

import * as Urls from "metabase/lib/urls";

const mapStateToProps = state => ({
  query: getCurrentQuery(state),
  plainNativeQuery: getPlainNativeQuery(state),
  metadata: getMetadata(state),
  metadataFetched: getMetadataFetched(state),
  isAdmin: getUserIsAdmin(state),
  newQueryOptions: getNewQueryOptions(state),
});

const mapDispatchToProps = {
  determineWhichOptionsToShow,
  fetchDatabases,
  fetchMetrics,
  fetchSegments,
  resetQuery,
  push,
};

type Props = {
  // Component parameters
  getUrlForQuery: StructuredQuery => void,
  metricSearchUrl: string,
  segmentSearchUrl: string,
  dataBrowseUrl: string,

  // Properties injected with redux connect
  query: StructuredQuery,
  plainNativeQuery: NativeQuery,
  metadata: Metadata,
  isAdmin: boolean,

  resetQuery: () => void,
  determineWhichOptionsToShow: () => void,

  fetchDatabases: () => void,
  fetchMetrics: () => void,
  fetchSegments: () => void,
};

const allOptionsVisibleState = {
  loaded: true,
  hasDatabases: true,
  showMetricOption: true,
  showTableOption: true,
  showSQLOption: true,
};
const PAGE_PADDING = [1, 4];

@fitViewport
export class NewQueryOptions extends Component {
  props: Props;

  constructor(props) {
    super(props);

    // By default, show all options instantly to admins
    this.state = props.isAdmin
      ? allOptionsVisibleState
      : {
          loaded: false,
          hasDatabases: false,
          showMetricOption: false,
          showTableOption: false,
          showSQLOption: false,
        };
  }

  async componentWillMount() {
    this.props.resetQuery();
    this.props.determineWhichOptionsToShow(this.getGuiQueryUrl);
  }

  getGuiQueryUrl = () => {
    return this.props.getUrlForQuery(this.props.query);
  };

  getNativeQueryUrl = () => {
    return this.props.getUrlForQuery(this.props.plainNativeQuery);
  };

  render() {
    const { newQueryOptions } = this.props;
    const {
      loaded,
      hasDatabases,
      showMetricOption,
      showSQLOption,
    } = newQueryOptions;

    if (!loaded) {
      return <LoadingAndErrorWrapper loading={true} />;
    }

    if (!hasDatabases) {
      return (
        <div className="full-height flex align-center justify-center">
          <NoDatabasesEmptyState />
        </div>
      );
    }

    {
      /* Determine how many items will be shown based on permissions etc so we can make sure the layout adapts */
    }
    const NUM_ITEMS = showMetricOption + showSQLOption + 1;
    const ITEM_WIDTHS = [1, 1 / 2, 1 / NUM_ITEMS];

    return (
      <Box my="auto" mx={PAGE_PADDING}>
        <Grid className="justifyCenter">
          <GridItem w={ITEM_WIDTHS}>
            <NewQueryOption
              image="app/img/simple_mode_illustration"
              title={t`Simple question`}
              description={t`Pick some data, view it, and easily filter, summarize, and visualize it.`}
              width={180}
              to={Urls.newQuestion()}
            />
          </GridItem>
          <GridItem w={ITEM_WIDTHS}>
            <NewQueryOption
              image="app/img/notebook_mode_illustration"
              title={t`Custom question`}
              description={t`Use the advanced notebook editor to join data, create custom columns, do math, and more.`}
              width={180}
              to={Urls.newQuestion({ mode: "notebook" })}
            />
          </GridItem>
          {showSQLOption && (
            <GridItem w={ITEM_WIDTHS}>
              <NewQueryOption
                image="app/img/sql_illustration"
                title={t`Native query`}
                description={t`For more complicated questions, you can write your own SQL or native query.`}
<<<<<<< HEAD
                to={Urls.newQuestion({ type: "native" })}
=======
                width={180}
                to={this.getNativeQueryUrl}
>>>>>>> 63a94761
              />
            </GridItem>
          )}
        </Grid>
      </Box>
    );
  }
}

export default connect(
  mapStateToProps,
  mapDispatchToProps,
)(NewQueryOptions);<|MERGE_RESOLUTION|>--- conflicted
+++ resolved
@@ -165,12 +165,8 @@
                 image="app/img/sql_illustration"
                 title={t`Native query`}
                 description={t`For more complicated questions, you can write your own SQL or native query.`}
-<<<<<<< HEAD
                 to={Urls.newQuestion({ type: "native" })}
-=======
                 width={180}
-                to={this.getNativeQueryUrl}
->>>>>>> 63a94761
               />
             </GridItem>
           )}
