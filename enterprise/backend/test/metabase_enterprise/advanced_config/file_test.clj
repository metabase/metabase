(ns metabase-enterprise.advanced-config.file-test
  (:require
   [clojure.string :as str]
   [clojure.test :refer :all]
   [clojure.walk :as walk]
   [metabase-enterprise.advanced-config.file :as advanced-config.file]
<<<<<<< HEAD
   [metabase-enterprise.advanced-config.file.interface
    :as advanced-config.file.i]
   [metabase.public-settings.premium-features-test
    :as premium-features-test]
=======
   [metabase-enterprise.advanced-config.file.interface :as advanced-config.file.i]
>>>>>>> b950d736
   [metabase.test :as mt]
   [metabase.util :as u]
   [yaml.core :as yaml]))

(use-fixtures :each (fn [thunk]
                      (binding [advanced-config.file/*supported-versions* {:min 1.0, :max 1.999}]
                        (premium-features-test/with-premium-features #{:advanced-config}
                          (thunk)))))

(defn- re-quote [^String s]
  (re-pattern (java.util.regex.Pattern/quote s)))

(def ^:private mock-yaml
  {:version 1
   :config  {:settings {:my-setting "abc123"}}})

(deftest ^:parallel config-test
  (testing "Specify a custom path and read from YAML"
    (mt/with-temp-file [filename "temp-config-file.yml"]
      (spit filename (yaml/generate-string mock-yaml))
      (binding [advanced-config.file/*env* (assoc @#'advanced-config.file/*env* :mb-config-file-path filename)]
        (is (= {:version 1
                :config  {:settings {:my-setting "abc123"}}}
               (#'advanced-config.file/config))))))
  (testing "Support overriding config with dynamic var for mocking purposes"
    (binding [advanced-config.file/*config* mock-yaml]
      (is (= {:version 1
              :config  {:settings {:my-setting "abc123"}}}
             (#'advanced-config.file/config))))))

(deftest ^:parallel validate-config-test
  (testing "Config should throw an error"
    (testing "if it is not a map"
      (binding [advanced-config.file/*config* [1 2 3 4]]
        (is (thrown-with-msg?
             clojure.lang.ExceptionInfo
             (re-quote "failed: map?")
             (#'advanced-config.file/config)))))
    (testing "if version"
      (testing "is not included"
        (binding [advanced-config.file/*config* {:config {:settings {}}}]
          (is (thrown-with-msg?
               clojure.lang.ExceptionInfo
               (re-quote "failed: (contains? % :version)")
               (#'advanced-config.file/config)))))
      (testing "is unsupported"
        (testing "because it is too old"
          (binding [advanced-config.file/*supported-versions* {:min 2.0, :max 3.0}
                    advanced-config.file/*config*             {:version 1.0, :config {}}]
            (is (thrown-with-msg?
                 clojure.lang.ExceptionInfo
                 (re-quote "failed: supported-version?")
                 (#'advanced-config.file/config)))))
        (testing "because it is too new"
          (binding [advanced-config.file/*supported-versions* {:min 2.0, :max 3.0}
                    advanced-config.file/*config*             {:version 4.0, :config {}}]
            (is (thrown-with-msg?
                 clojure.lang.ExceptionInfo
                 (re-quote "failed: supported-version?")
                 (#'advanced-config.file/config)))))))))

(defn- mock-config-with-setting [s]
  {:version 1.0, :config {:settings {:my-setting s}}})

(deftest ^:parallel expand-template-forms-test
  (testing "Ignore single curly brackets, or brackets with spaces between them"
    (are [s] (= (mock-config-with-setting s)
                (binding [advanced-config.file/*config* (mock-config-with-setting s)]
                  (#'advanced-config.file/config)))
      "{}}"
      "{}}"
      "{ {}}"))
  (testing "Invalid template forms"
    (are [template error-pattern] (thrown-with-msg?
                                   clojure.lang.ExceptionInfo
                                   error-pattern
                                   (binding [advanced-config.file/*config* (mock-config-with-setting template)]
                                     (#'advanced-config.file/config)))
      ;; {{ without a corresponding }}
      "{{}"                        (re-quote "Invalid query: found [[ or {{ with no matching ]] or }}")
      "{{} }"                      (re-quote "Invalid query: found [[ or {{ with no matching ]] or }}")
      ;; raw token, not a list
      "{{CONFIG_FILE_BIRD_NAME}}"  (re-quote "CONFIG_FILE_BIRD_NAME - failed: valid-template-type?")
      ;; unbalanced parens
      "{{(env MY_ENV_VAR}}"        (re-quote "Error parsing template string \"(env MY_ENV_VAR\": EOF while reading")
      ;; unknown template type
      "{{bird \"Parrot Hilton\"}}" (re-quote "bird - failed: valid-template-type?"))))

(deftest ^:parallel recursive-template-form-expansion-test
  (testing "Recursive expansion is unsupported, for now."
    (binding [advanced-config.file/*env*    (assoc @#'advanced-config.file/*env* :x "{{env Y}}", :y "Y")
              advanced-config.file/*config* (mock-config-with-setting "{{env X}}")]
      (is (= (mock-config-with-setting "{{env Y}}")
             (#'advanced-config.file/config))))))

(deftest ^:parallel expand-template-env-var-values-test
  (testing "env var values"
    (binding [advanced-config.file/*env* (assoc @#'advanced-config.file/*env* :config-file-bird-name "Parrot Hilton")]
      (testing "Nothing weird"
        (binding [advanced-config.file/*config* (mock-config-with-setting "{{env CONFIG_FILE_BIRD_NAME}}")]
          (is (= (mock-config-with-setting "Parrot Hilton")
                 (#'advanced-config.file/config)))))
      (testing "Should handle multiple templates in one string"
        (binding [advanced-config.file/*config* (mock-config-with-setting "{{env CONFIG_FILE_BIRD_NAME}}-{{env CONFIG_FILE_BIRD_NAME}}")]
          (is (= (mock-config-with-setting "Parrot Hilton-Parrot Hilton")
                 (#'advanced-config.file/config)))))
      (testing "Ignore whitespace inside the template brackets"
        (binding [advanced-config.file/*config* (mock-config-with-setting "{{  env CONFIG_FILE_BIRD_NAME  }}")]
          (is (= (mock-config-with-setting "Parrot Hilton")
                 (#'advanced-config.file/config)))))
      (testing "Ignore excess brackets"
        (are [template expected] (= (mock-config-with-setting expected)
                                    (binding [advanced-config.file/*config* (mock-config-with-setting template)]
                                      (#'advanced-config.file/config)))
          "{{{env CONFIG_FILE_BIRD_NAME}}" "{Parrot Hilton"
          "{{env CONFIG_FILE_BIRD_NAME}}}" "Parrot Hilton}"))
      (testing "handle lisp-case/snake-case and case variations"
        (binding [advanced-config.file/*config* (mock-config-with-setting "{{env config-file-bird-name}}")]
          (is (= (mock-config-with-setting "Parrot Hilton")
                 (#'advanced-config.file/config))))))))

(deftest ^:parallel expand-template-env-var-values-validation-test
  (testing "(config) should walk the config map and expand {{template}} forms"
    (testing "env var values"
      (testing "validation"
        (are [template error-pattern] (thrown-with-msg?
                                       clojure.lang.ExceptionInfo
                                       error-pattern
                                       (binding [advanced-config.file/*config* (mock-config-with-setting template)]
                                         (#'advanced-config.file/config)))
          ;; missing env var name
          "{{env}}"                           #"Insufficient input"
          ;; too many args
          "{{env SOME_ENV_VAR SOME_ENV_VAR}}" #"failed: Extra input"
          ;; wrong env var type
          "{{env :SOME_ENV_VAR}}"             (re-quote "SOME_ENV_VAR - failed: symbol?"))))))

(deftest ^:parallel optional-template-test
  (testing "[[optional {{template}}]] values"
    (binding [advanced-config.file/*env* (assoc @#'advanced-config.file/*env* :my-sensitive-password "~~~SeCrEt123~~~")]
      (testing "env var exists"
        (binding [advanced-config.file/*config* (mock-config-with-setting "[[{{env MY_SENSITIVE_PASSWORD}}]]")]
          (is (= (mock-config-with-setting "~~~SeCrEt123~~~")
                 (#'advanced-config.file/config))))
        (binding [advanced-config.file/*config* (mock-config-with-setting "password__[[{{env MY_SENSITIVE_PASSWORD}}]]")]
          (is (= (mock-config-with-setting "password__~~~SeCrEt123~~~")
                 (#'advanced-config.file/config))))
        (testing "with text inside optional brackets before/after the templated part"
          (binding [advanced-config.file/*config* (mock-config-with-setting "[[before__{{env MY_SENSITIVE_PASSWORD}}__after]]")]
            (is (= (mock-config-with-setting "before__~~~SeCrEt123~~~__after")
                   (#'advanced-config.file/config))))))
      (testing "env var does not exist"
        (binding [advanced-config.file/*config* (mock-config-with-setting "[[{{env MY_OTHER_SENSITIVE_PASSWORD}}]]")]
          (is (= (mock-config-with-setting "")
                 (#'advanced-config.file/config))))
        (binding [advanced-config.file/*config* (mock-config-with-setting "password__[[{{env MY_OTHER_SENSITIVE_PASSWORD}}]]")]
          (is (= (mock-config-with-setting "password__")
                 (#'advanced-config.file/config))))
        (testing "with text inside optional brackets before/after the templated part"
          (binding [advanced-config.file/*config* (mock-config-with-setting "[[before__{{env MY_OTHER_SENSITIVE_PASSWORD}}__after]]")]
            (is (= (mock-config-with-setting "")
                   (#'advanced-config.file/config)))))))))

(deftest initialize-section-test
  (testing "Ignore unknown sections"
    (binding [advanced-config.file/*config* {:version 1.0, :config {:unknown-section {}}}]
      (let [log-messages (mt/with-log-messages-for-level [metabase-enterprise.advanced-config.file.interface :warn]
                           (is (= :ok
                                  (advanced-config.file/initialize!))))]
        (is (= [[:warn nil (u/colorize :yellow "Ignoring unknown config section :unknown-section.")]]
               log-messages))))))

(deftest require-advanced-config-test
  (testing "Config files should require the `:advanced-config` token feature"
    (premium-features-test/with-premium-features #{}
      (binding [advanced-config.file/*config* {:version 1.0, :config {:unknown-section {}}}]
        (is (thrown-with-msg?
             clojure.lang.ExceptionInfo
             #"Metabase config files require a Premium token with the :advanced-config feature"
             (advanced-config.file/initialize!)))))))

(deftest ^:parallel error-validation-do-not-leak-env-vars-test
  (testing "spec errors should not include contents of env vars -- expand templates after spec validation."
    (binding [advanced-config.file/*env*    (assoc @#'advanced-config.file/*env* :my-sensitive-password "~~~SeCrEt123~~~")
              advanced-config.file/*config* {:version 1
                                             :config  {:users [{:first_name "Cam"
                                                                :last_name  "Era"
                                                                :password   "{{env MY_SENSITIVE_PASSWORD}}"}]}}]
      (is (thrown?
           clojure.lang.ExceptionInfo
           (#'advanced-config.file/config)))
      (try
        (#'advanced-config.file/config)
        (catch Throwable e
          (letfn [(contains-password? [form]
                    (let [seen-password? (atom false)]
                      (walk/postwalk
                       (fn [form]
                         (when (and (string? form)
                                    (str/includes? form "~~~SeCrEt123~~~"))
                           (reset! seen-password? true))
                         form)
                       form)
                      @seen-password?))]
            (is (not (contains-password? (ex-message e))))
            (is (not (contains-password? (ex-data e))))))))))

(deftest always-init-settings-first-test
  (testing "Always apply the :settings section first regardless of the order the YAML file is in."
    (doseq [config [{:settings {:my-setting 1000}
                     :users    [{:first_name "Cam"
                                 :last_name  "Era"
                                 :email      "camera@example.com"
                                 :password   "toucans"}]}
                    {:users    [{:first_name "Cam"
                                 :last_name  "Era"
                                 :email      "camera@example.com"
                                 :password   "toucans"}]
                     :settings {:my-setting 1000}}]]
      (testing (format "config = %s" (pr-str config))
        (let [initialized-sections (atom [])]
          (with-redefs [advanced-config.file.i/initialize-section! (fn [section-name _section-config]
                                                                     (swap! initialized-sections conj section-name))]
            (binding [advanced-config.file/*config* {:version 1, :config config}]
              (advanced-config.file/initialize!)
              (is (= [:settings
                      :users]
                     @initialized-sections)))))))))<|MERGE_RESOLUTION|>--- conflicted
+++ resolved
@@ -4,14 +4,8 @@
    [clojure.test :refer :all]
    [clojure.walk :as walk]
    [metabase-enterprise.advanced-config.file :as advanced-config.file]
-<<<<<<< HEAD
-   [metabase-enterprise.advanced-config.file.interface
-    :as advanced-config.file.i]
-   [metabase.public-settings.premium-features-test
-    :as premium-features-test]
-=======
    [metabase-enterprise.advanced-config.file.interface :as advanced-config.file.i]
->>>>>>> b950d736
+   [metabase.public-settings.premium-features-test :as premium-features-test]
    [metabase.test :as mt]
    [metabase.util :as u]
    [yaml.core :as yaml]))
