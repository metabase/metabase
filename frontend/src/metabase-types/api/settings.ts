--- conflicted
+++ resolved
@@ -286,11 +286,8 @@
   "development_mode",
   "etl_connections",
   "etl_connections_pg",
-<<<<<<< HEAD
   "documents",
-=======
   "semantic_search",
->>>>>>> 1a61eb25
 ] as const;
 
 export type TokenFeature = (typeof tokenFeatures)[number];
