--- conflicted
+++ resolved
@@ -319,16 +319,9 @@
       !legacyQuery.sourceQuery();
 
     if (isNewQuestion && queryBuilderMode === "view") {
-      const query = question.query();
-
       return (
         <NewQuestionView
-<<<<<<< HEAD
           question={question}
-=======
-          legacyQuery={legacyQuery}
-          query={query}
->>>>>>> 9fd149dc
           updateQuestion={updateQuestion}
           className="full-height"
         />
