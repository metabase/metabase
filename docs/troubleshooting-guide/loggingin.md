--- conflicted
+++ resolved
@@ -1,31 +1,4 @@
 # Logging in
-<<<<<<< HEAD
-
-People can log in to Metabase in several different ways, each of which may require different background knowledge or a different line of investigation to fix if there are problems.
-
-## Troubleshooting Process
-
-1. Try to log in with a local account.
-2. Try to log in with a Google Auth SSO account.
-3. Check JavaScript and server logs.
-
-You may also want to check [our troubleshooting guide for LDAP](./ldap.html).
-
-## Specific Problems
-
-### Forgotten Password
-
-[This FAQ][reset-password] will tell you what to do if someone has forgotten their password.
-
-### Invalid Google Auth Token
-
-When you sign in with Google Auth, it creates a token to prove that you have authenticated. If this token becomes invalid for any reason (such as a change in configuration or a timeout) then you won't be able to log in with it.
-
-**How to detect this:** Open the JavaScript console in your browser. Try to log in with Google Auth and see if there are any error messages in the JavaScript console indicating an invalid account. You can also open your server logs and see if there are any errors related to authentication. If there are, try recreating the token.
-
-**How to fix this:** Remove the old token from the Google Auth SSO tab in the Admin Panel and create a new one. If the root cause was an invalid auth token, this should fix the problem.
-
-=======
 
 <div class='doc-toc' markdown=1>
 - [Forgotten password](#forgotten-password)
@@ -53,5 +26,4 @@
 
 **How to fix this:** Remove the old token from the Google Auth SSO tab in the Admin Panel and create a new one. If the root cause was an invalid auth token, this should fix the problem.
 
->>>>>>> 0c4f3dc7
 [reset-password]: ../faq/using-metabase/how-do-i-reset-my-password.html