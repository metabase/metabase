(ns metabase.channel.impl.email
  (:require
   [clojure.string :as str]
   [hiccup.core :refer [html]]
   [medley.core :as m]
   [metabase.channel.core :as channel]
   [metabase.channel.email :as email]
   [metabase.channel.email.messages :as messages]
   [metabase.channel.email.result-attachment :as email.result-attachment]
<<<<<<< HEAD
   [metabase.channel.markdown :as markdown]
=======
   [metabase.channel.impl.util :as impl.util]
>>>>>>> 2e4c3990
   [metabase.channel.models.channel :as models.channel]
   [metabase.channel.params :as channel.params]
   [metabase.channel.render.core :as channel.render]
   [metabase.channel.render.style :as style]
   [metabase.channel.render.util :as render.util]
   [metabase.channel.settings :as channel.settings]
   [metabase.channel.shared :as channel.shared]
   [metabase.channel.template.handlebars :as handlebars]
   [metabase.channel.urls :as urls]
   [metabase.notification.models :as models.notification]
   [metabase.util :as u]
   [metabase.util.i18n :refer [trs]]
   [metabase.util.log :as log]
   [metabase.util.malli :as mu]
   [metabase.util.malli.schema :as ms]
   [metabase.util.ui-logic :as ui-logic]
   [ring.util.codec :as codec]))

(set! *warn-on-reflection* true)

(def ^:private EmailMessage
  [:map
   [:subject                         :string]
   [:recipients                      [:sequential ms/Email]]
   [:message-type                    [:enum :attachments :html :text]]
   [:message                         :any]
   [:recipient-type {:optional true} [:maybe (ms/enum-keywords-and-strings :cc :bcc)]]])

(mu/defmethod channel/send! :channel/email
  [_channel {:keys [subject recipients message-type message recipient-type]} :- EmailMessage]
  (email/send-message-or-throw! {:subject      subject
                                 :recipients   recipients
                                 :message-type message-type
                                 :message      message
                                 :bcc?         (if recipient-type
                                                 (= :bcc recipient-type)
                                                 (channel.settings/bcc-enabled?))}))

;; ------------------------------------------------------------------------------------------------;;
;;                                        Render Utils                                             ;;
;; ------------------------------------------------------------------------------------------------;;

(defn- notification-unsubscribe-url-for-non-user
  [notification-handler-id non-user-email]
  (str (urls/unsubscribe-url)
       "?"
       (codec/form-encode {:hash                    (messages/generate-notification-unsubscribe-hash notification-handler-id non-user-email)
                           :email                   non-user-email
                           :notification-handler-id notification-handler-id})))

(defn- pulse-unsubscribe-url-for-non-user
  "Given a `dashboard-subscription-id` and a `non-user-email`, returns a URL that can be used to unsubscribe from a
  pulse for a non-logged in user. If `dashboard-subscription-id` is `nil`, returns `nil`, since
  there is nothing to unsubscribe from."
  [dashboard-subscription-id non-user-email]
  (when dashboard-subscription-id
    (str (urls/unsubscribe-url)
         "?"
         (codec/form-encode {:hash     (messages/generate-pulse-unsubscribe-hash dashboard-subscription-id non-user-email)
                             :email    non-user-email
                             :pulse-id dashboard-subscription-id}))))

(defn- render-part
  [timezone part options]
  (case (:type part)
    :card
    (channel.render/render-pulse-section timezone (channel.shared/maybe-realize-data-rows part) options)

    :text
    (let [inline-params   (:inline_parameters part)
          rendered-params (when (seq inline-params) (render.util/render-parameters inline-params))]
      {:content (str (markdown/process-markdown (:text part) :html)
                     rendered-params)})

    :heading
    (let [inline-params   (:inline_parameters part)
          rendered-params (when (seq inline-params) (render.util/render-parameters inline-params))
          heading-text    (:text part)
          style           (style/style (if (seq inline-params) {:margin-bottom "4px"} {}))]
      {:content (str (html [:h2 {:style style} heading-text])
                     rendered-params)})
    :tab-title
    {:content (markdown/process-markdown (format "# %s\n---" (:text part)) :html)}))

(defn- render-body
  [{:keys [details] :as _template} payload]
  (case (keyword (:type details))
    :email/handlebars-resource
    (handlebars/render (:path details) payload)

    :email/handlebars-text
    (handlebars/render-string (:body details) payload)

    (do
      (log/warnf "Unknown email template type: %s" (:type details))
      nil)))

(defn- render-message-body
  [template message-context attachments]
  (vec (concat [{:type "text/html; charset=utf-8" :content (render-body template message-context)}] attachments)))

(defn- make-message-attachment [[content-id url]]
  {:type         :inline
   :content-id   content-id
   :content-type "image/png"
   :content      url})

(defn- assoc-attachment-booleans [part-configs parts]
  (for [{{result-card-id :id} :card :as result} parts
        :let [result-dashboard-card-id (:id (:dashcard result))
              is-visualizer-part (render.util/is-visualizer-dashcard? (:dashcard result))
              ;; For visualizer dashcards we match on both card_id and dashboard_card_id
              ;; To disambiguate between regular cards and regular cards that were turned into visualizer dashcards
              noti-dashcard (or (and is-visualizer-part
                                     (m/find-first (fn [config]
                                                     (and (= (:card_id config) result-card-id)
                                                          (= (:dashboard_card_id config) result-dashboard-card-id)))
                                                   part-configs))
                                ;; Fall back to just matching on card_id
                                (m/find-first (fn [config]
                                                (= (:card_id config) result-card-id))
                                              part-configs))]]
    (if result-card-id
      (update result :card merge (select-keys noti-dashcard [:include_csv :include_xls :format_rows :pivot_results]))
      result)))

(defn- icon-bundle
  "Bundle an icon.

  The available icons are defined in [[render.js.svg/icon-paths]]."
  [icon-name]
  (let [color     (channel.render/primary-color)
        png-bytes (channel.render/icon icon-name color)]
    (-> (channel.render/make-image-bundle :attachment png-bytes)
        (channel.render/image-bundle->attachment))))

(defn- construct-email
  ([subject recipients message]
   (construct-email subject recipients message nil))
  ([subject recipients message recipient-type]
   {:subject        subject
    :recipients     recipients
    :message-type   :attachments
    :message        message
    :recipient-type recipient-type}))

(defn- recipients->emails
  [recipients]
  (update-vals
   {:user-emails     (mapv (comp :email :user) (filter #(= :notification-recipient/user (:type %)) recipients))
    :non-user-emails (mapv (comp :value :details) (filter #(= :notification-recipient/raw-value (:type %)) recipients))}
   #(filter u/email? %)))

(defn- construct-emails
  [template message-context-fn attachments recipients]
  (let [{:keys [user-emails
                non-user-emails]} (recipients->emails recipients)
        email-to-users            (when (seq user-emails)
                                    (let [message-ctx (message-context-fn nil)]
                                      (construct-email
                                       (channel.params/substitute-params (-> template :details :subject) message-ctx)
                                       user-emails
                                       (render-message-body template (message-context-fn nil) attachments))))
        email-to-nonusers         (for [non-user-email non-user-emails]
                                    (let [message-ctx (message-context-fn non-user-email)]
                                      (construct-email
                                       (channel.params/substitute-params (-> template :details :subject) message-ctx)
                                       [non-user-email]
                                       (render-message-body template (message-context-fn non-user-email) attachments))))]
    (filter some? (conj email-to-nonusers email-to-users))))

(def ^:private payload-type->default-template
  {:notification/dashboard {:channel_type :channel/email
                            :details      {:type    :email/handlebars-resource
                                           :subject "{{payload.dashboard.name}}"
                                           :path    "metabase/channel/email/dashboard_subscription.hbs"}}
   :notification/card      {:channel_type :channel/email
                            :details      {:type    :email/handlebars-resource
                                           :subject "{{computed.subject}}"
                                           :path    "metabase/channel/email/notification_card.hbs"}}})

;; ------------------------------------------------------------------------------------------------;;
;;                                      Notification Card                                          ;;
;; ------------------------------------------------------------------------------------------------;;

(mu/defmethod channel/render-notification [:channel/email :notification/card] :- [:sequential EmailMessage]
  [_channel-type {:keys [payload payload_type] :as notification-payload} {:keys [template recipients]}]
  (let [{:keys [card_part
                notification_card
                subscriptions
                card]}     payload
        template           (or template (payload-type->default-template payload_type))
        timezone           (channel.render/defaulted-timezone card)
        rendered-card      (render-part timezone card_part {:channel.render/include-title? true})
        icon-attachment    (apply make-message-attachment (icon-bundle :bell))
        card-attachments   (map make-message-attachment (:attachments rendered-card))
        result-attachments (email.result-attachment/result-attachment
                            (first (assoc-attachment-booleans
                                    [(assoc notification_card :include_csv true :format_rows true)]
                                    [card_part])))
        attachments        (concat [icon-attachment] card-attachments result-attachments)
        html-content       (html (:content rendered-card))
        goal               (ui-logic/find-goal-value payload)
        message-context-fn (fn [non-user-email]
                             (assoc notification-payload
                                    :computed {:subject         (case (keyword (:send_condition notification_card))
                                                                  :goal_above (trs "Alert: {0} has reached its goal" (:name card))
                                                                  :goal_below (trs "Alert: {0} has gone below its goal" (:name card))
                                                                  :has_result (trs "Alert: {0} has results" (:name card)))
                                               :icon_cid        (:content-id icon-attachment)
                                               :content         html-content
                                               ;; UI only allow one subscription per card notification
                                               :alert_schedule  (some-> subscriptions first :cron_schedule channel.shared/friendly-cron-description)
                                               :goal_value      goal
                                               :management_text (if (nil? non-user-email)
                                                                  "Manage your subscriptions"
                                                                  "Unsubscribe")
                                               :management_url  (if (nil? non-user-email)
                                                                  (urls/notification-management-url)
                                                                  (let [email-handler-id (:notification_handler_id
                                                                                          (m/find-first #(= non-user-email (-> % :details :value)) recipients))]
                                                                    (notification-unsubscribe-url-for-non-user email-handler-id non-user-email)))}))]
    (construct-emails template message-context-fn attachments recipients)))

;; ------------------------------------------------------------------------------------------------;;
;;                                    Dashboard Subscriptions                                      ;;
;; ------------------------------------------------------------------------------------------------;;

(mu/defmethod channel/render-notification [:channel/email :notification/dashboard] :- [:sequential EmailMessage]
  [_channel-type {:keys [payload payload_type] :as notification-payload} {:keys [template recipients attachment_only]}]
  (let [{:keys [dashboard_parts
                dashboard_subscription
                parameters
                dashboard]} payload
        template            (or template (payload-type->default-template payload_type))
        timezone            (some->> dashboard_parts (some :card) channel.render/defaulted-timezone)
        ;; We want to walk dashboard_parts once and not retain Hiccup structures in memory to reduce memory water mark
        ;; and avoid OOMs. Hence, we:
        ;; 1. Accumulate the attachments in an imperative way.
        ;; 2. Convert Hiccup structure into HTML immediately.
        ;; 3. Later, we combine all HTMLs using ordinary string mashing.
        [merged-attachments
         result-attachments
         html-contents]     (reduce
                             (fn [[merged-attachments result-attachments html-contents] part]
                               (let [{:keys [attachments content]} (render-part timezone part {:channel.render/include-title? true})
                                     result-attachment             (email.result-attachment/result-attachment part)]
                                 [(merge merged-attachments attachments)
                                  (into result-attachments result-attachment)
                                  (when-not attachment_only
                                    (conj html-contents (html content)))]))
                             [{} [] []]
                             (assoc-attachment-booleans (:dashboard_subscription_dashcards dashboard_subscription) dashboard_parts))
        icon-attachment     (make-message-attachment (first (icon-bundle :dashboard)))
        card-attachments    (map make-message-attachment merged-attachments)
        attachments         (cond-> (into [icon-attachment] result-attachments)
                              (not attachment_only)
                              (concat card-attachments))
        dashboard-content   (if-not attachment_only
                              (str "<div>" (str/join html-contents) "</div>")
                              "<p>Dashboard content available in attached files</p>")
        message-context-fn  (fn [non-user-email]
                              (-> notification-payload
                                  (assoc :computed {:dashboard_content  dashboard-content
                                                    :icon_cid           (:content-id icon-attachment)
                                                    :dashboard_has_tabs (some-> dashboard :tabs seq)
                                                    :management_text    (if (nil? non-user-email)
                                                                          "Manage your subscriptions"
                                                                          "Unsubscribe")
                                                    :management_url     (if (nil? non-user-email)
                                                                          (urls/notification-management-url)
                                                                          (pulse-unsubscribe-url-for-non-user (:id dashboard_subscription) non-user-email))
                                                    :filters            (when-not attachment_only
                                                                          (some-> (seq parameters)
                                                                                  (impl.util/remove-inline-parameters dashboard_parts)
                                                                                  (render.util/render-parameters)))})
                                  (m/update-existing-in [:payload :dashboard :description] #(markdown/process-markdown % :html))))]
    (construct-emails template message-context-fn attachments recipients)))

;; ------------------------------------------------------------------------------------------------;;
;;                                         System Events                                           ;;
;; ------------------------------------------------------------------------------------------------;;

(defn- notification-recipients->emails
  [recipients notification-payload]
  (into [] cat (for [recipient recipients
                     :let [details (:details recipient)
                           emails (case (:type recipient)
                                    :notification-recipient/user
                                    [(-> recipient :user :email)]
                                    :notification-recipient/group
                                    (->> recipient :permissions_group :members (map :email))
                                    :notification-recipient/raw-value
                                    [(:value details)]
                                    :notification-recipient/template
                                    [(not-empty (channel.params/substitute-params (:pattern details) notification-payload :ignore-missing? (:is_optional details)))]
                                    nil)]
                     :let  [emails (filter some? emails)]
                     :when (seq emails)]
                 emails)))

(mu/defmethod channel/render-notification
  [:channel/email :notification/system-event]
  [_channel-type
   notification-payload #_:- #_notification/NotificationPayload
   {:keys [template recipients]} :- [:map
                                     [:template ::models.channel/ChannelTemplate]
                                     [:recipients [:sequential ::models.notification/NotificationRecipient]]]]
  (assert (some? template) "Template is required for system event notifications")
  [(construct-email (channel.params/substitute-params (-> template :details :subject) notification-payload)
                    (notification-recipients->emails recipients notification-payload)
                    [{:type    "text/html; charset=utf-8"
                      :content (render-body template notification-payload)}]
                    (-> template :details :recipient-type keyword))])<|MERGE_RESOLUTION|>--- conflicted
+++ resolved
@@ -7,11 +7,8 @@
    [metabase.channel.email :as email]
    [metabase.channel.email.messages :as messages]
    [metabase.channel.email.result-attachment :as email.result-attachment]
-<<<<<<< HEAD
+   [metabase.channel.impl.util :as impl.util]
    [metabase.channel.markdown :as markdown]
-=======
-   [metabase.channel.impl.util :as impl.util]
->>>>>>> 2e4c3990
    [metabase.channel.models.channel :as models.channel]
    [metabase.channel.params :as channel.params]
    [metabase.channel.render.core :as channel.render]
