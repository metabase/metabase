--- conflicted
+++ resolved
@@ -10,17 +10,11 @@
   (:require
    [clj-time.core :as time]
    [clojure.set :as set]
-<<<<<<< HEAD
-   [metabase.db.query :as mdb.query]
-   [metabase.util.schema :as su]
-   [schema.core :as s]))
-=======
    [medley.core :as m]
    [metabase.util.malli :as mu]
    [metabase.util.malli.schema :as ms]
    [steffan-westcott.clj-otel.api.trace.span :as span]
    [toucan2.core :as t2]))
->>>>>>> 2d98cd74
 
 (def ^:private model->db-model {:card "Card" :dashboard "Dashboard"})
 
@@ -82,30 +76,6 @@
    :dashboard {dashboard_id {:id :email :first_name :last_name :timestamp}}}"
   [{:keys [card-ids dashboard-ids]}]
   (when (seq (concat card-ids dashboard-ids))
-<<<<<<< HEAD
-    ;; [:in :model_id []] generates bad sql so need to conditionally add it
-    (let [where-clause   (into [:or]
-                               (keep (fn [[model-name ids]]
-                                       (when (seq ids)
-                                         [:and [:= :model model-name] [:in :model_id ids]])))
-                               [["Card" card-ids]
-                                ["Dashboard" dashboard-ids]])
-          latest-changes (mdb.query/query {:select    [:u.id :u.email :u.first_name :u.last_name
-                                                       :r.model :r.model_id :r.timestamp]
-                                           :from      [[:revision :r]]
-                                           :left-join [[:core_user :u] [:= :u.id :r.user_id]]
-                                           :where     [:in :r.id
-                                                       ;; subselect for the max revision id for each item
-                                                       {:select   [[:%max.id :latest-revision-id]]
-                                                        :from     [:revision]
-                                                        :where    where-clause
-                                                        :group-by [:model :model_id]}]})]
-      (-> (group-by :model latest-changes)
-          (update-vals (fn [model-changes]
-                         (into {} (map (juxt :model_id #(dissoc % :model :model_id))) model-changes)))
-          ;; keys are "Card" and "Dashboard" (model in revision table) back to keywords
-          (update-keys (set/map-invert model->db-model))))))
-=======
     (let [latest-changes (t2/query {:select    [:u.id :u.email :u.first_name :u.last_name
                                                 :r.model :r.model_id :r.timestamp]
                                     :from      [[:revision :r]]
@@ -122,5 +92,4 @@
            (m/map-vals (fn [model-changes]
                          (into {} (map (juxt :model_id #(dissoc % :model :model_id)))  model-changes)))
            ;; keys are "Card" and "Dashboard" (model in revision table) back to keywords
-           (m/map-keys (set/map-invert model->db-model))))))
->>>>>>> 2d98cd74
+           (m/map-keys (set/map-invert model->db-model))))))