(ns metabase-enterprise.transforms.api
  (:require
   [metabase-enterprise.transforms-python.execute :as transforms-python.execute]
   [metabase-enterprise.transforms.api.transform-job]
   [metabase-enterprise.transforms.api.transform-tag]
   [metabase-enterprise.transforms.canceling :as transforms.canceling]
   [metabase-enterprise.transforms.execute :as transforms.execute]
   [metabase-enterprise.transforms.models.transform :as transform.model]
   [metabase-enterprise.transforms.models.transform-run :as transform-run]
   [metabase-enterprise.transforms.models.transform-run-cancelation :as transform-run-cancelation]
   [metabase-enterprise.transforms.ordering :as transforms.ordering]
   [metabase-enterprise.transforms.util :as transforms.util]
   [metabase.api.common :as api]
   [metabase.api.macros :as api.macros]
   [metabase.api.routes.common :refer [+auth]]
   [metabase.api.util.handlers :as handlers]
   [metabase.driver.util :as driver.u]
   [metabase.request.core :as request]
   [metabase.util :as u]
   [metabase.util.i18n :refer [deferred-tru]]
   [metabase.util.jvm :as u.jvm]
   [metabase.util.log :as log]
   [metabase.util.malli.registry :as mr]
   [metabase.util.malli.schema :as ms]
   [ring.util.response :as response]
   [toucan2.core :as t2]))

(comment metabase-enterprise.transforms.api.transform-job/keep-me
         metabase-enterprise.transforms.api.transform-tag/keep-me)

(set! *warn-on-reflection* true)

(mr/def ::transform-source
  [:multi {:dispatch (comp keyword :type)}
   [:query
    [:map
     [:type [:= "query"]]
     [:query [:map [:database :int]]]]]
   [:python
    [:map {:closed true}
     [:source-database {:optional true} :int]
     [:source-tables   [:map-of :string :int]]
     [:type [:= "python"]]
     [:body :string]]]])

(mr/def ::transform-target
  [:map
   [:database {:optional true} :int]
   [:type [:enum "table"]]
   [:schema {:optional true} [:or ms/NonBlankString :nil]]
   [:name :string]])

(mr/def ::run-trigger
  [:enum "none" "global-schedule"])

(comment
  ;; Examples
  [{:id 1
    :name "Gadget Products"
    :source {:type "query"
             :query {:database 1
                     :type "native",
                     :native {:query "SELECT * FROM PRODUCTS WHERE CATEGORY = 'Gadget'"
                              :template-tags {}}}}
    :target {:type "table"
             :schema "transforms"
             :name "gadget_products"}}])

(defn- check-database-feature
  [transform]
  (let [database (api/check-400 (t2/select-one :model/Database (transforms.util/target-database-id transform))
                                (deferred-tru "The target database cannot be found."))
        feature (transforms.util/required-database-feature transform)]
    (api/check-400 (not (:is_sample database))
                   (deferred-tru "Cannot run transforms on the sample database."))
    (api/check-400 (not (:is_audit database))
                   (deferred-tru "Cannot run transforms on audit databases."))
    (api/check-400 (driver.u/supports? (:engine database) feature database)
                   (deferred-tru "The database does not support the requested transform target type."))
    (api/check-400 (not (transforms.util/db-routing-enabled? database))
                   (deferred-tru "Transforms are not supported on databases with DB routing enabled."))))

(defn- check-feature-enabled!
  [transform]
  (api/check (transforms.util/check-feature-enabled transform)
             [402 (deferred-tru "Premium features required for this transform type are not enabled.")]))

(defn get-transforms
  "Get a list of transforms."
<<<<<<< HEAD
  []
=======
  [_route-params
   {:keys [last_run_start_time last_run_statuses tag_ids]} :-
   [:map
    [:last_run_start_time {:optional true} [:maybe ms/NonBlankString]]
    [:last_run_statuses {:optional true} [:maybe (ms/QueryVectorOf [:enum "started" "succeeded" "failed" "timeout"])]]
    [:tag_ids {:optional true} [:maybe (ms/QueryVectorOf ms/IntGreaterThanOrEqualToZero)]]]]
>>>>>>> e5309113
  (api/check-superuser)
  (let [transforms (t2/select :model/Transform)]
    (into []
          (comp (transforms.util/->date-field-filter-xf [:last_run :start_time] last_run_start_time)
                (transforms.util/->status-filter-xf [:last_run :status] last_run_statuses)
                (transforms.util/->tag-filter-xf [:tag_ids] tag_ids)
                (map #(update % :last_run transforms.util/localize-run-timestamps)))
          (t2/hydrate transforms :last_run :transform_tag_ids))))

(api.macros/defendpoint :get "/"
  "Get a list of transforms."
  [_route-params
   _query-params]
  (get-transforms))

(api.macros/defendpoint :post "/"
  "Create a new transform."
  [_route-params
   _query-params
   body :- [:map
            [:name :string]
            [:description {:optional true} [:maybe :string]]
            [:source ::transform-source]
            [:target ::transform-target]
            [:run_trigger {:optional true} ::run-trigger]
            [:tag_ids {:optional true} [:sequential ms/PositiveInt]]]]
  (api/check-superuser)
  (check-database-feature body)
  (check-feature-enabled! body)
  (api/check (not (transforms.util/target-table-exists? body))
             403
             (deferred-tru "A table with that name already exists."))
  (t2/with-transaction [_]
    (let [tag-ids (:tag_ids body)
          transform (t2/insert-returning-instance!
                     :model/Transform (select-keys body [:name :description :source :target :run_trigger]))]
      ;; Add tag associations if provided
      (when (seq tag-ids)
        (transform.model/update-transform-tags! (:id transform) tag-ids))
      ;; Return with hydrated tag_ids
      (t2/hydrate transform :transform_tag_ids))))

(defn get-transform
  "Get a specific transform."
  [id]
  (api/check-superuser)
  (let [{:keys [target] :as transform} (api/check-404 (t2/select-one :model/Transform id))
        target-table (transforms.util/target-table (transforms.util/target-database-id transform) target :active true)]
    (-> transform
        (t2/hydrate :last_run :transform_tag_ids)
        (u/update-some :last_run transforms.util/localize-run-timestamps)
        (assoc :table target-table))))

(api.macros/defendpoint :get "/:id"
  "Get a specific transform."
  [{:keys [id]} :- [:map
                    [:id ms/PositiveInt]]]
  (log/info "get transform" id)
  (get-transform id))

(api.macros/defendpoint :get "/:id/dependencies"
  "Get the dependencies of a specific transform."
  [{:keys [id]} :- [:map
                    [:id ms/PositiveInt]]]
  (log/info "get dependencies for transform" id)
  (api/check-superuser)
  (let [id->transform (t2/select-pk->fn identity :model/Transform)
        _ (api/check-404 (get id->transform id))
        global-ordering (transforms.ordering/transform-ordering (vals id->transform))
        dep-ids (get global-ordering id)]
    (map id->transform dep-ids)))

(api.macros/defendpoint :get "/run"
  "Get transform runs based on a set of filter params."
  [_route-params
   query-params :-
   [:map
    [:sort_column    {:optional true} [:enum "started_at" "ended_at"]]
    [:sort_direction {:optional true} [:enum "asc" "desc"]]
    [:transform_ids {:optional true} [:maybe (ms/QueryVectorOf ms/IntGreaterThanOrEqualToZero)]]
    [:statuses {:optional true} [:maybe (ms/QueryVectorOf [:enum "started" "succeeded" "failed" "timeout"])]]
    [:transform_tag_ids {:optional true} [:maybe (ms/QueryVectorOf ms/IntGreaterThanOrEqualToZero)]]
    [:start_time {:optional true} [:maybe ms/NonBlankString]]
    [:end_time {:optional true} [:maybe ms/NonBlankString]]
    [:run_methods {:optional true} [:maybe (ms/QueryVectorOf [:enum "manual" "cron"])]]]]
  (log/info "get runs")
  (api/check-superuser)
  (-> (transform-run/paged-runs (assoc query-params
                                       :offset (request/offset)
                                       :limit  (request/limit)))
      (update :data #(map transforms.util/localize-run-timestamps %))))

(api.macros/defendpoint :put "/:id"
  "Update a transform."
  [{:keys [id]} :- [:map
                    [:id ms/PositiveInt]]
   _query-params
   body :- [:map
            [:name {:optional true} :string]
            [:description {:optional true} [:maybe :string]]
            [:source {:optional true} ::transform-source]
            [:target {:optional true} ::transform-target]
            [:run_trigger {:optional true} ::run-trigger]
            [:tag_ids {:optional true} [:sequential ms/PositiveInt]]]]
  (log/info "put transform" id)
  (api/check-superuser)
  (t2/with-transaction [_]
    ;; Cycle detection should occur within the transaction to avoid race
    (let [old (t2/select-one :model/Transform id)
          new (merge old body)
          target-fields #(-> % :target (select-keys [:schema :name]))]
      ;; we must validate on a full transform object
      (check-feature-enabled! new)
      (check-database-feature new)
      (when (transforms.util/query-transform? old)
        (when-let [{:keys [cycle-str]} (transforms.ordering/get-transform-cycle new)]
          (throw (ex-info (str "Cyclic transform definitions detected: " cycle-str)
                          {:status-code 400}))))
      (api/check (not (and (not= (target-fields old) (target-fields new))
                           (transforms.util/target-table-exists? new)))
                 403
                 (deferred-tru "A table with that name already exists.")))

    (t2/update! :model/Transform id (dissoc body :tag_ids))
    ;; Update tag associations if provided
    (when (contains? body :tag_ids)
      (transform.model/update-transform-tags! id (:tag_ids body)))
    (t2/hydrate (t2/select-one :model/Transform id) :transform_tag_ids)))

(api.macros/defendpoint :delete "/:id"
  "Delete a transform."
  [{:keys [id]} :- [:map
                    [:id ms/PositiveInt]]]
  (log/info "delete transform" id)
  (api/check-superuser)
  (t2/delete! :model/Transform id)
  nil)

(api.macros/defendpoint :delete "/:id/table"
  "Delete a transform's output table."
  [{:keys [id]} :- [:map
                    [:id ms/PositiveInt]]]
  (log/info "delete transform target table" id)
  (api/check-superuser)
  (transforms.util/delete-target-table-by-id! id)
  nil)

(api.macros/defendpoint :post "/:id/cancel"
  "Cancel the current run for a given transform."
  [{:keys [id]} :- [:map
                    [:id ms/PositiveInt]]]
  (log/info "canceling transform " id)
  (api/check-superuser)
  (let [transform (api/check-404 (t2/select-one :model/Transform id))
        run (api/check-404 (transform-run/running-run-for-transform-id id))]
    (transform-run-cancelation/mark-cancel-started-run! (:id run))
    (when (transforms.util/python-transform? transform)
      (transforms.canceling/cancel-run! (:id run))))
  nil)

(api.macros/defendpoint :post "/:id/run"
  "Run a transform."
  [{:keys [id]} :- [:map
                    [:id ms/PositiveInt]]]
  (log/info "run transform" id)
  (api/check-superuser)
  (let [transform (api/check-404 (t2/select-one :model/Transform id))
        _         (check-feature-enabled! transform)
        start-promise (promise)]
    (if (transforms.util/python-transform? transform)
      (u.jvm/in-virtual-thread*
       (transforms-python.execute/execute-python-transform! transform {:start-promise start-promise
                                                                       :run-method :manual}))
      (u.jvm/in-virtual-thread*
       (transforms.execute/run-mbql-transform! transform {:start-promise start-promise
                                                          :run-method :manual})))
    (when (instance? Throwable @start-promise)
      (throw @start-promise))
    (let [result @start-promise
          run-id (when (and (vector? result) (= (first result) :started))
                   (second result))]
      (-> (response/response {:message (deferred-tru "Transform run started")
                              :run_id run-id})
          (assoc :status 202)))))

(def ^{:arglists '([request respond raise])} routes
  "`/api/ee/transform` routes."
  (handlers/routes
   (api.macros/ns-handler *ns* +auth)))

(def ^{:arglists '([request respond raise])} transform-tag-routes
  "`/api/ee/transform-tag` routes."
  (api.macros/ns-handler 'metabase-enterprise.transforms.api.transform-tag +auth))

(def ^{:arglists '([request respond raise])} transform-job-routes
  "`/api/ee/transform-job` routes."
  (api.macros/ns-handler 'metabase-enterprise.transforms.api.transform-job +auth))<|MERGE_RESOLUTION|>--- conflicted
+++ resolved
@@ -87,16 +87,7 @@
 
 (defn get-transforms
   "Get a list of transforms."
-<<<<<<< HEAD
-  []
-=======
-  [_route-params
-   {:keys [last_run_start_time last_run_statuses tag_ids]} :-
-   [:map
-    [:last_run_start_time {:optional true} [:maybe ms/NonBlankString]]
-    [:last_run_statuses {:optional true} [:maybe (ms/QueryVectorOf [:enum "started" "succeeded" "failed" "timeout"])]]
-    [:tag_ids {:optional true} [:maybe (ms/QueryVectorOf ms/IntGreaterThanOrEqualToZero)]]]]
->>>>>>> e5309113
+  [& {:keys [last_run_start_time last_run_statuses tag_ids]}]
   (api/check-superuser)
   (let [transforms (t2/select :model/Transform)]
     (into []
@@ -109,8 +100,12 @@
 (api.macros/defendpoint :get "/"
   "Get a list of transforms."
   [_route-params
-   _query-params]
-  (get-transforms))
+   query-params :-
+   [:map
+    [:last_run_start_time {:optional true} [:maybe ms/NonBlankString]]
+    [:last_run_statuses {:optional true} [:maybe (ms/QueryVectorOf [:enum "started" "succeeded" "failed" "timeout"])]]
+    [:tag_ids {:optional true} [:maybe (ms/QueryVectorOf ms/IntGreaterThanOrEqualToZero)]]]]
+  (get-transforms query-params))
 
 (api.macros/defendpoint :post "/"
   "Create a new transform."
