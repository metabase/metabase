(ns metabase.driver.h2
  (:require
   [clojure.math.combinatorics :as math.combo]
   [clojure.string :as str]
   [java-time :as t]
   [metabase.db.jdbc-protocols :as mdb.jdbc-protocols]
   [metabase.db.spec :as mdb.spec]
   [metabase.driver :as driver]
   [metabase.driver.common :as driver.common]
   [metabase.driver.h2.actions :as h2.actions]
   [metabase.driver.sql-jdbc.connection :as sql-jdbc.conn]
   [metabase.driver.sql-jdbc.execute :as sql-jdbc.execute]
   [metabase.driver.sql-jdbc.sync :as sql-jdbc.sync]
   [metabase.driver.sql.query-processor :as sql.qp]
   [metabase.plugins.classloader :as classloader]
   [metabase.query-processor.error-type :as qp.error-type]
   [metabase.query-processor.store :as qp.store]
   [metabase.util :as u]
   [metabase.util.honey-sql-2 :as h2x]
   [metabase.util.i18n :refer [deferred-tru tru]]
   [metabase.util.log :as log]
   [metabase.util.malli :as mu]
   [metabase.util.ssh :as ssh])
  (:import
   (java.sql Clob ResultSet ResultSetMetaData)
   (java.time OffsetTime)
   (org.h2.command CommandInterface Parser)
   (org.h2.engine SessionLocal)))

(set! *warn-on-reflection* true)

;; method impls live in this namespace
(comment h2.actions/keep-me)

(driver/register! :h2, :parent :sql-jdbc)

(defmethod sql.qp/honey-sql-version :h2
  [_driver]
  2)

;;; +----------------------------------------------------------------------------------------------------------------+
;;; |                                             metabase.driver impls                                              |
;;; +----------------------------------------------------------------------------------------------------------------+

(doseq [[feature supported?] {:full-join                 false
                              :regex                     true
                              :percentile-aggregations   false
                              :actions                   true
                              :actions/custom            true
                              :datetime-diff             true
                              :now                       true
                              :test/jvm-timezone-setting false}]
  (defmethod driver/database-supports? [:h2 feature]
    [_driver _feature _database]
    supported?))

(defmethod sql.qp/->honeysql [:h2 :regex-match-first]
  [driver [_ arg pattern]]
  [:regexp_substr (sql.qp/->honeysql driver arg) (sql.qp/->honeysql driver pattern)])

(defmethod driver/connection-properties :h2
  [_]
  (->>
   [{:name         "db"
     :display-name (tru "Connection String")
     :helper-text (deferred-tru "The local path relative to where Metabase is running from. Your string should not include the .mv.db extension.")
     :placeholder  (str "file:/" (deferred-tru "Users/camsaul/bird_sightings/toucans"))
     :required     true}
    driver.common/cloud-ip-address-info
    driver.common/advanced-options-start
    driver.common/default-advanced-options]
   (map u/one-or-many)
   (apply concat)))

(defmethod driver/db-start-of-week :h2
  [_]
  :monday)

;; TODO - it would be better not to put all the options in the connection string in the first place?
(defn- connection-string->file+options
  "Explode a `connection-string` like `file:my-db;OPTION=100;OPTION_2=TRUE` to a pair of file and an options map.

    (connection-string->file+options \"file:my-crazy-db;OPTION=100;OPTION_X=TRUE\")
      -> [\"file:my-crazy-db\" {\"OPTION\" \"100\", \"OPTION_X\" \"TRUE\"}]"
  [^String connection-string]
  {:pre [(string? connection-string)]}
  (let [[file & options] (str/split connection-string #";+")
        options          (into {} (for [option options]
                                    (str/split option #"=")))]
    [file options]))

(defn- db-details->user [{:keys [db], :as details}]
  {:pre [(string? db)]}
  (or (some (partial get details) ["USER" :USER])
      (let [[_ {:strs [USER]}] (connection-string->file+options db)]
        USER)))

(defn- check-native-query-not-using-default-user [{query-type :type, :as query}]
  (u/prog1 query
    ;; For :native queries check to make sure the DB in question has a (non-default) NAME property specified in the
    ;; connection string. We don't allow SQL execution on H2 databases for the default admin account for security
    ;; reasons
    (when (= (keyword query-type) :native)
      (let [{:keys [details]} (qp.store/database)
            user              (db-details->user details)]
        (when (or (str/blank? user)
                  (= user "sa"))        ; "sa" is the default USER
          (throw
           (ex-info (tru "Running SQL queries against H2 databases using the default (admin) database user is forbidden.")
                    {:type qp.error-type/db})))))))

(defn- get-field
  "Returns value of private field. This function is used to bypass field protection to instantiate
   a low-level H2 Parser object in order to detect DDL statements in queries."
  ([obj field]
   (.get (doto (.getDeclaredField (class obj) field)
           (.setAccessible true))
         obj))
  ([obj field or-else]
   (try (get-field obj field)
        (catch java.lang.NoSuchFieldException _e
          ;; when there are no fields: return or-else
          or-else))))

(defn- make-h2-parser
  "Returns an H2 Parser object for the given (H2) database ID"
  ^Parser [h2-db-id]
  (with-open [conn (.getConnection (sql-jdbc.execute/datasource-with-diagnostic-info! :h2 h2-db-id))]
    ;; The H2 Parser class is created from the H2 JDBC session, but these fields are not public
    (let [session (-> conn (get-field "inner") (get-field "session"))]
      ;; Only SessionLocal represents a connection we can create a parser with. Remote sessions and other
      ;; session types are ignored.
      (when (instance? SessionLocal session)
        (Parser. session)))))

(mu/defn ^:private classify-query :- [:maybe
                                      [:map
                                       [:command-types [:vector pos-int?]]
                                       [:remaining-sql [:maybe :string]]]]
  "Takes an h2 db id, and a query, returns the command-types from `query` and any remaining sql.
   More info on command types here:
   https://github.com/h2database/h2database/blob/master/h2/src/main/org/h2/command/CommandInterface.java

  If the h2 parser cannot be built, returns `nil`.

  - Each `command-type` corresponds to a value in org.h2.command.CommandInterface, and match the commands from `query` in order.
  - `remaining-sql` is a nillable sql string that is unable to be classified without running preceding queries first.
    Usually if `remaining-sql` exists we will deny the query."
  [database query]
  (when-let [h2-parser (make-h2-parser database)]
    (try
      (let [command            (.prepareCommand h2-parser query)
            first-command-type (.getCommandType command)
            command-types      (cond-> [first-command-type]
                                 (not (instance? org.h2.command.CommandContainer command))
                                 (into
                                  (map #(.getType ^org.h2.command.Prepared %))
                                  ;; when there are no fields: return no commands
                                  (get-field command "commands" [])))]
        {:command-types command-types
         ;; when there is no remaining sql: return nil for remaining-sql
         :remaining-sql (get-field command "remaining" nil)})
      ;; only valid queries can be classified.
      (catch org.h2.message.DbException _
        {:command-types [] :remaining-sql nil}))))

(defn- every-command-allowed-for-actions? [{:keys [command-types remaining-sql]}]
  (let [cmd-type-nums command-types]
    (boolean
     ;; Command types are organized with all DDL commands listed first, so all ddl commands are before ALTER_SEQUENCE.
     ;; see https://github.com/h2database/h2database/blob/master/h2/src/main/org/h2/command/CommandInterface.java#L297
     (and (every? #{CommandInterface/INSERT
                    CommandInterface/MERGE
                    CommandInterface/TRUNCATE_TABLE
                    CommandInterface/UPDATE
                    CommandInterface/DELETE
                    ;; Read-only commands might not make sense for actions, but they are allowed
                    CommandInterface/SELECT
                    CommandInterface/EXPLAIN
                    CommandInterface/CALL} cmd-type-nums)
          (nil? remaining-sql)))))

(defn- check-action-commands [{:keys [database] {:keys [query]} :native}]
  (when query
    (when-let [classified-query (classify-query database query)]
      (when-not (every-command-allowed-for-actions? classified-query)
        (throw (ex-info "IllegalArgument: DDL commands are not allowed to be used with H2."
                        {:classification classified-query}))))))

(defn- read-only-statements? [{:keys [command-types remaining-sql]}]
  (let [cmd-type-nums command-types]
    (boolean
     (and (every? #{CommandInterface/SELECT ; includes SHOW, TABLE, VALUES
                    CommandInterface/EXPLAIN
                    CommandInterface/CALL} cmd-type-nums)
          (nil? remaining-sql)))))

(defn- check-read-only-statements [{:keys [database] {:keys [query]} :native}]
  (when query
    (let [classified-query (classify-query database query)]
      (when-not (read-only-statements? classified-query)
        (throw (ex-info "Only SELECT statements are allowed in a native query."
                        {:classification classified-query}))))))

(defn- read-only-statements? [{:keys [command-types remaining-sql]}]
  (let [cmd-type-nums command-types]
    (boolean
     (and (every? #{CommandInterface/SELECT ; includes SHOW, TABLE, VALUES
                    CommandInterface/EXPLAIN
                    CommandInterface/CALL} cmd-type-nums)
          (nil? remaining-sql)))))

(defn- check-read-only-statements [{:keys [database] {:keys [query]} :native}]
  (when query
    (let [query-classification (classify-query database query)]
      (when-not (read-only-statements? query-classification)
        (throw (ex-info "Only SELECT statements are allowed in a native query."
                        {:classification query-classification}))))))

(defmethod driver/execute-reducible-query :h2
  [driver query chans respond]
  (check-native-query-not-using-default-user query)
  (check-read-only-statements query)
  ((get-method driver/execute-reducible-query :sql-jdbc) driver query chans respond))

(defmethod driver/execute-write-query! :h2
  [driver query]
  (check-native-query-not-using-default-user query)
<<<<<<< HEAD
  (check-action-commands query)
=======
  (check-disallow-ddl-commands query)
>>>>>>> 6ad641d8
  ((get-method driver/execute-write-query! :sql-jdbc) driver query))

(defmethod sql.qp/add-interval-honeysql-form :h2
  [driver hsql-form amount unit]
  (cond
    (= unit :quarter)
    (recur driver hsql-form (h2x/* amount 3) :month)

    ;; H2 only supports long ints in the `dateadd` amount field; since we want to support fractional seconds (at least
    ;; for application DB purposes) convert to `:millisecond`
    (and (= unit :second)
         (not (zero? (rem amount 1))))
    (recur driver hsql-form (* amount 1000.0) :millisecond)

    :else
    [:dateadd
     (h2x/literal unit)
     (h2x/cast :long (if (number? amount)
                       (sql.qp/inline-num amount)
                       amount))
     (h2x/cast :datetime hsql-form)]))

(defmethod driver/humanize-connection-error-message :h2
  [_ message]
  (condp re-matches message
    #"^A file path that is implicitly relative to the current working directory is not allowed in the database URL .*$"
    :implicitly-relative-db-file-path

    #"^Database .* not found, .*$"
    :db-file-not-found

    #"^Wrong user name or password .*$"
    :username-or-password-incorrect

    message))

(def ^:private date-format-str "yyyy-MM-dd HH:mm:ss.SSS zzz")

(defmethod driver.common/current-db-time-date-formatters :h2
  [_]
  (driver.common/create-db-time-formatters date-format-str))

(defmethod driver.common/current-db-time-native-query :h2
  [_]
  (format "select formatdatetime(current_timestamp(),'%s') AS VARCHAR" date-format-str))

(defmethod driver/current-db-time :h2
  [& args]
  (apply driver.common/current-db-time args))


;;; +----------------------------------------------------------------------------------------------------------------+
;;; |                                           metabase.driver.sql impls                                            |
;;; +----------------------------------------------------------------------------------------------------------------+

(defmethod sql.qp/current-datetime-honeysql-form :h2
  [_]
  (h2x/with-database-type-info :%now :TIMESTAMP))

(defn- add-to-1970 [expr unit-str]
  [:timestampadd
   (h2x/literal unit-str)
   expr
   [:raw "timestamp '1970-01-01T00:00:00Z'"]])

(defmethod sql.qp/unix-timestamp->honeysql [:h2 :seconds] [_ _ expr]
  (add-to-1970 expr "second"))

(defmethod sql.qp/unix-timestamp->honeysql [:h2 :milliseconds] [_ _ expr]
  (add-to-1970 expr "millisecond"))

(defmethod sql.qp/unix-timestamp->honeysql [:h2 :microseconds] [_ _ expr]
  (add-to-1970 expr "microsecond"))

(defmethod sql.qp/cast-temporal-string [:h2 :Coercion/YYYYMMDDHHMMSSString->Temporal]
  [_driver _coercion-strategy expr]
  [:parsedatetime expr (h2x/literal "yyyyMMddHHmmss")])

(defmethod sql.qp/cast-temporal-byte [:h2 :Coercion/YYYYMMDDHHMMSSBytes->Temporal]
  [driver _coercion-strategy expr]
  (sql.qp/cast-temporal-string driver :Coercion/YYYYMMDDHHMMSSString->Temporal
                               [:utf8tostring expr]))

;; H2 v2 added date_trunc and extract, so we can borrow the Postgres implementation
(defn- date-trunc [unit expr] [:date_trunc (h2x/literal unit) expr])
(defn- extract [unit expr] [::h2x/extract unit expr])

(def ^:private extract-integer (comp h2x/->integer extract))

(defmethod sql.qp/date [:h2 :default]          [_ _ expr] expr)
(defmethod sql.qp/date [:h2 :second-of-minute] [_ _ expr] (extract-integer :second expr))
(defmethod sql.qp/date [:h2 :minute]           [_ _ expr] (date-trunc :minute expr))
(defmethod sql.qp/date [:h2 :minute-of-hour]   [_ _ expr] (extract-integer :minute expr))
(defmethod sql.qp/date [:h2 :hour]             [_ _ expr] (date-trunc :hour expr))
(defmethod sql.qp/date [:h2 :hour-of-day]      [_ _ expr] (extract-integer :hour expr))
(defmethod sql.qp/date [:h2 :day]              [_ _ expr] (h2x/->date expr))
(defmethod sql.qp/date [:h2 :day-of-month]     [_ _ expr] (extract-integer :day expr))
(defmethod sql.qp/date [:h2 :day-of-year]      [_ _ expr] (extract-integer :doy expr))
(defmethod sql.qp/date [:h2 :month]            [_ _ expr] (date-trunc :month expr))
(defmethod sql.qp/date [:h2 :month-of-year]    [_ _ expr] (extract-integer :month expr))
(defmethod sql.qp/date [:h2 :quarter]          [_ _ expr] (date-trunc :quarter expr))
(defmethod sql.qp/date [:h2 :quarter-of-year]  [_ _ expr] (extract-integer :quarter expr))
(defmethod sql.qp/date [:h2 :year]             [_ _ expr] (date-trunc :year expr))
(defmethod sql.qp/date [:h2 :year-of-era]      [_ _ expr] (extract-integer :year expr))

(defmethod sql.qp/date [:h2 :day-of-week]
  [_ _ expr]
  (sql.qp/adjust-day-of-week :h2 (extract :iso_day_of_week expr)))

(defmethod sql.qp/date [:h2 :week]
  [_ _ expr]
  (sql.qp/add-interval-honeysql-form :h2 (sql.qp/date :h2 :day expr)
                                     (h2x/- 1 (sql.qp/date :h2 :day-of-week expr))
                                     :day))

(defmethod sql.qp/date [:h2 :week-of-year-iso] [_ _ expr] (extract :iso_week expr))

(defmethod sql.qp/->honeysql [:h2 :log]
  [driver [_ field]]
  [:log10 (sql.qp/->honeysql driver field)])

(defn- datediff
  "Like H2's `datediff` function but accounts for timestamps with time zones."
  [unit x y]
  [:datediff [:raw (name unit)] (h2x/->timestamp x) (h2x/->timestamp y)])

(defn- time-zoned-extract
  "Like H2's extract but accounts for timestamps with time zones."
  [unit x]
  (extract unit (h2x/->timestamp x)))

(defmethod sql.qp/datetime-diff [:h2 :year]    [driver _unit x y] (h2x// (sql.qp/datetime-diff driver :month x y) 12))
(defmethod sql.qp/datetime-diff [:h2 :quarter] [driver _unit x y] (h2x// (sql.qp/datetime-diff driver :month x y) 3))

(defmethod sql.qp/datetime-diff [:h2 :month]
  [_driver _unit x y]
  (h2x/+ (datediff :month x y)
         ;; datediff counts month boundaries not whole months, so we need to adjust
         ;; if x<y but x>y in the month calendar then subtract one month
         ;; if x>y but x<y in the month calendar then add one month
         [:case
          [:and [:< x y] [:> (time-zoned-extract :day x) (time-zoned-extract :day y)]]
          -1

          [:and [:> x y] [:< (time-zoned-extract :day x) (time-zoned-extract :day y)]]
          1

          :else
          0]))

(defmethod sql.qp/datetime-diff [:h2 :week] [_driver _unit x y] (h2x// (datediff :day x y) 7))
(defmethod sql.qp/datetime-diff [:h2 :day]  [_driver _unit x y] (datediff :day x y))
(defmethod sql.qp/datetime-diff [:h2 :hour] [_driver _unit x y] (h2x// (datediff :millisecond x y) 3600000))
(defmethod sql.qp/datetime-diff [:h2 :minute] [_driver _unit x y] (datediff :minute x y))
(defmethod sql.qp/datetime-diff [:h2 :second] [_driver _unit x y] (datediff :second x y))


;;; +----------------------------------------------------------------------------------------------------------------+
;;; |                                         metabase.driver.sql-jdbc impls                                         |
;;; +----------------------------------------------------------------------------------------------------------------+

;; Datatype grammar adapted from BNF at https://h2database.com/html/datatypes.html

(defn- expand-grammar
  "Expands BNF-like grammar to all possible data types"
  [grammar]
  (cond
    (set? grammar)  (mapcat expand-grammar grammar)
    (list? grammar) (map (partial str/join " ")
                         (apply math.combo/cartesian-product
                                (map expand-grammar grammar)))
    :else           [grammar]))

(def ^:private base-type->db-type-grammar
  '{:type/Boolean             #{BOOLEAN}
    :type/Integer             #{TINYINT SMALLINT INTEGER INT}
    :type/BigInteger          #{BIGINT}
    :type/Decimal             #{NUMERIC DECIMAL DEC}
    :type/Float               #{REAL FLOAT "DOUBLE PRECISION" DECFLOAT}
    :type/Text                #{CHARACTER
                                CHAR
                                (NATIONAL #{CHARACTER CHAR})
                                NCHAR
                                (#{CHARACTER CHAR} VARYING)
                                VARCHAR
                                (#{(NATIONAL #{CHARACTER CHAR}) NCHAR} VARYING)
                                VARCHAR_CASESENSITIVE
                                (#{CHARACTER CHAR} LARGE OBJECT)
                                CLOB
                                (#{NATIONAL CHARACTER NCHAR} LARGE OBJECT)
                                NCLOB
                                UUID}
    :type/*                   #{ARRAY
                                BINARY
                                "BINARY VARYING"
                                VARBINARY
                                "BINARY LARGE OBJECT"
                                BLOB
                                GEOMETRY
                                IMAGE}
    :type/Date                #{DATE}
    :type/DateTime            #{TIMESTAMP}
    :type/Time                #{TIME "TIME WITHOUT TIME ZONE"}
    :type/TimeWithLocalTZ     #{"TIME WITH TIME ZONE"}
    :type/DateTimeWithLocalTZ #{"TIMESTAMP WITH TIME ZONE"}})

(def ^:private db-type->base-type
  (into {}
        (for [[base-type grammar] base-type->db-type-grammar
              db-type (expand-grammar grammar)]
          [(keyword db-type) base-type])))

(defmethod sql-jdbc.sync/database-type->base-type :h2
  [_ database-type]
  (db-type->base-type database-type))

;; These functions for exploding / imploding the options in the connection strings are here so we can override shady
;; options users might try to put in their connection string, like INIT=...

(defn- file+options->connection-string
  "Implode the results of `connection-string->file+options` back into a connection string."
  [file options]
  (apply str file (for [[k v] options]
                    (str ";" k "=" v))))

(defn- connection-string-set-safe-options
  "Add Metabase Security Settings™ to this `connection-string` (i.e. try to keep shady users from writing nasty SQL)."
  [connection-string]
  {:pre [(string? connection-string)]}
  (let [[file options] (connection-string->file+options connection-string)]
    (file+options->connection-string file (merge
                                           (->> options
                                                ;; Remove INIT=... from options for security reasons (Metaboat #165)
                                                ;; http://h2database.com/html/features.html#execute_sql_on_connection
                                                (remove (fn [[k _]] (= (u/lower-case-en k) "init")))
                                                (into {}))
                                           {"IFEXISTS" "TRUE"}))))

(defmethod sql-jdbc.conn/connection-details->spec :h2
  [_ details]
  {:pre [(map? details)]}
  (mdb.spec/spec :h2 (update details :db connection-string-set-safe-options)))

(defmethod sql-jdbc.sync/active-tables :h2
  [& args]
  (apply sql-jdbc.sync/post-filtered-active-tables args))

(defmethod sql-jdbc.sync/excluded-schemas :h2
  [_]
  #{"INFORMATION_SCHEMA"})

(defmethod sql-jdbc.execute/connection-with-timezone :h2
  [driver database ^String _timezone-id]
  ;; h2 doesn't support setting timezones, or changing the transaction level without admin perms, so we can skip those
  ;; steps that are in the default impl
  (let [conn (.getConnection (sql-jdbc.execute/datasource-with-diagnostic-info! driver database))]
    (try
      ;; in H2, setting readOnly to true doesn't prevent writes
      ;; see https://github.com/h2database/h2database/issues/1163
      (doto conn
        (.setReadOnly true))
      (catch Throwable e
        (.close conn)
        (throw e)))))

;; de-CLOB any CLOB values that come back
(defmethod sql-jdbc.execute/read-column-thunk :h2
  [_ ^ResultSet rs ^ResultSetMetaData rsmeta ^Integer i]
  (let [classname (some-> (.getColumnClassName rsmeta i)
                          (Class/forName true (classloader/the-classloader)))]
    (if (isa? classname Clob)
      (fn []
        (mdb.jdbc-protocols/clob->str (.getObject rs i)))
      (fn []
        (.getObject rs i)))))

(defmethod sql-jdbc.execute/set-parameter [:h2 OffsetTime]
  [driver prepared-statement i t]
  (let [local-time (t/local-time (t/with-offset-same-instant t (t/zone-offset 0)))]
    (sql-jdbc.execute/set-parameter driver prepared-statement i local-time)))

(defmethod driver/incorporate-ssh-tunnel-details :h2
  [_ db-details]
  (if (and (:tunnel-enabled db-details) (ssh/ssh-tunnel-open? db-details))
    (if (and (:db db-details) (str/starts-with? (:db db-details) "tcp://"))
      (let [details (ssh/include-ssh-tunnel! db-details)
            db      (:db details)]
        (assoc details :db (str/replace-first db (str (:orig-port details)) (str (:tunnel-entrance-port details)))))
      (do (log/error (tru "SSH tunnel can only be established for H2 connections using the TCP protocol"))
          db-details))
    db-details))<|MERGE_RESOLUTION|>--- conflicted
+++ resolved
@@ -226,11 +226,7 @@
 (defmethod driver/execute-write-query! :h2
   [driver query]
   (check-native-query-not-using-default-user query)
-<<<<<<< HEAD
   (check-action-commands query)
-=======
-  (check-disallow-ddl-commands query)
->>>>>>> 6ad641d8
   ((get-method driver/execute-write-query! :sql-jdbc) driver query))
 
 (defmethod sql.qp/add-interval-honeysql-form :h2
