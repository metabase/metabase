--- conflicted
+++ resolved
@@ -1,9 +1,5 @@
-<<<<<<< HEAD
-import React from "react";
 import { Icon } from "metabase/core/components/Icon";
-=======
-import Icon from "metabase/components/Icon";
->>>>>>> 1f7e261e
+
 import { Root } from "./ImplicitActionIcon.styled";
 
 interface ImplicitActionIconProps {
