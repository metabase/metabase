import { createMockMetadata } from "__support__/metadata";
import { createMockMetric } from "metabase-types/api/mocks";
import {
  createSampleDatabase,
  ORDERS,
  ORDERS_ID,
  PRODUCTS,
  PRODUCTS_ID,
  SAMPLE_DB_ID,
} from "metabase-types/api/mocks/presets";

const metadata = createMockMetadata({
  databases: [createSampleDatabase()],
  metrics: [createMockMetric({ id: 1 })],
});

const db = metadata.database(SAMPLE_DB_ID);
const ordersTable = metadata.table(ORDERS_ID);

const ORDERS_PRODUCT_ID_FIELD_REF = ["field", ORDERS.ID, null];
const PRODUCT_ID_FIELD_REF = [
  "field",
  PRODUCTS.ID,
  { "join-alias": "Products" },
];

function getJoin({
  sourceTable = PRODUCTS_ID,
  alias = "Products",
  condition = ["=", ORDERS_PRODUCT_ID_FIELD_REF, PRODUCT_ID_FIELD_REF],
  fields = "all",
} = {}) {
  return {
    "source-table": sourceTable,
    alias,
    condition,
    fields,
  };
}

describe("StructuredQuery", () => {
  describe("clean", () => {
    it("should not return a new instance of the same query", () => {
      const q = ordersTable.query();
      expect(q.clean() === q).toBe(true);
    });

    describe("joins", () => {
      it("should not remove join referencing valid field ID", () => {
        const q = ordersTable.query().join(getJoin());
        expect(q.clean().query()).toEqual(q.query());
      });

      it("should clean invalid parts of multiple field joins and keep the valid ones", () => {
        const VALID_CONDITION = [
          "=",
          ORDERS_PRODUCT_ID_FIELD_REF,
          PRODUCT_ID_FIELD_REF,
        ];
        const join = getJoin({
          condition: [
            "and",
            VALID_CONDITION,
            ["=", ORDERS_PRODUCT_ID_FIELD_REF, null],
            ["=", null, PRODUCT_ID_FIELD_REF],
            ["=", null, null],
          ],
        });
        const q = ordersTable.query().join(join);

        expect(q.clean().query()).toEqual({
          "source-table": ORDERS_ID,
          joins: [{ ...join, condition: VALID_CONDITION }],
        });
      });

      it("should remove join without any condition", () => {
        const q = ordersTable.query().join(getJoin({ condition: null }));
        expect(q.clean().query()).toEqual({ "source-table": ORDERS_ID });
      });

      it("should remove join referencing invalid source field", () => {
        const q = ordersTable
          .query()
          .join(getJoin({ condition: ["=", null, PRODUCT_ID_FIELD_REF] }));
        expect(q.clean().query()).toEqual({ "source-table": ORDERS_ID });
      });

      it("should remove join referencing invalid join field", () => {
        const q = ordersTable
          .query()
          .join(
            getJoin({ condition: ["=", ORDERS_PRODUCT_ID_FIELD_REF, null] }),
          );
        expect(q.clean().query()).toEqual({ "source-table": ORDERS_ID });
      });
    });

    describe("filters", () => {
      it("should not remove filter referencing valid field ID", () => {
        const q = ordersTable
          .query()
          .filter(["=", ["field", ORDERS.TOTAL, null], 42]);
        expect(q.clean().query()).toEqual(q.query());
        expect(q.clean() === q).toBe(true);
      });

      it("should remove filters referencing invalid field ID", () => {
        const q = ordersTable.query().filter(["=", ["field", 12345, null], 42]);
        expect(q.clean().query()).toEqual({ "source-table": ORDERS_ID });
      });
    });

    describe("aggregations", () => {
      describe("standard aggregations", () => {
        it("should not remove count", () => {
          const q = ordersTable.query().aggregate(["count"]);
          expect(q.clean().query()).toEqual(q.query());
          expect(q.clean() === q).toBe(true);
        });
        it("should not remove aggregation referencing valid field ID", () => {
          const q = ordersTable
            .query()
            .aggregate(["avg", ["field", ORDERS.TOTAL, null]]);
          expect(q.clean().query()).toEqual(q.query());
          expect(q.clean() === q).toBe(true);
        });
        it("should remove aggregations referencing invalid field ID", () => {
          const q = ordersTable
            .query()
            .aggregate(["avg", ["field", 12345, null]]);
          expect(q.clean().query()).toEqual({
            "source-table": ORDERS_ID,
          });
        });
      });

      describe("named aggregations", () => {
        it("should not remove valid named aggregations", () => {
          const q = ordersTable
            .query()
            .aggregate([
              "aggregation-options",
              ["count"],
              { "display-name": "foo" },
            ]);
          expect(q.clean().query()).toEqual(q.query());
          expect(q.clean() === q).toBe(true);
        });
      });

      describe("metric aggregations", () => {
        it("should not remove valid metrics", () => {
          const q = ordersTable.query().aggregate(["metric", 1]);
          expect(q.clean().query()).toEqual(q.query());
          expect(q.clean() === q).toBe(true);
        });
        it("should remove invalid metrics", () => {
          const q = ordersTable.query().aggregate(["metric", 1234]);
          expect(q.clean().query()).toEqual({
            "source-table": ORDERS_ID,
          });
        });
      });

      describe("custom aggregations", () => {
        it("should not remove count + 1", () => {
          const q = ordersTable.query().aggregate(["+", ["count"], 1]);
          expect(q.clean().query()).toEqual(q.query());
          expect(q.clean() === q).toBe(true);
        });

        it("should not remove custom aggregation referencing valid field ID", () => {
          const q = ordersTable
            .query()
            .aggregate(["+", ["avg", ["field", ORDERS.TOTAL, null]], 1]);
          expect(q.clean().query()).toEqual(q.query());
          expect(q.clean() === q).toBe(true);
        });
      });
    });

    describe("breakouts", () => {
      it("should not remove breakout referencing valid field ID", () => {
        const q = ordersTable.query().breakout(["field", ORDERS.TOTAL, null]);
        expect(q.clean().query()).toEqual(q.query());
        expect(q.clean() === q).toBe(true);
      });
      it("should not remove breakout referencing valid expressions", () => {
        const q = ordersTable
          .query()
          .addExpression("foo", ["field", ORDERS.TOTAL, null])
          .breakout(["expression", "foo"]);
        expect(q.clean().query()).toEqual(q.query());
        expect(q.clean() === q).toBe(true);
      });
      it("should not remove breakout referencing valid fk", () => {
        const q = ordersTable
          .query()
          .breakout([
            "field",
            PRODUCTS.TITLE,
            { "source-field": ORDERS.PRODUCT_ID },
          ]);
        expect(q.clean().query()).toEqual(q.query());
        expect(q.clean() === q).toBe(true);
      });

      it("should not remove breakout referencing valid joined fields", () => {
        const q = ordersTable
          .query()
          .join(getJoin())
          .breakout(["field", PRODUCTS.TITLE, { "join-alias": "Products" }]);
        expect(q.clean().query()).toEqual(q.query());
      });
      it("should remove breakout referencing invalid field ID", () => {
        const q = ordersTable.query().breakout(["field", 12345, null]);
        expect(q.clean().query()).toEqual({ "source-table": ORDERS_ID });
      });
    });

    describe("nested", () => {
      it("shouldn't modify valid nested queries", () => {
        const q = ordersTable
          .query()
          .aggregate(["count"])
          .breakout(["field", ORDERS.PRODUCT_ID, null])
          .nest()
          .filter([
            "=",
            ["field", "count", { "base-type": "type/Integer" }],
            42,
          ]);
        expect(q.clean().query()).toEqual(q.query());
        expect(q.clean() === q).toBe(true);
      });

      it("should remove unnecessary layers of nesting via query()", () => {
        const q = ordersTable.query().nest();
        expect(q.clean().query()).toEqual({ "source-table": ORDERS_ID });
      });

      it("should remove unnecessary layers of nesting via question()", () => {
        const q = ordersTable.query().nest();
        expect(q.clean().query()).toEqual({ "source-table": ORDERS_ID });
      });

      it("should remove clauses dependent on removed clauses in the parent", () => {
        const q = ordersTable
          .query()
          .breakout(["field", ORDERS.PRODUCT_ID, null])
          .nest()
          .filter([
            "=",
            ["field", "count", { "base-type": "type/Integer" }],
            42,
          ]);
        expect(q.clean().query()).toEqual({
          breakout: [["field", ORDERS.PRODUCT_ID, null]],
          "source-table": ORDERS_ID,
        });
      });
    });
  });

  describe("cleanNesting", () => {
    it("should not modify empty queries with no source-query", () => {
      expect(db.question().query().cleanNesting().datasetQuery()).toEqual({
        type: "query",
<<<<<<< HEAD
        database: SAMPLE_DB_ID,
        query: { "source-table": null },
=======
        database: SAMPLE_DATABASE.id,
        query: { "source-table": undefined },
>>>>>>> 20394b11
      });
    });
    it("should remove outer empty queries", () => {
      expect(
        ordersTable
          .query()
          .updateLimit(10)
          .nest()
          .nest()
          .nest()
          .cleanNesting()
          .query(),
      ).toEqual({ "source-table": ORDERS_ID, limit: 10 });
    });
    it("should remove intermediate empty queries", () => {
      expect(
        ordersTable
          .query()
          .nest()
          .nest()
          .nest()
          .updateLimit(10)
          .cleanNesting()
          .query(),
      ).toEqual({ "source-query": { "source-table": ORDERS_ID }, limit: 10 });
    });
  });
});<|MERGE_RESOLUTION|>--- conflicted
+++ resolved
@@ -267,13 +267,8 @@
     it("should not modify empty queries with no source-query", () => {
       expect(db.question().query().cleanNesting().datasetQuery()).toEqual({
         type: "query",
-<<<<<<< HEAD
         database: SAMPLE_DB_ID,
-        query: { "source-table": null },
-=======
-        database: SAMPLE_DATABASE.id,
         query: { "source-table": undefined },
->>>>>>> 20394b11
       });
     });
     it("should remove outer empty queries", () => {
