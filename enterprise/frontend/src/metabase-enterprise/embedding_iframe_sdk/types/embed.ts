import type {
  EntityTypeFilterKeys,
  MetabaseTheme,
  SqlParameterValues,
} from "embedding-sdk";
import type { MetabaseError } from "embedding-sdk/errors";
import type { MetabaseAuthMethod } from "embedding-sdk/types";
import type { MetabaseEmbeddingSessionToken } from "embedding-sdk/types/refresh-token";
import type { ParameterValues } from "metabase/embedding-sdk/types/dashboard";
import type { CollectionId } from "metabase-types/api";

/** Events that the embed.js script listens for */
export type SdkIframeEmbedTagMessage =
  | { type: "metabase.embed.iframeReady" }
  | { type: "metabase.embed.requestSessionToken" };

/** Events that the sdk embed route listens for */
export type SdkIframeEmbedMessage =
  | {
      type: "metabase.embed.setSettings";
      data: SdkIframeEmbedSettings;
    }
  | {
      type: "metabase.embed.submitSessionToken";
      data: {
        authMethod: MetabaseAuthMethod;
        sessionToken: MetabaseEmbeddingSessionToken;
      };
    }
  | {
      type: "metabase.embed.reportAuthenticationError";
      data: {
        error: MetabaseError<string, unknown>;
      };
    };

// --- Embed Option Interfaces ---

export interface DashboardEmbedOptions {
  dashboardId: number | string;

  isDrillThroughEnabled?: boolean;
  withTitle?: boolean;
  withDownloads?: boolean;

  // parameters
  initialParameters?: ParameterValues;
  hiddenParameters?: string[];

  // incompatible options
  template?: never;
  questionId?: never;
}

export interface QuestionEmbedOptions {
  questionId: number | string;

  isDrillThroughEnabled?: boolean;
  withTitle?: boolean;
  withDownloads?: boolean;

  // parameters
  initialSqlParameters?: SqlParameterValues;

  // incompatible options
  template?: never;
  dashboardId?: never;
}

export interface ExplorationEmbedOptions {
  template: "exploration";

  isSaveEnabled?: boolean;
  targetCollection?: CollectionId;
  entityTypes?: EntityTypeFilterKeys[];

  // incompatible options
  questionId?: never;
  dashboardId?: never;
}

export interface CurateContentEmbedOptions {
  template: "curate-content";
  initialCollection: CollectionId;

  entityTypes?: CollectionBrowserEntityTypes[];

  questionId?: never;
  dashboardId?: never;
}

export interface ViewContentEmbedOptions {
  template: "view-content";
  initialCollection: CollectionId;

  entityTypes?: CollectionBrowserEntityTypes[];

  questionId?: never;
  dashboardId?: never;
}

type CollectionBrowserEntityTypes =
  | "collection"
  | "dashboard"
  | "question"
  | "model";

<<<<<<< HEAD
type SdkIframeEmbedBaseSettings = {
  apiKey?: string;
=======
export type SdkIframeEmbedBaseSettings = {
  apiKey: string;
>>>>>>> 00b07b20
  instanceUrl: string;
  theme?: MetabaseTheme;
  locale?: string;
  preferredAuthMethod?: MetabaseAuthMethod;

  /** Whether we should use the existing user session (i.e. admin user's cookie) */
  useExistingUserSession?: boolean;

  // Whether the embed is running on localhost. Cannot be set by the user.
  _isLocalhost?: boolean;
};

type SdkIframeEmbedTemplateSettings =
  | DashboardEmbedOptions
  | QuestionEmbedOptions
  | ExplorationEmbedOptions
  | CurateContentEmbedOptions
  | ViewContentEmbedOptions;

/** Settings used by the sdk embed route */
export type SdkIframeEmbedSettings = SdkIframeEmbedBaseSettings &
  SdkIframeEmbedTemplateSettings;

/** Settings used by the embed.js constructor */
export type SdkIframeEmbedTagSettings = SdkIframeEmbedSettings & {
  target: string | HTMLElement;
  iframeClassName?: string;
};

/** Keys that can be used to update the embed settings */
export type SdkIframeEmbedSettingKey =
  | keyof SdkIframeEmbedBaseSettings
  | keyof DashboardEmbedOptions
  | keyof QuestionEmbedOptions
  | keyof ExplorationEmbedOptions
  | keyof CurateContentEmbedOptions
  | keyof ViewContentEmbedOptions;<|MERGE_RESOLUTION|>--- conflicted
+++ resolved
@@ -105,13 +105,8 @@
   | "question"
   | "model";
 
-<<<<<<< HEAD
-type SdkIframeEmbedBaseSettings = {
+export type SdkIframeEmbedBaseSettings = {
   apiKey?: string;
-=======
-export type SdkIframeEmbedBaseSettings = {
-  apiKey: string;
->>>>>>> 00b07b20
   instanceUrl: string;
   theme?: MetabaseTheme;
   locale?: string;
