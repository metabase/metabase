--- conflicted
+++ resolved
@@ -5,11 +5,7 @@
   popover,
   openQuestionActions,
 } from "e2e/support/helpers";
-<<<<<<< HEAD
-import { ORDERS_QUESTION_ID } from "e2e/support/cypress_data";
-=======
 import { ORDERS_QUESTION_ID } from "e2e/support/cypress_sample_instance_data";
->>>>>>> 5f6f1d23
 import { selectFromDropdown } from "./helpers/e2e-models-helpers";
 
 describe("scenarios > models query editor", () => {
@@ -24,11 +20,7 @@
 
   describe("GUI models", () => {
     beforeEach(() => {
-<<<<<<< HEAD
-      cy.request("PUT", `/api/card${ORDERS_QUESTION_ID}`, {
-=======
       cy.request("PUT", `/api/card/${ORDERS_QUESTION_ID}`, {
->>>>>>> 5f6f1d23
         name: "Orders Model",
         dataset: true,
       });
