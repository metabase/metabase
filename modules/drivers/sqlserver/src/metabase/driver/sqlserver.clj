--- conflicted
+++ resolved
@@ -207,11 +207,7 @@
     (hx/year expr)
     (hsql/call :DateFromParts (hx/year expr) 1 1)))
 
-<<<<<<< HEAD
-(defmethod sql.qp/date [:sqlserver :yyear]
-=======
 (defmethod sql.qp/date [:sqlserver :year-of-era]
->>>>>>> 5a80e561
   [_ _ expr]
   (date-part :year expr))
 
