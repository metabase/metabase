--- conflicted
+++ resolved
@@ -2,12 +2,9 @@
 import type { Transform, TransformRunStatus } from "metabase-types/api";
 
 import { formatStatus } from "../../utils";
-<<<<<<< HEAD
 import { RunInfo } from "../RunInfo";
-=======
 import { RunCancelButton } from "../RunCancelButton/RunCancelButton";
 import { RunErrorInfo } from "../RunErrorInfo";
->>>>>>> 3038880e
 
 import S from "./RunStatusInfo.module.css";
 
