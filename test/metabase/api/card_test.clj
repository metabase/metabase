--- conflicted
+++ resolved
@@ -656,16 +656,11 @@
 
 (deftest ^:parallel docstring-test
   (testing "Make sure generated docstring resolves Malli schemas in the registry correctly (#46799)"
-<<<<<<< HEAD
     (let [doc (-> #'api.card/POST_ meta :doc)]
       (testing 'type
         (is (str/includes? doc "**`type`** nullable enum of :question, :metric, :model.")))
       (testing 'result_metadata
         (is (str/includes? doc "**`result_metadata`** nullable value must be an array of valid results column metadata maps."))))))
-=======
-    (is (str/includes? (-> #'api.card/POST_ meta :doc)
-                       "-  **`type`** nullable enum of :question, question, :metric, metric, :model, model."))))
->>>>>>> 6856b529
 
 (deftest create-a-card
   (testing "POST /api/card"
