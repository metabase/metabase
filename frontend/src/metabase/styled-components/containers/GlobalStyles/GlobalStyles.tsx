--- conflicted
+++ resolved
@@ -31,16 +31,13 @@
       --mb-color-bg-night: ${color("bg-night")};
       --mb-color-bg-white: ${color("bg-white")};
       --mb-color-border: ${color("border")};
-<<<<<<< HEAD
-      --mb-color-text-dark: ${color("text-dark")};
-      --mb-color-text-light: ${color("text-light")};
-      --mb-color-text-medium: ${color("text-medium")};
-=======
       --mb-color-danger: ${color("danger")};
       --mb-color-error: ${color("error")};
       --mb-color-filter: ${color("filter")};
       --mb-color-shadow: ${color("shadow")};
->>>>>>> 6d0f5e69
+      --mb-color-text-dark: ${color("text-dark")};
+      --mb-color-text-light: ${color("text-light")};
+      --mb-color-text-medium: ${color("text-medium")};
     }
 
     ${defaultFontFiles({ baseUrl: sitePath })}
