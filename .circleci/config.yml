--- conflicted
+++ resolved
@@ -72,10 +72,10 @@
       - image: circleci/mysql:5.7.23
 
   mongo:
-     working_directory: /home/circleci/metabase/metabase/
-     docker:
-       - image: circleci/clojure:lein-2.8.1
-       - image: circleci/mongo:3.4
+    working_directory: /home/circleci/metabase/metabase/
+    docker:
+      - image: circleci/clojure:lein-2.8.1
+      - image: circleci/mongo:3.4
 
   presto:
     working_directory: /home/circleci/metabase/metabase/
@@ -106,14 +106,12 @@
       - image: circleci/clojure:lein-2.8.1
         environment:
           MB_SQLSERVER_TEST_HOST: localhost
-          MB_SQLSERVER_TEST_PASSWORD: 'P@ssw0rd'
+          MB_SQLSERVER_TEST_PASSWORD: "P@ssw0rd"
           MB_SQLSERVER_TEST_USER: SA
       - image: mcr.microsoft.com/mssql/server:2017-latest
         environment:
           ACCEPT_EULA: Y
-          SA_PASSWORD: 'P@ssw0rd'
-
-
+          SA_PASSWORD: "P@ssw0rd"
 
 ########################################################################################################################
 #                                                       COMMANDS                                                       #
@@ -157,12 +155,10 @@
           command: yarn << parameters.command >>
           no_output_timeout: 5m
 
-
 jobs:
-
-########################################################################################################################
-#                                                    CHECKOUT ETC.                                                     #
-########################################################################################################################
+  ########################################################################################################################
+  #                                                    CHECKOUT ETC.                                                     #
+  ########################################################################################################################
 
   checkout:
     executor: basic
@@ -211,12 +207,6 @@
       - attach-workspace
       - restore-fe-deps-cache
       - run:
-<<<<<<< HEAD
-=======
-          name: Update apt
-          command: sudo apt-get update
-      - run:
->>>>>>> a90fe5a2
           name: Install gettext
           command: sudo apt-get install gettext
       - run:
@@ -224,10 +214,9 @@
           command: ./bin/i18n/build-translation-resources
           no_output_timeout: 2m
 
-
-########################################################################################################################
-#                                                       BACKEND                                                        #
-########################################################################################################################
+  ########################################################################################################################
+  #                                                       BACKEND                                                        #
+  ########################################################################################################################
 
   be-deps:
     executor: clojure
@@ -336,7 +325,6 @@
                   lein with-profile +ci test || lein with-profile +ci test
                 no_output_timeout: << parameters.timeout >>
 
-
   test-migrate-from-h2:
     parameters:
       e:
@@ -356,10 +344,9 @@
             ./bin/test-load-and-dump.sh
           no_output_timeout: 5m
 
-
-########################################################################################################################
-#                                                       FRONTEND                                                       #
-########################################################################################################################
+  ########################################################################################################################
+  #                                                       FRONTEND                                                       #
+  ########################################################################################################################
 
   fe-deps:
     executor: node
@@ -460,17 +447,15 @@
                 name: Generate version file
                 command: ./bin/build version
 
-
-########################################################################################################################
-#                                                   DEPLOYMENT, ETC.                                                   #
-########################################################################################################################
+  ########################################################################################################################
+  #                                                   DEPLOYMENT, ETC.                                                   #
+  ########################################################################################################################
 
   deploy-master:
     executor: clojure
     steps:
       - attach-workspace
       - run: ./bin/deploy-webhook $DEPLOY_WEBHOOK
-
 
 ########################################################################################################################
 #                                                      WORKFLOWS                                                       #
