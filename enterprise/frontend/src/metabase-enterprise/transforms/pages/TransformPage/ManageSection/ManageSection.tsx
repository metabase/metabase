--- conflicted
+++ resolved
@@ -51,12 +51,9 @@
 };
 
 function EditQueryButton({ transform }: EditQueryButtonProps) {
-<<<<<<< HEAD
   const buttonText =
     transform.source.type === "python" ? t`Edit script` : t`Edit query`;
-=======
   const isDisabled = isTransformRunning(transform);
->>>>>>> ef811153
 
   return (
     <Button
