--- conflicted
+++ resolved
@@ -486,11 +486,7 @@
 
   session
   {:api  #{metabase.session.api metabase.session.init metabase.session.models.session}
-<<<<<<< HEAD
-   :uses #{analytics api channel config db driver events models public-settings request sso task util}}
-=======
-   :uses #{api channel config db driver events integrations login-history models public-settings request task util}}
->>>>>>> 56131a0f
+   :uses #{api channel config db driver events login-history models public-settings request sso task util}}
 
   setup
   {:api  #{metabase.setup.api metabase.setup.core}
