(ns metabase-enterprise.transforms.models.transform-tag
  (:require
<<<<<<< HEAD
=======
   [metabase.models.interface :as mi]
>>>>>>> 1ed050b0
   [metabase.models.serialization :as serdes]
   [metabase.util.i18n :as i18n]
   [methodical.core :as methodical]
   [toucan2.core :as t2]))

(methodical/defmethod t2/table-name :model/TransformTag [_model] :transform_tag)

(doto :model/TransformTag
  (derive :metabase/model)
  (derive :hook/entity-id)
  (derive :hook/timestamped?))

(defn tag-name-exists?
  "Check if a tag with the given name already exists"
  [tag-name]
  (t2/exists? :model/TransformTag :name tag-name))

(defn tag-name-exists-excluding?
  "Check if a tag with the given name exists, excluding the specified ID"
  [tag-name tag-id]
  (t2/exists? :model/TransformTag :name tag-name :id [:not= tag-id]))

(defn- translate-name [tag]
  (let [values {"hourly"  (i18n/deferred-trs "hourly")
                "daily"   (i18n/deferred-trs "daily")
                "weekly"  (i18n/deferred-trs "weekly")
                "monthly" (i18n/deferred-trs "monthly")}
        name (get values (:built_in_type tag))]
    {:name name}))

(t2/define-after-select :model/TransformTag [tag]
  (if (nil? (:built_in_type tag))
    tag
    (merge tag (translate-name tag))))

(t2/define-before-update :model/TransformTag [tag]
  (if (or (nil? (:built_in_type tag))
          mi/*deserializing?*)
    tag
    (-> (merge (translate-name tag) ;; translated default names
               {:built_in_type nil} ;; never translate this again
               (t2/changes tag))    ;; include user edits
        (update :name str)))) ;; convert deferred to string
<<<<<<< HEAD
;;; ------------------------------------------------- Serialization --------------------------------------------------

(defmethod serdes/hash-fields :model/TransformTag
  [_transform-tag]
  [:name :created_at])

(defmethod serdes/make-spec "TransformTag"
  [_model-name _opts]
  {:copy [:name :entity_id :built_in_type]
   :skip []
   :transform {:created_at (serdes/date)
               :updated_at (serdes/date)}})

(defmethod serdes/dependencies "TransformTag"
  [_ingested]
  #{})

(defmethod serdes/descendants "TransformTag"
  [_model-name _id]
  {})
=======

(defmethod serdes/hash-fields :model/TransformTag
  [_tt]
  [:name :built_in_type])

(defmethod serdes/make-spec "TransformTag"
  [_model-name _opts]
  {:copy [:entity_id :built_in_type]
   :transform {:name {:export str :import identity}
               :created_at (serdes/date)
               :updated_at (serdes/date)}})

(defmethod serdes/storage-path "TransformTag" [tt _ctx]
  (let [{:keys [id label]} (-> tt serdes/path last)]
    ["transforms" "transform_tags" (serdes/storage-leaf-file-name id label)]))
>>>>>>> 1ed050b0
<|MERGE_RESOLUTION|>--- conflicted
+++ resolved
@@ -1,9 +1,6 @@
 (ns metabase-enterprise.transforms.models.transform-tag
   (:require
-<<<<<<< HEAD
-=======
    [metabase.models.interface :as mi]
->>>>>>> 1ed050b0
    [metabase.models.serialization :as serdes]
    [metabase.util.i18n :as i18n]
    [methodical.core :as methodical]
@@ -47,28 +44,6 @@
                {:built_in_type nil} ;; never translate this again
                (t2/changes tag))    ;; include user edits
         (update :name str)))) ;; convert deferred to string
-<<<<<<< HEAD
-;;; ------------------------------------------------- Serialization --------------------------------------------------
-
-(defmethod serdes/hash-fields :model/TransformTag
-  [_transform-tag]
-  [:name :created_at])
-
-(defmethod serdes/make-spec "TransformTag"
-  [_model-name _opts]
-  {:copy [:name :entity_id :built_in_type]
-   :skip []
-   :transform {:created_at (serdes/date)
-               :updated_at (serdes/date)}})
-
-(defmethod serdes/dependencies "TransformTag"
-  [_ingested]
-  #{})
-
-(defmethod serdes/descendants "TransformTag"
-  [_model-name _id]
-  {})
-=======
 
 (defmethod serdes/hash-fields :model/TransformTag
   [_tt]
@@ -83,5 +58,4 @@
 
 (defmethod serdes/storage-path "TransformTag" [tt _ctx]
   (let [{:keys [id label]} (-> tt serdes/path last)]
-    ["transforms" "transform_tags" (serdes/storage-leaf-file-name id label)]))
->>>>>>> 1ed050b0
+    ["transforms" "transform_tags" (serdes/storage-leaf-file-name id label)]))