/* @flow */
/* eslint "react/prop-types": "warn" */
import React, { Component } from "react";
import PropTypes from "prop-types";
import { connect } from "react-redux";
import { t } from "ttag";
import _ from "underscore";
import moment from "moment";

<<<<<<< HEAD
moment.locale("en");
moment().isoWeekday(1);
moment.updateLocale('en',{
 week:{
  dow: 1,
  },
});

import colors from "metabase/lib/colors";
=======
import colors from "metabase/lib/colors";

>>>>>>> ade106e6
import * as Urls from "metabase/lib/urls";

import AdminPaneLayout from "metabase/components/AdminPaneLayout.jsx";
import EntityMenu from "metabase/components/EntityMenu";
import Icon from "metabase/components/Icon.jsx";
import Link from "metabase/components/Link";
import Radio from "metabase/components/Radio";
import Tooltip from "metabase/components/Tooltip.jsx";
import UserAvatar from "metabase/components/UserAvatar.jsx";

import UserGroupSelect from "../components/UserGroupSelect.jsx";

import { loadMemberships, createMembership, deleteMembership } from "../people";
import {
  getSortedUsersWithMemberships,
  getGroupsWithoutMetabot,
} from "../selectors";
import { getUser } from "metabase/selectors/user";

import User from "metabase/entities/users";
import Group from "metabase/entities/groups";

// set outer loadingAndErrorWrapper to false to avoid conflicets. the second loader will handle that
@User.loadList({
  query: { include_deactivated: true },
  loadingAndErrorWrapper: false,
  wrapped: true,
  reload: true,
})
@Group.loadList()
@connect(
  (state, props) => ({
    user: getUser(state),
    users: getSortedUsersWithMemberships(state, props),
    groups: getGroupsWithoutMetabot(state, props),
  }),
  {
    loadMemberships,
    createMembership,
    deleteMembership,
  },
)
export default class PeopleListingApp extends Component {
  state = {};

  static propTypes = {
    user: PropTypes.object.isRequired,
    users: PropTypes.array,
    groups: PropTypes.array,
    loadMemberships: PropTypes.func.isRequired,
    createMembership: PropTypes.func.isRequired,
    deleteMembership: PropTypes.func.isRequired,
    children: PropTypes.object,
  };

  // $FlowFixMe: expects return type void, not Promise<void>
  async componentDidMount() {
    try {
      await this.props.loadMemberships();
    } catch (error) {
      this.setState({ error });
    }
  }

  render() {
    let { user, users, groups } = this.props;
    let { showDeactivated } = this.state;

    const isCurrentUser = u => user && user.id === u.id;

    // TODO - this should be done in connect
    users = _.values(users).sort((a, b) => b.date_joined - a.date_joined);

    const [active, deactivated] = _.partition(users, user => user.is_active);
    if (deactivated.length === 0) {
      showDeactivated = false;
    } else if (active.length === 0) {
      showDeactivated = true;
    }

    users = showDeactivated ? deactivated : active;

    let title = t`People`;
    if (deactivated.length > 0) {
      title = (
        <div className="mb2">
          <Radio
            className="h6"
            value={!!showDeactivated}
            options={[
              { name: t`Active`, value: false },
              { name: t`Deactivated`, value: true },
            ]}
            underlined
            py={1}
            onChange={showDeactivated => this.setState({ showDeactivated })}
          />
        </div>
      );
    }

    return (
      <AdminPaneLayout
        title={title}
        buttonText={showDeactivated ? null : t`Add someone`}
        buttonLink={Urls.newUser()}
      >
        <section className="pb4">
          <table className="ContentTable">
            <thead>
              <tr>
                <th>{t`Name`}</th>
                <th />
                <th>{t`Email`}</th>
                {showDeactivated
                  ? [
                      <th key="deactivated_at">{t`Deactivated`}</th>,
                      <th key="actions" />,
                    ]
                  : [
                      <th key="groups">{t`Groups`}</th>,
                      <th key="last_login">{t`Last Login`}</th>,
                      <th key="actions" />,
                    ]}
              </tr>
            </thead>
            <tbody>
              {users.map(user => (
                <tr key={user.id}>
                  <td>
                    <span className="text-white inline-block">
                      <UserAvatar
                        bg={
                          user.is_superuser
                            ? colors["accent2"]
                            : colors["brand"]
                        }
                        user={user}
                      />
                    </span>{" "}
                    <span className="ml2 text-bold">{user.common_name}</span>
                  </td>
                  <td>
                    {user.google_auth ? (
                      <Tooltip tooltip={t`Signed up via Google`}>
                        <Icon name="google" />
                      </Tooltip>
                    ) : null}
                    {user.ldap_auth ? (
                      <Tooltip tooltip={t`Signed up via LDAP`}>
                        <Icon name="ldap" />
                      </Tooltip>
                    ) : null}
                  </td>
                  <td>{user.email}</td>
                  {showDeactivated
                    ? [
                        <td key="deactivated_at">
                          {moment(user.updated_at).fromNow()}
                        </td>,
                        <td key="actions">
                          <Tooltip tooltip={t`Reactivate this account`}>
                            <Link to={Urls.reactivateUser(user.id)}>
                              <Icon
                                name="refresh"
                                className="text-light text-brand-hover cursor-pointer"
                                size={20}
                              />
                            </Link>
                          </Tooltip>
                        </td>,
                      ]
                    : [
                        <td key="groups">
                          <UserGroupSelect
                            user={user}
                            groups={groups}
                            createMembership={this.props.createMembership}
                            deleteMembership={this.props.deleteMembership}
                            isCurrentUser={isCurrentUser(user)}
                          />
                        </td>,
                        <td key="last_login">
                          {user.last_login
                            ? moment(user.last_login).fromNow()
                            : t`Never`}
                        </td>,
                        <td key="actions" className="text-right">
                          <EntityMenu
                            triggerIcon="ellipsis"
                            items={[
                              {
                                title: t`Edit user`,
                                link: Urls.editUser(user.id),
                              },
                              {
                                title: t`Reset password`,
                                link: Urls.resetPassword(user.id),
                              },
                              !isCurrentUser(user) && {
                                title: t`Deactivate user`,
                                link: Urls.deactivateUser(user.id),
                              },
                            ]}
                          />
                        </td>,
                      ]}
                </tr>
              ))}
            </tbody>
          </table>
        </section>
        {this.props.children}
      </AdminPaneLayout>
    );
  }
}<|MERGE_RESOLUTION|>--- conflicted
+++ resolved
@@ -7,7 +7,6 @@
 import _ from "underscore";
 import moment from "moment";
 
-<<<<<<< HEAD
 moment.locale("en");
 moment().isoWeekday(1);
 moment.updateLocale('en',{
@@ -17,10 +16,7 @@
 });
 
 import colors from "metabase/lib/colors";
-=======
-import colors from "metabase/lib/colors";
-
->>>>>>> ade106e6
+
 import * as Urls from "metabase/lib/urls";
 
 import AdminPaneLayout from "metabase/components/AdminPaneLayout.jsx";
