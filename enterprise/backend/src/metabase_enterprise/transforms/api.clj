(ns metabase-enterprise.transforms.api
  (:require
   [metabase-enterprise.transforms-python.execute :as transforms-python.execute]
   [metabase-enterprise.transforms.api.transform-job]
   [metabase-enterprise.transforms.api.transform-tag]
   [metabase-enterprise.transforms.canceling :as transforms.canceling]
   [metabase-enterprise.transforms.execute :as transforms.execute]
   [metabase-enterprise.transforms.models.transform :as transform.model]
   [metabase-enterprise.transforms.models.transform-run :as transform-run]
   [metabase-enterprise.transforms.models.transform-run-cancelation :as transform-run-cancelation]
   [metabase-enterprise.transforms.ordering :as transforms.ordering]
   [metabase-enterprise.transforms.util :as transforms.util]
   [metabase.api.common :as api]
   [metabase.api.macros :as api.macros]
   [metabase.api.routes.common :refer [+auth]]
   [metabase.api.util.handlers :as handlers]
   [metabase.driver.util :as driver.u]
   [metabase.request.core :as request]
   [metabase.util :as u]
   [metabase.util.i18n :refer [deferred-tru]]
   [metabase.util.jvm :as u.jvm]
   [metabase.util.log :as log]
   [metabase.util.malli.registry :as mr]
   [metabase.util.malli.schema :as ms]
   [ring.util.response :as response]
   [toucan2.core :as t2]))

(comment metabase-enterprise.transforms.api.transform-job/keep-me
         metabase-enterprise.transforms.api.transform-tag/keep-me)

(set! *warn-on-reflection* true)

(mr/def ::transform-source
  [:multi {:dispatch (comp keyword :type)}
   [:query
    [:map
     [:type [:= "query"]]
     [:query [:map [:database :int]]]]]
   [:python
    [:map {:closed true}
     [:source-database {:optional true} :int]
     [:source-tables   [:map-of :string :int]]
     [:type [:= "python"]]
     [:body :string]]]])

(mr/def ::transform-target
  [:map
   [:database {:optional true} :int]
   [:type [:enum "table"]]
   [:schema {:optional true} [:or ms/NonBlankString :nil]]
   [:name :string]])

(mr/def ::run-trigger
  [:enum "none" "global-schedule"])

(comment
  ;; Examples
  [{:id 1
    :name "Gadget Products"
    :source {:type "query"
             :query {:database 1
                     :type "native",
                     :native {:query "SELECT * FROM PRODUCTS WHERE CATEGORY = 'Gadget'"
                              :template-tags {}}}}
    :target {:type "table"
             :schema "transforms"
             :name "gadget_products"}}])

(defn- check-database-feature
  [transform]
  (let [database (api/check-400 (t2/select-one :model/Database (transforms.util/target-database-id transform))
                                (deferred-tru "The target database cannot be found."))
        feature (transforms.util/required-database-feature transform)]
    (api/check-400 (not (:is_sample database))
                   (deferred-tru "Cannot run transforms on the sample database."))
    (api/check-400 (not (:is_audit database))
                   (deferred-tru "Cannot run transforms on audit databases."))
    (api/check-400 (driver.u/supports? (:engine database) feature database)
                   (deferred-tru "The database does not support the requested transform target type."))
    (api/check-400 (not (transforms.util/db-routing-enabled? database))
                   (deferred-tru "Transforms are not supported on databases with DB routing enabled."))))

<<<<<<< HEAD
(defn get-transforms
=======
(defn- check-feature-enabled!
  [transform]
  (api/check (transforms.util/check-feature-enabled transform)
             [402 (deferred-tru "Premium features required for this transform type are not enabled.")]))

(api.macros/defendpoint :get "/"
>>>>>>> a67c48a0
  "Get a list of transforms."
  []
  (api/check-superuser)
  (-> (t2/select :model/Transform)
      (t2/hydrate :last_run :transform_tag_ids)
      (->> (map #(update % :last_run transforms.util/localize-run-timestamps)))))

(api.macros/defendpoint :get "/"
  "Get a list of transforms."
  [_route-params
   _query-params]
  (get-transforms))

(api.macros/defendpoint :post "/"
  "Create a new transform."
  [_route-params
   _query-params
   body :- [:map
            [:name :string]
            [:description {:optional true} [:maybe :string]]
            [:source ::transform-source]
            [:target ::transform-target]
            [:run_trigger {:optional true} ::run-trigger]
            [:tag_ids {:optional true} [:sequential ms/PositiveInt]]]]
  (api/check-superuser)
  (check-database-feature body)
  (check-feature-enabled! body)
  (api/check (not (transforms.util/target-table-exists? body))
             403
             (deferred-tru "A table with that name already exists."))
  (t2/with-transaction [_]
    (let [tag-ids (:tag_ids body)
          transform (t2/insert-returning-instance!
                     :model/Transform (select-keys body [:name :description :source :target :run_trigger]))]
      ;; Add tag associations if provided
      (when (seq tag-ids)
        (transform.model/update-transform-tags! (:id transform) tag-ids))
      ;; Return with hydrated tag_ids
      (t2/hydrate transform :transform_tag_ids))))

(defn get-transform
  "Get a specific transform."
  [id]
  (api/check-superuser)
  (let [{:keys [target] :as transform} (api/check-404 (t2/select-one :model/Transform id))
        target-table (transforms.util/target-table (transforms.util/target-database-id transform) target :active true)]
    (-> transform
        (t2/hydrate :last_run :transform_tag_ids)
        (u/update-some :last_run transforms.util/localize-run-timestamps)
        (assoc :table target-table))))

(api.macros/defendpoint :get "/:id"
  "Get a specific transform."
  [{:keys [id]} :- [:map
                    [:id ms/PositiveInt]]]
  (log/info "get transform" id)
  (get-transform id))

(api.macros/defendpoint :get "/:id/dependencies"
  "Get the dependencies of a specific transform."
  [{:keys [id]} :- [:map
                    [:id ms/PositiveInt]]]
  (log/info "get dependencies for transform" id)
  (api/check-superuser)
  (let [id->transform (t2/select-pk->fn identity :model/Transform)
        _ (api/check-404 (get id->transform id))
        global-ordering (transforms.ordering/transform-ordering (vals id->transform))
        dep-ids (get global-ordering id)]
    (map id->transform dep-ids)))

(api.macros/defendpoint :get "/run"
  "Get transform runs based on a set of filter params."
  [_route-params
   query-params :-
   [:map
    [:sort_column    {:optional true} [:enum "started_at" "ended_at"]]
    [:sort_direction {:optional true} [:enum "asc" "desc"]]
    [:transform_ids {:optional true} [:maybe (ms/QueryVectorOf ms/IntGreaterThanOrEqualToZero)]]
    [:statuses {:optional true} [:maybe (ms/QueryVectorOf [:enum "started" "succeeded" "failed" "timeout"])]]
    [:transform_tag_ids {:optional true} [:maybe (ms/QueryVectorOf ms/IntGreaterThanOrEqualToZero)]]
    [:start_time {:optional true} [:maybe ms/NonBlankString]]
    [:end_time {:optional true} [:maybe ms/NonBlankString]]
    [:run_methods {:optional true} [:maybe (ms/QueryVectorOf [:enum "manual" "cron"])]]]]
  (log/info "get runs")
  (api/check-superuser)
  (-> (transform-run/paged-runs (assoc query-params
                                       :offset (request/offset)
                                       :limit  (request/limit)))
      (update :data #(map transforms.util/localize-run-timestamps %))))

(api.macros/defendpoint :put "/:id"
  "Update a transform."
  [{:keys [id]} :- [:map
                    [:id ms/PositiveInt]]
   _query-params
   body :- [:map
            [:name {:optional true} :string]
            [:description {:optional true} [:maybe :string]]
            [:source {:optional true} ::transform-source]
            [:target {:optional true} ::transform-target]
            [:run_trigger {:optional true} ::run-trigger]
            [:tag_ids {:optional true} [:sequential ms/PositiveInt]]]]
  (log/info "put transform" id)
  (api/check-superuser)
  (t2/with-transaction [_]
    ;; Cycle detection should occur within the transaction to avoid race
    (let [old (t2/select-one :model/Transform id)
          new (merge old body)
          target-fields #(-> % :target (select-keys [:schema :name]))]
      ;; we must validate on a full transform object
      (check-feature-enabled! new)
      (check-database-feature new)
      (when (transforms.util/query-transform? old)
        (when-let [{:keys [cycle-str]} (transforms.ordering/get-transform-cycle new)]
          (throw (ex-info (str "Cyclic transform definitions detected: " cycle-str)
                          {:status-code 400}))))
      (api/check (not (and (not= (target-fields old) (target-fields new))
                           (transforms.util/target-table-exists? new)))
                 403
                 (deferred-tru "A table with that name already exists.")))

    (t2/update! :model/Transform id (dissoc body :tag_ids))
    ;; Update tag associations if provided
    (when (contains? body :tag_ids)
      (transform.model/update-transform-tags! id (:tag_ids body)))
    (t2/hydrate (t2/select-one :model/Transform id) :transform_tag_ids)))

(api.macros/defendpoint :delete "/:id"
  "Delete a transform."
  [{:keys [id]} :- [:map
                    [:id ms/PositiveInt]]]
  (log/info "delete transform" id)
  (api/check-superuser)
  (t2/delete! :model/Transform id)
  nil)

(api.macros/defendpoint :delete "/:id/table"
  "Delete a transform's output table."
  [{:keys [id]} :- [:map
                    [:id ms/PositiveInt]]]
  (log/info "delete transform target table" id)
  (api/check-superuser)
  (transforms.util/delete-target-table-by-id! id)
  nil)

(api.macros/defendpoint :post "/:id/cancel"
  "Cancel the current run for a given transform."
  [{:keys [id]} :- [:map
                    [:id ms/PositiveInt]]]
  (log/info "canceling transform " id)
  (api/check-superuser)
  (let [transform (api/check-404 (t2/select-one :model/Transform id))
        run (api/check-404 (transform-run/running-run-for-transform-id id))]
    (transform-run-cancelation/mark-cancel-started-run! (:id run))
    (when (transforms.util/python-transform? transform)
      (transforms.canceling/cancel-run! (:id run))))
  nil)

(api.macros/defendpoint :post "/:id/run"
  "Run a transform."
  [{:keys [id]} :- [:map
                    [:id ms/PositiveInt]]]
  (log/info "run transform" id)
  (api/check-superuser)
  (let [transform (api/check-404 (t2/select-one :model/Transform id))
        _         (check-feature-enabled! transform)
        start-promise (promise)]
    (if (transforms.util/python-transform? transform)
      (u.jvm/in-virtual-thread*
       (transforms-python.execute/execute-python-transform! transform {:start-promise start-promise
                                                                       :run-method :manual}))
      (u.jvm/in-virtual-thread*
       (transforms.execute/run-mbql-transform! transform {:start-promise start-promise
                                                          :run-method :manual})))
    (when (instance? Throwable @start-promise)
      (throw @start-promise))
    (let [result @start-promise
          run-id (when (and (vector? result) (= (first result) :started))
                   (second result))]
      (-> (response/response {:message (deferred-tru "Transform run started")
                              :run_id run-id})
          (assoc :status 202)))))

(def ^{:arglists '([request respond raise])} routes
  "`/api/ee/transform` routes."
  (handlers/routes
   (api.macros/ns-handler *ns* +auth)))

(def ^{:arglists '([request respond raise])} transform-tag-routes
  "`/api/ee/transform-tag` routes."
  (api.macros/ns-handler 'metabase-enterprise.transforms.api.transform-tag +auth))

(def ^{:arglists '([request respond raise])} transform-job-routes
  "`/api/ee/transform-job` routes."
  (api.macros/ns-handler 'metabase-enterprise.transforms.api.transform-job +auth))<|MERGE_RESOLUTION|>--- conflicted
+++ resolved
@@ -80,16 +80,12 @@
     (api/check-400 (not (transforms.util/db-routing-enabled? database))
                    (deferred-tru "Transforms are not supported on databases with DB routing enabled."))))
 
-<<<<<<< HEAD
-(defn get-transforms
-=======
 (defn- check-feature-enabled!
   [transform]
   (api/check (transforms.util/check-feature-enabled transform)
              [402 (deferred-tru "Premium features required for this transform type are not enabled.")]))
 
-(api.macros/defendpoint :get "/"
->>>>>>> a67c48a0
+(defn get-transforms
   "Get a list of transforms."
   []
   (api/check-superuser)
