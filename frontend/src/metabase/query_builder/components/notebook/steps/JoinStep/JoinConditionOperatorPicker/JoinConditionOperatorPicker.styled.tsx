--- conflicted
+++ resolved
@@ -4,13 +4,8 @@
 import SelectList from "metabase/components/SelectList";
 import { color, lighten } from "metabase/lib/colors";
 
-<<<<<<< HEAD
-const completeConditionStyle = (isOpened = false) => css`
+const getCompleteConditionStyle = (theme: Theme, isOpened = false) => css`
   color: var(--mb-color-text-white);
-=======
-const getCompleteConditionStyle = (theme: Theme, isOpened = false) => css`
-  color: ${color("white")};
->>>>>>> 2bfaab28
   background-color: ${isOpened ? lighten("brand", 0.1) : "transparent"};
 
   &:hover,
