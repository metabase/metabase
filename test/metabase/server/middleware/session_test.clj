--- conflicted
+++ resolved
@@ -15,7 +15,8 @@
    [metabase.util.i18n :as i18n]
    [metabase.util.secret :as u.secret]
    [ring.mock.request :as ring.mock]
-   [toucan2.core :as t2]))
+   [toucan2.core :as t2]
+   [toucan2.tools.with-temp :as t2.with-temp]))
 
 (set! *warn-on-reflection* true)
 
@@ -34,11 +35,7 @@
                [(sql.qp/add-interval-honeysql-form (mdb/db-type) :%now -61 :second) true  "session that is 61 seconds old"]
                [(sql.qp/add-interval-honeysql-form (mdb/db-type) :%now -59 :second) false "session that is 59 seconds old"]]]
         (testing (format "\n%s %s be expired." msg (if expected "SHOULD" "SHOULD NOT"))
-<<<<<<< HEAD
-          (mt/with-temp [User {user-id :id}]
-=======
           (t2.with-temp/with-temp [:model/User {user-id :id}]
->>>>>>> 8d23fd74
             (let [session-id (str (random-uuid))]
               (t2/insert! (t2/table-name :model/Session) {:id session-id, :user_id user-id, :created_at created-at})
               (let [session (#'mw.session/current-user-info-for-session session-id nil)]
@@ -102,11 +99,11 @@
              (select-keys (wrapped-handler request) [:anti-csrf-token :cookies :metabase-session-id :uri]))))))
 
 (deftest current-user-info-for-api-key-test
-  (mt/with-temp [:model/ApiKey _ {:name          "An API Key"
-                                  :user_id       (mt/user->id :lucky)
-                                  :creator_id    (mt/user->id :lucky)
-                                  :updated_by_id (mt/user->id :lucky)
-                                  :unhashed_key  (u.secret/secret "mb_foobar")}]
+  (t2.with-temp/with-temp [:model/ApiKey _ {:name          "An API Key"
+                                            :user_id       (mt/user->id :lucky)
+                                            :creator_id    (mt/user->id :lucky)
+                                            :updated_by_id (mt/user->id :lucky)
+                                            :unhashed_key  (u.secret/secret "mb_foobar")}]
     (testing "A valid API key works, and user info is added to the request"
       (let [req {:headers {"x-api-key" "mb_foobar"}}]
         (is (= (merge req {:metabase-user-id  (mt/user->id :lucky)
@@ -125,11 +122,11 @@
         ;; no key at all
         {:headers {}})))
 
-  (mt/with-temp [:model/ApiKey _ {:name          "An API Key without an internal user"
-                                  :user_id       nil
-                                  :creator_id    (mt/user->id :lucky)
-                                  :updated_by_id (mt/user->id :lucky)
-                                  :unhashed_key  (u.secret/secret "mb_foobar")}]
+  (t2.with-temp/with-temp [:model/ApiKey _ {:name          "An API Key without an internal user"
+                                            :user_id       nil
+                                            :creator_id    (mt/user->id :lucky)
+                                            :updated_by_id (mt/user->id :lucky)
+                                            :unhashed_key  (u.secret/secret "mb_foobar")}]
     (testing "An API key without an internal user (e.g. a SCIM key) should not modify the request"
       (let [req {:headers {"x-api-key" "mb_foobar"}}]
         (is (= req (#'mw.session/merge-current-user-info req)))))))
@@ -151,16 +148,16 @@
      (fn [e] (throw e)))))
 
 (deftest user-data-is-correctly-bound-for-api-keys
-  (mt/with-temp [:model/ApiKey _ {:name          "An API Key"
-                                  :user_id       (mt/user->id :lucky)
-                                  :creator_id    (mt/user->id :lucky)
-                                  :updated_by_id (mt/user->id :lucky)
-                                  :unhashed_key  (u.secret/secret "mb_foobar")}
-                 :model/ApiKey _ {:name          "A superuser API Key"
-                                  :user_id       (mt/user->id :crowberto)
-                                  :creator_id    (mt/user->id :lucky)
-                                  :updated_by_id (mt/user->id :lucky)
-                                  :unhashed_key  (u.secret/secret "mb_superuser")}]
+  (t2.with-temp/with-temp [:model/ApiKey _ {:name          "An API Key"
+                                            :user_id       (mt/user->id :lucky)
+                                            :creator_id    (mt/user->id :lucky)
+                                            :updated_by_id (mt/user->id :lucky)
+                                            :unhashed_key  (u.secret/secret "mb_foobar")}
+                           :model/ApiKey _ {:name          "A superuser API Key"
+                                            :user_id       (mt/user->id :crowberto)
+                                            :creator_id    (mt/user->id :lucky)
+                                            :updated_by_id (mt/user->id :lucky)
+                                            :unhashed_key  (u.secret/secret "mb_superuser")}]
     (testing "A valid API key works, and user info is added to the request"
       (is (= {:is-superuser?     false
               :is-group-manager? false
@@ -331,11 +328,7 @@
 
     (testing "w/ Session"
       (testing "for user with no `:locale`"
-<<<<<<< HEAD
-        (mt/with-temp [User {user-id :id}]
-=======
         (t2.with-temp/with-temp [:model/User {user-id :id}]
->>>>>>> 8d23fd74
           (let [session-id (str (random-uuid))]
             (t2/insert! :model/Session {:id session-id, :user_id user-id})
             (is (= nil
@@ -346,11 +339,7 @@
                      (session-locale session-id :headers {"x-metabase-locale" "es-mx"})))))))
 
       (testing "for user *with* `:locale`"
-<<<<<<< HEAD
-        (mt/with-temp [User {user-id :id} {:locale "es-MX"}]
-=======
         (t2.with-temp/with-temp [:model/User {user-id :id} {:locale "es-MX"}]
->>>>>>> 8d23fd74
           (let [session-id (str (random-uuid))]
             (t2/insert! :model/Session {:id session-id, :user_id user-id, :created_at :%now})
             (is (= "es_MX"
