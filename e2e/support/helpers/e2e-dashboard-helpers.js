import { visitDashboard } from "./e2e-misc-helpers";
import { menu, popover } from "./e2e-ui-elements-helpers";

// Metabase utility functions for commonly-used patterns
export function selectDashboardFilter(selection, filterName) {
  selection.contains("Select…").click();
  popover().contains(filterName).click({ force: true });
}

export function getDashboardCards() {
  return cy.get(".DashCard");
}

export function getDashboardCard(index = 0) {
  return getDashboardCards().eq(index);
}

function getDashCardApiUrl(dashId) {
  return `/api/dashboard/${dashId}/cards`;
}

const DEFAULT_CARD = {
  id: -1,
  row: 0,
  col: 0,
  size_x: 11,
  size_y: 8,
  visualization_settings: {},
  parameter_mappings: [],
};

export function addOrUpdateDashboardCard({ card_id, dashboard_id, card }) {
  return cy
    .request("PUT", getDashCardApiUrl(dashboard_id), {
      cards: [
        {
          ...DEFAULT_CARD,
          card_id,
          ...card,
        },
      ],
    })
    .then(response => ({
      ...response,
      body: response.body.cards[0],
    }));
}

/**
 * Replaces all the cards on a dashboard with the array given in the `cards` parameter.
 * Can be used to remove cards (exclude from array), or add/update them.
 */
export function updateDashboardCards({ dashboard_id, cards }) {
  let id = -1;
  return cy.request("PUT", getDashCardApiUrl(dashboard_id), {
    cards: cards.map(card => ({ ...DEFAULT_CARD, id: id--, ...card })),
  });
}

export function getDashboardCardMenu(index = 0) {
  return getDashboardCard(index).findByTestId("dashcard-menu");
}

export function showDashboardCardActions(index = 0) {
  getDashboardCard(index).realHover({ scrollBehavior: "bottom" });
}

export function removeDashboardCard(index = 0) {
  showDashboardCardActions(index);
  cy.findAllByTestId("dashboardcard-actions-panel")
    .eq(0)
    .should("be.visible")
    .icon("close")
    .click();
}

export function showDashcardVisualizationSettings(index = 0) {
  return getDashboardCard(index)
    .realHover()
    .within(() => {
      cy.findByLabelText("Show visualization options").click();
    });
}

export function editDashboard() {
  cy.findByLabelText("Edit dashboard").click();
  cy.findByText("You're editing this dashboard.");
}

export function saveDashboard({
  buttonLabel = "Save",
  editBarText = "You're editing this dashboard.",
} = {}) {
  cy.findByText(buttonLabel).click();
  cy.findByText(editBarText).should("not.exist");
  cy.wait(1); // this is stupid but necessary to due to the dashboard resizing and detaching elements
}

export function checkFilterLabelAndValue(label, value) {
  cy.get("fieldset").find("legend").invoke("text").should("eq", label);

  cy.get("fieldset").contains(value);
}

export function setFilter(type, subType) {
  cy.icon("filter").click();

  cy.findByText("What do you want to filter?");

  popover().within(() => {
    cy.findByText(type).click();

    if (subType) {
      cy.findByText(subType).click();
    }
  });
}

export function createEmptyTextBox() {
  cy.findByLabelText("Edit dashboard").click();
  cy.findByLabelText("Add a heading or text box").click();
  popover().findByText("Text").click();
}

export function addTextBox(string, options = {}) {
  cy.findByLabelText("Edit dashboard").click();
  addTextBoxWhileEditing(string, options);
}

export function addTextBoxWhileEditing(string, options = {}) {
  cy.findByLabelText("Add a heading or text box").click();
  popover().findByText("Text").click();
  cy.findByPlaceholderText(
    "You can use Markdown here, and include variables {{like_this}}",
  ).type(string, options);
}

export function createEmptyHeading() {
  cy.findByLabelText("Edit dashboard").click();
  cy.findByLabelText("Add a heading or text box").click();
  popover().findByText("Heading").click();
}

export function addHeading(string, options = {}) {
  cy.findByLabelText("Edit dashboard").click();
  addHeadingWhileEditing(string, options);
}

export function addHeadingWhileEditing(string, options = {}) {
  cy.findByLabelText("Add a heading or text box").click();
  popover().findByText("Heading").click();
  cy.findByPlaceholderText("Heading").type(string, options);
}

export function openQuestionsSidebar() {
  cy.findByTestId("dashboard-header").findByLabelText("Add questions").click();
}

export function createNewTab() {
  cy.findByLabelText("Create new tab").click();
}

export function deleteTab(tabName) {
  cy.findByRole("tab", { name: tabName }).findByRole("button").click();
  popover().within(() => {
    cy.findByText("Delete").click();
  });
}

export function goToTab(tabName) {
  cy.findByRole("tab", { name: tabName }).click();
}

export function moveDashCardToTab({ dashcardIndex = 0, tabName }) {
  getDashboardCard(dashcardIndex).realHover().icon("move_card").click();
  menu().findByText(tabName).click();
}

export function visitDashboardAndCreateTab({ dashboardId, save = true }) {
  visitDashboard(dashboardId);
  editDashboard();
  createNewTab();
  if (save) {
    saveDashboard();
  }
}

export function resizeDashboardCard({ card, x, y }) {
  card.within(() => {
    const resizeHandle = cy.get(".react-resizable-handle");
    resizeHandle
      .trigger("mousedown", { button: 0 })
      .trigger("mousemove", {
        clientX: x,
        clientY: y,
      })
      .trigger("mouseup", { force: true });
  });
}

export function toggleDashboardInfoSidebar() {
  dashboardHeader().icon("info").click();
}

export function openDashboardMenu() {
  dashboardHeader().findByLabelText("dashboard-menu-button").click();
}

export const dashboardHeader = () => {
  return cy.findByTestId("dashboard-header");
};

export const dashboardGrid = () => {
  return cy.findByTestId("dashboard-grid");
};

/**
 * @param {Object=} option
 * @param {number=} option.id
 * @param {number=} option.col
 * @param {number=} option.row
 * @param {number=} option.size_x
 * @param {number=} option.size_y
 * @param {string=} option.text
 */
export function getTextCardDetails({
  id = getNextUnsavedDashboardCardId(),
  col = 0,
  row = 0,
  size_x = 4,
  size_y = 6,
  text = "Text card",
} = {}) {
  return {
    id,
    card_id: null,
    col,
    row,
    size_x,
    size_y,
    visualization_settings: {
      virtual_card: {
        name: null,
        display: "text",
        visualization_settings: {},
        dataset_query: {},
        archived: false,
      },
      text,
    },
  };
}

<<<<<<< HEAD
export function createHeadingCard() {
  return {
    id: getNextUnsavedDashboardCardId(),
    card_id: null,
    size_x: 4,
    size_y: 1,
=======
export function getHeadingCardDetails({
  id = getNextUnsavedDashboardCardId(),
  col = 0,
  row = 0,
  size_x = 24,
  size_y = 1,
  text = "Heading text details",
}) {
  return {
    id,
    card_id: null,
    col,
    row,
    size_x,
    size_y,
>>>>>>> 28d8dc9a
    visualization_settings: {
      virtual_card: {
        name: null,
        display: "heading",
        visualization_settings: {},
        dataset_query: {},
        archived: false,
      },
<<<<<<< HEAD
      text: "Heading card",
    },
  };
}
/**
 * @param {Object=} option
 * @param {string=} option.label
 * @param {number=} option.action_id
 * @param {Array=} option.parameter_mappings
 */
export function createActionCard({
  label = "Action card",
  action_id,
  parameter_mappings,
} = {}) {
  return {
    id: getNextUnsavedDashboardCardId(),
    action_id,
    card_id: null,
    size_x: 4,
    size_y: 1,
    series: [],
    parameter_mappings,
    visualization_settings: {
      actionDisplayType: "button",
      virtual_card: {
        name: null,
        display: "action",
        visualization_settings: {},
        dataset_query: {},
        archived: false,
      },
      "button.label": label,
    },
  };
}

export function createLinkCard() {
  return {
    id: getNextUnsavedDashboardCardId(),
    card_id: null,
    size_x: 4,
    size_y: 1,
    visualization_settings: {
      link: {
        url: "https://example.com",
      },
=======
      "dashcard.background": false,
      text,
    },
  };
}

export function getLinkCardDetails({
  id = getNextUnsavedDashboardCardId(),
  col = 0,
  row = 0,
  size_x = 4,
  size_y = 1,
  url = "https://metabase.com",
}) {
  return {
    id,
    card_id: null,
    col,
    row,
    size_x,
    size_y,
    visualization_settings: {
>>>>>>> 28d8dc9a
      virtual_card: {
        name: null,
        display: "link",
        visualization_settings: {},
        dataset_query: {},
        archived: false,
      },
<<<<<<< HEAD
    },
=======
      link: {
        url,
      },
    },
    parameter_mappings: [],
>>>>>>> 28d8dc9a
  };
}

export const getNextUnsavedDashboardCardId = (() => {
  let id = 0;
  return () => --id;
})();<|MERGE_RESOLUTION|>--- conflicted
+++ resolved
@@ -251,14 +251,6 @@
   };
 }
 
-<<<<<<< HEAD
-export function createHeadingCard() {
-  return {
-    id: getNextUnsavedDashboardCardId(),
-    card_id: null,
-    size_x: 4,
-    size_y: 1,
-=======
 export function getHeadingCardDetails({
   id = getNextUnsavedDashboardCardId(),
   col = 0,
@@ -266,7 +258,7 @@
   size_x = 24,
   size_y = 1,
   text = "Heading text details",
-}) {
+} = {}) {
   return {
     id,
     card_id: null,
@@ -274,7 +266,6 @@
     row,
     size_x,
     size_y,
->>>>>>> 28d8dc9a
     visualization_settings: {
       virtual_card: {
         name: null,
@@ -283,18 +274,50 @@
         dataset_query: {},
         archived: false,
       },
-<<<<<<< HEAD
-      text: "Heading card",
+      "dashcard.background": false,
+      text,
     },
   };
 }
+
+export function getLinkCardDetails({
+  id = getNextUnsavedDashboardCardId(),
+  col = 0,
+  row = 0,
+  size_x = 4,
+  size_y = 1,
+  url = "https://metabase.com",
+} = {}) {
+  return {
+    id,
+    card_id: null,
+    col,
+    row,
+    size_x,
+    size_y,
+    visualization_settings: {
+      virtual_card: {
+        name: null,
+        display: "link",
+        visualization_settings: {},
+        dataset_query: {},
+        archived: false,
+      },
+      link: {
+        url,
+      },
+    },
+    parameter_mappings: [],
+  };
+}
+
 /**
  * @param {Object=} option
  * @param {string=} option.label
  * @param {number=} option.action_id
  * @param {Array=} option.parameter_mappings
  */
-export function createActionCard({
+export function getActionCardDetails({
   label = "Action card",
   action_id,
   parameter_mappings,
@@ -321,59 +344,6 @@
   };
 }
 
-export function createLinkCard() {
-  return {
-    id: getNextUnsavedDashboardCardId(),
-    card_id: null,
-    size_x: 4,
-    size_y: 1,
-    visualization_settings: {
-      link: {
-        url: "https://example.com",
-      },
-=======
-      "dashcard.background": false,
-      text,
-    },
-  };
-}
-
-export function getLinkCardDetails({
-  id = getNextUnsavedDashboardCardId(),
-  col = 0,
-  row = 0,
-  size_x = 4,
-  size_y = 1,
-  url = "https://metabase.com",
-}) {
-  return {
-    id,
-    card_id: null,
-    col,
-    row,
-    size_x,
-    size_y,
-    visualization_settings: {
->>>>>>> 28d8dc9a
-      virtual_card: {
-        name: null,
-        display: "link",
-        visualization_settings: {},
-        dataset_query: {},
-        archived: false,
-      },
-<<<<<<< HEAD
-    },
-=======
-      link: {
-        url,
-      },
-    },
-    parameter_mappings: [],
->>>>>>> 28d8dc9a
-  };
-}
-
 export const getNextUnsavedDashboardCardId = (() => {
   let id = 0;
   return () => --id;
