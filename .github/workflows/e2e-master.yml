--- conflicted
+++ resolved
@@ -127,22 +127,21 @@
         jar xf target/uberjar/metabase.jar version.properties
         mv version.properties resources/
     - name: Run Cypress tests on ${{ matrix.folder }}
-<<<<<<< HEAD
-      if: ${{ github.ref == 'refs/heads/master' }} || ${{ github.ref == 'refs/heads/release-.+$' }}
-      run: yarn run test-cypress-no-build --folder ${{ matrix.folder }} --record --key ${{ secrets.CURRENTS_KEY }} --group ${{matrix.folder}}-${{matrix.edition}} --ci-build-id "${{ github.run_id }}-${{ github.run_attempt }}"
-      env:
-        TERM: xterm
-    - name: Run Cypress tests on ${{ matrix.folder }}
-      if: ${{ github.ref != 'refs/heads/master' }} || ${{ github.ref != 'refs/heads/release-.+$' }}
-      run: yarn run test-cypress-no-build --folder ${{ matrix.folder }}
-=======
+      if: ${{ github.ref == 'refs/heads/master' }}
       run: |
         yarn run test-cypress-no-build \
           --folder ${{ matrix.folder }} \
           --record --key ${{ secrets.CURRENTS_KEY }} \
           --group ${{ matrix.folder }}-${{ matrix.edition }} \
           --ci-build-id "${{ github.run_id }}-${{ github.run_attempt }}"
->>>>>>> 734bf144
+      env:
+        TERM: xterm
+    - name: Run Cypress tests on ${{ matrix.folder }}
+      if: ${{ github.ref != 'refs/heads/master' }}
+      run: yarn run test-cypress-no-build --folder ${{ matrix.folder }}
+      run: |
+        yarn run test-cypress-no-build \
+          --folder ${{ matrix.folder }}
       env:
         TERM: xterm
 
