--- conflicted
+++ resolved
@@ -255,15 +255,8 @@
                 :lib/source               :source/breakouts
                 :lib/source-column-alias  "LAST_LOGIN"
                 :lib/desired-column-alias "LAST_LOGIN"}
-<<<<<<< HEAD
-               {:name                     "avg"
-                :lib/source               :source/aggregations
-                :lib/source-column-alias  "avg"
-                :lib/desired-column-alias "avg"}]
-=======
                {:name                     "avg_count"
                 :lib/source               :source/aggregations
                 :lib/source-column-alias  "avg_count"
                 :lib/desired-column-alias "avg_count"}]
->>>>>>> 0db7bc62
               (lib.metadata.calculation/metadata query))))))