(ns metabase.api.query-metadata
  (:require
   [metabase.api.field :as api.field]
   [metabase.api.table :as api.table]
   [metabase.legacy-mbql.normalize :as mbql.normalize]
   [metabase.lib.schema.id :as lib.schema.id]
   [metabase.lib.util :as lib.util]
   [metabase.models.interface :as mi]
   [metabase.util :as u]
   [metabase.util.malli :as mu]
   [toucan2.core :as t2]))

(defn- get-databases
  [ids]
  (when (seq ids)
    (into [] (filter mi/can-read?)
          (t2/select :model/Database :id [:in ids]))))

(defn- field-ids->table-ids
  [field-ids]
  (if (seq field-ids)
    (t2/select-fn-set :table_id :model/Field :id [:in field-ids])
    #{}))

(defn- split-tables-and-legacy-card-refs [source-ids]
  (-> (reduce (fn [m src]
                (if-let [card-id (lib.util/legacy-string-table-id->card-id src)]
                  (update m :cards conj! card-id)
                  (update m :tables conj! src)))
              {:cards  (transient #{})
               :tables (transient #{})}
              source-ids)
      (update-vals persistent!)))

(defn- query->template-tag-field-ids [query]
  (when-let [template-tags (some-> query :native :template-tags vals seq)]
    (for [{tag-type :type, [dim-tag id _opts] :dimension} template-tags
          :when (and (= tag-type :dimension)
                     (= dim-tag :field)
                     (integer? id))]
      id)))

(defn- batch-fetch-query-metadata*
  "Fetch dependent metadata for ad-hoc queries."
  [queries]
  (let [source-ids                (into #{} (mapcat #(lib.util/collect-source-tables (:query %)))
                                        queries)
        {source-table-ids :tables
         source-card-ids  :cards} (split-tables-and-legacy-card-refs source-ids)
        source-tables             (concat (api.table/batch-fetch-table-query-metadatas source-table-ids)
                                          (api.table/batch-fetch-card-query-metadatas source-card-ids))
        fk-target-field-ids       (into #{} (comp (mapcat :fields)
                                                  (keep :fk_target_field_id))
                                        source-tables)
        fk-target-table-ids       (into #{} (remove source-table-ids)
                                        (field-ids->table-ids fk-target-field-ids))
        fk-target-tables          (api.table/batch-fetch-table-query-metadatas fk-target-table-ids)
        tables                    (concat source-tables fk-target-tables)
        template-tag-field-ids    (into #{} (mapcat query->template-tag-field-ids) queries)
        query-database-ids        (into #{} (keep :database) queries)
        database-ids              (into query-database-ids
                                        (keep :db_id)
                                        tables)]
    {;; TODO: This is naive and issues multiple queries currently. That's probably okay for most dashboards,
     ;; since they tend to query only a handful of databases at most.
     :databases (sort-by :id (get-databases database-ids))
<<<<<<< HEAD
     ;; apparently some of these tables come back with normal integer IDs and some come back with string IDs... not sure
     ;; what the hecc is going on but I guess maybe some of them in 2024 are still using that old `card__<id>` hack or
     ;; something. Idk. Anyways let's just sort the ones with numeric IDs first and the ones with string IDs last. We're
     ;; sorting these in a sane order because lots of tests expect them to be sorted by numeric ID and break if you sort
     ;; by something like `(str (:id %))`. -- Cam
     :tables    (sort-by (fn [{:keys [id]}]
                           (if (integer? id)
                             [id ""]
                             [Integer/MAX_VALUE (str id)]))
                         tables)
     :fields    (or (sort-by :id (api.field/get-fields template-tag-field-ids))
                    [])}))
=======
     :tables    (sort-by (comp str :id) tables)
     :fields    (sort-by :id (api.field/get-fields template-tag-field-ids))}))
>>>>>>> 4a6700f2

(defn batch-fetch-query-metadata
  "Fetch dependent metadata for ad-hoc queries."
  [queries]
  (batch-fetch-query-metadata* (map mbql.normalize/normalize queries)))

(defn batch-fetch-card-metadata
  "Fetch dependent metadata for cards.

  Models and metrics need their definitions walked as well as their own, card-level metadata."
  [cards]
  (let [queries (into (vec (keep :dataset_query cards)) ; All the queries on all the cards
                      ;; Plus the card-level metadata of each model.
                      (comp (filter (comp #{:model} :type))
                            (map (fn [card] {:query {:source-table (str "card__" (u/the-id card))}})))
                      cards)]
    (batch-fetch-query-metadata queries)))

(defn- click-behavior->link-details
  [{:keys [linkType type targetId] :as _click-behavior}]
  (when (= type "link")
    (when-let [link-type (case linkType
                           "question"  :card
                           "dashboard" :dashboard
                           nil)]
      {:type link-type
       :id   targetId})))

(mu/defn- get-cards :- [:maybe [:sequential [:map [:id ::lib.schema.id/card]]]]
  [ids :- [:maybe [:or
                   [:sequential ::lib.schema.id/card]
                   [:set ::lib.schema.id/card]]]]
  (when (seq ids)
    (let [cards (into [] (filter mi/can-read?)
                      (t2/select :model/Card :id [:in ids]))]
      (t2/hydrate cards :can_write))))

(defn- dashcard->click-behaviors [dashcard]
  (let [viz-settings        (:visualization_settings dashcard)
        top-click-behavior  (:click_behavior viz-settings)
        col-click-behaviors (keep (comp :click_behavior val)
                                  (:column_settings viz-settings))]
    (conj col-click-behaviors top-click-behavior)))

(defn- batch-fetch-linked-dashboards
  [dashboard-ids]
  (when (seq dashboard-ids)
    (let [dashboards (->> (t2/select :model/Dashboard :id [:in dashboard-ids])
                          (filter mi/can-read?))]
      (t2/hydrate dashboards
                  :can_write
                  :param_fields))))

(defn- batch-fetch-dashboard-links
  [dashcards]
  (let [links      (group-by :type
                             (into #{} (comp (mapcat dashcard->click-behaviors)
                                             (keep click-behavior->link-details))
                                   dashcards))
        link-cards (get-cards (into #{} (map :id) (:card links)))
        dashboards (->> (:dashboard links)
                        (into #{} (map :id))
                        batch-fetch-linked-dashboards)]
    {:cards      (sort-by :id link-cards)
     :dashboards (sort-by :id dashboards)}))

(defn batch-fetch-dashboard-metadata
  "Fetch dependent metadata for dashboards."
  [dashboards]
  (let [dashcards (mapcat :dashcards dashboards)
        cards     (for [{:keys [card series]} dashcards
                        :let   [all (conj series card)]
                        card all]
                    card)
        card-ids  (into #{} (map :id) cards)
        links     (batch-fetch-dashboard-links dashcards)]
    (merge
     (->> (remove (comp card-ids :id) (:cards links))
          (concat cards)
          batch-fetch-card-metadata)
     {:cards      (or (:cards links)      [])
      :dashboards (or (:dashboards links) [])})))<|MERGE_RESOLUTION|>--- conflicted
+++ resolved
@@ -64,7 +64,6 @@
     {;; TODO: This is naive and issues multiple queries currently. That's probably okay for most dashboards,
      ;; since they tend to query only a handful of databases at most.
      :databases (sort-by :id (get-databases database-ids))
-<<<<<<< HEAD
      ;; apparently some of these tables come back with normal integer IDs and some come back with string IDs... not sure
      ;; what the hecc is going on but I guess maybe some of them in 2024 are still using that old `card__<id>` hack or
      ;; something. Idk. Anyways let's just sort the ones with numeric IDs first and the ones with string IDs last. We're
@@ -75,12 +74,7 @@
                              [id ""]
                              [Integer/MAX_VALUE (str id)]))
                          tables)
-     :fields    (or (sort-by :id (api.field/get-fields template-tag-field-ids))
-                    [])}))
-=======
-     :tables    (sort-by (comp str :id) tables)
      :fields    (sort-by :id (api.field/get-fields template-tag-field-ids))}))
->>>>>>> 4a6700f2
 
 (defn batch-fetch-query-metadata
   "Fetch dependent metadata for ad-hoc queries."
