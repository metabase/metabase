--- conflicted
+++ resolved
@@ -1,4 +1,4 @@
-(ns metabase.lib.equality
+﻿(ns metabase.lib.equality
   "Logic for determining whether two pMBQL queries are equal."
   (:refer-clojure :exclude [=])
   (:require
@@ -14,11 +14,8 @@
    [metabase.lib.schema.common :as lib.schema.common]
    [metabase.lib.schema.id :as lib.schema.id]
    [metabase.lib.schema.ref :as lib.schema.ref]
-<<<<<<< HEAD
    [metabase.lib.schema.util :as lib.schema.util]
-=======
    [metabase.lib.util :as lib.util]
->>>>>>> be30839e
    [metabase.mbql.util.match :as mbql.u.match]
    [metabase.shared.util.i18n :as i18n]
    [metabase.util.log :as log]
