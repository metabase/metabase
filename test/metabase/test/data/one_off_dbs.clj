(ns metabase.test.data.one-off-dbs
  "Test utility functions for using one-off temporary in-memory H2 databases, including completely blank ones and the
  infamous `blueberries_consumed` database, used by sync tests in several different namespaces."
  (:require
   [clojure.java.jdbc :as jdbc]
   [clojure.string :as str]
   [metabase.db :as mdb]
   [metabase.driver.sql-jdbc.execute :as sql-jdbc.execute]
   [metabase.sync :as sync]
   [metabase.test :as mt]
   [metabase.test.data :as data]))

(def ^:dynamic *conn*
  "Bound to a JDBC connection spec when using one of the `with-db` macros below."
  nil)

;;; ---------------------------------------- Generic Empty Temp In-Memory DB -----------------------------------------

(defn do-with-blank-db
  "Impl for `with-blank-db` macro; prefer that to using this directly."
  [thunk]
  (let [details {:db (str "mem:" (mt/random-name) ";DB_CLOSE_DELAY=10")}]
<<<<<<< HEAD
    (mt/with-temp [Database db {:engine :h2, :details details}]
=======
    (t2.with-temp/with-temp [:model/Database db {:engine :h2, :details details}]
>>>>>>> 8d23fd74
      (data/with-db db
        (sql-jdbc.execute/do-with-connection-with-options
         :h2
         (mdb/spec :h2 details)
         {:write? true}
         (fn [^java.sql.Connection conn]
           (binding [*conn* {:connection conn}]
             (thunk))))))))

(defmacro with-blank-db
  "An empty canvas upon which you may paint your dreams.

  Creates a one-off tempory in-memory H2 database and binds this DB with `data/with-db` so you can use `data/db` and
  `data/id` to access it. `*conn*` is bound to a JDBC connection spec so you can execute DDL statements to populate it
  as needed."
  {:style/indent 0}
  [& body]
  `(do-with-blank-db (fn [] ~@body)))

;;; ------------------------------------------------- Blueberries DB -------------------------------------------------

(defn do-with-blueberries-db
  "Impl for `with-blueberries-db` macro; use that instead of using this directly."
  [f]
  (with-blank-db
    (jdbc/execute! *conn* ["CREATE TABLE blueberries_consumed (str TEXT NOT NULL);"])
    (f)))

(defmacro with-blueberries-db
  "Creates a database with a single table, `blueberries_consumed`, with one column, `str`."
  {:style/indent 0}
  [& body]
  `(do-with-blueberries-db (fn [] ~@body)))

;;; ------------------------------------ Helper Fns for Populating Blueberries DB ------------------------------------

(defn range-str
  "Like range but each element is a string.
  We also sort the list because select distinct will also do sort automatically."
  [& args]
  (->> (apply range args)
       (map str)
       sort))

(defn- insert-sql
  "Generate SQL to insert a row for each value in `values`."
  [values]
  (str "INSERT INTO blueberries_consumed (str) VALUES "
       (str/join ", " (for [v values]
                        (str "('" v "')")))))

(defn insert-rows-and-sync!
  "With the temp blueberries db from above, insert a collection of values and re-sync the DB.

     (insert-rows-and-sync! [0 1 2 3]) ; insert 4 rows"
  [values]
  (jdbc/execute! *conn* [(insert-sql values)])
  (sync/sync-database! (data/db)))<|MERGE_RESOLUTION|>--- conflicted
+++ resolved
@@ -8,7 +8,8 @@
    [metabase.driver.sql-jdbc.execute :as sql-jdbc.execute]
    [metabase.sync :as sync]
    [metabase.test :as mt]
-   [metabase.test.data :as data]))
+   [metabase.test.data :as data]
+   [toucan2.tools.with-temp :as t2.with-temp]))
 
 (def ^:dynamic *conn*
   "Bound to a JDBC connection spec when using one of the `with-db` macros below."
@@ -20,11 +21,7 @@
   "Impl for `with-blank-db` macro; prefer that to using this directly."
   [thunk]
   (let [details {:db (str "mem:" (mt/random-name) ";DB_CLOSE_DELAY=10")}]
-<<<<<<< HEAD
-    (mt/with-temp [Database db {:engine :h2, :details details}]
-=======
     (t2.with-temp/with-temp [:model/Database db {:engine :h2, :details details}]
->>>>>>> 8d23fd74
       (data/with-db db
         (sql-jdbc.execute/do-with-connection-with-options
          :h2
