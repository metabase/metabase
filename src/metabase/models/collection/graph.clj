--- conflicted
+++ resolved
@@ -9,7 +9,7 @@
     :as c-perm-revision
     :refer [CollectionPermissionGraphRevision]]
    [metabase.models.permissions :as perms :refer [Permissions]]
-   [metabase.models.permissions-group :as perms-group :refer [PermissionsGroup]]
+   [metabase.models.permissions-group :as perms-group :as perms-group :refer [PermissionsGroup]]
    [metabase.public-settings.premium-features :refer [defenterprise]]
    [metabase.util :as u]
    [metabase.util.honey-sql-2 :as h2x]
@@ -87,17 +87,10 @@
   "In the graph, override the instance analytics collection within the admin group to read."
   [graph]
   (let [admin-group-id      (:id (perms-group/admin))
-<<<<<<< HEAD
         audit-collection-id (perms/default-audit-collection-id)]
     (if (nil? audit-collection-id)
       graph
       (assoc-in graph [:groups admin-group-id audit-collection-id] :read))))
-=======
-        audit-collection-id (t2/select-one-fn :id :model/Collection :entity_id (perms/default-audit-collection-entity-id))]
-    (if audit-collection-id
-      (assoc-in graph [:groups admin-group-id audit-collection-id] :read)
-      graph)))
->>>>>>> c8b9cab6
 
 (s/defn graph :- PermissionsGraph
   "Fetch a graph representing the current permissions status for every group and all permissioned collections. This
