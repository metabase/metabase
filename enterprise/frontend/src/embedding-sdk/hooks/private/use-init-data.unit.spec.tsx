import { waitFor } from "@testing-library/react";
import userEvent from "@testing-library/user-event";
import fetchMock from "fetch-mock";

import { setupEnterprisePlugins } from "__support__/enterprise";
import {
  setupCurrentUserEndpoint,
  setupPropertiesEndpoints,
  setupSettingsEndpoints,
} from "__support__/server-mocks";
import { mockSettings } from "__support__/settings";
import { renderWithProviders, screen } from "__support__/ui";
import { useInitData } from "embedding-sdk/hooks";
import packageJson from "embedding-sdk/package.template.json";
import { sdkReducers, useSdkSelector } from "embedding-sdk/store";
import { refreshTokenAsync } from "embedding-sdk/store/reducer";
import { getIsLoggedIn, getLoginStatus } from "embedding-sdk/store/selectors";
import type { LoginStatusError } from "embedding-sdk/store/types";
import { createMockJwtConfig } from "embedding-sdk/test/mocks/config";
import {
  createMockLoginStatusState,
  createMockSdkState,
} from "embedding-sdk/test/mocks/state";
<<<<<<< HEAD
import type { SDKConfig } from "embedding-sdk/types";
import { GET } from "metabase/lib/api";
=======
import type { SDKConfig, SDKConfigWithJWT } from "embedding-sdk/types";
>>>>>>> d0f9ef1c
import { useDispatch } from "metabase/lib/redux";
import {
  createMockSettings,
  createMockTokenFeatures,
  createMockUser,
} from "metabase-types/api/mocks";
import { createMockState } from "metabase-types/store/mocks";

const TEST_USER = createMockUser();

const TestComponent = ({ config }: { config: SDKConfig }) => {
  const dispatch = useDispatch();

  const loginStatus = useSdkSelector(getLoginStatus);
  const isLoggedIn = useSdkSelector(getIsLoggedIn);

  useInitData({
    config: {
      ...config,
      metabaseInstanceUrl: "http://localhost",
    } as SDKConfig,
  });

  const refreshToken = () =>
    dispatch(refreshTokenAsync("http://TEST_URI/sso/metabase"));

  const handleClick = () => {
    GET("/api/some/url")();
  };

  return (
    <div
      data-testid="test-component"
      data-is-logged-in={isLoggedIn}
      data-login-status={loginStatus.status}
      data-error-message={(loginStatus as LoginStatusError).error?.message}
    >
      Test Component
      <button onClick={refreshToken}>Refresh Token</button>
      <button onClick={handleClick}>Send test request</button>
    </div>
  );
};

jest.mock("metabase/visualizations/register", () => jest.fn(() => {}));

const setup = ({
  isValidConfig = true,
  isValidUser = true,
  ...configOpts
}: {
  isValidConfig?: boolean;
  isValidUser?: boolean;
} & Partial<SDKConfigWithJWT>) => {
  fetchMock.get("http://TEST_URI/sso/metabase", {
    id: "TEST_JWT_TOKEN",
    exp: 1965805007,
    iat: 1965805007,
  });

  fetchMock.get("path:/api/some/url", {});

  setupCurrentUserEndpoint(
    TEST_USER,
    isValidUser
      ? undefined
      : {
          response: 500,
        },
  );

  const settingValues = createMockSettings();
  const tokenFeatures = createMockTokenFeatures();

  const settingValuesWithToken = {
    ...settingValues,
    "token-features": tokenFeatures,
  };
  const state = createMockState({
    settings: mockSettings(settingValuesWithToken),
    currentUser: TEST_USER,
    sdk: createMockSdkState({
      // loginStatus.status is set to "success" by default for SDK component tests.
      // here we're testing the hook's ability to change the states, so we'll start with
      // the default state of "uninitialized"
      loginStatus: createMockLoginStatusState({ status: "uninitialized" }),
    }),
  });

  setupEnterprisePlugins();
  setupSettingsEndpoints([]);
  setupPropertiesEndpoints(settingValuesWithToken);

  const config = createMockJwtConfig({
    jwtProviderUri: isValidConfig ? "http://TEST_URI/sso/metabase" : "",
    ...configOpts,
  });

  return renderWithProviders(<TestComponent config={config} />, {
    storeInitialState: state,
    customReducers: sdkReducers,
  });
};

describe("useInitData hook", () => {
  describe("before authentication", () => {
    it("should have an error if JWT URI is not provided", async () => {
      setup({ isValidConfig: false });
      expect(screen.getByTestId("test-component")).toHaveAttribute(
        "data-login-status",
        "error",
      );

      expect(screen.getByTestId("test-component")).toHaveAttribute(
        "data-error-message",
        "No JWT URI or API key provided.",
      );
    });

    it("should set a context for all API requests", async () => {
      setup({});

      await userEvent.click(screen.getByText("Send test request"));

      await waitFor(() => {
        expect(fetchMock.called("path:/api/some/url")).toBeTruthy();
      });

      const lastCallRequest = fetchMock.lastCall("path:/api/some/url")?.request;

      expect(lastCallRequest?.headers.get("X-Metabase-Client")).toEqual(
        "embedding-sdk-react",
      );
      expect(lastCallRequest?.headers.get("X-Metabase-Client-Version")).toEqual(
        packageJson.version,
      );
    });
  });

  describe("JWT authentication", () => {
    it("start loading data if JWT URI and auth type are valid", async () => {
      setup({ isValidConfig: true });
      expect(screen.getByTestId("test-component")).toHaveAttribute(
        "data-login-status",
        "loading",
      );
    });

    it("should set isLoggedIn to true if login is successful", async () => {
      setup({ isValidConfig: true });

      expect(await screen.findByText("Test Component")).toBeInTheDocument();

      expect(screen.getByTestId("test-component")).toHaveAttribute(
        "data-is-logged-in",
        "true",
      );

      expect(screen.getByTestId("test-component")).toHaveAttribute(
        "data-login-status",
        "success",
      );
    });

    it("should provide an error if login is unsuccessful", async () => {
      setup({ isValidConfig: true, isValidUser: false });

      expect(await screen.findByTestId("test-component")).toHaveAttribute(
        "data-login-status",
        "error",
      );

      expect(screen.getByTestId("test-component")).toHaveAttribute(
        "data-error-message",
        "Could not authenticate: invalid JWT URI or JWT provider did not return a valid JWT token",
      );
    });

    it("should send API requests with JWT token if initialization and login are successful", async () => {
      setup({ isValidConfig: true });
      expect(await screen.findByText("Test Component")).toBeInTheDocument();

      const lastCallRequest = fetchMock.lastCall(
        "path:/api/user/current",
      )?.request;

      expect(lastCallRequest?.headers.get("X-Metabase-Session")).toEqual(
        "TEST_JWT_TOKEN",
      );
    });

    it("should use a custom fetchRefreshToken function when specified", async () => {
      let fetchRequestToken = jest.fn(async () => ({ id: "foo", exp: 10 }));

      const { rerender } = setup({ isValidConfig: true, fetchRequestToken });

      expect(await screen.findByText("Test Component")).toBeInTheDocument();
      expect(fetchRequestToken).toHaveBeenCalledTimes(1);

      // Pass in a new fetchRequestToken function
      // We expect the new function to be called when the "Refresh Token" button is clicked
      fetchRequestToken = jest.fn(async () => ({ id: "bar", exp: 10 }));

      const config = createMockJwtConfig({
        jwtProviderUri: "http://TEST_URI/sso/metabase",
        fetchRequestToken,
      });

      rerender(<TestComponent config={config} />);

      await userEvent.click(screen.getByText("Refresh Token"));

      expect(fetchRequestToken).toHaveBeenCalledTimes(1);
    });
  });
});<|MERGE_RESOLUTION|>--- conflicted
+++ resolved
@@ -21,12 +21,8 @@
   createMockLoginStatusState,
   createMockSdkState,
 } from "embedding-sdk/test/mocks/state";
-<<<<<<< HEAD
-import type { SDKConfig } from "embedding-sdk/types";
+import type { SDKConfig, SDKConfigWithJWT } from "embedding-sdk/types";
 import { GET } from "metabase/lib/api";
-=======
-import type { SDKConfig, SDKConfigWithJWT } from "embedding-sdk/types";
->>>>>>> d0f9ef1c
 import { useDispatch } from "metabase/lib/redux";
 import {
   createMockSettings,
