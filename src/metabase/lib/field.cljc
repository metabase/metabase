(ns metabase.lib.field
  (:require
   [clojure.string :as str]
   [medley.core :as m]
   [metabase.lib.aggregation :as lib.aggregation]
   [metabase.lib.binning :as lib.binning]
   [metabase.lib.expression :as lib.expression]
   [metabase.lib.join :as lib.join]
   [metabase.lib.metadata :as lib.metadata]
   [metabase.lib.metadata.calculation :as lib.metadata.calculation]
   [metabase.lib.normalize :as lib.normalize]
   [metabase.lib.options :as lib.options]
   [metabase.lib.ref :as lib.ref]
   [metabase.lib.schema :as lib.schema]
   [metabase.lib.schema.common :as lib.schema.common]
   [metabase.lib.schema.id :as lib.schema.id]
   [metabase.lib.schema.ref]
   [metabase.lib.schema.temporal-bucketing
    :as lib.schema.temporal-bucketing]
   [metabase.lib.temporal-bucket :as lib.temporal-bucket]
   [metabase.lib.util :as lib.util]
   [metabase.shared.util.i18n :as i18n]
   [metabase.util :as u]
   [metabase.util.humanization :as u.humanization]
   [metabase.util.log :as log]
   [metabase.util.malli :as mu]))

(comment metabase.lib.schema.ref/keep-me)

(defn- normalize-binning-options [opts]
  (lib.normalize/normalize-map
   opts
   keyword
   {:strategy keyword}))

(defn- normalize-field-options [opts]
  (lib.normalize/normalize-map
   opts
   keyword
   {:temporal-unit keyword
    :binning       normalize-binning-options}))

(defmethod lib.normalize/normalize :field
  [[tag opts id-or-name]]
  [(keyword tag) (normalize-field-options opts) id-or-name])

(mu/defn ^:private resolve-field-id :- lib.metadata/ColumnMetadata
  "Integer Field ID: get metadata from the metadata provider. This is probably not 100% the correct thing to do if
  this isn't the first stage of the query, but we can fix that behavior in a follow-on"
  [query     :- ::lib.schema/query
   field-id  :- ::lib.schema.id/field]
  (lib.metadata/field query field-id))

(mu/defn ^:private resolve-column-name-in-metadata :- [:maybe lib.metadata/ColumnMetadata]
  [column-name      :- ::lib.schema.common/non-blank-string
   column-metadatas :- [:sequential lib.metadata/ColumnMetadata]]
  (or (m/find-first #(= (:lib/desired-column-alias %) column-name)
                    column-metadatas)
      (m/find-first #(= (:name %) column-name)
                    column-metadatas)
      (do
        (log/warn (i18n/tru "Invalid :field clause: column {0} does not exist. Found: {1}"
                            (pr-str column-name)
                            (pr-str (mapv :lib/desired-column-alias column-metadatas))))
        nil)))

(mu/defn ^:private resolve-column-name :- [:maybe lib.metadata/ColumnMetadata]
  "String column name: get metadata from the previous stage, if it exists, otherwise if this is the first stage and we
  have a native query or a Saved Question source query or whatever get it from our results metadata."
  [query        :- ::lib.schema/query
   stage-number :- :int
   column-name  :- ::lib.schema.common/non-blank-string]
  (let [stage         (if-let [previous-stage-number (lib.util/previous-stage-number query stage-number)]
                        (lib.util/query-stage query previous-stage-number)
                        (lib.util/query-stage query stage-number))
        ;; TODO -- it seems a little icky that the existence of `:metabase.lib.stage/cached-metadata` is leaking here,
        ;; we should look in to fixing this if we can.
        stage-columns (or (:metabase.lib.stage/cached-metadata stage)
                          (get-in stage [:lib/stage-metadata :columns])
                          (log/warn (i18n/tru "Cannot resolve column {0}: stage has no metadata" (pr-str column-name))))]
    (when (seq stage-columns)
      (resolve-column-name-in-metadata column-name stage-columns))))

(mu/defn ^:private resolve-column-name-in-join :- [:maybe lib.metadata/ColumnMetadata]
  [query        :- ::lib.schema/query
   stage-number :- :int
   column-name  :- ::lib.schema.common/non-blank-string
   join-alias   :- [:maybe ::lib.schema.common/non-blank-string]]
  (let [join-metadata (lib.metadata.calculation/metadata query stage-number (lib.join/resolve-join query stage-number join-alias))]
    (resolve-column-name-in-metadata column-name join-metadata)))

(mu/defn ^:private resolve-field-metadata :- lib.metadata/ColumnMetadata
  "Resolve metadata for a `:field` ref. This is part of the implementation
  for [[lib.metadata.calculation/metadata-method]] a `:field` clause."
  [query                                                                 :- ::lib.schema/query
   stage-number                                                          :- :int
   [_field {:keys [join-alias], :as opts} id-or-name, :as _field-clause] :- :mbql.clause/field]
  (merge
   (when-let [base-type (:base-type opts)]
     {:base-type base-type})
   (when-let [effective-type ((some-fn :effective-type :base-type) opts)]
     {:effective-type effective-type})
   ;; TODO -- some of the other stuff in `opts` probably ought to be merged in here as well. Also, if the Field is
   ;; temporally bucketed, the base-type/effective-type would probably be affected, right? We should probably be
   ;; taking that into consideration?
   (cond
     (integer? id-or-name) (resolve-field-id query id-or-name)
     join-alias            (or (resolve-column-name-in-join query stage-number id-or-name join-alias)
                               {:lib/type    :metadata/field
                                :name        id-or-name
                                ::join-alias join-alias})
     :else                 (or (resolve-column-name query stage-number id-or-name)
                               {:lib/type :metadata/field
                                :name     id-or-name}))))

(mu/defn ^:private add-parent-column-metadata
  "If this is a nested column, add metadata about the parent column."
  [query    :- ::lib.schema/query
   metadata :- lib.metadata/ColumnMetadata]
  (let [parent-metadata     (lib.metadata/field query (:parent-id metadata))
        {parent-name :name} (cond->> parent-metadata
                              (:parent-id parent-metadata) (add-parent-column-metadata query))]
    (update metadata :name (fn [field-name]
                             (str parent-name \. field-name)))))

(defn- column-metadata-effective-type
  "Effective type of a column when taking the `::temporal-unit` into account. If we have a temporal extraction like
  `:month-of-year`, then this actually returns an integer rather than the 'original` effective type of `:type/Date` or
  whatever."
  [{::keys [temporal-unit], :as column-metadata}]
  (if (and temporal-unit
           (contains? lib.schema.temporal-bucketing/datetime-extraction-units temporal-unit))
    :type/Integer
    ((some-fn :effective-type :base-type) column-metadata)))

(defmethod lib.metadata.calculation/type-of-method :metadata/field
  [_query _stage-number column-metadata]
  (column-metadata-effective-type column-metadata))

(defmethod lib.metadata.calculation/type-of-method :field
  [query stage-number [_tag {:keys [temporal-unit], :as _opts} _id-or-name :as field-ref]]
  (let [metadata (cond-> (resolve-field-metadata query stage-number field-ref)
                   temporal-unit (assoc ::temporal-unit temporal-unit))]
    (lib.metadata.calculation/type-of query stage-number metadata)))

(defmethod lib.metadata.calculation/metadata-method :metadata/field
  [_query _stage-number {field-name :name, :as field-metadata}]
  (assoc field-metadata :name field-name))

;;; TODO -- base type should be affected by `temporal-unit`, right?
(defmethod lib.metadata.calculation/metadata-method :field
  [query
   stage-number
   [_tag {:keys [base-type binning effective-type join-alias source-field temporal-unit], :as opts} :as field-ref]]
  (let [field-metadata (resolve-field-metadata query stage-number field-ref)
        metadata       (merge
                        {:lib/type :metadata/field}
                        field-metadata
                        {:display-name (or (:display-name opts)
                                           (lib.metadata.calculation/display-name query stage-number field-ref))}
                        (when effective-type
                          {:effective-type effective-type})
                        (when base-type
                          {:base-type base-type})
                        (when temporal-unit
                          {::temporal-unit temporal-unit})
                        (when binning
                          {::binning binning})
                        (when join-alias
                          {::join-alias join-alias})
                        (when source-field
                          {:fk-field-id source-field}))]
    (cond->> metadata
      (:parent-id metadata) (add-parent-column-metadata query))))

;;; this lives here as opposed to [[metabase.lib.metadata]] because that namespace is more of an interface namespace
;;; and moving this there would cause circular references.
(defmethod lib.metadata.calculation/display-name-method :metadata/field
  [query stage-number {field-display-name :display-name
                       field-name         :name
                       temporal-unit      :unit
                       binning            :binning
                       join-alias         :source_alias
                       fk-field-id        :fk-field-id
                       table-id           :table-id
                       :as                field-metadata} style]
  (let [field-display-name (or field-display-name
                               (u.humanization/name->human-readable-name :simple field-name))
        join-display-name  (when (= style :long)
                             (or
                              (when fk-field-id
                                (let [table (lib.metadata/table query table-id)]
                                  (lib.metadata.calculation/display-name query stage-number table style)))
                              (when join-alias
                                (let [join (lib.join/resolve-join query stage-number join-alias)]
                                  (lib.metadata.calculation/display-name query stage-number join style)))))
        display-name       (if join-display-name
                             (str join-display-name " → " field-display-name)
                             field-display-name)]
<<<<<<< HEAD
    (if temporal-unit
      (lib.util/format "%s: %s" display-name (-> (name temporal-unit)
                                                 (str/replace \- \space)
                                                 u/capitalize-en))
      display-name)))
=======
    (cond
      temporal-unit (lib.util/format "%s (%s)" display-name (name temporal-unit))
      binning       (lib.util/format "%s: %s"  display-name (lib.binning/binning-display-name binning field-metadata))
      :else         display-name)))
>>>>>>> 2c774e8d

(defmethod lib.metadata.calculation/display-name-method :field
  [query
   stage-number
   [_tag {:keys [binning join-alias temporal-unit source-field], :as _opts} _id-or-name, :as field-clause]
   style]
  (if-let [field-metadata (cond-> (resolve-field-metadata query stage-number field-clause)
                            join-alias    (assoc :source_alias join-alias)
                            temporal-unit (assoc :unit temporal-unit)
                            binning       (assoc :binning binning)
                            source-field  (assoc :fk-field-id source-field))]
    (lib.metadata.calculation/display-name query stage-number field-metadata style)
    ;; mostly for the benefit of JS, which does not enforce the Malli schemas.
    (i18n/tru "[Unknown Field]")))

(defmethod lib.metadata.calculation/column-name-method :metadata/field
  [_query _stage-number {field-name :name}]
  field-name)

(defmethod lib.metadata.calculation/column-name-method :field
  [query stage-number [_tag _id-or-name, :as field-clause]]
  (if-let [field-metadata (resolve-field-metadata query stage-number field-clause)]
    (lib.metadata.calculation/column-name query stage-number field-metadata)
    ;; mostly for the benefit of JS, which does not enforce the Malli schemas.
    "unknown_field"))

(defmethod lib.metadata.calculation/display-info-method :metadata/field
  [query stage-number field-metadata]
  (merge
   ((get-method lib.metadata.calculation/display-info-method :default) query stage-number field-metadata)
   ;; if this column comes from a source Card (Saved Question/Model/etc.) use the name of the Card as the 'table' name
   ;; rather than the ACTUAL table name.
   (when (= (:lib/source field-metadata) :source/card)
     (when-let [card-id (:lib/card-id field-metadata)]
       (when-let [card (lib.metadata/card query card-id)]
         {:table {:name (:name card), :display-name (:name card)}})))))

;;; ---------------------------------- Temporal Bucketing ----------------------------------------
(defmethod lib.temporal-bucket/temporal-bucket-method :field
  [[_tag opts _id-or-name]]
  (:temporal-unit opts))

(defmethod lib.temporal-bucket/temporal-bucket-method :metadata/field
  [metadata]
  (::temporal-unit metadata))

(defmethod lib.temporal-bucket/with-temporal-bucket-method :field
  [[_tag options id-or-name] unit]
  ;; if `unit` is an extraction unit like `:month-of-year`, then the `:effective-type` of the ref changes to
  ;; `:type/Integer` (month of year returns an int). We need to record the ORIGINAL effective type somewhere in case
  ;; we need to refer back to it, e.g. to see what temporal buckets are available if we want to change the unit, or if
  ;; we want to remove it later. We will record this with the key `::original-effective-type`. Note that changing the
  ;; unit multiple times should keep the original first value of `::original-effective-type`.
  (if unit
    (let [extraction-unit?        (contains? lib.schema.temporal-bucketing/datetime-extraction-units unit)
          original-effective-type ((some-fn ::original-effective-type :effective-type :base-type) options)
          new-effective-type      (if extraction-unit?
                                    :type/Integer
                                    original-effective-type)
          options                 (assoc options
                                         :temporal-unit unit
                                         :effective-type new-effective-type
                                         ::original-effective-type original-effective-type)]
      [:field options id-or-name])
    ;; `unit` is `nil`: remove the temporal bucket.
    (let [options (if-let [original-effective-type (::original-effective-type options)]
                    (-> options
                        (assoc :effective-type original-effective-type)
                        (dissoc ::original-effective-type))
                    options)
          options (dissoc options :temporal-unit)]
      [:field options id-or-name])))

(defmethod lib.temporal-bucket/with-temporal-bucket-method :metadata/field
  [metadata unit]
  (if unit
    (assoc metadata ::temporal-unit unit)
    (dissoc metadata ::temporal-unit)))

(defmethod lib.temporal-bucket/available-temporal-buckets-method :field
  [query stage-number field-ref]
  (lib.temporal-bucket/available-temporal-buckets query stage-number (resolve-field-metadata query stage-number field-ref)))

(defmethod lib.temporal-bucket/available-temporal-buckets-method :metadata/field
  [_query _stage-number field-metadata]
  (let [effective-type ((some-fn :effective-type :base-type) field-metadata)]
    (cond
      (isa? effective-type :type/DateTime) lib.temporal-bucket/datetime-bucket-options
      (isa? effective-type :type/Date)     lib.temporal-bucket/date-bucket-options
      (isa? effective-type :type/Time)     lib.temporal-bucket/time-bucket-options
      :else                                [])))

;;; ---------------------------------------- Binning ---------------------------------------------
(defmethod lib.binning/binning-method :field
  [field-clause]
  (-> field-clause lib.options/options :binning))

(defmethod lib.binning/binning-method :metadata/field
  [metadata]
  (::binning metadata))

(defmethod lib.binning/with-binning-method :field
  [field-clause binning]
  (lib.options/update-options field-clause u/assoc-dissoc :binning binning))

(defmethod lib.binning/with-binning-method :metadata/field
  [metadata binning]
  (u/assoc-dissoc metadata ::binning binning))

(defmethod lib.binning/available-binning-strategies-method :field
  [query stage-number field-ref]
  (lib.binning/available-binning-strategies query stage-number (resolve-field-metadata query stage-number field-ref)))

(defmethod lib.binning/available-binning-strategies-method :metadata/field
  [query _stage-number {:keys [effective-type fingerprint semantic-type] :as _field-metadata}]
  (let [binning?        (some-> query lib.metadata/database :features (contains? :binning))
        {min-value :min max-value :max} (get-in fingerprint [:type :type/Number])]
    (cond
      ;; TODO: Include the time and date binning strategies too; see metabase.api.table/assoc-field-dimension-options.
      (and binning? min-value max-value
           (isa? semantic-type :type/Coordinate))
      (lib.binning/coordinate-binning-strategies)

      (and binning? min-value max-value
           (isa? effective-type :type/Number)
           (not (isa? semantic-type :Relation/*)))
      (lib.binning/numeric-binning-strategies))))

;;; -------------------------------------- Join Alias --------------------------------------------
(defmethod lib.join/current-join-alias-method :field
  [[_tag opts]]
  (get opts :join-alias))

(defmethod lib.join/current-join-alias-method :metadata/field
  [metadata]
  (::join-alias metadata))

(defmethod lib.join/with-join-alias-method :field
  [[_tag opts id-or-name] join-alias]
  (if join-alias
    [:field (assoc opts :join-alias join-alias) id-or-name]
    [:field (dissoc opts :join-alias) id-or-name]))

(defmethod lib.join/with-join-alias-method :metadata/field
  [metadata join-alias]
  (assoc metadata ::join-alias join-alias))

(defmethod lib.ref/ref-method :field
  [field-clause]
  field-clause)

(defmethod lib.ref/ref-method :metadata/field
  [{source :lib/source, :as metadata}]
  (case source
    :source/aggregations (lib.aggregation/column-metadata->aggregation-ref metadata)
    :source/expressions  (lib.expression/column-metadata->expression-ref metadata)
    (let [options          (merge
                            {:lib/uuid       (str (random-uuid))
                             :base-type      (:base-type metadata)
                             :effective-type (column-metadata-effective-type metadata)}
                            (when-let [join-alias (::join-alias metadata)]
                              {:join-alias join-alias})
                            (when-let [temporal-unit (::temporal-unit metadata)]
                              {:temporal-unit temporal-unit})
                            (when-let [binning (::binning metadata)]
                              {:binning binning})
                            (when-let [source-field-id (:fk-field-id metadata)]
                              {:source-field source-field-id}))
          always-use-name? (#{:source/card :source/native :source/previous-stage} (:lib/source metadata))]
      [:field options (if always-use-name?
                        (:name metadata)
                        (or (:id metadata) (:name metadata)))])))

(defn- implicit-join-name [query {:keys [fk-field-id table-id], :as _field-metadata}]
  (when (and fk-field-id table-id)
    (when-let [table-metadata (lib.metadata/table query table-id)]
      (let [table-name           (:name table-metadata)
            source-field-id-name (:name (lib.metadata/field query fk-field-id))]
        (lib.join/implicit-join-name table-name source-field-id-name)))))

(mu/defn desired-alias :- ::lib.schema.common/non-blank-string
  "Desired alias for a Field e.g.

    my_field

    OR

    MyJoin__my_field

  You should pass the results thru a unique name function."
  [query          :- ::lib.schema/query
   field-metadata :- lib.metadata/ColumnMetadata]
  (if-let [join-alias (or (lib.join/current-join-alias field-metadata)
                          (implicit-join-name query field-metadata))]
    (lib.join/joined-field-desired-alias join-alias (:name field-metadata))
    (:name field-metadata)))

(defn with-fields
  "Specify the `:fields` for a query."
  ([xs]
   (fn [query stage-number]
     (with-fields query stage-number xs)))

  ([query xs]
   (with-fields query -1 xs))

  ([query stage-number xs]
   (let [xs (mapv (fn [x]
                    (lib.ref/ref (if (fn? x)
                                   (x query stage-number)
                                   x)))
                  xs)]
     (lib.util/update-query-stage query stage-number assoc :fields xs))))

(defn fields
  "Fetches the `:fields` for a query."
  ([query]
   (fields query -1))
  ([query stage-number]
   (:fields (lib.util/query-stage query stage-number))))<|MERGE_RESOLUTION|>--- conflicted
+++ resolved
@@ -197,18 +197,12 @@
         display-name       (if join-display-name
                              (str join-display-name " → " field-display-name)
                              field-display-name)]
-<<<<<<< HEAD
-    (if temporal-unit
-      (lib.util/format "%s: %s" display-name (-> (name temporal-unit)
-                                                 (str/replace \- \space)
-                                                 u/capitalize-en))
-      display-name)))
-=======
     (cond
-      temporal-unit (lib.util/format "%s (%s)" display-name (name temporal-unit))
-      binning       (lib.util/format "%s: %s"  display-name (lib.binning/binning-display-name binning field-metadata))
+      temporal-unit (lib.util/format "%s: %s" display-name (-> (name temporal-unit)
+                                                               (str/replace \- \space)
+                                                               u/capitalize-en))
+      binning       (lib.util/format "%s: %s" display-name (lib.binning/binning-display-name binning field-metadata))
       :else         display-name)))
->>>>>>> 2c774e8d
 
 (defmethod lib.metadata.calculation/display-name-method :field
   [query
