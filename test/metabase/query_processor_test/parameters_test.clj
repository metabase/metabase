(ns ^:mb/driver-tests metabase.query-processor-test.parameters-test
  "Tests for support for parameterized queries in drivers that support it. (There are other tests for parameter support
  in various places; these are mainly for high-level verification that parameters are working.)"
  (:require
   [clojure.string :as str]
   [clojure.test :refer :all]
   [clojure.walk :as walk]
   [java-time.api :as t]
   [medley.core :as m]
   [metabase.driver :as driver]
   [metabase.lib.native :as lib-native]
   [metabase.models.permissions :as perms]
   [metabase.models.permissions-group :as perms-group]
   [metabase.query-processor :as qp]
   [metabase.query-processor.compile :as qp.compile]
   [metabase.test :as mt]
   [metabase.util :as u]
   [metabase.util.date-2 :as u.date]))

(defn- run-count-query [query]
  (or (ffirst
       (mt/formatted-rows
        [int]
        (qp/process-query query)))
      ;; HACK (!) Mongo returns `nil` count instead of 0 — (#5419) — workaround until this is fixed
      0))

(defn- query-with-default-parameter-value [query param-name param-value]
  (assoc-in query [:native :template-tags (name param-name) :default] param-value))

;;; +----------------------------------------------------------------------------------------------------------------+
;;; |                                              Template Tag Params                                               |
;;; +----------------------------------------------------------------------------------------------------------------+

(defn- template-tag-count-query
  "Generate a native query for the current driver for count of `table` with a template-tag parameter for `field`:

    (template-tag-count-query :venues :name :text \"In-N-Out Burger\" nil)
    ;; ->
    {:database   2671
     :type       :native
     :native     {:query         \"SELECT count(*) AS \"count\" FROM \"PUBLIC\".\"VENUES\" WHERE \"PUBLIC\".\"VENUES\".\"NAME\" = {{name}}\"
                  :template-tags {\"name\" {:name \"name\", :display-name \"name\", :type \"text\"}}}
     :parameters [{:type :text, :target [:variable [:template-tag \"name\"]], :value \"Tempest\"}]}"
  [table field param-type param-value {:keys [defaults?]}]
  (let [query (mt/native-query
                (assoc (mt/count-with-template-tag-query driver/*driver* table field param-type)
                       :template-tags {(name field) {:name         (name field)
                                                     :display-name (name field)
                                                     :type         (or (namespace param-type)
                                                                       (name param-type))}}))]
    (if defaults?
      (query-with-default-parameter-value query field param-value)
      (assoc query :parameters [{:type   param-type
                                 :target [:variable [:template-tag (name field)]]
                                 :value  param-value}]))))

(defn- count-with-params [table param-name param-type value & [options]]
  (run-count-query
   (template-tag-count-query table param-name param-type value options)))

(defn- template-tag-do-test-with-different-options-combos [f]
  (doseq [[message options] {"Query with all supplied parameters" nil
                             "Query using default values"         {:defaults? true}}]
    (testing message
      (f options))))

(deftest ^:parallel template-tag-text-param-test
  (mt/test-drivers (mt/normal-drivers-with-feature :native-parameters)
    (template-tag-do-test-with-different-options-combos
     (fn [options]
       (testing "text params"
         (is (= 1
                (count-with-params :venues :name :text "In-N-Out Burger" options))))))))

(deftest ^:parallel template-tag-number-param-test
  (mt/test-drivers (mt/normal-drivers-with-feature :native-parameters)
    (template-tag-do-test-with-different-options-combos
     (fn [options]
       (testing "number params"
         (is (= 22
                (count-with-params :venues :price :number "1" options))))))))

(defmethod driver/database-supports? [::driver/driver ::template-tag-date-param-test]
  [_driver _feature _database]
  true)

;;; FIXME — This is not currently working on SQLite, probably because SQLite's implementation of temporal types is
;;; wacko.
(defmethod driver/database-supports? [:sqlite ::template-tag-date-param-test]
  [_driver _feature _database]
  false)

(deftest ^:parallel template-tag-date-param-test
  (mt/test-drivers (mt/normal-drivers-with-feature :native-parameters ::template-tag-date-param-test)
    (template-tag-do-test-with-different-options-combos
     (fn [options]
       (testing "date params"
         (is (= 1
                (count-with-params :users :last_login :date/single "2014-08-02T09:30Z" options))))))))

(deftest ^:parallel template-tag-generation-test
  (testing "Generating template tags produces correct types for running process-query (#31252)"
<<<<<<< HEAD
    (mt/with-temp
      [Card {card-id :id} {:type          :model
                           :dataset_query (mt/native-query {:query "select * from checkins"})}]
=======
    (t2.with-temp/with-temp
      [:model/Card {card-id :id} {:type          :model
                                  :dataset_query (mt/native-query {:query "select * from checkins"})}]
>>>>>>> 8d23fd74
      (let [q   (str "SELECT * FROM {{#" card-id "}} LIMIT 2")
            tt  (lib-native/extract-template-tags q)
            res (qp/process-query
                 {:database (mt/id)
                  :type     :native
                  :native   {:query         q
                             :template-tags tt}})]
        (is (=? {:status :completed}
                res))))))

;;; +----------------------------------------------------------------------------------------------------------------+
;;; |                                              Field Filter Params                                               |
;;; +----------------------------------------------------------------------------------------------------------------+

(defn- field-filter-count-query [table field value-type value]
  {:database   (mt/id)
   :type       :native
   :native     (assoc (mt/count-with-field-filter-query driver/*driver* table field)
                      :template-tags {(name field) {:name         (name field)
                                                    :display-name (name field)
                                                    :type         :dimension
                                                    :widget-type  value-type
                                                    :dimension    [:field (mt/id table field) nil]}})
   :parameters [{:type   value-type
                 :name   (name field)
                 :target [:dimension [:template-tag (name field)]]
                 :value  value}]})

;; TODO: fix this test for Presto JDBC (detailed explanation follows)
;; Spent a few hours and need to move on. Here is the query being generated for the failing case
;;  SELECT count(*) AS "count" FROM "default"."attempts"
;;    WHERE date_trunc('day', "default"."attempts"."datetime_tz") = date '2019-11-12';
;; And here is what it *SHOULD* be to pass the test
;;  SELECT count(*) AS "count" FROM "default"."attempts"
;;    WHERE date_trunc('day', "default"."attempts"."datetime_tz" AT TIME ZONE 'UTC') = date '2019-11-12';
;; Notice the AT TIME ZONE 'UTC' part. In this case, the test does not set a report timezone, so a fallback of UTC
;; should (evidently) be applied.
;; We need the type information, that the datetime_tz is `timestamp with time zone`, to be available to
;; (defmethod sql.qp/date [:presto-jdbc :day]
;; However, it is not available there. The expression's HSQL type-info and db-type are both nil. Somehow need to tell
;; the query processor (or something else?) to *include* that type information when running this test, because it's
;; clearly known (i.e. if you sync the DB and then query the `metabase_field`, it is there and is correct.
;; Tried manually syncing the DB (with attempted-murders dataset), and storing it to an initialized QP, to no avail.

;; this isn't a complete test for all possible field filter types, but it covers mostly everything
(defn- field-filter-param-test-is-count-= [expected-count table field value-type value]
  (let [query (field-filter-count-query table field value-type value)]
    (mt/with-native-query-testing-context query
      (is (= expected-count
             (run-count-query query))))))

(deftest ^:parallel field-filter-param-test
  ;; TIMEZONE FIXME — The excluded drivers don't have TIME types, so the `attempted-murders` dataset doesn't currently
  ;; work. We should use the closest equivalent types (e.g. `DATETIME` or `TIMESTAMP` so we can still load the dataset
  ;; and run tests using this dataset such as these, which doesn't even use the TIME type.
  (mt/test-drivers (mt/normal-drivers-with-feature :native-parameters :test/time-type)
    (testing "temporal field filters"
      (mt/dataset attempted-murders
        (doseq [field
                [:datetime
                 :date
                 :datetime_tz]

                [value-type value expected-count]
                [[:date/relative     "past30days" 0]
                 [:date/range        "2019-11-01~2020-01-09" 20]
                 [:date/single       "2019-11-12" 1]
                 [:date/quarter-year "Q4-2019" 20]
                 [:date/month-year   "2019-11" 20]]]
          (testing (format "\nField filter with %s Field" field)
            (testing (format "\nfiltering against %s value '%s'" value-type value)
              (field-filter-param-test-is-count-= expected-count
                                                  :attempts field value-type value))))))))

(defmethod driver/database-supports? [::driver/driver ::field-filter-param-test-2]
  [_driver _feature _database]
  true)

;;; FIXME — Field Filters don't seem to be working correctly for SparkSQL
(defmethod driver/database-supports? [:sparksql ::field-filter-param-test-2]
  [_driver _feature _database]
  false)

(deftest ^:parallel field-filter-param-test-2
  (mt/test-drivers (mt/normal-drivers-with-feature :native-parameters ::field-filter-param-test-2)
    (testing "text params"
      (field-filter-param-test-is-count-= 1
                                          :venues :name :text "In-N-Out Burger"))
    (testing "number params"
      (field-filter-param-test-is-count-= 22
                                          :venues :price :number "1"))
    (testing "boolean params"
      (mt/dataset places-cam-likes
        (field-filter-param-test-is-count-= 2
                                            :places :liked :boolean true)))))

(deftest ^:parallel filter-nested-queries-test
  (mt/test-drivers (mt/normal-drivers-with-feature :native-parameters :nested-queries)
<<<<<<< HEAD
    (mt/with-temp [Card {card-id :id} {:dataset_query (mt/native-query (qp.compile/compile (mt/mbql-query checkins)))}]
=======
    (t2.with-temp/with-temp [:model/Card {card-id :id} {:dataset_query (mt/native-query (qp.compile/compile (mt/mbql-query checkins)))}]
>>>>>>> 8d23fd74
      (let [query (assoc (mt/mbql-query nil
                           {:source-table (format "card__%d" card-id)})
                         :parameters [{:type   :date/all-options
                                       :target [:dimension (mt/$ids *checkins.date)] ; expands to appropriate field-literal form
                                       :value  "2014-01-06"}])]
        (testing "We should be able to apply filters to queries that use native queries with parameters as their source (#9802)"
          (is (= [[182 "2014-01-06T00:00:00Z" 5 31]]
                 (mt/formatted-rows
                  :checkins
                  (qp/process-query query)))))
        (testing "We should be able to apply filters explicitly targeting nested native stages (#48258)"
          (is (= [[182 "2014-01-06T00:00:00Z" 5 31]]
                 (mt/formatted-rows
                  :checkins
                  (qp/process-query (assoc-in query [:parameters 0 :target 2] {:stage-number 0}))))))))))

(deftest ^:parallel string-escape-test
  ;; test `:sql` drivers that support native parameters
  (mt/test-drivers (set (filter #(isa? driver/hierarchy % :sql) (mt/normal-drivers-with-feature :native-parameters)))
    (testing "Make sure field filter parameters are properly escaped"
      (let [query   (field-filter-count-query :venues :name :text "Tito's Tacos")
            results (qp/process-query query)]
        (is (= [[1]]
               (mt/formatted-rows [int] results)))))))

(deftest ^:parallel native-with-spliced-params-test
  (testing "Make sure we can convert a parameterized query to a native query with spliced params"
    (testing "Multiple values"
      (mt/dataset airports
        (is (= {:query  "SELECT NAME FROM COUNTRY WHERE \"PUBLIC\".\"COUNTRY\".\"NAME\" IN ('US', 'MX')"
                :params []}
               (qp.compile/compile-with-inline-parameters
                {:type       :native
                 :native     {:query         "SELECT NAME FROM COUNTRY WHERE {{country}}"
                              :template-tags {"country"
                                              {:name         "country"
                                               :display-name "Country"
                                               :type         :dimension
                                               :dimension    [:field (mt/id :country :name) nil]
                                               :widget-type  :category}}}
                 :database   (mt/id)
                 :parameters [{:type   :location/country
                               :target [:dimension [:template-tag "country"]]
                               :value  ["US" "MX"]}]})))))))

(deftest ^:parallel native-with-param-options-different-than-tag-type-test
  (testing "Overriding the widget type in parameters should drop case-senstive option when incompatible"
    (mt/dataset airports
      (is (= {:query  "SELECT NAME FROM COUNTRY WHERE (\"PUBLIC\".\"COUNTRY\".\"NAME\" = 'US')"
              :params []}
             (qp.compile/compile-with-inline-parameters
              {:type       :native
               :native     {:query         "SELECT NAME FROM COUNTRY WHERE {{country}}"
                            :template-tags {"country"
                                            {:name         "country"
                                             :display-name "Country"
                                             :type         :dimension
                                             :dimension    [:field (mt/id :country :name) nil]
                                             :options      {:case-sensitive false}
                                             :widget-type  :string/contains}}}
               :database   (mt/id)
               :parameters [{:type   :string/=
                             :target [:dimension [:template-tag "country"]]
                             :value  ["US"]}]}))))))

(deftest ^:parallel native-with-param-options-different-than-tag-type-test-2
  (testing "Overriding the widget type in parameters should not drop case-senstive option when compatible"
    (mt/dataset airports
      (is (= {:query  "SELECT NAME FROM COUNTRY WHERE (LOWER(\"PUBLIC\".\"COUNTRY\".\"NAME\") LIKE '%us')"
              :params []}
             (qp.compile/compile-with-inline-parameters
              {:type       :native
               :native     {:query         "SELECT NAME FROM COUNTRY WHERE {{country}}"
                            :template-tags {"country"
                                            {:name         "country"
                                             :display-name "Country"
                                             :type         :dimension
                                             :dimension    [:field (mt/id :country :name) nil]
                                             :options      {:case-sensitive false}
                                             :widget-type  :string/contains}}}
               :database   (mt/id)
               :parameters [{:type   :string/ends-with
                             :target [:dimension [:template-tag "country"]]
                             :value  ["US"]}]}))))))

(deftest ^:parallel native-with-spliced-params-test-2
  (testing "Make sure we can convert a parameterized query to a native query with spliced params"
    (testing "Comma-separated numbers"
      (is (= {:query  "SELECT * FROM VENUES WHERE \"PUBLIC\".\"VENUES\".\"PRICE\" IN (1, 2)"
              :params []}
             (qp.compile/compile-with-inline-parameters
              {:type       :native
               :native     {:query         "SELECT * FROM VENUES WHERE {{price}}"
                            :template-tags {"price"
                                            {:name         "price"
                                             :display-name "Price"
                                             :type         :dimension
                                             :dimension    [:field (mt/id :venues :price) nil]
                                             :widget-type  :category}}}
               :database   (mt/id)
               :parameters [{:type   :category
                             :target [:dimension [:template-tag "price"]]
                             :value  [1 2]}]}))))))

(deftest ^:parallel native-with-spliced-params-test-3
  (testing "Make sure we can convert a parameterized query to a native query with spliced params"
    (testing "Comma-separated numbers in a number field"
      ;; this is an undocumented feature but lots of people rely on it, so we want it to continue working.
      (is (= {:query "SELECT * FROM VENUES WHERE price IN (1, 2, 3)"
              :params []}
             (qp.compile/compile-with-inline-parameters
              {:type :native
               :native {:query "SELECT * FROM VENUES WHERE price IN ({{number_comma}})"
                        :template-tags {"number_comma"
                                        {:name "number_comma"
                                         :display-name "Number Comma"
                                         :type :number}}}
               :database (mt/id)
               :parameters [{:type "number/="
                             :value ["1,2,3"]
                             :target [:variable [:template-tag "number_comma"]]}]}))))))

(deftest ^:parallel native-with-spliced-params-test-4
  (testing "Make sure we can convert a parameterized query to a native query with spliced params"
    (testing "Trailing commas do not cause errors"
      ;; this is an undocumented feature but lots of people rely on it, so we want it to continue working.
      (is (= {:query "SELECT * FROM VENUES WHERE price IN (1, 2)"
              :params []}
             (qp.compile/compile-with-inline-parameters
              {:type :native
               :native {:query "SELECT * FROM VENUES WHERE price IN ({{number_comma}})"
                        :template-tags {"number_comma"
                                        {:name "number_comma"
                                         :display-name "Number Comma"
                                         :type :number
                                         :dimension [:field (mt/id :venues :price) nil]}}}
               :database (mt/id)
               :parameters [{:type "number/="
                             :value ["1,2,"]
                             :target [:variable [:template-tag "number_comma"]]}]}))))))

(deftest ^:parallel params-in-comments-test
  (testing "Params in SQL comments are ignored"
    (testing "Single-line comments"
      (mt/dataset airports
        (is (= {:query  "SELECT NAME FROM COUNTRY WHERE \"PUBLIC\".\"COUNTRY\".\"NAME\" IN ('US', 'MX') -- {{ignoreme}}"
                :params []}
               (qp.compile/compile-with-inline-parameters
                {:type       :native
                 :native     {:query         "SELECT NAME FROM COUNTRY WHERE {{country}} -- {{ignoreme}}"
                              :template-tags {"country"
                                              {:name         "country"
                                               :display-name "Country"
                                               :type         :dimension
                                               :dimension    [:field (mt/id :country :name) nil]
                                               :widget-type  :category}}}
                 :database   (mt/id)
                 :parameters [{:type   :location/country
                               :target [:dimension [:template-tag "country"]]
                               :value  ["US" "MX"]}]})))))))

(deftest ^:parallel params-in-comments-test-2
  (testing "Params in SQL comments are ignored"
    (testing "Multi-line comments"
      (is (= {:query  "SELECT * FROM VENUES WHERE\n/*\n{{ignoreme}}\n*/ \"PUBLIC\".\"VENUES\".\"PRICE\" IN (1, 2)"
              :params []}
             (qp.compile/compile-with-inline-parameters
              {:type       :native
               :native     {:query         "SELECT * FROM VENUES WHERE\n/*\n{{ignoreme}}\n*/ {{price}}"
                            :template-tags {"price"
                                            {:name         "price"
                                             :display-name "Price"
                                             :type         :dimension
                                             :dimension    [:field (mt/id :venues :price) nil]
                                             :widget-type  :category}}}
               :database   (mt/id)
               :parameters [{:type   :category
                             :target [:dimension [:template-tag "price"]]
                             :value  [1 2]}]}))))))

(defmethod driver/database-supports? [::driver/driver ::get-parameter-count]
  [_driver _feature _database]
  true)

;;; These do not support ParameterMetadata.getParameterCount
(doseq [driver #{:athena
                 :bigquery-cloud-sdk
                 :presto-jdbc
                 :redshift
                 :snowflake
                 :sparksql
                 :vertica}]
  (defmethod driver/database-supports? [driver ::get-parameter-count]
    [_driver _feature _database]
    false))

(deftest ^:parallel better-error-when-parameter-mismatch
  (mt/test-drivers (->> (mt/normal-drivers-with-feature :native-parameters ::get-parameter-count)
                        (filter #(isa? driver/hierarchy % :sql)))
    (is (thrown-with-msg?
         Exception
         #"It looks like we got more parameters than we can handle, remember that parameters cannot be used in comments or as identifiers."
         (qp/process-query
          {:type       :native
           :native     {:query         "SELECT * FROM \n[[-- {{name}}]]\n VENUES [[WHERE {{name}} = price]]"
                        :template-tags {"name"
                                        {:name         "name"
                                         :display-name "Name"
                                         :type         :text}}}
           :database   (mt/id)
           :parameters [{:type   :category
                         :target [:variable [:template-tag "name"]]
                         :value "foobar"}]})))))

(deftest ^:parallel ignore-parameters-for-unparameterized-native-query-test
  (testing "Parameters passed for unparameterized queries should get ignored"
    (let [query {:database (mt/id)
                 :type     :native
                 :native   {:query "select 111 as my_number, 'foo' as my_string"}}]
      (is (= (-> (qp/process-query query)
                 (m/dissoc-in [:data :results_metadata :checksum]))
             (-> (qp/process-query (assoc query :parameters [{:type   "category"
                                                              :value  [:param-value]
                                                              :target [:dimension
                                                                       [:field
                                                                        (mt/id :categories :id)
                                                                        {:source-field (mt/id :venues :category_id)}]]}]))
                 (m/dissoc-in [:data :native_form :params])
                 (m/dissoc-in [:data :results_metadata :checksum])))))))

(deftest ^:parallel legacy-parameters-with-no-widget-type-test
  (testing "Legacy queries with parameters that don't specify `:widget-type` should still work (#20643)"
    (mt/dataset test-data
      (let [query (mt/native-query
                    {:query         "SELECT count(*) FROM products WHERE {{cat}};"
                     :template-tags {"cat" {:id           "__MY_CAT__"
                                            :name         "cat"
                                            :display-name "Cat"
                                            :type         :dimension
                                            :dimension    [:field (mt/id :products :category) nil]}}})]
        (is (= [200]
               (mt/first-row (qp/process-query query))))))))

(deftest ^:parallel date-parameter-for-native-query-with-nested-mbql-query-test
  (testing "Should be able to have a native query with a nested MBQL query and a date parameter (#21246)"
    (mt/dataset test-data
<<<<<<< HEAD
      (mt/with-temp [Card {card-id :id} {:dataset_query (mt/mbql-query products)}]
=======
      (t2.with-temp/with-temp [:model/Card {card-id :id} {:dataset_query (mt/mbql-query products)}]
>>>>>>> 8d23fd74
        (let [param-name (format "#%d" card-id)
              query      (mt/native-query
                           {:query         (str/join \newline
                                                     [(format "WITH exclude_products AS {{%s}}" param-name)
                                                      "SELECT count(*)"
                                                      "FROM orders"
                                                      "[[WHERE {{created_at}}]]"])
                            :template-tags {param-name   {:type         :card
                                                          :card-id      card-id
                                                          :display-name param-name
                                                          :id           "__source__"
                                                          :name         param-name}
                                            "created_at" {:type         :dimension
                                                          :default      nil
                                                          :dimension    [:field (mt/id :orders :created_at) nil]
                                                          :display-name "Created At"
                                                          :id           "__created_at__"
                                                          :name         "created_at"
                                                          :widget-type  :date/all-options}}})]
          (testing "With no parameters"
            (mt/with-native-query-testing-context query
              (is (= [[18760]]
                     (mt/rows (qp/process-query query))))))
          (testing "With parameters (#21246)"
            (let [query (assoc query :parameters [{:type   :date/all-options
                                                   :value  "2022-04-20"
                                                   :target [:dimension [:template-tag "created_at"]]}])]
              (mt/with-native-query-testing-context query
                (is (= [[0]]
                       (mt/rows (qp/process-query query))))))))))))

(deftest ^:parallel multiple-native-query-parameters-test
  (mt/dataset test-data
    (let [sql   (str/join
                 \newline
                 ["SELECT orders.id, orders.created_at, people.state, people.name, people.source"
                  "FROM orders LEFT JOIN people ON orders.user_id = people.id"
                  "WHERE true"
                  "  [[AND {{created_at}}]]"
                  "  [[AND {{state}}]]"
                  "  AND [[people.source = {{source}}]]"
                  "  ORDER BY orders.id ASC"
                  "  LIMIT 15;"])
          query {:database (mt/id)
                 :type     :native
                 :native   {:query         sql
                            :template-tags {"created_at" {:id           "a21ca6d2-f742-a94a-da71-75adf379069c"
                                                          :name         "created_at"
                                                          :display-name "Created At"
                                                          :type         :dimension
                                                          :dimension    [:field (mt/id :orders :created_at) nil]
                                                          :widget-type  :date/quarter-year
                                                          :default      nil}
                                            "source"     {:id           "44038e73-f909-1bed-0974-2a42ce8979e8"
                                                          :name         "source"
                                                          :display-name "Source"
                                                          :type         :text}
                                            "state"      {:id           "88057a9e-91bd-4b2e-9327-afd92c259dc8"
                                                          :name         "state"
                                                          :display-name "State"
                                                          :type         :dimension
                                                          :dimension    [:field (mt/id :people :state) nil]
                                                          :widget-type  :string/!=
                                                          :default      nil}}
                            :parameters    [{:type   :date/quarter-year
                                             :target [:dimension [:template-tag "created_at"]]
                                             :slug   "created_at"
                                             :value  "Q2-2019"}
                                            {:type   :category
                                             :target [:variable [:template-tag "source"]]
                                             :slug   "source"
                                             :value  "Organic"}
                                            {:type   :string/!=
                                             :target [:dimension [:template-tag "state"]]
                                             :slug   "state"
                                             :value  ["OR"]}]}}]
      (mt/with-native-query-testing-context query
        (let [rows (mt/rows (qp/process-query query))]
          (testing (format "Results =\n%s" (u/pprint-to-str rows))
            (doseq [[_orders-id orders-created-at people-state _people-name people-source :as row] rows]
              (testing (format "Row =\n%s" (u/pprint-to-str row))
                (testing "created_at = Q2-2019"
                  (is (t/after?  (u.date/parse orders-created-at) #t "2019-04-01T00:00:00-00:00"))
                  (is (t/before? (u.date/parse orders-created-at) #t "2019-07-01T00:00:00-00:00")))
                (testing "source = Organic"
                  (is (= "Organic"
                         people-source)))
                (testing "state != OR"
                  (is (not= people-state "OR")))))
            (testing "Should contain row with 'Emilie Goyette'"
              (is (some (fn [[_orders-id _orders-created-at _people-state people-name _people-source :as _row]]
                          (= people-name "Emilie Goyette"))
                        rows)))))))))

(deftest ^:parallel inlined-number-test
  (testing "Number parameters are inlined into the SQL query and not parameterized (#29690)"
    (mt/dataset test-data
      (is (= {:query  "SELECT NOW() - INTERVAL '30 DAYS'"
              :params []}
             (qp.compile/compile-with-inline-parameters
              {:type       :native
               :native     {:query         "SELECT NOW() - INTERVAL '{{n}} DAYS'"
                            :template-tags {"n"
                                            {:name         "n"
                                             :display-name "n"
                                             :type         :number}}}
               :database   (mt/id)
               :parameters [{:type :number
                             :target [:variable [:template-tag "n"]]
                             :slug "n"
                             :value "30"}]}))))))

(deftest sql-permissions-but-no-card-permissions-template-tag-test
  (testing "If we have full SQL perms for a DW but no Card perms we shouldn't be able to include it with a ref or template tag"
    (mt/test-drivers (mt/normal-drivers-with-feature :native-parameters :nested-queries :native-parameter-card-reference)
      (mt/with-non-admin-groups-no-root-collection-perms
        (mt/with-temp [:model/Collection {collection-1-id :id} {}
                       :model/Collection {collection-2-id :id} {}

                       :model/Card
                       {card-1-id :id}
                       {:collection_id collection-1-id
                        :dataset_query (mt/mbql-query venues {:fields   [$id $name]
                                                              :order-by [[:asc $id]]
                                                              :limit    2})}

                       :model/Card
                       {card-2-id :id, :as card-2}
                       {:collection_id collection-2-id
                        :dataset_query (mt/native-query
                                         {:query         (mt/native-query-with-card-template-tag driver/*driver* "card")
                                          :template-tags {"card" {:name         "card"
                                                                  :display-name "card"
                                                                  :type         :card
                                                                  :card-id      card-1-id}}})}]
          (testing (format "\nCollection 1 ID = %d, Card 1 ID = %d; Collection 2 ID = %d, Card 2 ID = %d"
                           collection-1-id card-1-id collection-2-id card-2-id)
            (mt/with-test-user :rasta
              (testing "Sanity check: shouldn't be able to run Card as MBQL query"
                (is (thrown-with-msg?
                     clojure.lang.ExceptionInfo
                     #"You do not have permissions to view Card \d+"
                     (qp/process-query {:database (mt/id), :type :query, :query {:source-table (format "card__%d" card-2-id)}}))))
              (testing "Sanity check: SHOULD be able to run a native query"
                (testing (str "COMPILED = \n" (u/pprint-to-str (qp.compile/compile (:dataset_query card-2))))
                  (is (= [[1 "Red Medicine"]
                          [2 "Stout Burgers & Beers"]]
                         (mt/formatted-rows
                          [int str]
                          (qp/process-query {:database (mt/id)
                                             :type     :native
                                             :native   (dissoc (qp.compile/compile (:dataset_query card-2))
                                                               :metabase.models.query.permissions/referenced-card-ids)}))))))
              (let [query (mt/native-query
                            {:query         (mt/native-query-with-card-template-tag driver/*driver* "card")
                             :template-tags {"card" {:name         "card"
                                                     :display-name "card"
                                                     :type         :card
                                                     :card-id      card-2-id}}})]
                (testing "SHOULD NOT be able to run native query with Card ID template tag"
                  (is (thrown-with-msg?
                       clojure.lang.ExceptionInfo
                       #"\QYou do not have permissions to run this query.\E"
                       (qp/process-query query))))
                (testing "Exception should NOT include the compiled native query"
                  (try
                    (qp/process-query query)
                    (is (not ::here?)
                        "Should never get here, query should throw an Exception")
                    (catch Throwable e
                      (doseq [data (keep ex-data (u/full-exception-chain e))]
                        (walk/postwalk
                         (fn [form]
                           (when (string? form)
                             (is (not (re-find #"SELECT" form))))
                           form)
                         data)))))
                (testing (str "If we have permissions for Card 2's Collection (but not Card 1's) we should be able to"
                              " run a native query referencing Card 2, even tho it references Card 1 (#15131)")
                  (perms/grant-collection-read-permissions! (perms-group/all-users) collection-2-id)
                  ;; need to call [[mt/with-test-user]] again so [[metabase.api.common/*current-user-permissions-set*]]
                  ;; gets rebound with the updated permissions. This will be fixed in #45001
                  (mt/with-test-user :rasta
                    (is (= [[1 "Red Medicine"]
                            [2 "Stout Burgers & Beers"]]
                           (mt/formatted-rows
                            [int str]
                            (qp/process-query query))))))))))))))<|MERGE_RESOLUTION|>--- conflicted
+++ resolved
@@ -15,7 +15,8 @@
    [metabase.query-processor.compile :as qp.compile]
    [metabase.test :as mt]
    [metabase.util :as u]
-   [metabase.util.date-2 :as u.date]))
+   [metabase.util.date-2 :as u.date]
+   [toucan2.tools.with-temp :as t2.with-temp]))
 
 (defn- run-count-query [query]
   (or (ffirst
@@ -101,15 +102,9 @@
 
 (deftest ^:parallel template-tag-generation-test
   (testing "Generating template tags produces correct types for running process-query (#31252)"
-<<<<<<< HEAD
-    (mt/with-temp
-      [Card {card-id :id} {:type          :model
-                           :dataset_query (mt/native-query {:query "select * from checkins"})}]
-=======
     (t2.with-temp/with-temp
       [:model/Card {card-id :id} {:type          :model
                                   :dataset_query (mt/native-query {:query "select * from checkins"})}]
->>>>>>> 8d23fd74
       (let [q   (str "SELECT * FROM {{#" card-id "}} LIMIT 2")
             tt  (lib-native/extract-template-tags q)
             res (qp/process-query
@@ -208,11 +203,7 @@
 
 (deftest ^:parallel filter-nested-queries-test
   (mt/test-drivers (mt/normal-drivers-with-feature :native-parameters :nested-queries)
-<<<<<<< HEAD
-    (mt/with-temp [Card {card-id :id} {:dataset_query (mt/native-query (qp.compile/compile (mt/mbql-query checkins)))}]
-=======
     (t2.with-temp/with-temp [:model/Card {card-id :id} {:dataset_query (mt/native-query (qp.compile/compile (mt/mbql-query checkins)))}]
->>>>>>> 8d23fd74
       (let [query (assoc (mt/mbql-query nil
                            {:source-table (format "card__%d" card-id)})
                          :parameters [{:type   :date/all-options
@@ -459,11 +450,7 @@
 (deftest ^:parallel date-parameter-for-native-query-with-nested-mbql-query-test
   (testing "Should be able to have a native query with a nested MBQL query and a date parameter (#21246)"
     (mt/dataset test-data
-<<<<<<< HEAD
-      (mt/with-temp [Card {card-id :id} {:dataset_query (mt/mbql-query products)}]
-=======
       (t2.with-temp/with-temp [:model/Card {card-id :id} {:dataset_query (mt/mbql-query products)}]
->>>>>>> 8d23fd74
         (let [param-name (format "#%d" card-id)
               query      (mt/native-query
                            {:query         (str/join \newline
