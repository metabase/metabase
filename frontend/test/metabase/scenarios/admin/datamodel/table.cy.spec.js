import { signInAsAdmin, restore, popover } from "__support__/cypress";

const SAMPLE_DB_URL = "/admin/datamodel/database/1";
const ORDERS_URL = `${SAMPLE_DB_URL}/table/2`;

describe("scenarios > admin > datamodel > table", () => {
  beforeEach(() => {
    restore();
    signInAsAdmin();
    cy.server();
    cy.route("PUT", "/api/table/*").as("tableUpdate");
    cy.route("PUT", "/api/field/*").as("fieldUpdate");
  });

  describe("data model editor", () => {
    it("should allow editing of the name and description", () => {
      cy.route(
        "GET",
        "/api/table/2/query_metadata?include_sensitive_fields=true",
      ).as("tableMetadataFetch");
      cy.visit(ORDERS_URL);

      cy.get('input[name="display_name"]').as("display_name");
      cy.get('input[name="description"]').as("description");

      cy.wait("@tableMetadataFetch");

      // update the name
      cy.get("@display_name")
        .should("have.value", "Orders")
        .clear()
        .should("have.value", "")
        .type("new display_name")
        .blur();
      cy.wait("@tableUpdate");

      // update the description
      cy.get("@description")
        .should(
          "have.value",
          "This is a confirmed order for a product from a user.",
        )
        .clear()
        .should("have.value", "")
        .type("new description")
        .blur();
      cy.wait("@tableUpdate");

      // reload and verify they have been updated
      cy.reload();
      cy.get("@display_name").should("have.value", "new display_name");
      cy.get("@description").should("have.value", "new description");
    });

    it("shouild allow changing the visibility and reason", () => {
      cy.visit(ORDERS_URL);

      // visibility
      cy.contains(/^Queryable$/).should("have.class", "text-brand");
      cy.contains(/^Hidden$/).should("not.have.class", "text-brand");

      cy.contains(/^Hidden$/).click();
      cy.wait("@tableUpdate");

      cy.reload();
      cy.contains(/^Queryable$/).should("not.have.class", "text-brand");
      cy.contains(/^Hidden$/).should("have.class", "text-brand");

      // hidden reason
      cy.contains("Technical Data").should("not.have.class", "text-brand");
      cy.contains("Technical Data").click();
      cy.wait("@tableUpdate");

      cy.reload();
      cy.contains("Technical Data").should("have.class", "text-brand");

      // check that it still appears in the sidebar on the db page
      cy.visit(SAMPLE_DB_URL);
      cy.contains("1 Hidden Table");
      cy.contains("Orders");
    });

    function field(name) {
      return cy
        .get(`input[value="${name}"]`)
        .parent()
        .parent();
    }

    function testSelect(alias, initialOption, desiredOption) {
      cy.get(alias)
        .contains(initialOption)
        .click({ force: true });
      popover()
        .contains(desiredOption)
        .click({ force: true });
      cy.get(alias).contains(desiredOption);

      cy.wait("@fieldUpdate");

      cy.reload();
      cy.get(alias).contains(desiredOption);
    }

    it("should allow hiding of columns outside of detail views", () => {
      cy.visit(ORDERS_URL);

      field("Created At").as("created_at");
      testSelect("@created_at", "Everywhere", "Only in detail views");
    });

    it("should allow hiding of columns entirely", () => {
      cy.visit(ORDERS_URL);

      field("Created At").as("created_at");
      testSelect("@created_at", "Everywhere", "Do not include");

      // click over to products and back so we refresh the columns
      cy.contains("Products").click();
      cy.url().should("include", "/admin/datamodel/database/1/table/1");
      cy.contains("Orders").click();

      // created at should still be there
      field("Created At");
    });

    it("should allow changing of special type and currency", () => {
      cy.visit(ORDERS_URL);

      field("Tax").as("tax");
      testSelect("@tax", "No special type", "Currency");
      testSelect("@tax", "US Dollar", "Canadian Dollar");
    });

    it("should allow changing of foreign key target", () => {
      cy.visit(ORDERS_URL);

      field("User ID").as("user_id");
      testSelect("@user_id", "People → ID", "Products → ID");
    });

    it("should allow creating segments", () => {
      cy.visit(ORDERS_URL);

      cy.contains("Add a Segment").click();

      cy.url().should("include", "/admin/datamodel/segment/create?table=2");

      cy.contains("Add filters to narrow your answer").click();
      cy.contains("Product ID").click();
      cy.get(`input[placeholder="Enter an ID"]`)
        .type("1")
        .blur();
      cy.contains("button", "Add filter").click();
      cy.contains("93 rows");
      cy.get(`input[placeholder^="Something descriptive"]`).type(
        "User 1's Orders",
      );
      cy.get(`textarea[placeholder^="This is a good place"]`).type(
        "Segment containing only user 1's orders",
      );
      cy.contains("button", "Save changes").click();

      cy.url().should("include", "/admin/datamodel/database/1/table/2");
      cy.contains("User 1's Orders");
    });

    it("should allow creating metrics", () => {
      cy.visit(ORDERS_URL);

      cy.contains("Add a Metric").click();

      cy.url().should("include", "/admin/datamodel/metric/create?table=2");

      cy.contains("Count of rows").click();
      cy.contains("Sum of").click();
      cy.contains("Subtotal").click();
      cy.contains("Result: 1448188");
      cy.get(`input[placeholder^="Something descriptive"]`).type("Revenue");
      cy.get(`textarea[placeholder^="This is a good place"]`).type(
        "Total revenue",
      );
      cy.contains("button", "Save changes").click();

      cy.url().should("include", "/admin/datamodel/database/1/table/2");
      cy.contains("Revenue");
    });

<<<<<<< HEAD
    it("should allow sorting columns", () => {
      cy.visit(ORDERS_URL);
      cy.contains("Column order:").click();

      // switch to custom ordering
      popover()
        .contains("Custom")
        .click({ force: true });

      // move subtotal to the top
      cy.route("PUT", "/api/table/2/fields/order").as("fieldReorder");
      cy.get(".Grabber")
        .eq(3)
        .trigger("mousedown", 0, 0);
      cy.get("#ColumnsList")
        .trigger("mousemove", 10, 10)
        .trigger("mouseup", 10, 10);

      // wait for request to complete
      cy.wait("@fieldReorder");

      // check that new order is obeyed in queries
      cy.request("POST", "/api/dataset", {
        database: 1,
        query: { "source-table": 2 },
        type: "query",
      }).then(resp => {
        expect(resp.body.data.cols[0].name).to.eq("SUBTOTAL");
      });
=======
    it("should allow bulk hiding tables", () => {
      cy.visit(ORDERS_URL);
      cy.contains("4 Queryable Tables");
      cy.get(".AdminList-section .Icon-eye_crossed_out").click();
      cy.contains("4 Hidden Tables");
      cy.get(".AdminList-section .Icon-eye").click();
      cy.contains("4 Queryable Tables");
>>>>>>> 5e119f5c
    });
  });
});<|MERGE_RESOLUTION|>--- conflicted
+++ resolved
@@ -186,7 +186,6 @@
       cy.contains("Revenue");
     });
 
-<<<<<<< HEAD
     it("should allow sorting columns", () => {
       cy.visit(ORDERS_URL);
       cy.contains("Column order:").click();
@@ -216,7 +215,7 @@
       }).then(resp => {
         expect(resp.body.data.cols[0].name).to.eq("SUBTOTAL");
       });
-=======
+
     it("should allow bulk hiding tables", () => {
       cy.visit(ORDERS_URL);
       cy.contains("4 Queryable Tables");
@@ -224,7 +223,6 @@
       cy.contains("4 Hidden Tables");
       cy.get(".AdminList-section .Icon-eye").click();
       cy.contains("4 Queryable Tables");
->>>>>>> 5e119f5c
     });
   });
 });