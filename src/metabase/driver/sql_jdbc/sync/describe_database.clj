--- conflicted
+++ resolved
@@ -219,23 +219,9 @@
     db-or-id-or-spec
     nil
     (fn [^Connection conn]
-<<<<<<< HEAD
-      (let [schema-filter-prop      (driver.u/find-schema-filters-prop driver)
-            has-schema-filter-prop? (some? schema-filter-prop)
-            database                (db-or-id-or-spec->database db-or-id-or-spec)
-            [inclusion-patterns
-             exclusion-patterns]    (when (and has-schema-filter-prop? (some? database))
-                                      (driver.s/db-details->schema-filter-patterns
-                                       (:name schema-filter-prop)
-                                       database))]
-        (->> (sql-jdbc.sync.interface/active-tables driver conn inclusion-patterns exclusion-patterns)
-             (add-table-properties driver database)
-             (into #{})))))})
-=======
       (let [schema-filter-prop   (driver.u/find-schema-filters-prop driver)
             database             (db-or-id-or-spec->database db-or-id-or-spec)
             [inclusion-patterns
              exclusion-patterns] (when (some? schema-filter-prop)
                                    (driver.s/db-details->schema-filter-patterns (:name schema-filter-prop) database))]
-        (into #{} (sql-jdbc.sync.interface/active-tables driver conn inclusion-patterns exclusion-patterns)))))})
->>>>>>> 4c8362d6
+        (into #{} (sql-jdbc.sync.interface/active-tables driver conn inclusion-patterns exclusion-patterns)))))})