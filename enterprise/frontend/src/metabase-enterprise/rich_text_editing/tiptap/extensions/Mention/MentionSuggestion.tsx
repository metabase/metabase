--- conflicted
+++ resolved
@@ -23,10 +23,7 @@
   range: Range;
   query: string;
   searchModels?: SuggestionModel[];
-<<<<<<< HEAD
-=======
   canFilterSearchModels?: boolean;
->>>>>>> bb6d7b1c
   canBrowseAll?: boolean;
 }
 
@@ -45,10 +42,7 @@
     range,
     query,
     searchModels,
-<<<<<<< HEAD
-=======
     canFilterSearchModels = false,
->>>>>>> bb6d7b1c
     canBrowseAll = true,
   },
   ref,
@@ -86,10 +80,7 @@
     range,
     searchModels,
     onSelectEntity,
-<<<<<<< HEAD
-=======
     canFilterSearchModels,
->>>>>>> bb6d7b1c
     canBrowseAll,
   });
 
@@ -128,17 +119,11 @@
 
 export const createMentionSuggestion = ({
   searchModels,
-<<<<<<< HEAD
-  canBrowseAll,
-}: {
-  searchModels: SuggestionModel[];
-=======
   canFilterSearchModels,
   canBrowseAll,
 }: {
   searchModels: SuggestionModel[];
   canFilterSearchModels?: boolean;
->>>>>>> bb6d7b1c
   canBrowseAll?: boolean;
 }) => {
   return forwardRef<
@@ -150,10 +135,7 @@
         {...props}
         ref={ref}
         searchModels={searchModels}
-<<<<<<< HEAD
-=======
         canFilterSearchModels={canFilterSearchModels}
->>>>>>> bb6d7b1c
         canBrowseAll={canBrowseAll}
       />
     );
