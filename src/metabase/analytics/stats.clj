(ns metabase.analytics.stats
  "Functions which summarize the usage of an instance"
  (:require
   [clj-http.client :as http]
   [clojure.java.io :as io]
   [clojure.set :as set]
   [clojure.string :as str]
   [clojure.walk :as walk]
   [environ.core :as env]
   [java-time.api :as t]
   [medley.core :as m]
   [metabase.analytics.settings :as analytics.settings]
   [metabase.analytics.snowplow :as snowplow]
   [metabase.config :as config]
   [metabase.db :as db]
   [metabase.db.query :as mdb.query]
   [metabase.driver :as driver]
   [metabase.eid-translation.core :as eid-translation]
   [metabase.integrations.slack :as slack]
   [metabase.models.humanization :as humanization]
   [metabase.models.interface :as mi]
   [metabase.models.setting :as setting]
   [metabase.premium-features.core :as premium-features :refer [defenterprise]]
   [metabase.public-settings :as public-settings]
   [metabase.util :as u]
   [metabase.util.honey-sql-2 :as h2x]
   [metabase.util.json :as json]
   [metabase.util.log :as log]
   [metabase.util.malli :as mu]
   [toucan2.core :as t2]))

(set! *warn-on-reflection* true)

(defn- merge-count-maps
  "Merge sequence of maps `ms` by summing counts inside them. Non-integer values are allowed; truthy values are
  considered to add a count of `1`, while non-truthy values do not affect the result count."
  [ms]
  (reduce (partial merge-with +)
          {}
          (for [m ms]
            (m/map-vals #(cond
                           (number? %) %
                           %           1
                           :else       0)
                        m))))

(def ^:private ^String metabase-usage-url "https://xuq0fbkk0j.execute-api.us-east-1.amazonaws.com/prod")

(defn- bin-small-number
  "Return small bin number. Assumes positive inputs."
  [x]
  (cond
    (= 0 x)      "0"
    (<= 1 x 5)   "1-5"
    (<= 6 x 10)  "6-10"
    (<= 11 x 25) "11-25"
    (> x 25)     "25+"))

(defn- bin-medium-number
  "Return medium bin number. Assumes positive inputs."
  [x]
  (cond
    (= 0 x)        "0"
    (<= 1 x 5)     "1-5"
    (<= 6 x 10)    "6-10"
    (<= 11 x 25)   "11-25"
    (<= 26 x 50)   "26-50"
    (<= 51 x 100)  "51-100"
    (<= 101 x 250) "101-250"
    (> x 250)      "250+"))

(defn- value-frequencies
  "Go through a bunch of maps and count the frequency a given key's values."
  [many-maps k]
  (frequencies (map k many-maps)))

(defn- histogram
  "Bin some frequencies using a passed in `binning-fn`.

     ;; Generate histogram for values of :a; `1` appears 3 times and `2` and `3` both appear once
     (histogram bin-micro-number [{:a 1} {:a 1} {:a 1} {:a 2} {:a 3}] :a)
     ;; -> {\"3+\" 1, \"1\" 2}

     ;; (or if you already have the counts)
     (histogram bin-micro-number [3 1 1])
     ;; -> {\"3+\" 1, \"1\" 2}"
  ([binning-fn counts]
   (frequencies (map binning-fn counts)))
  ([binning-fn many-maps k]
   (histogram binning-fn (vals (value-frequencies many-maps k)))))

(def ^:private medium-histogram
  "Return a histogram for medium numbers."
  (partial histogram bin-medium-number))

(defn environment-type
  "Figure out what we're running under"
  []
  (cond
    (config/config-str :rds-hostname)        :elastic-beanstalk
    (config/config-str :database-url)        :heroku ;; Putting this last as 'database-url' seems least specific
    :else                                    :unknown))

(def ^:private ui-colors #{:brand :filter :summarize})

(defn- appearance-ui-colors-changed?
  "Returns true if the 'User Interface Colors' have been customized"
  []
  (boolean (seq (select-keys (public-settings/application-colors) ui-colors))))

(defn- appearance-chart-colors-changed?
  "Returns true if the 'Chart Colors' have been customized"
  []
  (boolean (seq (apply dissoc (public-settings/application-colors) ui-colors))))

(defn- instance-settings
  "Figure out global info about this instance"
  []
  {:version                              (config/mb-version-info :tag)
   :running_on                           (environment-type)
   :startup_time_millis                  (int (public-settings/startup-time-millis))
   :application_database                 (config/config-str :mb-db-type)
   :check_for_updates                    (public-settings/check-for-updates)
   :report_timezone                      (driver/report-timezone)
   ;; We deprecated advanced humanization but have this here anyways
   :friendly_names                       (= (humanization/humanization-strategy) "advanced")
   :email_configured                     (setting/get :email-configured?)
   :slack_configured                     (slack/slack-configured?)
   :sso_configured                       (setting/get :google-auth-enabled)
   :instance_started                     (snowplow/instance-creation)
   :has_sample_data                      (t2/exists? :model/Database, :is_sample true)
   :enable_embedding                     #_{:clj-kondo/ignore [:deprecated-var]} (setting/get :enable-embedding)
   :enable_embedding_sdk                 (setting/get :enable-embedding-sdk)
   :enable_embedding_interactive         (setting/get :enable-embedding-interactive)
   :enable_embedding_static              (setting/get :enable-embedding-static)
   :embedding_app_origin_set             (boolean
                                          #_{:clj-kondo/ignore [:deprecated-var]}
                                          (setting/get :embedding-app-origin))
   :embedding_app_origin_sdk_set         (boolean (let [sdk-origins (setting/get :embedding-app-origins-sdk)]
                                                    (and sdk-origins (not= "localhost:*" sdk-origins))))
   :embedding_app_origin_interactive_set (setting/get :embedding-app-origins-interactive)
   :appearance_site_name                 (not= (public-settings/site-name) "Metabase")
   :appearance_help_link                 (public-settings/help-link)
   :appearance_logo                      (not= (public-settings/application-logo-url) "app/assets/img/logo.svg")
   :appearance_favicon                   (not= (public-settings/application-favicon-url) "app/assets/img/favicon.ico")
   :appearance_loading_message           (not= (public-settings/loading-message) :doing-science)
   :appearance_metabot_greeting          (not (public-settings/show-metabot))
   :appearance_login_page_illustration   (public-settings/login-page-illustration)
   :appearance_landing_page_illustration (public-settings/landing-page-illustration)
   :appearance_no_data_illustration      (public-settings/no-data-illustration)
   :appearance_no_object_illustration    (public-settings/no-object-illustration)
   :appearance_ui_colors                 (appearance-ui-colors-changed?)
   :appearance_chart_colors              (appearance-chart-colors-changed?)
   :appearance_show_mb_links             (not (public-settings/show-metabase-links))})

(defn- user-metrics
  "Get metrics based on user records.
  TODO: get activity in terms of created questions, pulses and dashboards"
  []
  {:users (merge-count-maps (for [user (t2/select [:model/User :is_active :is_superuser :last_login :sso_source]
                                                  :type :personal)]
                              {:total     1
                               :active    (:is_active    user)
                               :admin     (:is_superuser user)
                               :logged_in (:last_login   user)
                               :sso       (= :google (:sso_source user))}))})

(defn- group-metrics
  "Get metrics based on groups:
  TODO characterize by # w/ sql access, # of users, no self-serve data access"
  []
  {:groups (t2/count :model/PermissionsGroup)})

(defn- and-not-nil
  ([not-nil-field]
   (and-not-nil nil not-nil-field))
  ([case-boolean not-nil-field]
   (cond->> [:!= not-nil-field nil]
     case-boolean (conj [:and case-boolean]))))

(defn- count-case
  [case-boolean]
  [:count [:case case-boolean [:inline 1] :else [:inline nil]]])

(defn- card-has-params
  []
  (condp = (db/db-type)
    :mysql [:json_contains_path
            :dataset_query
            [:inline "one"]
            [:inline "$.native.\"template-tags\".*"]]
    :postgres [:jsonb_path_exists
               [:cast :dataset_query :jsonb]
               [:inline "$.native.\"template-tags\" ? (exists(@.*))"]]))

(defn- contains-embedding-param
  [param]
  (condp = (db/db-type)
    :mysql [:!= [:json_search
                 :embedding_params
                 [:inline "one"]
                 [:inline param]]
            nil]
    :postgres [:jsonb_path_exists
               [:cast :embedding_params :jsonb]
               [:inline (str "$.* ? (@ == \"" param "\")")]]))

(def ^:private embedding-on [:= :enable_embedding [:inline true]])

(defn- question-metrics
  "Get metrics based on questions
  TODO characterize by # executions and avg latency"
  []
  (let [json-supported? (contains? #{:mysql :mariadb :postgres} (db/db-type))
        cards (t2/select-one (cond-> [:model/Card
                                      [:%count.* :total]
                                      [(count-case [:= [:inline "native"] :query_type])
                                       :native]
                                      [(count-case [:!= [:inline "native"] :query_type])
                                       :gui]
                                      [(count-case [:!= :dashboard_id nil])
                                       :is_dashboard_question]
                                      [(count-case [:= :enable_embedding [:inline true]])
                                       :total_embedded]
                                      [(count-case (and-not-nil :public_uuid))
                                       :total_public]]
                               ;; json_exists/contains which we use to query json encoded data stored in text
                               ;; columns is not supported on h2 databases, so we exclude these stats when
                               ;; the app db is h2.
                               json-supported? (conj
                                                [(count-case (card-has-params))
                                                 :with_params]
                                                [(count-case (and-not-nil (card-has-params) :public_uuid))
                                                 :with_params_public]
                                                [(count-case [:and embedding-on (card-has-params)])
                                                 :with_params_embedded]
                                                [(count-case [:and (contains-embedding-param "enabled")
                                                              embedding-on])
                                                 :with_enabled_params]
                                                [(count-case [:and (contains-embedding-param "locked")
                                                              embedding-on])
                                                 :with_locked_params]
                                                [(count-case [:and (contains-embedding-param "disabled")
                                                              embedding-on])
                                                 :with_disabled_params]))
                             {:where (mi/exclude-internal-content-hsql :model/Card)})]
    ;; duplicate previous behaviour where these are empty maps if there are no matching cards in the given
    ;; category
    (cond-> {:questions {} :public {} :embedded {}}
      (> (:total cards) 0) (assoc :questions (select-keys cards [:total :native :gui :is_dashboard_question :with_params]))
      (> (:total_public cards) 0) (assoc :public (-> (select-keys cards [:total_public :with_params_public])
                                                     (set/rename-keys {:total_public :total :with_params_public :with_params})))
      (> (:total_embedded cards) 0) (assoc :embedded (-> (select-keys cards [:total_embedded
                                                                             :with_params_embedded
                                                                             :with_enabled_params
                                                                             :with_locked_params
                                                                             :with_disabled_params])
                                                         (set/rename-keys {:total_embedded :total :with_params_embedded :with_params}))))))

(defn- dashboard-metrics
  "Get metrics based on dashboards
  TODO characterize by # of revisions, and created by an admin"
  []
  (let [dashboards (t2/select [:model/Dashboard :creator_id :public_uuid :parameters :enable_embedding :embedding_params]
                              {:where (mi/exclude-internal-content-hsql :model/Dashboard)})
        dashcards  (t2/query {:select :dc.*
                              :from [[(t2/table-name :model/DashboardCard) :dc]]
                              :join [[(t2/table-name :model/Dashboard) :d] [:= :d.id :dc.dashboard_id]]
                              :where (mi/exclude-internal-content-hsql :model/Dashboard :table-alias :d)})]
    {:dashboards         (count dashboards)
     :with_params        (count (filter (comp seq :parameters) dashboards))
     :num_dashs_per_user (medium-histogram dashboards :creator_id)
     :num_cards_per_dash (medium-histogram dashcards :dashboard_id)
     :num_dashs_per_card (medium-histogram dashcards :card_id)
     :public             (merge-count-maps (for [dash  dashboards
                                                 :when (:public_uuid dash)]
                                             {:total       1
                                              :with_params (seq (:parameters dash))}))
     :embedded           (merge-count-maps (for [dash  dashboards
                                                 :when (:enable_embedding dash)]
                                             (let [embedding-params-vals (set (vals (:embedding_params dash)))]
                                               {:total                1
                                                :with_params          (seq (:parameters dash))
                                                :with_enabled_params  (contains? embedding-params-vals "enabled")
                                                :with_locked_params   (contains? embedding-params-vals "locked")
                                                :with_disabled_params (contains? embedding-params-vals "disabled")})))}))

(defn- db-frequencies
  "Fetch the frequencies of a given `column` with a normal SQL `SELECT COUNT(*) ... GROUP BY` query. This is way more
  efficient than fetching every single row and counting them in Clojure-land!

    (db-frequencies Database :engine)
    ;; -> {\"h2\" 2, \"postgres\" 1, ...}

    ;; include `WHERE` conditions or other arbitrary HoneySQL
    (db-frequencies Database :engine {:where [:= :is_sample false]})
    ;; -> {\"h2\" 1, \"postgres\" 1, ...}

    ;; Generate a histogram:
    (micro-histogram (vals (db-frequencies Database :engine)))
    ;; -> {\"2\" 1, \"1\" 1, ...}

    ;; Include `WHERE` clause that includes conditions for a Table related by an FK relationship:
    ;; (Number of Tables per DB engine)
    (db-frequencies Table (mdb.query/qualify Database :engine)
      {:left-join [Database [:= (mdb.query/qualify Database :id)
                                (mdb.query/qualify Table :db_id)]]})
    ;; -> {\"googleanalytics\" 4, \"postgres\" 48, \"h2\" 9}"
  [model column & [additonal-honeysql]]
  (into {} (for [{:keys [k count]} (t2/select [model [column :k] [:%count.* :count]]
                                              (merge {:group-by [column]}
                                                     additonal-honeysql))]
             [k count])))

(defn- num-notifications-with-xls-or-csv-cards
  "Return the number of Notifications that satisfy `where-conditions` that have at least one PulseCard with `include_xls` or
  `include_csv`.

     ;; Pulses only (filter out Alerts)
     (num-notifications-with-xls-or-csv-cards [:= :alert_condition nil])"
  [& where-conditions]
  (-> (mdb.query/query {:select    [[[::h2x/distinct-count :pulse.id] :count]]
                        :from      [:pulse]
                        :left-join [:pulse_card [:= :pulse.id :pulse_card.pulse_id]]
                        :where     (into
                                    [:and
                                     [:or
                                      [:= :pulse_card.include_csv true]
                                      [:= :pulse_card.include_xls true]]]
                                    where-conditions)})
      first
      :count))

(defn- pulse-metrics
  "Get metrics based on pulses
  TODO: characterize by non-user account emails, # emails"
  []
  (let [pulse-conditions {:left-join [:pulse [:= :pulse.id :pulse_id]], :where [:= :pulse.alert_condition nil]}]
    {:pulses               (t2/count :model/Pulse :alert_condition nil)
     ;; "Table Cards" are Cards that include a Table you can download
     :with_table_cards     (num-notifications-with-xls-or-csv-cards [:= :alert_condition nil])
     :pulse_types          (db-frequencies :model/PulseChannel :channel_type  pulse-conditions)
     :pulse_schedules      (db-frequencies :model/PulseChannel :schedule_type pulse-conditions)
     :num_pulses_per_user  (medium-histogram (vals (db-frequencies :model/Pulse     :creator_id (dissoc pulse-conditions :left-join))))
     :num_pulses_per_card  (medium-histogram (vals (db-frequencies :model/PulseCard :card_id    pulse-conditions)))
     :num_cards_per_pulses (medium-histogram (vals (db-frequencies :model/PulseCard :pulse_id   pulse-conditions)))}))

(defn- alert-metrics []
  (let [alert-conditions {:left-join [:pulse [:= :pulse.id :pulse_id]], :where [:not= (mdb.query/qualify :model/Pulse :alert_condition) nil]}]
    {:alerts               (t2/count :model/Pulse :alert_condition [:not= nil])
     :with_table_cards     (num-notifications-with-xls-or-csv-cards [:not= :alert_condition nil])
     :first_time_only      (t2/count :model/Pulse :alert_condition [:not= nil], :alert_first_only true)
     :above_goal           (t2/count :model/Pulse :alert_condition [:not= nil], :alert_above_goal true)
     :alert_types          (db-frequencies :model/PulseChannel :channel_type alert-conditions)
     :num_alerts_per_user  (medium-histogram (vals (db-frequencies :model/Pulse     :creator_id (dissoc alert-conditions :left-join))))
     :num_alerts_per_card  (medium-histogram (vals (db-frequencies :model/PulseCard :card_id    alert-conditions)))
     :num_cards_per_alerts (medium-histogram (vals (db-frequencies :model/PulseCard :pulse_id   alert-conditions)))}))

(defn- collection-metrics
  "Get metrics on Collection usage."
  []
  (let [collections (t2/select :model/Collection {:where (mi/exclude-internal-content-hsql :model/Collection)})
        cards       (t2/select [:model/Card :collection_id] {:where (mi/exclude-internal-content-hsql :model/Card)})]
    {:collections              (count collections)
     :cards_in_collections     (count (filter :collection_id cards))
     :cards_not_in_collections (count (remove :collection_id cards))
     :num_cards_per_collection (medium-histogram cards :collection_id)}))

;; Metadata Metrics
(defn- database-metrics
  "Get metrics based on Databases."
  []
  (let [databases (t2/select [:model/Database :is_full_sync :engine :dbms_version]
                             {:where (mi/exclude-internal-content-hsql :model/Database)})]
    {:databases (merge-count-maps (for [{is-full-sync? :is_full_sync} databases]
                                    {:total    1
                                     :analyzed is-full-sync?}))
     :dbms_versions (frequencies (map (fn [db]
                                        (-> db
                                            :dbms_version
                                            (assoc :engine (:engine db))
                                            json/encode))
                                      databases))}))

(defn- table-metrics
  "Get metrics based on Tables."
  []
  (let [tables (t2/query {:select [:t.db_id :t.schema]
                          :from   [[(t2/table-name :model/Table) :t]]
                          :join   [[(t2/table-name :model/Database) :d] [:= :d.id :t.db_id]]
                          :where  (mi/exclude-internal-content-hsql :model/Database :table-alias :d)})]
    {:tables           (count tables)
     :num_per_database (medium-histogram tables :db_id)
     :num_per_schema   (medium-histogram tables :schema)}))

(defn- field-metrics
  "Get metrics based on Fields."
  []
  (let [fields (t2/query {:select [:f.table_id]
                          :from [[(t2/table-name :model/Field) :f]]
                          :join [[(t2/table-name :model/Table) :t] [:= :t.id :f.table_id]
                                 [(t2/table-name :model/Database) :d] [:= :d.id :t.db_id]]
                          :where (mi/exclude-internal-content-hsql :model/Database :table-alias :d)})]
    {:fields        (count fields)
     :num_per_table (medium-histogram fields :table_id)}))

(defn- segment-metrics
  "Get metrics based on Segments."
  []
  {:segments (t2/count :model/Segment)})

(defn- metric-metrics
  "Get metrics based on Metrics."
  []
  {:metrics (t2/count :model/LegacyMetric)})

;;; Execution Metrics

(defn- execution-metrics-sql []
  ;; Postgres automatically adjusts for daylight saving time when performing time calculations on TIMESTAMP WITH TIME
  ;; ZONE. This can cause discrepancies when subtracting 30 days if the calculation crosses a DST boundary (e.g., in the
  ;; Pacific/Auckland timezone). To avoid this, we ensure all date computations are done in UTC on Postgres to prevent
  ;; any time shifts due to DST. See PR #48204
  (let [thirty-days-ago (case (db/db-type)
                          :postgres "CURRENT_TIMESTAMP AT TIME ZONE 'UTC' - INTERVAL '30 days'"
                          :h2       "DATEADD('DAY', -30, CURRENT_TIMESTAMP)"
                          :mysql    "CURRENT_TIMESTAMP - INTERVAL 30 DAY")
        started-at      (case (db/db-type)
                          :postgres "started_at AT TIME ZONE 'UTC'"
                          :h2       "started_at"
                          :mysql    "started_at")
        timestamp-where (str started-at " > " thirty-days-ago)]
    (str/join
     "\n"
     ["WITH user_executions AS ("
      "    SELECT executor_id, COUNT(*) AS num_executions"
      "    FROM query_execution"
      "    WHERE " timestamp-where
      "    GROUP BY executor_id"
      "),"
      "query_stats_1 AS ("
      "    SELECT"
      "        COUNT(*) AS executions,"
      "        SUM(CASE WHEN error IS NULL OR length(error) = 0 THEN 1 ELSE 0 END) AS by_status__completed,"
      "        SUM(CASE WHEN error IS NOT NULL OR length(error) > 0 THEN 1 ELSE 0 END) AS by_status__failed,"
      "        COALESCE(SUM(CASE WHEN running_time = 0 THEN 1 ELSE 0 END), 0) AS num_by_latency__0,"
      "        COALESCE(SUM(CASE WHEN running_time > 0 AND running_time < 1000 THEN 1 ELSE 0 END), 0) AS num_by_latency__lt_1,"
      "        COALESCE(SUM(CASE WHEN running_time >= 1000 AND running_time < 10000 THEN 1 ELSE 0 END), 0) AS num_by_latency__1_10,"
      "        COALESCE(SUM(CASE WHEN running_time >= 10000 AND running_time < 50000 THEN 1 ELSE 0 END), 0) AS num_by_latency__11_50,"
      "        COALESCE(SUM(CASE WHEN running_time >= 50000 AND running_time < 250000 THEN 1 ELSE 0 END), 0) AS num_by_latency__51_250,"
      "        COALESCE(SUM(CASE WHEN running_time >= 250000 AND running_time < 1000000 THEN 1 ELSE 0 END), 0) AS num_by_latency__251_1000,"
      "        COALESCE(SUM(CASE WHEN running_time >= 1000000 AND running_time < 10000000 THEN 1 ELSE 0 END), 0) AS num_by_latency__1001_10000,"
      "        COALESCE(SUM(CASE WHEN running_time >= 10000000 THEN 1 ELSE 0 END), 0) AS num_by_latency__10000_plus"
      "    FROM query_execution"
      "    WHERE " timestamp-where
      "),"
      "query_stats_2 AS ("
      "    SELECT"
      "        COALESCE(SUM(CASE WHEN num_executions = 0 THEN 1 ELSE 0 END), 0) AS num_per_user__0,"
      "        COALESCE(SUM(CASE WHEN num_executions > 0 AND num_executions < 1 THEN 1 ELSE 0 END), 0) AS num_per_user__lt_1,"
      "        COALESCE(SUM(CASE WHEN num_executions >= 1 AND num_executions < 10 THEN 1 ELSE 0 END), 0) AS num_per_user__1_10,"
      "        COALESCE(SUM(CASE WHEN num_executions >= 10 AND num_executions < 50 THEN 1 ELSE 0 END), 0) AS num_per_user__11_50,"
      "        COALESCE(SUM(CASE WHEN num_executions >= 50 AND num_executions < 250 THEN 1 ELSE 0 END), 0) AS num_per_user__51_250,"
      "        COALESCE(SUM(CASE WHEN num_executions >= 250 AND num_executions < 1000 THEN 1 ELSE 0 END), 0) AS num_per_user__251_1000,"
      "        COALESCE(SUM(CASE WHEN num_executions >= 1000 AND num_executions < 10000 THEN 1 ELSE 0 END), 0) AS num_per_user__1001_10000,"
      "        COALESCE(SUM(CASE WHEN num_executions >= 10000 THEN 1 ELSE 0 END), 0) AS num_per_user__10000_plus"
      "    FROM user_executions"
      ")"
      "SELECT q1.*, q2.* FROM query_stats_1 q1, query_stats_2 q2;"])))

(defn- execution-metrics
  "Get metrics based on QueryExecutions."
  []
  (let [maybe-rename-bin (fn [x]
                           ({"lt_1"       "< 1"
                             "1_10"       "1-10"
                             "11_50"      "11-50"
                             "51_250"     "51-250"
                             "251_1000"   "251-1000"
                             "1001_10000" "1001-10000"
                             "10000_plus" "10000+"} x x))
        raw-results (-> (first (t2/query (execution-metrics-sql)))
                        ;; cast numbers to int because some DBs output bigdecimals
                        (update-vals #(some-> % int)))]
    (reduce (fn [acc [k v]]
              (let [[prefix bin] (str/split (name k) #"__")]
                (if bin
                  (cond-> acc
                    (and (some? v) (pos? v))
                    (update (keyword prefix) #(assoc % (maybe-rename-bin bin) v)))
                  (assoc acc (keyword prefix) v))))
            {:executions     0
             :by_status      {}
             :num_per_user   {}
             :num_by_latency {}}
            raw-results)))

;;; Cache Metrics

(defn- cache-metrics
  "Metrics based on use of the QueryCache."
  []
  (let [{:keys [length count]} (t2/select-one [:model/QueryCache [[:avg [:length :results]] :length] [:%count.* :count]])]
    {:average_entry_size (int (or length 0))
     :num_queries_cached (bin-small-number count)
     ;; this value gets used in the snowplow ping 'metrics' section.
     :num_queries_cached_unbinned count}))

;;; System Metrics

(defn- bytes->megabytes [b]
  (Math/round (double (/ b 1024 1024))))

(def ^:private system-property-names
  ["java.version" "java.vm.specification.version"  "java.runtime.name"
   "user.timezone" "user.language" "user.country" "file.encoding"
   "os.name" "os.version"])

(defn- system-metrics
  "Metadata about the environment Metabase is running in"
  []
  (let [runtime (Runtime/getRuntime)]
    (merge
     {:max_memory (bytes->megabytes (.maxMemory runtime))
      :processors (.availableProcessors runtime)}
     (zipmap (map #(keyword (str/replace % \. \_)) system-property-names)
             (map #(System/getProperty %) system-property-names)))))

;;; Combined Stats & Logic for sending them in

(defn legacy-anonymous-usage-stats
  "generate a map of the usage stats for this instance"
  []
  (merge (instance-settings)
         {:uuid      (public-settings/site-uuid)
          :timestamp (t/offset-date-time)
          :stats     {:cache      (cache-metrics)
                      :collection (collection-metrics)
                      :dashboard  (dashboard-metrics)
                      :database   (database-metrics)
                      :execution  (execution-metrics)
                      :field      (field-metrics)
                      :group      (group-metrics)
                      :metric     (metric-metrics)
                      :pulse      (pulse-metrics)
                      :alert      (alert-metrics)
                      :question   (question-metrics)
                      :segment    (segment-metrics)
                      :system     (system-metrics)
                      :table      (table-metrics)
                      :user       (user-metrics)}}))

(defn- ^:deprecated send-stats-deprecated!
  "Send stats to Metabase tracking server."
  [stats]
  (try
    (http/post metabase-usage-url {:form-params stats, :content-type :json, :throw-entire-message? true})
    (catch Throwable e
      (log/error e "Sending usage stats FAILED"))))

(defn- in-docker?
  "Is the current Metabase process running in a Docker container?
  (Best-effort check based on a `.dockerenv` file in the root directory, or docker mentioned in `/proc/self/cgroup`)"
  []
  (boolean
   (or (.exists (io/file "/.dockerenv"))
       (when (.exists (io/file "/proc/self/cgroup"))
         (try
           (some #(re-find #"docker" %)
                 (line-seq (io/reader "/proc/self/cgroup")))
           (catch java.io.IOException _
             false))))))

(defn- deployment-model
  []
  (cond
    (premium-features/is-hosted?) "cloud"
    (in-docker?)                  "docker"
    :else                         "jar"))

(def ^:private activation-days 3)

(defn- sufficient-users?
  "Returns a Boolean indicating whether the number of non-internal users created within `activation-days` is greater
  than or equal to `num-users`"
  [num-users]
  (let [users-in-activation-period
        (t2/count :model/User {:where [:and
                                       [:<=
                                        :date_joined
                                        (t/plus (t/offset-date-time (setting/get :instance-creation))
                                                (t/days activation-days))]
                                       (mi/exclude-internal-content-hsql :model/User)]
                               :limit (inc num-users)})]
    (>= users-in-activation-period num-users)))

(defn- sufficient-queries?
  "Returns a Boolean indicating whether the number of queries recorded over non-sample content is greater than or equal
  to `num-queries`"
  [num-queries]
  (let [sample-db-id (t2/select-one-pk :model/Database :is_sample true)
        ;; QueryExecution can be large, so let's avoid counting everything
        queries      (t2/select-fn-set :id :model/QueryExecution
                                       {:where [:or
                                                [:not= :database_id sample-db-id]
                                                [:= :database_id nil]]
                                        :limit (inc num-queries)})]
    (>= (count queries) num-queries)))

(defn- completed-activation-signals?
  "If the current plan is Pro or Starter, returns a Boolean indicating whether the instance should be considered to have
  completed activation signals. Returns nil for non-Pro or Starter plans."
  []
  (let [plan     (premium-features/plan-alias)
        pro?     (when plan (str/starts-with? plan "pro"))
        starter? (when plan (str/starts-with? plan "starter"))]
    (cond
      pro?
      (or (sufficient-users? 4) (sufficient-queries? 201))

      starter?
      (or (sufficient-users? 2) (sufficient-queries? 101))

      :else
      nil)))

(defn m->kv-vec
  "Convert a map to a vector of key-value maps with keys 'key' and 'value' for each key-value pair in the map."
  [m]
  (mapv (fn [[k v]] {"key" (name k) "value" v}) m))

(defn- snowplow-instance-attributes
  [stats]
  (let [system-stats (-> stats :stats :system)
        instance-attributes
        (merge
         (dissoc system-stats :user_language)
         {:metabase_plan                    (premium-features/plan-alias)
          :metabase_version                 (-> stats :version)
          :language                         (-> system-stats :user_language)
          :report_timezone                  (-> stats :report_timezone)
          :deployment_model                 (deployment-model)
          :startup_time_millis              (-> stats :startup_time_millis)
          :has_activation_signals_completed (completed-activation-signals?)})]
    (m->kv-vec instance-attributes)))

(mu/defn- get-translation-count
  :- [:map [:ok :int] [:not-found :int] [:invalid-format :int] [:total :int]]
  "Get and clear the entity-id translation counter. This is meant to be called during the daily stats collection process."
  []
  (let [counter (setting/get-value-of-type :json :entity-id-translation-counter)]
    (merge counter {:total (apply + (vals counter))})))

(mu/defn- clear-translation-count!
  "We want to reset the eid translation count on every stat ping, so we do it here."
  []
  (u/prog1 eid-translation/default-counter
    (setting/set-value-of-type! :json :entity-id-translation-counter <>)))

(defn- ->one-day-ago []
  (t/minus (t/offset-date-time) (t/days 1)))

(defn- ->snowplow-grouped-metric-info []
  (let [qe-query [:model/QueryExecution
                  [(count-case [:= :embedding_client "embedding-sdk-react"]) :sdk_embed]
                  [(count-case [:and [:= :embedding_client "embedding-iframe"]
                                [:!= :executor_id nil]])
                   :interactive_embed]
                  [(count-case [:and [:= :embedding_client "embedding-iframe"]
                                [:= :executor_id nil]])
                   :static_embed]
                  [(count-case [:and
                                [:or [:= :embedding_client nil]
                                 [:!= :embedding_client "embedding-sdk-react"]]
                                [:or [:= :embedding_client nil]
                                 [:!= :embedding_client "embedding-iframe"]]
                                [:like :context "public-%"]])
                   :public_link]
                  [(count-case [:and
                                [:or [:= :embedding_client nil]
                                 [:!= :embedding_client "embedding-sdk-react"]]
                                [:or [:= :embedding_client nil]
                                 [:!= :embedding_client "embedding-iframe"]]
                                [:not [:like :context "public-%"]]])
                   :internal]]

        qe          (t2/select-one qe-query)
        one-day-ago (->one-day-ago)
        qe-24h      (t2/select-one qe-query {:where [:> :started_at one-day-ago]})]
    {:query-executions     qe
     :query-executions-24h qe-24h
     :eid-translations-24h (get-translation-count)}))

(defn- deep-string-keywords
  "Snowplow data will not work if you pass in keywords, but this will let use use keywords all over."
  [data]
  (walk/postwalk
   (fn [x] (if (keyword? x) (-> x u/->snake_case_en name) x))
   data))

(defn- get-query-exeuction-counts
  [executions]
  (mapv (fn [qe-group]
          {:group (str qe-group) :value (get executions qe-group)})
        [:interactive_embed :internal :public_link :sdk_embed :static_embed]))

(mu/defn- snowplow-grouped-metrics
  :- [:sequential
      [:map
       ["name" :string]
       ["values" [:sequential [:map ["group" :string] ["value" :int]]]]
       ["tags" [:sequential :string]]]]
  [{:keys [eid-translations-24h
           query-executions
           query-executions-24h]
    :as _snowplow-grouped-metric-info}]
  (deep-string-keywords
   [{:name :query_executions_by_source
     :values (get-query-exeuction-counts query-executions)
     :tags ["embedding"]}
    {:name :query_executions_by_source_24h
     :values (get-query-exeuction-counts query-executions-24h)
     :tags ["embedding"]}
    {:name :entity_id_translations_last_24h
     :values (mapv (fn [[k v]] {:group k :value v}) eid-translations-24h)
     :tags ["embedding"]}]))

(defn- ->snowplow-metric-info
  "Collects Snowplow metrics data that is not in the legacy stats format. Also clears entity id translation count."
  []
  (let [one-day-ago (->one-day-ago)
        total-translation-count (:total (get-translation-count))]
    {:models                          (t2/count :model/Card :type :model :archived false)
     :new_embedded_dashboards         (t2/count :model/Dashboard
                                                :enable_embedding true
                                                :archived false
                                                :created_at [:>= one-day-ago])
     :new_users_last_24h              (t2/count :model/User
                                                :is_active true
                                                :date_joined [:>= one-day-ago])
     :pivot_tables                    (t2/count :model/Card :display :pivot :archived false)
     :query_executions_last_24h       (t2/count :model/QueryExecution :started_at [:>= one-day-ago])
     :entity_id_translations_last_24h total-translation-count
     :scim_users_last_24h             (t2/count :model/User :sso_source :scim
                                                :is_active true
                                                :date_joined [:>= one-day-ago])}))

(mu/defn- snowplow-metrics
  [stats metric-info :- [:map
                         [:models :int]
                         [:new_embedded_dashboards :int]
                         [:new_users_last_24h :int]
                         [:pivot_tables :int]
                         [:query_executions_last_24h :int]
                         [:entity_id_translations_last_24h :int]]]
  (mapv
   (fn [[k v tags]]
     (assert (every? string? tags) "Tags must be strings in snowplow metrics.")
     (assert (some? v) "Cannot have a nil value in snowplow metrics.")
     {"name" (name k) "value" v "tags" (-> tags sort vec)})
   [[:above_goal_alerts               (get-in stats [:stats :alert :above_goal] 0)                    #{"alerts"}]
    [:alerts                          (get-in stats [:stats :alert :alerts] 0)                        #{"alerts"}]
    [:all_time_query_executions       (get-in stats [:stats :execution :executions] 0)                #{"query_executions"}]
    [:analyzed_databases              (get-in stats [:stats :database :databases :analyzed] 0)        #{}]
    [:cache_average_entry_size        (get-in stats [:stats :cache :average_entry_size] 0)            #{"cache"}]
    [:cache_num_queries_cached        (get-in stats [:stats :cache :num_queries_cached_unbinned] 0)   #{"cache"}]
    [:cards_in_collections            (get-in stats [:stats :collection :cards_in_collections] 0)     #{"collections"}]
    [:cards_not_in_collections        (get-in stats [:stats :collection :cards_not_in_collections] 0) #{"collections"}]
    [:collections                     (get-in stats [:stats :collection :collections] 0)              #{"collections"}]
    [:connected_databases             (get-in stats [:stats :database :databases :total] 0)           #{"databases"}]
    [:dashboards_with_params          (get-in stats [:stats :dashboard :with_params] 0)               #{"dashboards"}]
    [:embedded_dashboards             (get-in stats [:stats :dashboard :embedded :total] 0)           #{"dashboards" "embedding"}]
    [:embedded_questions              (get-in stats [:stats :question :embedded :total] 0)            #{"questions" "embedding"}]
    [:entity_id_translations_last_24h (:entity_id_translations_last_24h metric-info 0)                #{"embedding"}]
    [:first_time_only_alerts          (get-in stats [:stats :alert :first_time_only] 0)               #{"alerts"}]
    [:metabase_fields                 (get-in stats [:stats :field :fields] 0)                        #{"fields"}]
    [:metrics                         (get-in stats [:stats :metric :metrics] 0)                      #{"metrics"}]
    [:models                          (:models metric-info 0)                                         #{}]
    [:native_questions                (get-in stats [:stats :question :questions :native] 0)          #{"questions"}]
    [:new_embedded_dashboards         (:new_embedded_dashboards metric-info 0)                        #{}]
    [:new_users_last_24h              (:new_users_last_24h metric-info 0)                             #{"users"}]
    [:permission_groups               (get-in stats [:stats :group :groups] 0)                        #{"permissions"}]
    [:pivot_tables                    (:pivot_tables metric-info 0)                                   #{}]
    [:public_dashboards               (get-in stats [:stats :dashboard :public :total] 0)             #{"dashboards"}]
    [:public_dashboards_with_params   (get-in stats [:stats :dashboard :public :with_params] 0)       #{"dashboards"}]
    [:public_questions                (get-in stats [:stats :question :public :total] 0)              #{"questions"}]
    [:public_questions_with_params    (get-in stats [:stats :question :public :with_params] 0)        #{"questions"}]
    [:query_builder_questions         (get-in stats [:stats :question :questions :total] 0)           #{"questions"}]
    [:query_executions_last_24h       (:query_executions_last_24h metric-info 0)                      #{"query_executions"}]
    [:questions                       (get-in stats [:stats :question :questions :total] 0)           #{"questions"}]
    [:questions_with_params           (get-in stats [:stats :question :questions :with_params] 0)     #{"questions"}]
    [:segments                        (get-in stats [:stats :segment :segments] 0)                    #{"segments"}]
    [:tables                          (get-in stats [:stats :table :tables] 0)                        #{"tables"}]
    [:users                           (get-in stats [:stats :user :users :total] 0)                   #{"users"}]]))

(defn- whitelabeling-in-use?
  "Are any whitelabeling settings set to values other than their default?"
  []
  (let [whitelabel-settings (filter
                             (fn [setting] (= (:feature setting) :whitelabel))
                             (vals @setting/registered-settings))]
    (boolean
     (some
      (fn [setting]
        (not= ((:getter setting))
              (:default setting)))
      whitelabel-settings))))

(def csv-upload-version-availability
  "Map from driver engines to the first version ([major minor]) which introduced support for CSV uploads"
  {:postgres   [47 0]
   :mysql      [47 0]
   :redshift   [49 6]
   :clickhouse [50 0]})

(defn- csv-upload-available?
  "Is CSV upload currently available to be used on this instance?"
  []
  (boolean
   (let [major-version (config/current-major-version)
         minor-version (config/current-minor-version)
         engines       (t2/select-fn-set :engine :model/Database
                                         {:where [:in :engine (map name (keys csv-upload-version-availability))]})]
     (when (and major-version minor-version)
       (some
        (fn [engine]
          (when-let [[required-major required-minor] (csv-upload-version-availability engine)]
            (and (>= major-version required-major)
                 (>= minor-version required-minor))))
        engines)))))

(defn- ee-snowplow-features-data'
  []
  (let [features [:sso-jwt :sso-saml :scim :sandboxes :email-allow-list]]
    (map
     (fn [feature]
       {:name      feature
        :available false
        :enabled   false})
     features)))

(defenterprise ee-snowplow-features-data
  "OSS values to use for features which require calling EE code to check whether they are available/enabled."
  metabase-enterprise.stats
  []
  (ee-snowplow-features-data'))

(defn- snowplow-features-data
  []
  [{:name      :email
    :available true
    :enabled   (setting/get :email-configured?)}
   {:name      :slack
    :available true
    :enabled   (slack/slack-configured?)}
   {:name      :sso-google
    :available true
    :enabled   (setting/get :google-auth-configured)}
   {:name      :sso-ldap
    :available true
    :enabled   (public-settings/ldap-enabled?)}
   {:name      :sample-data
    :available true
    :enabled   (t2/exists? :model/Database, :is_sample true)}
   {:name      :interactive-embedding
    :available (premium-features/hide-embed-branding?)
    :enabled   (and
                (setting/get :enable-embedding-interactive)
                (boolean (setting/get :embedding-app-origins-interactive))
                (public-settings/sso-enabled?))}
   {:name      :static-embedding
    :available true
    :enabled   (and
                (setting/get :enable-embedding-static)
                (or
                 (t2/exists? :model/Dashboard :enable_embedding true)
                 (t2/exists? :model/Card :enable_embedding true)))}
   {:name      :public-sharing
    :available true
    :enabled   (and
                (setting/get :enable-public-sharing)
                (or
                 (t2/exists? :model/Dashboard :public_uuid [:not= nil])
                 (t2/exists? :model/Card :public_uuid [:not= nil])))}
   {:name      :whitelabel
    :available (premium-features/enable-whitelabeling?)
    :enabled   (whitelabeling-in-use?)}
   {:name      :csv-upload
    :available (csv-upload-available?)
    :enabled   (t2/exists? :model/Database :uploads_enabled true)}
   {:name      :mb-analytics
    :available (premium-features/enable-audit-app?)
    :enabled   (premium-features/enable-audit-app?)}
   {:name      :advanced-permissions
    :available (premium-features/enable-advanced-permissions?)
    :enabled   (premium-features/enable-advanced-permissions?)}
   {:name      :serialization
    :available (premium-features/enable-serialization?)
    :enabled   (premium-features/enable-serialization?)}
   {:name      :official-collections
    :available (premium-features/enable-official-collections?)
    :enabled   (t2/exists? :model/Collection :authority_level "official")}
   {:name      :cache-granular-controls
    :available (premium-features/enable-cache-granular-controls?)
    :enabled   (t2/exists? :model/CacheConfig)}
   {:name      :attached-dwh
    :available (premium-features/has-attached-dwh?)
    :enabled   (premium-features/has-attached-dwh?)}
   {:name      :database-auth-providers
    :available (premium-features/enable-database-auth-providers?)
    :enabled   (premium-features/enable-database-auth-providers?)}
   {:name      :config-text-file
    :available (premium-features/enable-config-text-file?)
    :enabled   (some? (get env/env :mb-config-file-path))}
   {:name      :content-verification
    :available (premium-features/enable-content-verification?)
    :enabled   (t2/exists? :model/ModerationReview)}
   {:name      :dashboard-subscription-filters
    :available (premium-features/enable-content-verification?)
    :enabled   (t2/exists? :model/Pulse {:where [:not= :parameters "[]"]})}
   {:name      :disable-password-login
    :available (premium-features/can-disable-password-login?)
    :enabled   (not (public-settings/enable-password-login))}
   {:name      :email-restrict-recipients
    :available (premium-features/enable-email-restrict-recipients?)
    :enabled   (not= (setting/get-value-of-type :keyword :user-visibility) :all)}
   {:name      :upload-management
    :available (premium-features/enable-upload-management?)
    :enabled   (t2/exists? :model/Table :is_upload true)}
   {:name      :snippet-collections
    :available (premium-features/enable-snippet-collections?)
    :enabled   (t2/exists? :model/Collection :namespace "snippets")}
   {:name      :cache-preemptive
    :available (premium-features/enable-preemptive-caching?)
    :enabled   (t2/exists? :model/CacheConfig :refresh_automatically true)}
<<<<<<< HEAD
   {:name      :metabot-v3
    :available (premium-features/enable-metabot-v3?)
    :enabled   (premium-features/enable-metabot-v3?)}
   {:name      :ai-sql-fixer
    :available (premium-features/enable-ai-sql-fixer?)
    :enabled   (premium-features/enable-ai-sql-fixer?)}])
=======
   {:name      :sdk-embedding
    :available true
    :enabled   (setting/get :enable-embedding-sdk)}])
>>>>>>> b6e05875

(defn- snowplow-features
  []
  (let [features (concat (snowplow-features-data) (ee-snowplow-features-data))]
    (mapv
     ;; Convert keys and feature names to strings to match expected Snowplow schema
     (fn [feature]
       (-> (update feature :name name)
           (update :name u/->snake_case_en)
           ;; Ensure that unavailable features are not reported as enabled
           (update :enabled (fn [enabled?] (if-not (:available feature) false enabled?)))
           (walk/stringify-keys)))
     features)))

(defn- bool->default-or-changed
  [changed]
  (if changed "changed" "default"))

(def ^:private snowplow-settings-metric-defs
  [{:key "is_embedding_app_origin_sdk_set" :value :embedding_app_origin_sdk_set :tags ["embedding"]}
   {:key "is_embedding_app_origin_interactive_set" :value (comp boolean :embedding_app_origin_interactive_set) :tags ["embedding"]}
   {:key "application_name" :value (comp bool->default-or-changed :appearance_site_name) :tags ["appearance"]}
   {:key "help_link" :value (comp name :appearance_help_link) :tags ["appearance"]}
   {:key "logo" :value (comp bool->default-or-changed :appearance_logo) :tags ["appearance"]}
   {:key "favicon" :value (comp bool->default-or-changed :appearance_favicon) :tags ["appearance"]}
   {:key "loading_message" :value (comp bool->default-or-changed :appearance_loading_message) :tags ["appearance"]}
   {:key "show_metabot_greeting" :value :appearance_metabot_greeting :tags ["appearance"]}
   {:key "show_login_page_illustration" :value :appearance_login_page_illustration :tags ["appearance"]}
   {:key "show_landing_page_illustration" :value :appearance_landing_page_illustration :tags ["appearance"]}
   {:key "show_no_data_illustration" :value :appearance_no_data_illustration :tags ["appearance"]}
   {:key "show_no_object_illustration" :value :appearance_no_object_illustration :tags ["appearance"]}
   {:key "ui_color" :value (comp bool->default-or-changed :appearance_ui_colors) :tags ["appearance"]}
   {:key "chart_colors" :value (comp bool->default-or-changed :appearance_chart_colors) :tags ["appearance"]}
   {:key "show_mb_links" :value :appearance_show_mb_links :tags ["appearance"]}
   {:key "font"
    :value (fn [_] (public-settings/application-font))
    :tags ["appearance"]}
   {:key "samesite"
    :value (fn [_] (str (or (setting/get :session-cookie-samesite) "lax")))
    :tags ["embedding" "auth"]}
   {:key "site_locale"
    :value (fn [_] (public-settings/site-locale))
    :tags ["locale"]}
   {:key "report_timezone"
    :value (fn [_] (or (setting/get :report-timezone) (System/getProperty "user.timezone")))
    :tags ["locale"]}
   {:key "start_of_week"
    :value (fn [_] (str (public-settings/start-of-week)))
    :tags ["locale"]}])

(defn- snowplow-settings
  [stats]
  (letfn [(update-setting-value [setting-value-getter]
            (setting-value-getter stats))]
    (mapv #(update % :value update-setting-value) snowplow-settings-metric-defs)))

(defn- snowplow-anonymous-usage-stats
  "Send stats to Metabase's snowplow collector. Transforms stats into the format required by the Snowplow schema."
  [stats]
  (let [instance-attributes (snowplow-instance-attributes stats)
        metrics             (snowplow-metrics stats (->snowplow-metric-info))
        grouped-metrics     (snowplow-grouped-metrics (->snowplow-grouped-metric-info))
        features            (snowplow-features)
        settings            (snowplow-settings stats)]
    ;; grouped_metrics and settings are required in the json schema, but their data will be included in the next Milestone:
    {"analytics_uuid"      (analytics.settings/analytics-uuid)
     "features"            features
     "grouped_metrics"     grouped-metrics
     "instance_attributes" instance-attributes
     "metrics"             metrics
     "settings"            settings}))

(defn- generate-instance-stats!
  "Generate stats for this instance as data"
  []
  (let [stats (legacy-anonymous-usage-stats)]
    {:stats (-> stats
                ;; `:num_queries_cached_unbinned` is added to [[legacy-anonymous-usage-stats]]'s return value to make
                ;; computing [[snowplow-anonymous-usage-stats]] more efficient. It shouldn't be sent by
                ;; [[send-stats-deprecited!]].
                (update-in [:stats :cache] dissoc :num_queries_cached_unbinned))
     :snowplow-stats (snowplow-anonymous-usage-stats stats)}))

(defn- stats-post-cleanup []
  (clear-translation-count!))

(defn phone-home-stats!
  "Collect usage stats and phone them home"
  []
  (when (public-settings/anon-tracking-enabled)
    (let [start-time-ms                  (System/currentTimeMillis)
          {:keys [stats snowplow-stats]} (generate-instance-stats!)
          end-time-ms                    (System/currentTimeMillis)
          elapsed-secs                   (quot (- end-time-ms start-time-ms) 1000)
          snowplow-data                  (-> snowplow-stats
                                             (assoc "metadata" [{"key"   "stats_export_time_seconds"
                                                                 "value" elapsed-secs}])
                                             deep-string-keywords)]
      (assert (= #{"analytics_uuid" "features" "grouped_metrics" "instance_attributes" "metadata" "metrics" "settings"}
                 (set (keys snowplow-data)))
              (str "Missing required keys in snowplow-data. got:" (sort (keys snowplow-data))))
      #_{:clj-kondo/ignore [:deprecated-var]}
      (send-stats-deprecated! stats)
      (snowplow/track-event! :snowplow/instance_stats snowplow-data)
      (stats-post-cleanup))))<|MERGE_RESOLUTION|>--- conflicted
+++ resolved
@@ -933,18 +933,15 @@
    {:name      :cache-preemptive
     :available (premium-features/enable-preemptive-caching?)
     :enabled   (t2/exists? :model/CacheConfig :refresh_automatically true)}
-<<<<<<< HEAD
    {:name      :metabot-v3
     :available (premium-features/enable-metabot-v3?)
     :enabled   (premium-features/enable-metabot-v3?)}
    {:name      :ai-sql-fixer
     :available (premium-features/enable-ai-sql-fixer?)
-    :enabled   (premium-features/enable-ai-sql-fixer?)}])
-=======
+    :enabled   (premium-features/enable-ai-sql-fixer?)}
    {:name      :sdk-embedding
     :available true
     :enabled   (setting/get :enable-embedding-sdk)}])
->>>>>>> b6e05875
 
 (defn- snowplow-features
   []
