--- conflicted
+++ resolved
@@ -175,15 +175,12 @@
         draftParameterValues={draftParameterValues}
         hiddenParameterSlugs={this.getHiddenParameterSlugs()}
         setParameterValue={this.props.setParameterValue}
+        setParameterValueToDefault={setParameterValueToDefault}
+        enableParameterRequiredBehavior
         actionButtons={
           buttons.length > 0 && <div className="flex">{buttons}</div>
         }
-<<<<<<< HEAD
         dashboardTabs={<StyledDashboardTabs location={this.props.location} />}
-=======
-        setParameterValueToDefault={setParameterValueToDefault}
-        enableParameterRequiredBehavior
->>>>>>> 140a5322
       >
         <LoadingAndErrorWrapper
           className={cx({
