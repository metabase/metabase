(ns metabase.lib.schema.id
  (:require
   [metabase.util.malli.registry :as mr]))

;;; these aren't anything special right now, but maybe in the future we can do something special/intelligent with
;;; them, e.g. when we start working on the generative stuff

(mr/def ::database
  "Valid Database ID"
  pos-int?)

(def saved-questions-virtual-database-id
  "The ID used to signify that a database is 'virtual' rather than physical.

   A fake integer ID is used so as to minimize the number of changes that need to be made on the frontend -- by using
   something that would otherwise be a legal ID, *nothing* need change there, and the frontend can query against this
   'database' none the wiser. (This integer ID is negative which means it will never conflict with a *real* database
   ID.)

   This ID acts as a sort of flag. The relevant places in the middleware can check whether the DB we're querying is
   this 'virtual' database and take the appropriate actions."
  -1337)

;;; not sure under what circumstances we actually want to allow this, this is an icky hack. How are we supposed to
;;; resolve stuff with a fake Database ID? I guess as far as the schema is concerned we can allow this tho.
;;;
;;; EDIT: Sometimes the FE uses this when starting a query based on a Card if it doesn't know the database associated
;;; with that Card. The QP will resolve this to the correct Database later.
(mr/def ::saved-questions-virtual-database
  [:=
   {:description (:doc (meta #'saved-questions-virtual-database-id))}
   saved-questions-virtual-database-id])

(mr/def ::table
  "Valid Table ID"
  pos-int?)

(mr/def ::field
  "Valid Field ID"
  pos-int?)

(mr/def ::card
<<<<<<< HEAD
  [:schema {:doc/title "Valid Card ID"} [:or pos-int? neg-int?]])
=======
  "Valid Card ID"
  pos-int?)
>>>>>>> 7ecdc2f7

(mr/def ::segment
  "Valid legacy Segment ID"
  pos-int?)

(mr/def ::snippet
  "Valid Snippet ID"
  pos-int?)

(mr/def ::dimension
  "Valid Dimension ID"
  pos-int?)

(mr/def ::action
  "Valid Action ID"
  pos-int?)

(mr/def ::dashboard
  "Valid Dashboard ID"
  pos-int?)

(mr/def ::dashcard
  "Valid DashboardCard ID"
  pos-int?)

(mr/def ::user
  "Valid User ID"
  pos-int?)

(mr/def ::pulse
  "Valid Pulse ID"
  pos-int?)

(mr/def ::native-query-snippet
  "Valid Native Query Snippet ID"
  pos-int?)

(mr/def ::collection
  "Valid Collection ID"
  pos-int?)<|MERGE_RESOLUTION|>--- conflicted
+++ resolved
@@ -40,12 +40,8 @@
   pos-int?)
 
 (mr/def ::card
-<<<<<<< HEAD
-  [:schema {:doc/title "Valid Card ID"} [:or pos-int? neg-int?]])
-=======
   "Valid Card ID"
-  pos-int?)
->>>>>>> 7ecdc2f7
+  [:or pos-int? neg-int?])
 
 (mr/def ::segment
   "Valid legacy Segment ID"
