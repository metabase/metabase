(ns metabase.query-processor-test.date-bucketing-test
  "Tests for date bucketing."
  (:require [clj-time
             [core :as time]
             [format :as tformat]]
            [metabase
             [driver :as driver]
             [query-processor-test :refer :all]
             [util :as u]]
            [metabase.query-processor.middleware.expand :as ql]
            [metabase.test
             [data :as data]
             [util :as tu]]
            [metabase.test.data
             [dataset-definitions :as defs]
             [datasets :as datasets :refer [*driver* *engine*]]
             [interface :as i]])
  (:import java.util.TimeZone
           [org.joda.time DateTime DateTimeZone]))

;; The below tests cover the various date bucketing/grouping scenarios
;; that we support. There are are always two timezones in play when
;; querying using these date bucketing features. The most visible is
;; how timestamps are returned to the user. With no report timezone
;; specified, the JVM's timezone is used to represent the timestamps
;; regardless of timezone of the database. Specifying a report
;; timezone (if the database supports it) will return the timestamps
;; in that timezone (manifesting itself as an offset for that
;; time). Using the JVM timezone that doesn't match the database
;; timezone (assuming the database doesn't support a report timezone)
;; can lead to incorrect results.
;;
;; The second place timezones can impact this is calculations in the
;; database. A good example of this is grouping something by day. In
;; that case, the start (or end) of the day will be different
;; depending on what timezone the database is in. The start of the day
;; in pacific time is 7 (or 8) hours earlier than UTC. This means
;; there might be a different number of results depending on what
;; timezone we're in. Report timezone lets the user specify that, and
;; it gets pushed into the database so calculations are made in that
;; timezone.
;;
;; If a report timezone is specified and the database supports it, the
;; JVM timezone should have no impact on queries or their results.

(defn- ->long-if-number [x]
  (if (number? x)
    (long x)
    x))

(defn- oracle-or-redshift?
  "We currently have a bug in how report-timezone is used in
  Oracle. The timeone is applied correctly, but the date operations
  that we use aren't using that timezone. It's written up as
  https://github.com/metabase/metabase/issues/5789. This function is
  used to differentiate Oracle from the other report-timezone
  databases until that bug can get fixed. Redshift also has this issue."
  [engine]
  (contains? #{:oracle :redshift} engine))

(defn- sad-toucan-incidents-with-bucketing
  "Returns 10 sad toucan incidents grouped by `UNIT`"
  ([unit]
   (->> (data/with-db (data/get-or-create-database! defs/sad-toucan-incidents)
          (data/run-query incidents
            (ql/aggregation (ql/count))
            (ql/breakout (ql/datetime-field $timestamp unit))
            (ql/limit 10)))
        rows (format-rows-by [->long-if-number int])))
  ([unit tz]
   (tu/with-temporary-setting-values [report-timezone (.getID tz)]
     (sad-toucan-incidents-with-bucketing unit))))

;;;;;;;;;;;;;;;;;;;;;;;;;;;;;;;;;;;;;;;;;;;;;;;;;;;;;;;;;;;;
;;
;; Timezones and date formatters used by all date tests
;;
;;;;;;;;;;;;;;;;;;;;;;;;;;;;;;;;;;;;;;;;;;;;;;;;;;;;;;;;;;;;

(def ^:private pacific-tz (time/time-zone-for-id "America/Los_Angeles"))
(def ^:private eastern-tz (time/time-zone-for-id "America/New_York"))
(def ^:private utc-tz     (time/time-zone-for-id "UTC"))

(defn- source-date-formatter
  "Create a date formatter, interpretting the datestring as being in `TZ`"
  [tz]
  (tformat/with-zone (tformat/formatters :date-hour-minute-second-fraction) tz))

(defn- result-date-formatter
  "Create a formatter for converting a date to `TZ` and in the format
  that the query processor would return"
  [tz]
  (tformat/with-zone (tformat/formatters :date-time) tz))

(def ^:private result-date-formatter-without-tz
  "sqlite and crate return date strings that do not include their
  timezone, this formatter is useful for those DBs"
  (tformat/formatters :mysql))

(def ^:private date-formatter-without-time
  "sqlite and crate return dates that do not include their time, this
  formatter is useful for those DBs"
  (tformat/formatters :date))

(defn- adjust-date
  "Parses `DATES` using `SOURCE-FORMATTER` and convert them to a string via `RESULT-FORMATTER`"
  [source-formatter result-formatter dates]
   (map (comp #(tformat/unparse result-formatter %)
              #(tformat/parse source-formatter %))
        dates))

;;;;;;;;;;;;;;;;;;;;;;;;;;;;;;;;;;;;;;;;;;;;;;;;;;;;;;;;;;;;
;;
;; Default grouping tests
;;
;;;;;;;;;;;;;;;;;;;;;;;;;;;;;;;;;;;;;;;;;;;;;;;;;;;;;;;;;;;;

(def ^:private sad-toucan-dates
  "This is the first 10 sad toucan dates when converted from millis
  since epoch in the UTC timezone. The timezone is left off of the
  timezone string so that we can emulate how certain conversions work
  in the code today. As an example, the UTC dates in Oracle are
  interpreted as the reporting timezone when they're UTC"
  ["2015-06-01T10:31:00.000"
   "2015-06-01T16:06:00.000"
   "2015-06-01T17:23:00.000"
   "2015-06-01T18:55:00.000"
   "2015-06-01T21:04:00.000"
   "2015-06-01T21:19:00.000"
   "2015-06-02T02:13:00.000"
   "2015-06-02T05:37:00.000"
   "2015-06-02T08:20:00.000"
   "2015-06-02T11:11:00.000"])

(defn- sad-toucan-result
  "Creates a sad toucan resultset using the given `SOURCE-FORMATTER`
  and `RESULT-FORMATTER`. Pairs the dates with the record counts."
  [source-formatter result-formatter]
  (mapv vector
        (adjust-date source-formatter result-formatter sad-toucan-dates)
        (repeat 1)))

;; Bucket sad toucan events by their default bucketing, which is the full datetime value
(expect-with-non-timeseries-dbs
  (cond
    ;; Timezone is omitted by these databases
    (contains? #{:sqlite :crate} *engine*)
    (sad-toucan-result (source-date-formatter utc-tz) result-date-formatter-without-tz)

    ;; There's a bug here where we are reading in the UTC time as pacific, so we're 7 hours off
    (oracle-or-redshift? *engine*)
    (sad-toucan-result (source-date-formatter pacific-tz) (result-date-formatter pacific-tz))

    ;; When the reporting timezone is applied, the same datetime value is returned, but set in the pacific timezone
    (supports-report-timezone? *engine*)
    (sad-toucan-result (source-date-formatter utc-tz) (result-date-formatter pacific-tz))

    ;; Databases that don't support report timezone will always return the time using the JVM's timezone setting
    ;; Our tests force UTC time, so this should always be UTC
    :else
    (sad-toucan-result (source-date-formatter utc-tz) (result-date-formatter utc-tz)))
  (sad-toucan-incidents-with-bucketing :default pacific-tz))

;; Buckets sad toucan events like above, but uses the eastern timezone as the report timezone
(expect-with-non-timeseries-dbs
  (cond
    ;; These databases are always in UTC so aren't impacted by changes in report-timezone
    (contains? #{:sqlite :crate} *engine*)
    (sad-toucan-result (source-date-formatter utc-tz) result-date-formatter-without-tz)

    (oracle-or-redshift? *engine*)
    (sad-toucan-result (source-date-formatter eastern-tz) (result-date-formatter eastern-tz))

    ;; The time instant is the same as UTC (or pacific) but should be offset by the eastern timezone
    (supports-report-timezone? *engine*)
    (sad-toucan-result (source-date-formatter utc-tz) (result-date-formatter eastern-tz))

    ;; The change in report timezone has no affect on this group
    :else
    (sad-toucan-result (source-date-formatter utc-tz) (result-date-formatter utc-tz)))

  (sad-toucan-incidents-with-bucketing :default eastern-tz))

;; Changes the JVM timezone from UTC to Pacific, this test isn't run
;; on H2 as the database stores it's timezones in the JVM timezone
;; (UTC on startup). When we change that timezone, it then assumes the
;; data was also stored in that timezone. This leads to incorrect
;; results. In this example it applies the pacific offset twice
;;
;; The exclusions here are databases that give incorrect answers when
;; the JVM timezone doesn't match the databases timezone
(expect-with-non-timeseries-dbs-except #{:h2 :sqlserver :redshift :sparksql :mongo}
  (cond
    (contains? #{:sqlite :crate} *engine*)
    (sad-toucan-result (source-date-formatter utc-tz) result-date-formatter-without-tz)

    (oracle-or-redshift? *engine*)
    (sad-toucan-result (source-date-formatter eastern-tz) (result-date-formatter eastern-tz))

    ;; The JVM timezone should have no impact on a database that uses a report timezone
    (supports-report-timezone? *engine*)
    (sad-toucan-result (source-date-formatter utc-tz) (result-date-formatter eastern-tz))

    :else
    (sad-toucan-result (source-date-formatter utc-tz) (result-date-formatter pacific-tz)))

  (tu/with-jvm-tz pacific-tz
    (sad-toucan-incidents-with-bucketing :default eastern-tz)))

;;;;;;;;;;;;;;;;;;;;;;;;;;;;;;;;;;;;;;;;;;;;;;;;;;;;;;;;;;;;
;;
;; Grouping by minute tests
;;
;;;;;;;;;;;;;;;;;;;;;;;;;;;;;;;;;;;;;;;;;;;;;;;;;;;;;;;;;;;;

;; This dataset doesn't have multiple events in a minute, the results
;; are the same as the default grouping
(expect-with-non-timeseries-dbs
  (cond
    (contains? #{:sqlite :crate} *engine*)
    (sad-toucan-result (source-date-formatter utc-tz) result-date-formatter-without-tz)

    (oracle-or-redshift? *engine*)
    (sad-toucan-result (source-date-formatter pacific-tz) (result-date-formatter pacific-tz))

    (supports-report-timezone? *engine*)
    (sad-toucan-result (source-date-formatter utc-tz) (result-date-formatter pacific-tz))

    :else
    (sad-toucan-result (source-date-formatter utc-tz) (result-date-formatter utc-tz)))
  (sad-toucan-incidents-with-bucketing :minute pacific-tz))

;; Grouping by minute of hour is not affected by timezones
(expect-with-non-timeseries-dbs
  [[0 5]
   [1 4]
   [2 2]
   [3 4]
   [4 4]
   [5 3]
   [6 5]
   [7 1]
   [8 1]
   [9 1]]
  (sad-toucan-incidents-with-bucketing :minute-of-hour pacific-tz))

;;;;;;;;;;;;;;;;;;;;;;;;;;;;;;;;;;;;;;;;;;;;;;;;;;;;;;;;;;;;
;;
;; Grouping by hour tests
;;
;;;;;;;;;;;;;;;;;;;;;;;;;;;;;;;;;;;;;;;;;;;;;;;;;;;;;;;;;;;;

(def ^:private sad-toucan-dates-grouped-by-hour
  "This is the first 10 groupings of sad toucan dates at the same hour
  when converted from millis since epoch in the UTC timezone. The
  timezone is left off of the timezone string so that we can emulate
  how certain conversions are broken in the code today. As an example,
  the UTC dates in Oracle are interpreted as the reporting timezone
  when they're UTC"
  ["2015-06-01T10:00:00.000"
   "2015-06-01T16:00:00.000"
   "2015-06-01T17:00:00.000"
   "2015-06-01T18:00:00.000"
   "2015-06-01T21:00:00.000"
   "2015-06-02T02:00:00.000"
   "2015-06-02T05:00:00.000"
   "2015-06-02T08:00:00.000"
   "2015-06-02T11:00:00.000"
   "2015-06-02T13:00:00.000"])

(defn- results-by-hour
  "Creates a sad toucan resultset using the given `SOURCE-FORMATTER`
  and `RESULT-FORMATTER`. Pairs the dates with the the record counts"
  [source-formatter result-formatter]
  (mapv vector
        (adjust-date source-formatter result-formatter sad-toucan-dates-grouped-by-hour)
        [1 1 1 1 2 1 1 1 1 1]))

;; For this test, the results are the same for each database, but the
;; formatting of the time for that given count is different depending
;; on whether the database supports a report timezone and what
;; timezone that database is in
(expect-with-non-timeseries-dbs
  (cond
    (contains? #{:sqlite :crate} *engine*)
    (results-by-hour (source-date-formatter utc-tz)
                     result-date-formatter-without-tz)

    (oracle-or-redshift? *engine*)
    (results-by-hour (source-date-formatter pacific-tz) (result-date-formatter pacific-tz))

    (supports-report-timezone? *engine*)
    (results-by-hour (source-date-formatter utc-tz) (result-date-formatter pacific-tz))

    :else
    (results-by-hour (source-date-formatter utc-tz) (result-date-formatter utc-tz)))

  (sad-toucan-incidents-with-bucketing :hour pacific-tz))

;;;;;;;;;;;;;;;;;;;;;;;;;;;;;;;;;;;;;;;;;;;;;;;;;;;;;;;;;;;;
;;
;; Grouping by hour of day tests
;;
;;;;;;;;;;;;;;;;;;;;;;;;;;;;;;;;;;;;;;;;;;;;;;;;;;;;;;;;;;;;

;; The counts are affected by timezone as the times are shifted back
;; by 7 hours. These count changes can be validated by matching the
;; first three results of the pacific results to the last three of the
;; UTC results (i.e. pacific is 7 hours back of UTC at that time)
(expect-with-non-timeseries-dbs
  (if (and (not (oracle-or-redshift? *engine*))
           (supports-report-timezone? *engine*))
    [[0 8] [1 9] [2 7] [3 10] [4 10] [5 9] [6 6] [7 5] [8 7] [9 7]]
    [[0 13] [1 8] [2 4] [3 7] [4 5] [5 13] [6 10] [7 8] [8 9] [9 7]])
  (sad-toucan-incidents-with-bucketing :hour-of-day pacific-tz))

;; With all databases in UTC, the results should be the same for all DBs
(expect-with-non-timeseries-dbs
  [[0 13] [1 8] [2 4] [3 7] [4 5] [5 13] [6 10] [7 8] [8 9] [9 7]]
  (sad-toucan-incidents-with-bucketing :hour-of-day utc-tz))

;;;;;;;;;;;;;;;;;;;;;;;;;;;;;;;;;;;;;;;;;;;;;;;;;;;;;;;;;;;;
;;
;; Grouping by day tests
;;
;;;;;;;;;;;;;;;;;;;;;;;;;;;;;;;;;;;;;;;;;;;;;;;;;;;;;;;;;;;;

(defn- offset-time
  "Add to `DATE` offset from UTC found in `TZ`"
  [tz date]
  (time/minus date
              (time/seconds
               (/ (.getOffset tz date) 1000))))

(defn- find-events-in-range
  "Find the number of sad toucan events between `START-DATE-STR` and `END-DATE-STR`"
  [start-date-str end-date-str]
  (-> (data/with-db (data/get-or-create-database! defs/sad-toucan-incidents)
        (data/run-query incidents
          (ql/aggregation (ql/count))
          (ql/breakout (ql/datetime-field $timestamp :day))
          (ql/filter
           (ql/between (ql/datetime-field $timestamp :default)
                       start-date-str
                       end-date-str))))
      rows
      first
      second
      (or 0)))

(defn- new-events-after-tz-shift
  "Given a `DATE-STR` and a `TZ`, how many new events would appear if
  the time were shifted by the offset in `TZ`. This function is useful
  for figuring out what the counts would be if the database was in
  that timezone"
  [date-str tz]
  (let [date-obj (tformat/parse (tformat/formatters :date) date-str)
        next-day (time/plus date-obj (time/days 1))
        unparse-utc #(tformat/unparse (result-date-formatter utc-tz) %)]
    (-
     ;; Once the time is shifted to `TZ`, how many new events will this add
     (find-events-in-range (unparse-utc next-day) (unparse-utc (offset-time tz next-day)))
     ;; Subtract the number of events that we will loose with the timezone shift
     (find-events-in-range (unparse-utc date-obj) (unparse-utc (offset-time tz date-obj))))))

;; This test uses H2 (in UTC) to determine the difference in number of
;; events in UTC time vs pacific time. It does this using a the UTC
;; dataset and some math to figure out if our 24 hour window is
;; shifted 7 hours back, how many events to we gain and lose. Although
;; this test is technically covered by the other grouping by day
;; tests, it's useful for debugging to answer why row counts change
;; when the timezone shifts by removing timezones and the related
;; database settings
(datasets/expect-with-engines #{:h2}
  [2 -1 5 -5 2 0 -2 1 -1 1]
  (map #(new-events-after-tz-shift (str "2015-06-" %) pacific-tz)
       ["01" "02" "03" "04" "05" "06" "07" "08" "09" "10"]))

(def ^:private sad-toucan-events-grouped-by-day
  ["2015-06-01"
   "2015-06-02"
   "2015-06-03"
   "2015-06-04"
   "2015-06-05"
   "2015-06-06"
   "2015-06-07"
   "2015-06-08"
   "2015-06-09"
   "2015-06-10"])

(defn- results-by-day
  "Creates a sad toucan resultset using the given `SOURCE-FORMATTER`
  and `RESULT-FORMATTER`. Pairs the dates with the record counts
  supplied in `COUNTS`"
  [source-formatter result-formatter counts]
  (mapv vector
        (adjust-date source-formatter result-formatter sad-toucan-events-grouped-by-day)
        counts))

(expect-with-non-timeseries-dbs
  (if (contains? #{:sqlite :crate} *engine*)
    (results-by-day date-formatter-without-time
                    date-formatter-without-time
                    [6 10 4 9 9 8 8 9 7 9])
    (results-by-day date-formatter-without-time
                    (result-date-formatter utc-tz)
                    [6 10 4 9 9 8 8 9 7 9]))

  (sad-toucan-incidents-with-bucketing :day utc-tz))

(expect-with-non-timeseries-dbs
  (cond
    (contains? #{:sqlite :crate} *engine*)
    (results-by-day date-formatter-without-time
                    date-formatter-without-time
                    [6 10 4 9 9 8 8 9 7 9])

    (oracle-or-redshift? *engine*)
    (results-by-day (tformat/with-zone date-formatter-without-time pacific-tz)
                    (result-date-formatter pacific-tz)
                    [6 10 4 9 9 8 8 9 7 9])

    (supports-report-timezone? *engine*)
    (results-by-day (tformat/with-zone date-formatter-without-time pacific-tz)
                    (result-date-formatter pacific-tz)
                    [8 9 9 4 11 8 6 10 6 10])

    :else
    (results-by-day (tformat/with-zone date-formatter-without-time utc-tz)
                    (result-date-formatter utc-tz)
                    [6 10 4 9 9 8 8 9 7 9]))

  (sad-toucan-incidents-with-bucketing :day pacific-tz))

;; This test provides a validation of how many events are gained or
;; lost when the timezone is shifted to eastern, similar to the test
;; above with pacific
(datasets/expect-with-engines #{:h2}
  [1 -1 3 -3 3 -2 -1 0 1 1]
  (map #(new-events-after-tz-shift (str "2015-06-" %) eastern-tz)
       ["01" "02" "03" "04" "05" "06" "07" "08" "09" "10"]))

;; Similar to the pacific test above, just validating eastern timezone shifts
(expect-with-non-timeseries-dbs
  (cond
    (contains? #{:sqlite :crate} *engine*)
    (results-by-day date-formatter-without-time
                    date-formatter-without-time
                    [6 10 4 9 9 8 8 9 7 9])

    (oracle-or-redshift? *engine*)
    (results-by-day (tformat/with-zone date-formatter-without-time eastern-tz)
                    (result-date-formatter eastern-tz)
                    [6 10 4 9 9 8 8 9 7 9])

    (supports-report-timezone? *engine*)
    (results-by-day (tformat/with-zone date-formatter-without-time eastern-tz)
                    (result-date-formatter eastern-tz)
                    [7 9 7 6 12 6 7 9 8 10])

    :else
    (results-by-day  date-formatter-without-time
                     (result-date-formatter utc-tz)
                     [6 10 4 9 9 8 8 9 7 9]))

  (sad-toucan-incidents-with-bucketing :day eastern-tz))

;; This tests out the JVM timezone's impact on the results. For
;; databases supporting a report timezone, this should have no affect
;; on the results. When no report timezone is used it should convert
;; dates to the JVM's timezone
;;
;; H2 doesn't support us switching timezones after the dates have been
;; stored. This causes H2 to (incorrectly) apply the timezone shift
;; twice, so instead of -07:00 it will become -14:00. Leaving out the
;; test rather than validate wrong results.
;;
;; The exclusions here are databases that give incorrect answers when
;; the JVM timezone doesn't match the databases timezone
(expect-with-non-timeseries-dbs-except #{:h2 :sqlserver :redshift :sparksql :mongo}
  (cond
    (contains? #{:sqlite :crate} *engine*)
    (results-by-day date-formatter-without-time
                    date-formatter-without-time
                    [6 10 4 9 9 8 8 9 7 9])

    (oracle-or-redshift? *engine*)
    (results-by-day (tformat/with-zone date-formatter-without-time pacific-tz)
                    (result-date-formatter pacific-tz)
                    [6 10 4 9 9 8 8 9 7 9])

    (supports-report-timezone? *engine*)
    (results-by-day (tformat/with-zone date-formatter-without-time pacific-tz)
                    (result-date-formatter pacific-tz)
                    [8 9 9 4 11 8 6 10 6 10])

    :else
    (results-by-day (tformat/with-zone date-formatter-without-time utc-tz)
                    (result-date-formatter pacific-tz)
                    [6 10 4 9 9 8 8 9 7 9]))

  (tu/with-jvm-tz pacific-tz
    (sad-toucan-incidents-with-bucketing :day pacific-tz)))

;;;;;;;;;;;;;;;;;;;;;;;;;;;;;;;;;;;;;;;;;;;;;;;;;;;;;;;;;;;;
;;
;; Grouping by day-of-week tests
;;
;;;;;;;;;;;;;;;;;;;;;;;;;;;;;;;;;;;;;;;;;;;;;;;;;;;;;;;;;;;;

(expect-with-non-timeseries-dbs
  (if (and (not (oracle-or-redshift? *engine*))
           (supports-report-timezone? *engine*))
    [[1 29] [2 36] [3 33] [4 29] [5 13] [6 38] [7 22]]
    [[1 28] [2 38] [3 29] [4 27] [5 24] [6 30] [7 24]])
  (sad-toucan-incidents-with-bucketing :day-of-week pacific-tz))

(expect-with-non-timeseries-dbs
  [[1 28] [2 38] [3 29] [4 27] [5 24] [6 30] [7 24]]
  (sad-toucan-incidents-with-bucketing :day-of-week utc-tz))

;;;;;;;;;;;;;;;;;;;;;;;;;;;;;;;;;;;;;;;;;;;;;;;;;;;;;;;;;;;;
;;
;; Grouping by day-of-month tests
;;
;;;;;;;;;;;;;;;;;;;;;;;;;;;;;;;;;;;;;;;;;;;;;;;;;;;;;;;;;;;;

(expect-with-non-timeseries-dbs
  (if (and (not (oracle-or-redshift? *engine*))
           (supports-report-timezone? *engine*))
    [[1 8] [2 9] [3 9] [4 4] [5 11] [6 8] [7 6] [8 10] [9 6] [10 10]]
    [[1 6] [2 10] [3 4] [4 9] [5  9] [6 8] [7 8] [8  9] [9 7] [10  9]])
  (sad-toucan-incidents-with-bucketing :day-of-month pacific-tz))

(expect-with-non-timeseries-dbs
  [[1 6] [2 10] [3 4] [4 9] [5  9] [6 8] [7 8] [8  9] [9 7] [10  9]]
  (sad-toucan-incidents-with-bucketing :day-of-month utc-tz))

;;;;;;;;;;;;;;;;;;;;;;;;;;;;;;;;;;;;;;;;;;;;;;;;;;;;;;;;;;;;
;;
;; Grouping by day-of-month tests
;;
;;;;;;;;;;;;;;;;;;;;;;;;;;;;;;;;;;;;;;;;;;;;;;;;;;;;;;;;;;;;

(expect-with-non-timeseries-dbs
  (if (and (not (oracle-or-redshift? *engine*))
           (supports-report-timezone? *engine*))
    [[152 8] [153 9] [154 9] [155 4] [156 11] [157 8] [158 6] [159 10] [160 6] [161 10]]
    [[152 6] [153 10] [154 4] [155 9] [156  9] [157  8] [158 8] [159  9] [160 7] [161  9]])
  (sad-toucan-incidents-with-bucketing :day-of-year pacific-tz))

(expect-with-non-timeseries-dbs
  [[152 6] [153 10] [154 4] [155 9] [156  9] [157  8] [158 8] [159  9] [160 7] [161  9]]
  (sad-toucan-incidents-with-bucketing :day-of-year utc-tz))

;;;;;;;;;;;;;;;;;;;;;;;;;;;;;;;;;;;;;;;;;;;;;;;;;;;;;;;;;;;;
;;
;; Grouping by week tests
;;
;;;;;;;;;;;;;;;;;;;;;;;;;;;;;;;;;;;;;;;;;;;;;;;;;;;;;;;;;;;;

(defn- results-by-week
  "Creates a sad toucan resultset using the given `SOURCE-FORMATTER`
  and `RESULT-FORMATTER`. Pairs the dates with the record counts
  supplied in `COUNTS`"
  [source-formatter result-formatter counts]
  (mapv vector
        (adjust-date source-formatter result-formatter ["2015-05-31"
                                                        "2015-06-07"
                                                        "2015-06-14"
                                                        "2015-06-21"
                                                        "2015-06-28"])
        counts))

(expect-with-non-timeseries-dbs
  (if (contains? #{:sqlite :crate} *engine*)
    (results-by-week date-formatter-without-time
                     date-formatter-without-time
                     [46 47 40 60 7])
    (results-by-week date-formatter-without-time
                     (result-date-formatter utc-tz)
                     [46 47 40 60 7]))

  (sad-toucan-incidents-with-bucketing :week utc-tz))

(defn- new-weekly-events-after-tz-shift
  "Finds the change in sad toucan events if the timezone is shifted to `TZ`"
  [date-str tz]
  (let [date-obj (tformat/parse (tformat/formatters :date) date-str)
        next-week (time/plus date-obj (time/days 7))
        unparse-utc #(tformat/unparse (result-date-formatter utc-tz) %)]
    (-
     ;; Once the time is shifted to `TZ`, how many new events will this add
     (find-events-in-range (unparse-utc next-week) (unparse-utc (offset-time tz next-week)))
     ;; Subtract the number of events that we will loose with the timezone shift
     (find-events-in-range (unparse-utc date-obj) (unparse-utc (offset-time tz date-obj))))))

;; This test helps in debugging why event counts change with a given
;; timezone. It queries only a UTC H2 datatabase to find how those
;; counts would change if time was in pacific time. The results of
;; this test are also in the UTC test above and pacific test below,
;; but this is still useful for debugging as it doesn't involve changing
;; timezones or database settings
(datasets/expect-with-engines #{:h2}
  [3 0 -1 -2 0]
  (map #(new-weekly-events-after-tz-shift % pacific-tz)
       ["2015-05-31" "2015-06-07" "2015-06-14" "2015-06-21" "2015-06-28"]))

;; Sad toucan incidents by week. Databases in UTC that don't support
;; report timezones will be the same as the UTC test above. Databases
;; that support report timezone will have different counts as the week
;; starts and ends 7 hours earlier
(expect-with-non-timeseries-dbs
  (cond
    (contains? #{:sqlite :crate} *engine*)
    (results-by-week date-formatter-without-time
                     date-formatter-without-time
                     [46 47 40 60 7])

    (oracle-or-redshift? *engine*)
    (results-by-week (tformat/with-zone date-formatter-without-time pacific-tz)
                     (result-date-formatter pacific-tz)
                     [46 47 40 60 7])

    (supports-report-timezone? *engine*)
    (results-by-week (tformat/with-zone date-formatter-without-time pacific-tz)
                     (result-date-formatter pacific-tz)
                     [49 47 39 58 7])

    :else
    (results-by-week date-formatter-without-time
                     (result-date-formatter utc-tz)
                     [46 47 40 60 7]))

  (sad-toucan-incidents-with-bucketing :week pacific-tz))

;; Similar to above this test finds the difference in event counts for
;; each week if we were in the eastern timezone
(datasets/expect-with-engines #{:h2}
  [1 1 -1 -1 0]
  (map #(new-weekly-events-after-tz-shift % eastern-tz)
       ["2015-05-31" "2015-06-07" "2015-06-14" "2015-06-21" "2015-06-28"]))

;; Tests eastern timezone grouping by week, UTC databases don't
;; change, databases with reporting timezones need to account for the
;; 4-5 hour difference
(expect-with-non-timeseries-dbs
  (cond
    (contains? #{:sqlite :crate} *engine*)
    (results-by-week date-formatter-without-time
                     date-formatter-without-time
                     [46 47 40 60 7])

    (oracle-or-redshift? *engine*)
    (results-by-week (tformat/with-zone date-formatter-without-time eastern-tz)
                     (result-date-formatter eastern-tz)
                     [46 47 40 60 7])

    (supports-report-timezone? *engine*)
    (results-by-week (tformat/with-zone date-formatter-without-time eastern-tz)
                     (result-date-formatter eastern-tz)
                     [47 48 39 59 7])

    :else
    (results-by-week date-formatter-without-time
                     (result-date-formatter utc-tz)
                     [46 47 40 60 7]))

  (sad-toucan-incidents-with-bucketing :week eastern-tz))

;; Setting the JVM timezone will change how the datetime results are
;; displayed but don't impact the calculation of the begin/end of the
;; week
;;
;; The exclusions here are databases that give incorrect answers when
;; the JVM timezone doesn't match the databases timezone
(expect-with-non-timeseries-dbs-except #{:h2 :sqlserver :redshift :sparksql :mongo}
  (cond
    (contains? #{:sqlite :crate} *engine*)
    (results-by-week date-formatter-without-time
                     date-formatter-without-time
                     [46 47 40 60 7])

    (oracle-or-redshift? *engine*)
    (results-by-week (tformat/with-zone date-formatter-without-time pacific-tz)
                     (result-date-formatter pacific-tz)
                     [46 47 40 60 7])

    (supports-report-timezone? *engine*)
    (results-by-week (tformat/with-zone date-formatter-without-time pacific-tz)
                     (result-date-formatter pacific-tz)
                     [49 47 39 58 7])

    :else
    (results-by-week date-formatter-without-time
                     (result-date-formatter pacific-tz)
                     [46 47 40 60 7]))
  (tu/with-jvm-tz pacific-tz
    (sad-toucan-incidents-with-bucketing :week pacific-tz)))

;;;;;;;;;;;;;;;;;;;;;;;;;;;;;;;;;;;;;;;;;;;;;;;;;;;;;;;;;;;;
;;
;; Grouping by week-of-year tests
;;
;;;;;;;;;;;;;;;;;;;;;;;;;;;;;;;;;;;;;;;;;;;;;;;;;;;;;;;;;;;;

(expect-with-non-timeseries-dbs
  ;; Not really sure why different drivers have different opinions on these </3
  (cond

<<<<<<< HEAD
    (or (oracle? *engine*)
        (contains? #{:sqlserver :sqlite :crate :sparksql :drill} *engine*))
=======
    (contains? #{:sqlserver :sqlite :crate :oracle} *engine*)
>>>>>>> d199d81e
    [[23 54] [24 46] [25 39] [26 61]]

    (and (supports-report-timezone? *engine*)
         (not (= :redshift *engine*)))
    [[23 49] [24 47] [25 39] [26 58] [27 7]]

    :else
    [[23 46] [24 47] [25 40] [26 60] [27 7]])
  (sad-toucan-incidents-with-bucketing :week-of-year pacific-tz))

;;;;;;;;;;;;;;;;;;;;;;;;;;;;;;;;;;;;;;;;;;;;;;;;;;;;;;;;;;;;
;;
;; Grouping by month tests
;;
;;;;;;;;;;;;;;;;;;;;;;;;;;;;;;;;;;;;;;;;;;;;;;;;;;;;;;;;;;;;

;; All of the sad toucan events in the test data fit in June. The
;; results are the same on all databases and the only difference is
;; how the beginning of hte month is represented, since we always
;; return times with our dates
(expect-with-non-timeseries-dbs
  [[(cond
      (contains? #{:sqlite :crate} *engine*)
      "2015-06-01"

      (supports-report-timezone? *engine*)
      "2015-06-01T00:00:00.000-07:00"

      :else
      "2015-06-01T00:00:00.000Z")
    200]]
  (sad-toucan-incidents-with-bucketing :month pacific-tz))

(expect-with-non-timeseries-dbs
  [[(cond
      (contains? #{:sqlite :crate} *engine*)
      "2015-06-01"

      (supports-report-timezone? *engine*)
      "2015-06-01T00:00:00.000-04:00"

      :else
      "2015-06-01T00:00:00.000Z")
    200]]
  (sad-toucan-incidents-with-bucketing :month eastern-tz))

;;;;;;;;;;;;;;;;;;;;;;;;;;;;;;;;;;;;;;;;;;;;;;;;;;;;;;;;;;;;
;;
;; Grouping by month-of-year tests
;;
;;;;;;;;;;;;;;;;;;;;;;;;;;;;;;;;;;;;;;;;;;;;;;;;;;;;;;;;;;;;

(expect-with-non-timeseries-dbs
  [[6 200]]
  (sad-toucan-incidents-with-bucketing :month-of-year pacific-tz))

;;;;;;;;;;;;;;;;;;;;;;;;;;;;;;;;;;;;;;;;;;;;;;;;;;;;;;;;;;;;
;;
;; Grouping by quarter tests
;;
;;;;;;;;;;;;;;;;;;;;;;;;;;;;;;;;;;;;;;;;;;;;;;;;;;;;;;;;;;;;

(expect-with-non-timeseries-dbs
  [[(cond (contains? #{:sqlite :crate} *engine*)
          "2015-04-01"

          (supports-report-timezone? *engine*)
          "2015-04-01T00:00:00.000-07:00"

          :else
          "2015-04-01T00:00:00.000Z")
    200]]
  (sad-toucan-incidents-with-bucketing :quarter pacific-tz))

(expect-with-non-timeseries-dbs
  [[(cond (contains? #{:sqlite :crate} *engine*)
          "2015-04-01"

          (supports-report-timezone? *engine*)
          "2015-04-01T00:00:00.000-04:00"

          :else
          "2015-04-01T00:00:00.000Z")
    200]]
  (sad-toucan-incidents-with-bucketing :quarter eastern-tz))

;;;;;;;;;;;;;;;;;;;;;;;;;;;;;;;;;;;;;;;;;;;;;;;;;;;;;;;;;;;;
;;
;; Grouping by quarter-of-year tests
;;
;;;;;;;;;;;;;;;;;;;;;;;;;;;;;;;;;;;;;;;;;;;;;;;;;;;;;;;;;;;;

(expect-with-non-timeseries-dbs
  [[2 200]]
  (sad-toucan-incidents-with-bucketing :quarter-of-year pacific-tz))

;;;;;;;;;;;;;;;;;;;;;;;;;;;;;;;;;;;;;;;;;;;;;;;;;;;;;;;;;;;;
;;
;; Grouping by year tests
;;
;;;;;;;;;;;;;;;;;;;;;;;;;;;;;;;;;;;;;;;;;;;;;;;;;;;;;;;;;;;;

(expect-with-non-timeseries-dbs
  [[2015 200]]
  (sad-toucan-incidents-with-bucketing :year pacific-tz))

;;;;;;;;;;;;;;;;;;;;;;;;;;;;;;;;;;;;;;;;;;;;;;;;;;;;;;;;;;;;
;;
;; Relative date tests
;;
;;;;;;;;;;;;;;;;;;;;;;;;;;;;;;;;;;;;;;;;;;;;;;;;;;;;;;;;;;;;

;; RELATIVE DATES
(defn- database-def-with-timestamps [interval-seconds]
  (i/create-database-definition (str "a-checkin-every-" interval-seconds "-seconds")
    ["checkins"
     [{:field-name "timestamp"
       :base-type  :type/DateTime}]
     (vec (for [i (range -15 15)]
            ;; Create timestamps using relative dates (e.g. `DATEADD(second, -195, GETUTCDATE())` instead of
            ;; generating `java.sql.Timestamps` here so they'll be in the DB's native timezone. Some DBs refuse to use
            ;; the same timezone we're running the tests from *cough* SQL Server *cough*
            [(u/prog1 (driver/date-interval *driver* :second (* i interval-seconds))
               (assert <>))]))]))

(def ^:private checkins:4-per-minute (partial database-def-with-timestamps 15))
(def ^:private checkins:4-per-hour   (partial database-def-with-timestamps (* 60 15)))
(def ^:private checkins:1-per-day    (partial database-def-with-timestamps (* 60 60 24)))

(defn- count-of-grouping [db field-grouping & relative-datetime-args]
  (-> (data/with-temp-db [_ db]
        (data/run-query checkins
          (ql/aggregation (ql/count))
          (ql/filter (ql/= (ql/datetime-field $timestamp field-grouping)
                           (apply ql/relative-datetime relative-datetime-args)))))
      first-row first int))

;; HACK - Don't run these tests against BigQuery because the databases need to be loaded every time the tests are ran and loading data into BigQuery is mind-bogglingly slow.
;;        Don't worry, I promise these work though!

;; Don't run the minute tests against Oracle because the Oracle tests are kind of slow and case CI to fail randomly when it takes so long to load the data that the times are
;; no longer current (these tests pass locally if your machine isn't as slow as the CircleCI ones)
(expect-with-non-timeseries-dbs-except #{:bigquery :oracle} 4 (count-of-grouping (checkins:4-per-minute) :minute "current"))

(expect-with-non-timeseries-dbs-except #{:bigquery :oracle} 4 (count-of-grouping (checkins:4-per-minute) :minute -1 "minute"))
(expect-with-non-timeseries-dbs-except #{:bigquery :oracle} 4 (count-of-grouping (checkins:4-per-minute) :minute  1 "minute"))

(expect-with-non-timeseries-dbs-except #{:bigquery} 4 (count-of-grouping (checkins:4-per-hour) :hour "current"))
(expect-with-non-timeseries-dbs-except #{:bigquery} 4 (count-of-grouping (checkins:4-per-hour) :hour -1 "hour"))
(expect-with-non-timeseries-dbs-except #{:bigquery} 4 (count-of-grouping (checkins:4-per-hour) :hour  1 "hour"))

(expect-with-non-timeseries-dbs-except #{:bigquery} 1 (count-of-grouping (checkins:1-per-day) :day "current"))
(expect-with-non-timeseries-dbs-except #{:bigquery} 1 (count-of-grouping (checkins:1-per-day) :day -1 "day"))
(expect-with-non-timeseries-dbs-except #{:bigquery} 1 (count-of-grouping (checkins:1-per-day) :day  1 "day"))

;; Drill does not support week intervals
(expect-with-non-timeseries-dbs-except #{:bigquery :drill} 7 (count-of-grouping (checkins:1-per-day) :week "current"))

;; SYNTACTIC SUGAR
(expect-with-non-timeseries-dbs-except #{:bigquery}
  1
  (-> (data/with-temp-db [_ (checkins:1-per-day)]
        (data/run-query checkins
          (ql/aggregation (ql/count))
          (ql/filter (ql/time-interval $timestamp :current :day))))
      first-row first int))

;; Drill does not support week intervals
(expect-with-non-timeseries-dbs-except #{:bigquery :drill}
  7
  (-> (data/with-temp-db [_ (checkins:1-per-day)]
        (data/run-query checkins
          (ql/aggregation (ql/count))
          (ql/filter (ql/time-interval $timestamp :last :week))))
      first-row first int))

;; Make sure that when referencing the same field multiple times with different units we return the one
;; that actually reflects the units the results are in.
;; eg when we breakout by one unit and filter by another, make sure the results and the col info
;; use the unit used by breakout
(defn- date-bucketing-unit-when-you [& {:keys [breakout-by filter-by with-interval]
                                        :or   {with-interval :current}}]
  (let [results (data/with-temp-db [_ (checkins:1-per-day)]
                  (data/run-query checkins
                    (ql/aggregation (ql/count))
                    (ql/breakout (ql/datetime-field $timestamp breakout-by))
                    (ql/filter (ql/time-interval $timestamp with-interval filter-by))))]
    {:rows (or (-> results :row_count)
               (throw (ex-info "Query failed!" results)))
     :unit (-> results :data :cols first :unit)}))

(expect-with-non-timeseries-dbs-except #{:bigquery}
  {:rows 1, :unit :day}
  (date-bucketing-unit-when-you :breakout-by "day", :filter-by "day"))

(expect-with-non-timeseries-dbs-except #{:bigquery}
  {:rows 7, :unit :day}
  (date-bucketing-unit-when-you :breakout-by "day", :filter-by "week"))

(expect-with-non-timeseries-dbs-except #{:bigquery}
  {:rows 1, :unit :week}
  (date-bucketing-unit-when-you :breakout-by "week", :filter-by "day"))

(expect-with-non-timeseries-dbs-except #{:bigquery}
  {:rows 1, :unit :quarter}
  (date-bucketing-unit-when-you :breakout-by "quarter", :filter-by "day"))

(expect-with-non-timeseries-dbs-except #{:bigquery}
  {:rows 1, :unit :hour}
  (date-bucketing-unit-when-you :breakout-by "hour", :filter-by "day"))

;; make sure if you use a relative date bucket in the past (e.g. "past 2 months") you get the correct amount of rows (#3910)
(expect-with-non-timeseries-dbs-except #{:bigquery}
  {:rows 2, :unit :day}
  (date-bucketing-unit-when-you :breakout-by "day", :filter-by "day", :with-interval -2))

(expect-with-non-timeseries-dbs-except #{:bigquery}
  {:rows 2, :unit :day}
  (date-bucketing-unit-when-you :breakout-by "day", :filter-by "day", :with-interval 2))<|MERGE_RESOLUTION|>--- conflicted
+++ resolved
@@ -708,12 +708,7 @@
   ;; Not really sure why different drivers have different opinions on these </3
   (cond
 
-<<<<<<< HEAD
-    (or (oracle? *engine*)
-        (contains? #{:sqlserver :sqlite :crate :sparksql :drill} *engine*))
-=======
-    (contains? #{:sqlserver :sqlite :crate :oracle} *engine*)
->>>>>>> d199d81e
+    (contains? #{:sqlserver :sqlite :crate :oracle :sparksql :drill} *engine*)
     [[23 54] [24 46] [25 39] [26 61]]
 
     (and (supports-report-timezone? *engine*)
