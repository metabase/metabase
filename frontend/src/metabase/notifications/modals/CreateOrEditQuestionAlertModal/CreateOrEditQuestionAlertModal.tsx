--- conflicted
+++ resolved
@@ -35,11 +35,7 @@
   getVisualizationSettings,
 } from "metabase/query_builder/selectors";
 import { addUndo } from "metabase/redux/undo";
-<<<<<<< HEAD
-import { canAccessSettings, getUser } from "metabase/selectors/user";
-import { Button, Flex, Modal, Select, Stack, Switch, rem } from "metabase/ui";
-=======
-import { getUser, getUserIsAdmin } from "metabase/selectors/user";
+import { canAccessSettings, getUser, getUserIsAdmin } from "metabase/selectors/user";
 import {
   Button,
   Flex,
@@ -51,7 +47,6 @@
   Text,
   rem,
 } from "metabase/ui";
->>>>>>> 6f6909c5
 import type {
   CreateAlertNotificationRequest,
   Notification,
