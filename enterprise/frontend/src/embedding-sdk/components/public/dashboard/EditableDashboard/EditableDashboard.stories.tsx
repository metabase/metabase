import type { Meta, StoryObj } from "@storybook/react";

import { CommonSdkStoryWrapper } from "embedding-sdk/test/CommonSdkStoryWrapper";
import {
  dashboardIdArgType,
  dashboardIds,
} from "embedding-sdk/test/storybook-id-args";

import type { InteractiveQuestionProps } from "../../InteractiveQuestion";

import {
  EditableDashboard,
  type EditableDashboardProps,
} from "./EditableDashboard";

const DASHBOARD_ID = (window as any).DASHBOARD_ID || dashboardIds.numberId;

type CustomArgs = {
  "dataPickerProps.entityTypes"?: InteractiveQuestionProps["entityTypes"];
};

const meta = {
  title: "EmbeddingSDK/EditableDashboard",
  component: EditableDashboard,
  parameters: {
    layout: "fullscreen",
  },
  decorators: [CommonSdkStoryWrapper],
  argTypes: {
    // Core props
    dashboardId: dashboardIdArgType,
<<<<<<< HEAD
    "dataPickerProps.entityTypes": {
      control: "check",
      options: [
        "model",
        "table",
        "question",
      ] satisfies InteractiveQuestionProps["entityTypes"],
      description: "`question` doesn't have effect on simple data picker",
    },
=======
>>>>>>> b9f95c03

    // Display options
    withTitle: {
      control: { type: "boolean" },
      description: "Whether to show the dashboard title",
      table: {
        type: { summary: "boolean" },
        defaultValue: { summary: "true" },
      },
    },
    withCardTitle: {
      control: { type: "boolean" },
      description: "Whether to show individual card titles",
      table: {
        type: { summary: "boolean" },
        defaultValue: { summary: "true" },
      },
    },
    withDownloads: {
      control: { type: "boolean" },
      description: "Whether to enable download functionality for cards",
      table: {
        type: { summary: "boolean" },
        defaultValue: { summary: "false" },
      },
    },

    // Parameters
    initialParameters: {
      control: { type: "object" },
      description: "Initial parameter values for the dashboard",
      table: {
        type: { summary: "Record<string, any>" },
        defaultValue: { summary: "{}" },
      },
    },
    hiddenParameters: {
      control: { type: "object" },
      description: "Array of parameter names to hide from the dashboard",
      table: {
        type: { summary: "string[]" },
        defaultValue: { summary: "[]" },
      },
    },

    // Styling
    className: {
      control: { type: "text" },
      description: "CSS class name for the dashboard wrapper",
      table: {
        type: { summary: "string" },
      },
    },
    style: {
      control: { type: "object" },
      description: "Inline styles for the dashboard wrapper",
      table: {
        type: { summary: "CSSProperties" },
      },
    },

    // Drill-through question options
    drillThroughQuestionHeight: {
      control: { type: "text" },
      description: "Height of the drill-through question component",
      table: {
        type: { summary: "CSSProperties['height']" },
      },
    },
    drillThroughQuestionProps: {
      control: { type: "object" },
      description: "Props passed to the drill-through question component",
      table: {
        type: { summary: "DrillThroughQuestionProps" },
      },
    },
    renderDrillThroughQuestion: {
      control: false,
      description: "Custom React component to render the question layout",
      table: {
        type: { summary: "() => ReactNode" },
      },
    },

    // Plugins
    plugins: {
      control: { type: "object" },
      description:
        "Additional mapper function to override or add drill-down menu",
      table: {
        type: { summary: "MetabasePluginsConfig" },
      },
    },

    // Event handlers
    onLoad: {
      control: false,
      description: "Callback fired when the dashboard loads successfully",
      table: {
        type: { summary: "(dashboard: Dashboard) => void" },
      },
      action: "onLoad",
    },
    onLoadWithoutCards: {
      control: false,
      description: "Callback fired when the dashboard loads without cards",
      table: {
        type: { summary: "(dashboard: Dashboard) => void" },
      },
      action: "onLoadWithoutCards",
    },
  },
  render: ({ "dataPickerProps.entityTypes": entityTypes, ...args }) => {
    return (
      <EditableDashboard
        {...args}
        dataPickerProps={{
          entityTypes,
        }}
      />
    );
  },
} satisfies Meta<EditableDashboardProps & CustomArgs>;
export default meta;

type Story = StoryObj<typeof meta>;

export const Default = {
  args: {
    dashboardId: DASHBOARD_ID,
  },
} satisfies Story;<|MERGE_RESOLUTION|>--- conflicted
+++ resolved
@@ -29,7 +29,6 @@
   argTypes: {
     // Core props
     dashboardId: dashboardIdArgType,
-<<<<<<< HEAD
     "dataPickerProps.entityTypes": {
       control: "check",
       options: [
@@ -39,8 +38,6 @@
       ] satisfies InteractiveQuestionProps["entityTypes"],
       description: "`question` doesn't have effect on simple data picker",
     },
-=======
->>>>>>> b9f95c03
 
     // Display options
     withTitle: {
