import { screen } from "@testing-library/react";
import userEvent from "@testing-library/user-event";

import { setupEnterprisePlugins } from "__support__/enterprise";
import { setupParameterValuesEndpoints } from "__support__/server-mocks";
import { mockSettings } from "__support__/settings";
import { renderWithProviders } from "__support__/ui";
import type {
  EmbedResource,
  EmbedResourceType,
} from "metabase/public/lib/types";
import type { TokenFeatures } from "metabase-types/api";
import {
  createMockCard,
  createMockDashboard,
  createMockTokenFeatures,
  createMockUser,
} from "metabase-types/api/mocks";
import { createMockState } from "metabase-types/store/mocks";

import type { StaticEmbedSetupPaneProps } from "../StaticEmbedSetupPane";
import { StaticEmbedSetupPane } from "../StaticEmbedSetupPane";

const TextEditorMock = ({
  value,
  highlightedTexts,
}: {
  value: string;
  highlightedTexts?: string[];
}) => (
  <>
    <div data-testid="text-editor-mock">{value}</div>
    <div data-testid="text-editor-mock-highlighted-code">
      {highlightedTexts}
    </div>
  </>
);

jest.mock("metabase/components/TextEditor", () => TextEditorMock);

export const FONTS_MOCK_VALUES = [
  "My Awesome Font",
  "Some Font 2",
  "And Another Third Font",
];

export interface SetupOpts {
  props: Partial<StaticEmbedSetupPaneProps>;
  activeTab?: "Overview" | "Parameters" | "Appearance";
  hasEnterprisePlugins?: boolean;
}

<<<<<<< HEAD
export async function setup({
  props: {
    resourceType = "dashboard",
    resource = getMockResource(resourceType),
    resourceParameters = [],
    onUpdateEmbeddingParams = jest.fn(),
    onUpdateEnableEmbedding = jest.fn(),
  } = {},
  activeTab = "Overview",
  hasEnterprisePlugins = false,
  tokenFeatures = createMockTokenFeatures(),
}: {
  props?: Partial<StaticEmbedSetupPaneProps>;
  activeTab?: "Overview" | "Parameters" | "Look and Feel";
  hasEnterprisePlugins?: boolean;
  tokenFeatures?: TokenFeatures;
}) {
=======
export async function setup(
  {
    props: {
      resourceType = "dashboard",
      resource = getMockResource(resourceType),
      resourceParameters = [],
      onUpdateEmbeddingParams = jest.fn(),
      onUpdateEnableEmbedding = jest.fn(),
    },
    activeTab = "Overview",
    hasEnterprisePlugins = false,
    tokenFeatures = createMockTokenFeatures(),
  }: {
    props: Partial<StaticEmbedSetupPaneProps>;
    activeTab?: "Overview" | "Parameters" | "Appearance";
    hasEnterprisePlugins?: boolean;
    tokenFeatures?: TokenFeatures;
  } = {
    props: {},
  },
) {
  setupParameterValuesEndpoints({
    values: [],
    has_more_values: false,
  });

>>>>>>> 446bb823
  const settings = mockSettings({
    "enable-embedding": true,
    "embedding-secret-key": "my_super_secret_key",
    "token-features": tokenFeatures,
    "available-fonts": hasEnterprisePlugins ? FONTS_MOCK_VALUES : undefined,
  });
  const state = createMockState({
    currentUser: createMockUser({ is_superuser: true }),
    settings: settings,
  });

  if (hasEnterprisePlugins) {
    setupEnterprisePlugins();
  }

  const view = renderWithProviders(
    <StaticEmbedSetupPane
      resource={resource}
      resourceType={resourceType}
      resourceParameters={resourceParameters}
      onUpdateEmbeddingParams={onUpdateEmbeddingParams}
      onUpdateEnableEmbedding={onUpdateEnableEmbedding}
    />,
    {
      storeInitialState: state,
    },
  );

  if (activeTab && activeTab !== "Overview") {
    await userEvent.click(
      await screen.findByRole("tab", {
        name: activeTab,
      }),
    );
  }

  return {
    ...view,
    onUpdateEmbeddingParams,
    onUpdateEnableEmbedding,
  };
}

export function getMockResource(
  resourceType: EmbedResourceType,
  isPublished: boolean = false,
): EmbedResource {
  if (resourceType === "dashboard") {
    return createMockDashboard({
      enable_embedding: isPublished,
    });
  }

  return createMockCard({
    enable_embedding: isPublished,
  });
}<|MERGE_RESOLUTION|>--- conflicted
+++ resolved
@@ -50,7 +50,6 @@
   hasEnterprisePlugins?: boolean;
 }
 
-<<<<<<< HEAD
 export async function setup({
   props: {
     resourceType = "dashboard",
@@ -63,39 +62,16 @@
   hasEnterprisePlugins = false,
   tokenFeatures = createMockTokenFeatures(),
 }: {
-  props?: Partial<StaticEmbedSetupPaneProps>;
+  props: Partial<StaticEmbedSetupPaneProps>;
   activeTab?: "Overview" | "Parameters" | "Look and Feel";
   hasEnterprisePlugins?: boolean;
   tokenFeatures?: TokenFeatures;
 }) {
-=======
-export async function setup(
-  {
-    props: {
-      resourceType = "dashboard",
-      resource = getMockResource(resourceType),
-      resourceParameters = [],
-      onUpdateEmbeddingParams = jest.fn(),
-      onUpdateEnableEmbedding = jest.fn(),
-    },
-    activeTab = "Overview",
-    hasEnterprisePlugins = false,
-    tokenFeatures = createMockTokenFeatures(),
-  }: {
-    props: Partial<StaticEmbedSetupPaneProps>;
-    activeTab?: "Overview" | "Parameters" | "Appearance";
-    hasEnterprisePlugins?: boolean;
-    tokenFeatures?: TokenFeatures;
-  } = {
-    props: {},
-  },
-) {
   setupParameterValuesEndpoints({
     values: [],
     has_more_values: false,
   });
 
->>>>>>> 446bb823
   const settings = mockSettings({
     "enable-embedding": true,
     "embedding-secret-key": "my_super_secret_key",
