;; -*- comment-column: 100; -*-
{:config-paths ["macros" "src"]
 :linters
 {
  ;;
  ;; enabled optional linters (these are disabled by default)
  ;;

  :aliased-namespace-symbol     {:level :warning}
  :case-symbol-test             {:level :warning}
  :condition-always-true        {:level :warning}
  :def-fn                       {:level :warning}
  :dynamic-var-not-earmuffed    {:level :warning}
  :equals-expected-position     {:level :warning, :only-in-test-assertion true}
  :keyword-binding              {:level :warning}
  :main-without-gen-class       {:level :warning}
  :minus-one                    {:level :warning}
  :misplaced-docstring          {:level :warning}
  :missing-body-in-when         {:level :warning}
  :missing-docstring            {:level :warning}
  :missing-else-branch          {:level :warning}
  :namespace-name-mismatch      {:level :warning}
  :non-arg-vec-return-type-hint {:level :warning}
  :plus-one                     {:level :warning}
  :reduce-without-init          {:level :warning}
  :redundant-call               {:level :warning}
  :redundant-fn-wrapper         {:level :warning}
  :self-requiring-namespace     {:level :warning}
  :single-key-in                {:level :warning}
  :unsorted-imports             {:level :warning}
  :unsorted-required-namespaces {:level :warning}
  :unused-alias                 {:level :warning}
  :use                          {:level :warning}
  :warn-on-reflection           {:level :warning}

  ;;
  ;; other disabled-by-default linters it would be nice to enable soon
  ;;

  ;; TODO (cam): most of these either have a ton of things that need to be fixed or cause issues
  ;; with [[metabase.lib.util.match/match]] and friends -- we need to write a custom hook for those macros so Kondo
  ;; can understand them.

  #_:docstring-leading-trailing-whitespace
  #_:equals-false
  #_:equals-true
  #_:used-underscored-binding

  ;;
  ;; disabled linters
  ;;

  :redundant-ignore {:level :off} ; lots of false positives, see https://github.com/clj-kondo/clj-kondo/issues/2414
  :unexpected-recur {:level :off} ; TODO (cam): I think we just need to tell it how to handle MBQL match and we can enable this?

  ;;
  ;; globally-enabled custom linters
  ;;
  :metabase/defsetting-must-specify-export             {:level :warning}
  :metabase/mbql-query-first-arg                       {:level :warning}
  :metabase/missing-test-expr-requires-in-cljs         {:level :warning}
  :metabase/require-shape-checker                      {:level :warning}
  :metabase/test-helpers-use-non-thread-safe-functions {:level :warning}
  :metabase/validate-logging                           {:level :warning}
  :metabase/validate-mb-driver-tests                   {:level :warning}
  :metabase/validate-mb-once                           {:level :warning}

  :metabase/validate-deftest
  {:level :warning

   ;; calling these functions will result in an error in tests marked `^:parallel`
   ;;
   ;; TODO -- these should all be made thread safe if possible or renamed so they end in `!`. Then we can remove them
   ;; from this list because by default anything ending in `!` is considered to be thread-unsafe
   :parallel/unsafe
   #{clojure.core/alter-var-root
     clojure.core/with-redefs
     clojure.core/with-redefs-fn
     metabase.actions.test-util/with-actions
     metabase.actions.test-util/with-actions-disabled
     metabase.actions.test-util/with-actions-enabled
     metabase.actions.test-util/with-actions-test-data
     metabase.actions.test-util/with-actions-test-data-and-actions-enabled
     metabase.actions.test-util/with-actions-test-data-tables
     metabase.analytics.snowplow-test/with-fake-snowplow-collector
     metabase.email-test/with-expected-messages
     metabase.email-test/with-fake-inbox
     metabase.test.data.users/with-group
     metabase.test.data.users/with-group-for-user
     metabase.test.data/with-empty-h2-app-db
     metabase.test.util.log/with-log-level
     metabase.test.util.misc/with-single-admin-user
     metabase.test.util/with-all-users-permission
     metabase.test.util/with-discarded-collections-perms-changes
     metabase.test.util/with-env-keys-renamed-by
     metabase.test.util/with-locale
     metabase.test.util/with-model-cleanup
     metabase.test.util/with-non-admin-groups-no-root-collection-for-namespace-perms
     metabase.test.util/with-non-admin-groups-no-root-collection-perms
     metabase.test.util/with-temp-env-var-value
     metabase.test.util/with-temp-vals-in-db
     metabase.test.util/with-temporary-raw-setting-values
     metabase.test.util/with-temporary-setting-values
     metabase.test.util/with-user-in-groups
     metabase.test/with-actions
     metabase.test/with-actions-disabled
     metabase.test/with-actions-enabled
     metabase.test/with-actions-test-data
     metabase.test/with-actions-test-data-and-actions-enabled
     metabase.test/with-actions-test-data-tables
     metabase.test/with-all-users-permission
     metabase.test/with-discarded-collections-perms-changes
     metabase.test/with-empty-h2-app-db
     metabase.test/with-env-keys-renamed-by
     metabase.test/with-expected-messages
     metabase.test/with-fake-inbox
     metabase.test/with-group
     metabase.test/with-group-for-user
     metabase.test/with-locale
     metabase.test/with-log-level
     metabase.test/with-model-cleanup
     metabase.test/with-non-admin-groups-no-root-collection-for-namespace-perms
     metabase.test/with-non-admin-groups-no-root-collection-perms
     metabase.test/with-single-admin-user
     metabase.test/with-temp-env-var-value
     metabase.test/with-temp-vals-in-db
     metabase.test/with-temporary-raw-setting-values
     metabase.test/with-temporary-setting-values
     metabase.test/with-user-in-groups}

   ;; these functions are allowed in `^:parallel` tests even tho they end in `!`
   :parallel/safe
   #{clojure.core/assoc!
     clojure.core/compare-and-set!
     clojure.core/conj!
     clojure.core/disj!
     clojure.core/dissoc!
     clojure.core/persistent!
     clojure.core/pop!
     clojure.core/reset!
     clojure.core/reset-vals!
     clojure.core/run!
     clojure.core/swap!
     clojure.core/swap-vals!
     clojure.core/volatile!
     clojure.core/vreset!
     clojure.core/vswap!
     clojure.core.async/<!
     clojure.core.async/<!!
     clojure.core.async/>!
     clojure.core.async/>!!
     clojure.core.async/alt!
     clojure.core.async/alt!!
     clojure.core.async/alts!
     clojure.core.async/alts!!
     clojure.core.async/close!
     clojure.core.async/ioc-alts!
     clojure.core.async/offer!
     clojure.core.async/onto-chan!
     clojure.core.async/onto-chan!!
     clojure.core.async/poll!
     clojure.core.async/put!
     clojure.core.async/take!
     clojure.core.async/to-chan!
     clojure.core.async/to-chan!!
     metabase.channel.core/send!
     metabase.driver.sql-jdbc.execute/execute-prepared-statement!
     metabase.models.notification/create-notification!
     metabase.pulse.send/send-pulse!
     metabase.query-processor.store/store-database!
<<<<<<< HEAD
=======
     ;; Safe in tests, where we typically use a private, temporary index per thread.
     metabase.search.core/reindex!
>>>>>>> cfe32222
     metabase.util/run-count!
     next.jdbc/execute!}}

  :metabase/i-like-making-cams-eyes-bleed-with-horrifically-long-tests
  {:level      :warning
   :max-length 180}

  ;; this is not enabled here, it is enabled below only for specific namespaces.
  :metabase/disallow-hardcoded-driver-names-in-tests
  ;; don't include `:h2` since that will probably lead to a mountain of tests where we are specifically testing
  ;; middleware or compilation behavior with just H2 since it's the default.
  {:drivers #{ ;; core drivers
              #_:h2
              :postgres
              :mysql
              ;; module drivers
              :athena
              :bigquery-cloud-sdk
              :databricks
              :druid
              :druid-jdbc
              :googleanalytics
              :hive-like
              :mongo
              :oracle
              :presto-jdbc
              :redshift
              :snowflake
              :sparksql
              :sqlite
              :sqlserver
              :vertica}}

  ;;
  ;; misc config for built-in linters
  ;;

  :invalid-arity       {:skip-args [metabase.lib.util.match/match]} ; TODO (cam): can we fix these?
  :refer-all           {:level :warning, :exclude [clojure.test]}
  :unused-referred-var {:exclude {compojure.core [GET DELETE POST PUT]}}

  :unresolved-symbol
  {:exclude
   [(build.uberjar/with-duration-ms)
    (cljs.test/is [=? malli=])
    (clojure.core.logic/fresh)
    (clojure.core.logic/matcha)
    (clojure.core.logic/run)
    (clojure.test/is [query= =? malli= qv=])
    (clojure.tools.macro/macrolet)
    instaparse.core/transform
    (metabase.async.streaming-response/streaming-response)
    (metabase.driver.druid.query-processor-test/druid-query-returning-rows)
    (metabase.lib.util.match/match)
    (metabase.lib.util.match/match-one)
    (metabase.lib.util.match/replace)
    (metabase.lib.util.match/replace-in)
    (metabase.query-processor.middleware.cache-backend.interface/with-cached-results)
    (metabase.util.regex/rx [opt])
    (metabase.util/prog1 [<>])
    (taoensso.nippy/extend-freeze)
    (taoensso.nippy/extend-thaw)]}

  :deprecated-var
  {:exclude
   {metabase.cmd/dump                                                            {:namespaces ["metabase\\.cmd-test" "metabase-enterprise\\.serialization\\.cmd-test"]}
    metabase.cmd/load                                                            {:namespaces ["metabase\\.cmd-test" "metabase-enterprise\\.serialization\\.cmd-test"]}
    metabase.db.data-migrations/data-migrations                                  {:namespaces ["metabase\\.db\\.data-migrations"]}
    metabase.db.data-migrations/defmigration                                     {:namespaces ["metabase\\.db\\.data-migrations"]}
    metabase.db.data-migrations/run-migration-if-needed!                         {:namespaces ["metabase\\.db\\.data-migrations"]}
    metabase.driver.sql-jdbc.execute.old-impl/set-timezone-sql                   {:namespaces ["metabase\\.driver.*"]}
    metabase.driver.sql-jdbc.execute/set-time-zone-if-supported!                 {:namespaces ["metabase\\.driver.*"]}
    metabase.driver/current-db-time                                              {:namespaces ["metabase.*"]}
    metabase.driver/supports?                                                    {:namespaces ["metabase.*"]}
    metabase.public-settings.premium-features/enable-enhancements?               {:namespaces ["metabase\\.models.*"]}
    metabase.query-processor.middleware.resolve-joins/maybe-resolve-source-table {:namespaces ["metabase.*"]}
    metabase.query-processor.util/normalize-token                                {:namespaces ["metabase.*"]}
    schema.core/both                                                             {:namespaces ["metabase.*"]}
    schema.core/either                                                           {:namespaces ["metabase.*"]}}}

  :discouraged-var
  {clojure.core/print                                 {:message "Use metabase.util.log instead of clojure.core/print"}
   clojure.core/println                               {:message "Use metabase.util.log instead of clojure.core/println"}
   clojure.core/printf                                {:message "Use metabase.util.log instead of clojure.core/printf"}
   clojure.core/prn                                   {:message "Use metabase.util.log instead of clojure.core/prn"}
   clojure.core/pr                                    {:message "Use metabase.util.log instead of clojure.core/pr"}
   clojure.core/tap>                                  {:message "Don't use tap> is source code"}
   clojure.core/time                                  {:message "Don't use time in source code"}
   clojure.java.jdbc/get-connection                   {:message "Use sql-jdbc.execute/do-with-connection-with-options (for drivers) or t2/with-connection (for the app DB) instead of jdbc/get-connection"}
   clojure.java.jdbc/with-db-connection               {:message "Use sql-jdbc.execute/do-with-connection-with-options (for drivers) or t2/with-connection (for the app DB) instead of jdbc/with-db-connection"}
   clojure.java.jdbc/with-db-metadata                 {:message "Use sql-jdbc.execute/do-with-connection-with-options + .getMetaData instead of jdbc/with-db-metadata"}
   clojure.pprint/pprint                              {:message "Use metabase.util.log instead of clojure.pprint/pprint"}
   clojure.string/lower-case                          {:message "Use metabase.util/lower-case-en instead of clojure.string/lower-case"}
   clojure.string/upper-case                          {:message "Use metabase.util/upper-case-en instead of clojure.string/upper-case"}
   fipp.edn/pprint                                    {:message "Use metabase.util.log instead of fipp.edn/pprint"}
   honeysql.core/call                                 {:message "Use hx/call instead because it is Honey SQL 2 friendly"}
   honeysql.core/raw                                  {:message "Use hx/raw instead because it is Honey SQL 2 friendly"}
   java-time/with-clock                               {:message "Use mt/with-clock"}
   java.util.UUID/randomUUID                          {:message "Use clojure.core/random-uuid instead of java.util.UUID/randomUUID"}
   malli.core/explainer                               {:message "Use metabase.util.malli.registry/explainer instead of malli.core/explainer"}
   me.flowthing.pp/pprint                             {:message "Use metabase.util.log instead of me.flowthing.pp/pprint"}
   medley.core/random-uuid                            {:message "Use clojure.core/random-uuid instead of medley.core/random-uuid"}
   metabase.driver/database-supports?                 {:message "Use metabase.driver.util/supports? instead of metabase.driver/database-supports?"}
   metabase.lib.equality/find-column-indexes-for-refs {:message "Use lib.equality/closest-matches-in-metadata or lib.equality/find-closest-matches-for-refs instead of lib.equality/find-column-indexes-for-refs"}
   metabase.test/with-temp*                           {:message "Use mt/with-temp instead of mt/with-temp*"}
   toucan2.tools.with-temp                            {:message "Use mt/with-temp instead of t2.with-temp/with-temp"}}

  :discouraged-namespace
  {camel-snake-kebab.core {:message "CSK is not Turkish-safe, use the versions in metabase.util instead."}
   cheshire.core          {:message "Use metabase.util.json instead of cheshire.core directly."}
   clojure.tools.logging  {:message "Use metabase.util.log instead of clojure.tools.logging directly"}
   grouper.core           {:message "Use metabase.util.grouper instead of grouper.core"}
   honeysql.core          {:message "Use Honey SQL 2. Honey SQL 1 is removed as a dependency in Metabase 49+."}
   honeysql.format        {:message "Use Honey SQL 2. Honey SQL 1 is removed as a dependency in Metabase 49+."}
   honeysql.helpers       {:message "Use Honey SQL 2. Honey SQL 1 is removed as a dependency in Metabase 49+."}
   honeysql.types         {:message "Use Honey SQL 2. Honey SQL 1 is removed as a dependency in Metabase 49+."}
   honeysql.util          {:message "Use Honey SQL 2. Honey SQL 1 is removed as a dependency in Metabase 49+."}
   metabase.util.jvm      {:message "All of metabase.util.jvm is re-exported from metabase.util; prefer that"}}

  :unresolved-var
  {:exclude
   [colorize.core]}

  ;; A "module" is any `metabase.x` namespace in `src`.
  :metabase/ns-module-checker
  {:level :warning

   ;; Map of module name => the "core" external public-facing API namespace(s). You have three options here:
   ;;
   ;; 1. Special sentinel value `:any` means means this module does not (yet) have external public-facing API
   ;;    namespace(s). This is mostly a temporary placeholder until we go in and create module namespaces, which means
   ;;    you should go create one.
   ;;
   ;; 2. A set of namespace symbols. All namespaces in other modules will only be allowed to use namespaces from
   ;;    this set. Ideally this set should only have one namespace, but restricting it to a set of several is still
   ;;    better than `:any`.
   ;;
   ;; 3. `nil` or not listed here -- we default to assuming there is one API namespace that matches the name of the
   ;;    module itself, e.g. the module namespace for `metabase.setup` would be `metabase.setup`.
   ;;
   ;; `nil` or an empty set  Otherwise this should be a set of namespace symbols.
   ;;
   ;; PRO TIP: Check out the `dev.deps-graph` namespace for helpful tools to see where a module is used externally.
   :api-namespaces
   {metabase-enterprise.metabot-v3 #{metabase-enterprise.metabot-v3.core}
    metabase.actions               #{metabase.actions.core}
    metabase.analytics             #{metabase.analytics.prometheus
                                     metabase.analytics.snowplow
                                     metabase.analytics.stats
                                     metabase.analytics.sdk}                                        ; TODO -- consolidate these into a real API namespace.
    metabase.analyze               #{metabase.analyze}
    metabase.api                   #{metabase.api.common
                                     metabase.api.dataset
                                     metabase.api.permission-graph
                                     metabase.api.routes}                                           ; TODO -- consolidate these into a real API namespace. I think the `*current-user*` type stuff might need to be moved into a separate module.
    metabase.async                 #{metabase.async.streaming-response
                                     metabase.async.streaming-response.thread-pool
                                     metabase.async.util}                                           ; TODO -- consolidate these into a real API namespace.
    metabase.audit                 #{metabase.audit}
    metabase.bootstrap             #{metabase.bootstrap}
    metabase.cmd                   #{}                                                              ; there are no namespaces here since you shouldn't be using this in any other module.
    metabase.channel               #{metabase.channel.core
                                     metabase.channel.render.core
                                     metabase.channel.template.core}
    metabase.config                #{metabase.config}
    metabase.core                  #{metabase.core.initialization-status}                           ; TODO -- only namespace used outside of EE, this probably belongs in `metabase.server` anyway since that's the only place it's used.
    metabase.db                    #{metabase.db
                                     metabase.db.metadata-queries                                   ; TODO this should probably be separate from metabase.db
                                     metabase.db.query                                              ; TODO this is mostly util stuff like `metabase.db.query/query` that we don't even need anymore.
                                     metabase.db.setup}                                             ; TODO these are only calling `metabase.db.setup/setup-db!` and there's a slightly different version in `metabase.db`
    metabase.driver                :any                                                             ; TODO -- 19 namespaces!!!! CRY
    metabase.email                 #{metabase.email
                                     metabase.email.messages
                                     metabase.email.result-attachment}                              ; TODO -- consolidate these into a real API namespace.
    metabase.embed                 #{metabase.embed.settings}
    metabase.events                #{metabase.events}
    metabase.formatter             #{metabase.formatter}
    metabase.integrations          #{metabase.integrations.common
                                     metabase.integrations.google
                                     metabase.integrations.ldap
                                     metabase.integrations.slack}                                   ; TODO -- consolidate these into a real API namespace.
    metabase.legacy-mbql           #{metabase.legacy-mbql.normalize
                                     metabase.legacy-mbql.predicates
                                     metabase.legacy-mbql.schema
                                     metabase.legacy-mbql.schema.helpers
                                     metabase.legacy-mbql.util}                                     ; TODO -- consolidate these into a real API namespace.
    metabase.lib                   :any                                                             ; TODO -- :cry: 34 externally referenced namespaces, but maybe half of them are schema namespaces which technically don't need to be required.
    metabase.logger                #{metabase.logger}
    metabase.metabot               #{metabase.metabot}
    metabase.models                :any                                                             ; TODO -- scream, 62 namespaces used elsewhere, but to be fair a lot of these don't *need* to be required.
    metabase.moderation            #{metabase.moderation}
    metabase.notification          #{metabase.notification.core
                                     metabase.notification.payload.core}
    metabase.permissions           #{metabase.permissions.util}                                     ; TODO -- this is currently the only namespace in this module. Give it a real API namespace?
    metabase.plugins               #{metabase.plugins
                                     metabase.plugins.classloader}                                  ; TODO -- not 100% sure the classloader belongs here
    metabase.public-settings       #{metabase.public-settings
                                     metabase.public-settings.premium-features}
    metabase.pulse                 #{metabase.pulse.core}
    metabase.query-processor       :any                                                             ; TODO omg scream, 29 namespaces used outside of the module. WHAT THE HECC
    metabase.query-analysis        #{metabase.query-analysis
                                     metabase.query-analysis.failure-map}
    metabase.related               #{metabase.related}
    metabase.request               #{metabase.request.core}
    metabase.sample-data           #{metabase.sample-data}
<<<<<<< HEAD
    metabase.search                #{metabase.search
                                     metabase.search.spec}
    metabase.server                #{metabase.server
                                     metabase.server.handler
                                     metabase.server.middleware.auth
                                     metabase.server.middleware.exceptions
=======
    metabase.search                #{metabase.search.core
                                     ;; Need to expose this submodule, to break circular dependencies with models.
                                     metabase.search.spec}
    metabase.server                #{metabase.server.core
                                     ;;
                                     ;; TODO FIXME -- this is loaded for side effects since it contains the JSON
                                     ;; encoder logic for stuff like `java.time` classes. As a
                                     ;; result, [[metabase.models.setting]] (and thus the `metabase.models` module)
                                     ;; has to depend on the `metabase.server` module...we should create either a new
                                     ;; `metabase.json` or `metabase.encoders` module for stuff like this to live. Or
                                     ;; maybe it just belongs in a generic `metabase.config` module.
>>>>>>> cfe32222
                                     metabase.server.middleware.json
                                     ;;
                                     ;; TODO -- we can't make this part of [[metabase.server.core]] YET because it
                                     ;; causes circular dependencies. Maybe in the future once we tease apart more of
                                     ;; the modules tangle we can.
                                     metabase.server.protocols}
    metabase.setup                 #{metabase.setup}
    metabase.sync                  #{metabase.sync
                                     metabase.sync.analyze
                                     metabase.sync.concurrent
                                     metabase.sync.field-values
                                     metabase.sync.schedules
                                     metabase.sync.sync-metadata
                                     metabase.sync.sync-metadata.fields
                                     metabase.sync.sync-metadata.tables
                                     metabase.sync.util}                                            ; TODO -- consolidate these into a real API namespace.
    metabase.task                  #{metabase.task
                                     metabase.task.index-values
                                     metabase.task.persist-refresh
                                     ;; We need to expose this to the metabase.search module.
                                     ;; Ideally, it would just live inside that module.
                                     metabase.task.search-index}                                    ; TODO -- consolidate these into a real API namespace.
    metabase.troubleshooting       #{metabase.troubleshooting}
    metabase.types                 #{metabase.types}
    metabase.upload                #{metabase.upload}
    metabase.util                  :any                                                             ; I think util being `:any` is actually something I am ok with. But this has 32 namespaces.
    metabase.xrays                 #{metabase.xrays}}

   ;; Map of module => other modules you're allowed to use there. You have two options here:
   ;;
   ;; 1. `:any` means namespaces in this module are allowed to use any other module -- allowed modules are not
   ;;    enforced for this module. Module API namespaces for modules that have them defined are still enforced. For
   ;;    ones that are `nil`, please go in and add a list of allowed modules. `:any` is mostly meant a temporary
   ;;    placeholder until we can fill these all out, so feel free to fix these.
   ;;
   ;; 2. A set of module symbols. This is the list of modules that are allowed to be referenced. An empty set means no
   ;;    other modules are allowed to be referenced; this is the default for any modules that aren't listed here.
   :allowed-modules
   {metabase-enterprise.metabot-v3 :any
    metabase.actions               :any
    metabase.analytics             :any
    metabase.analyze               :any
    metabase.api                   :any
    metabase.async                 :any
    metabase.audit                 :any
    metabase.auth-provider         #{metabase.util metabase.public-settings}
    metabase.bootstrap             #{}
    metabase.cmd                   :any
    metabase.compatibility         :any
    metabase.channel               :any
    metabase.config                #{metabase.plugins}
    metabase.core                  :any
    metabase.db                    :any
    metabase.driver                :any
    metabase.email                 :any
    metabase.embed                 :any
    metabase.events                :any
    metabase.formatter             :any
    metabase.integrations          :any
    metabase.legacy-mbql           :any
    metabase.lib                   :any
    metabase.logger                #{metabase.config
                                     metabase.plugins}
    metabase.metabot               :any
    metabase.models                :any
    metabase.moderation            :any
    metabase.notification          :any
    metabase.permissions           :any
    metabase.plugins               :any
    metabase.public-settings       :any
    metabase.pulse                 :any
    metabase.query-analysis        #{metabase.config
                                     metabase.driver
                                     metabase.legacy-mbql
                                     metabase.lib
                                     metabase.models
                                     metabase.public-settings
                                     metabase.query-processor
                                     metabase.util}
    metabase.query-processor       :any
    metabase.related               :any
    metabase.request               #{metabase.config
                                     metabase.models
                                     metabase.public-settings
                                     metabase.util}
    metabase.sample-data           :any
    metabase.search                :any
    metabase.server                :any
    metabase.setup                 :any
    metabase.sync                  :any
    metabase.task                  :any
    metabase.troubleshooting       :any
    metabase.types                 #{metabase.util}
    metabase.upload                :any
    metabase.util                  :any ; TODO -- this should probably be #{}
    metabase.xrays                 :any}

   ;; namespaces matching these patterns (with `re-find`) are excluded from the module linter. Since regex literals
   ;; aren't allowed in EDN just used the `(str <regex>)` version i.e. two slashes instead of one.
   ;;
   ;; this is mostly intended for excluding test namespaces or those rare 'glue' namespaces that glue multiple modules
   ;; together, e.g. `metabase.lib.metadata.jvm`.
   :ignored-namespace-patterns
   #{"-test$"                     ; anything ending in `-test`
     "test[-.]util"               ; anything that contains `test.util` or `test-util`
     "test\\.impl"                ; anything that contains `test.impl`
     "^metabase\\.test"           ; anything starting with `metabase.test`
     "^metabase\\.http-client$"}} ; `metabase.http-client` which is a test-only namespace despite its name.

  :consistent-alias
  {:aliases
   {buddy.core.hash                                               buddy-hash
    cheshire.generate                                             json.generate
    clojure.tools.logging                                         log
    clj-http.client                                               http
    clj-ldap.client                                               ldap
    clj-time.coerce                                               time.coerce
    clj-time.format                                               time.format
    clojure.core.async                                            a
    clojure.core.match                                            clojure.core.match ; Prefer :refer [match]
    clojure.data                                                  data
    clojure.math.combinatorics                                    math.combo
    clojure.pprint                                                pprint
    clojure.spec.alpha                                            s
    clojure.string                                                str
    clojure.test                                                  t
    clojure.tools.build.api                                       b
    clojure.tools.namespace.dependency                            ns.deps
    clojure.tools.namespace.find                                  ns.find
    clojure.tools.namespace.parse                                 ns.parse
    colorize.core                                                 colorize
    environ.core                                                  env
    hiccup.core                                                   hiccup
    hiccup.util                                                   hiccup.util
    honey.sql                                                     sql
    honey.sql.helpers                                             sql.helpers
    java-time.api                                                 t
    macaw.core                                                    macaw
    malli.core                                                    mc
    malli.error                                                   me
    malli.experimental                                            mx
    malli.generator                                               mg
    malli.provider                                                mp
    malli.transform                                               mtx
    malli.util                                                    mut
    medley.core                                                   m
    metabase-enterprise.audit-app.pages.common                    common
    metabase-enterprise.sandbox.api.table                         table
    metabase-enterprise.test                                      met
    metabase.analytics.sdk                                        sdk
    metabase.analytics.stats                                      stats
    metabase.analysis.native-query-analyzer                       nqa
    metabase.analysis.native-query-analyzer.parameter-substitution nqa.sub
    metabase.analyze.query-results                                qr
    metabase.analyze.classifiers.category                         classifiers.category
    metabase.analyze.classifiers.core                             classifiers
    metabase.analyze.classifiers.name                             classifiers.name
    metabase.analyze.classifiers.no-preview-display               classifiers.no-preview-display
    metabase.analyze.classifiers.text-fingerprint                 classifiers.text-fingerprint
    metabase.analyze.fingerprint.fingerprinters                   fingerprinters
    metabase.analyze.fingerprint.insights                         insights
    metabase.analyze.fingerprint.schema                           fingerprint.schema
    metabase.api.activity                                         api.activity
    metabase.api.alert                                            api.alert
    metabase.api.automagic-dashboards                             api.magic
    metabase.api.bookmark                                         api.bookmark
    metabase.api.card                                             api.card
    metabase.api.card-test                                        api.card-test
    metabase.api.collection                                       api.collection
    metabase.api.common                                           api
    metabase.api.dashboard                                        api.dashboard
    metabase.api.dashboard-test                                   api.dashboard-test
    metabase.api.database                                         api.database
    metabase.api.dataset                                          api.dataset
    metabase.api.email                                            api.email
    metabase.api.embed                                            api.embed
    metabase.api.field                                            api.field
    metabase.api.geojson                                          api.geojson
    metabase.api.ldap                                             api.ldap
    metabase.api.logic-history                                    api.login-history
    metabase.api.metric                                           api.metric
    metabase.api.native-query-snippet                             api.native-query-snippet
    metabase.api.notify                                           api.notify
    metabase.api.permission-graph                                 api.permission-graph
    metabase.api.permissions                                      api.permissions
    metabase.api.permissions-test-util                            perm-test-util
    metabase.api.pivots                                           api.pivots
    metabase.api.premium-features                                 api.premium-features
    metabase.api.preview-embed                                    api.preview-embed
    metabase.api.public                                           api.public
    metabase.api.pulse                                            api.pulse
    metabase.api.revision                                         api.revision
    metabase.api.search                                           api.search
    metabase.api.segment                                          api.segment
    metabase.api.session                                          api.session
    metabase.api.setting                                          api.setting
    metabase.api.setup                                            api.setup
    metabase.api.slack                                            api.slack
    metabase.api.table                                            api.table
    metabase.api.task                                             api.task
    metabase.api.tiles                                            api.tiles
    metabase.api.timeline                                         api.timeline
    metabase.api.timeline-event                                   api.timeline-event
    metabase.api.user                                             api.user
    metabase.api.util                                             api.util
    metabase.async.streaming-response.thread-pool                 thread-pool
    metabase.channel.core                                         channel
    metabase.channel.render.core                                  channel.render
    metabase.cmd.copy.h2                                          copy.h2
    metabase.config                                               config
    metabase.config.file                                          config.file
    metabase.connection-pool                                      connection-pool
    metabase.db.connection                                        mdb.connection
    metabase.db.jdbc-protocols                                    mdb.jdbc-protocols
    metabase.db.metadata-queries                                  metadata-queries
    metabase.db.spec                                              mdb.spec
    metabase.db.query                                             mdb.query
    metabase.driver.common.parameters                             params
    metabase.driver.common.parameters.dates                       params.dates
    metabase.driver.common.parameters.operators                   params.ops
    metabase.driver.common.parameters.parse                       params.parse
    metabase.driver.common.parameters.values                      params.values
    metabase.driver.druid.client                                  druid.client
    metabase.driver.druid.execute                                 druid.execute
    metabase.driver.druid.js                                      druid.js
    metabase.driver.druid.query-processor                         druid.qp
    metabase.driver.druid.sync                                    druid.sync
    metabase.driver.impl                                          driver.impl
    metabase.driver.mongo.execute                                 mongo.execute
    metabase.driver.mongo.parameters                              mongo.params
    metabase.driver.mongo.query-processor                         mongo.qp
    metabase.driver.mongo.util                                    mongo.util
    metabase.driver.sql                                           driver.sql
    metabase.driver.sql-jdbc.common                               sql-jdbc.common
    metabase.driver.sql-jdbc.connection                           sql-jdbc.conn
    metabase.driver.sql-jdbc.execute                              sql-jdbc.execute
    metabase.driver.sql-jdbc.execute.diagnostic                   sql-jdbc.execute.diagnostic
    metabase.driver.sql-jdbc.execute.legacy-impl                  sql-jdbc.legacy
    metabase.driver.sql-jdbc.execute.old-impl                     sql-jdbc.execute.old
    metabase.driver.sql-jdbc.sync                                 sql-jdbc.sync
    metabase.driver.sql-jdbc.sync.common                          sql-jdbc.sync.common
    metabase.driver.sql-jdbc.sync.describe-database               sql-jdbc.describe-database
    metabase.driver.sql-jdbc.sync.describe-table                  sql-jdbc.describe-table
    metabase.driver.sql-jdbc.sync.interface                       sql-jdbc.sync.interface
    metabase.driver.sql-jdbc.test-util                            sql-jdbc.tu
    metabase.driver.sql.parameters.substitute                     sql.params.substitute
    metabase.driver.sql.parameters.substitution                   sql.params.substitution
    metabase.eid-translation                                      eid-translation
    metabase.email-test                                           et
    metabase.email.messages                                       messages
    metabase.formatter                                            formatter
    metabase.http-client                                          client
    metabase.legacy-mbql.normalize                                mbql.normalize
    metabase.legacy-mbql.schema                                   mbql.s
    metabase.legacy-mbql.util                                     mbql.u
    metabase.lib.util                                             lib.util
    metabase.lib.util.match                                       lib.util.match
    metabase.models.activity                                      activity
    metabase.models.application-permissions-revision              a-perm-revision
    metabase.models.bookmark                                      bookmark
    metabase.models.collection                                    collection
    metabase.models.collection.graph                              graph
    metabase.models.collection-permission-graph-revision          c-perm-revision
    metabase.models.channel                                       models.channel
    metabase.models.dashboard-card                                dashboard-card
    metabase.models.database                                      database
    metabase.models.dependency                                    dependency
    metabase.models.field-values                                  field-values
    metabase.models.interface                                     mi
    metabase.models.moderation-review                             moderation-review
    metabase.models.native-query-snippet                          native-query-snippet
    metabase.models.notification                                  models.notification
    metabase.models.params                                        params
    metabase.models.permissions                                   perms
    metabase.models.permissions-group                             perms-group
    metabase.models.permissions-group-membership                  perms-group-membership
    metabase.models.permissions-revision                          perms-revision
    metabase.models.permissions.parse                             perms-parse
    metabase.models.pulse                                         models.pulse
    metabase.models.pulse-channel                                 pulse-channel
    metabase.models.pulse-channel-recipient                       pulse-channel-recipient
    metabase.models.query.permissions                             query-perms
    metabase.models.setting.cache                                 setting.cache
    metabase.models.timeline                                      timeline
    metabase.models.timeline-event                                timeline-event
    metabase.notification.core                                    notification
    metabase.notification.test-util                               notification.tu
    metabase.plugins.initialize                                   plugins.init
    metabase.public-settings                                      public-settings
    metabase.public-settings.premium-features                     premium-features
    metabase.pulse.core                                           pulse
    metabase.pulse.render                                         render
    metabase.pulse.render.body                                    body
    metabase.pulse.render.style                                   style
    metabase.pulse.test-util                                      pulse.test-util
    metabase.pulse.parameters                                     pulse-params
    metabase.query-processor-test                                 qp.test
    metabase.query-processor.context                              qp.context
    metabase.query-processor.error-type                           qp.error-type
    metabase.query-processor.interface                            qp.i
    metabase.query-processor.middleware.add-dimension-projections qp.add-dimension-projections
    metabase.query-processor.middleware.add-implicit-clauses      qp.add-implicit-clauses
    metabase.query-processor.middleware.add-implicit-joins        qp.add-implicit-joins
    metabase.query-processor.middleware.auto-bucket-datetimes     qp.auto-bucket-datetimes
    metabase.query-processor.middleware.constraints               qp.constraints
    metabase.query-processor.middleware.cumulative-aggregations   qp.cumulative-aggregations
    metabase.query-processor.middleware.parameters.mbql           qp.mbql
    metabase.query-processor.middleware.parameters.native         qp.native
    metabase.query-processor.middleware.permissions               qp.perms
    metabase.query-processor.middleware.pre-alias-aggregations    qp.pre-alias-aggregations
    metabase.query-processor.middleware.resolve-fields            qp.resolve-fields
    metabase.query-processor.middleware.resolve-referenced        qp.resolve-referenced
    metabase.query-processor.middleware.resolve-source-table      qp.resolve-source-table
    metabase.query-processor.middleware.wrap-value-literals       qp.wrap-value-literals
    metabase.query-processor.pivot                                qp.pivot
    metabase.query-processor.streaming                            qp.streaming
    metabase.query-processor.streaming.interface                  qp.si
    metabase.query-processor.streaming.xlsx                       qp.xlsx
    metabase.query-processor.timezone                             qp.timezone
    metabase.query-processor.util                                 qp.util
    metabase.related                                              related
    metabase.request.core                                         request
    metabase.search.config                                        search.config
    metabase.search.filter                                        search.filter
    metabase.search.in-place.filter                               search.in-place.filter
    metabase.search.in-place.util                                 search.util
    metabase.search.in-place.scoring                              scoring
<<<<<<< HEAD
    metabase.server.middleware.auth                               mw.auth
    metabase.server.middleware.browser-cookie                     mw.browser-cookie
    metabase.server.middleware.exceptions                         mw.exceptions
    metabase.server.middleware.json                               mw.json
    metabase.server.middleware.log                                mw.log
    metabase.server.middleware.misc                               mw.misc
    metabase.server.middleware.offset-paging                      mw.offset-paging
    metabase.server.middleware.security                           mw.security
    metabase.server.middleware.session                            mw.session
    metabase.server.middleware.ssl                                mw.ssl
    metabase.server.request.util                                  req.util
=======
    metabase.server.core                                          server
>>>>>>> cfe32222
    metabase.server.protocols                                     server.protocols
    metabase.sync.analyze.fingerprint                             sync.fingerprint
    metabase.sync.field-values                                    sync.field-values
    metabase.sync.interface                                       i
    metabase.sync.schedules                                       sync.schedules
    metabase.sync.sync-metadata.fields.our-metadata               fields.our-metadata
    metabase.sync.util                                            sync-util
    metabase.sync.util-test                                       sync.util-test
    metabase.task.sync-databases                                  task.sync-databases
    metabase.test                                                 mt
    metabase.test.data.dataset-definitions                        defs
    metabase.test.data.env.impl                                   tx.env.impl
    metabase.test.data.impl                                       data.impl
    metabase.test.data.users                                      test.users
    metabase.test.domain-entities                                 test.de
    metabase.test.mock.util                                       mock.util
    metabase.test.sync                                            test.sync
    metabase.test.redefs                                          test.redefs
    metabase.test.util.js                                         test.js
    metabase.test.util.timezone                                   test.tz
    metabase.timeseries-query-processor-test.util                 tqpt
    metabase.util.cron                                            u.cron
    metabase.util.currency                                        currency
    metabase.util.date-2                                          u.date
    metabase.util.date-2.common                                   u.date.common
    metabase.util.date-2.parse                                    u.date.parse
    metabase.util.embed                                           embed
    metabase.util.encryption                                      encryption
    metabase.util.encryption-test                                 encryption-test
    metabase.util.files                                           u.files
    metabase.util.grouper                                         grouper
    metabase.util.honey-sql-2                                     h2x
    metabase.util.i18n                                            i18n
    metabase.util.i18n.impl                                       i18n.impl
    metabase.util.jvm                                             u.jvm
    metabase.util.log                                             log
    metabase.util.macros                                          u.macros
    metabase.util.malli                                           mu
    metabase.util.malli.schema                                    ms
    metabase.util.markdown                                        markdown
    metabase.util.password                                        u.password
    metabase.util.schema                                          su
    metabase.util.ui-logic                                        ui-logic
    metabase.util.urls                                            urls
    metabase.xrays                                                xrays
    metabuild-common.core                                         u
    metabuild-common.output                                       out
    metabuild-common.shell                                        shell
    monger.collection                                             mcoll
    ring.mock.request                                             ring.mock
    ring.util.codec                                               codec
    ring.util.response                                            response
    ring.adapter.jetty9.servlet                                   servlet
    saml20-clj.core                                               saml
    toucan.db                                                     db
    toucan.models                                                 models}}}

 :lint-as
 {cljs.cache/defcache                                                                   clojure.core/deftype
  clojure.core.cache/defcache                                                           clojure.core/deftype
  clojure.core.logic/defne                                                              clj-kondo.lint-as/def-catch-all
  clojure.test.check.clojure-test/defspec                                               clojure.test/deftest
  clojurewerkz.quartzite.jobs/defjob                                                    clojure.core/defn
  metabase-enterprise.serialization.test-util/with-dbs                                  clojure.core/fn
  metabase-enterprise.serialization.test-util/with-random-dump-dir                      clojure.core/let
  metabase.actions.test-util/with-actions                                               clojure.core/let
  metabase.api.common/defroutes                                                         clojure.core/def
  metabase.api.common/let-404                                                           clojure.core/let
  metabase.api.search-test/do-test-users                                                clojure.core/let
  metabase.async.api-response-test/with-response                                        clojure.core/let
  metabase.dashboard-subscription-test/with-dashboard-sub-for-card                      clojure.core/let
  metabase.channel.impl.http-test/with-captured-http-requests                           clojure.core/fn
  metabase.channel.impl.http-test/with-server                                           clojure.core/let
  metabase.db.custom-migrations/define-migration                                        clj-kondo.lint-as/def-catch-all
  metabase.db.custom-migrations/define-reversible-migration                             clj-kondo.lint-as/def-catch-all
  metabase.db.data-migrations/defmigration                                              clojure.core/def
  metabase.db.liquibase/with-liquibase                                                  clojure.core/let
  metabase.db.schema-migrations-test.impl/with-temp-empty-app-db                        clojure.core/let
  metabase.driver.mongo.connection/with-mongo-client                                    clojure.core/let
  metabase.driver.mongo.connection/with-mongo-database                                  clojure.core/let
  metabase.driver.mongo.query-processor/mongo-let                                       clojure.core/let
  metabase.driver.sql-jdbc.actions/with-jdbc-transaction                                clojure.core/let
  metabase.driver.sql-jdbc.connection/with-connection-spec-for-testing-connection       clojure.core/let
  metabase.driver.sql-jdbc.execute.diagnostic/capturing-diagnostic-info                 clojure.core/fn
  metabase.integrations.ldap/with-ldap-connection                                       clojure.core/fn
  metabase.models.collection-test/with-collection-in-location                           clojure.core/let
  metabase.models.json-migration/def-json-migration                                     clj-kondo.lint-as/def-catch-all
  metabase.models.setting.multi-setting/define-multi-setting                            clojure.core/def
  metabase.models.setting/defsetting                                                    clj-kondo.lint-as/def-catch-all
  metabase.public-settings.premium-features/defenterprise-schema                        clj-kondo.lint-as/def-catch-all
  metabase.public-settings.premium-features/define-premium-feature                      clojure.core/def
  metabase.pulse.send-test/with-pulse-for-card                                          clojure.core/let
  metabase.query-processor-test.pipeline-queries-test/pmbql-query                       clojure.core/->
  metabase.query-processor-test.pipeline-queries-test/run-pmbql-query                   clojure.core/->
  metabase.query-processor.error-type/deferror                                          clojure.core/def
  metabase.query-processor.middleware.cache.impl/with-reducible-deserialized-results    clojure.core/let
  metabase.query-processor.middleware.process-userland-query-test/with-query-execution! clojure.core/let
  metabase.query-processor.setup/with-qp-setup                                          clojure.core/let
  metabase.sync.util/sum-for                                                            clojure.core/for
  metabase.sync.util/with-emoji-progress-bar                                            clojure.core/let
  metabase.test.data.interface/defdataset                                               clojure.core/def
  metabase.test.data.interface/defdataset-edn                                           clojure.core/def
  metabase.test/defdataset                                                              clojure.core/def
  metabase.test/let-url                                                                 clojure.core/let
  metabase.test/with-actions                                                            clojure.core/let
  metabase.test/with-grouper-batches!                                                   clojure.core/fn
  metabase.test/with-open-channels                                                      clojure.core/let
  metabase.test/with-single-admin-user                                                  clojure.core/fn
  metabase.test/with-temp-dir                                                           clojure.core/let
  metabase.test/with-temp-empty-app-db                                                  clojure.core/let
  metabase.test/with-temp-file                                                          clojure.core/let
  metabase.test/with-user-in-groups                                                     clojure.core/let
  metabase.upload-test/with-upload-table!                                               clojure.core/let
  metabase.util.files/with-open-path-to-resource                                        clojure.core/let
  metabase.util.malli.defn/defn                                                         schema.core/defn
  metabase.util.malli.defn/defn-                                                        schema.core/defn
  metabase.util.malli.fn/fn                                                             schema.core/fn
  metabase.util.malli/defmethod                                                         schema.core/defmethod
  metabase.util.malli/defn                                                              schema.core/defn
  metabase.util.malli/defn-                                                             schema.core/defn
  metabase.util.malli/fn                                                                schema.core/fn
  metabase.util.namespaces/import-fns                                                   potemkin/import-vars
  metabase.util.ssh/with-ssh-tunnel                                                     clojure.core/let
  metabase.xrays.domain-entities.malli/defn                                             schema.core/defn
  metabuild-common.core/with-open-jar-file-system                                       clojure.core/let
  metabuild-common.files/with-open-jar-file-system                                      clojure.core/let
  monger.operators/defoperator                                                          clojure.core/def
  potemkin.types/defprotocol+                                                           clojure.core/defprotocol
  potemkin.types/defrecord+                                                             clojure.core/defrecord
  potemkin.types/deftype+                                                               clojure.core/deftype
  potemkin/defprotocol+                                                                 clojure.core/defprotocol
  potemkin/defrecord+                                                                   clojure.core/defrecord
  potemkin/deftype+                                                                     clojure.core/deftype
  toucan.db/with-call-counting                                                          clojure.core/fn
  toucan2.core/with-call-count                                                          clojure.core/fn}

 :hooks
 {:analyze-call
  {cljs.test/deftest                                                                                                         hooks.clojure.test/deftest
   cljs.test/is                                                                                                              hooks.clojure.test/is
   cljs.test/use-fixtures                                                                                                    hooks.clojure.test/use-fixtures
   clojure.core/ns                                                                                                           hooks.clojure.core/lint-ns
   clojure.test/deftest                                                                                                      hooks.clojure.test/deftest
   clojure.test/is                                                                                                           hooks.clojure.test/is
   clojure.test/use-fixtures                                                                                                 hooks.clojure.test/use-fixtures
   metabase-enterprise.advanced-permissions.models.permissions.application-permissions-test/with-new-group-and-current-graph hooks.common/with-two-top-level-bindings
   metabase-enterprise.audit-app.pages-test/with-temp-objects                                                                hooks.common/with-one-binding
   metabase-enterprise.cache.config-test/with-temp-persist-models                                                            hooks.common/with-seven-bindings
   metabase-enterprise.serialization.test-util/with-temp-dpc                                                                 hooks.toucan2.tools.with-temp/with-temp
   metabase.analytics.prometheus-test/with-prometheus-system!                                                                hooks.common/with-two-bindings
   metabase.api.alert-test/with-alert-in-collection!                                                                         hooks.common/with-four-bindings
   metabase.api.automagic-dashboards-test/with-indexed-model!                                                                hooks.metabase.api.automagic-dashboards-test/with-indexed-model!
   metabase.api.card-test/with-card-param-values-fixtures                                                                    hooks.common/let-one-with-optional-value
   metabase.api.card-test/with-persistence-setup!                                                                            hooks.common/with-one-top-level-binding
   metabase.api.card-test/with-temp-native-card!                                                                             hooks.common/with-two-bindings
   metabase.api.card-test/with-temp-native-card-with-params!                                                                 hooks.common/with-two-bindings
   metabase.api.collection-test/with-french-user-and-personal-collection!                                                    hooks.common/with-two-top-level-bindings
   metabase.api.common/defendpoint                                                                                           hooks.metabase.api.common/defendpoint
   metabase.api.common/defendpoint-async                                                                                     hooks.metabase.api.common/defendpoint
   metabase.api.common/defendpoint-async-schema                                                                              hooks.metabase.api.common/defendpoint
   metabase.api.common.internal-test/with-jetty-server                                                                       hooks.common/with-one-binding
   metabase.api.dashboard-test/with-chain-filter-fixtures                                                                    hooks.common/let-one-with-optional-value
   metabase.api.dashboard-test/with-simple-dashboard-with-tabs                                                               hooks.common/with-one-binding
   metabase.api.embed-test/do-response-formats                                                                               hooks.common/with-two-bindings
   metabase.api.embed-test/with-chain-filter-fixtures!                                                                       hooks.common/let-one-with-optional-value
   metabase.api.embed-test/with-temp-card                                                                                    hooks.common/let-one-with-optional-value
   metabase.api.embed-test/with-temp-dashcard                                                                                hooks.common/let-one-with-optional-value
   metabase.api.persist-test/with-setup!                                                                                     hooks.common/with-one-top-level-binding
   metabase.api.public-test/with-required-param-card!                                                                        hooks.common/with-one-binding
   metabase.api.public-test/with-temp-public-card                                                                            hooks.common/let-one-with-optional-value
   metabase.api.public-test/with-temp-public-dashboard                                                                       hooks.common/let-one-with-optional-value
   metabase.api.public-test/with-temp-public-dashboard-and-card                                                              hooks.common/with-three-bindings
   metabase.api.search-test/with-search-items-in-collection                                                                  hooks.metabase.api.search-test/with-search-items-in-collection
   metabase.api.search-test/with-search-items-in-root-collection                                                             hooks.common/do*
   metabase.api.user-test/with-temp-user-email                                                                               hooks.common/with-one-binding
   metabase.async.streaming-response-test/with-start-execution-chan                                                          hooks.common/with-one-binding
<<<<<<< HEAD
   metabase.channel.template.handlebars-test/with-temp-template                                                              hooks.common/with-vec-first-binding
=======
   metabase.channel.template.handlebars-test/with-temp-template!                                                             hooks.common/with-vec-first-binding
   metabase.channel.template.handlebars-helper/defhelper                                                                     hooks.metabase.channel.template.handlebars-helper/defhelper
>>>>>>> cfe32222
   metabase.dashboard-subscription-test/with-link-card-fixture-for-dashboard                                                 hooks.common/let-second
   metabase.db.schema-migrations-test.impl/test-migrations                                                                   hooks.metabase.db.schema-migrations-test.impl/test-migrations
   metabase.driver.bigquery-cloud-sdk-test/calculate-bird-scarcity                                                           hooks.metabase.query-processor-test.expressions-test/calculate-bird-scarcity
   metabase.driver.oracle-test/with-temp-user                                                                                hooks.common/let-one-with-optional-value
   metabase.driver/register!                                                                                                 hooks.metabase.driver/register!
   metabase.legacy-mbql.schema.macros/defclause                                                                              hooks.metabase.legacy-mbql.schemas.macros/defclause
   metabase.lib.schema.mbql-clause/define-catn-mbql-clause                                                                   hooks.metabase.lib.schema.mbql-clause/define-mbql-clause
   metabase.lib.schema.mbql-clause/define-mbql-clause                                                                        hooks.metabase.lib.schema.mbql-clause/define-mbql-clause
   metabase.lib.schema.mbql-clause/define-tuple-mbql-clause                                                                  hooks.metabase.lib.schema.mbql-clause/define-mbql-clause
   metabase.lib.test-util.macros/$ids                                                                                        hooks.metabase.test.data/$ids
   metabase.lib.test-util.macros/mbql-query                                                                                  hooks.metabase.test.data/mbql-query
   metabase.lib.test-util.macros/with-testing-against-standard-queries                                                       hooks.metabase.lib.test-util.macros/with-testing-against-standard-queries
   metabase.models.collection-test/with-collection-hierarchy!                                                                hooks.common/let-one-with-optional-value
   metabase.models.collection-test/with-personal-and-impersonal-collections                                                  hooks.common/with-two-bindings
   metabase.models.dashboard-tab-test/with-dashtab-in-personal-collection                                                    hooks.common/with-one-top-level-binding
   metabase.models.dashboard-test/with-dash-in-collection!                                                                   hooks.common/with-three-bindings
   metabase.models.interface/define-batched-hydration-method                                                                 hooks.metabase.models.interface/define-hydration-method
   metabase.models.interface/define-simple-hydration-method                                                                  hooks.metabase.models.interface/define-hydration-method
   metabase.models.pulse-test/with-dashboard-subscription-in-collection!                                                     hooks.common/with-four-bindings
   metabase.models.pulse-test/with-pulse-in-collection!                                                                      hooks.common/with-four-bindings
   metabase.models.setting.multi-setting/define-multi-setting                                                                hooks.metabase.models.setting/define-multi-setting
   metabase.models.setting/defsetting                                                                                        hooks.metabase.models.setting/defsetting
   metabase.public-settings.premium-features/defenterprise                                                                   hooks.metabase.public-settings.premium-features/defenterprise
   metabase.pulse.test-util/checkins-query-card                                                                              hooks.metabase.test.data/$ids
   metabase.query-processor-test.expressions-test/calculate-bird-scarcity                                                    hooks.metabase.query-processor-test.expressions-test/calculate-bird-scarcity
   metabase.query-processor-test.filter-test/count-with-filter-clause                                                        hooks.metabase.test.data/$ids
   metabase.query-processor.middleware.cache-test/with-mock-cache!                                                           hooks.common/with-two-bindings
   metabase.request.core/with-current-request                                                                                hooks.common/with-used-first-arg
   metabase.request.core/with-current-user                                                                                   hooks.common/with-used-first-arg
   metabase.request.core/with-limit-and-offset                                                                               hooks.common/with-used-first-two-args
   metabase.sample-data-test/with-temp-sample-database-db                                                                    hooks.common/with-one-binding
   metabase.stale-test/with-stale-items                                                                                      hooks.toucan2.tools.with-temp/with-temp
   metabase.test.data.datasets/test-driver                                                                                   hooks.metabase.test.data.datasets/test-driver
   metabase.test.data.datasets/test-drivers                                                                                  hooks.metabase.test.data.datasets/test-drivers
   metabase.test.data.users/with-group                                                                                       hooks.common/let-one-with-optional-value
   metabase.test.data/$ids                                                                                                   hooks.metabase.test.data/$ids
   metabase.test.data/dataset                                                                                                hooks.metabase.test.data/dataset
   metabase.test.data/mbql-query                                                                                             hooks.metabase.test.data/mbql-query
   metabase.test.data/run-mbql-query                                                                                         hooks.metabase.test.data/mbql-query
   metabase.test.util.async/with-open-channels                                                                               hooks.common/let-with-optional-value-for-last-binding
   metabase.test.util.log/with-log-level                                                                                     hooks.common/with-ignored-first-arg
   metabase.test.util/discard-setting-changes                                                                                hooks.common/with-ignored-first-arg
   metabase.test.util/with-column-remappings                                                                                 hooks.common/with-ignored-first-arg
   metabase.test.util/with-non-admin-groups-no-root-collection-perms                                                         hooks.common/do*
   metabase.test.util/with-temp-file                                                                                         hooks.metabase.test.util/with-temp-file
   metabase.test.util/with-temporary-setting-values                                                                          hooks.metabase.test.util/with-temporary-setting-values
   metabase.test/$ids                                                                                                        hooks.metabase.test.data/$ids
   metabase.test/dataset                                                                                                     hooks.metabase.test.data/dataset
   metabase.test/discard-setting-changes                                                                                     hooks.common/with-ignored-first-arg
   metabase.test/mbql-query                                                                                                  hooks.metabase.test.data/mbql-query
   metabase.test/query                                                                                                       hooks.metabase.test.data/mbql-query
   metabase.test/run-mbql-query                                                                                              hooks.metabase.test.data/mbql-query
   metabase.test/test-driver                                                                                                 hooks.metabase.test.data.datasets/test-driver
   metabase.test/test-drivers                                                                                                hooks.metabase.test.data.datasets/test-drivers
   metabase.test/with-column-remappings                                                                                      hooks.common/with-ignored-first-arg
   metabase.test/with-group                                                                                                  hooks.common/let-one-with-optional-value
   metabase.test/with-log-level                                                                                              hooks.common/with-ignored-first-arg
   metabase.test/with-log-messages-for-level                                                                                 hooks.metabase.util.log.capture/with-log-messages-for-level
   metabase.test/with-non-admin-groups-no-root-collection-perms                                                              hooks.common/do*
   metabase.test/with-temp                                                                                                   hooks.toucan2.tools.with-temp/with-temp
   metabase.test/with-temp-file                                                                                              hooks.metabase.test.util/with-temp-file
   metabase.test/with-temporary-setting-values                                                                               hooks.metabase.test.util/with-temporary-setting-values
   metabase.util.log.capture/with-log-messages-for-level                                                                     hooks.metabase.util.log.capture/with-log-messages-for-level
   metabase.util.log/debug                                                                                                   hooks.metabase.util.log/info
   metabase.util.log/debugf                                                                                                  hooks.metabase.util.log/infof
   metabase.util.log/error                                                                                                   hooks.metabase.util.log/info
   metabase.util.log/errorf                                                                                                  hooks.metabase.util.log/infof
   metabase.util.log/fatal                                                                                                   hooks.metabase.util.log/info
   metabase.util.log/fatalf                                                                                                  hooks.metabase.util.log/infof
   metabase.util.log/info                                                                                                    hooks.metabase.util.log/info
   metabase.util.log/infof                                                                                                   hooks.metabase.util.log/infof
   metabase.util.log/trace                                                                                                   hooks.metabase.util.log/info
   metabase.util.log/tracef                                                                                                  hooks.metabase.util.log/infof
   metabase.util.log/warn                                                                                                    hooks.metabase.util.log/info
   metabase.util.log/warnf                                                                                                   hooks.metabase.util.log/infof
   metabase.util.malli.registry/def                                                                                          hooks.metabase.util.malli.registry/def
   metabase.util/case-enum                                                                                                   hooks.metabase.util/case-enum
   metabase.util/format-color                                                                                                hooks.metabase.util/format-color}

  :macroexpand
  {clojurewerkz.quartzite.jobs/build                                             macros.quartz/build-job
   clojurewerkz.quartzite.schedule.cron/schedule                                 macros.quartz/schedule
   clojurewerkz.quartzite.schedule.simple/schedule                               macros.quartz/simple-schedule
   clojurewerkz.quartzite.triggers/build                                         macros.quartz/build-trigger
   metabase-enterprise.sandbox.test-util/with-gtaps!                             macros.metabase-enterprise.sandbox.test-util/with-gtaps!
   metabase-enterprise.sandbox.test-util/with-gtaps-for-user!                    macros.metabase-enterprise.sandbox.test-util/with-gtaps!
   metabase-enterprise.serialization.test-util/with-world                        macros.metabase-enterprise.serialization.test-util/with-world
   metabase-enterprise.test/with-gtaps!                                          macros.metabase-enterprise.sandbox.test-util/with-gtaps!
   metabase-enterprise.test/with-gtaps-for-user!                                 macros.metabase-enterprise.sandbox.test-util/with-gtaps!
   metabase-enterprise.advanced-permissions.api.util-test/with-impersonations!   macros.metabase-enterprise.advanced-permissions.api.util-test/with-impersonations!
   metabase-enterprise.query-reference-validation.api-test/with-test-setup!      macros.metabase-enterprise.query-reference-validation.api-test/with-test-setup!
   metabase.api.card-test/with-ordered-items                                     macros.metabase.api.card-test/with-ordered-items
   metabase.api.collection-test/with-collection-hierarchy!                       macros.metabase.api.collection-test/with-collection-hierarchy!
   metabase.api.collection-test/with-some-children-of-collection!                macros.metabase.api.collection-test/with-some-children-of-collection!
   metabase.api.common/define-routes                                             macros.metabase.api.common/define-routes
   metabase.api.embed-test/with-embedding-enabled-and-temp-card-referencing!     macros.metabase.api.embed-test/with-embedding-enabled-and-temp-card-referencing!
   metabase.api.embed-test/with-embedding-enabled-and-temp-dashcard-referencing! macros.metabase.api.embed-test/with-embedding-enabled-and-temp-dashcard-referencing!
   metabase.api.public-test/with-sharing-enabled-and-temp-card-referencing!      macros.metabase.api.public-test/with-sharing-enabled-and-temp-card-referencing!
   metabase.api.public-test/with-sharing-enabled-and-temp-dashcard-referencing!  macros.metabase.api.public-test/with-sharing-enabled-and-temp-dashcard-referencing!
   metabase.lib.filter/deffilter                                                 macros.metabase.lib.filter/deffilter
   metabase.lib.common/defop                                                     macros.metabase.lib.common/defop
   metabase.models.params.chain-filter-test/chain-filter                         macros.metabase.models.params.chain-filter-test/chain-filter
   metabase.models.params.chain-filter-test/chain-filter-search                  macros.metabase.models.params.chain-filter-test/chain-filter
   metabase.models.query-analysis-test/with-test-setup                           macros.metabase.models.query-analysis-test/with-test-setup
   metabase.models.user-test/with-groups                                         macros.metabase.models.user-test/with-groups
   metabase.query-processor.streaming/streaming-response                         macros.metabase.query-processor.streaming/streaming-response
   metabase.related-test/with-world                                              macros.metabase.related-test/with-world
   metabase.task.setup.query-analysis-setup/with-test-setup!                     macros.metabase.task.setup.query-analysis-setup/with-test-setup!
   metabase.test.data.users/with-group-for-user                                  macros.metabase.test.data.users/with-group-for-user
   metabase.test.util/with-temp-env-var-value!                                   macros.metabase.test.util/with-temp-env-var-value!
   metabase.test.util/with-temporary-raw-setting-values                          macros.metabase.test.util/with-temporary-raw-setting-values
   metabase.test/with-group-for-user                                             macros.metabase.test.data.users/with-group-for-user
   metabase.test/with-persistence-enabled!                                       macros.metabase.test.persistence/with-persistence-enabled!
   metabase.test/with-temp-env-var-value!                                        macros.metabase.test.util/with-temp-env-var-value!
   metabase.test/with-temporary-raw-setting-values                               macros.metabase.test.util/with-temporary-raw-setting-values
   metabase.util.namespaces/import-fn                                            macros.metabase.util.namespaces/import-fn
   metabase.xrays.domain-entities.malli/define-getters-and-setters               macros.metabase.xrays.domain-entities.malli/define-getters-and-setters}}

 :config-in-comment
 {:linters {:unresolved-symbol {:level :off}}}

 ;;
 ;; TEST CONFIG
 ;;
 :ns-groups
 ;; the following patterns are considered to be test namespaces:
 ;;
 ;; - Any namespace ending in `-test` or `-test.whatever`
 ;; - Any namespace containing in `test-util`
 ;; - Any namespace that starts with `metabase.test`
 ;;
 ;; this list isn't exhaustive because it misses some stuff like the test runner and HTTP client but it's easier to go
 ;; fix those namespaces than it is to make this regex super hairy.
 [{:pattern "(?:.*-test(?:\\..*)?$)|(?:.*test-util)|(?:^metabase\\.test.*)"
   :name    test-namespaces}
  {:pattern "^(?!.*-test(?:\\..*)?$)(?!.*test-util)(?!^metabase\\.test.*).*$"
   :name    source-namespaces}
  {:pattern "(?:(?:^metabase\\.cmd.*)|(?:^build.*)|(?:^metabuild-common.*)|(?:^release.*)|(?:^i18n.*)|(?:^lint-migrations-file$))"
   :name    printable-namespaces}
  {:pattern "^metabase\\.(?:(?:lib)|(?:legacy-mbql))\\.*"
   :name    metabase-lib}
  ;;
  ;; QP source namespaces: `metabase.query-processor.*`, `metabase-enterprise.sandbox.query-processor.*`, and
  ;; `metabase.driver.*`, excluding `-test` namespaces.
  ;;
  {:pattern "metabase(?:(?:(?:-enterprise\\.sandbox)?\\.query-processor\\.)|(?:\\.driver\\.)).*(?<!-test)$"
   :name    qp-and-driver-source-namespaces}
  ;;
  ;; driver namespaces
  ;;
  {:pattern "metabase\\.driver.*$"
   :name    driver-namespaces}
  ;;
  ;; general QP tests are ones that run across multiple drivers. Anything `metabase.query-processor*-test`,
  ;; `metabase.driver.sql*-test` (excluding SQLServer and SQLite), or
  ;; `metabase-enterprise.sandbox.query-processor*-test`
  ;;
  {:pattern "^metabase(?:((?:-enterprise\\.sandbox)?\\.query-processor)|(?:\\.driver\\.sql(?!server)(?!ite))).*-test$"
   :name    general-qp-and-driver-test-namespaces}]

 :config-in-ns
 {test-namespaces
  {:linters
   {:inline-def                              {:level :off}
    :missing-docstring                       {:level :off}
    :private-call                            {:level :off}
    :metabase/defsetting-must-specify-export {:level :off}
    :discouraged-var                         {metabase.driver/database-supports? {:level :off}}}

   :hooks
   {:analyze-call
    {clojure.core/defmacro hooks.clojure.core/non-thread-safe-form-should-end-with-exclamation
     clojure.core/defn     hooks.clojure.core/non-thread-safe-form-should-end-with-exclamation
     clojure.core/defn-    hooks.clojure.core/non-thread-safe-form-should-end-with-exclamation}}}

  source-namespaces
  {:linters
   {:discouraged-var
    {clojure.core/with-redefs {:message "Don't use with-redefs outside of tests"}
     clojure.core/eval        {:message "Don't use eval outside of tests"}}}}

  printable-namespaces
  {:linters
   {:main-without-gen-class {:level :off}
    :discouraged-var        {clojure.pprint/pprint     {:level :off}
                             clojure.core/print        {:level :off}
                             clojure.core/printf       {:level :off}
                             clojure.core/println      {:level :off}
                             clojure.string/lower-case {:level :off}
                             clojure.string/upper-case {:level :off}}}}

  ;; enable all the extra linters we haven't enabled in the core app yet in MLv2. It's all new code so we can adhere
  ;; to the new stricter rules from day 1
  metabase-lib
  {:linters
   {:docstring-leading-trailing-whitespace                {:level :warning}
    :used-underscored-binding                             {:level :warning}
    :keyword-binding                                      {:level :warning}
    :shadowed-var                                         {:level :warning}
    :metabase/deftest-not-marked-parallel-or-synchronized {:level :warning}

    ;; eventually we should do this for the whole codebase, but the args are in the opposite order so switching them
    ;; all at once isn't trivial, at least we can stop using it in new code.
    :discouraged-var
    {medley.core/map-keys    {:message "Use clojure.core/update-keys"}
     medley.core/map-vals    {:message "Use clojure.core/update-vals"}
     metabase.test/with-temp {:message "Don't use application database inside MLv2 code"}}

    :discouraged-namespace
    {metabase.driver            {:message "MLv2 code should be independent of driver code/methods"}
     metabase.test              {:message "MLv2 tests should only use MLv2 test helpers"}
     metabase.test.data         {:message "MLv2 tests should only use MLv2 test helpers"}
     metabase.util.malli.schema {:message "Prefer metabase.lib.schema schemas in MLv2 code"}
     toucan.db                  {:message "Don't use application database inside MLv2 code"}
     toucan.models              {:message "Don't use application database inside MLv2 code"}
     toucan.util.test           {:message "Don't use application database inside MLv2 code"}
     toucan2.core               {:message "Don't use application database inside MLv2 code"}}}}

  driver-namespaces
  {:linters
   {:discouraged-var
    {metabase.driver/database-supports? {:level :off}}}}

  qp-and-driver-source-namespaces
  {:linters
   {:discouraged-namespace
    {metabase.util.malli.schema {:message "Prefer metabase.lib.schema or metabase.legacy-mbql.schema schemas in QP/driver code"}
     toucan.db                  {:message "Don't use application database directly in QP code; use QP Store/metadata provider"}
     toucan.models              {:message "Don't use application database directly in QP code; use QP Store/metadata provider"}
     toucan.util.test           {:message "Don't use application database directly in QP code; use QP Store/metadata provider"}
     toucan2.core               {:message "Don't use application database directly in QP code; use QP Store/metadata provider"}}

    :discouraged-var
    {medley.core/map-keys              {:message "Use clojure.core/update-keys"}
     medley.core/map-vals              {:message "Use clojure.core/update-vals"}
     metabase.db.query/query           {:message "Don't use application database directly in QP code; use QP Store/metadata provider"}
     metabase.db.query/reducible-query {:message "Don't use application database directly in QP code; use QP Store/metadata provider"}}}}

  general-qp-and-driver-test-namespaces
  {:linters
   {:metabase/disallow-hardcoded-driver-names-in-tests {:level :warning}}}}}<|MERGE_RESOLUTION|>--- conflicted
+++ resolved
@@ -168,11 +168,8 @@
      metabase.models.notification/create-notification!
      metabase.pulse.send/send-pulse!
      metabase.query-processor.store/store-database!
-<<<<<<< HEAD
-=======
      ;; Safe in tests, where we typically use a private, temporary index per thread.
      metabase.search.core/reindex!
->>>>>>> cfe32222
      metabase.util/run-count!
      next.jdbc/execute!}}
 
@@ -317,8 +314,7 @@
    ;;
    ;; PRO TIP: Check out the `dev.deps-graph` namespace for helpful tools to see where a module is used externally.
    :api-namespaces
-   {metabase-enterprise.metabot-v3 #{metabase-enterprise.metabot-v3.core}
-    metabase.actions               #{metabase.actions.core}
+   {metabase.actions               #{metabase.actions.core}
     metabase.analytics             #{metabase.analytics.prometheus
                                      metabase.analytics.snowplow
                                      metabase.analytics.stats
@@ -378,14 +374,6 @@
     metabase.related               #{metabase.related}
     metabase.request               #{metabase.request.core}
     metabase.sample-data           #{metabase.sample-data}
-<<<<<<< HEAD
-    metabase.search                #{metabase.search
-                                     metabase.search.spec}
-    metabase.server                #{metabase.server
-                                     metabase.server.handler
-                                     metabase.server.middleware.auth
-                                     metabase.server.middleware.exceptions
-=======
     metabase.search                #{metabase.search.core
                                      ;; Need to expose this submodule, to break circular dependencies with models.
                                      metabase.search.spec}
@@ -397,7 +385,6 @@
                                      ;; has to depend on the `metabase.server` module...we should create either a new
                                      ;; `metabase.json` or `metabase.encoders` module for stuff like this to live. Or
                                      ;; maybe it just belongs in a generic `metabase.config` module.
->>>>>>> cfe32222
                                      metabase.server.middleware.json
                                      ;;
                                      ;; TODO -- we can't make this part of [[metabase.server.core]] YET because it
@@ -436,8 +423,7 @@
    ;; 2. A set of module symbols. This is the list of modules that are allowed to be referenced. An empty set means no
    ;;    other modules are allowed to be referenced; this is the default for any modules that aren't listed here.
    :allowed-modules
-   {metabase-enterprise.metabot-v3 :any
-    metabase.actions               :any
+   {metabase.actions               :any
     metabase.analytics             :any
     metabase.analyze               :any
     metabase.api                   :any
@@ -725,21 +711,7 @@
     metabase.search.in-place.filter                               search.in-place.filter
     metabase.search.in-place.util                                 search.util
     metabase.search.in-place.scoring                              scoring
-<<<<<<< HEAD
-    metabase.server.middleware.auth                               mw.auth
-    metabase.server.middleware.browser-cookie                     mw.browser-cookie
-    metabase.server.middleware.exceptions                         mw.exceptions
-    metabase.server.middleware.json                               mw.json
-    metabase.server.middleware.log                                mw.log
-    metabase.server.middleware.misc                               mw.misc
-    metabase.server.middleware.offset-paging                      mw.offset-paging
-    metabase.server.middleware.security                           mw.security
-    metabase.server.middleware.session                            mw.session
-    metabase.server.middleware.ssl                                mw.ssl
-    metabase.server.request.util                                  req.util
-=======
     metabase.server.core                                          server
->>>>>>> cfe32222
     metabase.server.protocols                                     server.protocols
     metabase.sync.analyze.fingerprint                             sync.fingerprint
     metabase.sync.field-values                                    sync.field-values
@@ -916,12 +888,8 @@
    metabase.api.search-test/with-search-items-in-root-collection                                                             hooks.common/do*
    metabase.api.user-test/with-temp-user-email                                                                               hooks.common/with-one-binding
    metabase.async.streaming-response-test/with-start-execution-chan                                                          hooks.common/with-one-binding
-<<<<<<< HEAD
-   metabase.channel.template.handlebars-test/with-temp-template                                                              hooks.common/with-vec-first-binding
-=======
    metabase.channel.template.handlebars-test/with-temp-template!                                                             hooks.common/with-vec-first-binding
    metabase.channel.template.handlebars-helper/defhelper                                                                     hooks.metabase.channel.template.handlebars-helper/defhelper
->>>>>>> cfe32222
    metabase.dashboard-subscription-test/with-link-card-fixture-for-dashboard                                                 hooks.common/let-second
    metabase.db.schema-migrations-test.impl/test-migrations                                                                   hooks.metabase.db.schema-migrations-test.impl/test-migrations
    metabase.driver.bigquery-cloud-sdk-test/calculate-bird-scarcity                                                           hooks.metabase.query-processor-test.expressions-test/calculate-bird-scarcity
