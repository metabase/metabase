(ns metabase.query-processor-test.alternative-date-test
  "Tests for columns that mimic dates: integral types as UNIX timestamps and string columns as ISO8601DateTimeString and
  related types."
  (:require [clojure.test :refer :all]
            [java-time :as t]
            [metabase.driver :as driver]
            [metabase.driver.sql-jdbc.test-util :as sql-jdbc.tu]
            [metabase.driver.sql.query-processor :as sql.qp]
            [metabase.query-processor :as qp]
            [metabase.query-processor-test :as qp.test]
            [metabase.test :as mt]
            [metabase.util :as u])
  (:import java.time.OffsetDateTime))

(deftest semantic-type->unix-timestamp-unit-test
  (testing "every descendant of `:Coercion/UNIXTime->Temporal` has a unit associated with it"
    (doseq [semantic-type (descendants :Coercion/UNIXTime->Temporal)]
      (is (sql.qp/semantic-type->unix-timestamp-unit semantic-type))))
  (testing "throws if argument is not a descendant of `:Coercion/UNIXTime->Temporal`"
    (is (thrown-with-msg?
         clojure.lang.ExceptionInfo
         #"Semantic type must be a UNIXTimestamp"
         (sql.qp/semantic-type->unix-timestamp-unit :type/Integer)))))

(mt/defdataset toucan-microsecond-incidents
  [["incidents" [{:field-name "severity"
                  :base-type  :type/Integer}
                 {:field-name        "timestamp"
                  :base-type         :type/BigInteger
                  :effective-type    :type/DateTime
                  :coercion-strategy :Coercion/UNIXMicroSeconds->DateTime}]
    [[4 1433587200000000]
     [0 1433965860000000]]]])

(deftest microseconds-test
  (mt/test-drivers (disj (mt/normal-drivers) :sqlite)
    (let [results (get {:sqlite #{[1 4 "2015-06-06 10:40:00"] [2 0 "2015-06-10 19:51:00"]}
                        :oracle #{[1M 4M "2015-06-06T10:40:00Z"] [2M 0M "2015-06-10T19:51:00Z"]}}
                       driver/*driver*
                       ;; default result shape
                       #{[1 4 "2015-06-06T10:40:00Z"] [2 0 "2015-06-10T19:51:00Z"]})]
      (is (= results
             (set (mt/rows (mt/dataset toucan-microsecond-incidents
                             (mt/run-mbql-query incidents)))))))))

(deftest filter-test
  (mt/test-drivers (mt/normal-drivers)
    (mt/dataset sad-toucan-incidents
      (let [query (mt/mbql-query incidents
                     {:filter   [:= !day.timestamp "2015-06-02"]
                      :order-by [[:asc $timestamp]]})]
        ;; There's a race condition with this test. If we happen to grab a connection that is in a session with the
        ;; timezone set to pacific, we'll get 9 results even when the above if statement is true. It seems to be pretty
        ;; rare, but explicitly specifying UTC will make the issue go away
        (mt/with-temporary-setting-values [report-timezone "UTC"]
          (testing "There were 10 'sad toucan incidents' on 2015-06-02 in UTC"
            (mt/with-native-query-testing-context query
              (is (= 10
                     (count (mt/rows (qp/process-query query))))))))))))

(deftest results-test
  (mt/test-drivers (mt/normal-drivers)
    (is (= (cond
             (= :sqlite driver/*driver*)
             [["2015-06-01"  6]
              ["2015-06-02" 10]
              ["2015-06-03"  4]
              ["2015-06-04"  9]
              ["2015-06-05"  9]
              ["2015-06-06"  8]
              ["2015-06-07"  8]
              ["2015-06-08"  9]
              ["2015-06-09"  7]
              ["2015-06-10"  9]]

             (qp.test/tz-shifted-driver-bug? driver/*driver*)
             [["2015-06-01T00:00:00-07:00" 6]
              ["2015-06-02T00:00:00-07:00" 10]
              ["2015-06-03T00:00:00-07:00" 4]
              ["2015-06-04T00:00:00-07:00" 9]
              ["2015-06-05T00:00:00-07:00" 9]
              ["2015-06-06T00:00:00-07:00" 8]
              ["2015-06-07T00:00:00-07:00" 8]
              ["2015-06-08T00:00:00-07:00" 9]
              ["2015-06-09T00:00:00-07:00" 7]
              ["2015-06-10T00:00:00-07:00" 9]]

             (qp.test/supports-report-timezone? driver/*driver*)
             [["2015-06-01T00:00:00-07:00" 8]
              ["2015-06-02T00:00:00-07:00" 9]
              ["2015-06-03T00:00:00-07:00" 9]
              ["2015-06-04T00:00:00-07:00" 4]
              ["2015-06-05T00:00:00-07:00" 11]
              ["2015-06-06T00:00:00-07:00" 8]
              ["2015-06-07T00:00:00-07:00" 6]
              ["2015-06-08T00:00:00-07:00" 10]
              ["2015-06-09T00:00:00-07:00" 6]
              ["2015-06-10T00:00:00-07:00" 10]]

             :else
             [["2015-06-01T00:00:00Z" 6]
              ["2015-06-02T00:00:00Z" 10]
              ["2015-06-03T00:00:00Z" 4]
              ["2015-06-04T00:00:00Z" 9]
              ["2015-06-05T00:00:00Z" 9]
              ["2015-06-06T00:00:00Z" 8]
              ["2015-06-07T00:00:00Z" 8]
              ["2015-06-08T00:00:00Z" 9]
              ["2015-06-09T00:00:00Z" 7]
              ["2015-06-10T00:00:00Z" 9]])
           (mt/with-temporary-setting-values [report-timezone "America/Los_Angeles"]
             (->> (mt/dataset sad-toucan-incidents
                    (mt/run-mbql-query incidents
                      {:aggregation [[:count]]
                       :breakout    [$timestamp]
                       :limit       10}))
                  mt/rows (mt/format-rows-by [identity int])))))))

(deftest substitute-native-parameters-test
  (mt/test-drivers (mt/normal-drivers-with-feature :native-parameters)
    (testing "Make sure `:date/range` SQL field filters work correctly with UNIX timestamps (#11934)"
      (mt/dataset tupac-sightings
        (let [query (mt/native-query
                      (merge (mt/count-with-field-filter-query driver/*driver* :sightings :timestamp)
                             (mt/$ids sightings
                               {:template-tags {"timestamp" {:name         "timestamp"
                                                             :display-name "Sighting Timestamp"
                                                             :type         :dimension
                                                             :dimension    $timestamp
                                                             :widget-type  :date/range}}
                                :parameters    [{:type   :date/range
                                                 :target [:dimension [:template-tag "timestamp"]]
                                                 :value  "2014-02-01~2015-02-29"}]})))]
          (testing (format "\nquery = %s" (u/pprint-to-str query))
            (is (= [[41]]
                   (mt/formatted-rows [int]
                     (qp/process-query query))))))))))


;;; :type/ISO8601DateTimeString tests

(mt/defdataset just-dates
  [["just_dates" [{:field-name     "name"
                   :base-type      :type/Text
                   :effective-type :type/Text}
                  {:field-name        "ts"
                   :base-type         :type/Text
                   :effective-type    :type/DateTime
                   :coercion-strategy :Coercion/ISO8601->DateTime}
                  {:field-name        "d"
                   :base-type         :type/Text
                   :effective-type    :type/Date
                   :coercion-strategy :Coercion/ISO8601->Date}]
    [["foo" "2004-10-19 10:23:54" "2004-10-19"]
     ["bar" "2008-10-19 10:23:54" "2008-10-19"]
     ["baz" "2012-10-19 10:23:54" "2012-10-19"]]]])

(mt/defdataset string-times
  [["times" [{:field-name "name"
              :effective-type :type/Text
              :base-type :type/Text}
             {:field-name "ts"
              :base-type :type/Text
              :effective-type :type/DateTime
              :coercion-strategy :Coercion/ISO8601->DateTime}
             {:field-name "d"
              :base-type :type/Text
              :effective-type :type/Date
              :coercion-strategy :Coercion/ISO8601->Date}
             {:field-name "t"
              :base-type :type/Text
              :effective-type :type/Time
              :coercion-strategy :Coercion/ISO8601->Time}]
    [["foo" "2004-10-19 10:23:54" "2004-10-19" "10:23:54"]
     ["bar" "2008-10-19 10:23:54" "2008-10-19" "10:23:54"]
     ["baz" "2012-10-19 10:23:54" "2012-10-19" "10:23:54"]]]])

(deftest iso-8601-text-fields
  (testing "text fields with semantic_type :type/ISO8601DateTimeString"
    (testing "return as dates"
      (mt/test-drivers (disj (sql-jdbc.tu/sql-jdbc-drivers) :sqlite :oracle :sparksql)
        (is (= [[1 "foo" #t "2004-10-19T10:23:54" #t "2004-10-19" #t "10:23:54"]
                [2 "bar" #t "2008-10-19T10:23:54" #t "2008-10-19" #t "10:23:54"]
                [3 "baz" #t "2012-10-19T10:23:54" #t "2012-10-19" #t "10:23:54"]]
               ;; string-times dataset has three text fields, ts, d, t for timestamp, date, and time
               (mt/rows (mt/dataset string-times
                          (qp/process-query
                            (assoc (mt/mbql-query times)
                                   :middleware {:format-rows? false})))))))
      (testing "sparksql adds UTC"
        (mt/test-drivers #{:sparksql}
          (is (= #{[1 "foo" #t "2004-10-19T10:23:54Z[UTC]" #t "2004-10-19T00:00Z[UTC]"]
                   [3 "baz" #t "2012-10-19T10:23:54Z[UTC]" #t "2012-10-19T00:00Z[UTC]"]
                   [2 "bar" #t "2008-10-19T10:23:54Z[UTC]" #t "2008-10-19T00:00Z[UTC]"]}
                 ;; order seems to be nondeterministic
                 (set (mt/rows (mt/dataset just-dates
                                 (qp/process-query
                                   (assoc (mt/mbql-query just-dates)
                                          :middleware {:format-rows? false})))))))))
      (testing "oracle doesn't have a time type"
        (mt/test-drivers #{:oracle}
          (is (= [[1M "foo" #t "2004-10-19T10:23:54" #t "2004-10-19T00:00"]
                  [2M "bar" #t "2008-10-19T10:23:54" #t "2008-10-19T00:00"]
                  [3M "baz" #t "2012-10-19T10:23:54" #t "2012-10-19T00:00"]]
                 ;; string-times dataset has three text fields, ts, d, t for timestamp, date, and time
                 (mt/rows (mt/dataset just-dates
                            (qp/process-query
                              (assoc (mt/mbql-query just-dates)
                                     :middleware {:format-rows? false}))))))))

      (testing "sqlite returns as strings"
        (mt/test-drivers #{:sqlite}
          (is (= [[1 "foo" "2004-10-19 10:23:54" "2004-10-19" "10:23:54"]
                  [2 "bar" "2008-10-19 10:23:54" "2008-10-19" "10:23:54"]
                  [3 "baz" "2012-10-19 10:23:54" "2012-10-19" "10:23:54"]]
                 ;; string-times dataset has three text fields, ts, d, t for timestamp, date, and time
                 (mt/rows (mt/dataset string-times
                            (qp/process-query
                              (assoc (mt/mbql-query times)
                                     :middleware {:format-rows? false}))))))))

      (testing "bigquery adds UTC"
        (mt/test-drivers #{:bigquery-cloud-sdk}
          (is (= [[1 "foo" #t "2004-10-19T10:23:54Z[UTC]" #t "2004-10-19T00:00Z[UTC]" #t "10:23:54"]
                  [2 "bar" #t "2008-10-19T10:23:54Z[UTC]" #t "2008-10-19T00:00Z[UTC]" #t "10:23:54"]
                  [3 "baz" #t "2012-10-19T10:23:54Z[UTC]" #t "2012-10-19T00:00Z[UTC]" #t "10:23:54"]]
                 ;; string-times dataset has three text fields, ts, d, t for timestamp, date, and time
                 (mt/rows (mt/dataset string-times
                            (qp/process-query
                              (assoc (mt/mbql-query times)
                                     :middleware {:format-rows? false}))))))))

      (testing "mongo only supports datetime"
        (mt/test-driver :mongo
          (mt/dataset string-times
            (is (= [[(t/instant "2004-10-19T10:23:54Z")]
                    [(t/instant "2008-10-19T10:23:54Z")]
                    [(t/instant "2012-10-19T10:23:54Z")]]
                   (mt/rows (qp/process-query
                              (assoc (mt/mbql-query times
                                                    {:fields [$ts]})
                                     :middleware {:format-rows? false})))))
            (is (thrown-with-msg?
                  clojure.lang.ExceptionInfo
                  #"MongoDB does not support parsing strings as dates. Try parsing to a datetime instead"
                  (qp/process-query
                    (mt/mbql-query times
                                   {:fields [$d]}))))
            (is (thrown-with-msg?
                  clojure.lang.ExceptionInfo
                  #"MongoDB does not support parsing strings as times. Try parsing to a datetime instead"
                  (qp/process-query
                    (mt/mbql-query times
                                   {:fields [$t]}))))))))

    (testing "are queryable as dates"
<<<<<<< HEAD
      (mt/dataset string-times
       (testing "a datetime field"
         ;; TODO: why does this fail on oracle? gives a NPE
         (mt/test-drivers (disj (sql-jdbc.tu/sql-jdbc-drivers) :oracle :sparksql)
           (is (= 1
                  (->> (mt/run-mbql-query times
                         {:filter [:= !day.ts "2008-10-19"]})
                       mt/rows
                       count))))

         (mt/test-drivers #{:mongo}
           (is (= 1
                  (->> (mt/run-mbql-query times
                         {:filter [:= !day.ts "2008-10-19"]
                          :fields [$ts]})
                       mt/rows
                       count)))))

       (testing "a date field"
         (mt/test-drivers (disj (sql-jdbc.tu/sql-jdbc-drivers) :oracle :sparksql)
           (is (= 1
                  (->> (mt/run-mbql-query times
                         {:filter [:= [:datetime-field $d :day] "2008-10-19"]})
                       mt/rows
                       count)))))))))
=======
      (testing "a datetime field"
        ;; TODO: why does this fail on oracle? gives a NPE
        (mt/test-drivers (disj (sql-jdbc.tu/sql-jdbc-drivers) :oracle :sparksql)
          (is (= 1
                 (count (mt/rows (mt/dataset string-times
                                   (mt/run-mbql-query times
                                     {:filter   [:= !day.ts "2008-10-19"]}))))))))
      (testing "a date field"
        (mt/test-drivers (disj (sql-jdbc.tu/sql-jdbc-drivers) :oracle :sparksql)
          (is (= 1
                 (count (mt/rows (mt/dataset string-times
                                   (mt/run-mbql-query times
                                     {:filter   [:= !day.d "2008-10-19"]})))))))))))
>>>>>>> cb1da495

(mt/defdataset yyyymmddhhss-times
  [["times" [{:field-name "name"
              :effective-type :type/Text
              :base-type :type/Text}
             {:field-name "as_text"
              :base-type :type/Text
              :effective-type :type/DateTime
              :coercion-strategy :Coercion/YYYYMMDDHHMMSSString->Temporal}]
    [["foo" "20190421164300"]
     ["bar" "20200421164300"]
     ["baz" "20210421164300"]]]])

(mt/defdataset yyyymmddhhss-binary-times
  [["times" [{:field-name "name"
              :effective-type :type/Text
              :base-type :type/Text}
             {:field-name "as_bytes"
              :base-type {:natives {:postgres "BYTEA"
                                    :h2       "BYTEA"
                                    :mysql    "VARBINARY(100)"}}
              :effective-type :type/DateTime
              :coercion-strategy :Coercion/YYYYMMDDHHMMSSBytes->Temporal}]
    [["foo" (.getBytes "20190421164300")]
     ["bar" (.getBytes "20200421164300")]
     ["baz" (.getBytes "20210421164300")]]]])

(deftest yyyymmddhhmmss-binary-dates
  (mt/test-drivers #{:postgres :h2 :mysql}
    (is (= (case driver/*driver*
             :postgres
             [[1 "foo" (OffsetDateTime/from #t "2019-04-21T16:43Z")]
              [2 "bar" (OffsetDateTime/from #t "2020-04-21T16:43Z")]
              [3 "baz" (OffsetDateTime/from #t "2021-04-21T16:43Z")]]
             (:h2 :mysql :sqlserver)
             [[1 "foo" #t "2019-04-21T16:43"]
              [2 "bar" #t "2020-04-21T16:43"]
              [3 "baz" #t "2021-04-21T16:43"]]
             [])
           (sort-by
            first
            (mt/rows (mt/dataset yyyymmddhhss-binary-times
                                 (qp/process-query
                                  (assoc (mt/mbql-query times)
                                         :middleware {:format-rows? false})))))))))

(deftest yyyymmddhhmmss-dates
  (mt/test-drivers #{:mongo :oracle :postgres :h2 :mysql :bigquery-cloud-sdk :snowflake :redshift :sqlserver :presto}
    (is (= (case driver/*driver*
             :mongo
             [[1 "foo" (.toInstant #t "2019-04-21T16:43:00Z")]
              [2 "bar" (.toInstant #t "2020-04-21T16:43:00Z")]
              [3 "baz" (.toInstant #t "2021-04-21T16:43:00Z")]]
             (:h2 :mysql :sqlserver)
             [[1 "foo" #t "2019-04-21T16:43"]
              [2 "bar" #t "2020-04-21T16:43"]
              [3 "baz" #t "2021-04-21T16:43"]]
             (:bigquery-cloud-sdk :redshift :presto)
             [[1 "foo" #t "2019-04-21T16:43Z[UTC]"]
              [2 "bar" #t "2020-04-21T16:43Z[UTC]"]
              [3 "baz" #t "2021-04-21T16:43Z[UTC]"]]
             :postgres
             [[1 "foo" (OffsetDateTime/from #t "2019-04-21T16:43Z")]
              [2 "bar" (OffsetDateTime/from #t "2020-04-21T16:43Z")]
              [3 "baz" (OffsetDateTime/from #t "2021-04-21T16:43Z")]]
             :oracle
             [[1M "foo" #t "2019-04-21T16:43"]
              [2M "bar" #t "2020-04-21T16:43"]
              [3M "baz" #t "2021-04-21T16:43"]]
             :snowflake
             [[1 "foo" #t "2609-10-23T10:19:24.300"]
              [2 "bar" #t "2610-02-16T04:06:04.300"]
              [3 "baz" #t "2610-06-11T21:52:44.300"]])
           ;; string-times dataset has three text fields, ts, d, t for timestamp, date, and time
           (sort-by
            first
            (mt/rows (mt/dataset yyyymmddhhss-times
                                 (qp/process-query
                                  (assoc (mt/mbql-query times)
                                         :middleware {:format-rows? false})))))))))<|MERGE_RESOLUTION|>--- conflicted
+++ resolved
@@ -254,7 +254,6 @@
                                    {:fields [$t]}))))))))
 
     (testing "are queryable as dates"
-<<<<<<< HEAD
       (mt/dataset string-times
        (testing "a datetime field"
          ;; TODO: why does this fail on oracle? gives a NPE
@@ -277,24 +276,9 @@
          (mt/test-drivers (disj (sql-jdbc.tu/sql-jdbc-drivers) :oracle :sparksql)
            (is (= 1
                   (->> (mt/run-mbql-query times
-                         {:filter [:= [:datetime-field $d :day] "2008-10-19"]})
+                         {:filter [:= !day.d "2008-10-19"]})
                        mt/rows
                        count)))))))))
-=======
-      (testing "a datetime field"
-        ;; TODO: why does this fail on oracle? gives a NPE
-        (mt/test-drivers (disj (sql-jdbc.tu/sql-jdbc-drivers) :oracle :sparksql)
-          (is (= 1
-                 (count (mt/rows (mt/dataset string-times
-                                   (mt/run-mbql-query times
-                                     {:filter   [:= !day.ts "2008-10-19"]}))))))))
-      (testing "a date field"
-        (mt/test-drivers (disj (sql-jdbc.tu/sql-jdbc-drivers) :oracle :sparksql)
-          (is (= 1
-                 (count (mt/rows (mt/dataset string-times
-                                   (mt/run-mbql-query times
-                                     {:filter   [:= !day.d "2008-10-19"]})))))))))))
->>>>>>> cb1da495
 
 (mt/defdataset yyyymmddhhss-times
   [["times" [{:field-name "name"
