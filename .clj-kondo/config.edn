{:config-paths ["macros"]
 :linters
 {:unresolved-symbol
  {:exclude
   [instaparse.core/transform
    (clojure.core.logic/fresh)
    (clojure.core.logic/matcha)
    (clojure.core.logic/run)
    (clojure.test/is [query= sql=])
    (clojure.tools.macro/macrolet)
    (metabase.async.streaming-response/streaming-response)
    (metabase.driver.druid.query-processor-test/druid-query-returning-rows)
    (metabase.mbql.util.match/match)
    (metabase.mbql.util.match/match-one)
    (metabase.mbql.util.match/replace)
    (metabase.mbql.util.match/replace-in)
    (metabase.mbql.util/match)
    (metabase.mbql.util/match-one)
    (metabase.mbql.util/replace)
    (metabase.mbql.util/replace-in)
    (metabase.query-processor.middleware.cache-backend.interface/with-cached-results)
    (metabase.util.regex/rx [opt])
    (metabase.util/prog1 [<>])
    (taoensso.nippy/extend-freeze)
    (taoensso.nippy/extend-thaw)]}

  :refer-all                                {:level   :warning
                                             :exclude [clojure.test]}
  ;; TODO (cam): I think we just need to tell it how to handle MBQL match and we can enable this?
  :unexpected-recur                         {:level :off}
  ;; TODO (cam): can we fix these?
  :unused-referred-var                      {:exclude {compojure.core [GET DELETE POST PUT]}}
  :missing-else-branch                      {:level :warning}
  :misplaced-docstring                      {:level :warning}
  :non-arg-vec-return-type-hint             {:level :warning}
  :missing-body-in-when                     {:level :warning}
  :missing-docstring                        {:level :warning}
  ;; TODO (braden): This is useful, but it doesn't grok eg. enterprise/backend/src
  :namespace-name-mismatch                  {:level :off}
  :use                                      {:level :warning}
  :redundant-fn-wrapper                     {:level :warning}
  :invalid-arity                            {:skip-args [metabase.mbql.util.match/match]}
  :warn-on-reflection                       {:level :warning}
  ;; TODO (cam): here are some more linters we should experiment with enabling -- some might be useful.
  ;; :docstring-no-summary                  {:level :warning}
  ;; :docstring-leading-trailing-whitespace {:level :warning}
  ;; :reduce-without-init                   {:level :warning}
  ;; :used-underscored-binding              {:level :warning}
  ;; :single-key-in                         {:level :warning}
  ;; :keyword-binding                       {:level :warning}
  ;; :main-without-gen-class                {:level :warning}
  ;; :shadowed-var                          {:level :warning}
  :deprecated-var
  {:exclude
   {metabase.cmd/dump                                                            {:namespaces ["metabase\\.cmd-test" "metabase-enterprise\\.serialization\\.cmd-test"]}
    metabase.cmd/load                                                            {:namespaces ["metabase\\.cmd-test" "metabase-enterprise\\.serialization\\.cmd-test"]}
    metabase.db.data-migrations/data-migrations                                  {:namespaces ["metabase\\.db\\.data-migrations"]}
    metabase.db.data-migrations/defmigration                                     {:namespaces ["metabase\\.db\\.data-migrations"]}
    metabase.db.data-migrations/run-migration-if-needed!                         {:namespaces ["metabase\\.db\\.data-migrations"]}
    metabase.driver.common/ThreadSafeSimpleDateFormat                            {:namespaces ["metabase\\.driver.*"]}
    metabase.driver.common/create-db-time-formatters                             {:namespaces ["metabase\\.driver.*"]}
    metabase.driver.common/current-db-time                                       {:namespaces ["metabase.*"]}
    metabase.driver.common/current-db-time-date-formatters                       {:namespaces ["metabase\\.driver.*"]}
    metabase.driver.common/current-db-time-native-query                          {:namespaces ["metabase\\.driver.*"]}
    metabase.driver.common/first-successful-parse                                {:namespaces ["metabase\\.driver.*"]}
    metabase.driver.sql-jdbc.execute.old-impl/set-timezone-sql                   {:namespaces ["metabase\\.driver.*"]}
    metabase.driver.sql-jdbc.execute/set-time-zone-if-supported!                 {:namespaces ["metabase\\.driver.*"]}
    metabase.driver.sql.query-processor.deprecated/*field-options*               {:namespaces ["metabase\\.driver.*"]}
    metabase.driver.sql.query-processor.deprecated/*source-query*                {:namespaces ["metabase\\.driver.*"]}
    metabase.driver.sql.query-processor.deprecated/*table-alias*                 {:namespaces ["metabase\\.driver.*"]}
    metabase.driver.sql.query-processor.deprecated/escape-alias                  {:namespaces ["metabase\\.driver.*"]}
    metabase.driver.sql.query-processor.deprecated/field->alias                  {:namespaces ["metabase\\.driver.*"]}
    metabase.driver.sql.query-processor.deprecated/field->identifier             {:namespaces ["metabase\\.driver.*"]}
    metabase.driver.sql.query-processor.deprecated/prefix-field-alias            {:namespaces ["metabase\\.driver.*"]}
    metabase.driver/current-db-time                                              {:namespaces ["metabase.*"]}
    metabase.driver/supports?                                                    {:namespaces ["metabase.*"]}
    metabase.public-settings.premium-features/enable-enhancements?               {:namespaces ["metabase\\.models.*"]}
    metabase.query-processor.middleware.resolve-joins/maybe-resolve-source-table {:namespaces ["metabase.*"]}
    metabase.query-processor.util/normalize-token                                {:namespaces ["metabase.*"]}
    schema.core/both                                                             {:namespaces ["metabase.*"]}
    schema.core/either                                                           {:namespaces ["metabase.*"]}}}

  :discouraged-var
  {clojure.core/print        {:message "Use clojure.tools.logging instead of clojure.core/print"}
   clojure.core/println      {:message "Use clojure.tools.logging instead of clojure.core/println"}
   clojure.core/printf       {:message "Use clojure.tools.logging instead of clojure.core/printf"}
   clojure.core/prn          {:message "Use clojure.tools.logging instead of clojure.core/prn"}
   clojure.core/pr           {:message "Use clojure.tools.logging instead of clojure.core/pr"}
   clojure.string/lower-case {:message "Use metabase.util/lower-case-en instead of clojure.string/lower-case"}
   clojure.string/upper-case {:message "Use metabase.util/upper-case-en instead of clojure.string/upper-case"}
   honeysql.core/call        {:message "Use hx/call instead because it is Honey SQL 2 friendly"}
   honeysql.core/raw         {:message "Use hx/raw instead because it is Honey SQL 2 friendly"}
   java-time/with-clock      {:message "Use mt/with-clock"}
   toucan.db/query           {:message "Use mdb.query/query instead of toucan.db/query"}
   toucan.db/reducible-query {:message "Use mdb.query/reducible-query instead of toucan.db/reducible-query"}}

  :discouraged-namespace
  {clojure.tools.logging {:message "Use metabase.util.log instead of clojure.tools.logging directly"}
   metabase.util.jvm     {:message "All of metabase.util.jvm is re-exported from metabase.util; prefer that"}}

  :unresolved-var
  {:exclude
   [colorize.core]}

  :unsorted-required-namespaces             {:level :warning}

  :consistent-alias
  {:aliases
   {buddy.core.hash                                                 buddy-hash
    cheshire.generate                                               json.generate
    clojure.tools.logging                                           log
    clj-http.client                                                 http
    clj-ldap.client                                                 ldap
    clj-time.coerce                                                 time.coerce
    clj-time.format                                                 time.format
    clojure.core.async                                              a
    clojure.core.match                                              clojure.core.match ; Prefer :refer [match]
    clojure.data                                                    data
    clojure.math.combinatorics                                      math.combo
    clojure.pprint                                                  pprint
    clojure.spec.alpha                                              s
    clojure.string                                                  str
    clojure.test                                                    t
    clojure.tools.build.api                                         b
    clojure.tools.namespace.dependency                              ns.deps
    clojure.tools.namespace.find                                    ns.find
    clojure.tools.namespace.parse                                   ns.parse
    colorize.core                                                   colorize
    environ.core                                                    env
    hf.depstar.api                                                  depstar
    hiccup.core                                                     hiccup
    hiccup.util                                                     hiccup.util
    honey.sql                                                       sql
    honey.sql.helpers                                               sql.helpers
    honeysql.core                                                   hsql
    honeysql.format                                                 hformat
    honeysql.helpers                                                hh
    honeysql.types                                                  htypes
    java-time                                                       t
    malli.core                                                      mc
    malli.error                                                     me
    malli.experimental                                              mx
    malli.generator                                                 mg
    malli.provider                                                  mp
    malli.transform                                                 mtx
    malli.util                                                      mut
    medley.core                                                     m
    metabase-enterprise.audit-app.pages.common                      common
    metabase-enterprise.sandbox.api.table                           table
    metabase-enterprise.test                                        met
    metabase.analytics.stats                                        stats
    metabase.api.activity                                           api.activity
    metabase.api.alert                                              api.alert
    metabase.api.automagic-dashboards                               api.magic
    metabase.api.bookmark                                           api.bookmark
    metabase.api.card                                               api.card
    metabase.api.card-test                                          api.card-test
    metabase.api.collection                                         api.collection
    metabase.api.common                                             api
    metabase.api.dashboard                                          api.dashboard
    metabase.api.dashboard-test                                     api.dashboard-test
    metabase.api.database                                           api.database
    metabase.api.dataset                                            api.dataset
    metabase.api.email                                              api.email
    metabase.api.embed                                              api.embed
    metabase.api.field                                              api.field
    metabase.api.geojson                                            api.geojson
    metabase.api.ldap                                               api.ldap
    metabase.api.logic-history                                      api.login-history
    metabase.api.metric                                             api.metric
    metabase.api.native-query-snippet                               api.native-query-snippet
    metabase.api.notify                                             api.notify
    metabase.api.permission-graph                                   api.permission-graph
    metabase.api.permissions                                        api.permissions
    metabase.api.pivots                                             api.pivots
    metabase.api.premium-features                                   api.premium-features
    metabase.api.preview-embed                                      api.preview-embed
    metabase.api.public                                             api.public
    metabase.api.pulse                                              api.pulse
    metabase.api.query-description                                  api.qd
    metabase.api.revision                                           api.revision
    metabase.api.search                                             api.search
    metabase.api.segment                                            api.segment
    metabase.api.session                                            api.session
    metabase.api.setting                                            api.setting
    metabase.api.setup                                              api.setup
    metabase.api.slack                                              api.slack
    metabase.api.table                                              api.table
    metabase.api.task                                               api.task
    metabase.api.tiles                                              api.tiles
    metabase.api.timeline                                           api.timeline
    metabase.api.timeline-event                                     api.timeline-event
    metabase.api.transform                                          api.transform
    metabase.api.user                                               api.user
    metabase.api.util                                               api.util
    metabase.async.streaming-response.thread-pool                   thread-pool
    metabase.automagic-dashboards.core                              magic
    metabase.automagic-dashboards.populate                          populate
    metabase.cmd.copy.h2                                            copy.h2
    metabase.config                                                 config
    metabase.config.file                                            config.file
    metabase.connection-pool                                        connection-pool
    metabase.db.connection                                          mdb.connection
    metabase.db.jdbc-protocols                                      mdb.jdbc-protocols
    metabase.db.metadata-queries                                    metadata-queries
    metabase.db.spec                                                mdb.spec
    metabase.db.query                                               mdb.query
    metabase.domain-entities.specs                                  de.specs
    metabase.driver.common.parameters                               params
    metabase.driver.common.parameters.dates                         params.dates
    metabase.driver.common.parameters.operators                     params.ops
    metabase.driver.common.parameters.parse                         params.parse
    metabase.driver.common.parameters.values                        params.values
    metabase.driver.druid.client                                    druid.client
    metabase.driver.druid.execute                                   druid.execute
    metabase.driver.druid.js                                        druid.js
    metabase.driver.druid.query-processor                           druid.qp
    metabase.driver.druid.sync                                      druid.sync
    metabase.driver.googleanalytics.client                          ga.client
    metabase.driver.googleanalytics.execute                         ga.execute
    metabase.driver.googleanalytics.metadata                        ga.metadata
    metabase.driver.googleanalytics.query-processor                 ga.qp
    metabase.driver.impl                                            driver.impl
    metabase.driver.mongo.execute                                   mongo.execute
    metabase.driver.mongo.parameters                                mongo.params
    metabase.driver.mongo.query-processor                           mongo.qp
    metabase.driver.mongo.util                                      mongo.util
    metabase.driver.sql                                             driver.sql
    metabase.driver.sql-jdbc.common                                 sql-jdbc.common
    metabase.driver.sql-jdbc.connection                             sql-jdbc.conn
    metabase.driver.sql-jdbc.execute                                sql-jdbc.execute
    metabase.driver.sql-jdbc.execute.diagnostic                     sql-jdbc.execute.diagnostic
    metabase.driver.sql-jdbc.execute.legacy-impl                    sql-jdbc.legacy
    metabase.driver.sql-jdbc.execute.old-impl                       sql-jdbc.execute.old
    metabase.driver.sql-jdbc.sync                                   sql-jdbc.sync
    metabase.driver.sql-jdbc.sync.common                            sql-jdbc.sync.common
    metabase.driver.sql-jdbc.sync.describe-database                 sql-jdbc.describe-database
    metabase.driver.sql-jdbc.sync.describe-table                    sql-jdbc.describe-table
    metabase.driver.sql-jdbc.sync.interface                         sql-jdbc.sync.interface
    metabase.driver.sql-jdbc.test-util                              sql-jdbc.tu
    metabase.driver.sql.parameters.substitute                       sql.params.substitute
    metabase.driver.sql.parameters.substitution                     sql.params.substitution
    metabase.email-test                                             et
    metabase.email.messages                                         messages
    metabase.http-client                                            client
    metabase.mbql.normalize                                         mbql.normalize
    metabase.mbql.schema                                            mbql.s
    metabase.mbql.util                                              mbql.u
    metabase.models.activity                                        activity
    metabase.models.application-permissions-revision                a-perm-revision
    metabase.models.bookmark                                        bookmark
    metabase.models.collection                                      collection
    metabase.models.collection.graph                                graph
    metabase.models.collection-permission-graph-revision            c-perm-revision
    metabase.models.dashboard-card                                  dashboard-card
    metabase.models.database                                        database
    metabase.models.dependency                                      dependency
    metabase.models.field-values                                    field-values
    metabase.models.interface                                       mi
    metabase.models.moderation-review                               moderation-review
    metabase.models.native-query-snippet                            native-query-snippet
    metabase.models.permissions                                     perms
    metabase.models.permissions-group                               perms-group
    metabase.models.permissions-group-membership                    perms-group-membership
    metabase.models.permissions-revision                            perms-revision
    metabase.models.permissions.parse                               perms-parse
    metabase.models.pulse                                           pulse
    metabase.models.pulse-channel                                   pulse-channel
    metabase.models.pulse-channel-recipient                         pulse-channel-recipient
    metabase.models.query.permissions                               query-perms
    metabase.models.setting.cache                                   setting.cache
    metabase.models.timeline                                        timeline
    metabase.models.timeline-event                                  timeline-event
    metabase.plugins.initialize                                     plugins.init
    metabase.public-settings                                        public-settings
    metabase.public-settings.premium-features                       premium-features
    metabase.pulse                                                  pulse ; NB some conflicts with metabase.models.pulse
    metabase.pulse.markdown                                         markdown
    metabase.pulse.render                                           render
    metabase.pulse.render.body                                      body
    metabase.pulse.render.common                                    common
    metabase.pulse.render.style                                     style
    metabase.query-processor-test                                   qp.test
    metabase.query-processor.context                                qp.context
    metabase.query-processor.error-type                             qp.error-type
    metabase.query-processor.interface                              qp.i
    metabase.query-processor.middleware.add-dimension-projections   qp.add-dimension-projections
    metabase.query-processor.middleware.add-implicit-clauses        qp.add-implicit-clauses
    metabase.query-processor.middleware.add-implicit-joins          qp.add-implicit-joins
    metabase.query-processor.middleware.auto-bucket-datetimes       qp.auto-bucket-datetimes
    metabase.query-processor.middleware.constraints                 qp.constraints
    metabase.query-processor.middleware.cumulative-aggregations     qp.cumulative-aggregations
    metabase.query-processor.middleware.parameters.mbql             qp.mbql
    metabase.query-processor.middleware.parameters.native           qp.native
    metabase.query-processor.middleware.permissions                 qp.perms
    metabase.query-processor.middleware.pre-alias-aggregations      qp.pre-alias-aggregations
    metabase.query-processor.middleware.resolve-database-and-driver qp.resolve-database-and-driver
    metabase.query-processor.middleware.resolve-fields              qp.resolve-fields
    metabase.query-processor.middleware.resolve-referenced          qp.resolve-referenced
    metabase.query-processor.middleware.resolve-source-table        qp.resolve-source-table
    metabase.query-processor.middleware.wrap-value-literals         qp.wrap-value-literals
    metabase.query-processor.pivot                                  qp.pivot
    metabase.query-processor.streaming                              qp.streaming
    metabase.query-processor.streaming.interface                    qp.si
    metabase.query-processor.streaming.xlsx                         qp.xlsx
    metabase.query-processor.timezone                               qp.timezone
    metabase.query-processor.util                                   qp.util
    metabase.related                                                related
    metabase.search.scoring                                         scoring
    metabase.server.middleware.auth                                 mw.auth
    metabase.server.middleware.browser-cookie                       mw.browser-cookie
    metabase.server.middleware.exceptions                           mw.exceptions
    metabase.server.middleware.json                                 mw.json
    metabase.server.middleware.log                                  mw.log
    metabase.server.middleware.misc                                 mw.misc
    metabase.server.middleware.offset-paging                        mw.offset-paging
    metabase.server.middleware.security                             mw.security
    metabase.server.middleware.session                              mw.session
    metabase.server.middleware.ssl                                  mw.ssl
    metabase.server.middleware.util                                 mw.util
    metabase.server.protocols                                       server.protocols
    metabase.shared.util                                            shared.u
    metabase.shared.util.currency                                   currency
    metabase.sync.analyze.classifiers.category                      classifiers.category
    metabase.sync.analyze.classifiers.name                          classifiers.name
    metabase.sync.analyze.classifiers.no-preview-display            classifiers.no-preview-display
    metabase.sync.analyze.classifiers.text-fingerprint              classifiers.text-fingerprint
    metabase.sync.analyze.fingerprint                               fingerprint
    metabase.sync.analyze.fingerprint.fingerprinters                fingerprinters
    metabase.sync.analyze.fingerprint.insights                      insights
    metabase.sync.analyze.query-results                             qr
    metabase.sync.field-values                                      field-values
    metabase.sync.interface                                         i
    metabase.sync.schedules                                         sync.schedules
    metabase.sync.sync-metadata.fields.fetch-metadata               fetch-metadata
    metabase.sync.util                                              sync-util
    metabase.sync.util-test                                         sync.util-test
    metabase.task.sync-databases                                    task.sync-databases
    metabase.test                                                   mt
    metabase.test.data.dataset-definitions                          defs
    metabase.test.data.env.impl                                     tx.env.impl
    metabase.test.data.impl                                         data.impl
    metabase.test.data.users                                        test.users
    metabase.test.domain-entities                                   test.de
    metabase.test.mock.util                                         mock.util
    metabase.test.sync                                              test.sync
    metabase.test.util.timezone                                     test.tz
    metabase.timeseries-query-processor-test.util                   tqpt
    metabase.transforms.core                                        tf
    metabase.transforms.materialize                                 tf.materialize
    metabase.transforms.specs                                       tf.specs
    metabase.util.cron                                              u.cron
    metabase.util.date-2                                            u.date
    metabase.util.date-2.common                                     u.date.common
    metabase.util.date-2.parse                                      u.date.parse
    metabase.util.embed                                             embed
    metabase.util.encryption                                        encryption
    metabase.util.encryption-test                                   encryption-test
    metabase.util.files                                             u.files
    metabase.util.honey-sql-1                                       h1x
    metabase.util.honey-sql-2                                       h2x
    metabase.util.honeysql-extensions                               hx
    metabase.util.i18n                                              i18n
    metabase.util.i18n.impl                                         i18n.impl
    metabase.util.jvm                                               u.jvm
    metabase.util.log                                               log
    metabase.util.macros                                            u.macros
    metabase.util.malli                                             mu
    metabase.util.malli.schema                                      ms
    metabase.util.password                                          u.password
    metabase.util.schema                                            su
    metabase.util.ui-logic                                          ui-logic
    metabase.util.urls                                              urls
    metabuild-common.core                                           u
    metabuild-common.output                                         out
    metabuild-common.shell                                          shell
    monger.collection                                               mcoll
    ring.mock.request                                               ring.mock
    ring.util.codec                                                 codec
    ring.util.response                                              response
    ring.adapter.jetty9.servlet                                     servlet
    saml20-clj.core                                                 saml
    toucan.db                                                       db
    toucan.models                                                   models}}

  :metabase/disallow-invoking-model         {:level :warning}
  :metabase/disallow-class-or-type-on-model {:level :warning}}

 :lint-as
 {clojure.core.logic/defne                                                             clj-kondo.lint-as/def-catch-all
  clojure.test.check.clojure-test/defspec                                              clojure.test/deftest
  clojurewerkz.quartzite.jobs/defjob                                                   clojure.core/defn
  honeysql.helpers/defhelper                                                           clj-kondo.lint-as/def-catch-all
  honeysql.util/defalias                                                               clojure.core/def
  metabase-enterprise.serialization.test-util/with-random-dump-dir                     clojure.core/let
  metabase.actions.test-util/with-actions                                              clojure.core/let
  metabase.api.common/let-404                                                          clojure.core/let
  metabase.api.dashboard-test/let-url                                                  clojure.core/let
  metabase.api.search-test/do-test-users                                               clojure.core/let
  metabase.async.api-response-test/with-response                                       clojure.core/let
  metabase.dashboard-subscription-test/with-dashboard-sub-for-card                     clojure.core/let
  metabase.db.data-migrations/defmigration                                             clojure.core/def
  metabase.db.liquibase/with-liquibase                                                 clojure.core/let
  metabase.db.schema-migrations-test.impl/with-temp-empty-app-db                       clojure.core/let
  metabase.domain-entities.malli/defn                                                  schema.core/defn
  metabase.driver.mongo.query-processor/mongo-let                                      clojure.core/let
  metabase.driver.mongo.util/with-mongo-connection                                     clojure.core/let
  metabase.driver.sql-jdbc.actions/with-jdbc-transaction                               clojure.core/let
  metabase.driver.sql-jdbc.connection/with-connection-spec-for-testing-connection      clojure.core/let
  metabase.driver.sql-jdbc.execute.diagnostic/capturing-diagnostic-info                clojure.core/fn
  metabase.integrations.ldap/with-ldap-connection                                      clojure.core/fn
  metabase.mbql.schema.macros/defclause                                                clj-kondo.lint-as/def-catch-all
  metabase.models.collection-test/with-collection-in-location                          clojure.core/let
  metabase.models.json-migration/def-json-migration                                    clj-kondo.lint-as/def-catch-all
  metabase.models.setting.multi-setting/define-multi-setting                           clojure.core/def
  metabase.models.setting/defsetting                                                   clj-kondo.lint-as/def-catch-all
  metabase.public-settings.premium-features/defenterprise                              clj-kondo.lint-as/def-catch-all
  metabase.public-settings.premium-features/defenterprise-schema                       clj-kondo.lint-as/def-catch-all
  metabase.public-settings.premium-features/define-premium-feature                     clojure.core/def
  metabase.pulse-test/with-pulse-for-card                                              clojure.core/let
  metabase.query-processor.error-type/deferror                                         clojure.core/def
  metabase.query-processor.middleware.cache.impl/with-reducible-deserialized-results   clojure.core/let
  metabase.query-processor.middleware.process-userland-query-test/with-query-execution clojure.core/let
  metabase.shared.util.namespaces/import-fns                                           potemkin/import-vars
  metabase.sync.util/sum-for                                                           clojure.core/for
  metabase.sync.util/with-emoji-progress-bar                                           clojure.core/let
  metabase.test.data.interface/defdataset                                              clojure.core/def
  metabase.test.data.interface/defdataset-edn                                          clojure.core/def
  metabase.test/defdataset                                                             clojure.core/def
  metabase.test/with-actions                                                           clojure.core/let
  metabase.test/with-open-channels                                                     clojure.core/let
  metabase.test/with-single-admin-user                                                 clojure.core/fn
  metabase.test/with-temp-dir                                                          clojure.core/let
  metabase.test/with-temp-file                                                         clojure.core/let
  metabase.test/with-user-in-groups                                                    clojure.core/let
  metabase.util.files/with-open-path-to-resource                                       clojure.core/let
  metabase.util.malli/defn                                                             schema.core/defn
  metabase.util.ssh/with-ssh-tunnel                                                    clojure.core/let
  monger.operators/defoperator                                                         clojure.core/def
  potemkin.types/defprotocol+                                                          clojure.core/defprotocol
  potemkin.types/defrecord+                                                            clojure.core/defrecord
  potemkin.types/deftype+                                                              clojure.core/deftype
  potemkin/defprotocol+                                                                clojure.core/defprotocol
  potemkin/defrecord+                                                                  clojure.core/defrecord
  potemkin/deftype+                                                                    clojure.core/deftype
  toucan.db/with-call-counting                                                         clojure.core/fn}

 :hooks
 {:analyze-call
  {clojure.core/class                                                                                                        hooks.metabase.models.disallow-type-or-class/hook
   clojure.core/type                                                                                                         hooks.metabase.models.disallow-type-or-class/hook
   metabase-enterprise.advanced-permissions.models.permissions.application-permissions-test/with-new-group-and-current-graph hooks.common/with-two-top-level-bindings
   metabase-enterprise.audit-app.pages-test/with-temp-objects                                                                hooks.common/with-one-binding
   metabase-enterprise.sandbox.models.group-table-access-policy/GroupTableAccessPolicy                                       hooks.metabase.models.disallow-invoking-model/hook
   metabase-enterprise.serialization.test-util/with-temp-dpc                                                                 hooks.toucan.util.test/with-temp*
   metabase.analytics.prometheus-test/with-prometheus-system                                                                 hooks.common/with-two-bindings
   metabase.api.alert-test/with-alert-in-collection                                                                          hooks.common/with-four-bindings
   metabase.api.card-test/with-persistence-setup                                                                             hooks.common/with-one-top-level-binding
   metabase.api.card-test/with-temp-native-card                                                                              hooks.common/with-two-bindings
   metabase.api.card-test/with-temp-native-card-with-params                                                                  hooks.common/with-two-bindings
   metabase.api.collection-test/with-french-user-and-personal-collection                                                     hooks.common/with-two-top-level-bindings
   metabase.api.common/defendpoint                                                                                           hooks.metabase.api.common/defendpoint
   metabase.api.common/defendpoint-async                                                                                     hooks.metabase.api.common/defendpoint
   metabase.api.common/defendpoint-async-schema                                                                              hooks.metabase.api.common/defendpoint
   metabase.api.common/defendpoint-schema                                                                                    hooks.metabase.api.common/defendpoint
   metabase.api.dashboard-test/with-chain-filter-fixtures                                                                    hooks.common/let-one-with-optional-value
   metabase.api.card-test/with-card-param-values-fixtures                                                                    hooks.common/let-one-with-optional-value
   metabase.api.embed-test/do-response-formats                                                                               hooks.common/with-two-bindings
   metabase.api.embed-test/with-chain-filter-fixtures                                                                        hooks.common/let-one-with-optional-value
   metabase.api.embed-test/with-temp-card                                                                                    hooks.common/let-one-with-optional-value
   metabase.api.embed-test/with-temp-dashcard                                                                                hooks.common/let-one-with-optional-value
   metabase.api.persist-test/with-setup                                                                                      hooks.common/with-one-top-level-binding
   metabase.api.public-test/with-required-param-card                                                                         hooks.common/with-one-binding
   metabase.api.public-test/with-temp-public-card                                                                            hooks.common/let-one-with-optional-value
   metabase.api.public-test/with-temp-public-dashboard                                                                       hooks.common/let-one-with-optional-value
   metabase.api.public-test/with-temp-public-dashboard-and-card                                                              hooks.common/with-three-bindings
   metabase.api.search-test/with-search-items-in-collection                                                                  hooks.metabase.api.search-test/with-search-items-in-collection
   metabase.api.search-test/with-search-items-in-root-collection                                                             hooks.common/do*
   metabase.api.user-test/with-temp-user-email                                                                               hooks.common/with-one-binding
   metabase.async.streaming-response-test/with-start-execution-chan                                                          hooks.common/with-one-binding
   metabase.db.schema-migrations-test.impl/test-migrations                                                                   hooks.metabase.db.schema-migrations-test.impl/test-migrations
   metabase.models.action/Action                                                                                             hooks.metabase.models.disallow-invoking-model/hook
   metabase.models.action/HTTPAction                                                                                         hooks.metabase.models.disallow-invoking-model/hook
   metabase.models.action/QueryAction                                                                                        hooks.metabase.models.disallow-invoking-model/hook
   metabase.models.activity/Activity                                                                                         hooks.metabase.models.disallow-invoking-model/hook
   metabase.models.app/App                                                                                                   hooks.metabase.models.disallow-invoking-model/hook
   metabase.models.application-permissions-revision/ApplicationPermissionsRevision                                           hooks.metabase.models.disallow-invoking-model/hook
   metabase.models.bookmark/BookmarkOrdering                                                                                 hooks.metabase.models.disallow-invoking-model/hook
   metabase.models.bookmark/CardBookmark                                                                                     hooks.metabase.models.disallow-invoking-model/hook
   metabase.models.bookmark/CollectionBookmark                                                                               hooks.metabase.models.disallow-invoking-model/hook
   metabase.models.bookmark/DashboardBookmark                                                                                hooks.metabase.models.disallow-invoking-model/hook
   metabase.models.card/Card                                                                                                 hooks.metabase.models.disallow-invoking-model/hook
   metabase.models.collection-permission-graph-revision/CollectionPermissionGraphRevision                                    hooks.metabase.models.disallow-invoking-model/hook
   metabase.models.collection-test/with-collection-hierarchy                                                                 hooks.common/let-one-with-optional-value
   metabase.models.collection-test/with-personal-and-impersonal-collections                                                  hooks.common/with-two-bindings
   metabase.models.collection/Collection                                                                                     hooks.metabase.models.disallow-invoking-model/hook
   metabase.models.dashboard-card-series/DashboardCardSeries                                                                 hooks.metabase.models.disallow-invoking-model/hook
   metabase.models.dashboard-card/DashboardCard                                                                              hooks.metabase.models.disallow-invoking-model/hook
   metabase.models.dashboard-test/with-dash-in-collection                                                                    hooks.common/with-three-bindings
   metabase.models.dashboard/Dashboard                                                                                       hooks.metabase.models.disallow-invoking-model/hook
   metabase.models.database/Database                                                                                         hooks.metabase.models.disallow-invoking-model/hook
   metabase.models.dimension/Dimension                                                                                       hooks.metabase.models.disallow-invoking-model/hook
   metabase.models.emitter/CardEmitter                                                                                       hooks.metabase.models.disallow-invoking-model/hook
   metabase.models.emitter/DashboardEmitter                                                                                  hooks.metabase.models.disallow-invoking-model/hook
   metabase.models.emitter/Emitter                                                                                           hooks.metabase.models.disallow-invoking-model/hook
   metabase.models.field-values/FieldValues                                                                                  hooks.metabase.models.disallow-invoking-model/hook
   metabase.models.field/Field                                                                                               hooks.metabase.models.disallow-invoking-model/hook
   metabase.models.interface/define-simple-hydration-method                                                                  hooks.metabase.models.interface/define-hydration-method
   metabase.models.interface/define-batched-hydration-method                                                                 hooks.metabase.models.interface/define-hydration-method
   metabase.models.login-history/LoginHistory                                                                                hooks.metabase.models.disallow-invoking-model/hook
   metabase.models.metric-important-field/MetricImportantField                                                               hooks.metabase.models.disallow-invoking-model/hook
   metabase.models.metric/Metric                                                                                             hooks.metabase.models.disallow-invoking-model/hook
   metabase.models.moderation-review/ModerationReview                                                                        hooks.metabase.models.disallow-invoking-model/hook
   metabase.models.native-query-snippet/NativeQuerySnippet                                                                   hooks.metabase.models.disallow-invoking-model/hook
   metabase.models.permissions-group-membership/PermissionsGroupMembership                                                   hooks.metabase.models.disallow-invoking-model/hook
   metabase.models.permissions-group/PermissionsGroup                                                                        hooks.metabase.models.disallow-invoking-model/hook
   metabase.models.permissions-revision/PermissionsRevision                                                                  hooks.metabase.models.disallow-invoking-model/hook
   metabase.models.permissions/Permissions                                                                                   hooks.metabase.models.disallow-invoking-model/hook
   metabase.models.persisted-info/PersistedInfo                                                                              hooks.metabase.models.disallow-invoking-model/hook
   metabase.models.pulse-card/PulseCard                                                                                      hooks.metabase.models.disallow-invoking-model/hook
   metabase.models.pulse-channel-recipient/PulseChannelRecipient                                                             hooks.metabase.models.disallow-invoking-model/hook
   metabase.models.pulse-channel/PulseChannel                                                                                hooks.metabase.models.disallow-invoking-model/hook
   metabase.models.pulse-test/with-dashboard-subscription-in-collection                                                      hooks.common/with-four-bindings
   metabase.models.pulse-test/with-pulse-in-collection                                                                       hooks.common/with-four-bindings
   metabase.models.pulse/Pulse                                                                                               hooks.metabase.models.disallow-invoking-model/hook
   metabase.models.query-cache/QueryCache                                                                                    hooks.metabase.models.disallow-invoking-model/hook
   metabase.models.query-execution/QueryExecution                                                                            hooks.metabase.models.disallow-invoking-model/hook
   metabase.models.query/Query                                                                                               hooks.metabase.models.disallow-invoking-model/hook
   metabase.models.revision/Revision                                                                                         hooks.metabase.models.disallow-invoking-model/hook
   metabase.models.secret/Secret                                                                                             hooks.metabase.models.disallow-invoking-model/hook
   metabase.models.segment/Segment                                                                                           hooks.metabase.models.disallow-invoking-model/hook
   metabase.models.session/Session                                                                                           hooks.metabase.models.disallow-invoking-model/hook
   metabase.models.setting.multi-setting/define-multi-setting                                                                hooks.metabase.models.setting/defsetting
   metabase.models.setting/Setting                                                                                           hooks.metabase.models.disallow-invoking-model/hook
   metabase.models.setting/defsetting                                                                                        hooks.metabase.models.setting/defsetting
   metabase.models.table/Table                                                                                               hooks.metabase.models.disallow-invoking-model/hook
   metabase.models.task-history/TaskHistory                                                                                  hooks.metabase.models.disallow-invoking-model/hook
   metabase.models.timeline-event/TimelineEvent                                                                              hooks.metabase.models.disallow-invoking-model/hook
   metabase.models.timeline/Timeline                                                                                         hooks.metabase.models.disallow-invoking-model/hook
   metabase.models.user/User                                                                                                 hooks.metabase.models.disallow-invoking-model/hook
   metabase.models.view-log/ViewLog                                                                                          hooks.metabase.models.disallow-invoking-model/hook
   metabase.models/Activity                                                                                                  hooks.metabase.models.disallow-invoking-model/hook
   metabase.models/App                                                                                                       hooks.metabase.models.disallow-invoking-model/hook
   metabase.models/ApplicationPermissionsRevision                                                                            hooks.metabase.models.disallow-invoking-model/hook
   metabase.models/BookmarkOrdering                                                                                          hooks.metabase.models.disallow-invoking-model/hook
   metabase.models/Card                                                                                                      hooks.metabase.models.disallow-invoking-model/hook
   metabase.models/CardBookmark                                                                                              hooks.metabase.models.disallow-invoking-model/hook
   metabase.models/CardEmitter                                                                                               hooks.metabase.models.disallow-invoking-model/hook
   metabase.models/Collection                                                                                                hooks.metabase.models.disallow-invoking-model/hook
   metabase.models/CollectionBookmark                                                                                        hooks.metabase.models.disallow-invoking-model/hook
   metabase.models/CollectionPermissionGraphRevision                                                                         hooks.metabase.models.disallow-invoking-model/hook
   metabase.models/Dashboard                                                                                                 hooks.metabase.models.disallow-invoking-model/hook
   metabase.models/DashboardBookmark                                                                                         hooks.metabase.models.disallow-invoking-model/hook
   metabase.models/DashboardCard                                                                                             hooks.metabase.models.disallow-invoking-model/hook
   metabase.models/DashboardCardSeries                                                                                       hooks.metabase.models.disallow-invoking-model/hook
   metabase.models/DashboardEmitter                                                                                          hooks.metabase.models.disallow-invoking-model/hook
   metabase.models/Database                                                                                                  hooks.metabase.models.disallow-invoking-model/hook
   metabase.models/Dimension                                                                                                 hooks.metabase.models.disallow-invoking-model/hook
   metabase.models/Emitter                                                                                                   hooks.metabase.models.disallow-invoking-model/hook
   metabase.models/Field                                                                                                     hooks.metabase.models.disallow-invoking-model/hook
   metabase.models/FieldValues                                                                                               hooks.metabase.models.disallow-invoking-model/hook
   metabase.models/HTTPAction                                                                                                hooks.metabase.models.disallow-invoking-model/hook
   metabase.models/LoginHistory                                                                                              hooks.metabase.models.disallow-invoking-model/hook
   metabase.models/Metric                                                                                                    hooks.metabase.models.disallow-invoking-model/hook
   metabase.models/MetricImportantField                                                                                      hooks.metabase.models.disallow-invoking-model/hook
   metabase.models/ModerationReview                                                                                          hooks.metabase.models.disallow-invoking-model/hook
   metabase.models/NativeQuerySnippet                                                                                        hooks.metabase.models.disallow-invoking-model/hook
   metabase.models/Permissions                                                                                               hooks.metabase.models.disallow-invoking-model/hook
   metabase.models/PermissionsGroup                                                                                          hooks.metabase.models.disallow-invoking-model/hook
   metabase.models/PermissionsGroupMembership                                                                                hooks.metabase.models.disallow-invoking-model/hook
   metabase.models/PermissionsRevision                                                                                       hooks.metabase.models.disallow-invoking-model/hook
   metabase.models/PersistedInfo                                                                                             hooks.metabase.models.disallow-invoking-model/hook
   metabase.models/Pulse                                                                                                     hooks.metabase.models.disallow-invoking-model/hook
   metabase.models/PulseCard                                                                                                 hooks.metabase.models.disallow-invoking-model/hook
   metabase.models/PulseChannel                                                                                              hooks.metabase.models.disallow-invoking-model/hook
   metabase.models/PulseChannelRecipient                                                                                     hooks.metabase.models.disallow-invoking-model/hook
   metabase.models/Query                                                                                                     hooks.metabase.models.disallow-invoking-model/hook
   metabase.models/QueryAction                                                                                               hooks.metabase.models.disallow-invoking-model/hook
   metabase.models/QueryCache                                                                                                hooks.metabase.models.disallow-invoking-model/hook
   metabase.models/QueryExecution                                                                                            hooks.metabase.models.disallow-invoking-model/hook
   metabase.models/Revision                                                                                                  hooks.metabase.models.disallow-invoking-model/hook
   metabase.models/Secret                                                                                                    hooks.metabase.models.disallow-invoking-model/hook
   metabase.models/Segment                                                                                                   hooks.metabase.models.disallow-invoking-model/hook
   metabase.models/Session                                                                                                   hooks.metabase.models.disallow-invoking-model/hook
   metabase.models/Setting                                                                                                   hooks.metabase.models.disallow-invoking-model/hook
   metabase.models/Table                                                                                                     hooks.metabase.models.disallow-invoking-model/hook
   metabase.models/TaskHistory                                                                                               hooks.metabase.models.disallow-invoking-model/hook
   metabase.models/Timeline                                                                                                  hooks.metabase.models.disallow-invoking-model/hook
   metabase.models/TimelineEvent                                                                                             hooks.metabase.models.disallow-invoking-model/hook
   metabase.models/User                                                                                                      hooks.metabase.models.disallow-invoking-model/hook
   metabase.models/ViewLog                                                                                                   hooks.metabase.models.disallow-invoking-model/hook
   metabase.pulse.test-util/checkins-query-card                                                                              hooks.metabase.test.data/$ids
   metabase.query-processor-test.expressions-test/calculate-bird-scarcity                                                    hooks.metabase.query-processor-test.expressions-test/calculate-bird-scarcity
   metabase.query-processor-test.filter-test/count-with-filter-clause                                                        hooks.metabase.test.data/$ids
   metabase.query-processor.middleware.cache-test/with-mock-cache                                                            hooks.common/with-two-bindings
   metabase.sample-data-test/with-temp-sample-database-db                                                                    hooks.common/with-one-binding
   metabase.test.data.users/with-group                                                                                       hooks.common/let-one-with-optional-value
   metabase.test.data/$ids                                                                                                   hooks.metabase.test.data/$ids
   metabase.test.data/dataset                                                                                                hooks.metabase.test.data/dataset
   metabase.test.data/mbql-query                                                                                             hooks.metabase.test.data/mbql-query
   metabase.test.data/run-mbql-query                                                                                         hooks.metabase.test.data/mbql-query
   metabase.test.util.async/with-open-channels                                                                               hooks.common/let-with-optional-value-for-last-binding
   metabase.test.util.log/with-log-level                                                                                     hooks.common/with-ignored-first-arg
   metabase.test.util.log/with-log-messages-for-level                                                                        hooks.common/with-ignored-first-arg
   metabase.test.util/discard-setting-changes                                                                                hooks.common/with-ignored-first-arg
   metabase.test.util/with-column-remappings                                                                                 hooks.common/with-ignored-first-arg
   metabase.test.util/with-non-admin-groups-no-root-collection-perms                                                         hooks.common/do*
   metabase.test.util/with-temp-file                                                                                         hooks.metabase.test.util/with-temp-file
   metabase.test.util/with-temporary-setting-values                                                                          hooks.metabase.test.util/with-temporary-setting-values
   metabase.test/$ids                                                                                                        hooks.metabase.test.data/$ids
   metabase.test/dataset                                                                                                     hooks.metabase.test.data/dataset
   metabase.test/discard-setting-changes                                                                                     hooks.common/with-ignored-first-arg
   metabase.test/mbql-query                                                                                                  hooks.metabase.test.data/mbql-query
   metabase.test/query                                                                                                       hooks.metabase.test.data/mbql-query
   metabase.test/test-drivers                                                                                                hooks.common/do*
   metabase.test/run-mbql-query                                                                                              hooks.metabase.test.data/mbql-query
   metabase.test/with-column-remappings                                                                                      hooks.common/with-ignored-first-arg
   metabase.test/with-group                                                                                                  hooks.common/let-one-with-optional-value
   metabase.test/with-log-level                                                                                              hooks.common/with-ignored-first-arg
   metabase.test/with-log-messages-for-level                                                                                 hooks.common/with-ignored-first-arg
   metabase.test/with-non-admin-groups-no-root-collection-perms                                                              hooks.common/do*
   metabase.test/with-temp                                                                                                   hooks.toucan.util.test/with-temp
   metabase.test/with-temp*                                                                                                  hooks.toucan.util.test/with-temp*
   metabase.test/with-temp-file                                                                                              hooks.metabase.test.util/with-temp-file
   metabase.test/with-temporary-setting-values                                                                               hooks.metabase.test.util/with-temporary-setting-values
   toucan.util.test/with-temp                                                                                                hooks.toucan.util.test/with-temp
   toucan.util.test/with-temp*                                                                                               hooks.toucan.util.test/with-temp*}

  :macroexpand
  {clojurewerkz.quartzite.jobs/build                                            macros.quartz/build-job
   clojurewerkz.quartzite.schedule.cron/schedule                                macros.quartz/schedule
   clojurewerkz.quartzite.schedule.simple/schedule                              macros.quartz/simple-schedule
   clojurewerkz.quartzite.triggers/build                                        macros.quartz/build-trigger
   metabase-enterprise.sandbox.test-util/with-gtaps                             macros.metabase-enterprise.sandbox.test-util/with-gtaps
   metabase-enterprise.serialization.test-util/with-world                       macros.metabase-enterprise.serialization.test-util/with-world
   metabase-enterprise.test/with-gtaps                                          macros.metabase-enterprise.sandbox.test-util/with-gtaps
   metabase.api.card-test/with-ordered-items                                    macros.metabase.api.card-test/with-ordered-items
   metabase.api.collection-test/with-collection-hierarchy                       macros.metabase.api.collection-test/with-collection-hierarchy
   metabase.api.collection-test/with-some-children-of-collection                macros.metabase.api.collection-test/with-some-children-of-collection
   metabase.api.common/define-routes                                            macros.metabase.api.common/define-routes
   metabase.api.embed-test/with-embedding-enabled-and-temp-card-referencing     macros.metabase.api.embed-test/with-embedding-enabled-and-temp-card-referencing
   metabase.api.embed-test/with-embedding-enabled-and-temp-dashcard-referencing macros.metabase.api.embed-test/with-embedding-enabled-and-temp-dashcard-referencing
   metabase.api.public-test/with-sharing-enabled-and-temp-card-referencing      macros.metabase.api.public-test/with-sharing-enabled-and-temp-card-referencing
   metabase.api.public-test/with-sharing-enabled-and-temp-dashcard-referencing  macros.metabase.api.public-test/with-sharing-enabled-and-temp-dashcard-referencing
   metabase.models.params.chain-filter-test/chain-filter                        macros.metabase.models.params.chain-filter-test/chain-filter
   metabase.models.params.chain-filter-test/chain-filter-search                 macros.metabase.models.params.chain-filter-test/chain-filter
   metabase.models.user-test/with-groups                                        macros.metabase.models.user-test/with-groups
   metabase.query-processor.streaming/streaming-response                        macros.metabase.query-processor.streaming/streaming-response
   metabase.related-test/with-world                                             macros.metabase.related-test/with-world
   metabase.shared.util.namespaces/import-fn                                    macros.metabase.shared.util.namespaces/import-fn
   metabase.test.data.users/with-group-for-user                                 macros.metabase.test.data.users/with-group-for-user
   metabase.test.util/with-temp-env-var-value                                   macros.metabase.test.util/with-temp-env-var-value
   metabase.test.util/with-temporary-raw-setting-values                         macros.metabase.test.util/with-temporary-raw-setting-values
   metabase.test/with-group-for-user                                            macros.metabase.test.data.users/with-group-for-user
   metabase.test/with-persistence-enabled                                       macros.metabase.test.persistence/with-persistence-enabled
   metabase.test/with-temp-env-var-value                                        macros.metabase.test.util/with-temp-env-var-value
   metabase.test/with-temporary-raw-setting-values                              macros.metabase.test.util/with-temporary-raw-setting-values}}

 :config-in-comment
 {:linters {:unresolved-symbol {:level :off}}}

 ;;
 ;; TEST CONFIG
 ;;
 :ns-groups
 ;; the following patterns are considered to be test namespaces:
 ;;
 ;; - Any namespace ending in `-test` or `-test.whatever`
 ;; - Any namespace ending in `test-util`
 ;; - Any namespace that starts with `metabase.test`
 ;;
 ;; this list isn't exhaustive because it misses some stuff like the test runner and HTTP client but it's easier to go
 ;; fix those namespaces than it is to make this regex super hairy.
 [{:pattern "(?:.*-test(?:\\..*)?$)|(?:.*test-util$)|(?:^metabase\\.test.*)"
   :name    test-namespaces}
  {:pattern "metabase\\.cmd.*"
   :name    printable-namespaces}
  ;; Basically everything except `metabase.driver.` or `metabase.test-data.` except for the drivers explicitly called
  ;; out below. Remove these drivers from the regex once we switch to Honey SQL 2.
  ;;
  ;; This regex is way too big to easily read or write by hand, so use the [[metabase.util.regex/rx]] macro to
  ;; generate it. It was generated from the following form:
  ;;
  ;; (str
  ;;  (metabase.util.regex/rx
  ;;   #"^metabase\."
  ;;   [:not [:and #"util\." [:or "honeysql-extensions" "honey-sql-1"]]]
  ;;   [:not "query-processor-test"]
  ;;   [:not [:and
  ;;          [:or "driver" #"test\.data"]
  ;;          #"\."
  ;;          [:or
  ;;           [:and "sql" [:? "-jdbc"]]
  ;;           #"(?:sql(?:-jdbc)?)"
  ;;           "athena"
  ;;           "bigquery-cloud-sdk"
  ;;           "h2"
<<<<<<< HEAD
  ;;           "oracle"
=======
  ;;           "hive-like"
>>>>>>> f437e248
  ;;           [:and "presto" [:? [:or "-common" "-jdbc"]]]
  ;;           "snowflake"
  ;;           "sqlite"
  ;;           "sqlserver"]
  ;;          [:? "-test"]
  ;;          [:or #"\." #"$"]]]
  ;;   ".*"))
  ;;
  ;; Please keep this form updated when you change the generated regex! <3
<<<<<<< HEAD
  {:pattern "^metabase\\.(?!util\\.(?:(?:honeysql-extensions)|(?:honey-sql-1)))(?!query-processor-test)(?!(?:(?:driver)|(?:test\\.data))\\.(?:(?:sql(?:-jdbc)?)|(?:(?:sql(?:-jdbc)?))|(?:athena)|(?:bigquery-cloud-sdk)|(?:h2)|(?:oracle)|(?:presto(?:(?:(?:-common)|(?:-jdbc)))?)|(?:snowflake)|(?:sqlite)|(?:sqlserver))(?:-test)?(?:(?:\\.)|(?:$))).*"
=======
  {:pattern "^metabase\\.(?!util\\.(?:(?:honeysql-extensions)|(?:honey-sql-1)))(?!query-processor-test)(?!(?:(?:driver)|(?:test\\.data))\\.(?:(?:sql(?:-jdbc)?)|(?:(?:sql(?:-jdbc)?))|(?:athena)|(?:bigquery-cloud-sdk)|(?:h2)|(?:hive-like)|(?:presto(?:(?:(?:-common)|(?:-jdbc)))?)|(?:snowflake)|(?:sparksql)|(?:sqlite)|(?:sqlserver))(?:-test)?(?:(?:\\.)|(?:$))).*"
>>>>>>> f437e248
   :name    honey-sql-2-namespaces}]

 :config-in-ns
 {test-namespaces
  {:linters
   {:inline-def                                    {:level :off}
    :missing-docstring                             {:level :off}
    :private-call                                  {:level :off}
    :hooks.metabase.test.data/mbql-query-first-arg {:level :error}}}

  printable-namespaces
  {:linters
   {:discouraged-var {:level :off}}}

  honey-sql-2-namespaces
  {:linters
   {:discouraged-namespace
    {honeysql.core                     {:message "Use Honey SQL 2"}
     honeysql.format                   {:message "Use Honey SQL 2"}
     honeysql.helpers                  {:message "Use Honey SQL 2"}
     honeysql.types                    {:message "Use Honey SQL 2"}
     honeysql.util                     {:message "Use Honey SQL 2"}
     metabase.util.honeysql-extensions {:message "Use h2x"}
     metabase.util.honey-sql-1         {:message "Use h2x"}}}}}}<|MERGE_RESOLUTION|>--- conflicted
+++ resolved
@@ -695,11 +695,6 @@
   ;;           "athena"
   ;;           "bigquery-cloud-sdk"
   ;;           "h2"
-<<<<<<< HEAD
-  ;;           "oracle"
-=======
-  ;;           "hive-like"
->>>>>>> f437e248
   ;;           [:and "presto" [:? [:or "-common" "-jdbc"]]]
   ;;           "snowflake"
   ;;           "sqlite"
@@ -709,11 +704,7 @@
   ;;   ".*"))
   ;;
   ;; Please keep this form updated when you change the generated regex! <3
-<<<<<<< HEAD
-  {:pattern "^metabase\\.(?!util\\.(?:(?:honeysql-extensions)|(?:honey-sql-1)))(?!query-processor-test)(?!(?:(?:driver)|(?:test\\.data))\\.(?:(?:sql(?:-jdbc)?)|(?:(?:sql(?:-jdbc)?))|(?:athena)|(?:bigquery-cloud-sdk)|(?:h2)|(?:oracle)|(?:presto(?:(?:(?:-common)|(?:-jdbc)))?)|(?:snowflake)|(?:sqlite)|(?:sqlserver))(?:-test)?(?:(?:\\.)|(?:$))).*"
-=======
-  {:pattern "^metabase\\.(?!util\\.(?:(?:honeysql-extensions)|(?:honey-sql-1)))(?!query-processor-test)(?!(?:(?:driver)|(?:test\\.data))\\.(?:(?:sql(?:-jdbc)?)|(?:(?:sql(?:-jdbc)?))|(?:athena)|(?:bigquery-cloud-sdk)|(?:h2)|(?:hive-like)|(?:presto(?:(?:(?:-common)|(?:-jdbc)))?)|(?:snowflake)|(?:sparksql)|(?:sqlite)|(?:sqlserver))(?:-test)?(?:(?:\\.)|(?:$))).*"
->>>>>>> f437e248
+  {:pattern "^metabase\\.(?!util\\.(?:(?:honeysql-extensions)|(?:honey-sql-1)))(?!query-processor-test)(?!(?:(?:driver)|(?:test\\.data))\\.(?:(?:sql(?:-jdbc)?)|(?:(?:sql(?:-jdbc)?))|(?:athena)|(?:bigquery-cloud-sdk)|(?:h2)|(?:presto(?:(?:(?:-common)|(?:-jdbc)))?)|(?:snowflake)|(?:sqlite)|(?:sqlserver))(?:-test)?(?:(?:\\.)|(?:$))).*"
    :name    honey-sql-2-namespaces}]
 
  :config-in-ns
