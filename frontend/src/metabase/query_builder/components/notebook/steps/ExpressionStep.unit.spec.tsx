import userEvent from "@testing-library/user-event";
import { checkNotNull } from "metabase/lib/types";
import { renderWithProviders, screen, within } from "__support__/ui";
import { createMockEntitiesState } from "__support__/store";
import { getMetadata } from "metabase/selectors/metadata";

import type { Expression } from "metabase-types/api";
import { createMockState } from "metabase-types/store/mocks";
import {
  createSampleDatabase,
  ORDERS_ID,
} from "metabase-types/api/mocks/presets";

import type { NotebookStepUiComponentProps } from "../types";
import { createMockNotebookStep } from "../test-utils";
import ExpressionStep from "./ExpressionStep";

describe("Notebook Editor > Expression Step", () => {
  it("should handle updating existing expression", async () => {
    const expression: Expression = ["abs", ["field", 17, null]];
    const {
      mocks: { addExpression, updateExpression, updateQuery },
    } = setup(undefined, {
      // add an existing custom column expression
      "old name": expression,
    });

    userEvent.click(screen.getByText("old name"));

    const nameField = await screen.findByPlaceholderText(
      "Something nice and descriptive",
    );

    userEvent.clear(nameField);
    userEvent.type(nameField, "new name{enter}");

    expect(updateExpression).toHaveBeenCalledTimes(1);
    expect(updateExpression).toHaveBeenCalledWith(
      "new name",
      expression,
      "old name",
    );
    expect(addExpression).toHaveBeenCalledTimes(0);
    expect(updateQuery).toHaveBeenCalledTimes(1);
  });

  it("should handle removing existing expression", () => {
    const expression: Expression = ["abs", ["field", 17, null]];
    const {
      mocks: { removeExpression },
    } = setup(undefined, {
      // add an existing custom column expression
      "expr name": expression,
    });

    const expressionItem = screen.getByText("expr name");
    const closeIcon = within(expressionItem).getByRole("img", {
      name: `close icon`,
    });

    userEvent.click(closeIcon);

    expect(removeExpression).toHaveBeenCalledTimes(1);
    expect(removeExpression).toHaveBeenCalledWith("expr name");
  });
});

const createMockQueryForExpressions = (
  expressions?: Record<string, Expression>,
) => {
  const state = createMockState({
    entities: createMockEntitiesState({
      databases: [createSampleDatabase()],
    }),
  });

  const metadata = getMetadata(state);
  let query = checkNotNull(metadata.table(ORDERS_ID)).query();

  if (expressions) {
    Object.entries(expressions).forEach(([name, expression]) => {
      query = query.addExpression(name, expression);
    });
  }

  return query;
};

function setup(
  additionalProps?: Partial<NotebookStepUiComponentProps>,
  expressions?: Record<string, Expression>,
) {
  const updateQuery = jest.fn();
  const addExpression = jest.fn();
  const updateExpression = jest.fn();
  const removeExpression = jest.fn();

  const query = createMockQueryForExpressions(expressions);

  query.addExpression = addExpression;
  query.updateExpression = updateExpression;
  query.removeExpression = removeExpression;

  const step = createMockNotebookStep({
    type: "expression",
    query,
  });

<<<<<<< HEAD
  const props = {
    step,
    color: "#93A1AB",
    query,
    stageIndex: step.stageIndex,
    topLevelQuery: step.topLevelQuery,
    updateQuery,
    isLastOpened: false,
    reportTimezone: "UTC",
    ...additionalProps,
  };

  renderWithProviders(<ExpressionStep {...props} />);
=======
  render(
    <ExpressionStep
      step={step}
      color="#93A1AB"
      query={query}
      topLevelQuery={step.topLevelQuery}
      updateQuery={updateQuery}
      isLastOpened={false}
      reportTimezone="UTC"
      {...additionalProps}
    />,
  );
>>>>>>> 18742132

  return {
    mocks: { addExpression, updateExpression, removeExpression, updateQuery },
  };
}<|MERGE_RESOLUTION|>--- conflicted
+++ resolved
@@ -106,26 +106,12 @@
     query,
   });
 
-<<<<<<< HEAD
-  const props = {
-    step,
-    color: "#93A1AB",
-    query,
-    stageIndex: step.stageIndex,
-    topLevelQuery: step.topLevelQuery,
-    updateQuery,
-    isLastOpened: false,
-    reportTimezone: "UTC",
-    ...additionalProps,
-  };
-
-  renderWithProviders(<ExpressionStep {...props} />);
-=======
-  render(
+  renderWithProviders(
     <ExpressionStep
       step={step}
       color="#93A1AB"
       query={query}
+      stageIndex={step.stageIndex}
       topLevelQuery={step.topLevelQuery}
       updateQuery={updateQuery}
       isLastOpened={false}
@@ -133,7 +119,6 @@
       {...additionalProps}
     />,
   );
->>>>>>> 18742132
 
   return {
     mocks: { addExpression, updateExpression, removeExpression, updateQuery },
