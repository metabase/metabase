--- conflicted
+++ resolved
@@ -50,13 +50,9 @@
   [database]
   {:pre [(map? (:details database))]}
   (ssh/with-ssh-tunnel [details-with-tunnel (:details database)]
-<<<<<<< HEAD
-    (let [druid-datasources (client/GET (client/details->url details-with-tunnel "/druid/v2/datasources")
-                              :auth-enabled  (-> database :details :auth-enabled)
-                              :auth-token    (-> database :details :auth-token)
-                              :auth-username (-> database :details :auth-username))]
-=======
-    (let [druid-datasources (druid.client/GET (druid.client/details->url details-with-tunnel "/druid/v2/datasources"))]
->>>>>>> 3c00e09e
+    (let [druid-datasources (druid.client/GET (druid.client/details->url details-with-tunnel "/druid/v2/datasources")
+                             :auth-enabled  (-> database :details :auth-enabled)
+                             :auth-token    (-> database :details :auth-token)
+                             :auth-username (-> database :details :auth-username))]
       {:tables (set (for [table-name druid-datasources]
                       {:schema nil, :name table-name}))})))