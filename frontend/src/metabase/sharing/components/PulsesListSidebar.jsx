--- conflicted
+++ resolved
@@ -214,11 +214,7 @@
           <li
             className={cx(
               CS.flex,
-<<<<<<< HEAD
-              "align-start",
-=======
               CS.alignStart,
->>>>>>> 9b941d8a
               CS.mr1,
               CS.textBold,
               CS.textMedium,
@@ -246,11 +242,7 @@
           <li
             className={cx(
               CS.flex,
-<<<<<<< HEAD
-              "align-start",
-=======
               CS.alignStart,
->>>>>>> 9b941d8a
               CS.mt1,
               CS.mr1,
               CS.textBold,
