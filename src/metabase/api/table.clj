(ns metabase.api.table
  "/api/table endpoints."
  (:require [clojure.tools.logging :as log]
            [compojure.core :refer [GET POST PUT]]
            [medley.core :as m]
            [metabase.api.common :as api]
            [metabase.driver :as driver]
            [metabase.driver.util :as driver.u]
            [metabase.models.card :refer [Card]]
            [metabase.models.field :refer [Field]]
            [metabase.models.field-values :as fv :refer [FieldValues]]
            [metabase.models.interface :as mi]
            [metabase.models.table :as table :refer [Table]]
            [metabase.related :as related]
            [metabase.sync :as sync]
            [metabase.sync.field-values :as sync-field-values]
            [metabase.types :as types]
            [metabase.util :as u]
            [metabase.util.i18n :refer [deferred-tru trs tru]]
            [metabase.util.schema :as su]
            [schema.core :as s]
            [toucan.db :as db]
            [toucan.hydrate :refer [hydrate]]))

(def ^:private TableVisibilityType
  "Schema for a valid table visibility type."
  (apply s/enum (map name table/visibility-types)))

(def ^:private FieldOrder
  "Schema for a valid table field ordering."
  (apply s/enum (map name table/field-orderings)))

(api/defendpoint GET "/"
  "Get all `Tables`."
  []
  (as-> (db/select Table, :active true, {:order-by [[:name :asc]]}) tables
    (hydrate tables :db)
    (filterv mi/can-read? tables)))

(api/defendpoint GET "/:id"
  "Get `Table` with ID."
  [id]
  (-> (api/read-check Table id)
      (hydrate :db :pk_field)))

;; TODO: this should changed to `update-tables!` and update multiple tables in one db request
(defn- update-table!
  [id {:keys [visibility_type] :as body}]
  (let [table (Table id)]
    (api/write-check table)
    ;; always update visibility type; update display_name, show_in_getting_started, entity_type if non-nil; update
    ;; description and related fields if passed in
    (api/check-500
     (db/update! Table id
       (assoc (u/select-keys-when body
                :non-nil [:display_name :show_in_getting_started :entity_type :field_order]
                :present [:description :caveats :points_of_interest])
              :visibility_type visibility_type)))
    (let [updated-table        (Table id)
          changed-field-order? (not= (:field_order updated-table) (:field_order table))
          now-visible?         (nil? (:visibility_type updated-table)) ; only Tables with `nil` visibility type are visible
          was-visible?         (nil? (:visibility_type table))
          became-visible?      (and now-visible? (not was-visible?))]
      (when became-visible?
        (log/info (u/format-color 'green (trs "Table ''{0}'' is now visible. Resyncing." (:name updated-table))))
        (sync/sync-table! updated-table))
      (if changed-field-order?
        (do
          (table/update-field-positions! updated-table)
          (hydrate updated-table [:fields [:target :has_field_values] :dimensions :has_field_values]))
         updated-table))))

(api/defendpoint PUT "/:id"
  "Update `Table` with ID."
  [id :as {{:keys [display_name entity_type visibility_type description caveats points_of_interest
                   show_in_getting_started field_order], :as body} :body}]
  {display_name            (s/maybe su/NonBlankString)
   entity_type             (s/maybe su/EntityTypeKeywordOrString)
   visibility_type         (s/maybe TableVisibilityType)
   description             (s/maybe su/NonBlankString)
   caveats                 (s/maybe su/NonBlankString)
   points_of_interest      (s/maybe su/NonBlankString)
   show_in_getting_started (s/maybe s/Bool)
   field_order             (s/maybe FieldOrder)}
  (update-table! id body))

(api/defendpoint PUT "/"
  "Update all `Table` in `ids`."
  [:as {{:keys [ids display_name entity_type visibility_type description caveats points_of_interest
                show_in_getting_started], :as body} :body}]
  {ids                     (su/non-empty [su/IntGreaterThanZero])
   display_name            (s/maybe su/NonBlankString)
   entity_type             (s/maybe su/EntityTypeKeywordOrString)
   visibility_type         (s/maybe TableVisibilityType)
   description             (s/maybe su/NonBlankString)
   caveats                 (s/maybe su/NonBlankString)
   points_of_interest      (s/maybe su/NonBlankString)
   show_in_getting_started (s/maybe s/Bool)}
  (db/transaction
    (mapv #(update-table! % body) ids)))


(def ^:private auto-bin-str (deferred-tru "Auto bin"))
(def ^:private dont-bin-str (deferred-tru "Don''t bin"))
(def ^:private day-str (deferred-tru "Day"))

(def ^:private dimension-options
  (let [default-entry [auto-bin-str ["default"]]]
    (zipmap (range)
            (concat
             (map (fn [[name param]]
                    {:name name
                     :mbql ["datetime-field" nil param]
                     :type "type/DateTime"})
                  ;; note the order of these options corresponds to the order they will be shown to the user in the UI
                  [[(deferred-tru "Minute") "minute"]
                   [(deferred-tru "Hour") "hour"]
                   [day-str "day"]
                   [(deferred-tru "Week") "week"]
                   [(deferred-tru "Month") "month"]
                   [(deferred-tru "Quarter") "quarter"]
                   [(deferred-tru "Year") "year"]
                   [(deferred-tru "Minute of Hour") "minute-of-hour"]
                   [(deferred-tru "Hour of Day") "hour-of-day"]
                   [(deferred-tru "Day of Week") "day-of-week"]
                   [(deferred-tru "Day of Month") "day-of-month"]
                   [(deferred-tru "Day of Year") "day-of-year"]
                   [(deferred-tru "Week of Year") "week-of-year"]
                   [(deferred-tru "Month of Year") "month-of-year"]
                   [(deferred-tru "Quarter of Year") "quarter-of-year"]])
             (conj
              (mapv (fn [[name params]]
                      {:name name
                       :mbql (apply vector "binning-strategy" nil params)
                       :type "type/Number"})
                    [default-entry
                     [(deferred-tru "10 bins") ["num-bins" 10]]
                     [(deferred-tru "50 bins") ["num-bins" 50]]
                     [(deferred-tru "100 bins") ["num-bins" 100]]])
              {:name dont-bin-str
               :mbql nil
               :type "type/Number"})
             (conj
              (mapv (fn [[name params]]
                      {:name name
                       :mbql (apply vector "binning-strategy" nil params)
                       :type "type/Coordinate"})
                    [default-entry
                     [(deferred-tru "Bin every 0.1 degrees") ["bin-width" 0.1]]
                     [(deferred-tru "Bin every 1 degree") ["bin-width" 1.0]]
                     [(deferred-tru "Bin every 10 degrees") ["bin-width" 10.0]]
                     [(deferred-tru "Bin every 20 degrees") ["bin-width" 20.0]]])
              {:name dont-bin-str
               :mbql nil
               :type "type/Coordinate"})))))

(def ^:private dimension-options-for-response
  (m/map-keys str dimension-options))

(defn- create-dim-index-seq [dim-type]
  (->> dimension-options
       (m/filter-vals (fn [v] (= (:type v) dim-type)))
       keys
       sort
       (map str)))

(def ^:private datetime-dimension-indexes
  (create-dim-index-seq "type/DateTime"))

(def ^:private numeric-dimension-indexes
  (create-dim-index-seq "type/Number"))

(def ^:private coordinate-dimension-indexes
  (create-dim-index-seq "type/Coordinate"))

(defn- dimension-index-for-type [dim-type pred]
  (first (m/find-first (fn [[k v]]
                         (and (= dim-type (:type v))
                              (pred v))) dimension-options-for-response)))

(def ^:private date-default-index
  (dimension-index-for-type "type/DateTime" #(= (str day-str) (str (:name %)))))

(def ^:private numeric-default-index
  (dimension-index-for-type "type/Number" #(.contains ^String (str (:name %)) (str auto-bin-str))))

(def ^:private coordinate-default-index
  (dimension-index-for-type "type/Coordinate" #(.contains ^String (str (:name %)) (str auto-bin-str))))

(defn- supports-numeric-binning? [driver]
  (and driver (driver/supports? driver :binning)))

(defn- supports-date-binning?
  "Time fields don't support binning, returns true if it's a DateTime field and not a time field"
  [{:keys [base_type], :as field}]
  (and (types/temporal-field? field)
       (not (isa? base_type :type/Time))))

(defn- assoc-field-dimension-options [driver {:keys [base_type semantic_type fingerprint] :as field}]
  (let [{min_value :min, max_value :max} (get-in fingerprint [:type :type/Number])
        [default-option all-options] (cond

                                       (supports-date-binning? field)
                                       [date-default-index datetime-dimension-indexes]

                                       (and min_value max_value
                                            (isa? semantic_type :type/Coordinate)
                                            (supports-numeric-binning? driver))
                                       [coordinate-default-index coordinate-dimension-indexes]

                                       (and min_value max_value
                                            (isa? base_type :type/Number)
                                            (or (nil? semantic_type) (isa? semantic_type :type/Number))
                                            (supports-numeric-binning? driver))
                                       [numeric-default-index numeric-dimension-indexes]

                                       :else
                                       [nil []])]
    (assoc field
      :default_dimension_option default-option
      :dimension_options        all-options)))

(defn- assoc-dimension-options [resp driver]
  (-> resp
      (assoc :dimension_options dimension-options-for-response)
      (update :fields (fn [fields]
                        (mapv #(assoc-field-dimension-options driver %) fields)))))

(defn- format-fields-for-response [resp]
  (update resp :fields
          (fn [fields]
            (for [{:keys [values] :as field} fields]
              (if (seq values)
                (update field :values fv/field-values->pairs)
                field)))))

(defn fetch-query-metadata
  "Returns the query metadata used to power the Query Builder for the given `table`. `include-sensitive-fields?` and
  `include-hidden-fields?` can be either booleans or boolean strings."
  [table include-sensitive-fields? include-hidden-fields?]
  (api/read-check table)
  (let [driver                    (driver.u/database->driver (:db_id table))
        include-sensitive-fields? (cond-> include-sensitive-fields? (string? include-sensitive-fields?) Boolean/parseBoolean)
        include-hidden-fields?    (cond-> include-hidden-fields? (string? include-hidden-fields?) Boolean/parseBoolean)]
    (-> table
        (hydrate :db [:fields [:target :has_field_values] :dimensions :has_field_values] :segments :metrics)
        (m/dissoc-in [:db :details])
        (assoc-dimension-options driver)
        format-fields-for-response
        (update :fields (partial filter (fn [{visibility-type :visibility_type}]
                                          (case (keyword visibility-type)
                                            :hidden    include-hidden-fields?
                                            :sensitive include-sensitive-fields?
                                            true)))))))

(api/defendpoint GET "/:id/query_metadata"
  "Get metadata about a `Table` useful for running queries.
   Returns DB, fields, field FKs, and field values.

  Passing `include_hidden_fields=true` will include any hidden `Fields` in the response. Defaults to `false`
  Passing `include_sensitive_fields=true` will include any sensitive `Fields` in the response. Defaults to `false`.

  These options are provided for use in the Admin Edit Metadata page."
  [id include_sensitive_fields include_hidden_fields]
  {include_sensitive_fields (s/maybe su/BooleanString)
   include_hidden_fields (s/maybe su/BooleanString)}
  (fetch-query-metadata (Table id) include_sensitive_fields include_hidden_fields))

(defn- card-result-metadata->virtual-fields
  "Return a sequence of 'virtual' fields metadata for the 'virtual' table for a Card in the Saved Questions 'virtual'
   database."
  [card-id database-id metadata]
  (let [add-field-dimension-options #(assoc-field-dimension-options (driver.u/database->driver database-id) %)]
    (for [col metadata]
      (-> col
          (update :base_type keyword)
          (assoc
           :table_id     (str "card__" card-id)
<<<<<<< HEAD
           :id           [:field-literal (:name col) (or (:base_type col) :type/*)]
           ;; Assoc semantic_type at least temprorarily. We need the correct semantic type in place to make decisions
=======
           :id           (or (:id col)
                             [:field-literal (:name col) (or (:base_type col) :type/*)])
           ;; Assoc special_type at least temprorarily. We need the correct special type in place to make decisions
>>>>>>> f65890ad
           ;; about what kind of dimension options should be added. PK/FK values will be removed after we've added
           ;; the dimension options
           :semantic_type (keyword (:semantic_type col)))
          add-field-dimension-options))))

(defn root-collection-schema-name
  "Schema name to use for the saved questions virtual database for Cards that are in the root collection (i.e., not in
  any collection)."
  []
  (tru "Everything else"))

(defn card->virtual-table
  "Return metadata for a 'virtual' table for a `card` in the Saved Questions 'virtual' database. Optionally include
  'virtual' fields as well."
  [{:keys [database_id] :as card} & {:keys [include-fields?]}]
  ;; if collection isn't already hydrated then do so
  (let [card (hydrate card :collection)]
    (cond-> {:id           (str "card__" (u/get-id card))
             :db_id        (:database_id card)
             :display_name (:name card)
             :schema       (get-in card [:collection :name] (root-collection-schema-name))
             :description  (:description card)}
      include-fields? (assoc :fields (card-result-metadata->virtual-fields (u/get-id card)
                                                                           database_id
                                                                           (:result_metadata card))))))

(defn- remove-nested-pk-fk-semantic-types
  "This method clears the semantic_type attribute for PK/FK fields of nested queries. Those fields having a semantic
  type confuses the frontend and it can really used in the same way"
  [{:keys [fields] :as metadata-response}]
  (assoc metadata-response :fields (for [{:keys [semantic_type] :as field} fields]
                                     (if (or (isa? semantic_type :type/PK)
                                             (isa? semantic_type :type/FK))
                                       (assoc field :semantic_type nil)
                                       field))))

(api/defendpoint GET "/card__:id/query_metadata"
  "Return metadata for the 'virtual' table for a Card."
  [id]
  (let [{:keys [database_id] :as card } (db/select-one [Card :id :dataset_query :result_metadata :name :description
                                                        :collection_id :database_id]
                                          :id id)]
    (-> card
        api/read-check
        (card->virtual-table :include-fields? true)
        (assoc-dimension-options (driver.u/database->driver database_id))
        remove-nested-pk-fk-semantic-types)))

(api/defendpoint GET "/card__:id/fks"
  "Return FK info for the 'virtual' table for a Card. This is always empty, so this endpoint
   serves mainly as a placeholder to avoid having to change anything on the frontend."
  []
  []) ; return empty array


(api/defendpoint GET "/:id/fks"
  "Get all foreign keys whose destination is a `Field` that belongs to this `Table`."
  [id]
  (api/read-check Table id)
  (when-let [field-ids (seq (db/select-ids Field, :table_id id, :visibility_type [:not= "retired"], :active true))]
    (for [origin-field (db/select Field, :fk_target_field_id [:in field-ids], :active true)]
      ;; it's silly to be hydrating some of these tables/dbs
      {:relationship   :Mt1
       :origin_id      (:id origin-field)
       :origin         (hydrate origin-field [:table :db])
       :destination_id (:fk_target_field_id origin-field)
       :destination    (hydrate (Field (:fk_target_field_id origin-field)) :table)})))


(api/defendpoint POST "/:id/rescan_values"
  "Manually trigger an update for the FieldValues for the Fields belonging to this Table. Only applies to Fields that
   are eligible for FieldValues."
  [id]
  (api/check-superuser)
  ;; async so as not to block the UI
  (future
    (sync-field-values/update-field-values-for-table! (api/check-404 (Table id))))
  {:status :success})

(api/defendpoint POST "/:id/discard_values"
  "Discard the FieldValues belonging to the Fields in this Table. Only applies to fields that have FieldValues. If
   this Table's Database is set up to automatically sync FieldValues, they will be recreated during the next cycle."
  [id]
  (api/check-superuser)
  (api/check-404 (Table id))
  (when-let [field-ids (db/select-ids Field :table_id id)]
    (db/simple-delete! FieldValues :field_id [:in field-ids]))
  {:status :success})

(api/defendpoint GET "/:id/related"
  "Return related entities."
  [id]
  (-> id Table api/read-check related/related))

(api/defendpoint PUT "/:id/fields/order"
  "Reorder fields"
  [id :as {field_order :body}]
  {field_order [su/IntGreaterThanZero]}
  (api/check-superuser)
  (-> id Table api/check-404 (table/custom-order-fields! field_order)))

(api/define-routes)<|MERGE_RESOLUTION|>--- conflicted
+++ resolved
@@ -196,7 +196,7 @@
   (and (types/temporal-field? field)
        (not (isa? base_type :type/Time))))
 
-(defn- assoc-field-dimension-options [driver {:keys [base_type semantic_type fingerprint] :as field}]
+(defn- assoc-field-dimension-options [driver {:keys [base_type special_type fingerprint] :as field}]
   (let [{min_value :min, max_value :max} (get-in fingerprint [:type :type/Number])
         [default-option all-options] (cond
 
@@ -204,13 +204,13 @@
                                        [date-default-index datetime-dimension-indexes]
 
                                        (and min_value max_value
-                                            (isa? semantic_type :type/Coordinate)
+                                            (isa? special_type :type/Coordinate)
                                             (supports-numeric-binning? driver))
                                        [coordinate-default-index coordinate-dimension-indexes]
 
                                        (and min_value max_value
                                             (isa? base_type :type/Number)
-                                            (or (nil? semantic_type) (isa? semantic_type :type/Number))
+                                            (or (nil? special_type) (isa? special_type :type/Number))
                                             (supports-numeric-binning? driver))
                                        [numeric-default-index numeric-dimension-indexes]
 
@@ -276,17 +276,12 @@
           (update :base_type keyword)
           (assoc
            :table_id     (str "card__" card-id)
-<<<<<<< HEAD
-           :id           [:field-literal (:name col) (or (:base_type col) :type/*)]
-           ;; Assoc semantic_type at least temprorarily. We need the correct semantic type in place to make decisions
-=======
            :id           (or (:id col)
                              [:field-literal (:name col) (or (:base_type col) :type/*)])
            ;; Assoc special_type at least temprorarily. We need the correct special type in place to make decisions
->>>>>>> f65890ad
            ;; about what kind of dimension options should be added. PK/FK values will be removed after we've added
            ;; the dimension options
-           :semantic_type (keyword (:semantic_type col)))
+           :special_type (keyword (:special_type col)))
           add-field-dimension-options))))
 
 (defn root-collection-schema-name
@@ -310,14 +305,14 @@
                                                                            database_id
                                                                            (:result_metadata card))))))
 
-(defn- remove-nested-pk-fk-semantic-types
-  "This method clears the semantic_type attribute for PK/FK fields of nested queries. Those fields having a semantic
+(defn- remove-nested-pk-fk-special-types
+  "This method clears the special_type attribute for PK/FK fields of nested queries. Those fields having a special
   type confuses the frontend and it can really used in the same way"
   [{:keys [fields] :as metadata-response}]
-  (assoc metadata-response :fields (for [{:keys [semantic_type] :as field} fields]
-                                     (if (or (isa? semantic_type :type/PK)
-                                             (isa? semantic_type :type/FK))
-                                       (assoc field :semantic_type nil)
+  (assoc metadata-response :fields (for [{:keys [special_type] :as field} fields]
+                                     (if (or (isa? special_type :type/PK)
+                                             (isa? special_type :type/FK))
+                                       (assoc field :special_type nil)
                                        field))))
 
 (api/defendpoint GET "/card__:id/query_metadata"
@@ -330,7 +325,7 @@
         api/read-check
         (card->virtual-table :include-fields? true)
         (assoc-dimension-options (driver.u/database->driver database_id))
-        remove-nested-pk-fk-semantic-types)))
+        remove-nested-pk-fk-special-types)))
 
 (api/defendpoint GET "/card__:id/fks"
   "Return FK info for the 'virtual' table for a Card. This is always empty, so this endpoint
