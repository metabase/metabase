(ns metabase.api.dashboard
  "/api/dashboard endpoints."
  (:require
   [cheshire.core :as json]
   [clojure.set :as set]
   [compojure.core :refer [DELETE GET POST PUT]]
   [medley.core :as m]
   [metabase.actions.execution :as actions.execution]
   [metabase.analytics.snowplow :as snowplow]
   [metabase.api.card :as api.card]
   [metabase.api.common :as api]
   [metabase.api.common.validation :as validation]
   [metabase.api.dataset :as api.dataset]
   [metabase.automagic-dashboards.populate :as populate]
   [metabase.events :as events]
   [metabase.mbql.util :as mbql.u]
   [metabase.models.card :refer [Card]]
   [metabase.models.collection :as collection]
   [metabase.models.dashboard :as dashboard :refer [Dashboard]]
   [metabase.models.dashboard-card :as dashboard-card :refer [DashboardCard]]
   [metabase.models.dashboard-tab :as dashboard-tab]
   [metabase.models.field :refer [Field]]
   [metabase.models.interface :as mi]
   [metabase.models.params :as params]
   [metabase.models.params.chain-filter :as chain-filter]
   [metabase.models.params.custom-values :as custom-values]
   [metabase.models.query :as query :refer [Query]]
   [metabase.models.query.permissions :as query-perms]
   [metabase.models.revision :as revision]
   [metabase.models.revision.last-edit :as last-edit]
   [metabase.models.table :refer [Table]]
   [metabase.query-processor.dashboard :as qp.dashboard]
   [metabase.query-processor.error-type :as qp.error-type]
   [metabase.query-processor.middleware.constraints :as qp.constraints]
   [metabase.query-processor.middleware.permissions :as qp.perms]
   [metabase.query-processor.pivot :as qp.pivot]
   [metabase.query-processor.util :as qp.util]
   [metabase.related :as related]
   [metabase.util :as u]
   [metabase.util.i18n :refer [tru]]
   [metabase.util.log :as log]
   [metabase.util.malli :as mu]
   [metabase.util.malli.schema :as ms]
   [metabase.util.schema :as su]
   [schema.core :as s]
   [toucan.hydrate :refer [hydrate]]
   [toucan2.core :as t2])
  (:import
   (java.util UUID)))

(set! *warn-on-reflection* true)

(defn- dashboards-list [filter-option]
  (as-> (t2/select :model/Dashboard {:where    [:and (case (or (keyword filter-option) :all)
                                                      (:all :archived)  true
                                                      :mine [:= :creator_id api/*current-user-id*])
                                                [:= :archived (= (keyword filter-option) :archived)]]
                                     :order-by [:%lower.name]}) <>
    (hydrate <> :creator)
    (filter mi/can-read? <>)))

#_{:clj-kondo/ignore [:deprecated-var]}
(api/defendpoint-schema GET "/"
  "Get `Dashboards`. With filter option `f` (default `all`), restrict results as follows:

  *  `all`      - Return all Dashboards.
  *  `mine`     - Return Dashboards created by the current user.
  *  `archived` - Return Dashboards that have been archived. (By default, these are *excluded*.)"
  [f]
  {f (s/maybe (s/enum "all" "mine" "archived"))}
  (let [dashboards (dashboards-list f)
        edit-infos (:dashboard (last-edit/fetch-last-edited-info {:dashboard-ids (map :id dashboards)}))]
    (into []
          (map (fn [{:keys [id] :as dashboard}]
                 (if-let [edit-info (get edit-infos id)]
                   (assoc dashboard :last-edit-info edit-info)
                   dashboard)))
          dashboards)))

#_{:clj-kondo/ignore [:deprecated-var]}
(api/defendpoint-schema POST "/"
  "Create a new Dashboard."
  [:as {{:keys [name description parameters cache_ttl collection_id collection_position], :as _dashboard} :body}]
  {name                su/NonBlankString
   parameters          (s/maybe [su/Parameter])
   description         (s/maybe s/Str)
   cache_ttl           (s/maybe su/IntGreaterThanZero)
   collection_id       (s/maybe su/IntGreaterThanZero)
   collection_position (s/maybe su/IntGreaterThanZero)}
  ;; if we're trying to save the new dashboard in a Collection make sure we have permissions to do that
  (collection/check-write-perms-for-collection collection_id)
  (let [dashboard-data {:name                name
                        :description         description
                        :parameters          (or parameters [])
                        :creator_id          api/*current-user-id*
                        :cache_ttl           cache_ttl
                        :collection_id       collection_id
                        :collection_position collection_position}
        dash           (t2/with-transaction [_conn]
                        ;; Adding a new dashboard at `collection_position` could cause other dashboards in this collection to change
                        ;; position, check that and fix up if needed
                        (api/maybe-reconcile-collection-position! dashboard-data)
                        ;; Ok, now save the Dashboard
                        (first (t2/insert-returning-instances! :model/Dashboard dashboard-data)))]
    (events/publish-event! :dashboard-create dash)
    (snowplow/track-event! ::snowplow/dashboard-created api/*current-user-id* {:dashboard-id (u/the-id dash)})
    (assoc dash :last-edit-info (last-edit/edit-information-for-user @api/*current-user*))))


;;; -------------------------------------------- Hiding Unreadable Cards ---------------------------------------------

(defn- hide-unreadable-card
  "If CARD is unreadable, replace it with an object containing only its `:id`."
  [card]
  (when card
    (if (mi/can-read? card)
      card
      (select-keys card [:id]))))

(defn- hide-unreadable-cards
  "Replace the `:card` and `:series` entries from dashcards that they user isn't allowed to read with empty objects."
  [dashboard]
  (update dashboard :ordered_cards (fn [dashcards]
                                     (vec (for [dashcard dashcards]
                                            (-> dashcard
                                                (update :card hide-unreadable-card)
                                                (update :series (partial mapv hide-unreadable-card))))))))


;;; ------------------------------------------ Query Average Duration Info -------------------------------------------

;; Adding the average execution time to all of the Cards in a Dashboard efficiently is somewhat involved. There are a
;; few things that make this tricky:
;;
;; 1. Queries are usually executed with `:constraints` that different from how they're actually defined, but not
;;    always. This means we should look up hashes for both the query as-is and for the query with
;;    `default-query-constraints` and use whichever one we find
;;
;; 2. The structure of DashCards themselves is complicated. It has a top-level `:card` property and (optionally) a
;;    sequence of additional Cards under `:series`
;;
;; 3. Query hashes are byte arrays, and two idential byte arrays aren't equal to each other in Java; thus they don't
;;    work as one would expect when being used as map keys
;;
;; Here's an overview of the approach used to efficiently add the info:
;;
;; 1. Build a sequence of query hashes (both as-is and with default constraints) for every card and series in the
;;    dashboard cards
;;
;; 2. Fetch all matching entries from Query in the DB and build a map of hash (converted to a Clojure vector) ->
;;    average execution time
;;
;; 3. Iterate back over each card and look for matching entries in the `hash-vec->avg-time` for either the normal hash
;;    or the hash with default constraints, and add the result as `:average_execution_time`

(defn- card->query-hashes
  "Return a tuple of possible hashes that would be associated with executions of CARD. The first is the hash of the
  query dictionary as-is; the second is one with the `default-query-constraints`, which is how it will most likely be
  run."
  [{:keys [dataset_query]}]
  (u/ignore-exceptions
    [(qp.util/query-hash dataset_query)
     (qp.util/query-hash (assoc dataset_query :constraints (qp.constraints/default-query-constraints)))]))

(defn- dashcard->query-hashes
  "Return a sequence of all the query hashes for this `dashcard`, including the top-level Card and any Series."
  [{:keys [card series]}]
  (reduce concat
          (card->query-hashes card)
          (for [card series]
            (card->query-hashes card))))

(defn- dashcards->query-hashes
  "Return a sequence of all the query hashes used in a `dashcards`."
  [dashcards]
  (apply concat (for [dashcard dashcards]
                  (dashcard->query-hashes dashcard))))

(defn- hashes->hash-vec->avg-time
  "Given some query `hashes`, return a map of hashes (as normal Clojure vectors) to the average query durations.
  (The hashes are represented as normal Clojure vectors because identical byte arrays aren't considered equal to one
  another, and thus do not work as one would expect when used as map keys.)"
  [hashes]
  (when (seq hashes)
    (into {} (for [[k v] (t2/select-fn->fn :query_hash :average_execution_time Query :query_hash [:in hashes])]
               {(vec k) v}))))

(defn- add-query-average-duration-to-card
  "Add `:query_average_duration` info to a `card` (i.e., the `:card` property of a DashCard or an entry in its `:series`
  array)."
  [card hash-vec->avg-time]
  (assoc card :query_average_duration (some (fn [query-hash]
                                              (hash-vec->avg-time (vec query-hash)))
                                            (card->query-hashes card))))

(defn- add-query-average-duration-to-dashcards
  "Add `:query_average_duration` to the top-level Card and any Series in a sequence of `dashcards`."
  ([dashcards]
   (add-query-average-duration-to-dashcards dashcards (hashes->hash-vec->avg-time (dashcards->query-hashes dashcards))))
  ([dashcards hash-vec->avg-time]
   (for [dashcard dashcards]
     (-> dashcard
         (update :card   add-query-average-duration-to-card hash-vec->avg-time)
         (update :series (fn [series]
                           (for [card series]
                             (add-query-average-duration-to-card card hash-vec->avg-time))))))))

(defn add-query-average-durations
  "Add a `average_execution_time` field to each card (and series) belonging to `dashboard`."
  [dashboard]
  (update dashboard :ordered_cards add-query-average-duration-to-dashcards))

(defn- get-dashboard
  "Get Dashboard with ID."
  [id]
  (-> (t2/select-one :model/Dashboard :id id)
      api/check-404
      ;; i'm a bit worried that this is an n+1 situation here. The cards can be batch hydrated i think because they
      ;; have a hydration key and an id. moderation_reviews currently aren't batch hydrated but i'm worried they
      ;; cannot be in this situation
      (hydrate [:ordered_cards
                [:card [:moderation_reviews :moderator_details]]
                :series
                :dashcard/action
                :dashcard/linkcard-info]
               :ordered_tabs
               :collection_authority_level
               :can_write
               :param_fields
               :param_values
               :collection)
      api/read-check
      api/check-not-archived
      hide-unreadable-cards
      add-query-average-durations))

(defn- cards-to-copy
  "Returns a map of which cards we need to copy and which are not to be copied. The `:copy` key is a map from id to
  card. The `:discard` key is a vector of cards which were not copied due to permissions."
  [ordered-cards]
  (letfn [(split-cards [{:keys [card series] :as db-card}]
            (cond
              (nil? (:card_id db-card)) ; text card
              {}

              ;; cards without permissions are just a map with an :id from [[hide-unreadable-card]]
              (not (mi/model card))
              {:retain nil, :discard (into [card] series)}

              (mi/can-read? card)
              (let [{writable true unwritable false} (group-by (comp boolean mi/can-read?)
                                                               series)]
                {:retain (into [card] writable), :discard unwritable})
              ;; if you can't write the base, we don't have anywhere to put the series
              :else
              {:discard (into [card] series)}))]
    (reduce (fn [acc db-card]
              (let [{:keys [retain discard]} (split-cards db-card)]
                (-> acc
                    (update :copy merge (m/index-by :id retain))
                    (update :discard concat discard))))
            {:copy {}
             :discard []}
            ordered-cards)))

(defn- duplicate-cards
  "Takes a dashboard id, and duplicates the cards both on the dashboard's cards and dashcardseries. Returns a map of
  {:copied {old-card-id duplicated-card} :uncopied [card]} so that the new dashboard can adjust accordingly."
  [dashboard dest-coll-id]
  (let [same-collection? (= (:collection_id dashboard) dest-coll-id)
        {:keys [copy discard]} (cards-to-copy (:ordered_cards dashboard))]
    (reduce (fn [m [id card]]
              (assoc-in m
                        [:copied id]
                        (if (:dataset card)
                          card
                          (api.card/create-card!
                           (cond-> (assoc card :collection_id dest-coll-id)
                             same-collection?
                             (update :name #(str % " -- " (tru "Duplicate"))))
                           ;; creating cards from a transaction. wait until tx complete to signal event
                           true))))
            {:copied {}
             :uncopied discard}
            copy)))

(defn- duplicate-tabs
  [new-dashboard existing-tabs]
  (let [new-tab-ids (t2/insert-returning-pks! :model/DashboardTab
                                              (for [tab existing-tabs]
                                                (-> tab
                                                    (assoc :dashboard_id (:id new-dashboard))
                                                    (dissoc :id :entity_id :created_at :updated_at))))]
    (zipmap (map :id existing-tabs) new-tab-ids)))

(defn update-cards-for-copy
  "Update ordered-cards in a dashboard for copying.
  If the dashboard has tabs, fix up the tab ids in ordered-cards to point to the new tabs.
  Then if shallow copy, return the cards. If deep copy, replace ids with id from the newly-copied cards.
  If there is no new id, it means user lacked curate permissions for the cards
  collections and it is omitted. Dashboard-id is only needed for useful errors."
  [dashboard-id ordered-cards deep? id->new-card id->new-tab-id]
  (when (and deep? (nil? id->new-card))
    (throw (ex-info (tru "No copied card information found")
                    {:user-id api/*current-user-id*
                     :dashboard-id dashboard-id})))
  (let [ordered-cards (if (seq id->new-tab-id)
                        (map #(assoc % :dashboard_tab_id (id->new-tab-id (:dashboard_tab_id %)))
                             ordered-cards)
                        ordered-cards)]
    (if-not deep?
      ordered-cards
      (keep (fn [dashboard-card]
              (cond
                ;; text cards need no manipulation
                (nil? (:card_id dashboard-card))
                dashboard-card

                ;; if we didn't duplicate, it doesn't go in the dashboard
                (not (id->new-card (:card_id dashboard-card)))
                nil

                :else
                (let [new-id (fn [id]
                               (-> id id->new-card :id))]
                  (-> dashboard-card
                      (update :card_id new-id)
                      (assoc :card (-> dashboard-card :card_id id->new-card))
                      (m/update-existing :parameter_mappings
                                         (fn [pms]
                                           (keep (fn [pm]
                                                   (m/update-existing pm :card_id new-id))
                                                 pms)))
                      (m/update-existing :series
                                         (fn [series]
                                           (keep (fn [card]
                                                   (when-let [id' (new-id (:id card))]
                                                     (assoc card :id id')))
                                                 series)))))))
            ordered-cards))))

(api/defendpoint POST "/:from-dashboard-id/copy"
  "Copy a Dashboard."
  [from-dashboard-id :as {{:keys [name description collection_id collection_position
                                  is_deep_copy], :as _dashboard} :body}]
  {from-dashboard-id      [:maybe ms/PositiveInt]
   name                   [:maybe ms/NonBlankString]
   description            [:maybe :string]
   collection_id          [:maybe ms/PositiveInt]
   collection_position    [:maybe ms/PositiveInt]
   is_deep_copy           [:maybe :boolean]}
  ;; if we're trying to save the new dashboard in a Collection make sure we have permissions to do that
  (collection/check-write-perms-for-collection collection_id)
  (let [existing-dashboard (get-dashboard from-dashboard-id)
        dashboard-data {:name                (or name (:name existing-dashboard))
                        :description         (or description (:description existing-dashboard))
                        :parameters          (or (:parameters existing-dashboard) [])
                        :creator_id          api/*current-user-id*
                        :collection_id       collection_id
                        :collection_position collection_position}
        new-cards      (atom nil)
        dashboard      (t2/with-transaction [_conn]
                        ;; Adding a new dashboard at `collection_position` could cause other dashboards in this
                        ;; collection to change position, check that and fix up if needed
                        (api/maybe-reconcile-collection-position! dashboard-data)
                        ;; Ok, now save the Dashboard
                        (let [dash (first (t2/insert-returning-instances! :model/Dashboard dashboard-data))
                              {id->new-card :copied uncopied :uncopied}
                              (when is_deep_copy
                                (duplicate-cards existing-dashboard collection_id))

                              id->new-tab-id (when-let [existing-tabs (seq (:ordered_tabs existing-dashboard))]
                                               (duplicate-tabs dash existing-tabs))]
                          (reset! new-cards (vals id->new-card))
                          (when-let [dashcards (seq (update-cards-for-copy from-dashboard-id
                                                                           (:ordered_cards existing-dashboard)
                                                                           is_deep_copy
                                                                           id->new-card
                                                                           id->new-tab-id))]
                            (api/check-500 (dashboard/add-dashcards! dash dashcards)))
                          (cond-> dash
                            (seq uncopied)
                            (assoc :uncopied uncopied))))]
    (snowplow/track-event! ::snowplow/dashboard-created api/*current-user-id* {:dashboard-id (u/the-id dashboard)})
    ;; must signal event outside of tx so cards are visible from other threads
    (when-let [newly-created-cards (seq @new-cards)]
      (doseq [card newly-created-cards]
        (events/publish-event! :card-create card)))
    (events/publish-event! :dashboard-create dashboard)))

;;; --------------------------------------------- Fetching/Updating/Etc. ---------------------------------------------

(api/defendpoint GET "/:id"
  "Get Dashboard with ID."
  [id]
  {id ms/PositiveInt}
  (let [dashboard (get-dashboard id)]
    (events/publish-event! :dashboard-read (assoc dashboard :actor_id api/*current-user-id*))
    (last-edit/with-last-edit-info dashboard :dashboard)))

(defn- check-allowed-to-change-embedding
  "You must be a superuser to change the value of `enable_embedding` or `embedding_params`. Embedding must be
  enabled."
  [dash-before-update dash-updates]
  (when (or (api/column-will-change? :enable_embedding dash-before-update dash-updates)
            (api/column-will-change? :embedding_params dash-before-update dash-updates))
    (validation/check-embedding-enabled)
    (api/check-superuser)))

#_{:clj-kondo/ignore [:deprecated-var]}
(api/defendpoint-schema PUT "/:id"
  "Update a Dashboard.

  Usually, you just need write permissions for this Dashboard to do this (which means you have appropriate
  permissions for the Cards belonging to this Dashboard), but to change the value of `enable_embedding` you must be a
  superuser."
  [id :as {{:keys [description name parameters caveats points_of_interest show_in_getting_started enable_embedding
                   embedding_params position archived collection_id collection_position cache_ttl]
            :as dash-updates} :body}]
  {name                    (s/maybe su/NonBlankString)
   description             (s/maybe s/Str)
   caveats                 (s/maybe s/Str)
   points_of_interest      (s/maybe s/Str)
   show_in_getting_started (s/maybe s/Bool)
   enable_embedding        (s/maybe s/Bool)
   embedding_params        (s/maybe su/EmbeddingParams)
   parameters              (s/maybe [su/Parameter])
   position                (s/maybe su/IntGreaterThanZero)
   archived                (s/maybe s/Bool)
   collection_id           (s/maybe su/IntGreaterThanZero)
   collection_position     (s/maybe su/IntGreaterThanZero)
   cache_ttl               (s/maybe su/IntGreaterThanZero)}
  (let [dash-before-update (api/write-check :model/Dashboard id)]
    ;; Do various permissions checks as needed
    (collection/check-allowed-to-change-collection dash-before-update dash-updates)
    (check-allowed-to-change-embedding dash-before-update dash-updates)
    (t2/with-transaction [_conn]
      ;; If the dashboard has an updated position, or if the dashboard is moving to a new collection, we might need to
      ;; adjust the collection position of other dashboards in the collection
      (api/maybe-reconcile-collection-position! dash-before-update dash-updates)
      ;; description, position, collection_id, and collection_position are allowed to be `nil`. Everything else must be
      ;; non-nil
      (when-let [updates (not-empty (u/select-keys-when dash-updates
                                                        :present #{:description :position :collection_id :collection_position :cache_ttl}
                                                        :non-nil #{:name :parameters :caveats :points_of_interest :show_in_getting_started :enable_embedding
                                                                   :embedding_params :archived :auto_apply_filters}))]
        (t2/update! Dashboard id updates))))
  ;; now publish an event and return the updated Dashboard
  (let [dashboard (t2/select-one :model/Dashboard :id id)]
    (events/publish-event! :dashboard-update (assoc dashboard :actor_id api/*current-user-id*))
    (assoc dashboard :last-edit-info (last-edit/edit-information-for-user @api/*current-user*))))

;; TODO - We can probably remove this in the near future since it should no longer be needed now that we're going to
;; be setting `:archived` to `true` via the `PUT` endpoint instead
(api/defendpoint DELETE "/:id"
  "Delete a Dashboard.

  This will remove also any questions/models/segments/metrics that use this database."
  [id]
  {id ms/PositiveInt}
  (log/warn (str "DELETE /api/dashboard/:id is deprecated. Instead of deleting a Dashboard, you should change its "
                 "`archived` value via PUT /api/dashboard/:id."))
  (let [dashboard (api/write-check :model/Dashboard id)]
    (t2/delete! :model/Dashboard :id id)
    (events/publish-event! :dashboard-delete (assoc dashboard :actor_id api/*current-user-id*)))
  api/generic-204-no-content)

(defn- param-target->field-id [target query]
  (when-let [field-clause (params/param-target->field-clause target {:dataset_query query})]
    (mbql.u/match-one field-clause [:field (id :guard integer?) _] id)))

;; TODO -- should we only check *new* or *modified* mappings?
(s/defn ^:private check-parameter-mapping-permissions
  "Starting in 0.41.0, you must have *data* permissions in order to add or modify a DashboardCard parameter mapping."
  {:added "0.41.0"}
  [parameter-mappings :- [dashboard-card/ParamMapping]]
  (when (seq parameter-mappings)
    ;; calculate a set of all Field IDs referenced by parameter mappings; then from those Field IDs calculate a set of
    ;; all Table IDs to which those Fields belong. This is done in a batched fashion so we can avoid N+1 query issues
    ;; if there happen to be a lot of parameters
    (let [card-ids              (into #{}
                                      (comp (map :card-id)
                                            (remove nil?))
                                      parameter-mappings)]
      (when (seq card-ids)
        (let [card-id->query        (t2/select-pk->fn :dataset_query Card :id [:in card-ids])
              field-ids             (set (for [{:keys [target card-id]} parameter-mappings
                                               :when                    card-id
                                               :let                     [query    (or (card-id->query card-id)
                                                                                      (throw (ex-info (tru "Card {0} does not exist or does not have a valid query."
                                                                                                           card-id)
                                                                                                      {:status-code 404
                                                                                                       :card-id     card-id})))
                                                                         field-id (param-target->field-id target query)]
                                               :when                    field-id]
                                           field-id))
              table-ids             (when (seq field-ids)
                                      (t2/select-fn-set :table_id Field :id [:in field-ids]))
              table-id->database-id (when (seq table-ids)
                                      (t2/select-pk->fn :db_id Table :id [:in table-ids]))]
          (doseq [table-id table-ids
                  :let     [database-id (table-id->database-id table-id)]]
            ;; check whether we'd actually be able to query this Table (do we have ad-hoc data perms for it?)
            (when-not (query-perms/can-query-table? database-id table-id)
              (throw (ex-info (tru "You must have data permissions to add a parameter referencing the Table {0}."
                                   (pr-str (t2/select-one-fn :name Table :id table-id)))
                              {:status-code        403
                               :database-id        database-id
                               :table-id           table-id
                               :actual-permissions @api/*current-user-permissions-set*})))))))))

(defn- existing-parameter-mappings
  "Returns a map of DashboardCard ID -> parameter mappings for a Dashboard of the form

  {<dashboard-card-id> #{{:target       [:dimension [:field 1000 nil]]
                          :parameter_id \"abcdef\"}}}"
  [dashboard-id]
  (m/map-vals (fn [mappings]
                (into #{} (map #(select-keys % [:target :parameter_id])) mappings))
              (t2/select-pk->fn :parameter_mappings DashboardCard :dashboard_id dashboard-id)))

(defn- check-updated-parameter-mapping-permissions
  "In 0.41.0+ you now require data permissions for the Table in question to add or modify Dashboard parameter mappings.
  Check that the current user has the appropriate permissions. Don't check any parameter mappings that already exist
  for this Dashboard -- only check permissions for new or modified ones."
  [dashboard-id dashcards]
  (let [dashcard-id->existing-mappings (existing-parameter-mappings dashboard-id)
        existing-mapping?              (fn [dashcard-id mapping]
                                         (let [[mapping]         (mi/normalize-parameters-list [mapping])
                                               existing-mappings (get dashcard-id->existing-mappings dashcard-id)]
                                           (contains? existing-mappings (select-keys mapping [:target :parameter_id]))))
        new-mappings                   (for [{mappings :parameter_mappings, dashcard-id :id} dashcards
                                             mapping mappings
                                             :when (not (existing-mapping? dashcard-id mapping))]
                                         (assoc mapping :dashcard-id dashcard-id))
        ;; need to add the appropriate `:card-id` for all the new mappings we're going to check.
        dashcard-id->card-id           (when (seq new-mappings)
                                         (t2/select-pk->fn :card_id DashboardCard
                                           :dashboard_id dashboard-id
                                           :id           [:in (set (map :dashcard-id new-mappings))]))
        new-mappings                   (for [{:keys [dashcard-id], :as mapping} new-mappings]
                                         (assoc mapping :card-id (get dashcard-id->card-id dashcard-id)))]
    (check-parameter-mapping-permissions new-mappings)))

(defn- create-dashcards!
  [dashboard dashcards]
  (doseq [{:keys [card_id]} dashcards
          :when  (pos-int? card_id)]
    (api/check-not-archived (api/read-check Card card_id)))
  (check-parameter-mapping-permissions (for [{:keys [card_id parameter_mappings]} dashcards
                                             mapping parameter_mappings]
                                        (assoc mapping :card-id card_id)))
<<<<<<< HEAD
  (api/check-500 (dashboard/add-dashcards! dashboard dashcards)))
=======
  (api/check-500 (dashboard/add-dashcards! dashboard (map #(assoc % :creator_id @api/*current-user*) dashcards))))
>>>>>>> 4be174bf

(defn- update-dashcards! [dashboard dashcards]
  (check-updated-parameter-mapping-permissions (:id dashboard) dashcards)
  ;; transform the dashcard data to the format of the DashboardCard model
  ;; so update-dashcards! can compare them with existing dashcards
  (dashboard/update-dashcards! dashboard (map dashboard-card/from-parsed-json dashcards))
  dashcards)

(defn- delete-dashcards! [dashcard-ids]
  (let [dashboard-cards (t2/select DashboardCard :id [:in dashcard-ids])]
    (dashboard-card/delete-dashboard-cards! dashcard-ids)
    dashboard-cards))

(defn- do-update-dashcards!
  [dashboard current-cards new-cards]
<<<<<<< HEAD
  (let [{:keys [to-create to-update to-delete]} (dashboard-tab/classify-changes current-cards new-cards)]
=======
  (let [{:keys [to-create to-update to-delete]} (u/classify-changes current-cards new-cards)]
>>>>>>> 4be174bf
    {:deleted-dashcards (when (seq to-delete)
                          (delete-dashcards! (map :id to-delete)))
     :created-dashcards (when (seq to-create)
                          (create-dashcards! dashboard to-create))
     :updated-dashcards (when (seq to-update)
                          (update-dashcards! dashboard to-update))}))

(def ^:private UpdatedDashboardCard
  [:map
   ;; id can be negative, it indicates a new card and BE should create them
   [:id                                  int?]
   [:size_x                              ms/PositiveInt]
   [:size_y                              ms/PositiveInt]
   [:row                                 ms/IntGreaterThanOrEqualToZero]
   [:col                                 ms/IntGreaterThanOrEqualToZero]
   [:parameter_mappings {:optional true} [:maybe [:sequential [:map
                                                               [:parameter_id ms/NonBlankString]
                                                               [:target       :any]]]]]
   [:series             {:optional true} [:maybe [:sequential map?]]]])

(def ^:private UpdatedDashboardTab
  [:map
   ;; id can be negative, it indicates a new card and BE should create them
   [:id   ms/Int]
   [:name ms/NonBlankString]])

(defn- track-dashcard-and-tab-events!
  [dashboard-id {:keys [created-dashcards deleted-dashcards updated-dashcards
                        created-tab-ids updated-tab-ids deleted-tab-ids total-num-tabs]}]
  ;; Dashcard events
  (when (seq deleted-dashcards)
    (events/publish-event! :dashboard-remove-cards
                           {:id dashboard-id :actor_id api/*current-user-id* :dashcards deleted-dashcards}))
  (when (seq created-dashcards)
    (events/publish-event! :dashboard-add-cards
                           {:id dashboard-id :actor_id api/*current-user-id* :dashcards created-dashcards})
    (for [{:keys [card_id]} created-dashcards
          :when             (pos-int? card_id)]
      (snowplow/track-event! ::snowplow/question-added-to-dashboard
                             api/*current-user-id*
                             {:dashboard-id dashboard-id :question-id card_id})))
  ;; TODO this is potentially misleading, we don't know for sure here that the dashcards are repositioned
  (when (seq updated-dashcards)
    (events/publish-event! :dashboard-reposition-cards
                           {:id dashboard-id :actor_id api/*current-user-id* :dashcards updated-dashcards}))

  ;; Tabs events
  (when (seq deleted-tab-ids)
    (snowplow/track-event! ::snowplow/dashboard-tabs-deleted
                           api/*current-user-id*
                           {:dashboard-id   dashboard-id
                            :num-tabs       (count deleted-tab-ids)
                            :total-num-tabs total-num-tabs})
    (events/publish-event! :dashboard-remove-tabs
                           {:id dashboard-id :actor_id api/*current-user-id* :tab-ids deleted-tab-ids}))
  (when (seq created-tab-ids)
    (snowplow/track-event! ::snowplow/dashboard-tabs-created
                           api/*current-user-id*
                           {:dashboard-id   dashboard-id
                            :num-tabs       (count created-tab-ids)
                            :total-num-tabs total-num-tabs})
    (events/publish-event! :dashboard-add-tabs
                           {:id dashboard-id :actor_id api/*current-user-id* :tab-ids created-tab-ids}))
  (when (seq updated-tab-ids)
    (events/publish-event! :dashboard-update-tabs
                           {:id dashboard-id :actor_id api/*current-user-id* :tab-ids updated-tab-ids})))

(api/defendpoint PUT "/:id/cards"
  "Update `Cards` and `Tabs` on a Dashboard. Request body should have the form:

    {:cards        [{:id                 ... ; DashboardCard ID
                     :size_x             ...
                     :size_y             ...
                     :row                ...
                     :col                ...
                     :parameter_mappings ...
                     :series             [{:id 123
                                           ...}]}
                     ...]
     :ordered_tabs [{:id       ... ; DashboardTab ID
                     :name     ...}]}"
  [id :as {{:keys [cards ordered_tabs]} :body}]
  {id           ms/PositiveInt
   cards        (ms/maps-with-unique-key [:sequential UpdatedDashboardCard] :id)
   ;; ordered_tabs should be required in production, making it optional because lots of
   ;; e2e tests curerntly doesn't include it
   ordered_tabs [:maybe (ms/maps-with-unique-key [:sequential UpdatedDashboardTab] :id)]}
  (let [dashboard (-> (api/write-check Dashboard id)
                      api/check-not-archived
                      (t2/hydrate [:ordered_cards :series :card] :ordered_tabs))
        new-tabs  (map-indexed (fn [idx tab] (assoc tab :position idx)) ordered_tabs)]
    (when (and (seq (:ordered_tabs dashboard))
               (not (every? #(some? (:dashboard_tab_id %)) cards)))
      (throw (ex-info (tru "This dashboard has tab, makes sure every card has a tab")
                      {:status-code 400})))
    (api/check-500
      (let [changes-stats (atom nil)]
        (t2/with-transaction [_conn]
          (let [{:keys [old->new-tab-id
                        deleted-tab-ids]
                 :as tabs-changes-stats} (dashboard-tab/do-update-tabs! (:id dashboard) (:ordered_tabs dashboard) new-tabs)
                deleted-tab-ids          (set deleted-tab-ids)
                current-cards            (cond->> (:ordered_cards dashboard)
                                           (seq deleted-tab-ids)
                                           (remove (fn [card]
                                                     (contains? deleted-tab-ids (:dashboard_tab_id card)))))
                new-cards                (cond->> cards
                                           ;; fixup the temporary tab ids with the real ones
                                           (seq old->new-tab-id)
                                           (map (fn [card]
                                                  (if-let [real-tab-id (get old->new-tab-id (:dashboard_tab_id card))]
                                                    (assoc card :dashboard_tab_id real-tab-id)
                                                    card))))
                dashcards-changes-stats  (do-update-dashcards! dashboard current-cards new-cards)]
            (reset! changes-stats
                    (merge
                      (select-keys tabs-changes-stats [:created-tab-ids :updated-tab-ids :deleted-tab-ids :total-num-tabs])
                      (select-keys dashcards-changes-stats [:created-dashcards :deleted-dashcards :updated-dashcards])))))
        ;; trigger events out of tx so rows are committed and visible from other threads
        (track-dashcard-and-tab-events!  id @changes-stats)
        true))
   {:cards        (t2/hydrate (dashboard/ordered-cards id) :series)
    :ordered_tabs (dashboard/ordered-tabs id)}))

(api/defendpoint GET "/:id/revisions"
  "Fetch `Revisions` for Dashboard with ID."
  [id]
  {id ms/PositiveInt}
  (api/read-check :model/Dashboard id)
  (revision/revisions+details :model/Dashboard id))

(api/defendpoint POST "/:id/revert"
  "Revert a Dashboard to a prior `Revision`."
  [id :as {{:keys [revision_id]} :body}]
  {id ms/PositiveInt
   revision_id ms/PositiveInt}
  (api/write-check :model/Dashboard id)
  (revision/revert!
    :entity      :model/Dashboard
    :id          id
    :user-id     api/*current-user-id*
    :revision-id revision_id))

;;; ----------------------------------------------- Sharing is Caring ------------------------------------------------

(api/defendpoint POST "/:dashboard-id/public_link"
  "Generate publicly-accessible links for this Dashboard. Returns UUID to be used in public links. (If this
  Dashboard has already been shared, it will return the existing public link rather than creating a new one.) Public
  sharing must be enabled."
  [dashboard-id]
  {dashboard-id ms/PositiveInt}
  (api/check-superuser)
  (validation/check-public-sharing-enabled)
  (api/check-not-archived (api/read-check :model/Dashboard dashboard-id))
  {:uuid (or (t2/select-one-fn :public_uuid :model/Dashboard :id dashboard-id)
             (u/prog1 (str (UUID/randomUUID))
               (t2/update! :model/Dashboard dashboard-id
                           {:public_uuid       <>
                            :made_public_by_id api/*current-user-id*})))})

(api/defendpoint DELETE "/:dashboard-id/public_link"
  "Delete the publicly-accessible link to this Dashboard."
  [dashboard-id]
  {dashboard-id ms/PositiveInt}
  (validation/check-has-application-permission :setting)
  (validation/check-public-sharing-enabled)
  (api/check-exists? :model/Dashboard :id dashboard-id, :public_uuid [:not= nil], :archived false)
  (t2/update! :model/Dashboard dashboard-id
              {:public_uuid       nil
               :made_public_by_id nil})
  {:status 204, :body nil})

(api/defendpoint GET "/public"
  "Fetch a list of Dashboards with public UUIDs. These dashboards are publicly-accessible *if* public sharing is
  enabled."
  []
  (validation/check-has-application-permission :setting)
  (validation/check-public-sharing-enabled)
  (t2/select [:model/Dashboard :name :id :public_uuid], :public_uuid [:not= nil], :archived false))

(api/defendpoint GET "/embeddable"
  "Fetch a list of Dashboards where `enable_embedding` is `true`. The dashboards can be embedded using the embedding
  endpoints and a signed JWT."
  []
  (validation/check-has-application-permission :setting)
  (validation/check-embedding-enabled)
  (t2/select [:model/Dashboard :name :id], :enable_embedding true, :archived false))

(api/defendpoint GET "/:id/related"
  "Return related entities."
  [id]
  {id ms/PositiveInt}
  (-> (t2/select-one :model/Dashboard :id id) api/read-check related/related))

;;; ---------------------------------------------- Transient dashboards ----------------------------------------------

(api/defendpoint POST "/save/collection/:parent-collection-id"
  "Save a denormalized description of dashboard into collection with ID `:parent-collection-id`."
  [parent-collection-id :as {dashboard :body}]
  {parent-collection-id ms/PositiveInt}
  (collection/check-write-perms-for-collection parent-collection-id)
  (->> (dashboard/save-transient-dashboard! dashboard parent-collection-id)
       (events/publish-event! :dashboard-create)))

(api/defendpoint POST "/save"
  "Save a denormalized description of dashboard."
  [:as {dashboard :body}]
  (let [parent-collection-id (if api/*is-superuser?*
                               (:id (populate/get-or-create-root-container-collection))
                               (t2/select-one-fn :id 'Collection
                                 :personal_owner_id api/*current-user-id*))]
    (->> (dashboard/save-transient-dashboard! dashboard parent-collection-id)
         (events/publish-event! :dashboard-create))))


;;; ------------------------------------- Chain-filtering param value endpoints --------------------------------------

(def ^:const result-limit
  "How many results to return when chain filtering"
  1000)

(s/defn ^:private mappings->field-ids :- (s/maybe #{su/IntGreaterThanZero})
  [parameter-mappings :- (s/maybe (s/cond-pre #{dashboard-card/ParamMapping} [dashboard-card/ParamMapping]))]
  (set (for [{{:keys [card]} :dashcard :keys [target]} parameter-mappings
             :let  [field-clause (params/param-target->field-clause target card)]
             :when field-clause
             :let  [{:keys [result_metadata]} card
                    field-id (or
                              ;; Get the field id from the field-clause if it contains it. This is the common case for
                              ;; mbql queries.
                              (mbql.u/match-one field-clause [:field (id :guard integer?) _] id)
                              ;; Attempt to get the field clause from the model metadata corresponding to the field.
                              ;; This is the common case for native queries in which mappings from original columns
                              ;; have been performed using model metadata.
                              (:id (qp.util/field->field-info field-clause result_metadata)))]
             :when field-id]
         field-id)))

(defn- param-key->field-ids
  "Get Field ID(s) associated with a parameter in a Dashboard.

    (param-key->field-ids (t2/select-one Dashboard :id 62) \"ee876336\")
    ;; -> #{276}"
  [dashboard param-key]
  {:pre [(string? param-key)]}
  (let [{:keys [resolved-params]} (hydrate dashboard :resolved-params)
        param                     (get resolved-params param-key)]
    (mappings->field-ids (:mappings param))))

(defn- chain-filter-constraints [dashboard constraint-param-key->value]
  (into {} (for [[param-key value] constraint-param-key->value
                 field-id          (param-key->field-ids dashboard param-key)]
             [field-id value])))

(mu/defn chain-filter
  "C H A I N filters!

  Used to query for values that populate chained filter dropdowns and text search boxes."
  ([dashboard param-key constraint-param-key->value]
   (chain-filter dashboard param-key constraint-param-key->value nil))

  ([dashboard                   :- ms/Map
    param-key                   :- ms/NonBlankString
    constraint-param-key->value :- ms/Map
    query                       :- [:maybe ms/NonBlankString]]
   (let [constraints (chain-filter-constraints dashboard constraint-param-key->value)
         field-ids   (param-key->field-ids dashboard param-key)]
     (when (empty? field-ids)
       (throw (ex-info (tru "Parameter {0} does not have any Fields associated with it" (pr-str param-key))
                       {:param       (get (:resolved-params dashboard) param-key)
                        :status-code 400})))
     ;; TODO - we should combine these all into a single UNION ALL query against the data warehouse instead of doing a
     ;; separate query for each Field (for parameters that are mapped to more than one Field)
     (try
       (let [results (map (if (seq query)
                            #(chain-filter/chain-filter-search % constraints query :limit result-limit)
                            #(chain-filter/chain-filter % constraints :limit result-limit))
                          field-ids)
             values (distinct (mapcat :values results))
             has_more_values (boolean (some true? (map :has_more_values results)))]
         ;; results can come back as [v ...] *or* as [[orig remapped] ...]. Sort by remapped value if it's there
         {:values          (if (sequential? (first values))
                             (sort-by second values)
                             (sort values))
          :has_more_values has_more_values})
       (catch clojure.lang.ExceptionInfo e
         (if (= (:type (u/all-ex-data e)) qp.error-type/missing-required-permissions)
           (api/throw-403 e)
           (throw e)))))))

(s/defn param-values
  "Fetch values for a parameter.

  The source of values could be:
  - static-list: user defined values list
  - card: values is result of running a card
  - nil: chain-filter"
  ([dashboard param-key query-params]
   (param-values dashboard param-key query-params nil))

  ([dashboard                   :- su/Map
    param-key                   :- su/NonBlankString
    constraint-param-key->value :- su/Map
    query                       :- (s/maybe su/NonBlankString)]
   (let [dashboard (hydrate dashboard :resolved-params)
         param     (get (:resolved-params dashboard) param-key)]
     (when-not param
       (throw (ex-info (tru "Dashboard does not have a parameter with the ID {0}" (pr-str param-key))
                       {:resolved-params (keys (:resolved-params dashboard))
                        :status-code     400})))
     (custom-values/parameter->values param query (fn [] (chain-filter dashboard param-key constraint-param-key->value query))))))

(api/defendpoint GET "/:id/params/:param-key/values"
  "Fetch possible values of the parameter whose ID is `:param-key`. If the values come directly from a query, optionally
  restrict these values by passing query parameters like `other-parameter=value` e.g.

    ;; fetch values for Dashboard 1 parameter 'abc' that are possible when parameter 'def' is set to 100
    GET /api/dashboard/1/params/abc/values?def=100"
  [id param-key :as {:keys [query-params]}]
  {id ms/PositiveInt}
  (let [dashboard (api/read-check :model/Dashboard id)]
    ;; If a user can read the dashboard, then they can lookup filters. This also works with sandboxing.
    (binding [qp.perms/*param-values-query* true]
      (param-values dashboard param-key query-params))))

(api/defendpoint GET "/:id/params/:param-key/search/:query"
  "Fetch possible values of the parameter whose ID is `:param-key` that contain `:query`. Optionally restrict
  these values by passing query parameters like `other-parameter=value` e.g.

    ;; fetch values for Dashboard 1 parameter 'abc' that contain 'Cam' and are possible when parameter 'def' is set
    ;; to 100
     GET /api/dashboard/1/params/abc/search/Cam?def=100

  Currently limited to first 1000 results."
  [id param-key query :as {:keys [query-params]}]
  {id ms/PositiveInt}
  (let [dashboard (api/read-check :model/Dashboard id)]
    ;; If a user can read the dashboard, then they can lookup filters. This also works with sandboxing.
    (binding [qp.perms/*param-values-query* true]
      (param-values dashboard param-key query-params query))))

#_{:clj-kondo/ignore [:deprecated-var]}
(api/defendpoint-schema GET "/params/valid-filter-fields"
  "Utility endpoint for powering Dashboard UI. Given some set of `filtered` Field IDs (presumably Fields used in
  parameters) and a set of `filtering` Field IDs that will be used to restrict values of `filtered` Fields, for each
  `filtered` Field ID return the subset of `filtering` Field IDs that would actually be used in a chain filter query
  with these Fields.

  e.g. in a chain filter query like

    GET /api/dashboard/10/params/PARAM_1/values?PARAM_2=100

  Assume `PARAM_1` maps to Field 1 and `PARAM_2` maps to Fields 2 and 3. The underlying MBQL query may or may not
  filter against Fields 2 and 3, depending on whether an FK relationship that lets us create a join against Field 1
  can be found. You can use this endpoint to determine which of those Fields is actually used:

    GET /api/dashboard/params/valid-filter-fields?filtered=1&filtering=2&filtering=3
    ;; ->
    {1 [2 3]}

  Results are returned as a map of

    `filtered` Field ID -> subset of `filtering` Field IDs that would be used in chain filter query"
  [:as {{:keys [filtered filtering]} :params}]
  {filtered  (s/cond-pre su/IntStringGreaterThanZero
                         (su/non-empty [su/IntStringGreaterThanZero]))
   filtering (s/maybe (s/cond-pre su/IntStringGreaterThanZero
                                  (su/non-empty [su/IntStringGreaterThanZero])))}
    ;; parse IDs for filtered/filtering
  (letfn [(parse-ids [s]
            (set (cond
                   (string? s)     [(Integer/parseUnsignedInt s)]
                   (sequential? s) (map (fn [i] (Integer/parseUnsignedInt i)) s))))]
    (let [filtered-field-ids  (parse-ids filtered)
          filtering-field-ids (parse-ids filtering)]
      (doseq [field-id (set/union filtered-field-ids filtering-field-ids)]
        (api/read-check Field field-id))
      (into {} (for [field-id filtered-field-ids]
                 [field-id (sort (chain-filter/filterable-field-ids field-id filtering-field-ids))])))))

(def ParameterWithID
  "Schema for a parameter map with an string `:id`."
  (su/with-api-error-message
    {:id       su/NonBlankString
     s/Keyword s/Any}
    "value must be a parameter map with an 'id' key"))


;;; ---------------------------------- Executing the action associated with a Dashcard -------------------------------
#_{:clj-kondo/ignore [:deprecated-var]}
(api/defendpoint-schema GET "/:dashboard-id/dashcard/:dashcard-id/execute"
  "Fetches the values for filling in execution parameters. Pass PK parameters and values to select."
  [dashboard-id dashcard-id parameters]
  {dashboard-id su/IntGreaterThanZero
   dashcard-id su/IntGreaterThanZero
   parameters su/JSONString}
  (api/read-check :model/Dashboard dashboard-id)
  (actions.execution/fetch-values dashboard-id dashcard-id (json/parse-string parameters)))

#_{:clj-kondo/ignore [:deprecated-var]}
(api/defendpoint-schema POST "/:dashboard-id/dashcard/:dashcard-id/execute"
  "Execute the associated Action in the context of a `Dashboard` and `DashboardCard` that includes it.

   `parameters` should be the mapped dashboard parameters with values.
   `extra_parameters` should be the extra, user entered parameter values."
  [dashboard-id dashcard-id :as {{:keys [parameters], :as _body} :body}]
  {dashboard-id su/IntGreaterThanZero
   dashcard-id su/IntGreaterThanZero
   parameters (s/maybe {s/Keyword s/Any})}
  (api/read-check :model/Dashboard dashboard-id)
  ;; Undo middleware string->keyword coercion
  (actions.execution/execute-dashcard! dashboard-id dashcard-id (update-keys parameters name)))

;;; ---------------------------------- Running the query associated with a Dashcard ----------------------------------

#_{:clj-kondo/ignore [:deprecated-var]}
(api/defendpoint-schema POST "/:dashboard-id/dashcard/:dashcard-id/card/:card-id/query"
  "Run the query associated with a Saved Question (`Card`) in the context of a `Dashboard` that includes it."
  [dashboard-id dashcard-id card-id :as {{:keys [parameters], :as body} :body}]
  {parameters (s/maybe [ParameterWithID])}
  (m/mapply qp.dashboard/run-query-for-dashcard-async
            (merge
             body
             {:dashboard-id dashboard-id
              :card-id      card-id
              :dashcard-id  dashcard-id})))

#_{:clj-kondo/ignore [:deprecated-var]}
(api/defendpoint-schema POST "/:dashboard-id/dashcard/:dashcard-id/card/:card-id/query/:export-format"
  "Run the query associated with a Saved Question (`Card`) in the context of a `Dashboard` that includes it, and return
  its results as a file in the specified format.

  `parameters` should be passed as query parameter encoded as a serialized JSON string (this is because this endpoint
  is normally used to power 'Download Results' buttons that use HTML `form` actions)."
  [dashboard-id dashcard-id card-id export-format :as {{:keys [parameters], :as request-parameters} :params}]
  {parameters    (s/maybe su/JSONString)
   export-format api.dataset/ExportFormat}
  (m/mapply qp.dashboard/run-query-for-dashcard-async
            (merge
             request-parameters
             {:dashboard-id  dashboard-id
              :card-id       card-id
              :dashcard-id   dashcard-id
              :export-format export-format
              :parameters    (json/parse-string parameters keyword)
              :constraints   nil
              ;; TODO -- passing this `:middleware` map is a little repetitive, need to think of a way to not have to
              ;; specify this all over the codebase any time we want to do a query with an export format. Maybe this
              ;; should be the default if `export-format` isn't `:api`?
              :middleware    {:process-viz-settings?  true
                              :skip-results-metadata? true
                              :ignore-cached-results? true
                              :format-rows?           false
                              :js-int-to-string?      false}})))

#_{:clj-kondo/ignore [:deprecated-var]}
(api/defendpoint-schema POST "/pivot/:dashboard-id/dashcard/:dashcard-id/card/:card-id/query"
  "Run a pivot table query for a specific DashCard."
  [dashboard-id dashcard-id card-id :as {{:keys [parameters], :as body} :body}]
  {parameters (s/maybe [ParameterWithID])}
  (m/mapply qp.dashboard/run-query-for-dashcard-async
            (merge
             body
             {:dashboard-id dashboard-id
              :card-id      card-id
              :dashcard-id  dashcard-id
              :qp-runner    qp.pivot/run-pivot-query})))

(api/define-routes)<|MERGE_RESOLUTION|>--- conflicted
+++ resolved
@@ -550,11 +550,7 @@
   (check-parameter-mapping-permissions (for [{:keys [card_id parameter_mappings]} dashcards
                                              mapping parameter_mappings]
                                         (assoc mapping :card-id card_id)))
-<<<<<<< HEAD
   (api/check-500 (dashboard/add-dashcards! dashboard dashcards)))
-=======
-  (api/check-500 (dashboard/add-dashcards! dashboard (map #(assoc % :creator_id @api/*current-user*) dashcards))))
->>>>>>> 4be174bf
 
 (defn- update-dashcards! [dashboard dashcards]
   (check-updated-parameter-mapping-permissions (:id dashboard) dashcards)
@@ -570,11 +566,7 @@
 
 (defn- do-update-dashcards!
   [dashboard current-cards new-cards]
-<<<<<<< HEAD
-  (let [{:keys [to-create to-update to-delete]} (dashboard-tab/classify-changes current-cards new-cards)]
-=======
   (let [{:keys [to-create to-update to-delete]} (u/classify-changes current-cards new-cards)]
->>>>>>> 4be174bf
     {:deleted-dashcards (when (seq to-delete)
                           (delete-dashcards! (map :id to-delete)))
      :created-dashcards (when (seq to-create)
