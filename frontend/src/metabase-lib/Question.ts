--- conflicted
+++ resolved
@@ -1047,13 +1047,9 @@
     return hasQueryBeenAltered ? newQuestion.markDirty() : newQuestion;
   }
 
-<<<<<<< HEAD
-  _getMLv2Query(metadata = this._metadata): Query {
+  query(metadata = this._metadata): Query {
     const databaseId = this.legacyQuery()?.database()?.id ?? null;
 
-=======
-  query(metadata = this._metadata): Query {
->>>>>>> 9b3e51e0
     // cache the metadata provider we create for our metadata.
     if (metadata === this._metadata) {
       if (!this.__mlv2MetadataProvider) {
