import type { Dispatch, SetStateAction } from "react";

import type { DisplayTheme } from "metabase/public/lib/types";

type EmbedBackground = boolean;
type EmbedBackgroundControls = {
  background: EmbedBackground;
  setBackground: Dispatch<SetStateAction<EmbedBackground>>;
};

type EmbedTitle = boolean;
type EmbedTitledControls = {
  titled: EmbedTitle;
<<<<<<< HEAD
  setTitled: Dispatch<SetStateAction<EmbedTitle>>;
=======
>>>>>>> 2c048404
};

type EmbedHideDownloadButton = boolean | null;
type EmbedHideDownloadButtonControls = {
  hideDownloadButton: EmbedHideDownloadButton;
<<<<<<< HEAD
  setHideDownloadButton: Dispatch<SetStateAction<EmbedHideDownloadButton>>;
=======
>>>>>>> 2c048404
};

type EmbedHideParameters = string | null;
export type EmbedHideParametersControls = {
  hideParameters: EmbedHideParameters;
<<<<<<< HEAD
  setHideParameters: Dispatch<SetStateAction<EmbedHideParameters>>;
=======
};

export type EmbedThemeControls = {
  theme: DisplayTheme;
  setTheme: (theme: DisplayTheme) => void;
  hasNightModeToggle?: boolean;
  onNightModeChange?: (isNightMode: boolean) => void;
  isNightMode?: boolean;
>>>>>>> 2c048404
};

export type EmbedFont = string | null;
type EmbedFontControls = {
  font: EmbedFont;
  setFont: (font: EmbedFont) => void;
};

<<<<<<< HEAD
type EmbedBordered = boolean;
type EmbedBorderControls = {
  bordered: EmbedBordered;
  setBordered: Dispatch<SetStateAction<EmbedBordered>>;
};

export type EmbedThemeControls = {
  theme: DisplayTheme;
  setTheme: (theme: DisplayTheme) => void;
  hasNightModeToggle?: boolean;
  onNightModeChange?: (isNightMode: boolean) => void;
  isNightMode?: boolean;
};

export type EmbedDisplayParams = {
  background: EmbedBackground;
  bordered: EmbedBordered;
=======
export type EmbedDisplayParams = {
  bordered: boolean;
>>>>>>> 2c048404
  titled: EmbedTitle;
  cardTitled: EmbedTitle;
  hideDownloadButton: EmbedHideDownloadButton;
  hideParameters: EmbedHideParameters;
  font: EmbedFont;
  theme: DisplayTheme;
};

export type EmbedDisplayControls = EmbedThemeControls &
<<<<<<< HEAD
  EmbedBackgroundControls &
  EmbedBorderControls &
=======
>>>>>>> 2c048404
  EmbedTitledControls &
  EmbedHideDownloadButtonControls &
  EmbedHideParametersControls &
  EmbedFontControls;<|MERGE_RESOLUTION|>--- conflicted
+++ resolved
@@ -1,59 +1,29 @@
-import type { Dispatch, SetStateAction } from "react";
-
 import type { DisplayTheme } from "metabase/public/lib/types";
 
 type EmbedBackground = boolean;
 type EmbedBackgroundControls = {
   background: EmbedBackground;
-  setBackground: Dispatch<SetStateAction<EmbedBackground>>;
 };
 
 type EmbedTitle = boolean;
 type EmbedTitledControls = {
   titled: EmbedTitle;
-<<<<<<< HEAD
-  setTitled: Dispatch<SetStateAction<EmbedTitle>>;
-=======
->>>>>>> 2c048404
 };
 
 type EmbedHideDownloadButton = boolean | null;
 type EmbedHideDownloadButtonControls = {
   hideDownloadButton: EmbedHideDownloadButton;
-<<<<<<< HEAD
-  setHideDownloadButton: Dispatch<SetStateAction<EmbedHideDownloadButton>>;
-=======
->>>>>>> 2c048404
 };
 
 type EmbedHideParameters = string | null;
 export type EmbedHideParametersControls = {
   hideParameters: EmbedHideParameters;
-<<<<<<< HEAD
-  setHideParameters: Dispatch<SetStateAction<EmbedHideParameters>>;
-=======
-};
-
-export type EmbedThemeControls = {
-  theme: DisplayTheme;
-  setTheme: (theme: DisplayTheme) => void;
-  hasNightModeToggle?: boolean;
-  onNightModeChange?: (isNightMode: boolean) => void;
-  isNightMode?: boolean;
->>>>>>> 2c048404
 };
 
 export type EmbedFont = string | null;
 type EmbedFontControls = {
   font: EmbedFont;
   setFont: (font: EmbedFont) => void;
-};
-
-<<<<<<< HEAD
-type EmbedBordered = boolean;
-type EmbedBorderControls = {
-  bordered: EmbedBordered;
-  setBordered: Dispatch<SetStateAction<EmbedBordered>>;
 };
 
 export type EmbedThemeControls = {
@@ -66,11 +36,7 @@
 
 export type EmbedDisplayParams = {
   background: EmbedBackground;
-  bordered: EmbedBordered;
-=======
-export type EmbedDisplayParams = {
   bordered: boolean;
->>>>>>> 2c048404
   titled: EmbedTitle;
   cardTitled: EmbedTitle;
   hideDownloadButton: EmbedHideDownloadButton;
@@ -80,11 +46,7 @@
 };
 
 export type EmbedDisplayControls = EmbedThemeControls &
-<<<<<<< HEAD
   EmbedBackgroundControls &
-  EmbedBorderControls &
-=======
->>>>>>> 2c048404
   EmbedTitledControls &
   EmbedHideDownloadButtonControls &
   EmbedHideParametersControls &
