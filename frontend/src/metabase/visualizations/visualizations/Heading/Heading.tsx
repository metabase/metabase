--- conflicted
+++ resolved
@@ -285,10 +285,8 @@
       [rest.parameters],
     );
 
-<<<<<<< HEAD
     const parametersListCommonProps = {
       ...rest,
-      widgetsVariant: "subtle" as const,
       isSortable: false,
     };
 
@@ -337,12 +335,6 @@
           </Menu>
         );
       }
-=======
-  const parametersListCommonProps = {
-    ...rest,
-    isSortable: false,
-  };
->>>>>>> 4b396577
 
       return <DashboardParameterList {...parametersListCommonProps} />;
     };
