/* eslint "react/prop-types": "warn" */
import React from "react";
import PropTypes from "prop-types";
import { t } from "ttag";
import cx from "classnames";
import pure from "recompose/pure";

import MetabaseSettings from "metabase/lib/settings";

import Breadcrumbs from "metabase/components/Breadcrumbs";
import SidebarItem from "metabase/components/SidebarItem";

import S from "metabase/components/Sidebar.css";

const SegmentSidebar = ({ segment, user, style, className }) => (
  <div className={cx(S.sidebar, className)} style={style}>
    <ul>
      <div className={S.breadcrumbs}>
        <Breadcrumbs
          className="py4 ml3"
          crumbs={[[t`Segments`, "/reference/segments"], [segment.name]]}
          inSidebar={true}
          placeholder={t`Data Reference`}
        />
      </div>
<<<<<<< HEAD
      <SidebarItem
        key={`/reference/segments/${segment.id}`}
        href={`/reference/segments/${segment.id}`}
        icon="document"
        name={t`Details`}
      />
      <SidebarItem
        key={`/reference/segments/${segment.id}/fields`}
        href={`/reference/segments/${segment.id}/fields`}
        icon="fields"
        name={t`Fields in this segment`}
      />
      <SidebarItem
        key={`/reference/segments/${segment.id}/questions`}
        href={`/reference/segments/${segment.id}/questions`}
        icon="all"
        name={t`Questions about this segment`}
      />
      {MetabaseSettings.get("enable-xrays") && (
=======
      <ol className="mx3">
>>>>>>> 7070a0ee
        <SidebarItem
          key={`/reference/segments/${segment.id}`}
          href={`/reference/segments/${segment.id}`}
          icon="document"
          name={t`Details`}
        />
        <SidebarItem
          key={`/reference/segments/${segment.id}/fields`}
          href={`/reference/segments/${segment.id}/fields`}
          icon="field"
          name={t`Fields in this segment`}
        />
        <SidebarItem
          key={`/reference/segments/${segment.id}/questions`}
          href={`/reference/segments/${segment.id}/questions`}
          icon="all"
          name={t`Questions about this segment`}
        />
        {MetabaseSettings.get("enable_xrays") && (
          <SidebarItem
            key={`/auto/dashboard/segment/${segment.id}`}
            href={`/auto/dashboard/segment/${segment.id}`}
            icon="bolt"
            name={t`X-ray this segment`}
          />
        )}
        {user && user.is_superuser && (
          <SidebarItem
            key={`/reference/segments/${segment.id}/revisions`}
            href={`/reference/segments/${segment.id}/revisions`}
            icon="history"
            name={t`Revision history`}
          />
        )}
      </ol>
    </ul>
  </div>
);

SegmentSidebar.propTypes = {
  segment: PropTypes.object,
  user: PropTypes.object,
  className: PropTypes.string,
  style: PropTypes.object,
};

export default pure(SegmentSidebar);<|MERGE_RESOLUTION|>--- conflicted
+++ resolved
@@ -23,29 +23,7 @@
           placeholder={t`Data Reference`}
         />
       </div>
-<<<<<<< HEAD
-      <SidebarItem
-        key={`/reference/segments/${segment.id}`}
-        href={`/reference/segments/${segment.id}`}
-        icon="document"
-        name={t`Details`}
-      />
-      <SidebarItem
-        key={`/reference/segments/${segment.id}/fields`}
-        href={`/reference/segments/${segment.id}/fields`}
-        icon="fields"
-        name={t`Fields in this segment`}
-      />
-      <SidebarItem
-        key={`/reference/segments/${segment.id}/questions`}
-        href={`/reference/segments/${segment.id}/questions`}
-        icon="all"
-        name={t`Questions about this segment`}
-      />
-      {MetabaseSettings.get("enable-xrays") && (
-=======
       <ol className="mx3">
->>>>>>> 7070a0ee
         <SidebarItem
           key={`/reference/segments/${segment.id}`}
           href={`/reference/segments/${segment.id}`}
@@ -64,7 +42,7 @@
           icon="all"
           name={t`Questions about this segment`}
         />
-        {MetabaseSettings.get("enable_xrays") && (
+        {MetabaseSettings.get("enable-xrays") && (
           <SidebarItem
             key={`/auto/dashboard/segment/${segment.id}`}
             href={`/auto/dashboard/segment/${segment.id}`}
