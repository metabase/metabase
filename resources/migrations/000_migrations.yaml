--- conflicted
+++ resolved
@@ -3687,13 +3687,6 @@
                   name: dashboard_id
   - changeSet:
       id: 56
-<<<<<<< HEAD
-      author: varunram
-      changes:
-        - dropColumn:
-            tableName: metabase_table
-            columnName: entity_name
-=======
       author: wwwiiilll
       comment: 'Added 0.25.0'
       changes:
@@ -5298,4 +5291,11 @@
               constraints:
                 nullable: false
               defaultValueBoolean: true
->>>>>>> 17e69ea0
+              
+  - changeSet:
+      id: 105
+      author: varunram
+      changes:
+        - dropColumn:
+            tableName: metabase_table
+            columnName: entity_name