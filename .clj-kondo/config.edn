;; -*- comment-column: 100; -*-
{:config-paths ["macros" "src"]
 :linters
 {
  ;;
  ;; enabled optional linters (these are disabled by default)
  ;;

  :aliased-namespace-symbol     {:level :warning}
  :case-symbol-test             {:level :warning}
  :condition-always-true        {:level :warning}
  :def-fn                       {:level :warning}
  :dynamic-var-not-earmuffed    {:level :warning}
  :equals-expected-position     {:level :warning, :only-in-test-assertion true}
  :keyword-binding              {:level :warning}
  :main-without-gen-class       {:level :warning}
  :minus-one                    {:level :warning}
  :misplaced-docstring          {:level :warning}
  :missing-body-in-when         {:level :warning}
  :missing-docstring            {:level :warning}
  :missing-else-branch          {:level :warning}
  :namespace-name-mismatch      {:level :warning}
  :non-arg-vec-return-type-hint {:level :warning}
  :plus-one                     {:level :warning}
  :reduce-without-init          {:level :warning}
  :redundant-call               {:level :warning}
  :redundant-fn-wrapper         {:level :warning}
  :self-requiring-namespace     {:level :warning}
  :single-key-in                {:level :warning}
  :unsorted-imports             {:level :warning}
  :unsorted-required-namespaces {:level :warning}
  :unused-alias                 {:level :warning}
  :use                          {:level :warning}
  :warn-on-reflection           {:level :warning}

  ;;
  ;; other disabled-by-default linters it would be nice to enable soon
  ;;

  ;; TODO (cam): most of these either have a ton of things that need to be fixed or cause issues
  ;; with [[metabase.lib.util.match/match]] and friends -- we need to write a custom hook for those macros so Kondo
  ;; can understand them.

  #_:docstring-leading-trailing-whitespace
  #_:equals-false
  #_:equals-true
  #_:used-underscored-binding

  ;;
  ;; disabled linters
  ;;

  :redundant-ignore {:level :off} ; lots of false positives, see https://github.com/clj-kondo/clj-kondo/issues/2414
  :unexpected-recur {:level :off} ; TODO (cam): I think we just need to tell it how to handle MBQL match and we can enable this?

  ;;
  ;; globally-enabled custom linters
  ;;
  :metabase/check-defmulti-arglists                    {:level :warning}
  :metabase/check-me-humanize                          {:level :warning}
  :metabase/defsetting-must-specify-export             {:level :warning}
  :metabase/mbql-query-first-arg                       {:level :warning}
  :metabase/missing-test-expr-requires-in-cljs         {:level :warning}
  :metabase/require-shape-checker                      {:level :warning}
  :metabase/test-helpers-use-non-thread-safe-functions {:level :warning}
  :metabase/validate-logging                           {:level :warning}
  :metabase/validate-mb-driver-tests                   {:level :warning}
  :metabase/validate-mb-once                           {:level :warning}

  :metabase/validate-deftest
  {:level :warning

   ;; calling these functions will result in an error in tests marked `^:parallel`
   ;;
   ;; TODO -- these should all be made thread safe if possible or renamed so they end in `!`. Then we can remove them
   ;; from this list because by default anything ending in `!` is considered to be thread-unsafe
   :parallel/unsafe
   #{clojure.core/alter-var-root
     clojure.core/with-redefs
     clojure.core/with-redefs-fn
     metabase.actions.test-util/with-actions
     metabase.actions.test-util/with-actions-disabled
     metabase.actions.test-util/with-actions-enabled
     metabase.actions.test-util/with-actions-test-data
     metabase.actions.test-util/with-actions-test-data-and-actions-enabled
     metabase.actions.test-util/with-actions-test-data-tables
     metabase.analytics.snowplow-test/with-fake-snowplow-collector
     metabase.channel.email-test/with-expected-messages
     metabase.channel.email-test/with-fake-inbox
     metabase.test.data.users/with-group
     metabase.test.data.users/with-group-for-user
     metabase.test.data/with-empty-h2-app-db
     metabase.test.util.log/with-log-level
     metabase.test.util.misc/with-single-admin-user
     metabase.test.util/with-all-users-permission
     metabase.test.util/with-discarded-collections-perms-changes
     metabase.test.util/with-env-keys-renamed-by
     metabase.test.util/with-locale
     metabase.test.util/with-model-cleanup
     metabase.test.util/with-non-admin-groups-no-root-collection-for-namespace-perms
     metabase.test.util/with-non-admin-groups-no-root-collection-perms
     metabase.test.util/with-temp-env-var-value
     metabase.test.util/with-temp-vals-in-db
     metabase.test.util/with-temporary-raw-setting-values
     metabase.test.util/with-temporary-setting-values
     metabase.test.util/with-user-in-groups
     metabase.test/with-actions
     metabase.test/with-actions-disabled
     metabase.test/with-actions-enabled
     metabase.test/with-actions-test-data
     metabase.test/with-actions-test-data-and-actions-enabled
     metabase.test/with-actions-test-data-tables
     metabase.test/with-all-users-permission
     metabase.test/with-discarded-collections-perms-changes
     metabase.test/with-empty-h2-app-db
     metabase.test/with-env-keys-renamed-by
     metabase.test/with-expected-messages
     metabase.test/with-fake-inbox
     metabase.test/with-group
     metabase.test/with-group-for-user
     metabase.test/with-locale
     metabase.test/with-log-level
     metabase.test/with-model-cleanup
     metabase.test/with-non-admin-groups-no-root-collection-for-namespace-perms
     metabase.test/with-non-admin-groups-no-root-collection-perms
     metabase.test/with-single-admin-user
     metabase.test/with-temp-env-var-value
     metabase.test/with-temp-vals-in-db
     metabase.test/with-temporary-raw-setting-values
     metabase.test/with-temporary-setting-values
     metabase.test/with-user-in-groups}

   ;; these functions are allowed in `^:parallel` tests even tho they end in `!`
   :parallel/safe
   #{clojure.core/assoc!
     clojure.core/compare-and-set!
     clojure.core/conj!
     clojure.core/disj!
     clojure.core/dissoc!
     clojure.core/persistent!
     clojure.core/pop!
     clojure.core/reset!
     clojure.core/reset-vals!
     clojure.core/run!
     clojure.core/swap!
     clojure.core/swap-vals!
     clojure.core/volatile!
     clojure.core/vreset!
     clojure.core/vswap!
     clojure.core.async/<!
     clojure.core.async/<!!
     clojure.core.async/>!
     clojure.core.async/>!!
     clojure.core.async/alt!
     clojure.core.async/alt!!
     clojure.core.async/alts!
     clojure.core.async/alts!!
     clojure.core.async/close!
     clojure.core.async/ioc-alts!
     clojure.core.async/offer!
     clojure.core.async/onto-chan!
     clojure.core.async/onto-chan!!
     clojure.core.async/poll!
     clojure.core.async/put!
     clojure.core.async/take!
     clojure.core.async/to-chan!
     clojure.core.async/to-chan!!
     metabase.channel.core/send!
     metabase.driver.sql-jdbc.execute/execute-prepared-statement!
     metabase.models.notification/create-notification!
     metabase.pulse.send/send-pulse!
     metabase.query-processor.store/store-database!
     ;; Safe in tests, where we typically use a private, temporary index per thread.
     metabase.search.core/reindex!
     metabase.util/run-count!
     next.jdbc/execute!}}

  :metabase/i-like-making-cams-eyes-bleed-with-horrifically-long-tests
  {:level      :warning
   :max-length 150}

  ;; this is not enabled here, it is enabled below only for specific namespaces.
  :metabase/disallow-hardcoded-driver-names-in-tests
  ;; don't include `:h2` since that will probably lead to a mountain of tests where we are specifically testing
  ;; middleware or compilation behavior with just H2 since it's the default.
  {:drivers #{ ;; core drivers
              #_:h2
              :postgres
              :mysql
              ;; module drivers
              :athena
              :bigquery-cloud-sdk
              :databricks
              :druid
              :druid-jdbc
              :googleanalytics
              :hive-like
              :mongo
              :oracle
              :presto-jdbc
              :redshift
              :snowflake
              :sparksql
              :sqlite
              :sqlserver
              :vertica}}

  ;;
  ;; misc config for built-in linters
  ;;

  :invalid-arity       {:skip-args [metabase.lib.util.match/match]} ; TODO (cam): can we fix these?
  :refer-all           {:level :warning, :exclude [clojure.test]}
  :unused-referred-var {:exclude {compojure.core [GET DELETE POST PUT]}}

  ;; TODO -- all of these entries are HACKS and we should fix them by writing real custom Kondo HOOKS for these
  ;; macros. Please don't add anything new to this list! Talk to your best bud Cam if you don't know how to write a
  ;; Kondo hook and he will pair with you on it. Thanks! -- Cam
  :unresolved-symbol
  {:exclude
   [(build.uberjar/with-duration-ms)
    (cljs.test/is [=? malli=])
    (clojure.core.logic/fresh)
    (clojure.core.logic/matcha)
    (clojure.core.logic/run)
    (clojure.test/is [query= =? malli= qv=])
    (clojure.tools.macro/macrolet)
    instaparse.core/transform
    (metabase.server.streaming-response/streaming-response)
    (metabase.driver.druid.query-processor-test/druid-query-returning-rows)
    (metabase.lib.util.match/match)
    (metabase.lib.util.match/match-one)
    (metabase.lib.util.match/replace)
    (metabase.lib.util.match/replace-in)
    (metabase.query-processor.middleware.cache-backend.interface/with-cached-results)
    (metabase.util.regex/rx [opt])
    (metabase.util/prog1 [<>])
    (taoensso.nippy/extend-freeze)
    (taoensso.nippy/extend-thaw)]}

  :deprecated-var
  {:exclude
   {metabase.cmd/dump                                                            {:namespaces ["metabase\\.cmd-test" "metabase-enterprise\\.serialization\\.cmd-test"]}
    metabase.cmd/load                                                            {:namespaces ["metabase\\.cmd-test" "metabase-enterprise\\.serialization\\.cmd-test"]}
    metabase.db.data-migrations/data-migrations                                  {:namespaces ["metabase\\.db\\.data-migrations"]}
    metabase.db.data-migrations/defmigration                                     {:namespaces ["metabase\\.db\\.data-migrations"]}
    metabase.db.data-migrations/run-migration-if-needed!                         {:namespaces ["metabase\\.db\\.data-migrations"]}
    metabase.driver.sql-jdbc.execute.old-impl/set-timezone-sql                   {:namespaces ["metabase\\.driver.*"]}
    metabase.driver.sql-jdbc.execute/set-time-zone-if-supported!                 {:namespaces ["metabase\\.driver.*"]}
    metabase.driver/current-db-time                                              {:namespaces ["metabase.*"]}
    metabase.driver/supports?                                                    {:namespaces ["metabase.*"]}
    metabase.premium-features.premium-features/enable-enhancements?              {:namespaces ["metabase\\.models.*"]}
    metabase.query-processor.middleware.resolve-joins/maybe-resolve-source-table {:namespaces ["metabase.*"]}
    metabase.query-processor.util/normalize-token                                {:namespaces ["metabase.*"]}
    schema.core/both                                                             {:namespaces ["metabase.*"]}
    schema.core/either                                                           {:namespaces ["metabase.*"]}}}

  :discouraged-var
  {clojure.core/print                                 {:message "Use metabase.util.log instead of clojure.core/print"}
   clojure.core/println                               {:message "Use metabase.util.log instead of clojure.core/println"}
   clojure.core/printf                                {:message "Use metabase.util.log instead of clojure.core/printf"}
   clojure.core/prn                                   {:message "Use metabase.util.log instead of clojure.core/prn"}
   clojure.core/pr                                    {:message "Use metabase.util.log instead of clojure.core/pr"}
   clojure.core/tap>                                  {:message "Don't use tap> is source code"}
   clojure.core/time                                  {:message "Don't use time in source code"}
   clojure.test.check/quick-check                     {:message "You probably meant to use clojure.test.check.clojure-test/defspec instead -- quick check will run the tests when it is evaluated rather than when we run the test suite."}
   clojure.java.jdbc/get-connection                   {:message "Use sql-jdbc.execute/do-with-connection-with-options (for drivers) or t2/with-connection (for the app DB) instead of jdbc/get-connection"}
   clojure.java.jdbc/with-db-connection               {:message "Use sql-jdbc.execute/do-with-connection-with-options (for drivers) or t2/with-connection (for the app DB) instead of jdbc/with-db-connection"}
   clojure.java.jdbc/with-db-metadata                 {:message "Use sql-jdbc.execute/do-with-connection-with-options + .getMetaData instead of jdbc/with-db-metadata"}
   clojure.pprint/pprint                              {:message "Use metabase.util.log instead of clojure.pprint/pprint"}
   clojure.string/lower-case                          {:message "Use metabase.util/lower-case-en instead of clojure.string/lower-case"}
   clojure.string/upper-case                          {:message "Use metabase.util/upper-case-en instead of clojure.string/upper-case"}
   compojure.core/context                             {:message "Use metabase.api.util.handlers/route-map-handler instead of compojure.core/context, it is much faster and supports OpenAPI spec generation"}
   compojure.core/defroutes                           {:message "Use metabase.api.util.handlers/defroutes instead of compojure.core/routes, it supports OpenAPI spec generation."}
   compojure.core/routes                              {:message "Use metabase.api.util.handlers/routes instead of compojure.core/routes, it supports OpenAPI spec generation."}
   fipp.edn/pprint                                    {:message "Use metabase.util.log instead of fipp.edn/pprint"}
   honeysql.core/call                                 {:message "Use hx/call instead because it is Honey SQL 2 friendly"}
   honeysql.core/raw                                  {:message "Use hx/raw instead because it is Honey SQL 2 friendly"}
   java-time/with-clock                               {:message "Use mt/with-clock"}
   java.util.UUID/randomUUID                          {:message "Use clojure.core/random-uuid instead of java.util.UUID/randomUUID"}
   malli.core/explain                                 {:message "Use metabase.util.malli.registry/explain instead of malli.core/explain because it has built-in caching"}
   malli.core/explainer                               {:message "Use metabase.util.malli.registry/explainer instead of malli.core/explainer because it has built-in caching"}
   malli.core/validate                                {:message "Use metabase.util.malli.registry/validate instead of malli.core/validate because it has built-in caching"}
   malli.core/validator                               {:message "Use metabase.util.malli.registry/validator instead of malli.core/validator because it has built-in caching"}
   me.flowthing.pp/pprint                             {:message "Use metabase.util.log instead of me.flowthing.pp/pprint"}
   medley.core/random-uuid                            {:message "Use clojure.core/random-uuid instead of medley.core/random-uuid"}
   metabase.driver/database-supports?                 {:message "Use metabase.driver.util/supports? instead of metabase.driver/database-supports?"}
   metabase.lib.equality/find-column-indexes-for-refs {:message "Use lib.equality/closest-matches-in-metadata or lib.equality/find-closest-matches-for-refs instead of lib.equality/find-column-indexes-for-refs"}
   metabase.test/with-temp*                           {:message "Use mt/with-temp instead of mt/with-temp*"}
   toucan2.tools.with-temp/with-temp                  {:message "Use mt/with-temp instead of toucan2.tools.with-temp/with-temp"}}

  :discouraged-namespace
  {camel-snake-kebab.core {:message "CSK is not Turkish-safe, use the versions in metabase.util instead."}
   cheshire.core          {:message "Use metabase.util.json instead of cheshire.core directly."}
   clojure.tools.logging  {:message "Use metabase.util.log instead of clojure.tools.logging directly"}
   grouper.core           {:message "Use metabase.util.grouper instead of grouper.core"}
   honeysql.core          {:message "Use Honey SQL 2. Honey SQL 1 is removed as a dependency in Metabase 49+."}
   honeysql.format        {:message "Use Honey SQL 2. Honey SQL 1 is removed as a dependency in Metabase 49+."}
   honeysql.helpers       {:message "Use Honey SQL 2. Honey SQL 1 is removed as a dependency in Metabase 49+."}
   honeysql.types         {:message "Use Honey SQL 2. Honey SQL 1 is removed as a dependency in Metabase 49+."}
   honeysql.util          {:message "Use Honey SQL 2. Honey SQL 1 is removed as a dependency in Metabase 49+."}}

  :unresolved-var
  {:exclude
   [colorize.core]}

  ;; A "module" is any `metabase.<module>.core` namespace in `src`.
  :metabase/ns-module-checker
  {:level :warning

   ;; Map of module name => the "core" external public-facing API namespace(s). You have three options here:
   ;;
   ;; 1. Special sentinel value `:any` means means this module does not (yet) have external public-facing API
   ;;    namespace(s). This is mostly a temporary placeholder until we go in and create module namespaces, which means
   ;;    you should go create one.
   ;;
   ;; 2. A set of namespace symbols. All namespaces in other modules will only be allowed to use namespaces from
   ;;    this set. Ideally this set should only have one namespace, but restricting it to a set of several is still
   ;;    better than `:any`.
   ;;
   ;; 3. `nil` or not listed here -- we default to assuming there is one API namespace called `<module>.core`
   ;;
   ;; `nil` or an empty set  Otherwise this should be a set of namespace symbols.
   ;;
   ;; PRO TIP: Check out the `dev.deps-graph` namespace for helpful tools to see where a module is used externally.
   :api-namespaces
   {metabase.actions               #{metabase.actions.api
                                     metabase.actions.core}
    metabase.activity-feed         #{metabase.activity-feed.api
                                     metabase.activity-feed.init}
    metabase.analytics             #{metabase.analytics.prometheus
                                     metabase.analytics.snowplow
                                     metabase.analytics.stats
                                     metabase.analytics.sdk}                                        ; TODO -- consolidate these into a real API namespace.
    metabase.analyze               #{metabase.analyze.core}
    metabase.api                   #{metabase.api.common
                                     ;; I don't really like making all these namespaces external but they have to be
                                     ;; for now until we can shrink this mega-module down a little bit (by moving API
                                     ;; namespaces out into different modules)... eventually `api` will just be a
                                     ;; general low-level API utils/macros module and at that point it can probably
                                     ;; get a single API namespace. Please try to avoid adding more stuff here if you
                                     ;; can tho. -- Cam
                                     metabase.api.common.validation
                                     metabase.api.dataset
                                     metabase.api.macros
                                     metabase.api.open-api
                                     metabase.api.query-metadata
                                     metabase.api.routes
                                     metabase.api.util.handlers}                                    ; TODO -- consolidate these into a real API namespace. I think the `*current-user*` type stuff might need to be moved into a separate module.
    metabase.audit                 #{metabase.audit}
    metabase.auth-provider         #{metabase.auth-provider}
    metabase.bookmarks             #{metabase.bookmarks.api}
    metabase.cmd                   #{}                                                              ; there are no namespaces here since you shouldn't be using this in any other module.
    ;; TODO -- this has too many API namespaces, ideally it would only expose `metabase.channel.core`,
    ;; `metabase.channel.init`, and `metabase.channel.api`.
    metabase.channel               #{metabase.channel.api
                                     metabase.channel.core
                                     metabase.channel.email
                                     metabase.channel.email.messages
                                     metabase.channel.init
                                     metabase.channel.render.core
                                     metabase.channel.template.core}
    metabase.config                #{metabase.config}
    ;; this is not even a real module, it's an external library but its starts with a `metabase.` namespace.
    metabase.connection-pool       #{metabase.connection-pool}
    metabase.core                  #{metabase.core.initialization-status}                           ; TODO -- only namespace used outside of EE, this probably belongs in `metabase.server` anyway since that's the only place it's used.
    metabase.db                    #{metabase.db
                                     metabase.db.metadata-queries                                   ; TODO this should probably be separate from metabase.db
                                     metabase.db.query                                              ; TODO this is mostly util stuff like `metabase.db.query/query` that we don't even need anymore.
                                     metabase.db.setup}                                             ; TODO these are only calling `metabase.db.setup/setup-db!` and there's a slightly different version in `metabase.db`
    metabase.driver                :any                                                             ; TODO -- 19 namespaces!!!! CRY
    metabase.eid-translation       #{metabase.eid-translation}
    metabase.embed                 #{metabase.embed.settings}
    metabase.events                #{metabase.events metabase.events.init}
    metabase.formatter             #{metabase.formatter}
    metabase.indexed-entities      #{metabase.indexed-entities.api
                                     metabase.indexed-entities.init}
    metabase.integrations          #{metabase.integrations.common
                                     metabase.integrations.google
                                     metabase.integrations.ldap
                                     metabase.integrations.slack}                                   ; TODO -- consolidate these into a real API namespace.
    metabase.legacy-mbql           #{metabase.legacy-mbql.normalize
                                     metabase.legacy-mbql.predicates
                                     metabase.legacy-mbql.schema
                                     metabase.legacy-mbql.schema.helpers
                                     metabase.legacy-mbql.util}                                     ; TODO -- consolidate these into a real API namespace.
    metabase.lib                   :any                                                             ; TODO -- :cry: 34 externally referenced namespaces, but maybe half of them are schema namespaces which technically don't need to be required.
    metabase.logger                #{metabase.logger metabase.logger.init}
    metabase.model-persistence     #{metabase.model-persistence.api
                                     metabase.model-persistence.core
                                     metabase.model-persistence.init}
    metabase.models                :any                                                             ; TODO -- scream, 62 namespaces used elsewhere, but to be fair a lot of these don't *need* to be required.
    metabase.moderation            #{metabase.moderation}
    metabase.notification          #{metabase.notification.core
                                     metabase.notification.init
                                     metabase.notification.payload.core
                                     ;; TODO -- FIXME -- used by [[metabase.channel.render.preview]]
                                     metabase.notification.payload.execute}
    metabase.permissions           #{metabase.permissions.api
                                     metabase.permissions.core}
    metabase.plugins               #{metabase.plugins
                                     metabase.plugins.classloader}                                  ; TODO -- not 100% sure the classloader belongs here
    metabase.premium-features      #{metabase.premium-features.core}
    metabase.public-settings       #{metabase.public-settings}
    metabase.pulse                 #{metabase.pulse.core}
    metabase.query-processor       :any                                                             ; TODO omg scream, 29 namespaces used outside of the module. WHAT THE HECC
    metabase.query-analysis        #{metabase.query-analysis.core
                                     metabase.query-analysis.init}
    metabase.request               #{metabase.request.core}
    metabase.revisions             #{metabase.revisions.api
                                     metabase.revisions.core
                                     metabase.revisions.init}
    metabase.sample-data           #{metabase.sample-data}
    metabase.search                #{metabase.search.core
                                     metabase.search.init
                                     metabase.search.api
                                     ;; Need to expose this submodule, to break circular dependencies with models.
                                     metabase.search.spec}
    metabase.segments              #{metabase.segments.api}
    metabase.server                #{metabase.server.core
                                     ;;
                                     ;; TODO FIXME -- this is loaded for side effects since it contains the JSON
                                     ;; encoder logic for stuff like `java.time` classes. As a
                                     ;; result, [[metabase.models.setting]] (and thus the `metabase.models` module)
                                     ;; has to depend on the `metabase.server` module...we should create either a new
                                     ;; `metabase.json` or `metabase.encoders` module for stuff like this to live. Or
                                     ;; maybe it just belongs in a generic `metabase.config` module.
                                     metabase.server.middleware.json
                                     ;;
                                     ;; TODO -- we can't make this part of [[metabase.server.core]] YET because it
                                     ;; causes circular dependencies. Maybe in the future once we tease apart more of
                                     ;; the modules tangle we can.
                                     metabase.server.protocols
                                     ;;
                                     ;; TODO -- I really don't like having YET ANOTHER allowed external namespace for
                                     ;; this module but some things need to import it so
                                     ;; `metabase.server.streaming_response.StreamingReponse` comes into existence...
                                     metabase.server.streaming-response}
    metabase.setup                 #{metabase.setup.api
                                     metabase.setup.core}
    metabase.sync                  #{metabase.sync.api
                                     metabase.sync.core
                                     metabase.sync.init
                                     ;; TODO -- see if we can expose the important parts in `metabase.sync.core`
                                     metabase.sync.schedules
                                     metabase.sync.util}
    metabase.task                  #{metabase.task
                                     metabase.task.bootstrap
<<<<<<< HEAD
                                     metabase.task.index-values
                                     metabase.task.init} ; TODO -- move this stuff into appropriate modules
=======
                                     metabase.task.init
                                     metabase.task.persist-refresh} ; TODO -- move this stuff into appropriate modules
>>>>>>> 520f30b3
    metabase.timeline              #{metabase.timeline.api
                                     metabase.timeline.core}
    metabase.types                 #{metabase.types}
    metabase.upload                #{metabase.upload}
    metabase.user-key-value        #{metabase.user-key-value.api
                                     metabase.user-key-value.init}
    metabase.util                  :any                                                             ; I think util being `:any` is actually something I am ok with. But this has 32 namespaces.
    metabase.xrays                 #{metabase.xrays.api
                                     metabase.xrays.core}}

   ;; Map of module => other modules you're allowed to use there. You have two options here:
   ;;
   ;; 1. `:any` means namespaces in this module are allowed to use any other module -- allowed modules are not
   ;;    enforced for this module. Module API namespaces for modules that have them defined are still enforced. For
   ;;    ones that are `nil`, please go in and add a list of allowed modules. `:any` is mostly meant a temporary
   ;;    placeholder until we can fill these all out, so feel free to fix these.
   ;;
   ;; 2. A set of module symbols. This is the list of modules that are allowed to be referenced. An empty set means no
   ;;    other modules are allowed to be referenced; this is the default for any modules that aren't listed here.
   :allowed-modules
   {metabase.actions               :any
    metabase.activity-feed         #{metabase.api
                                     metabase.config
                                     metabase.db
                                     metabase.events
                                     metabase.models
                                     metabase.util}
    metabase.analytics             :any
    metabase.analyze               :any
    metabase.api                   :any
    metabase.audit                 :any
    metabase.auth-provider         #{metabase.util
                                     metabase.premium-features}
    metabase.bookmarks             #{metabase.api
                                     metabase.db
                                     metabase.models
                                     metabase.util}
    metabase.cmd                   :any
    metabase.channel               :any
    metabase.config                #{metabase.plugins}
    metabase.core                  :any
    metabase.db                    :any
    metabase.driver                :any
    metabase.embed                 :any
    metabase.events                :any
    metabase.formatter             :any
    metabase.indexed-entities      :any ; TODO -- way too much stuff
    metabase.integrations          :any
    metabase.legacy-mbql           :any
    metabase.lib                   #{metabase.config
                                     metabase.driver
                                     metabase.legacy-mbql
                                     metabase.models
                                     metabase.types
                                     metabase.util}
    metabase.logger                #{metabase.config
                                     metabase.plugins}
    metabase.model-persistence     :any
    metabase.models                :any
    metabase.moderation            :any
    metabase.notification          :any
    metabase.permissions           #{metabase.api
                                     metabase.audit
                                     metabase.config
                                     metabase.db
                                     metabase.models
                                     metabase.plugins
                                     metabase.premium-features
                                     metabase.request
                                     metabase.util}
    metabase.plugins               :any
    metabase.premium-features      :any
    metabase.public-settings       :any
    metabase.pulse                 :any
    metabase.query-analysis        #{metabase.config
                                     metabase.driver
                                     metabase.legacy-mbql
                                     metabase.lib
                                     metabase.models
                                     metabase.public-settings
                                     metabase.query-processor
                                     metabase.task
                                     metabase.util}
    metabase.query-processor       :any
    metabase.request               #{metabase.config
                                     metabase.models
                                     metabase.permissions
                                     metabase.public-settings
                                     metabase.util}
    metabase.revisions             #{metabase.api
                                     metabase.config
                                     metabase.events
                                     metabase.models
                                     metabase.util}
    metabase.sample-data           :any
    metabase.search                :any
    metabase.segments              :any ; TODO -- way too many deps
    metabase.server                :any
    metabase.setup                 :any
    metabase.sync                  :any
    metabase.task                  :any
    metabase.timeline              :any
    metabase.types                 #{metabase.util}
    metabase.upload                :any
    metabase.user-key-value        #{metabase.api
                                     metabase.config
                                     metabase.lib    ; WHY
                                     metabase.util}
    metabase.util                  :any ; TODO -- this should probably be #{}
    metabase.xrays                 :any}

   ;; namespaces matching these patterns (with `re-find`) are excluded from the module linter. Since regex literals
   ;; aren't allowed in EDN just used the `(str <regex>)` version i.e. two slashes instead of one.
   ;;
   ;; this is mostly intended for excluding test namespaces or those rare 'glue' namespaces that glue multiple modules
   ;; together, e.g. `metabase.lib.metadata.jvm`.
   :ignored-namespace-patterns
   #{"-test$"                     ; anything ending in `-test`
     "test[-.]util"               ; anything that contains `test.util` or `test-util`
     "test\\.impl"                ; anything that contains `test.impl`
     "test-setup"                 ; anything that contains `test-setup`
     "^metabase\\.test"           ; anything starting with `metabase.test`
     "^metabase\\.http-client$"}} ; `metabase.http-client` which is a test-only namespace despite its name.

  :consistent-alias
  {:aliases
   {buddy.core.hash                                               buddy-hash
    cheshire.generate                                             json.generate
    clojure.tools.logging                                         log
    clj-http.client                                               http
    clj-ldap.client                                               ldap
    clj-time.coerce                                               time.coerce
    clj-time.format                                               time.format
    clojure.core.async                                            a
    clojure.core.match                                            clojure.core.match ; Prefer :refer [match]
    clojure.data                                                  data
    clojure.math.combinatorics                                    math.combo
    clojure.pprint                                                pprint
    clojure.spec.alpha                                            s
    clojure.string                                                str
    clojure.test                                                  t
    clojure.tools.build.api                                       b
    clojure.tools.namespace.dependency                            ns.deps
    clojure.tools.namespace.find                                  ns.find
    clojure.tools.namespace.parse                                 ns.parse
    colorize.core                                                 colorize
    environ.core                                                  env
    hiccup.core                                                   hiccup
    hiccup.util                                                   hiccup.util
    honey.sql                                                     sql
    honey.sql.helpers                                             sql.helpers
    java-time.api                                                 t
    macaw.core                                                    macaw
    malli.core                                                    mc
    malli.error                                                   me
    malli.experimental                                            mx
    malli.generator                                               mg
    malli.provider                                                mp
    malli.transform                                               mtx
    malli.util                                                    mut
    medley.core                                                   m
    metabase-enterprise.audit-app.pages.common                    common
    metabase-enterprise.sandbox.api.table                         table
    metabase-enterprise.test                                      met
    metabase.analytics.sdk                                        sdk
    metabase.analytics.stats                                      stats
    metabase.analysis.native-query-analyzer                       nqa
    metabase.analysis.native-query-analyzer.parameter-substitution nqa.sub
    metabase.analyze.query-results                                qr
    metabase.analyze.classifiers.category                         classifiers.category
    metabase.analyze.classifiers.core                             classifiers
    metabase.analyze.classifiers.name                             classifiers.name
    metabase.analyze.classifiers.no-preview-display               classifiers.no-preview-display
    metabase.analyze.classifiers.text-fingerprint                 classifiers.text-fingerprint
    metabase.analyze.fingerprint.fingerprinters                   fingerprinters
    metabase.analyze.fingerprint.insights                         insights
    metabase.analyze.fingerprint.schema                           fingerprint.schema
    metabase.api.common                                           api
    metabase.channel.core                                         channel
    metabase.channel.render.core                                  channel.render
    metabase.cmd.copy.h2                                          copy.h2
    metabase.config                                               config
    metabase.config.file                                          config.file
    metabase.connection-pool                                      connection-pool
    metabase.db.connection                                        mdb.connection
    metabase.db.jdbc-protocols                                    mdb.jdbc-protocols
    metabase.db.metadata-queries                                  metadata-queries
    metabase.db.spec                                              mdb.spec
    metabase.db.query                                             mdb.query
    metabase.driver.common.parameters                             params
    metabase.driver.common.parameters.dates                       params.dates
    metabase.driver.common.parameters.operators                   params.ops
    metabase.driver.common.parameters.parse                       params.parse
    metabase.driver.common.parameters.values                      params.values
    metabase.driver.druid.client                                  druid.client
    metabase.driver.druid.execute                                 druid.execute
    metabase.driver.druid.js                                      druid.js
    metabase.driver.druid.query-processor                         druid.qp
    metabase.driver.druid.sync                                    druid.sync
    metabase.driver.impl                                          driver.impl
    metabase.driver.mongo.execute                                 mongo.execute
    metabase.driver.mongo.parameters                              mongo.params
    metabase.driver.mongo.query-processor                         mongo.qp
    metabase.driver.mongo.util                                    mongo.util
    metabase.driver.sql                                           driver.sql
    metabase.driver.sql-jdbc.common                               sql-jdbc.common
    metabase.driver.sql-jdbc.connection                           sql-jdbc.conn
    metabase.driver.sql-jdbc.execute                              sql-jdbc.execute
    metabase.driver.sql-jdbc.execute.diagnostic                   sql-jdbc.execute.diagnostic
    metabase.driver.sql-jdbc.execute.legacy-impl                  sql-jdbc.legacy
    metabase.driver.sql-jdbc.execute.old-impl                     sql-jdbc.execute.old
    metabase.driver.sql-jdbc.sync                                 sql-jdbc.sync
    metabase.driver.sql-jdbc.sync.common                          sql-jdbc.sync.common
    metabase.driver.sql-jdbc.sync.describe-database               sql-jdbc.describe-database
    metabase.driver.sql-jdbc.sync.describe-table                  sql-jdbc.describe-table
    metabase.driver.sql-jdbc.sync.interface                       sql-jdbc.sync.interface
    metabase.driver.sql-jdbc.test-util                            sql-jdbc.tu
    metabase.driver.sql.parameters.substitute                     sql.params.substitute
    metabase.driver.sql.parameters.substitution                   sql.params.substitution
    metabase.eid-translation                                      eid-translation
    metabase.formatter                                            formatter
    metabase.http-client                                          client
    metabase.legacy-mbql.normalize                                mbql.normalize
    metabase.legacy-mbql.schema                                   mbql.s
    metabase.legacy-mbql.util                                     mbql.u
    metabase.lib.util                                             lib.util
    metabase.lib.util.match                                       lib.util.match
    metabase.model-persistence.core                               model-persistence
    metabase.models.dependency                                    dependency
    metabase.models.interface                                     mi
    metabase.notification.core                                    notification
    metabase.notification.test-util                               notification.tu
    metabase.permissions.core                                     perms
    metabase.plugins.initialize                                   plugins.init
    metabase.public-settings                                      public-settings
    metabase.premium-features.core                                premium-features
    metabase.pulse.core                                           pulse
    metabase.pulse.render                                         render
    metabase.pulse.render.body                                    body
    metabase.pulse.render.style                                   style
    metabase.pulse.test-util                                      pulse.test-util
    metabase.pulse.parameters                                     pulse-params
    metabase.query-processor-test                                 qp.test
    metabase.query-processor.context                              qp.context
    metabase.query-processor.error-type                           qp.error-type
    metabase.query-processor.interface                            qp.i
    metabase.query-processor.middleware.add-dimension-projections qp.add-dimension-projections
    metabase.query-processor.middleware.add-implicit-clauses      qp.add-implicit-clauses
    metabase.query-processor.middleware.add-implicit-joins        qp.add-implicit-joins
    metabase.query-processor.middleware.auto-bucket-datetimes     qp.auto-bucket-datetimes
    metabase.query-processor.middleware.constraints               qp.constraints
    metabase.query-processor.middleware.cumulative-aggregations   qp.cumulative-aggregations
    metabase.query-processor.middleware.parameters.mbql           qp.mbql
    metabase.query-processor.middleware.parameters.native         qp.native
    metabase.query-processor.middleware.permissions               qp.perms
    metabase.query-processor.middleware.pre-alias-aggregations    qp.pre-alias-aggregations
    metabase.query-processor.middleware.resolve-fields            qp.resolve-fields
    metabase.query-processor.middleware.resolve-referenced        qp.resolve-referenced
    metabase.query-processor.middleware.resolve-source-table      qp.resolve-source-table
    metabase.query-processor.middleware.wrap-value-literals       qp.wrap-value-literals
    metabase.query-processor.pivot                                qp.pivot
    metabase.query-processor.streaming                            qp.streaming
    metabase.query-processor.streaming.interface                  qp.si
    metabase.query-processor.streaming.xlsx                       qp.xlsx
    metabase.query-processor.timezone                             qp.timezone
    metabase.query-processor.util                                 qp.util
    metabase.request.core                                         request
    metabase.revisions.core                                       revisions
    metabase.search.config                                        search.config
    metabase.search.filter                                        search.filter
    metabase.search.in-place.filter                               search.in-place.filter
    metabase.search.in-place.util                                 search.util
    metabase.search.in-place.scoring                              scoring
    metabase.server.core                                          server
    metabase.server.protocols                                     server.protocols
    metabase.sync.analyze.fingerprint                             sync.fingerprint
    metabase.sync.field-values                                    sync.field-values
    metabase.sync.interface                                       i
    metabase.sync.schedules                                       sync.schedules
    metabase.sync.sync-metadata.fields.our-metadata               fields.our-metadata
    metabase.sync.util                                            sync-util
    metabase.sync.util-test                                       sync.util-test
    metabase.test                                                 mt
    metabase.test.data.dataset-definitions                        defs
    metabase.test.data.env.impl                                   tx.env.impl
    metabase.test.data.impl                                       data.impl
    metabase.test.data.users                                      test.users
    metabase.test.domain-entities                                 test.de
    metabase.test.mock.util                                       mock.util
    metabase.test.sync                                            test.sync
    metabase.test.redefs                                          test.redefs
    metabase.test.util.js                                         test.js
    metabase.test.util.timezone                                   test.tz
    metabase.timeline.core                                        timeline
    metabase.timeseries-query-processor-test.util                 tqpt
    metabase.util.cron                                            u.cron
    metabase.util.currency                                        currency
    metabase.util.date-2                                          u.date
    metabase.util.date-2.common                                   u.date.common
    metabase.util.date-2.parse                                    u.date.parse
    metabase.util.embed                                           embed
    metabase.util.encryption                                      encryption
    metabase.util.encryption-test                                 encryption-test
    metabase.util.files                                           u.files
    metabase.util.grouper                                         grouper
    metabase.util.honey-sql-2                                     h2x
    metabase.util.i18n                                            i18n
    metabase.util.i18n.impl                                       i18n.impl
    metabase.util.jvm                                             u.jvm
    metabase.util.log                                             log
    metabase.util.macros                                          u.macros
    metabase.util.malli                                           mu
    metabase.util.malli.schema                                    ms
    metabase.util.markdown                                        markdown
    metabase.util.password                                        u.password
    metabase.util.schema                                          su
    metabase.util.ui-logic                                        ui-logic
    metabase.util.urls                                            urls
    metabase.xrays.core                                           xrays
    metabuild-common.core                                         u
    metabuild-common.output                                       out
    metabuild-common.shell                                        shell
    monger.collection                                             mcoll
    ring.mock.request                                             ring.mock
    ring.util.codec                                               codec
    ring.util.response                                            response
    ring.adapter.jetty9.servlet                                   servlet
    saml20-clj.core                                               saml
    toucan.db                                                     db
    toucan.models                                                 models}}}

 :lint-as
 {cljs.cache/defcache                                                                   clojure.core/deftype
  clojure.core.cache/defcache                                                           clojure.core/deftype
  clojure.core.logic/defne                                                              clj-kondo.lint-as/def-catch-all
  clojure.test.check.clojure-test/defspec                                               clojure.test/deftest
  clojure.test.check.properties/for-all                                                 clojure.core/let
  clojurewerkz.quartzite.jobs/defjob                                                    clojure.core/defn
  metabase-enterprise.serialization.test-util/with-dbs                                  clojure.core/fn
  metabase-enterprise.serialization.test-util/with-random-dump-dir                      clojure.core/let
  metabase.actions.test-util/with-actions                                               clojure.core/let
  metabase.api.common/let-404                                                           clojure.core/let
  metabase.channel.impl.http-test/with-captured-http-requests                           clojure.core/fn
  metabase.channel.impl.http-test/with-server                                           clojure.core/let
  metabase.dashboard-subscription-test/with-dashboard-sub-for-card                      clojure.core/let
  metabase.db.custom-migrations/define-migration                                        clj-kondo.lint-as/def-catch-all
  metabase.db.custom-migrations/define-reversible-migration                             clj-kondo.lint-as/def-catch-all
  metabase.db.data-migrations/defmigration                                              clojure.core/def
  metabase.db.liquibase/with-liquibase                                                  clojure.core/let
  metabase.db.schema-migrations-test.impl/with-temp-empty-app-db                        clojure.core/let
  metabase.driver.mongo.connection/with-mongo-client                                    clojure.core/let
  metabase.driver.mongo.connection/with-mongo-database                                  clojure.core/let
  metabase.driver.mongo.query-processor/mongo-let                                       clojure.core/let
  metabase.driver.sql-jdbc.actions/with-jdbc-transaction                                clojure.core/let
  metabase.driver.sql-jdbc.connection/with-connection-spec-for-testing-connection       clojure.core/let
  metabase.driver.sql-jdbc.execute.diagnostic/capturing-diagnostic-info                 clojure.core/fn
  metabase.integrations.ldap/with-ldap-connection                                       clojure.core/fn
  metabase.models.collection-test/with-collection-in-location                           clojure.core/let
  metabase.models.json-migration/def-json-migration                                     clj-kondo.lint-as/def-catch-all
  metabase.models.setting.multi-setting/define-multi-setting                            clojure.core/def
  metabase.models.setting/defsetting                                                    clj-kondo.lint-as/def-catch-all
  metabase.premium-features.core/defenterprise-schema                                   clj-kondo.lint-as/def-catch-all
  metabase.premium-features.core/define-premium-feature                                 clojure.core/def
  metabase.premium-features.defenterprise/defenterprise-schema                          clj-kondo.lint-as/def-catch-all
  metabase.pulse.send-test/with-pulse-for-card                                          clojure.core/let
  metabase.query-processor-test.pipeline-queries-test/pmbql-query                       clojure.core/->
  metabase.query-processor-test.pipeline-queries-test/run-pmbql-query                   clojure.core/->
  metabase.query-processor.error-type/deferror                                          clojure.core/def
  metabase.query-processor.middleware.cache.impl/with-reducible-deserialized-results    clojure.core/let
  metabase.query-processor.middleware.process-userland-query-test/with-query-execution! clojure.core/let
  metabase.query-processor.setup/with-qp-setup                                          clojure.core/let
  metabase.search.api-test/do-test-users                                                clojure.core/let
  metabase.sync.util/sum-for                                                            clojure.core/for
  metabase.sync.util/with-emoji-progress-bar                                            clojure.core/let
  metabase.test.data.interface/defdataset                                               clojure.core/def
  metabase.test.data.interface/defdataset-edn                                           clojure.core/def
  metabase.test/defdataset                                                              clojure.core/def
  metabase.test/let-url                                                                 clojure.core/let
  metabase.test/with-actions                                                            clojure.core/let
  metabase.test/with-grouper-batches!                                                   clojure.core/fn
  metabase.test/with-open-channels                                                      clojure.core/let
  metabase.test/with-single-admin-user                                                  clojure.core/fn
  metabase.test/with-temp-dir                                                           clojure.core/let
  metabase.test/with-temp-empty-app-db                                                  clojure.core/let
  metabase.test/with-temp-file                                                          clojure.core/let
  metabase.test/with-user-in-groups                                                     clojure.core/let
  metabase.upload-test/with-upload-table!                                               clojure.core/let
  metabase.util.files/with-open-path-to-resource                                        clojure.core/let
  metabase.util.malli.defn/defn                                                         schema.core/defn
  metabase.util.malli.defn/defn-                                                        schema.core/defn
  metabase.util.malli.fn/fn                                                             schema.core/fn
  metabase.util.malli/defmethod                                                         schema.core/defmethod
  metabase.util.malli/defn                                                              schema.core/defn
  metabase.util.malli/defn-                                                             schema.core/defn
  metabase.util.malli/fn                                                                schema.core/fn
  metabase.util.namespaces/import-fns                                                   potemkin/import-vars
  metabase.util.ssh/with-ssh-tunnel                                                     clojure.core/let
  metabase.xrays.domain-entities.malli/defn                                             schema.core/defn
  metabuild-common.core/with-open-jar-file-system                                       clojure.core/let
  metabuild-common.files/with-open-jar-file-system                                      clojure.core/let
  monger.operators/defoperator                                                          clojure.core/def
  potemkin.types/defprotocol+                                                           clojure.core/defprotocol
  potemkin.types/defrecord+                                                             clojure.core/defrecord
  potemkin.types/deftype+                                                               clojure.core/deftype
  potemkin/defprotocol+                                                                 clojure.core/defprotocol
  potemkin/defrecord+                                                                   clojure.core/defrecord
  potemkin/deftype+                                                                     clojure.core/deftype
  toucan.db/with-call-counting                                                          clojure.core/fn
  toucan2.core/with-call-count                                                          clojure.core/fn}

 :hooks
 {:analyze-call
  {cljs.test/deftest                                                                                                         hooks.clojure.test/deftest
   cljs.test/is                                                                                                              hooks.clojure.test/is
   cljs.test/use-fixtures                                                                                                    hooks.clojure.test/use-fixtures
   clojure.core/defmulti                                                                                                     hooks.clojure.core/lint-defmulti
   clojure.core/ns                                                                                                           hooks.clojure.core/lint-ns
   clojure.test/deftest                                                                                                      hooks.clojure.test/deftest
   clojure.test/is                                                                                                           hooks.clojure.test/is
   clojure.test/use-fixtures                                                                                                 hooks.clojure.test/use-fixtures
   malli.error/humanize                                                                                                      hooks.malli.error/humanize
   metabase-enterprise.advanced-permissions.models.permissions.application-permissions-test/with-new-group-and-current-graph hooks.common/with-two-top-level-bindings
   metabase-enterprise.audit-app.pages-test/with-temp-objects                                                                hooks.common/with-one-binding
   metabase-enterprise.cache.config-test/with-temp-persist-models                                                            hooks.common/with-seven-bindings
   metabase-enterprise.serialization.test-util/with-temp-dpc                                                                 hooks.toucan2.tools.with-temp/with-temp
   metabase.api.alert-test/with-alert-in-collection!                                                                         hooks.common/with-four-bindings
   metabase.api.card-test/with-card-param-values-fixtures                                                                    hooks.common/let-one-with-optional-value
   metabase.api.card-test/with-temp-native-card!                                                                             hooks.common/with-two-bindings
   metabase.api.card-test/with-temp-native-card-with-params!                                                                 hooks.common/with-two-bindings
   metabase.api.collection-test/with-french-user-and-personal-collection!                                                    hooks.common/with-two-top-level-bindings
   metabase.api.common.internal-test/with-jetty-server                                                                       hooks.common/with-one-binding
   metabase.api.dashboard-test/with-chain-filter-fixtures                                                                    hooks.common/let-one-with-optional-value
   metabase.api.dashboard-test/with-simple-dashboard-with-tabs                                                               hooks.common/with-one-binding
   metabase.api.embed-test/do-response-formats                                                                               hooks.common/with-two-bindings
   metabase.api.embed-test/with-chain-filter-fixtures!                                                                       hooks.common/let-one-with-optional-value
   metabase.api.embed-test/with-temp-card                                                                                    hooks.common/let-one-with-optional-value
   metabase.api.embed-test/with-temp-dashcard                                                                                hooks.common/let-one-with-optional-value
   metabase.api.macros/defendpoint                                                                                           hooks.metabase.api.macros/defendpoint
   metabase.api.public-test/with-required-param-card!                                                                        hooks.common/with-one-binding
   metabase.api.public-test/with-temp-public-card                                                                            hooks.common/let-one-with-optional-value
   metabase.api.public-test/with-temp-public-dashboard                                                                       hooks.common/let-one-with-optional-value
   metabase.api.public-test/with-temp-public-dashboard-and-card                                                              hooks.common/with-three-bindings
   metabase.api.user-test/with-temp-user-email!                                                                              hooks.common/with-one-binding
   metabase.channel.template.handlebars-test/with-temp-template!                                                             hooks.common/with-vec-first-binding
   metabase.channel.template.handlebars-helper/defhelper                                                                     hooks.metabase.channel.template.handlebars-helper/defhelper
   metabase.dashboard-subscription-test/with-link-card-fixture-for-dashboard                                                 hooks.common/let-second
   metabase.db.schema-migrations-test.impl/test-migrations                                                                   hooks.metabase.db.schema-migrations-test.impl/test-migrations
   metabase.driver.bigquery-cloud-sdk-test/calculate-bird-scarcity                                                           hooks.metabase.query-processor-test.expressions-test/calculate-bird-scarcity
   metabase.driver.oracle-test/with-temp-user                                                                                hooks.common/let-one-with-optional-value
   metabase.driver/register!                                                                                                 hooks.metabase.driver/register!
   metabase.legacy-mbql.schema.macros/defclause                                                                              hooks.metabase.legacy-mbql.schemas.macros/defclause
   metabase.lib.schema.mbql-clause/define-catn-mbql-clause                                                                   hooks.metabase.lib.schema.mbql-clause/define-mbql-clause
   metabase.lib.schema.mbql-clause/define-mbql-clause                                                                        hooks.metabase.lib.schema.mbql-clause/define-mbql-clause
   metabase.lib.schema.mbql-clause/define-tuple-mbql-clause                                                                  hooks.metabase.lib.schema.mbql-clause/define-mbql-clause
   metabase.lib.test-util.macros/$ids                                                                                        hooks.metabase.test.data/$ids
   metabase.lib.test-util.macros/mbql-query                                                                                  hooks.metabase.test.data/mbql-query
   metabase.lib.test-util.macros/with-testing-against-standard-queries                                                       hooks.metabase.lib.test-util.macros/with-testing-against-standard-queries
   metabase.model-persistence.api-test/with-persistence-setup!                                                               hooks.common/with-one-top-level-binding
   metabase.model-persistence.api-test/with-setup!                                                                           hooks.common/with-one-top-level-binding
   metabase.model-persistence.test-util/with-persistence-enabled!                                                            hooks.metabase.model-persistence.test-util/with-persistence-enabled!
   metabase.models.collection-test/with-collection-hierarchy!                                                                hooks.common/let-one-with-optional-value
   metabase.models.collection-test/with-personal-and-impersonal-collections                                                  hooks.common/with-two-bindings
   metabase.models.dashboard-tab-test/with-dashtab-in-personal-collection                                                    hooks.common/with-one-top-level-binding
   metabase.models.dashboard-test/with-dash-in-collection!                                                                   hooks.common/with-three-bindings
   metabase.models.interface/define-batched-hydration-method                                                                 hooks.metabase.models.interface/define-hydration-method
   metabase.models.interface/define-simple-hydration-method                                                                  hooks.metabase.models.interface/define-hydration-method
   metabase.models.pulse-test/with-dashboard-subscription-in-collection!                                                     hooks.common/with-four-bindings
   metabase.models.pulse-test/with-pulse-in-collection!                                                                      hooks.common/with-four-bindings
   metabase.models.setting.multi-setting/define-multi-setting                                                                hooks.metabase.models.setting/define-multi-setting
   metabase.models.setting/defsetting                                                                                        hooks.metabase.models.setting/defsetting
   metabase.permissions.core/allow-changing-all-users-group-members                                                          hooks.common/do*
   metabase.permissions.core/disable-perms-cache                                                                             hooks.common/do*
   metabase.premium-features.core/defenterprise                                                                              hooks.metabase.premium-features.defenterprise/defenterprise
   metabase.premium-features.defenterprise/defenterprise                                                                     hooks.metabase.premium-features.defenterprise/defenterprise
   metabase.pulse.test-util/checkins-query-card                                                                              hooks.metabase.test.data/$ids
   metabase.query-processor-test.expressions-test/calculate-bird-scarcity                                                    hooks.metabase.query-processor-test.expressions-test/calculate-bird-scarcity
   metabase.query-processor-test.filter-test/count-with-filter-clause                                                        hooks.metabase.test.data/$ids
   metabase.query-processor.middleware.cache-test/with-mock-cache!                                                           hooks.common/with-two-bindings
   metabase.request.core/with-current-request                                                                                hooks.common/with-used-first-arg
   metabase.request.core/with-current-user                                                                                   hooks.common/with-used-first-arg
   metabase.request.core/with-limit-and-offset                                                                               hooks.common/with-used-first-two-args
   metabase.sample-data-test/with-temp-sample-database-db                                                                    hooks.common/with-one-binding
   metabase.search.api-test/with-search-items-in-collection                                                                  hooks.metabase.search.api-test/with-search-items-in-collection
   metabase.search.api-test/with-search-items-in-root-collection                                                             hooks.common/do*
   metabase.server.streaming-response-test/with-start-execution-chan                                                         hooks.common/with-one-binding
   metabase.stale-test/with-stale-items                                                                                      hooks.toucan2.tools.with-temp/with-temp
   metabase.test.data.datasets/test-driver                                                                                   hooks.metabase.test.data.datasets/test-driver
   metabase.test.data.datasets/test-drivers                                                                                  hooks.metabase.test.data.datasets/test-drivers
   metabase.test.data.users/with-group                                                                                       hooks.common/let-one-with-optional-value
   metabase.test.data/$ids                                                                                                   hooks.metabase.test.data/$ids
   metabase.test.data/dataset                                                                                                hooks.metabase.test.data/dataset
   metabase.test.data/mbql-query                                                                                             hooks.metabase.test.data/mbql-query
   metabase.test.data/run-mbql-query                                                                                         hooks.metabase.test.data/mbql-query
   metabase.test.util.async/with-open-channels                                                                               hooks.common/let-with-optional-value-for-last-binding
   metabase.test.util.log/with-log-level                                                                                     hooks.common/with-ignored-first-arg
   metabase.test.util/discard-setting-changes                                                                                hooks.common/with-ignored-first-arg
   metabase.test.util/with-column-remappings                                                                                 hooks.common/with-ignored-first-arg
   metabase.test.util/with-non-admin-groups-no-root-collection-perms                                                         hooks.common/do*
   metabase.test.util/with-prometheus-system!                                                                                hooks.common/with-two-bindings
   metabase.test.util/with-temp-file                                                                                         hooks.metabase.test.util/with-temp-file
   metabase.test.util/with-temporary-setting-values                                                                          hooks.metabase.test.util/with-temporary-setting-values
   metabase.test/$ids                                                                                                        hooks.metabase.test.data/$ids
   metabase.test/dataset                                                                                                     hooks.metabase.test.data/dataset
   metabase.test/discard-setting-changes                                                                                     hooks.common/with-ignored-first-arg
   metabase.test/mbql-query                                                                                                  hooks.metabase.test.data/mbql-query
   metabase.test/query                                                                                                       hooks.metabase.test.data/mbql-query
   metabase.test/run-mbql-query                                                                                              hooks.metabase.test.data/mbql-query
   metabase.test/test-driver                                                                                                 hooks.metabase.test.data.datasets/test-driver
   metabase.test/test-drivers                                                                                                hooks.metabase.test.data.datasets/test-drivers
   metabase.test/with-column-remappings                                                                                      hooks.common/with-ignored-first-arg
   metabase.test/with-group                                                                                                  hooks.common/let-one-with-optional-value
   metabase.test/with-log-level                                                                                              hooks.common/with-ignored-first-arg
   metabase.test/with-log-messages-for-level                                                                                 hooks.metabase.util.log.capture/with-log-messages-for-level
   metabase.test/with-non-admin-groups-no-root-collection-perms                                                              hooks.common/do*
   metabase.test/with-persistence-enabled!                                                                                   hooks.metabase.model-persistence.test-util/with-persistence-enabled!
   metabase.test/with-temp                                                                                                   hooks.toucan2.tools.with-temp/with-temp
   metabase.test/with-temp-file                                                                                              hooks.metabase.test.util/with-temp-file
   metabase.test/with-prometheus-system!                                                                                     hooks.common/with-two-bindings
   metabase.test/with-temporary-setting-values                                                                               hooks.metabase.test.util/with-temporary-setting-values
   metabase.util.log.capture/with-log-messages-for-level                                                                     hooks.metabase.util.log.capture/with-log-messages-for-level
   metabase.util.log/debug                                                                                                   hooks.metabase.util.log/info
   metabase.util.log/debugf                                                                                                  hooks.metabase.util.log/infof
   metabase.util.log/error                                                                                                   hooks.metabase.util.log/info
   metabase.util.log/errorf                                                                                                  hooks.metabase.util.log/infof
   metabase.util.log/fatal                                                                                                   hooks.metabase.util.log/info
   metabase.util.log/fatalf                                                                                                  hooks.metabase.util.log/infof
   metabase.util.log/info                                                                                                    hooks.metabase.util.log/info
   metabase.util.log/infof                                                                                                   hooks.metabase.util.log/infof
   metabase.util.log/trace                                                                                                   hooks.metabase.util.log/info
   metabase.util.log/tracef                                                                                                  hooks.metabase.util.log/infof
   metabase.util.log/warn                                                                                                    hooks.metabase.util.log/info
   metabase.util.log/warnf                                                                                                   hooks.metabase.util.log/infof
   metabase.util.malli.registry/def                                                                                          hooks.metabase.util.malli.registry/def
   metabase.util/case-enum                                                                                                   hooks.metabase.util/case-enum
   metabase.util/format-color                                                                                                hooks.metabase.util/format-color
   metabase.xrays.api.automagic-dashboards-test/with-indexed-model!                                                          hooks.metabase.xrays.api.automagic-dashboards-test/with-indexed-model!}

  :macroexpand
  {clojurewerkz.quartzite.jobs/build                                             macros.quartz/build-job
   clojurewerkz.quartzite.schedule.cron/schedule                                 macros.quartz/schedule
   clojurewerkz.quartzite.schedule.simple/schedule                               macros.quartz/simple-schedule
   clojurewerkz.quartzite.triggers/build                                         macros.quartz/build-trigger
   metabase-enterprise.advanced-permissions.api.util-test/with-impersonations!   macros.metabase-enterprise.advanced-permissions.api.util-test/with-impersonations!
   metabase-enterprise.query-reference-validation.api-test/with-test-setup!      macros.metabase-enterprise.query-reference-validation.api-test/with-test-setup!
   metabase-enterprise.sandbox.test-util/with-gtaps!                             macros.metabase-enterprise.sandbox.test-util/with-gtaps!
   metabase-enterprise.sandbox.test-util/with-gtaps-for-user!                    macros.metabase-enterprise.sandbox.test-util/with-gtaps!
   metabase-enterprise.serialization.test-util/with-world                        macros.metabase-enterprise.serialization.test-util/with-world
   metabase-enterprise.test/with-gtaps!                                          macros.metabase-enterprise.sandbox.test-util/with-gtaps!
   metabase-enterprise.test/with-gtaps-for-user!                                 macros.metabase-enterprise.sandbox.test-util/with-gtaps!
   metabase.api.card-test/with-ordered-items                                     macros.metabase.api.card-test/with-ordered-items
   metabase.api.collection-test/with-collection-hierarchy!                       macros.metabase.api.collection-test/with-collection-hierarchy!
   metabase.api.collection-test/with-some-children-of-collection!                macros.metabase.api.collection-test/with-some-children-of-collection!
   metabase.api.embed-test/with-embedding-enabled-and-temp-card-referencing!     macros.metabase.api.embed-test/with-embedding-enabled-and-temp-card-referencing!
   metabase.api.embed-test/with-embedding-enabled-and-temp-dashcard-referencing! macros.metabase.api.embed-test/with-embedding-enabled-and-temp-dashcard-referencing!
   metabase.api.public-test/with-sharing-enabled-and-temp-card-referencing!      macros.metabase.api.public-test/with-sharing-enabled-and-temp-card-referencing!
   metabase.api.public-test/with-sharing-enabled-and-temp-dashcard-referencing!  macros.metabase.api.public-test/with-sharing-enabled-and-temp-dashcard-referencing!
   metabase.lib.common/defop                                                     macros.metabase.lib.common/defop
   metabase.lib.filter/deffilter                                                 macros.metabase.lib.filter/deffilter
   metabase.models.params.chain-filter-test/chain-filter                         macros.metabase.models.params.chain-filter-test/chain-filter
   metabase.models.params.chain-filter-test/chain-filter-search                  macros.metabase.models.params.chain-filter-test/chain-filter
   metabase.models.query-analysis-test/with-test-setup                           macros.metabase.models.query-analysis-test/with-test-setup
   metabase.models.user-test/with-groups                                         macros.metabase.models.user-test/with-groups
   metabase.query-analysis.task.test-setup/with-test-setup!                      macros.metabase.query-analysis.task.test-setup/with-test-setup!
   metabase.query-processor.streaming/streaming-response                         macros.metabase.query-processor.streaming/streaming-response
   metabase.test.data.users/with-group-for-user                                  macros.metabase.test.data.users/with-group-for-user
   metabase.test.util/with-temp-env-var-value!                                   macros.metabase.test.util/with-temp-env-var-value!
   metabase.test.util/with-temporary-raw-setting-values                          macros.metabase.test.util/with-temporary-raw-setting-values
   metabase.test/with-group-for-user                                             macros.metabase.test.data.users/with-group-for-user
   metabase.test/with-temp-env-var-value!                                        macros.metabase.test.util/with-temp-env-var-value!
   metabase.test/with-temporary-raw-setting-values                               macros.metabase.test.util/with-temporary-raw-setting-values
   metabase.util.namespaces/import-fn                                            macros.metabase.util.namespaces/import-fn
   metabase.xrays.domain-entities.malli/define-getters-and-setters               macros.metabase.xrays.domain-entities.malli/define-getters-and-setters
   metabase.xrays.related-test/with-world                                        macros.metabase.xrays.related-test/with-world}}

 :config-in-comment
 {:linters {:unresolved-symbol {:level :off}}}

 ;;
 ;; TEST CONFIG
 ;;
 :ns-groups
 ;; the following patterns are considered to be test namespaces:
 ;;
 ;; - Any namespace ending in `-test` or `-test.whatever`
 ;; - Any namespace containing in `test-util`
 ;; - Any namespace that starts with `metabase.test`
 ;;
 ;; this list isn't exhaustive because it misses some stuff like the test runner and HTTP client but it's easier to go
 ;; fix those namespaces than it is to make this regex super hairy.
 [{:pattern "(?:.*-test(?:\\..*)?$)|(?:.*test-util)|(?:^metabase\\.test.*)"
   :name    test-namespaces}
  {:pattern "^(?!.*-test(?:\\..*)?$)(?!.*test-util)(?!^metabase\\.test.*).*$"
   :name    source-namespaces}
  {:pattern "(?:(?:^metabase\\.cmd.*)|(?:^build.*)|(?:^metabuild-common.*)|(?:^release.*)|(?:^i18n.*)|(?:^lint-migrations-file$))"
   :name    printable-namespaces}
  {:pattern "^metabase\\.(?:(?:lib)|(?:legacy-mbql))\\.*"
   :name    metabase-lib}
  ;;
  ;; QP source namespaces: `metabase.query-processor.*`, `metabase-enterprise.sandbox.query-processor.*`, and
  ;; `metabase.driver.*`, excluding `-test` namespaces.
  ;;
  {:pattern "metabase(?:(?:(?:-enterprise\\.sandbox)?\\.query-processor\\.)|(?:\\.driver\\.)).*(?<!-test)$"
   :name    qp-and-driver-source-namespaces}
  ;;
  ;; driver namespaces
  ;;
  {:pattern "metabase\\.driver.*$"
   :name    driver-namespaces}
  ;;
  ;; general QP tests are ones that run across multiple drivers. Anything `metabase.query-processor*-test`,
  ;; `metabase.driver.sql*-test` (excluding SQLServer and SQLite), or
  ;; `metabase-enterprise.sandbox.query-processor*-test`
  ;;
  {:pattern "^metabase(?:((?:-enterprise\\.sandbox)?\\.query-processor)|(?:\\.driver\\.sql(?!server)(?!ite))).*-test$"
   :name    general-qp-and-driver-test-namespaces}]

 :config-in-ns
 {test-namespaces
  {:linters
   {:inline-def                              {:level :off}
    :missing-docstring                       {:level :off}
    :private-call                            {:level :off}
    :metabase/defsetting-must-specify-export {:level :off}
    :discouraged-var                         {metabase.driver/database-supports? {:level :off}}}

   :hooks
   {:analyze-call
    {clojure.core/defmacro hooks.clojure.core/non-thread-safe-form-should-end-with-exclamation
     clojure.core/defn     hooks.clojure.core/non-thread-safe-form-should-end-with-exclamation
     clojure.core/defn-    hooks.clojure.core/non-thread-safe-form-should-end-with-exclamation}}}

  source-namespaces
  {:linters
   {:discouraged-var
    {clojure.core/with-redefs {:message "Don't use with-redefs outside of tests"}
     clojure.core/eval        {:message "Don't use eval outside of tests"}}}}

  printable-namespaces
  {:linters
   {:main-without-gen-class {:level :off}
    :discouraged-var        {clojure.pprint/pprint     {:level :off}
                             clojure.core/print        {:level :off}
                             clojure.core/printf       {:level :off}
                             clojure.core/println      {:level :off}
                             clojure.string/lower-case {:level :off}
                             clojure.string/upper-case {:level :off}}}}

  ;; enable all the extra linters we haven't enabled in the core app yet in MLv2. It's all new code so we can adhere
  ;; to the new stricter rules from day 1
  metabase-lib
  {:linters
   {:docstring-leading-trailing-whitespace                {:level :warning}
    :used-underscored-binding                             {:level :warning}
    :keyword-binding                                      {:level :warning}
    :shadowed-var                                         {:level :warning}
    :metabase/deftest-not-marked-parallel-or-synchronized {:level :warning}

    ;; eventually we should do this for the whole codebase, but the args are in the opposite order so switching them
    ;; all at once isn't trivial, at least we can stop using it in new code.
    :discouraged-var
    {medley.core/map-keys    {:message "Use clojure.core/update-keys"}
     medley.core/map-vals    {:message "Use clojure.core/update-vals"}
     metabase.test/with-temp {:message "Don't use application database inside MLv2 code"}}

    :discouraged-namespace
    {metabase.driver            {:message "MLv2 code should be independent of driver code/methods"}
     metabase.test              {:message "MLv2 tests should only use MLv2 test helpers"}
     metabase.test.data         {:message "MLv2 tests should only use MLv2 test helpers"}
     metabase.util.malli.schema {:message "Prefer metabase.lib.schema schemas in MLv2 code"}
     toucan.db                  {:message "Don't use application database inside MLv2 code"}
     toucan.models              {:message "Don't use application database inside MLv2 code"}
     toucan.util.test           {:message "Don't use application database inside MLv2 code"}
     toucan2.core               {:message "Don't use application database inside MLv2 code"}}}}

  driver-namespaces
  {:linters
   {:discouraged-var
    {metabase.driver/database-supports? {:level :off}}}}

  qp-and-driver-source-namespaces
  {:linters
   {:discouraged-namespace
    {metabase.util.malli.schema {:message "Prefer metabase.lib.schema or metabase.legacy-mbql.schema schemas in QP/driver code"}
     toucan.db                  {:message "Don't use application database directly in QP code; use QP Store/metadata provider"}
     toucan.models              {:message "Don't use application database directly in QP code; use QP Store/metadata provider"}
     toucan.util.test           {:message "Don't use application database directly in QP code; use QP Store/metadata provider"}
     toucan2.core               {:message "Don't use application database directly in QP code; use QP Store/metadata provider"}}

    :discouraged-var
    {medley.core/map-keys              {:message "Use clojure.core/update-keys"}
     medley.core/map-vals              {:message "Use clojure.core/update-vals"}
     metabase.db.query/query           {:message "Don't use application database directly in QP code; use QP Store/metadata provider"}
     metabase.db.query/reducible-query {:message "Don't use application database directly in QP code; use QP Store/metadata provider"}}}}

  general-qp-and-driver-test-namespaces
  {:linters
   {:metabase/disallow-hardcoded-driver-names-in-tests {:level :warning}}}}}<|MERGE_RESOLUTION|>--- conflicted
+++ resolved
@@ -446,13 +446,7 @@
                                      metabase.sync.util}
     metabase.task                  #{metabase.task
                                      metabase.task.bootstrap
-<<<<<<< HEAD
-                                     metabase.task.index-values
-                                     metabase.task.init} ; TODO -- move this stuff into appropriate modules
-=======
-                                     metabase.task.init
-                                     metabase.task.persist-refresh} ; TODO -- move this stuff into appropriate modules
->>>>>>> 520f30b3
+                                     metabase.task.init}
     metabase.timeline              #{metabase.timeline.api
                                      metabase.timeline.core}
     metabase.types                 #{metabase.types}
