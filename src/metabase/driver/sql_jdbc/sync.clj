(ns metabase.driver.sql-jdbc.sync
  "Implementations for sync-related driver multimethods for SQL JDBC drivers, using JDBC DatabaseMetaData."
  (:require [clojure
             [set :as set]
             [string :as str]]
            [clojure.java.jdbc :as jdbc]
            [clojure.tools.logging :as log]
            [medley.core :as m]
            [metabase
             [driver :as driver]
             [util :as u]]
            [metabase.driver.sql-jdbc.connection :as sql-jdbc.conn])
  (:import java.sql.DatabaseMetaData))

;;; +----------------------------------------------------------------------------------------------------------------+
;;; |                                            Interface (Multimethods)                                            |
;;; +----------------------------------------------------------------------------------------------------------------+

(defmulti active-tables
  "Return a set of maps containing information about the active tables/views, collections, or equivalent that currently
  exist in a database. Each map should contain the key `:name`, which is the string name of the table. For databases
  that have a concept of schemas, this map should also include the string name of the table's `:schema`.

  Two different implementations are provided in this namespace: `fast-active-tables` (the default), and
  `post-filtered-active-tables`. You should be fine using the default, but refer to the documentation for those
  functions for more details on the differences.

  `metabase` is an instance of `DatabaseMetaData`."
  {:arglists '([driver metadata])}
  driver/dispatch-on-initialized-driver
  :hierarchy #'driver/hierarchy)

(declare fast-active-tables)

(defmethod active-tables :sql-jdbc [driver metadata]
  (fast-active-tables driver metadata))


(defmulti excluded-schemas
  "Return set of string names of schemas to skip syncing tables from."
  {:arglists '([driver])}
  driver/dispatch-on-initialized-driver
  :hierarchy #'driver/hierarchy)

(defmethod excluded-schemas :sql-jdbc [_] nil)


;; TODO - why don't we just use JDBC `DatabaseMetaData` to do this? This is wacky
(defmulti database-type->base-type
  "Given a native DB column type (as a keyword), return the corresponding `Field` `base-type`, which should derive from
  `:type/*`. You can use `pattern-based-database-type->base-type` in this namespace to implement this using regex
  patterns."
  {:arglists '([driver database-type])}
  driver/dispatch-on-initialized-driver
  :hierarchy #'driver/hierarchy)


(defmulti column->special-type
  "Attempt to determine the special-type of a field given the column name and native type. For example, the Postgres
  driver can mark Postgres JSON type columns as `:type/SerializedJSON` special type.

  `database-type` and `column-name` will be strings."
  {:arglists '([driver database-type column-name])}
  driver/dispatch-on-initialized-driver
  :hierarchy #'driver/hierarchy)

(defmethod column->special-type :sql-jdbc [_ _ _] nil)


;;; +----------------------------------------------------------------------------------------------------------------+
;;; |                                                     Common                                                     |
;;; +----------------------------------------------------------------------------------------------------------------+

(defn pattern-based-database-type->base-type
  "Return a `database-type->base-type` function that matches types based on a sequence of pattern / base-type pairs."
  [pattern->type]
  (fn [column-type]
    (let [column-type (name column-type)]
      (loop [[[pattern base-type] & more] pattern->type]
        (cond
          (re-find pattern column-type) base-type
          (seq more)                    (recur more))))))


;;; +----------------------------------------------------------------------------------------------------------------+
;;; |                                                   Sync Impl                                                    |
;;; +----------------------------------------------------------------------------------------------------------------+

;; TODO - we should reduce the metadata ResultSets instead of realizing the entire thing in memory at once and then
;; filtering/transforming in Clojure-land

(defn- get-tables
  "Fetch a JDBC Metadata ResultSet of tables in the DB, optionally limited to ones belonging to a given schema."
  [^DatabaseMetaData metadata ^String schema-or-nil ^String db-name-or-nil]
  ;; tablePattern "%" = match all tables
  (with-open [rs (.getTables metadata db-name-or-nil schema-or-nil "%"
<<<<<<< HEAD
                             (into-array String ["TABLE" "VIEW" "FOREIGN TABLE" "MATERIALIZED VIEW" "EXTERNAL TABLE"]))]
    (vec (jdbc/metadata-result rs))))
=======
                             (into-array String ["TABLE" "VIEW" "FOREIGN TABLE" "MATERIALIZED VIEW"]))]
    (mapv #(select-keys % [:table_name :remarks :table_schem])
          (jdbc/result-set-seq rs))))
>>>>>>> e7794a50

(defn fast-active-tables
  "Default, fast implementation of `active-tables` best suited for DBs with lots of system tables (like Oracle). Fetch
  list of schemas, then for each one not in `excluded-schemas`, fetch its Tables, and combine the results.

  This is as much as 15x faster for Databases with lots of system tables than `post-filtered-active-tables` (4 seconds
  vs 60)."
  [driver ^DatabaseMetaData metadata & [db-name-or-nil]]
  (with-open [rs (.getSchemas metadata)]
    (let [all-schemas (set (map :table_schem (jdbc/result-set-seq rs)))
          schemas     (set/difference all-schemas (excluded-schemas driver))]
      (set (for [schema schemas
                 table  (get-tables metadata schema db-name-or-nil)]
             (let [remarks (:remarks table)]
               {:name        (:table_name table)
                :schema      schema
                :description (when-not (str/blank? remarks)
                               remarks)}))))))

(defn post-filtered-active-tables
  "Alternative implementation of `active-tables` best suited for DBs with little or no support for schemas. Fetch *all*
  Tables, then filter out ones whose schema is in `excluded-schemas` Clojure-side."
  [driver, ^DatabaseMetaData metadata, & [db-name-or-nil]]
  (set (for [table   (filter #(not (contains? (excluded-schemas driver) (:table_schem %)))
                             (get-tables metadata nil nil))]
         (let [remarks (:remarks table)]
           {:name        (:table_name  table)
            :schema      (:table_schem table)
            :description (when-not (str/blank? remarks)
                           remarks)}))))

(defn get-catalogs
  "Returns a set of all of the catalogs found via `metadata`"
  [^DatabaseMetaData metadata]
  (with-open [rs (.getCatalogs metadata)]
    (set (map :table_cat (jdbc/metadata-result rs)))))

(defn- database-type->base-type-or-warn
  "Given a `database-type` (e.g. `VARCHAR`) return the mapped Metabase type (e.g. `:type/Text`)."
  [driver database-type]
  (or (database-type->base-type driver (keyword database-type))
      (do (log/warn (format "Don't know how to map column type '%s' to a Field base_type, falling back to :type/*."
                            database-type))
          :type/*)))

(defn- calculated-special-type
  "Get an appropriate special type for a column with `column-name` of type `database-type`."
  [driver, ^String column-name, ^String database-type]
  (when-let [special-type (column->special-type driver database-type column-name)]
    (assert (isa? special-type :type/*)
      (str "Invalid type: " special-type))
    special-type))

(defn describe-table-fields
  "Returns a set of column metadata for `schema` and `table-name` using `metadata`. "
  [^DatabaseMetaData metadata, driver, {^String schema :schema, ^String table-name :name}, & [^String db-name-or-nil]]
  (with-open [rs (.getColumns metadata db-name-or-nil schema table-name nil)]
    (set
     (for [[idx {database-type :type_name
                 column-name   :column_name
                 remarks       :remarks}] (m/indexed (jdbc/metadata-result rs))]
       (merge
        {:name              column-name
         :database-type     database-type
         :base-type         (database-type->base-type-or-warn driver database-type)
         :database-position idx}
        (when (not (str/blank? remarks))
          {:field-comment remarks})
        (when-let [special-type (calculated-special-type driver column-name database-type)]
          {:special-type special-type}))))))

(defn add-table-pks
  "Using `metadata` find any primary keys for `table` and assoc `:pk?` to true for those columns."
  [^DatabaseMetaData metadata, table]
  (with-open [rs (.getPrimaryKeys metadata nil nil (:name table))]
    (let [pks (set (map :column_name (jdbc/metadata-result rs)))]
      (update table :fields (fn [fields]
                              (set (for [field fields]
                                     (if-not (contains? pks (:name field))
                                       field
                                       (assoc field :pk? true)))))))))


;;; +----------------------------------------------------------------------------------------------------------------+
;;; |                            Default SQL JDBC metabase.driver impls for sync methods                             |
;;; +----------------------------------------------------------------------------------------------------------------+

(defn- ->spec [db-or-id-or-spec]
  (if (u/id db-or-id-or-spec)
    (sql-jdbc.conn/db->pooled-connection-spec db-or-id-or-spec)
    db-or-id-or-spec))

(defn describe-database
  "Default implementation of `driver/describe-database` for SQL JDBC drivers. Uses JDBC DatabaseMetaData."
  [driver db-or-id-or-spec]
  (jdbc/with-db-metadata [metadata (->spec db-or-id-or-spec)]
    {:tables (active-tables driver metadata)}))

(defn describe-table
  "Default implementation of `driver/describe-table` for SQL JDBC drivers. Uses JDBC DatabaseMetaData."
  [driver db-or-id-or-spec table]
  (jdbc/with-db-metadata [metadata (->spec db-or-id-or-spec)]
    (->>
     (assoc (select-keys table [:name :schema]) :fields (describe-table-fields metadata driver table))
     ;; find PKs and mark them
     (add-table-pks metadata))))

(defn describe-table-fks
  "Default implementation of `driver/describe-table-fks` for SQL JDBC drivers. Uses JDBC DatabaseMetaData."
  [driver db-or-id-or-spec table & [^String db-name-or-nil]]
  (jdbc/with-db-metadata [metadata (->spec db-or-id-or-spec)]
    (with-open [rs (.getImportedKeys metadata db-name-or-nil, ^String (:schema table), ^String (:name table))]
      (set
       (for [result (jdbc/metadata-result rs)]
         {:fk-column-name   (:fkcolumn_name result)
          :dest-table       {:name   (:pktable_name result)
                             :schema (:pktable_schem result)}
          :dest-column-name (:pkcolumn_name result)})))))<|MERGE_RESOLUTION|>--- conflicted
+++ resolved
@@ -94,14 +94,9 @@
   [^DatabaseMetaData metadata ^String schema-or-nil ^String db-name-or-nil]
   ;; tablePattern "%" = match all tables
   (with-open [rs (.getTables metadata db-name-or-nil schema-or-nil "%"
-<<<<<<< HEAD
                              (into-array String ["TABLE" "VIEW" "FOREIGN TABLE" "MATERIALIZED VIEW" "EXTERNAL TABLE"]))]
-    (vec (jdbc/metadata-result rs))))
-=======
-                             (into-array String ["TABLE" "VIEW" "FOREIGN TABLE" "MATERIALIZED VIEW"]))]
     (mapv #(select-keys % [:table_name :remarks :table_schem])
           (jdbc/result-set-seq rs))))
->>>>>>> e7794a50
 
 (defn fast-active-tables
   "Default, fast implementation of `active-tables` best suited for DBs with lots of system tables (like Oracle). Fetch
