--- conflicted
+++ resolved
@@ -858,13 +858,9 @@
     :document   :model/Document
     :pulse      :model/Pulse
     :snippet    :model/NativeQuerySnippet
-<<<<<<< HEAD
+    :table      :model/Table
     :timeline   :model/Timeline
     :transform  :model/Transform))
-=======
-    :table      :model/Table
-    :timeline   :model/Timeline))
->>>>>>> a0a9850b
 
 (defn post-process-rows
   "Post process any data. Have a chance to process all of the same type at once using
@@ -1050,13 +1046,9 @@
   "Fetch a sequence of 'child' objects belonging to a Collection, filtered using `options`."
   [{collection-namespace :namespace, :as collection} :- collection/CollectionWithLocationAndIDOrRoot
    {:keys [models], :as options}                     :- CollectionChildrenOptions]
-<<<<<<< HEAD
   (let [valid-models (for [model-kw (cond-> [:collection :dataset :metric :card :dashboard :pulse :snippet :timeline :transform]
-=======
-  (let [valid-models (for [model-kw (cond-> [:collection :dataset :metric :card :dashboard :pulse :snippet :timeline]
                                       ;; Tables in collections are an EE feature (data-studio)
                                       (premium-features/has-feature? :data-studio) (conj :table)
->>>>>>> a0a9850b
                                       (premium-features/enable-documents?) (conj :document))
                            ;; only fetch models that are specified by the `model` param; or everything if it's empty
                            :when    (or (empty? models) (contains? models model-kw))
