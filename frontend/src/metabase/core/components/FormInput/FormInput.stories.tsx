import { useState } from "react";
import type { ComponentStory } from "@storybook/react";
import Form from "../Form";
import FormProvider from "../FormProvider";
import CheckBox from "../CheckBox";
import FormInput from "./FormInput";

<<<<<<< HEAD
const TitleActions = () => {
  const [checked, setChecked] = useState(true);
  return (
    <CheckBox
      onChange={() => setChecked(checked => !checked)}
      checked={checked}
      label="Show field"
    />
  );
};

// eslint-disable-next-line import/no-default-export -- deprecated usage
=======
>>>>>>> b9956222
export default {
  title: "Core/FormInput",
  component: FormInput,
  argTypes: {
    actions: {
      mapping: {
        Default: <TitleActions />,
      },
    },
  },
};

const Template: ComponentStory<typeof FormInput> = args => {
  const initialValues = { value: false };
  const handleSubmit = () => undefined;

  return (
    <FormProvider initialValues={initialValues} onSubmit={handleSubmit}>
      <Form>
        <FormInput {...args} name="value" />
      </Form>
    </FormProvider>
  );
};

export const Default = Template.bind({});
Default.args = {
  title: "Title",
};

export const WithDescription = Template.bind({});
WithDescription.args = {
  title: "Title",
  description: "Description",
};

export const WithTitleAndActions = Template.bind({});
WithTitleAndActions.args = {
  title: "Title",
  description: "Description",
  optional: true,
  actions: "Default",
};<|MERGE_RESOLUTION|>--- conflicted
+++ resolved
@@ -5,7 +5,6 @@
 import CheckBox from "../CheckBox";
 import FormInput from "./FormInput";
 
-<<<<<<< HEAD
 const TitleActions = () => {
   const [checked, setChecked] = useState(true);
   return (
@@ -17,9 +16,6 @@
   );
 };
 
-// eslint-disable-next-line import/no-default-export -- deprecated usage
-=======
->>>>>>> b9956222
 export default {
   title: "Core/FormInput",
   component: FormInput,
