--- conflicted
+++ resolved
@@ -3,14 +3,7 @@
   (:require
    [clojure.spec.alpha :as s]
    [compojure.core :refer [DELETE GET POST PUT]]
-<<<<<<< HEAD
    [honey.sql.helpers :as sql.helpers]
-=======
-   [honeysql.helpers :as hh]
-   [malli.core :as mc]
-   [malli.error :as me]
-   [malli.transform :as mtx]
->>>>>>> 16353290
    [metabase.api.common :as api]
    [metabase.api.common.validation :as validation]
    [metabase.api.permission-graph :as api.permission-graph]
