import { HTMLAttributes } from "react";
import Markdown from "metabase/core/components/Markdown";
import Tooltip from "metabase/core/components/Tooltip";
import { VisualizationSkeletonProps } from "metabase/visualizations/components/skeletons/VisualizationSkeleton/VisualizationSkeleton";
import {
  LegendDescriptionIcon,
  LegendRightContent,
} from "metabase/visualizations/components/legend/LegendCaption.styled";
import {
  SkeletonCaptionRoot,
  SkeletonCaptionTitle,
  SkeletonCaptionDescription,
  SkeletonPlaceholder,
} from "./SkeletonCaption.styled";
import { SkeletonCaptionSize } from "./types";

export type SkeletonCaptionProps = HTMLAttributes<HTMLDivElement> &
  VisualizationSkeletonProps & {
    size?: SkeletonCaptionSize;
  };

const SkeletonCaption = ({
  name,
  description,
  actionMenu,
  className,
  size = "medium",
}: SkeletonCaptionProps): JSX.Element => {
  return (
    <SkeletonCaptionRoot className={className}>
      {name ? (
        <SkeletonCaptionTitle size={size}>{name}</SkeletonCaptionTitle>
      ) : (
        <SkeletonPlaceholder />
      )}
<<<<<<< HEAD
      {description && (
        <Tooltip
          placement="bottom"
          maxWidth="22em"
          tooltip={
            <Markdown disallowHeading unstyleLinks>
              {description}
            </Markdown>
          }
        >
          <SkeletonDescription
            data-testid="skeleton-description-icon"
            name="info"
          />
        </Tooltip>
      )}
    </SkeletonRoot>
=======
      <LegendRightContent>
        {description && (
          <Tooltip tooltip={description} maxWidth="22em">
            <LegendDescriptionIcon name="info" />
          </Tooltip>
        )}
        {actionMenu}
      </LegendRightContent>
    </SkeletonCaptionRoot>
>>>>>>> 49b10e79
  );
};

// eslint-disable-next-line import/no-default-export -- deprecated usage
export default Object.assign(SkeletonCaption, {
  Title: SkeletonCaptionTitle,
  Description: SkeletonCaptionDescription,
});<|MERGE_RESOLUTION|>--- conflicted
+++ resolved
@@ -33,35 +33,27 @@
       ) : (
         <SkeletonPlaceholder />
       )}
-<<<<<<< HEAD
-      {description && (
-        <Tooltip
-          placement="bottom"
-          maxWidth="22em"
-          tooltip={
-            <Markdown disallowHeading unstyleLinks>
-              {description}
-            </Markdown>
-          }
-        >
-          <SkeletonDescription
-            data-testid="skeleton-description-icon"
-            name="info"
-          />
-        </Tooltip>
-      )}
-    </SkeletonRoot>
-=======
       <LegendRightContent>
         {description && (
-          <Tooltip tooltip={description} maxWidth="22em">
-            <LegendDescriptionIcon name="info" />
+          <Tooltip
+            placement="bottom"
+            maxWidth="22em"
+            tooltip={
+              <Markdown disallowHeading unstyleLinks>
+                {description}
+              </Markdown>
+            }
+          >
+            <LegendDescriptionIcon
+              data-testid="skeleton-description-icon"
+              name="info"
+            />
           </Tooltip>
         )}
+
         {actionMenu}
       </LegendRightContent>
     </SkeletonCaptionRoot>
->>>>>>> 49b10e79
   );
 };
 
