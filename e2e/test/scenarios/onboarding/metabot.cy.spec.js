import {
  describeWithSnowplow,
  enableTracking,
  ensureDcChartVisibility,
  expectGoodSnowplowEvents,
  expectNoBadSnowplowEvents,
  openCollectionItemMenu,
  openQuestionActions,
  resetSnowplow,
  restore,
  visitModel,
} from "e2e/support/helpers";
import { SAMPLE_DB_ID } from "e2e/support/cypress_data";
import { SAMPLE_DATABASE } from "e2e/support/cypress_sample_database";

const { PRODUCTS_ID } = SAMPLE_DATABASE;

const PROMPT = "How many products per category we have?";
const PROMPT_QUERY =
  "SELECT COUNT(*), CATEGORY FROM PRODUCTS GROUP BY CATEGORY";
<<<<<<< HEAD
const MANUAL_QUERY = "SELECT CATEGORY FROM PRODUCTS LIMIT 2";
=======
const MANUAL_QUERY =
  "SELECT COUNT(*), CATEGORY FROM PRODUCTS GROUP BY CATEGORY LIMIT 2";
>>>>>>> ab4ac501

const MODEL_DETAILS = {
  name: "Products",
  query: {
    "source-table": PRODUCTS_ID,
  },
  dataset: true,
};

const PROMPT_RESPONSE = {
  card: {
    dataset_query: {
      database: SAMPLE_DB_ID,
      type: "native",
      native: {
        query: PROMPT_QUERY,
      },
    },
    display: "bar",
    visualization_settings: {
      "graph.dimensions": ["count"],
      "graph.metrics": ["CATEGORY"],
      "graph.x_axis.scale": "ordinal",
    },
  },
  prompt_template_versions: [],
};

describe("scenarios > metabot", () => {
  beforeEach(() => {
    restore();
    cy.signInAsAdmin();
    cy.intercept("POST", "/api/dataset").as("dataset");
    cy.intercept("POST", "/api/metabot/model/*", PROMPT_RESPONSE).as(
      "modelPrompt",
    );
    cy.intercept("POST", "/api/metabot/database/*", PROMPT_RESPONSE).as(
      "databasePrompt",
    );
  });

  it("should allow to submit prompts based on the database", () => {
    cy.createQuestion(MODEL_DETAILS);
    enableMetabot();
    verifyHomeMetabot();
    verifyManualQueryEditing();
    verifyMetabotFeedback();
  });

  it("should allow to submit prompts based on models", () => {
    cy.createQuestion(MODEL_DETAILS, { wrapId: true, idAlias: "modelId" });
    enableMetabot();
    verifyCollectionMetabot();
    verifyQueryBuilderMetabot();
  });

  it("should not allow to submit prompts when there are no models", () => {
    enableMetabot();
    verifyNoHomeMetabot();
  });

  it("should not allow to submit prompts when metabot is not enabled", () => {
    cy.createQuestion(MODEL_DETAILS, { wrapId: true, idAlias: "modelId" });
    verifyNoHomeMetabot();
    verifyNoCollectionMetabot();
    verifyNoQueryBuilderMetabot();
  });

  it("should not allow to submit prompts for a user without native permissions", () => {
    cy.createQuestion(MODEL_DETAILS, { wrapId: true, idAlias: "modelId" });
    enableMetabot();
    cy.signIn("nodata");
    verifyNoHomeMetabot();
    verifyNoCollectionMetabot();
    verifyNoQueryBuilderMetabot({ hasDataAccess: false });
  });
});

describeWithSnowplow("scenarios > metabot", () => {
  beforeEach(() => {
    restore();
    resetSnowplow();
    cy.signInAsAdmin();
    enableTracking();
    cy.intercept("POST", "/api/dataset").as("dataset");
    cy.intercept("POST", "/api/metabot/database/*", PROMPT_RESPONSE).as(
      "databasePrompt",
    );
  });

  afterEach(() => {
    expectNoBadSnowplowEvents();
  });

  it("should send snowplow events when submitting metabot feedback", () => {
    cy.createQuestion(MODEL_DETAILS);
    enableMetabot();
    verifyHomeMetabot();
    verifyMetabotFeedback();

    // 1 - new_instance_created
    // 2 - pageview
    // 4 - metabot_feedback_received
    expectGoodSnowplowEvents(3);
  });
});

const enableMetabot = () => {
  cy.request("PUT", "/api/setting/is-metabot-enabled", { value: true });
};

const verifyTableVisibility = () => {
  cy.findByTestId("TableInteractive-root").should("be.visible");
};

const verifyHomeMetabot = () => {
  cy.visit("/");
  cy.findByPlaceholderText(/Ask something/).type(PROMPT);
  cy.findByLabelText("Get Answer").click();
  cy.wait("@databasePrompt");
  cy.wait("@dataset");
  cy.findByDisplayValue(PROMPT).should("be.visible");
<<<<<<< HEAD
  cy.findByLabelText("table2 icon").click();
  cy.findByLabelText("bar icon").click();
=======
  ensureDcChartVisibility();
  cy.findByText("Gadget").should("be.visible");
  cy.findByText("Widget").should("be.visible");
  cy.findByLabelText("table2 icon").click();
  verifyTableVisibility();
  cy.findByLabelText("bar icon").click();
  ensureDcChartVisibility();
>>>>>>> ab4ac501
};

const verifyManualQueryEditing = () => {
  cy.findByText("Open Editor").click();
  cy.findByTestId("native-query-editor")
    .type("{selectall}{backspace}", { delay: 50 })
    .type(MANUAL_QUERY);
  cy.findByLabelText("Refresh").click();
  cy.wait("@dataset");
<<<<<<< HEAD
  cy.findByLabelText("table2 icon").should("not.exist");
  cy.findByLabelText("bar icon").should("not.exist");
=======
  ensureDcChartVisibility();
  cy.findByText("Gadget").should("be.visible");
  cy.findByText("Widget").should("not.exist");
>>>>>>> ab4ac501
};

const verifyMetabotFeedback = () => {
  cy.findByRole("button", { name: "This isn’t valid SQL." }).click();
  cy.findByRole("button", { name: "Try again" }).click();
  cy.wait("@dataset");
  ensureDcChartVisibility();
<<<<<<< HEAD
  cy.findByLabelText("table2 icon").click();
  cy.findByTestId("TableInteractive-root").should("be.visible");
  cy.findByLabelText("bar icon").click();
  ensureDcChartVisibility();
=======
>>>>>>> ab4ac501
};

const verifyCollectionMetabot = () => {
  cy.visit("/collection/root");
  openCollectionItemMenu(MODEL_DETAILS.name);
  cy.findByText("Ask Metabot").click();
  cy.findByPlaceholderText(/Ask something/).type(PROMPT);
  cy.findByLabelText("Get Answer").click();
  cy.wait("@modelPrompt");
  cy.wait("@dataset");
  ensureDcChartVisibility();
};

const verifyQueryBuilderMetabot = () => {
  cy.get("@modelId").then(id => visitModel(id));
  openQuestionActions();
  cy.findByText("Ask Metabot").click();
  cy.findByPlaceholderText(/Ask something/).type(PROMPT);
  cy.findByLabelText("Get Answer").click();
  cy.wait("@modelPrompt");
  cy.wait("@dataset");
  cy.findByText("Gizmo").should("be.visible");
};

const verifyNoHomeMetabot = () => {
  cy.visit("/");
  cy.findByAltText("Metabot").should("be.visible");
  cy.findByPlaceholderText(/Ask something/).should("not.exist");
};

const verifyNoCollectionMetabot = () => {
  cy.visit("/collection/root");
  openCollectionItemMenu(MODEL_DETAILS.name);
  cy.findByText("Ask Metabot").should("not.exist");
};

const verifyNoQueryBuilderMetabot = ({ hasDataAccess = true } = {}) => {
  cy.get("@modelId").then(id => visitModel(id, { hasDataAccess }));
  openQuestionActions();
  cy.findByText("Ask Metabot").should("not.exist");
};<|MERGE_RESOLUTION|>--- conflicted
+++ resolved
@@ -18,12 +18,8 @@
 const PROMPT = "How many products per category we have?";
 const PROMPT_QUERY =
   "SELECT COUNT(*), CATEGORY FROM PRODUCTS GROUP BY CATEGORY";
-<<<<<<< HEAD
-const MANUAL_QUERY = "SELECT CATEGORY FROM PRODUCTS LIMIT 2";
-=======
 const MANUAL_QUERY =
   "SELECT COUNT(*), CATEGORY FROM PRODUCTS GROUP BY CATEGORY LIMIT 2";
->>>>>>> ab4ac501
 
 const MODEL_DETAILS = {
   name: "Products",
@@ -146,10 +142,6 @@
   cy.wait("@databasePrompt");
   cy.wait("@dataset");
   cy.findByDisplayValue(PROMPT).should("be.visible");
-<<<<<<< HEAD
-  cy.findByLabelText("table2 icon").click();
-  cy.findByLabelText("bar icon").click();
-=======
   ensureDcChartVisibility();
   cy.findByText("Gadget").should("be.visible");
   cy.findByText("Widget").should("be.visible");
@@ -157,7 +149,6 @@
   verifyTableVisibility();
   cy.findByLabelText("bar icon").click();
   ensureDcChartVisibility();
->>>>>>> ab4ac501
 };
 
 const verifyManualQueryEditing = () => {
@@ -167,14 +158,9 @@
     .type(MANUAL_QUERY);
   cy.findByLabelText("Refresh").click();
   cy.wait("@dataset");
-<<<<<<< HEAD
-  cy.findByLabelText("table2 icon").should("not.exist");
-  cy.findByLabelText("bar icon").should("not.exist");
-=======
   ensureDcChartVisibility();
   cy.findByText("Gadget").should("be.visible");
   cy.findByText("Widget").should("not.exist");
->>>>>>> ab4ac501
 };
 
 const verifyMetabotFeedback = () => {
@@ -182,13 +168,6 @@
   cy.findByRole("button", { name: "Try again" }).click();
   cy.wait("@dataset");
   ensureDcChartVisibility();
-<<<<<<< HEAD
-  cy.findByLabelText("table2 icon").click();
-  cy.findByTestId("TableInteractive-root").should("be.visible");
-  cy.findByLabelText("bar icon").click();
-  ensureDcChartVisibility();
-=======
->>>>>>> ab4ac501
 };
 
 const verifyCollectionMetabot = () => {
