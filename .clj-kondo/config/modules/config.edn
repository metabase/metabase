--- conflicted
+++ resolved
@@ -598,11 +598,6 @@
    :uses #{api
            app-db
            classloader
-<<<<<<< HEAD
-           db
-=======
-           driver
->>>>>>> 3ecfbb74
            legacy-mbql
            lib
            settings
