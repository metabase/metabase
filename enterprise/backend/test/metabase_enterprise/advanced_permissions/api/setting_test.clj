(ns metabase-enterprise.advanced-permissions.api.setting-test
  "Permisisons tests for API that needs to be enforced by Application Permissions to access Admin/Setting pages."
  (:require
   [clojure.test :refer :all]
   [metabase.channel.email :as email]
<<<<<<< HEAD
   [metabase.geojson.api-test :as geojson-test]
   [metabase.integrations.slack :as slack]
=======
   [metabase.channel.slack :as slack]
>>>>>>> a04e9bd9
   [metabase.permissions.models.permissions :as perms]
   [metabase.test :as mt]
   [metabase.test.fixtures :as fixtures]))

(set! *warn-on-reflection* true)

(use-fixtures :once (fixtures/initialize :db))

(deftest email-api-test
  (testing "/api/email"
    (mt/with-user-in-groups
      [group {:name "New Group"}
       user  [group]]
      (letfn [(set-email-setting! [user status]
                (testing (format "set email setting with %s user" (mt/user-descriptor user))
                  (with-redefs [email/test-smtp-settings (constantly {::email/error nil})]
                    (mt/user-http-request user :put status "email" {:email-smtp-host     "foobar"
                                                                    :email-smtp-port     "789"
                                                                    :email-smtp-security :tls
                                                                    :email-smtp-username "munchkin"
                                                                    :email-smtp-password "gobble gobble"
                                                                    :email-from-address  "eating@hungry.com"
                                                                    :email-from-name     "Eating"
                                                                    :email-reply-to      ["reply-to@hungry.com"]}))))
              (delete-email-setting! [user status]
                (testing (format "delete email setting with %s user" (mt/user-descriptor user))
                  (mt/user-http-request user :delete status "email")))

              (send-test-email! [user status]
                (mt/with-temporary-setting-values [email-from-address "notifications@metabase.com"]
                  (mt/with-fake-inbox
                    (testing (format "send test email with %s user" (mt/user-descriptor user))
                      (mt/user-http-request user :post status "email/test")))))]

        (testing "if `advanced-permissions` is disabled, require admins"
          (mt/with-premium-features #{}
            (set-email-setting! user 403)
            (delete-email-setting! user 403)
            (send-test-email! user 403)
            (set-email-setting! :crowberto 200)
            (delete-email-setting! :crowberto 204)
            (send-test-email! :crowberto 200)))

        (testing "if `advanced-permissions` is enabled"
          (mt/with-premium-features #{:advanced-permissions}
            (testing "still fail if user's group doesn't have `setting` permission"
              (set-email-setting! user 403)
              (delete-email-setting! user 403)
              (send-test-email! user 403)
              (set-email-setting! :crowberto 200)
              (delete-email-setting! :crowberto 204)
              (send-test-email! :crowberto 200))

            (testing "succeed if user's group has `setting` permission"
              (perms/grant-application-permissions! group :setting)
              (set-email-setting! user 200)
              (delete-email-setting! user 204)
              (send-test-email! user 200))))))))

(deftest slack-api-test
  (testing "/api/slack"
    (mt/with-user-in-groups
      [group {:name "New Group"}
       user  [group]]
      (letfn [(set-slack-settings! [user status]
                (testing (format "set slack setting with %s user" (mt/user-descriptor user))
                  (with-redefs [slack/valid-token? (constantly true)
                                slack/channel-exists? (constantly true)
                                slack/refresh-channels-and-usernames! (constantly true)
                                slack/refresh-channels-and-usernames-when-needed! (constantly true)]
                    (mt/with-temporary-setting-values [slack-app-token nil
                                                       slack-token     "fake-token"]
                      (mt/user-http-request user :put status "slack/settings" {:slack-app-token "fake-token"})))))

              (get-manifest [user status]
                (testing (format "get slack manifest %s user" (mt/user-descriptor user))
                  (mt/user-http-request user :get status "slack/manifest")))]

        (testing "if `advanced-permissions` is disabled, require admins"
          (mt/with-premium-features #{}
            (set-slack-settings! user 403)
            (get-manifest user 403)
            (set-slack-settings! :crowberto 200)
            (get-manifest :crowberto 200)))

        (testing "if `advanced-permissions` is enabled"
          (mt/with-premium-features #{:advanced-permissions}
            (testing "still fail if user's group doesn't have `setting` permission"
              (set-slack-settings! user 403)
              (get-manifest user 403)
              (set-slack-settings! :crowberto 200)
              (get-manifest :crowberto 200))

            (testing "succeed if user's group has `setting` permission"
              (perms/grant-application-permissions! group :setting)
              (set-slack-settings! user 200)
              (get-manifest user 200)
              (set-slack-settings! :crowberto 200)
              (get-manifest :crowberto 200))))))))

(deftest geojson-api-test
  (testing "/api/geojson"
    (mt/with-user-in-groups
      [group {:name "New Group"}
       user  [group]]
      (letfn [(get-geojson [user status]
                (testing (format "get geojson with %s user" (mt/user-descriptor user))
                  (geojson-test/with-geojson-mocks
                    (mt/user-http-request user :get status "geojson"
                                          :url geojson-test/test-geojson-url))))]

        (testing "if `advanced-permissions` is disabled, require admins"
          (mt/with-premium-features #{}
            (get-geojson user 403)
            (get-geojson :crowberto 200)))

        (testing "if `advanced-permissions` is enabled"
          (mt/with-premium-features #{:advanced-permissions}
            (testing "still fail if user's group doesn't have `setting` permission"
              (get-geojson user 403)
              (get-geojson :crowberto 200))

            (testing "succeed if user's group has `setting` permission"
              (perms/grant-application-permissions! group :setting)
              (get-geojson user 200)
              (get-geojson :crowberto 200))))))))

(deftest permissions-group-api-test
  (testing "/api/permissions"
    (mt/with-user-in-groups
      [group {:name "New Group"}
       user  [group]]
      (letfn [(get-permission-groups [user status]
                (testing (format "get permission groups with %s user" (mt/user-descriptor user))
                  (mt/user-http-request user :get status "permissions/group")))]

        (testing "if `advanced-permissions` is disabled, require admins"
          (mt/with-premium-features #{}
            (get-permission-groups user 403)
            (get-permission-groups :crowberto 200)))

        (testing "if `advanced-permissions` is enabled"
          (mt/with-premium-features #{:advanced-permissions}
            (testing "still fail if user's group doesn't have `setting` permission"
              (get-permission-groups user 403)
              (get-permission-groups :crowberto 200))

            (testing "succeed if user's group has `setting` permission"
              (perms/grant-application-permissions! group :setting)
              (get-permission-groups user 200)
              (get-permission-groups :crowberto 200))))))))

(deftest dashboard-api-test
  (testing "/api/dashboard"
    (mt/with-temporary-setting-values [enable-public-sharing true
                                       enable-embedding-static true]
      (mt/with-user-in-groups
        [group {:name "New Group"}
         user  [group]]
        (letfn [(get-public-dashboards [user status]
                  (testing (format "get public dashboards with %s user" (mt/user-descriptor user))
                    (mt/user-http-request user :get status "dashboard/public")))

                (get-embeddable-dashboards [user status]
                  (testing (format "get embeddable dashboards with %s user" (mt/user-descriptor user))
                    (mt/with-temp [:model/Dashboard _ {:enable_embedding true}]
                      (mt/user-http-request user :get status "dashboard/embeddable"))))

                (delete-public-dashboard! [user status]
                  (testing (format "delete public dashboard with %s user" (mt/user-descriptor user))
                    (mt/with-temp [:model/Dashboard {dashboard-id :id} {:public_uuid       (str (random-uuid))
                                                                        :made_public_by_id (mt/user->id :crowberto)}]
                      (mt/user-http-request user :delete status (format "dashboard/%d/public_link" dashboard-id)))))]

          (testing "if `advanced-permissions` is disabled, require admins,"
            (mt/with-premium-features #{}
              (get-public-dashboards user 403)
              (get-embeddable-dashboards user 403)
              (delete-public-dashboard! user 403)
              (get-embeddable-dashboards :crowberto 200)
              (delete-public-dashboard! :crowberto 204)))

          (testing "if `advanced-permissions` is enabled,"
            (mt/with-premium-features #{:advanced-permissions}
              (testing "still fail if user's group doesn't have `setting` permission"
                (get-public-dashboards user 403)
                (get-embeddable-dashboards user 403)
                (delete-public-dashboard! user 403)
                (get-public-dashboards :crowberto 200)
                (delete-public-dashboard! :crowberto 204))

              (testing "succeed if user's group has `setting` permission,"
                (perms/grant-application-permissions! group :setting)
                (get-public-dashboards user 200)
                (get-embeddable-dashboards user 200)
                (delete-public-dashboard! user 204)))))))))

(deftest action-api-test
  (testing "/api/action"
    (mt/with-temporary-setting-values [enable-public-sharing true
                                       enable-embedding true]
      (mt/with-actions-enabled
        (mt/with-user-in-groups
          [group {:name "New Group"}
           user  [group]]
          (letfn [(get-public-actions [user status]
                    (testing (format "get public actions with %s user" (mt/user-descriptor user))
                      (mt/user-http-request user :get status "action/public")))

                  (delete-public-action! [user status]
                    (testing (format "delete public action with %s user" (mt/user-descriptor user))
                      (mt/with-actions [{:keys [action-id]} {:public_uuid       (str (random-uuid))
                                                             :made_public_by_id (mt/user->id :crowberto)}]
                        (mt/user-http-request user :delete status (format "action/%d/public_link" action-id)))))]
            (testing "if `advanced-permissions` is disabled, require admins,"
              (mt/with-premium-features #{}
                (get-public-actions user 403)
                (delete-public-action! user 403)
                (delete-public-action! :crowberto 204)))
            (testing "if `advanced-permissions` is enabled,"
              (mt/with-premium-features #{:advanced-permissions}
                (testing "still fail if user's group doesn't have `setting` permission"
                  (get-public-actions user 403)
                  (delete-public-action! user 403)
                  (get-public-actions :crowberto 200)
                  (delete-public-action! :crowberto 204))
                (testing "succeed if user's group has `setting` permission,"
                  (perms/grant-application-permissions! group :setting)
                  (get-public-actions user 200)
                  (delete-public-action! user 204))))))))))

(deftest card-api-test
  (testing "/api/card"
    (mt/with-temporary-setting-values [enable-public-sharing true
                                       enable-embedding-static true]
      (mt/with-user-in-groups
        [group {:name "New Group"}
         user  [group]]
        (letfn [(get-public-cards [user status]
                  (testing (format "get public cards with %s user" (mt/user-descriptor user))
                    (mt/user-http-request user :get status "card/public")))

                (get-embeddable-cards [user status]
                  (testing (format "get embeddable cards with %s user" (mt/user-descriptor user))
                    (mt/with-temp [:model/Card _ {:enable_embedding true}]
                      (mt/user-http-request user :get status "card/embeddable"))))

                (delete-public-card! [user status]
                  (testing (format "delete public card with %s user" (mt/user-descriptor user))
                    (mt/with-temp [:model/Card {card-id :id} {:public_uuid       (str (random-uuid))
                                                              :made_public_by_id (mt/user->id :crowberto)}]
                      (mt/user-http-request user :delete status (format "card/%d/public_link" card-id)))))]

          (testing "if `advanced-permissions` is disabled, require admins,"
            (mt/with-premium-features #{}
              (get-public-cards user 403)
              (get-embeddable-cards user 403)
              (delete-public-card! user 403)
              (get-public-cards :crowberto 200)
              (get-embeddable-cards :crowberto 200)
              (delete-public-card! :crowberto 204)))

          (testing "if `advanced-permissions` is enabled"
            (mt/with-premium-features #{:advanced-permissions}
              (testing "still fail if user's group doesn't have `setting` permission,"
                (get-public-cards user 403)
                (get-embeddable-cards user 403)
                (delete-public-card! user 403)
                (get-public-cards :crowberto 200)
                (get-embeddable-cards :crowberto 200)
                (delete-public-card! :crowberto 204))

              (testing "succeed if user's group has `setting` permission,"
                (perms/grant-application-permissions! group :setting)
                (get-public-cards user 200)
                (get-embeddable-cards user 200)
                (delete-public-card! user 204)))))))))

(deftest persistence-test
  (testing "/api/persist"
    (mt/with-user-in-groups [group {:name "New Group"}
                             user [group]]
      (letfn [(enable-persist! [user status]
                (testing (format "persist/enable with %s user" (mt/user-descriptor user))
                  (mt/user-http-request user :post status "persist/enable")))
              (disable-persist! [user status]
                (testing (format "persist/disable with %s user" (mt/user-descriptor user))
                  (mt/user-http-request user :post status "persist/disable")))
              (set-interval! [user status]
                (testing (format "persist/set-refresh-schedule with %s user"
                                 (mt/user-descriptor user))
                  (mt/user-http-request user :post status
                                        "persist/set-refresh-schedule"
                                        {"cron" "0 0 0/1 * * ? *"})))]

        (testing "if `advanced-permissions` is disabled, require admins,"
          (enable-persist! :crowberto 204)
          (enable-persist! user 403)
          (enable-persist! :rasta 403)

          (disable-persist! :crowberto 204)
          (disable-persist! user 403)
          (disable-persist! :rasta 403)

          (set-interval! :crowberto 204)
          (set-interval! user 403)
          (set-interval! :rasta 403))

        (testing "if `advanced-permissions` is enabled"
          (mt/with-premium-features #{:advanced-permissions}
            (testing "still fail if user's group doesn't have `setting` permission,"
              (enable-persist! :crowberto 204)
              (enable-persist! user 403)
              (enable-persist! :rasta 403)

              (disable-persist! :crowberto 204)
              (disable-persist! user 403)
              (disable-persist! :rasta 403)

              (set-interval! :crowberto 204)
              (set-interval! user 403)
              (set-interval! :rasta 403))

            (testing "succeed if user's group has `setting` permission,"
              (perms/grant-application-permissions! group :setting)
              (enable-persist! :crowberto 204)
              (enable-persist! user 204)
              (enable-persist! :rasta 403)

              (disable-persist! :crowberto 204)
              (disable-persist! user 204)
              (disable-persist! :rasta 403)

              (set-interval! :crowberto 204)
              (set-interval! user 204)
              (set-interval! :rasta 403))))))))<|MERGE_RESOLUTION|>--- conflicted
+++ resolved
@@ -3,12 +3,8 @@
   (:require
    [clojure.test :refer :all]
    [metabase.channel.email :as email]
-<<<<<<< HEAD
+   [metabase.channel.slack :as slack]
    [metabase.geojson.api-test :as geojson-test]
-   [metabase.integrations.slack :as slack]
-=======
-   [metabase.channel.slack :as slack]
->>>>>>> a04e9bd9
    [metabase.permissions.models.permissions :as perms]
    [metabase.test :as mt]
    [metabase.test.fixtures :as fixtures]))
