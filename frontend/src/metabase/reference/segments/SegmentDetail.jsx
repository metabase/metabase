/* eslint "react/prop-types": "warn" */
import cx from "classnames";
import { useFormik } from "formik";
import PropTypes from "prop-types";
import { connect } from "react-redux";
import { t } from "ttag";

import List from "metabase/components/List";
import LoadingAndErrorWrapper from "metabase/components/LoadingAndErrorWrapper";
import Link from "metabase/core/components/Link";
import CS from "metabase/css/core/index.css";
import * as metadataActions from "metabase/redux/metadata";
import Detail from "metabase/reference/components/Detail";
import EditHeader from "metabase/reference/components/EditHeader";
import EditableReferenceHeader from "metabase/reference/components/EditableReferenceHeader";
import Formula from "metabase/reference/components/Formula";
import UsefulQuestions from "metabase/reference/components/UsefulQuestions";
import * as actions from "metabase/reference/reference";
import { getMetadata } from "metabase/selectors/metadata";

import S from "../components/Detail.module.css";
import {
  getSegment,
  getTable,
  getFields,
  getError,
  getLoading,
  getUser,
  getIsEditing,
  getIsFormulaExpanded,
} from "../selectors";
import { getQuestionUrl } from "../utils";

const interestingQuestions = (table, segment, metadata) => {
  return [
    {
      text: t`Number of ${segment.name}`,
      icon: "number",
      link: getQuestionUrl({
        dbId: table && table.db_id,
        tableId: table.id,
        segmentId: segment.id,
        getCount: true,
        metadata,
      }),
    },
    {
      text: t`See all ${segment.name}`,
      icon: "table2",
      link: getQuestionUrl({
        dbId: table && table.db_id,
        tableId: table.id,
        segmentId: segment.id,
        metadata,
      }),
    },
  ];
};

const mapStateToProps = (state, props) => {
  const entity = getSegment(state, props) || {};
  const fields = getFields(state, props);

  return {
    entity,
    table: getTable(state, props),
    metadataFields: fields,
    metadata: getMetadata(state),
    loading: getLoading(state, props),
    // naming this 'error' will conflict with redux form
    loadingError: getError(state, props),
    user: getUser(state, props),
    isEditing: getIsEditing(state, props),
    isFormulaExpanded: getIsFormulaExpanded(state, props),
  };
};

const mapDispatchToProps = {
  ...metadataActions,
  ...actions,
  onSubmit: actions.rUpdateSegmentDetail,
};

const validate = values =>
  !values.revision_message
    ? { revision_message: t`Please enter a revision message` }
    : {};

const propTypes = {
  style: PropTypes.object.isRequired,
  entity: PropTypes.object.isRequired,
  table: PropTypes.object,
  user: PropTypes.object.isRequired,
  isEditing: PropTypes.bool,
  startEditing: PropTypes.func.isRequired,
  endEditing: PropTypes.func.isRequired,
  startLoading: PropTypes.func.isRequired,
  endLoading: PropTypes.func.isRequired,
  expandFormula: PropTypes.func.isRequired,
  collapseFormula: PropTypes.func.isRequired,
  setError: PropTypes.func.isRequired,
  updateField: PropTypes.func.isRequired,
  isFormulaExpanded: PropTypes.bool,
  loading: PropTypes.bool,
  loadingError: PropTypes.object,
  metadata: PropTypes.object.isRequired,
  onSubmit: PropTypes.func.isRequired,
};

const SegmentDetail = props => {
  const {
    style,
    entity,
    table,
    metadata,
    loadingError,
    loading,
    user,
    isEditing,
    startEditing,
    endEditing,
    expandFormula,
    collapseFormula,
    isFormulaExpanded,
    onSubmit,
  } = props;

  const {
    isSubmitting,
    getFieldProps,
    getFieldMeta,
    handleSubmit,
    handleReset,
  } = useFormik({
    validate,
    initialValues: {},
    initialErrors: validate({}),
    onSubmit: fields => onSubmit(fields, { ...props, resetForm: handleReset }),
  });

  const getFormField = name => ({
    ...getFieldProps(name),
    ...getFieldMeta(name),
  });

  return (
    <form style={style} className={CS.full} onSubmit={handleSubmit}>
      {isEditing && (
        <EditHeader
          hasRevisionHistory={true}
          onSubmit={handleSubmit}
          endEditing={endEditing}
          reinitializeForm={handleReset}
          submitting={isSubmitting}
          revisionMessageFormField={getFormField("revision_message")}
        />
      )}
      <EditableReferenceHeader
        entity={entity}
        table={table}
        type="segment"
        headerIcon="segment"
        headerLink={getQuestionUrl({
          dbId: table && table.db_id,
          tableId: entity.table_id,
          segmentId: entity.id,
          metadata,
        })}
        name={t`Details`}
        user={user}
        isEditing={isEditing}
        hasSingleSchema={false}
        hasDisplayName={false}
        startEditing={startEditing}
        displayNameFormField={getFormField("display_name")}
        nameFormField={getFormField("name")}
      />
      <LoadingAndErrorWrapper
        loading={!loadingError && loading}
        error={loadingError}
      >
        {() => (
          <div className={CS.wrapper}>
            <div
              className={cx(
                CS.pl4,
                CS.pr3,
                CS.pt4,
                CS.mb4,
                CS.mb1,
                CS.bgWhite,
                CS.rounded,
                CS.bordered,
              )}
            >
              <List>
                <li>
                  <div className={S.detail}>
                    <div className={S.detailBody}>
                      <div>
                        <div className={S.detailTitle}>
                          {t`Table this is based on`}
                        </div>
                        {table && (
                          <div>
                            <Link
                              className={cx(
<<<<<<< HEAD
                                CS.textBrand,
                                CS.textBold,
                                "text-paragraph",
=======
                                "text-brand",
                                CS.textBold,
                                CS.textParagraph,
>>>>>>> 3fbfeddf
                              )}
                              to={`/reference/databases/${table.db_id}/tables/${table.id}`}
                            >
                              <span className="pt1">{table.display_name}</span>
                            </Link>
                          </div>
                        )}
                      </div>
                    </div>
                  </div>
                </li>
                <li className={CS.relative}>
                  <Detail
                    id="description"
                    name={t`Description`}
                    description={entity.description}
                    placeholder={t`No description yet`}
                    isEditing={isEditing}
                    field={getFormField("description")}
                  />
                </li>
                <li className={CS.relative}>
                  <Detail
                    id="points_of_interest"
                    name={t`Why this Segment is interesting`}
                    description={entity.points_of_interest}
                    placeholder={t`Nothing interesting yet`}
                    isEditing={isEditing}
                    field={getFormField("points_of_interest")}
                  />
                </li>
                <li className={CS.relative}>
                  <Detail
                    id="caveats"
                    name={t`Things to be aware of about this Segment`}
                    description={entity.caveats}
                    placeholder={t`Nothing to be aware of yet`}
                    isEditing={isEditing}
                    field={getFormField("caveats")}
                  />
                </li>
                {!isEditing && (
                  <li className={CS.relative}>
                    <UsefulQuestions
                      questions={interestingQuestions(table, entity, metadata)}
                    />
                  </li>
                )}
                {table && !isEditing && (
                  <li className={cx(CS.relative, CS.mb4)}>
                    <Formula
                      type="segment"
                      entity={entity}
                      table={table}
                      isExpanded={isFormulaExpanded}
                      expandFormula={expandFormula}
                      collapseFormula={collapseFormula}
                    />
                  </li>
                )}
              </List>
            </div>
          </div>
        )}
      </LoadingAndErrorWrapper>
    </form>
  );
};

SegmentDetail.propTypes = propTypes;

export default connect(mapStateToProps, mapDispatchToProps)(SegmentDetail);<|MERGE_RESOLUTION|>--- conflicted
+++ resolved
@@ -205,15 +205,9 @@
                           <div>
                             <Link
                               className={cx(
-<<<<<<< HEAD
                                 CS.textBrand,
                                 CS.textBold,
-                                "text-paragraph",
-=======
-                                "text-brand",
-                                CS.textBold,
                                 CS.textParagraph,
->>>>>>> 3fbfeddf
                               )}
                               to={`/reference/databases/${table.db_id}/tables/${table.id}`}
                             >
