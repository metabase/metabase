--- conflicted
+++ resolved
@@ -71,11 +71,7 @@
                               (when (and (empty? (get-in channel [:details :emails]))
                                          (not (get-in channel [:details :channel])))
                                 (:id channel))))]
-<<<<<<< HEAD
     (t2/delete! PulseChannel :id [:in ids-to-delete])))
-=======
-   (t2/delete! PulseChannel :id [:in ids-to-delete])))
->>>>>>> 51757c4a
 
 ;;; ------------------------------------------------------ Task ------------------------------------------------------
 
