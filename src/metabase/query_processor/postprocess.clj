(ns metabase.query-processor.postprocess
  (:require
   [metabase.lib.core :as lib]
   [metabase.lib.schema :as lib.schema]
   [metabase.query-processor.error-type :as qp.error-type]
   [metabase.query-processor.middleware.add-remaps :as qp.add-remaps]
   [metabase.query-processor.middleware.add-rows-truncated :as qp.add-rows-truncated]
   [metabase.query-processor.middleware.add-timezone-info :as qp.add-timezone-info]
   [metabase.query-processor.middleware.annotate :as annotate]
   [metabase.query-processor.middleware.cumulative-aggregations :as qp.cumulative-aggregations]
   [metabase.query-processor.middleware.enterprise :as qp.middleware.enterprise]
   [metabase.query-processor.middleware.fetch-source-query :as fetch-source-query]
   [metabase.query-processor.middleware.format-rows :as format-rows]
   [metabase.query-processor.middleware.large-int :as large-int]
   [metabase.query-processor.middleware.limit :as limit]
   [metabase.query-processor.middleware.pivot-export :as pivot-export]
   [metabase.query-processor.middleware.results-metadata :as results-metadata]
   [metabase.query-processor.middleware.visualization-settings :as viz-settings]
   [metabase.query-processor.schema :as qp.schema]
   [metabase.query-processor.setup :as qp.setup]
   [metabase.util :as u]
   [metabase.util.i18n :as i18n]
   [metabase.util.malli :as mu]))

(def ^:private middleware
  "Post-processing middleware that transforms results. Has the form

    (f preprocessed-query rff) -> rff

  Where `rff` has the form

    (f metadata) -> rf"
  [[::mbql5  #'format-rows/format-rows]
   [::mbql5  #'results-metadata/record-and-return-metadata!]
   [::mbql5  #'limit/limit-result-rows]
   [::mbql5  #'qp.middleware.enterprise/limit-download-result-rows]
   [::legacy #'qp.add-rows-truncated/add-rows-truncated]
   [::mbql5  #'qp.add-timezone-info/add-timezone-info]
   [::mbql5  #'qp.middleware.enterprise/merge-sandboxing-metadata]
   [::mbql5  #'qp.add-remaps/remap-results]
   [::mbql5  #'pivot-export/add-data-for-pivot-export]
   [::mbql5  #'large-int/convert-large-int-to-string]
<<<<<<< HEAD
   [::legacy #'viz-settings/update-viz-settings]
   [::mbql5  #'qp.cumulative-aggregations/sum-cumulative-aggregation-columns]
=======
   [::mbql5  #'viz-settings/update-viz-settings]
   [::legacy #'qp.cumulative-aggregations/sum-cumulative-aggregation-columns]
>>>>>>> 4d54129a
   [::mbql5  #'annotate/add-column-info]
   [::mbql5  #'fetch-source-query/add-dataset-info]])
;; ↑↑↑ POST-PROCESSING ↑↑↑ happens from BOTTOM TO TOP

(mu/defn post-processing-rff :- ::qp.schema/rff
  "Apply post-processing middleware to `rff`. Returns an rff."
  [preprocessed-query :- ::lib.schema/query
   rff                :- ::qp.schema/rff]
  (qp.setup/with-qp-setup [preprocessed-query preprocessed-query]
    (let [legacy-query (lib/->legacy-MBQL preprocessed-query)]
      (try
        (reduce
         (fn [rff [middleware-expected-mbql-version middleware-fn]]
           (u/prog1 (middleware-fn
                     (case middleware-expected-mbql-version
                       ::mbql5 preprocessed-query
                       ::legacy legacy-query)
                     rff)
             (assert (fn? <>) (format "%s did not return a valid function" (pr-str middleware)))))
         rff
         middleware)
        (catch Throwable e
          (throw (ex-info (i18n/tru "Error building query results reducing function: {0}" (ex-message e))
                          {:query preprocessed-query, :type qp.error-type/qp}
                          e)))))))<|MERGE_RESOLUTION|>--- conflicted
+++ resolved
@@ -40,13 +40,8 @@
    [::mbql5  #'qp.add-remaps/remap-results]
    [::mbql5  #'pivot-export/add-data-for-pivot-export]
    [::mbql5  #'large-int/convert-large-int-to-string]
-<<<<<<< HEAD
-   [::legacy #'viz-settings/update-viz-settings]
+   [::mbql5  #'viz-settings/update-viz-settings]
    [::mbql5  #'qp.cumulative-aggregations/sum-cumulative-aggregation-columns]
-=======
-   [::mbql5  #'viz-settings/update-viz-settings]
-   [::legacy #'qp.cumulative-aggregations/sum-cumulative-aggregation-columns]
->>>>>>> 4d54129a
    [::mbql5  #'annotate/add-column-info]
    [::mbql5  #'fetch-source-query/add-dataset-info]])
 ;; ↑↑↑ POST-PROCESSING ↑↑↑ happens from BOTTOM TO TOP
