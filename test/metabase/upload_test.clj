(ns metabase.upload-test
  (:require
   [clj-bom.core :as bom]
   [clojure.data.csv :as csv]
   [clojure.java.io :as io]
   [clojure.java.jdbc :as jdbc]
   [clojure.set :as set]
   [clojure.string :as str]
   [clojure.test :refer :all]
   [flatland.ordered.map :as ordered-map]
   [metabase.analytics.snowplow-test :as snowplow-test]
   [metabase.driver :as driver]
   [metabase.driver.ddl.interface :as ddl.i]
   [metabase.driver.mysql :as mysql]
   [metabase.driver.sql-jdbc.connection :as sql-jdbc.conn]
   [metabase.driver.util :as driver.u]
   [metabase.lib.core :as lib]
   [metabase.lib.metadata :as lib.metadata]
   [metabase.lib.metadata.jvm :as lib.metadata.jvm]
   [metabase.models :refer [Field]]
   [metabase.models.data-permissions :as data-perms]
   [metabase.models.interface :as mi]
   [metabase.models.permissions-group :as perms-group]
   [metabase.query-processor :as qp]
   [metabase.sync.sync-metadata.tables :as sync-tables]
   [metabase.test :as mt]
   [metabase.test.data.sql :as sql.tx]
   [metabase.upload :as upload]
   [metabase.upload.parsing :as upload-parsing]
   [metabase.upload.types :as upload-types]
   [metabase.util :as u]
   [toucan2.core :as t2])
  (:import
   (java.io File)))

(set! *warn-on-reflection* true)

(def ^:private bool-type         ::upload-types/boolean)
(def ^:private int-type          ::upload-types/int)
(def ^:private float-type        ::upload-types/float)
(def ^:private vchar-type        ::upload-types/varchar-255)
(def ^:private date-type         ::upload-types/date)
(def ^:private datetime-type     ::upload-types/datetime)
(def ^:private offset-dt-type    ::upload-types/offset-datetime)
(def ^:private text-type         ::upload-types/text)

(defn- local-infile-on? []
  (= "ON" (-> (sql-jdbc.conn/db->pooled-connection-spec (mt/db))
              (jdbc/query "show global variables like 'local_infile'")
              first
              :value)))

(defn- set-local-infile! [on?]
  (jdbc/query (sql-jdbc.conn/db->pooled-connection-spec (mt/db)) (str "set global local_infile = " (if on? 1 0))))

(defn- do-with-mysql-local-infile-on
  [thunk]
  (if (or (not= driver/*driver* :mysql)
          (local-infile-on?))
    (thunk)
    (try
      (set-local-infile! true)
      (thunk)
      (finally
        (set-local-infile! false)))))

(defn- do-with-mysql-local-infile-off
  [thunk]
  (if-not (and (= driver/*driver* :mysql)
               (local-infile-on?))
    (thunk)
    (try
      (set-local-infile! false)
      (thunk)
      (finally
        (set-local-infile! true)))))

(defn- do-with-mysql-local-infile-on-and-off
  "Helper for [[with-mysql-local-infile-on-and-off]]"
  [thunk]
  (if (not= driver/*driver* :mysql)
    (thunk)
    (do
      (testing "with local_infile on"
        (do-with-mysql-local-infile-on thunk))
      (testing "with local_infile off"
        (do-with-mysql-local-infile-off thunk)))))

(defmacro ^:private with-mysql-local-infile-on-and-off
  "Exectute the body with local_infile on, and then again with local_infile off"
  [& body]
  `(do-with-mysql-local-infile-on-and-off (fn [] ~@body)))

(defmacro ^:private with-mysql-local-infile-on
  "Exectute the body with local_infile on"
  [& body]
  `(do-with-mysql-local-infile-on (fn [] ~@body)))

(defmacro ^:private with-mysql-local-infile-off
  "Exectute the body with local_infile off"
  [& body]
  `(do-with-mysql-local-infile-off (fn [] ~@body)))

(defn sync-upload-test-table!
  "Creates a table in the app db and syncs it synchronously, setting is_upload=true. Returns the table instance.
  The result is identical to if the table was synced with [[metabase.sync/sync-database!]], but faster because it skips
  syncing every table in the test database."
  [& {:keys [database table-name schema-name]}]
  (let [table-name  (ddl.i/format-name driver/*driver* table-name)
        schema-name (or (some->> schema-name (ddl.i/format-name driver/*driver*))
                        (sql.tx/session-schema driver/*driver*))
        table       (sync-tables/create-or-reactivate-table! database {:name table-name :schema schema-name})]
    (t2/update! :model/Table (:id table) {:is_upload true})
    (binding [upload/*auxiliary-sync-steps* :synchronous]
      (#'upload/scan-and-sync-table! database table))
    (t2/select-one :model/Table (:id table))))

(defn csv-file-with
  "Create a temp csv file with the given content and return the file"
  (^File [rows]
   (csv-file-with rows "test"))
  (^File [rows file-prefix]
   (csv-file-with rows file-prefix io/writer))
  (^File [rows file-prefix writer-fn]
   (let [contents (str/join "\n" rows)
         csv-file (doto (File/createTempFile file-prefix ".csv")
                    (.deleteOnExit))]
     (with-open [^java.io.Writer w (writer-fn csv-file)]
       (.write w contents))
     csv-file)))

(defn- detect-schema-with-csv-rows
  "Calls detect-schema on rows from a CSV file. `rows` is a vector of strings"
  [rows]
  (with-open [reader (io/reader (csv-file-with rows))]
    (let [[header & rows] (csv/read-csv reader)]
      (#'upload/detect-schema (upload-parsing/get-settings) header rows))))

(deftest ^:parallel detect-schema-test
  (mt/test-drivers (mt/normal-drivers-with-feature :uploads)
    (testing "Well-formed CSV file"
      (is (=? {:name             vchar-type
               :age              int-type
               :favorite_pokemon vchar-type}
              (detect-schema-with-csv-rows
               ["Name, Age, Favorite Pokémon"
                "Tim, 12, Haunter"
                "Ryan, 97, Paras"]))))
    (testing "CSV missing data"
      (is (=? {:name       vchar-type
               :height     int-type
               :birth_year float-type}
              (detect-schema-with-csv-rows
               ["Name, Height, Birth Year"
                "Luke Skywalker, 172, -19"
                "Darth Vader, 202, -41.9"
                "Watto, 137"          ; missing column
                "Sebulba, 112,"])))) ; comma, but blank column
    (testing "Type coalescing"
      (is (=? {:name       vchar-type
               :height     float-type
               :birth_year vchar-type}
              (detect-schema-with-csv-rows
               ["Name, Height, Birth Year"
                "Rey Skywalker, 170, 15"
                "Darth Vader, 202.0, 41.9BBY"]))))
    (testing "Boolean coalescing"
      (is (=? {:name                    vchar-type
               :is_jedi_                bool-type
               :is_jedi__int_and_bools_ vchar-type
               :is_jedi__vc_            vchar-type}
              (detect-schema-with-csv-rows
               ["         Name, Is Jedi?, Is Jedi (int and bools), Is Jedi (VC)"
                "Rey Skywalker,      yes,                    true,            t"
                "  Darth Vader,      YES,                    TRUE,            Y"
                "        Grogu,        1,                    9001,    probably?"
                "     Han Solo,       no,                   FaLsE,            0"]))))
    (testing "Boolean and integers together"
      (is (=? {:vchar       vchar-type
               :bool        bool-type
               :bool_or_int bool-type
               :int         int-type}
              (detect-schema-with-csv-rows
               ["vchar,bool,bool-or-int,int"
                " true,true,          1,  1"
                "    1,   1,          0,  0"
                "    2,   0,          0,  0"
                "   no,  no,          1,  2"]))))
    (testing "Order is ensured"
      (let [header "a,b,c,d,e,f,g,h,i,j,k,l,m,n,o,p,q,r,s,t,u,v,w,x,y,z,zz,yy,xx,ww,vv,uu,tt,ss,rr,qq,pp,oo,nn,mm,ll,kk,jj,ii,hh,gg,ff,ee,dd,cc,bb,aa"]
        (is (= (map keyword (str/split header #","))
               (keys
                (detect-schema-with-csv-rows
                 [header
                  "Luke,ah'm,yer,da,,,missing,columns,should,not,matter"]))))))
    (testing "Empty contents (with header) are okay"
      (is (=? {:name     text-type
               :is_jedi_ text-type}
              (detect-schema-with-csv-rows
               ["Name, Is Jedi?"]))))
    (testing "Completely empty contents are okay"
      (is (=? {}
              (detect-schema-with-csv-rows
               [""]))))
    (testing "CSV missing data in the top row"
      (is (=? {:name       vchar-type
               :height     int-type
               :birth_year float-type}
              (detect-schema-with-csv-rows
               ["Name, Height, Birth Year"
                ;; missing column
                "Watto, 137"
                "Luke Skywalker, 172, -19"
                "Darth Vader, 202, -41.9"
                ;; comma, but blank column
                "Sebulba, 112,"]))))))

(deftest ^:parallel detect-schema-dates-test
  (mt/test-drivers (mt/normal-drivers-with-feature :uploads)
    (testing "Dates"
      (is (=? {:date         date-type
               :not_date     vchar-type
               :datetime     datetime-type
               :not_datetime vchar-type}
              (detect-schema-with-csv-rows
               ["Date      ,Not Date  ,Datetime           ,Not datetime       "
                "2022-01-01,2023-02-28,2022-01-01T00:00:00,2023-02-28T00:00:00"
                "2022-02-01,2023-02-29,2022-01-01T00:00:00,2023-02-29T00:00:00"]))))))

(deftest ^:parallel detect-schema-offset-datetimes-test
  (mt/test-drivers (mt/normal-drivers-with-feature :uploads)
    (testing "Dates"
      (is (=? {:offset_datetime offset-dt-type
               :not_datetime   vchar-type}
              (detect-schema-with-csv-rows
               ["Offset Datetime,Not Datetime"
                "2022-01-01T00:00:00-01:00,2023-02-28T00:00:00-01:00"
                "2022-01-01T00:00:00-01:00,2023-02-29T00:00:00-01:00"
                "2022-01-01T00:00:00Z,2023-02-29T00:00:00-01:00"]))))))

(deftest ^:parallel unique-table-name-test
  (mt/test-drivers (mt/normal-drivers-with-feature :uploads)
    (testing "File name is slugified"
      (is (=? #"my_file_name_\d+" (@#'upload/unique-table-name driver/*driver* "my file name"))))
    (testing "semicolons are removed"
      (is (nil? (re-find #";" (@#'upload/unique-table-name driver/*driver* "some text; -- DROP TABLE.csv")))))
    (testing "No collisions"
      (let [n 50
            names (repeatedly n (partial #'upload/unique-table-name driver/*driver* ""))]
        (is (= 50 (count (distinct names))))))))

(defn last-audit-event [topic]
  (t2/select-one [:model/AuditLog :topic :user_id :model :model_id :details]
                 :topic topic
                 {:order-by [[:id :desc]]}))

(defn create-from-csv-and-sync-with-defaults!
  "Creates a table from a CSV file and syncs using [[upload/create-from-csv-and-sync!]]. Returns the synced Table."
  [& {:keys [table-name file auxiliary-sync-steps]
      :or {table-name (mt/random-name)
           file (csv-file-with
                 ["id, name"
                  "1, Luke Skywalker"
                  "2, Darth Vader"]
                 "example csv file")
           ;; usually we don't care about analyze or field values for tests, so skip by default for speed
           auxiliary-sync-steps :never}}]
  (let [schema (sql.tx/session-schema driver/*driver*)
        db     (t2/select-one :model/Database (mt/id))]
    (binding [upload/*auxiliary-sync-steps* auxiliary-sync-steps]
      (:table (#'upload/create-from-csv-and-sync! {:db         db
                                                   :file       file
                                                   :schema     schema
                                                   :table-name table-name})))))

(defn upload-example-csv!
  "Upload a small CSV file to the given collection ID. `grant-permission?` controls whether the
  current user is granted data permissions to the database."
  [& {:keys [table-prefix collection-id grant-permission? uploads-enabled user-id db-id auxiliary-sync-steps csv-file-prefix file]
      :or {collection-id            nil ;; root collection
           grant-permission?        true
           uploads-enabled          true
           user-id                  (mt/user->id :rasta)
           db-id                    (mt/id)
           ;; usually we don't care about analyze or field values for tests, so skip by default for speed
           auxiliary-sync-steps     :never
           csv-file-prefix          "example csv file"}
      :as args}]
  (mt/with-discard-model-updates [:model/Database]
    (t2/update! :model/Database :uploads_enabled true {:uploads_enabled false})
    (t2/update! :model/Database db-id {:uploads_enabled uploads-enabled})
    (mt/with-current-user user-id
      (let [file        (or file (csv-file-with
                                  ["id, name"
                                   "1, Luke Skywalker"
                                   "2, Darth Vader"]
                                  csv-file-prefix))
            db          (t2/select-one :model/Database db-id)
            schema-name (if (contains? args :schema-name)
                          (ddl.i/format-name driver/*driver* (:schema-name args))
                          (sql.tx/session-schema driver/*driver*))
            group-id    (u/the-id (perms-group/all-users))
            grant?      (and db
                             (not (mi/can-read? db))
                             grant-permission?)]
        (mt/with-restored-data-perms-for-group! group-id
          (when grant?
            (data-perms/set-database-permission! group-id db-id :perms/data-access :unrestricted)
            (data-perms/set-database-permission! group-id db-id :perms/create-queries :query-builder))
          (binding [upload/*auxiliary-sync-steps* auxiliary-sync-steps]
            (upload/create-csv-upload! {:collection-id collection-id
                                        :filename      csv-file-prefix
                                        :file          file
                                        :db-id         db-id
                                        :schema-name   schema-name
                                        :table-prefix  table-prefix})))))))

(defn do-with-uploads-enabled
  "Set uploads_enabled to true the current database, and as an admin user, run the thunk"
  [thunk]
  (mt/with-discard-model-updates [:model/Database]
    (t2/update! :model/Database (mt/id) {:uploads_enabled     true
                                         :uploads_schema_name (sql.tx/session-schema driver/*driver*)})
    (mt/with-current-user (mt/user->id :crowberto)
      (thunk))))

(defmacro with-uploads-enabled [& body]
  `(do-with-uploads-enabled (fn [] ~@body)))

(defn do-with-uploads-disabled
  "Set uploads_enabled to false the current database, and as an admin user, run the thunk"
  [thunk]
  (mt/with-discard-model-updates [:model/Database]
    (t2/update! :model/Database :uploads_enabled true {:uploads_enabled false})
    (mt/with-current-user (mt/user->id :crowberto)
      (thunk))))

(defmacro with-uploads-disabled [& body]
  `(do-with-uploads-disabled (fn [] ~@body)))

(defn do-with-upload-table! [table thunk]
  (try (thunk table)
       (finally
         (when (not= driver/*driver* :redshift) ; redshift tests flake when tables are dropped
           (driver/drop-table! driver/*driver*
                               (:db_id table)
                               (#'upload/table-identifier table))))))

(defn- table->card [table]
  (t2/select-one :model/Card :table_id (:id table)))

(defn- card->table [card]
  (t2/select-one :model/Table (:table_id card)))

(defmacro with-upload-table!
  "Execute `body` with a table created by evaluating the expression `create-table-expr`. `create-table-expr` must evaluate
  to a toucan Table instance. The instance is bound to `table-sym` in `body`. The table is cleaned up from both the test
  and app DB after the body executes.

    (with-upload-table [table (create-upload-table! ...)]
      ...)"
  {:style/indent 1}
  [[table-binding create-table-expr] & body]
  `(with-uploads-enabled
     (mt/with-model-cleanup [:model/Table]
       (do-with-upload-table! ~create-table-expr (fn [~table-binding] ~@body)))))

(deftest create-from-csv-table-name-test
  (testing "Can upload two files with the same name"
    (mt/test-drivers (mt/normal-drivers-with-feature :uploads)
      (let [csv-file-prefix "some file prefix"]
        (with-upload-table!
          [table-1 (card->table (upload-example-csv! :csv-file-prefix csv-file-prefix))]
          (with-upload-table!
            [table-2 (card->table (upload-example-csv! :csv-file-prefix csv-file-prefix))]
            (mt/with-current-user (mt/user->id :crowberto)
              (testing "tables are different between the two uploads"
                (is (some? (:id table-1)))
                (is (some? (:id table-2)))
                (is (not= (:id table-1)
                          (:id table-2)))))))))))

(defn- query [db-id source-table]
  (qp/process-query {:database db-id
                     :type     :query
                     :query    {:source-table source-table}}))

(defn- query-table [table]
  (query (:db_id table) (:id table)))

(defn- column-names-for-table
  [table]
  (->> (query-table table)
       mt/cols
       (map (comp u/lower-case-en :name))))

(defn- rows-for-table
  [table]
  (mt/rows (query-table table)))

(defn- rows-for-model [db-id model-id]
  (mt/rows (query db-id (str "card__" model-id))))

(def ^:private example-files
  {:comma      ["id    ,nulls,string ,bool ,number       ,date      ,datetime"
                "2\t   ,,          a ,true ,1.1\t        ,2022-01-01,2022-01-01T00:00:00"
                "\" 3\",,           b,false,\"$ 1,000.1\",2022-02-01,2022-02-01T00:00:00"]

   :semi-colon ["id    ;nulls;string ;bool ;number       ;date      ;datetime"
                "2\t   ;;          a ;true ;1.1\t        ;2022-01-01;2022-01-01T00:00:00"
                "\" 3\";;           b;false;\"$ 1,000.1\";2022-02-01;2022-02-01T00:00:00"]
   :tab        ["id    \tnulls\tstring \tbool \tnumber       \tdate      \tdatetime"
                "2   \t\t          a \ttrue \t1.1        \t2022-01-01\t2022-01-01T00:00:00"
                "\" 3\"\t\t           b\tfalse\t\"$ 1,000.1\"\t2022-02-01\t2022-02-01T00:00:00"]})

(defn- columns-with-auto-pk [columns]
  (cond-> columns
<<<<<<< HEAD
    (driver/database-supports? driver/*driver* :upload-with-auto-pk (mt/db))
=======
    (driver.u/supports? driver/*driver* :upload-with-auto-pk (mt/db))
>>>>>>> f4847861
    (#'upload/columns-with-auto-pk)))

(defn- header-with-auto-pk [header]
  (cond->> header
    (driver.u/supports? driver/*driver* :upload-with-auto-pk (mt/db))
    (cons @#'upload/auto-pk-column-name)))

(defn- rows-with-auto-pk [rows]
  (cond->> rows
    (driver.u/supports? driver/*driver* :upload-with-auto-pk (mt/db))
    (map-indexed (fn [i row] (cons (inc i) row)))))

(defn- column-position [table column-name]
  (t2/select-one-fn :database_position Field :%lower.name (u/lower-case-en column-name) :table_id (:id table)))

(deftest create-from-csv-test
  (doseq [[separator lines] example-files]
    (testing (format "Upload a CSV file with %s separators." separator)
      (mt/test-drivers (mt/normal-drivers-with-feature :uploads)
        (with-mysql-local-infile-on-and-off
          (with-upload-table!
            [table (create-from-csv-and-sync-with-defaults!
                    :file (csv-file-with lines)
                    :auxiliary-sync-steps :synchronous)]
            (testing "Table and Fields exist after sync"
              (is (=? (cond->> [["id" {:semantic_type :type/PK
                                       :base_type     :type/BigInteger}]
                                ["nulls" {:base_type :type/Text}]
                                ["string" {:base_type :type/Text}]
                                ["bool" {:base_type :type/Boolean}]
                                ["number" {:base_type :type/Float}]
                                ["date" {:base_type :type/Date}]
                                ["datetime" {:base_type :type/DateTime}]]
<<<<<<< HEAD
                        (driver/database-supports? driver/*driver* :upload-with-auto-pk (mt/db))
=======
                        (driver.u/supports? driver/*driver* :upload-with-auto-pk (mt/db))
>>>>>>> f4847861
                        (cons ["_mb_row_id" {:semantic_type     :type/PK
                                             :base_type         :type/BigInteger}]))
                      (->> (t2/select :model/Field :table_id (:id table))
                           (sort-by :database_position)
                           (map (juxt (comp u/lower-case-en :name) identity))))))
            (testing "Check the data was uploaded into the table"
              (is (= 2
                     (count (rows-for-table table)))))))))))

(deftest create-from-csv-date-test
  (testing "Upload a CSV file with a datetime column"
    (mt/test-drivers (mt/normal-drivers-with-feature :uploads)
      (with-mysql-local-infile-on-and-off
        (with-upload-table!
          [table (create-from-csv-and-sync-with-defaults!
                  :file (csv-file-with ["datetime"
                                        "2022-01-01"
                                        "2022-01-01 00:00"
                                        "2022-01-01T00:00:00"
                                        "2022-01-01T00:00"]))]
          (testing "Fields exists after sync"
            (testing "Check the datetime column the correct base_type"
              (is (=? :type/DateTime
                      (t2/select-one-fn :base_type Field :%lower.name "datetime" :table_id (:id table)))))
            (is (some? table))))))))

(deftest create-from-csv-offset-datetime-test
  (testing "Upload a CSV file with an offset datetime column"
    (mt/test-drivers (mt/normal-drivers-with-feature :uploads)
      (with-mysql-local-infile-on-and-off
        (with-redefs [driver/db-default-timezone (constantly "Z")
                      upload/current-database    (constantly (mt/db))]
          (let [transpose  (fn [m] (apply mapv vector m))
                [csv-strs expected] (transpose [["2022-01-01T12:00:00-07"    "2022-01-01T19:00:00Z"]
                                                ["2022-01-01T12:00:00-07:00" "2022-01-01T19:00:00Z"]
                                                ["2022-01-01T12:00:00-07:30" "2022-01-01T19:30:00Z"]
                                                ["2022-01-01T12:00:00Z"      "2022-01-01T12:00:00Z"]
                                                ["2022-01-01T12:00:00-00:00" "2022-01-01T12:00:00Z"]
                                                ["2022-01-01T12:00:00+07"    "2022-01-01T05:00:00Z"]
                                                ["2022-01-01T12:00:00+07:00" "2022-01-01T05:00:00Z"]
                                                ["2022-01-01T12:00:00+07:30" "2022-01-01T04:30:00Z"]])]
            (testing "Fields exists after sync"
              (with-upload-table!
                [table (create-from-csv-and-sync-with-defaults!
                        :file (csv-file-with (into ["offset_datetime"] csv-strs)))]
                (testing "Check the offset datetime column the correct base_type"
                  (is (=? :type/DateTimeWithLocalTZ
                          (t2/select-one-fn :base_type Field :%lower.name "offset_datetime" :table_id (:id table)))))
                (let [position (column-position table "offset_datetime")
                      values   (map #(nth % position) (rows-for-table table))]
                  (is (= expected
                         values)))))))))))

(deftest create-from-csv-boolean-test
  (testing "Upload a CSV file"
    (mt/test-drivers (mt/normal-drivers-with-feature :uploads)
      (with-mysql-local-infile-on-and-off
        (with-upload-table!
          [table (create-from-csv-and-sync-with-defaults!
                  :file (csv-file-with ["id,bool"
                                        "1,true"
                                        "2,false"
                                        "3,TRUE"
                                        "4,FALSE"
                                        "5,t    "
                                        "6,   f"
                                        "7,\tT"
                                        "8,F\t"
                                        "9,y"
                                        "10,n"
                                        "11,Y"
                                        "12,N"
                                        "13,yes"
                                        "14,no"
                                        "15,YES"
                                        "16,NO"
                                        "17,1"
                                        "18,0"]))]
          (testing "Table and Fields exist after sync"
            (testing "Check the boolean column has a boolean base_type"
              (is (= :type/Boolean
                     (t2/select-one-fn :base_type Field :%lower.name "bool" :table_id (:id table)))))
            (testing "Check the data was uploaded into the table correctly"
              (let [position    (column-position table "bool")
                    bool-column (map #(nth % position) (rows-for-table table))
                    alternating (map even? (range (count bool-column)))]
                (is (= alternating bool-column))))))))))

(deftest create-from-csv-length-test
  (testing "Upload a CSV file with large names and numbers"
    (mt/test-drivers (mt/normal-drivers-with-feature :uploads)
      (with-mysql-local-infile-on-and-off
        (let [length-limit (driver/table-name-length-limit driver/*driver*)
              ;; Ensure the name is unique as table names can collide when using redshift
              long-name    (->> "abc" str cycle (take (inc length-limit)) shuffle (apply str))
              short-name   (subs long-name 0 (- length-limit (count "_yyyyMMddHHmmss")))
              table-name   (u/upper-case-en (@#'upload/unique-table-name driver/*driver* long-name))]
          (is (pos? length-limit) "driver/table-name-length-limit has been set")
          (with-upload-table!
            [table (create-from-csv-and-sync-with-defaults!
                    :table-name table-name
                    :file (csv-file-with ["number,bool"
                                          "1,true"
                                          "2,false"
                                          (format "%d,true" Long/MAX_VALUE)]))]
            (let [table-re (re-pattern (str "(?i)" short-name "_\\d{14}"))]
              (testing "It truncates it to the right number of characters, allowing for the timestamp"
                (is (re-matches table-re (:name table))))
              (testing "Check the data was uploaded into the table correctly"
                (is (= (rows-with-auto-pk
                        [[1 true]
                         [2 false]
                         [Long/MAX_VALUE true]])
                       (rows-for-table table)))))))))))

(deftest create-from-csv-empty-header-test
  (testing "Upload a CSV file with a blank column name"
    (mt/test-drivers (mt/normal-drivers-with-feature :uploads)
      (with-upload-table!
        [table (create-from-csv-and-sync-with-defaults!
                :file (csv-file-with [",ship name,"
                                      "1,Serenity,Malcolm Reynolds"
                                      "2,Millennium Falcon, Han Solo"]))]
        (testing "Check the data was uploaded into the table correctly"
          (is (= (header-with-auto-pk ["unnamed_column" "ship_name" "unnamed_column_2"])
                 (column-names-for-table table))))))))

(deftest create-from-csv-duplicate-names-test
  (testing "Upload a CSV file with duplicate column names"
    (mt/test-drivers (mt/normal-drivers-with-feature :uploads)
      (with-mysql-local-infile-on-and-off
        (with-upload-table!
          [table (create-from-csv-and-sync-with-defaults!
                  :file (csv-file-with ["unknown,unknown,unknown,unknown_2"
                                        "1,Serenity,Malcolm Reynolds,Pistol"
                                        "2,Millennium Falcon, Han Solo,Blaster"]))]
          (testing "Table and Fields exist after sync"
            (testing "Check the data was uploaded into the table correctly"
              (is (= (header-with-auto-pk ["unknown" "unknown_2" "unknown_3" "unknown_2_2"])
                     (column-names-for-table table))))))))))

(deftest create-from-csv-sanitize-to-duplicate-names-test
  (testing "Upload a CSV file with unique column names that get sanitized to the same string"
    (mt/test-drivers (mt/normal-drivers-with-feature :uploads)
      (with-mysql-local-infile-on-and-off
        (with-upload-table!
          [table (create-from-csv-and-sync-with-defaults!
                  :file (csv-file-with ["cost $, cost %, cost #"
                                        "$123,12.3, 100"]))]
          (testing "Table and Fields exist after sync"
            (testing "Check the data was uploaded into the table correctly"
              (is (= [@#'upload/auto-pk-column-name "cost__" "cost___2" "cost___3"]
                     (column-names-for-table table))))))))))

(deftest create-from-csv-bool-and-int-test
  (testing "Upload a CSV file with integers and booleans in the same column"
    (mt/test-drivers (mt/normal-drivers-with-feature :uploads)
      (with-mysql-local-infile-on-and-off
        (with-upload-table!
          [table (create-from-csv-and-sync-with-defaults!
                  :file (csv-file-with ["vchar,bool,bool-or-int,int"
                                        " true,true,          1,  1"
                                        "    1,   1,          0,  0"
                                        "    2,   0,          0,  0"
                                        "   no,  no,          1,  2"]))]
          (testing "Check the data was uploaded into the table correctly"
            (is (= (rows-with-auto-pk
                    [[" true"  true true  1]
                     ["    1"  true false 0]
                     ["    2" false false 0]
                     ["   no" false true  2]])
                   (rows-for-table table)))))))))

(deftest create-from-csv-existing-id-column-test
  (testing "Upload a CSV file with an existing ID column"
    (mt/test-drivers (mt/normal-drivers-with-feature :uploads)
      (with-mysql-local-infile-on-and-off
        (with-upload-table!
          [table (binding [upload/*auxiliary-sync-steps* :synchronous]
                   (create-from-csv-and-sync-with-defaults!
                    :file (csv-file-with ["id,ship,name,weapon"
                                          "1,Serenity,Malcolm Reynolds,Pistol"
                                          "2,Millennium Falcon,Han Solo,Blaster"
                                          ;; A huge ID to make extra sure we're using bigints
                                          "9000000000,Razor Crest,Din Djarin,Spear"])
                    :auxiliary-sync-steps :synchronous))]
          (testing "Check the data was uploaded into the table correctly"
            (is (= [@#'upload/auto-pk-column-name "id" "ship" "name" "weapon"]
                   (column-names-for-table table)))
            (is (=? {:name                       #"(?i)id"
                     :semantic_type              :type/PK
                     :base_type                  :type/BigInteger
                     :database_is_auto_increment false}
                    (t2/select-one Field :database_position 1 :table_id (:id table))))))))))

(deftest create-from-csv-auto-pk-column-test
  (mt/test-drivers (mt/normal-drivers-with-feature :uploads :upload-with-auto-pk)
    (with-mysql-local-infile-on-and-off
      (testing "Upload a CSV file with column names that are reserved by the DB, ignoring them"
        (testing "A single column whose name normalizes to _mb_row_id"
          (with-upload-table!
            [table (create-from-csv-and-sync-with-defaults!
                    :file (csv-file-with ["_mb_ROW-id,ship,captain"
                                          "100,Serenity,Malcolm Reynolds"
                                          "3,Millennium Falcon, Han Solo"]))]
            (testing "Check the data was uploaded into the table correctly"
              (is (= ["_mb_row_id", "ship", "captain"]
                     (column-names-for-table table)))
              (is (= (rows-with-auto-pk
                      [["Serenity" "Malcolm Reynolds"]
                       ["Millennium Falcon" " Han Solo"]])
                     (rows-for-table table)))))))
      (testing "Multiple identical column names that normalize to _mb_row_id"
        (with-upload-table!
          [table (create-from-csv-and-sync-with-defaults!
                  :file (csv-file-with ["_mb row id,ship,captain,_mb row id"
                                        "100,Serenity,Malcolm Reynolds,200"
                                        "3,Millennium Falcon, Han Solo,4"]))]
          (testing "Check the data was uploaded into the table correctly"
            (is (= ["_mb_row_id", "ship", "captain"]
                   (column-names-for-table table)))
            (is (= (rows-with-auto-pk
                    [["Serenity" "Malcolm Reynolds"]
                     ["Millennium Falcon" " Han Solo"]])
                   (rows-for-table table))))))
      (testing "Multiple different column names that normalize to _mb_row_id"
        (with-upload-table!
          [table (create-from-csv-and-sync-with-defaults!
                  :file (csv-file-with ["_mb row id,ship,captain,_MB_ROW_ID"
                                        "100,Serenity,Malcolm Reynolds,200"
                                        "3,Millennium Falcon, Han Solo,4"]))]
          (testing "Check the data was uploaded into the table correctly"
            (is (= ["_mb_row_id", "ship", "captain"]
                   (column-names-for-table table)))
            (is (= (rows-with-auto-pk
                    [["Serenity" "Malcolm Reynolds"]
                     ["Millennium Falcon" " Han Solo"]])
                   (rows-for-table table)))))))))

(deftest load-from-csv-auto-pk-column-non-supporting-test
  (mt/test-drivers (mt/normal-drivers-with-feature :uploads)
    ;; There aren't any officially supported databases yet that don't support `:upload-with-auto-pk`
    ;; So we'll fake it here to test it for 3rd party drivers
    (let [original-database-supports?-fn driver/database-supports?]
      (with-redefs [driver/database-supports? (fn [driver feature db]
                                                (if (= feature :upload-with-auto-pk)
                                                  false
                                                  (original-database-supports?-fn driver feature db)))]
        (with-mysql-local-infile-on-and-off
          (testing "Upload a CSV file with column names that are reserved by the DB, NOT ignoring them"
            (testing "A single column whose name normalizes to _mb_row_id"
              (with-upload-table!
                [table (create-from-csv-and-sync-with-defaults!
                        :file (csv-file-with ["_mb_ROW-id,ship,captain"
                                              "100,Serenity,Malcolm Reynolds"
                                              "3,Millennium Falcon, Han Solo"]))]
                (testing "Check the data was uploaded into the table correctly"
                  (is (= ["_mb_row_id", "ship", "captain"]
                         (column-names-for-table table)))
                  (is (= (rows-with-auto-pk
                          [[100 "Serenity" "Malcolm Reynolds"]
                           [3   "Millennium Falcon" " Han Solo"]])
                         (rows-for-table table)))))))
          (testing "Multiple identical column names that normalize to _mb_row_id"
            (with-upload-table!
              [table (create-from-csv-and-sync-with-defaults!
                      :file (csv-file-with ["_mb row id,ship,captain,_mb row id"
                                            "100,Serenity,Malcolm Reynolds,200"
                                            "3,Millennium Falcon, Han Solo,4"]))]
              (testing "Check the data was uploaded into the table correctly"
                (is (= ["_mb_row_id", "ship", "captain" "_mb_row_id_2"]
                       (column-names-for-table table)))
                (is (= (rows-with-auto-pk
                        [[100 "Serenity"          "Malcolm Reynolds" 200]
                         [3   "Millennium Falcon" " Han Solo"        4]])
                       (rows-for-table table))))))
          (testing "Multiple different column names that normalize to _mb_row_id"
            (with-upload-table!
              [table (create-from-csv-and-sync-with-defaults!
                      :file (csv-file-with ["_mb row id,ship,captain,_MB_ROW_ID"
                                            "100,Serenity,Malcolm Reynolds,200"
                                            "3,Millennium Falcon, Han Solo,4"]))]
              (testing "Check the data was uploaded into the table correctly"
                (is (= ["_mb_row_id", "ship", "captain" "_mb_row_id_2"]
                       (column-names-for-table table)))
                (is (= (rows-with-auto-pk
                        [[100 "Serenity" "Malcolm Reynolds" 200]
                         [3 "Millennium Falcon" " Han Solo" 4]])
                       (rows-for-table table)))))))))))

(deftest create-from-csv-missing-values-test
  (mt/test-drivers (mt/normal-drivers-with-feature :uploads)
    (with-mysql-local-infile-on-and-off
      (testing "Can upload a CSV with missing values"
        (with-upload-table!
          [table (create-from-csv-and-sync-with-defaults!
                  :file (csv-file-with ["column_that_has_one_value,column_that_doesnt_have_a_value"
                                        "2"
                                        "  ,\n"]))]
          (testing "Check the data was uploaded into the table correctly"
            (is (= (header-with-auto-pk ["column_that_has_one_value", "column_that_doesnt_have_a_value"])
                   (column-names-for-table table)))
            (is (= (rows-with-auto-pk
                    [[2 nil]
                     [nil nil]])
                   (rows-for-table table)))))))))

(deftest create-from-csv-tab-test
  (testing "Upload a CSV file with tabs in the values"
    (mt/test-drivers (mt/normal-drivers-with-feature :uploads)
      (with-mysql-local-infile-on-and-off
        (with-upload-table!
          [table (create-from-csv-and-sync-with-defaults!
                  :file (csv-file-with ["ship,captain"
                                        "Serenity,Malcolm\tReynolds"
                                        "Millennium\tFalcon,Han\tSolo"]))]
          (testing "Check the data was uploaded into the table correctly"
            (is (= (header-with-auto-pk ["ship", "captain"])
                   (column-names-for-table table)))
            (is (= (rows-with-auto-pk
                    [["Serenity" "Malcolm\tReynolds"]
                     ["Millennium\tFalcon" "Han\tSolo"]])
                   (rows-for-table table)))))))))

(deftest create-from-csv-carriage-return-test
  (testing "Upload a CSV file with carriage returns in the values"
    (mt/test-drivers (mt/normal-drivers-with-feature :uploads)
      (with-mysql-local-infile-on-and-off
        (with-upload-table!
          [table (create-from-csv-and-sync-with-defaults!
                  :file (csv-file-with ["ship,captain"
                                        "Serenity,\"Malcolm\rReynolds\""
                                        "\"Millennium\rFalcon\",\"Han\rSolo\""]))]
          (testing "Check the data was uploaded into the table correctly"
            (is (= (header-with-auto-pk ["ship", "captain"])
                   (column-names-for-table table)))
            (is (= (rows-with-auto-pk
                    [["Serenity" "Malcolm\rReynolds"]
                     ["Millennium\rFalcon" "Han\rSolo"]])
                   (rows-for-table table)))))))))

(deftest create-from-csv-BOM-test
  (testing "Upload a CSV file with a byte-order mark (BOM)"
    (mt/test-drivers (mt/normal-drivers-with-feature :uploads)
      (with-mysql-local-infile-on-and-off
        (with-upload-table!
          [table (create-from-csv-and-sync-with-defaults!
                  :file (csv-file-with ["ship,captain"
                                        "Serenity,Malcolm Reynolds"
                                        "Millennium Falcon, Han Solo"]
                                       "star-wars"
                                       (partial bom/bom-writer "UTF-8")))]
          (testing "Check the data was uploaded into the table correctly"
            (is (= (header-with-auto-pk ["ship", "captain"])
                   (column-names-for-table table)))))))))

(deftest create-from-csv-injection-test
  (testing "Upload a CSV file with very rude values"
    (mt/test-drivers (mt/normal-drivers-with-feature :uploads)
      (with-mysql-local-infile-on-and-off
        (with-upload-table!
          [table (create-from-csv-and-sync-with-defaults!
                  :file (csv-file-with ["id integer); --,ship,captain"
                                        "1,Serenity,--Malcolm Reynolds"
                                        "2,;Millennium Falcon,Han Solo\""]
                                       "\"; -- Very rude filename"))]
          (testing "Check the data was uploaded into the table correctly"
            (is (= (header-with-auto-pk ["id_integer_____" "ship" "captain"])
                   (column-names-for-table table)))
            (is (= (rows-with-auto-pk
                    [[1 "Serenity"           "--Malcolm Reynolds"]
                     [2 ";Millennium Falcon" "Han Solo\""]])
                   (rows-for-table table)))))))))

(deftest create-from-csv-eof-marker-test
  (testing "Upload a CSV file with Postgres's 'end of input' marker"
    (mt/test-drivers [:postgres]
      (with-upload-table!
        [table (create-from-csv-and-sync-with-defaults!
                :file (csv-file-with ["name"
                                      "Malcolm"
                                      "\\."
                                      "Han"]))]
        (testing "Check the data was uploaded into the table correctly"
          (is (= (rows-with-auto-pk
                  [["Malcolm"] ["\\."] ["Han"]])
                 (rows-for-table table))))))))

(deftest mysql-settings-test
  (testing "Ensure that local_infile is set to true for better MySQL testing"
    (mt/test-drivers [:mysql]
      (do-with-mysql-local-infile-on
       (fn []
         (is (= "ON" (-> (sql-jdbc.conn/db->pooled-connection-spec (mt/db))
                         (jdbc/query "show global variables like 'local_infile'")
                         first
                         :value)))))))
  (testing "Ensure that local_infile is set to false for better MySQL testing"
    (mt/test-drivers [:mysql]
      (do-with-mysql-local-infile-off
       (fn []
         (is (= "OFF" (-> (sql-jdbc.conn/db->pooled-connection-spec (mt/db))
                          (jdbc/query "show global variables like 'local_infile'")
                          first
                          :value))))))))

(defn- update-csv-synchronously!
  "Wraps [[upload/upload-csv!]] setting [[upload/*auxiliary-sync-steps*]] to `synchronous` for test purposes."
  [options]
  (binding [upload/*auxiliary-sync-steps* :synchronous]
    (upload/update-csv! options)))

(defn- update-csv!
  "Shorthand for synchronously updating a CSV"
  [action options]
  (update-csv-synchronously! (assoc options :action action)))

(deftest create-csv-upload!-schema-test
  (mt/test-drivers (mt/normal-drivers-with-feature :uploads :schemas)
    (let [db                   (mt/db)
          db-id                (u/the-id db)
          original-sync-values (select-keys db [:is_on_demand :is_full_sync])
          schema-name          (sql.tx/session-schema driver/*driver*)
          _                    (t2/update! :model/Database db-id {:is_on_demand false
                                                                  :is_full_sync false})]
      (try
        (testing "Happy path with schema, and without table-prefix"
          (with-upload-table!
            [new-table (card->table (upload-example-csv! :schema-name schema-name :auxiliary-sync-steps :synchronous))]
            (is (=? {:display          :table
                     :database_id      db-id
                     :dataset_query    {:database db-id
                                        :query    {:source-table (:id new-table)}
                                        :type     :query}
                     :creator_id       (mt/user->id :rasta)
                     :name             #"(?i)example csv file(.*)"
                     :collection_id    nil}
                    (t2/select-one :model/Card :table_id (:id new-table)))
                "A new model is created")
            (is (=? {:name      #"(?i)example(.*)"
                     :schema    (re-pattern (str "(?i)" schema-name))
                     :is_upload true}
                    new-table)
                "A new table is created")
            (is (= "complete"
                   (:initial_sync_status (t2/select-one :model/Table (:id new-table))))
                "The table is synced and marked as complete")
            (is (t2/exists? Field :table_id (:id new-table) :%lower.name "name" :semantic_type :type/Name)
                "The sync actually runs")))
        (finally
          (t2/update! :model/Database db-id original-sync-values))))))

(deftest create-csv-upload!-table-prefix-test
  (mt/test-drivers (mt/normal-drivers-with-feature :uploads)
    (testing "Happy path with table prefix, and without schema"
      (if (driver.u/supports? driver/*driver* :schemas (mt/db))
        (is (thrown-with-msg?
              java.lang.Exception
              #"^A schema has not been set."
              (upload-example-csv! :table-prefix "uploaded_magic_" :schema-name nil)))
        (with-upload-table! [table (card->table (upload-example-csv! :table-prefix "uploaded_magic_"))]
          (is (=? {:name #"(?i)example csv file(.*)"}
                  (table->card table)))
          (is (=? {:name #"(?i)uploaded_magic_example(.*)"}
                  table))
          (is (nil? (:schema table))))))))

(deftest create-csv-upload!-auto-pk-column-display-name-test
  (testing "The auto-generated column display_name should be the same as its name"
    (mt/test-drivers (mt/normal-drivers-with-feature :uploads :upload-with-auto-pk)
      (with-upload-table! [table (card->table (upload-example-csv!))]
        (let [new-field (t2/select-one Field :table_id (:id table) :name "_mb_row_id")]
          (is (= "_mb_row_id"
                 (:name new-field)
                 (:display_name new-field))))))))

(deftest ^:mb/once csv-upload-snowplow-test
  (mt/test-drivers (mt/normal-drivers-with-feature :uploads)
    (snowplow-test/with-fake-snowplow-collector
      (with-upload-table! [_table (card->table (upload-example-csv!))]
        (testing "Successfully creating a CSV Upload publishes statistics to Snowplow"
          (is (=? {:data    {"event"             "csv_upload_successful"
                             "model_id"          pos?
                             "size_mb"           3.910064697265625E-5
                             "num_columns"       2
                             "num_rows"          2
                             "generated_columns" 1
                             "upload_seconds"    pos?}
                   :user-id (str (mt/user->id :rasta))}
                  (last (snowplow-test/pop-event-data-and-user-id!)))))

        (testing "Failures when creating a CSV Upload will publish statistics to Snowplow"
          (mt/with-dynamic-redefs [upload/create-from-csv! (fn [_ _ _ _] (throw (Exception.)))]
            (try (upload-example-csv!)
                 (catch Throwable _
                   nil))
            (is (= {:data    {"event"             "csv_upload_failed"
                              "size_mb"           3.910064697265625E-5
                              "num_columns"       2
                              "num_rows"          2
                              "generated_columns" 0}
                    :user-id (str (mt/user->id :rasta))}
                   (last (snowplow-test/pop-event-data-and-user-id!))))))))))

(deftest ^:mb/once csv-upload-audit-log-test
  (mt/test-drivers (mt/normal-drivers-with-feature :uploads)
    (mt/with-premium-features #{:audit-app}
      (with-upload-table!
        [_table (card->table (upload-example-csv!))]
        (is (=? {:topic    :upload-create
                 :user_id  (:id (mt/fetch-user :rasta))
                 :model    "Table"
                 :model_id pos?
                 :details  {:db-id       pos?
                            :schema-name (sql.tx/session-schema driver/*driver*)
                            :table-name  string?
                            :model-id    pos?
                            :stats       {:num-rows          2
                                          :num-columns       2
                                          :generated-columns 1
                                          :size-mb           3.910064697265625E-5
                                          :upload-seconds    pos?}}}
                (last-audit-event :upload-create)))))))

(deftest ^:mb/once create-csv-upload!-failure-test
  (mt/test-drivers (mt/normal-drivers-with-feature :uploads)
    (mt/with-empty-db
      (testing "Uploads must be enabled"
        (is (thrown-with-msg?
              java.lang.Exception
              #"^Uploads are not enabled\.$"
              (upload-example-csv! :uploads-enabled false :schema-name "public", :table-prefix "uploaded_magic_"))))
      (testing "Database ID must be valid"
        (is (thrown-with-msg?
              java.lang.Exception
              #"^The uploads database does not exist\.$"
              (upload-example-csv! :db-id Integer/MAX_VALUE, :schema-name "public", :table-prefix "uploaded_magic_"))))
      (testing "Uploads must be supported"
        (mt/with-dynamic-redefs [driver/database-supports? (constantly false)]
          (is (thrown-with-msg?
                java.lang.Exception
                #"^Uploads are not supported on \w+ databases\."
                (upload-example-csv! :schema-name "public", :table-prefix "uploaded_magic_")))))
      (testing "User must have write permissions on the collection"
        (mt/with-non-admin-groups-no-root-collection-perms
          (is (thrown-with-msg?
                java.lang.Exception
                #"^You do not have curate permissions for this Collection\.$"
                (upload-example-csv! :user-id (mt/user->id :lucky) :schema-name "public", :table-prefix "uploaded_magic_"))))))))

(defn- find-schema-filters-prop [driver]
  (first (filter (fn [conn-prop]
                   (= :schema-filters (keyword (:type conn-prop))))
                 (driver/connection-properties driver))))

(deftest ^:mb/once create-csv-upload!-schema-does-not-sync-test
  ;; We only need to test this for a single driver, and the way this test has been written is coupled to Postgres
  (mt/test-driver :postgres
    (mt/with-empty-db
      (let [driver             (driver.u/database->driver (mt/db))
            schema-filter-prop (find-schema-filters-prop driver)
            filter-type-prop   (keyword (str (:name schema-filter-prop) "-type"))
            patterns-type-prop (keyword (str (:name schema-filter-prop) "-patterns"))]
        (t2/update! :model/Database (mt/id) {:details (-> (mt/db)
                                                          :details
                                                          (assoc filter-type-prop "exclusion"
                                                                 patterns-type-prop "public"))})
        (testing "Upload should fail if table can't be found after sync, for example because of schema filters"
          (try (upload-example-csv! {:schema-name "public"})
               (is (false? :should-not-be-reached))
               (catch Exception e
                 (is (= {:status-code 422}
                        (ex-data e)))
                 (is (re-matches #"^The schema public is not syncable\.$"
                                 (.getMessage e))))))
        (testing "\nThe table should be deleted"
          (is (false? (let [details (mt/dbdef->connection-details driver/*driver* :db {:database-name (:name (mt/db))})]
                        (-> (jdbc/query (sql-jdbc.conn/connection-details->spec driver/*driver* details)
                                        ["SELECT EXISTS (SELECT 1 FROM information_schema.tables WHERE table_schema = 'public')"])
                            first vals first)))))))))

;;; +----------------------------------------------------------------------------------------------------------------+
;;; |                                           append-csv!                                                          |
;;; +----------------------------------------------------------------------------------------------------------------+

(defn create-upload-table!
  "Creates a table and syncs it in the current test database, as if it were uploaded as a CSV upload.
  `col->upload-type` should be an ordered map of column names (keywords) to upload types.
  `rows` should be a vector of vectors of values, one for each row.
  Returns the table.

  Defaults to a table with an auto-incrementing integer ID column, and a name column."
  [& {:keys [schema-name table-name col->upload-type rows]
      :or {table-name       (mt/random-name)
           schema-name      (sql.tx/session-schema driver/*driver*)
           col->upload-type (cond->> (ordered-map/ordered-map :name ::upload-types/varchar-255)
                              (#'upload/auto-pk-column? driver/*driver* (mt/db))
                              (merge (ordered-map/ordered-map
                                      upload/auto-pk-column-keyword ::upload-types/auto-incrementing-int-pk)))
           rows             [["Obi-Wan Kenobi"]]}}]
  (let [driver driver/*driver*
        db-id (mt/id)
        table-name (ddl.i/format-name driver table-name)
        schema-name (ddl.i/format-name driver schema-name)
        schema+table-name (#'upload/table-identifier {:schema schema-name :name table-name})
        insert-col-names (remove #{upload/auto-pk-column-keyword} (keys col->upload-type))
        col-definitions (#'upload/column-definitions driver col->upload-type)]
    (driver/create-table! driver/*driver*
                          db-id
                          schema+table-name
                          col-definitions
                          (if (contains? col-definitions upload/auto-pk-column-keyword)
                            {:primary-key [upload/auto-pk-column-keyword]}
                            {}))
    (driver/insert-into! driver db-id schema+table-name insert-col-names rows)
    (sync-upload-test-table! :database (mt/db) :table-name table-name :schema-name schema-name)))

(defmacro maybe-apply-macro
  [flag macro-fn & body]
  `(if ~flag
     (~macro-fn ~@body)
     ~@body))

(defn catch-ex-info* [f]
  (try
    (f)
    (catch Exception e
      {:message (ex-message e) :data (ex-data e)})))

(defmacro catch-ex-info
  [& body]
  `(catch-ex-info* (fn [] ~@body)))

(defn- actions-to-test [driver]
  (case driver
    :h2 [::upload/append ::upload/replace]
    ;; It's too slow to run all these tests for both for redshift, and adds little value for the other drivers.
    ;; Since ::replace is basically ::append with an extra driver method being called, only test the latter.
    [::upload/replace]))

(defn- action-testing-str [action]
  (format "Can %s an existing upload\n"
          (case action
            ::upload/append "append to"
            ::upload/replace "replace")))

(defn- updated-contents [action initial added]
  ;; TODO fix inconsistent mysql semantics
  (case action
    ::upload/append (rows-with-auto-pk (into initial added))
    ::upload/replace (if (= driver/*driver* :mysql)
                       (rows-with-auto-pk added)
                       (drop (count initial) (rows-with-auto-pk (into initial added))))))

(defn update-csv-with-defaults!
  "Upload a small CSV file to a newly created default table, or an existing table if `table-id` is provided. Default args can be overridden."
  [action & {:keys [user-id file table-id is-upload]
             :or {user-id         (mt/user->id :crowberto)
                  file            (csv-file-with
                                   ["name"
                                    "Luke Skywalker"
                                    "Darth Vader"])
                  is-upload       true}}]
  (mt/with-current-user user-id
    (mt/with-model-cleanup [:model/Table]
      (let [new-table (when (nil? table-id)
                        (create-upload-table!))
            table-id (or table-id (:id new-table))]
        (t2/update! :model/Table table-id {:is_upload is-upload})
        (try (update-csv! action {:table-id table-id, :file file})
             (finally
                 ;; Drop the table in the testdb if a new one was created.
               (when (and new-table (not= driver/*driver* :redshift)) ; redshift tests flake when tables are dropped
                 (driver/drop-table! driver/*driver*
                                     (mt/id)
                                     (#'upload/table-identifier new-table)))))))))

(deftest can-update-test
  (mt/test-drivers (mt/normal-drivers-with-feature :uploads)
    (doseq [action (actions-to-test driver/*driver*)]
      (testing (action-testing-str action)
        (mt/with-discard-model-updates [:model/Database]
          ;; start with uploads disabled for all databases
          (t2/update! :model/Database :uploads_enabled true {:uploads_enabled false})
          (testing "Updates fail if uploads are disabled for all databases."
            (is (= {:message "Uploads are not enabled."
                    :data    {:status-code 422}}
                   (catch-ex-info (update-csv-with-defaults! action)))))
          (mt/with-temp [:model/Database _ {:uploads_enabled true}]
            (testing "Updates succeed if uploads are enabled for one database, even if it is not the current one."
              (is (= {:row-count 2}
                     (update-csv-with-defaults! action))))
            (testing "The table must exist"
              (is (= {:message "Not found."
                      :data    {:status-code 404}}
                     (catch-ex-info (update-csv-with-defaults! action :table-id Integer/MAX_VALUE)))))
            (testing "The table must be an uploaded table"
              (is (= {:message "The table must be an uploaded table."
                      :data    {:status-code 422}}
                     (catch-ex-info (update-csv-with-defaults! action :is-upload false)))))
            (testing "The CSV file must not be empty"
              (is (= {:message "The CSV file is missing columns that are in the table:\n- name",
                      :data    {:status-code 422}}
                     (catch-ex-info (update-csv-with-defaults! action :file (csv-file-with []))))))
            (testing "Uploads must be supported"
              (mt/with-dynamic-redefs [driver/database-supports? (constantly false)]
                (is (= {:message (format "Uploads are not supported on %s databases." (str/capitalize (name driver/*driver*)))
                        :data    {:status-code 422}}
                       (catch-ex-info (update-csv-with-defaults! action))))))))))))

(deftest update-column-match-test
  (mt/test-drivers (mt/normal-drivers-with-feature :uploads)
    (doseq [action (actions-to-test driver/*driver*)]
      (testing (action-testing-str action)
        (testing "Append should succeed regardless of CSV column order or case"
          (doseq [csv-rows [["id,name" "20,Luke Skywalker" "30,Darth Vader"]
                            ["Id\t,NAmE " "20,Luke Skywalker" "30,Darth Vader"] ;; the same name when normalized
                            ["name,id" "Luke Skywalker,20" "Darth Vader,30"]]] ;; different order
            (with-upload-table!
              [table (create-upload-table! {:col->upload-type (columns-with-auto-pk
                                                               (ordered-map/ordered-map
                                                                :id int-type
                                                                :name vchar-type))
                                            :rows             [[10 "Obi-Wan Kenobi"]]})]
              (let [file (csv-file-with csv-rows)]
                (is (some? (update-csv! action {:file file, :table-id (:id table)})))
                (testing "Check the data was uploaded into the table correctly"
                  (is (= (set (updated-contents action
                                                [[10 "Obi-Wan Kenobi"]]
                                                [[20 "Luke Skywalker"]
                                                 [30 "Darth Vader"]]))
                         (set (rows-for-table table)))))
                (io/delete-file file)))))))))

(defn- trim-lines [s]
  (->> (str/split-lines s)
       (map str/trim)
       (str/join "\n")))

(deftest update-column-mismatch-test
  (mt/test-drivers (mt/normal-drivers-with-feature :uploads)
    (doseq [action (actions-to-test driver/*driver*)]
      (testing (action-testing-str action)
        (with-uploads-enabled
          (testing "Append should fail only if there are missing columns in the CSV file"
            (doseq [[csv-rows error-message]
                    {[""]
                     (trim-lines "The CSV file is missing columns that are in the table:
                              - id
                              - name")

                    ;; Extra columns are fine, as long as none are missing.
                     ["_mb_row_id,id,extra 1, extra 2,name"]
                     nil
                     ["extra 1, extra 2"]
                     (trim-lines "The CSV file is missing columns that are in the table:
                              - id
                              - name

                              There are new columns in the CSV file that are not in the table:
                              - extra_2
                              - extra_1")

<<<<<<< HEAD
                     ["_mb_row_id,id, extra 2"]
                     (if (driver/database-supports? driver/*driver* :upload-with-auto-pk (mt/db))
                       (trim-lines "The CSV file is missing columns that are in the table:
=======
                    ["_mb_row_id,id, extra 2"]
                    (if (driver.u/supports? driver/*driver* :upload-with-auto-pk (mt/db))
                      (trim-lines "The CSV file is missing columns that are in the table:
>>>>>>> f4847861
                                   - name

                                   There are new columns in the CSV file that are not in the table:
                                   - extra_2")
                       (trim-lines "The CSV file is missing columns that are in the table:
                                  - name

                                  There are new columns in the CSV file that are not in the table:
                                  - _mb_row_id
                                  - extra_2"))}]
              (with-upload-table!
                [table (create-upload-table!
                        {:col->upload-type (ordered-map/ordered-map
                                            :id int-type
                                            :name vchar-type)
                         :rows             [[1, "some_text"]]})]

                (let [file (csv-file-with csv-rows)]
                  (when error-message
                    (is (= {:message error-message
                            :data    {:status-code 422}}
                           (catch-ex-info (update-csv! action {:file file :table-id (:id table)}))))
                    (testing "Check the data was not uploaded into the table"
                      (is (= [[1 "some_text"]]
                             (rows-for-table table)))))

                  (when-not error-message
                    (testing "Check the data was uploaded into the table"
                     ;; No exception is thrown - but there were also no rows in the table to check
                      (update-csv! action {:file file :table-id (:id table)})))

                  (io/delete-file file))))))))))

(deftest update-common-types-test
  (mt/test-drivers (mt/normal-drivers-with-feature :uploads)
    (doseq [action (actions-to-test driver/*driver*)]
      (testing (action-testing-str action)
        (with-mysql-local-infile-on-and-off
          (mt/with-report-timezone-id! "UTC"
            (testing "Append should succeed for all possible CSV column types"
              (mt/with-dynamic-redefs [driver/db-default-timezone (constantly "Z")
                                       upload/current-database    (constantly (mt/db))]
                (with-upload-table!
                  [table (create-upload-table!
                          {:col->upload-type (columns-with-auto-pk
                                              (ordered-map/ordered-map
                                               :biginteger      int-type
                                               :float           float-type
                                               :text            vchar-type
                                               :boolean         bool-type
                                               :date            date-type
                                               :datetime        datetime-type))
                           :rows [[1000000,1.0,"some_text",false,#t "2020-01-01",#t "2020-01-01T00:00:00"]]})]
                  (let [csv-rows ["biginteger,float,text,boolean,date,datetime"
                                  "2000000,2.0,some_text,true,2020-02-02,2020-02-02T02:02:02"]
                        file  (csv-file-with csv-rows)]
                    (is (some? (update-csv! action {:file file, :table-id (:id table)})))
                    (testing "Check the data was uploaded into the table correctly"
                      (is (= (set (updated-contents
                                   action
                                   [[1000000 1.0 "some_text" false "2020-01-01T00:00:00Z" "2020-01-01T00:00:00Z"]]
                                   [[2000000 2.0 "some_text" true "2020-02-02T00:00:00Z" "2020-02-02T02:02:02Z"]]))
                             (set (rows-for-table table)))))
                    (io/delete-file file)))))))))))

(deftest update-offset-datetime-test
  (mt/test-drivers (mt/normal-drivers-with-feature :uploads)
    (doseq [action (actions-to-test driver/*driver*)]
      (testing (action-testing-str action)
        (with-mysql-local-infile-on-and-off
          (mt/with-report-timezone-id! "UTC"
            (testing "Append should succeed for offset datetime columns"
              (with-redefs [driver/db-default-timezone (constantly "Z")
                            upload/current-database    (constantly (mt/db))]
                (with-upload-table!
                  [table (create-upload-table!
                          {:col->upload-type (columns-with-auto-pk
                                              (ordered-map/ordered-map :offset_datetime offset-dt-type))
                           :rows []})]
                  (let [csv-rows ["offset_datetime"
                                  "2020-02-02T02:02:02+02:00"]
                        file  (csv-file-with csv-rows (mt/random-name))]
                    (is (some? (update-csv! action {:file file, :table-id (:id table)})))
                    (testing "Check the data was uploaded into the table correctly"
                      (is (= (set (updated-contents
                                   action
                                   []
                                   [[(if (driver/upload-type->database-type driver/*driver* ::upload/offset-datetime)
                                       "2020-02-02T00:02:02Z"
                                       "2020-02-02T02:02:02+02:00")]]))
                             (set (rows-for-table table)))))
                    (io/delete-file file)))))))))))

(deftest update-no-rows-test
  (mt/test-drivers (mt/normal-drivers-with-feature :uploads)
    (doseq [action (actions-to-test driver/*driver*)]
      (testing (action-testing-str action)
        (with-uploads-enabled
          (testing "Append should succeed with a CSV with only the header"
            (let [csv-rows ["name"]]
              (with-upload-table!
                [table (create-upload-table!)]
                (let [file (csv-file-with csv-rows)]
                  (is (= {:row-count 0}
                         (update-csv! action {:file file, :table-id (:id table)})))
                  (testing "Check the data was not uploaded into the table"
                    (is (= (set (updated-contents action [["Obi-Wan Kenobi"]] []))
                           (set (rows-for-table table)))))
                  (io/delete-file file))))))))))

(deftest update-mb-row-id-csv-only-test
  (mt/test-drivers (mt/normal-drivers-with-feature :uploads)
    (doseq [action (actions-to-test driver/*driver*)]
      (testing (action-testing-str action)
        (testing "If the table doesn't have _mb_row_id but the CSV does, ignore the CSV _mb_row_id but create the column anyway"
          (with-upload-table!
            [table (create-upload-table! {:col->upload-type (ordered-map/ordered-map
                                                             :name vchar-type)
                                          :rows             [["Obi-Wan Kenobi"]]})]
            (let [csv-rows ["_MB-row ID,name" "1000,Luke Skywalker"]
                  file     (csv-file-with csv-rows)]
              (is (= {:row-count 1}
                     (update-csv! action {:file file, :table-id (:id table)})))
              ;; Only create auto-pk columns for drivers that supported uploads before auto-pk columns
              ;; were introduced by metabase#36249. Otherwise we can assume that the table was created
              ;; with an auto-pk column.
              (if (driver/create-auto-pk-with-append-csv? driver/*driver*)
                (do
                  (testing "Check a _mb_row_id column was created"
                    (is (= ["name" "_mb_row_id"]
                           (column-names-for-table table))))
                  (testing "Check a _mb_row_id column was sync'd"
                    (is (=? {:semantic_type :type/PK
                             :base_type     :type/BigInteger
                             :name          "_mb_row_id"
                             :display_name  "_mb_row_id"}
                            (t2/select-one :model/Field :table_id (:id table) :name upload/auto-pk-column-name))))
                  (testing "Check the data was uploaded into the table, but the _mb_row_id column values were ignored"
                    (case action
                      ::upload/append
                      (is (= [["Obi-Wan Kenobi" 1]
                              ["Luke Skywalker" 2]]
                             (rows-for-table table)))
                      ::upload/replace
                      (is (= [["Luke Skywalker" 1]]
                             (rows-for-table table))))))
                (do
                  (testing "Check a _mb_row_id column wasn't created"
                    (is (= ["name"]
                           (column-names-for-table table))))
                  (case action
                    ::upload/append
                    (is (= [["Obi-Wan Kenobi"]
                            ["Luke Skywalker"]]
                           (rows-for-table table)))
                    ::upload/replace
                    (is (= [["Luke Skywalker"]]
                           (rows-for-table table))))))
              (io/delete-file file))))))))

(deftest update-no-mb-row-id-failure-test
  (mt/test-drivers (mt/normal-drivers-with-feature :uploads)
    (doseq [action (actions-to-test driver/*driver*)]
      (testing (action-testing-str action)
        (testing "If the table doesn't have _mb_row_id and a failure occurs, we shouldn't create a _mb_row_id column"
          (with-upload-table!
            [table (create-upload-table! {:col->upload-type (ordered-map/ordered-map
                                                             :bool_column bool-type)
                                          :rows [[true]]})]
            (let [csv-rows    ["bool_column" "not a bool"]
                  file        (csv-file-with csv-rows)
                  get-auto-pk (fn []
                                (t2/select-one :model/Field :table_id (:id table) :name upload/auto-pk-column-name))]
              (is (nil? (get-auto-pk)))
              (is (thrown? Exception
                           (update-csv! action {:file file, :table-id (:id table)})))
              (testing "Check a _mb_row_id column was not created"
                (is (= ["bool_column"]
                       (column-names-for-table table))))
              (testing "Check a _mb_row_id column was not sync'd"
                (is (nil? (get-auto-pk))))
              (testing "Check the data was not uploaded into the table"
                ;; TODO in future it would be good to enhance ::replace to be atomic, i.e. to preserve the existing row
                (case action
                  ::upload/append
                  (is (= [[true]] (rows-for-table table)))
                  ::upload/replace
                  (is (= [] (rows-for-table table)))))
              (io/delete-file file))))))))

(deftest update-mb-row-id-table-only-test
  (mt/test-drivers (mt/normal-drivers-with-feature :uploads)
    (doseq [action (actions-to-test driver/*driver*)]
      (testing (action-testing-str action)
        (testing "Append succeeds if the table has _mb_row_id but the CSV doesn't"
          (with-upload-table! [table (create-upload-table!)]
            (let [csv-rows ["name" "Luke Skywalker"]
                  file     (csv-file-with csv-rows (mt/random-name))]
              (is (= {:row-count 1}
                     (update-csv! action {:file file, :table-id (:id table)})))
              (testing "Check the data was uploaded into the table, but the _mb_row_id was ignored"
                (is (= (set (updated-contents action
                                              [["Obi-Wan Kenobi"]]
                                              [["Luke Skywalker"]]))
                       (set (rows-for-table table)))))
              (io/delete-file file))))))))

(deftest append-duplicate-test
  (mt/test-drivers (mt/normal-drivers-with-feature :uploads)
    (testing "Append should add new rows even if it is the same as the original upload."
      (let [csv-rows    ["id,name" "10,Luke Skywalker" "20,Darth Vader"]
            parsed-rows [[10 "Luke Skywalker"]
                         [20 "Darth Vader"]]]
        (with-upload-table!
          [table (create-upload-table! {:col->upload-type (columns-with-auto-pk
                                                           (ordered-map/ordered-map
                                                            :id int-type
                                                            :name vchar-type))
                                        :rows             parsed-rows})]
          (let [file (csv-file-with csv-rows)]
            (is (some? (update-csv! ::upload/append {:file file, :table-id (:id table)})))
            (testing "Check the data was uploaded into the table correctly"
              (if (mysql/mariadb? (mt/db))
                ;; For MariaDB, the auto-incrementing column isn't continuous if the insert is duplicated. So this test
                ;; skips checking the auto-incrementing column.
                (let [drop-auto-pk #(map rest %)]
                  (is (= (concat parsed-rows parsed-rows)
                         (drop-auto-pk (rows-for-table table)))))
                (is (= (rows-with-auto-pk (concat parsed-rows parsed-rows))
                       (rows-for-table table)))))
            (io/delete-file file)))))))

(deftest ^:mb/once update-snowplow-test
  (mt/test-drivers (mt/normal-drivers-with-feature :uploads)
    (doseq [action (actions-to-test driver/*driver*)]
      (testing (action-testing-str action)
        (snowplow-test/with-fake-snowplow-collector

          (with-upload-table! [table (create-upload-table!)]
            (testing "Successfully appending to CSV Uploads publishes statistics to Snowplow"
              (let [csv-rows ["name" "Luke Skywalker"]
                    file     (csv-file-with csv-rows (mt/random-name))]
                (update-csv! action {:file file, :table-id (:id table)})

                (is (=? {:data    {"event"             "csv_append_successful"
                                   "size_mb"           1.811981201171875E-5
                                   "num_columns"       1
                                   "num_rows"          1
                                   "generated_columns" 0
                                   "upload_seconds"    pos?}
                         :user-id (str (mt/user->id :crowberto))}
                        (last (snowplow-test/pop-event-data-and-user-id!))))

                (io/delete-file file)))

            (testing "Failures when appending to CSV Uploads will publish statistics to Snowplow"
              (mt/with-dynamic-redefs [upload/create-from-csv! (fn [_ _ _ _] (throw (Exception.)))]
                (let [csv-rows ["mispelled_name, unexpected_column" "Duke Cakewalker, r2dj"]
                      file     (csv-file-with csv-rows (mt/random-name))]
                  (try
                    (update-csv! action {:file file, :table-id (:id table)})
                    (catch Throwable _)
                    (finally
                      (io/delete-file file))))

                (is (= {:data    {"event"             "csv_append_failed"
                                  "size_mb"           5.245208740234375E-5
                                  "num_columns"       2
                                  "num_rows"          1
                                  "generated_columns" 0}
                        :user-id (str (mt/user->id :crowberto))}
                       (last (snowplow-test/pop-event-data-and-user-id!))))))))))))

(deftest ^:mb/once update-audit-log-test
  (mt/test-drivers (mt/normal-drivers-with-feature :uploads)
    (doseq [action (actions-to-test driver/*driver*)]
      (testing (action-testing-str action)
        (mt/with-premium-features #{:audit-app}
          (with-upload-table! [table (create-upload-table!)]
            (let [csv-rows ["name" "Luke Skywalker"]
                  file     (csv-file-with csv-rows)]
              (update-csv! action {:file file, :table-id (:id table)})

              (is (=? {:topic    :upload-append
                       :user_id  (:id (mt/fetch-user :crowberto))
                       :model    "Table"
                       :model_id (:id table)
                       :details  {:db-id       pos?
                                  :schema-name (sql.tx/session-schema driver/*driver*)
                                  :table-name  string?
                                  :stats       {:num-rows          1
                                                :num-columns       1
                                                :generated-columns 0
                                                :size-mb           1.811981201171875E-5
                                                :upload-seconds    pos?}}}
                      (last-audit-event :upload-append)))

              (io/delete-file file))))))))

(defn- mbql [mp table]
  (let [table-metadata (lib.metadata/table mp (:id table))]
    (lib/query mp table-metadata)))

(defn- join-mbql [mp base-table join-table]
  (let [base-table-metadata (lib.metadata/table mp (:id base-table))
        join-table-metadata (lib.metadata/table mp (:id join-table))
        ;; We use the primary keys as the join fields as we know they will exist and have compatible types.
        pk-metadata         (fn [table]
                              (let [field-id (t2/select-one-pk :model/Field
                                                               :table_id (:id table)
                                                               :semantic_type :type/PK)]
                                (lib.metadata/field mp field-id)))
        base-id-metadata         (pk-metadata base-table)
        join-id-metadata         (pk-metadata join-table)]

    (-> (lib/query mp base-table-metadata)
        (lib/join (lib/join-clause join-table-metadata
                                   [(lib/= (lib/ref base-id-metadata)
                                           (lib/ref join-id-metadata))])))))

(defn- cached-model-ids []
  (into #{} (map :card_id) (t2/select [:model/PersistedInfo :card_id] :active true)))

(deftest update-invalidate-model-cache-test
  (mt/test-drivers (mt/normal-drivers-with-feature :uploads :persist-models)
    (doseq [action (actions-to-test driver/*driver*)]
      (testing (action-testing-str action)
        (with-upload-table! [table (create-upload-table!)]
          (let [table-id    (:id table)
                csv-rows    ["name" "Luke Skywalker"]
                file        (csv-file-with csv-rows)
                other-id    (mt/id :venues)
                other-table (t2/select-one :model/Table other-id)
                mp          (lib.metadata.jvm/application-database-metadata-provider (:db_id table))]

            (mt/with-temp [:model/Card {question-id        :id} {:table_id table-id, :dataset_query (mbql mp table)}
                           :model/Card {model-id           :id} {:table_id table-id, :type :model, :dataset_query (mbql mp table)}
                           :model/Card {complex-model-id   :id} {:table_id table-id, :type :model, :dataset_query (join-mbql mp table other-table)}
                           :model/Card {archived-model-id  :id} {:table_id table-id, :type :model, :archived true, :dataset_query (mbql mp table)}
                           :model/Card {unrelated-model-id :id} {:table_id other-id, :type :model, :dataset_query (mbql mp other-table)}
                           :model/Card {joined-model-id    :id} {:table_id other-id, :type :model, :dataset_query (join-mbql mp other-table table)}]

              (is (= #{question-id model-id complex-model-id}
                     (into #{} (map :id) (t2/select :model/Card :table_id table-id :archived false))))

              (mt/with-persistence-enabled [persist-models!]
                (persist-models!)

                (let [cached-before (cached-model-ids)
                      _             (update-csv! action {:file file, :table-id (:id table)})
                      cached-after  (cached-model-ids)]

                  (testing "The models are cached"
                    (let [active-model-ids #{model-id complex-model-id unrelated-model-id joined-model-id}]
                      (is (= active-model-ids (set/intersection cached-before (conj active-model-ids archived-model-id))))))
                  (testing "The cache is invalidated by the update"
                    (is (not (contains? cached-after model-id))))
                  (testing "No unwanted caches were invalidated"
                    (is (= #{model-id} (set/difference cached-before cached-after))))
                  (testing "We can see the new row when querying the model"
                    (is (some (fn [[_ row-name]] (= "Luke Skywalker" row-name))
                              (rows-for-model (:db_id table) model-id)))))))

            (io/delete-file file)))))))

(deftest update-mb-row-id-csv-and-table-test
  (mt/test-drivers (mt/normal-drivers-with-feature :uploads)
    (doseq [action (actions-to-test driver/*driver*)]
      (testing (action-testing-str action)
        (testing "Append succeeds if the table has _mb_row_id and the CSV does too"
          (with-upload-table! [table (create-upload-table!)]
            (let [csv-rows ["_mb_row_id,name" "1000,Luke Skywalker"]
                  file     (csv-file-with csv-rows (mt/random-name))]
              (is (= {:row-count 1}
                     (update-csv! action {:file file, :table-id (:id table)})))
              (testing "Check the data was uploaded into the table, but the _mb_row_id was ignored"
                (is (= (set (updated-contents action
                                              [["Obi-Wan Kenobi"]]
                                              [["Luke Skywalker"]]))
                       (set (rows-for-table table)))))
              (io/delete-file file)))

          ;; TODO we can deduplicate a lot of code in this test
          (testing "with duplicate normalized _mb_row_id columns in the CSV file"
            (with-upload-table! [table (create-upload-table!)]
              (let [csv-rows ["_mb_row_id,name,-MB-ROW-ID" "1000,Luke Skywalker,1001"]
                    file     (csv-file-with csv-rows)]
                (is (= {:row-count 1}
                       (update-csv! action {:file file, :table-id (:id table)})))
                (testing "Check the data was uploaded into the table, but the _mb_row_id was ignored"
                  (is (= (set (updated-contents action
                                                [["Obi-Wan Kenobi"]]
                                                [["Luke Skywalker"]]))
                         (set (rows-for-table table)))))
                (io/delete-file file)))))))))

(deftest update-duplicate-header-csv-test
  (mt/test-drivers (mt/normal-drivers-with-feature :uploads)
    (doseq [action (actions-to-test driver/*driver*)]
      (testing (action-testing-str action)
        (testing "Update should fail if the CSV file contains duplicate column names"
          (with-upload-table! [table (create-upload-table!)]
            (let [csv-rows ["name,name" "Luke Skywalker,Darth Vader"]
                  file     (csv-file-with csv-rows (mt/random-name))]
              (is (= {:message "The CSV file contains duplicate column names."
                      :data    {:status-code 422}}
                     (catch-ex-info (update-csv! action {:file file, :table-id (:id table)}))))
              (testing "Check the data was not uploaded into the table"
                (is (= (rows-with-auto-pk
                        [["Obi-Wan Kenobi"]])
                       (rows-for-table table))))
              (io/delete-file file))))))))

(deftest update-reorder-header-csv-test
  (mt/test-drivers (mt/normal-drivers-with-feature :uploads)
    (doseq [action (actions-to-test driver/*driver*)]
      (testing (action-testing-str action)
        (testing "Append should handle the columns in the CSV file being reordered"
          (with-upload-table! [table (create-upload-table!
                                      :col->upload-type (columns-with-auto-pk
                                                         (ordered-map/ordered-map
                                                          :name vchar-type
                                                          :shame vchar-type))
                                      :rows [["Obi-Wan Kenobi" "No one really knows me"]])]
            (let [csv-rows ["shame,name" "Nothing - you can't prove it,Puke Nightstalker"]
                  file     (csv-file-with csv-rows)]

              (testing "The new row is inserted with the values correctly reordered"
                (is (= {:row-count 1} (update-csv! action {:file file, :table-id (:id table)})))
                (is (= (set (updated-contents action
                                              [["Obi-Wan Kenobi" "No one really knows me"]]
                                              [["Puke Nightstalker" "Nothing - you can't prove it"]]))
                       (set (rows-for-table table)))))
              (io/delete-file file))))))))

(deftest update-new-column-test
  (mt/test-drivers (mt/normal-drivers-with-feature :uploads)
    (doseq [action (actions-to-test driver/*driver*)]
      (testing (action-testing-str action)
        (with-uploads-enabled
          (testing "Append should handle new columns being added in the latest CSV"
            (with-upload-table! [table (create-upload-table!)]
             ;; Reorder as well for good measure
              (let [csv-rows ["game,name" "Witticisms,Fluke Skytalker"]
                    file     (csv-file-with csv-rows)]
                (testing "The new row is inserted with the values correctly reordered"
                  (is (= {:row-count 1} (update-csv! action {:file file, :table-id (:id table)})))
                  (is (= (set (updated-contents action
                                                [["Obi-Wan Kenobi" nil]]
                                                [["Fluke Skytalker" "Witticisms"]]))
                         (set (rows-for-table table)))))
                (io/delete-file file)))))))))

(deftest update-type-mismatch-test
  (mt/test-drivers (mt/normal-drivers-with-feature :uploads)
    (doseq [action (actions-to-test driver/*driver*)]
      (testing (action-testing-str action)
        (with-mysql-local-infile-on-and-off
          (testing "Append fails if the CSV file contains values that don't match the column types"
            ;; for drivers that insert rows in chunks, we change the chunk size to 1 so that we can test that the
            ;; inserted rows are rolled back
            (binding [driver/*insert-chunk-rows* 1]
<<<<<<< HEAD
              (doseq [auto-pk-column? (if (driver/database-supports? driver/*driver* :upload-with-auto-pk (mt/db))
=======
              (doseq [auto-pk-column? (if (driver.u/supports? driver/*driver* :upload-with-auto-pk (mt/db))
>>>>>>> f4847861
                                        [true false]
                                        [false])]
                (testing (str "\nFor a table that has " (if auto-pk-column? "an" " no") " automatically generated PK already")
                  (doseq [{:keys [upload-type valid invalid msg]}
                          (cond-> [{:upload-type int-type
                                    :valid       1
                                    :invalid     "not an int"
                                    :msg         "'not an int' is not a recognizable number"}
                                   {:upload-type float-type
                                    :valid       1.1
                                    :invalid     "not a float"
                                    :msg         "'not a float' is not a recognizable number"}
                                   {:upload-type bool-type
                                    :valid       true
                                    :invalid     "correct"
                                    :msg         "'correct' is not a recognizable boolean"}
                                   {:upload-type date-type
                                    :valid       #t "2000-01-01"
                                    :invalid     "2023-01-01T00:00:00"
                                    :msg         "'2023-01-01T00:00:00' is not a recognizable date"}
                                   {:upload-type datetime-type
                                    :valid       #t "2000-01-01T00:00:00"
                                    :invalid     "2023-01-01T00:00:00+01"
                                    :msg         "'2023-01-01T00:00:00+01' is not a recognizable datetime"}]
                            (driver/upload-type->database-type driver/*driver* ::upload/offset-datetime)
                            (conj {:upload-type offset-dt-type
                                   :valid       #t "2000-01-01T00:00:00+01"
                                   :invalid     "2023-01-01T00:00:00[Europe/Helsinki]"
                                   :msg         "'2023-01-01T00:00:00[Europe/Helsinki]' is not a recognizable zoned datetime"}))]
                    (testing (str "\nTry to upload an invalid value for " upload-type)
                      (with-upload-table!
                        [table (create-upload-table!
                                {:col->upload-type (columns-with-auto-pk
                                                    (ordered-map/ordered-map
                                                     :test_column upload-type
                                                     :name        vchar-type))
                                 :rows             [[valid "Obi-Wan Kenobi"]]})]
                        (let [;; The CSV contains 50 valid rows and 1 invalid row
                              csv-rows `["test_column,name" ~@(repeat 50 (str valid ",Darth Vadar")) ~(str invalid ",Luke Skywalker")]
                              file  (csv-file-with csv-rows)]
                          (testing "\nShould return an appropriate error message"
                            (is (= {:message msg
                                    :data    {:status-code 422}}
                                   (catch-ex-info (update-csv! action {:file file, :table-id (:id table)})))))
                          ;; TODO in future it would be good to enhance ::replace to be atomic, i.e. to preserve the existing row
                          (testing "\nCheck the data was not uploaded into the table"
                            (is (= (case action ::upload/append 1 ::upload/replace 0)
                                   (count (rows-for-table table)))))
                          (io/delete-file file))))))))))))))

;; FIXME: uploading to a varchar-255 column can fail if the text is too long
;; We ideally want to change the column type to text if we detect this will happen, but that's difficult
;; currently because we don't store the character length of the column. e.g. a varchar(255) column in postgres
;; will have `varchar` as the database_type in metabase_field.
;; In any case, this test documents the current behaviour
(deftest update-too-long-for-varchar-255-test
  (mt/test-drivers (filter (fn [driver]
                             ;; use of varchar(255) is not universal for all drivers, so only test drivers that
                             ;; have different database types for varchar(255) and text
                             (apply not= (->> [vchar-type text-type]
                                              (map #(keyword "metabase.upload" (name %)))
                                              (map (partial driver/upload-type->database-type driver)))))
                           (mt/normal-drivers-with-feature :uploads))
    (doseq [action (actions-to-test driver/*driver*)]
      (testing (action-testing-str action)
        (with-mysql-local-infile-off
          (testing "Fails if the CSV file contains string values that are too long for the column"
            ;; for drivers that insert rows in chunks, we change the chunk size to 1 so that we can test that the
            ;; inserted rows are rolled back
            (binding [driver/*insert-chunk-rows* 1]
              (with-upload-table!
                [table (create-upload-table! {:col->upload-type (columns-with-auto-pk
                                                                 (ordered-map/ordered-map
                                                                  :test_column vchar-type))
                                              :rows             [["valid"]]})]
                (let [csv-rows `["test_column" ~@(repeat 50 "valid too") ~(apply str (repeat 256 "x"))]
                      file  (csv-file-with csv-rows)]
                  (testing "\nShould return an appropriate error message"
                    (is (=? {;; the error message is different for different drivers, but postgres and mysql have "too long" in the message
                             :message #"[\s\S]*too long[\s\S]*"
                             :data    {:status-code 422}}
                            (catch-ex-info (update-csv! action {:file file, :table-id (:id table)})))))
                  (testing "\nCheck the data was not uploaded into the table"
                    ;; TODO in future it would be good to enhance ::replace to be atomic, i.e. to preserve the existing row
                    (is (= (case action ::upload/append 1 ::upload/replace 0)
                           (count (rows-for-table table))))))))))))))

(deftest update-too-long-for-varchar-255-mysql-local-infile-test
  (mt/test-driver :mysql
    (doseq [action (actions-to-test driver/*driver*)]
      (testing (action-testing-str action)
        (with-mysql-local-infile-on
          (testing "Append succeeds if the CSV file is uploaded to MySQL and contains a string value that is too long for the column"
            ;; for drivers that insert rows in chunks, we change the chunk size to 1 so that we can test that the
            ;; inserted rows are rolled back
            (binding [driver/*insert-chunk-rows* 1]
              (let [upload-type vchar-type,
                    uncoerced   (apply str (repeat 256 "x"))
                    coerced     (apply str (repeat 255 "x"))]
                (testing (format "\nUploading %s into a column of type %s should be coerced to %s"
                                 uncoerced (name upload-type) coerced)
                  (with-upload-table!
                    [table (create-upload-table! {:col->upload-type (columns-with-auto-pk
                                                                     (ordered-map/ordered-map :test_column upload-type))
                                                  :rows             []})]
                    (let [csv-rows ["test_column" uncoerced]
                          file (csv-file-with csv-rows)]
                      (testing "\nAppend should succeed"
                        (is (= {:row-count 1}
                               (update-csv! action {:file file, :table-id (:id table)}))))
                      (testing "\nCheck the value was coerced correctly"
                        (is (= (rows-with-auto-pk [[coerced]])
                               (rows-for-table table))))
                      (io/delete-file file))))))))))))

(deftest update-type-coercion-test
  (mt/test-drivers (mt/normal-drivers-with-feature :uploads)
    (doseq [action (actions-to-test driver/*driver*)]
      (testing (action-testing-str action)
        (with-mysql-local-infile-on-and-off
          (testing "Append succeeds if the CSV file contains values that don't match the column types, but are coercible"
            ;; for drivers that insert rows in chunks, we change the chunk size to 1 so that we can test that the
            ;; inserted rows are rolled back
            (binding [driver/*insert-chunk-rows* 1]
              (doseq [{:keys [upload-type uncoerced coerced fail-msg] :as args}
                      [(merge
                        {:upload-type int-type, :uncoerced "2.1"}
                        (if (= driver/*driver* :redshift)
                          ;; TODO: redshift doesn't allow promotion of ints to floats
                          {:fail-msg "There's a value with the wrong type \\('double precision'\\) in the 'test_column' column"}
                          {:coerced 2.1})) ; column is promoted to float
                       {:upload-type int-type,   :uncoerced "2.0",        :coerced 2} ; value is coerced to int
                       {:upload-type float-type, :uncoerced "2",          :coerced 2.0}
                       {:upload-type bool-type,  :uncoerced "0",          :coerced false}
                       {:upload-type bool-type,  :uncoerced "1.0",        :fail-msg "'1.0' is not a recognizable boolean"}
                       {:upload-type bool-type,  :uncoerced "0.0",        :fail-msg "'0.0' is not a recognizable boolean"}
                       {:upload-type int-type,   :uncoerced "01/01/2012", :fail-msg "'01/01/2012' is not a recognizable number"}]]
                (with-upload-table!
                  [table (create-upload-table! {:col->upload-type (columns-with-auto-pk
                                                                   (ordered-map/ordered-map :test_column upload-type))
                                                :rows             []})]
                  (let [csv-rows ["test_column" uncoerced]
                        file     (csv-file-with csv-rows)
                        update!  (fn []
                                   (update-csv! action {:file file, :table-id (:id table)}))]
                    (if (contains? args :coerced)
                      (testing (format "\nUploading %s into a column of type %s should be coerced to %s"
                                       uncoerced (name upload-type) coerced)
                        (testing "\nAppend should succeed"
                          (is (= {:row-count 1}
                                 (update!))))
                        (is (= (rows-with-auto-pk [[coerced]])
                               (rows-for-table table))))
                      (testing (format "\nUploading %s into a column of type %s should fail to coerce"
                                       uncoerced (name upload-type))
                        (is (thrown-with-msg?
                              clojure.lang.ExceptionInfo
                              (re-pattern (str "^" fail-msg "$"))
                              (update!)))))
                    (io/delete-file file)))))))))))

(deftest update-promotion-multiple-columns-test
  (mt/test-drivers (disj (mt/normal-drivers-with-feature :uploads) :redshift) ; redshift doesn't support promotion
    (doseq [action (actions-to-test driver/*driver*)]
      (testing (action-testing-str action)
        (with-mysql-local-infile-on-and-off
          (testing "Append succeeds if the CSV file contains multiple columns that don't match the existing column types, but are coercible"
            (binding [driver/*insert-chunk-rows* 1]
              (let [upload-type int-type
                    uncoerced   "2.1"
                    coerced     2.1]
                (with-upload-table!
                  [table (create-upload-table! {:col->upload-type (columns-with-auto-pk
                                                                   (ordered-map/ordered-map
                                                                    :column_1 upload-type
                                                                    :column_2 upload-type))
                                                :rows             []})]
                  (let [csv-rows ["column_1,column_2"
                                  (str uncoerced "," uncoerced)]
                        file     (csv-file-with csv-rows)
                        update!  #(update-csv! action {:file file, :table-id (:id table)})]
                    (testing (format "\nUploading %s into a column of type %s should be coerced to %s"
                                     uncoerced (name upload-type) coerced)
                      (testing "\nAppend should succeed"
                        (is (= {:row-count 1}
                               (update!))))
                      (is (= [[1 coerced coerced]]
                             (rows-for-table table))))))))))))))

(deftest create-from-csv-int-and-float-test
  (testing "Creation should handle a mix of int and float-or-int values in any order"
    (mt/test-drivers (mt/normal-drivers-with-feature :uploads)
      (with-mysql-local-infile-on-and-off
        (with-upload-table!
          [table (create-from-csv-and-sync-with-defaults!
                  :file (csv-file-with ["float-1,float-2"
                                        "1,   1.0"
                                        "1.0, 1"]))]
          (testing "Check the data was uploaded into the table correctly"
            (is (= [[1 1.0 1.0]
                    [2 1.0 1.0]]
                   (rows-for-table table)))))))))

(deftest create-from-csv-int-and-non-integral-float-test
  (testing "Creation should handle a mix of int and float values in any order"
    (mt/test-drivers (mt/normal-drivers-with-feature :uploads)
      (with-mysql-local-infile-on-and-off
        (with-upload-table!
          [table (create-from-csv-and-sync-with-defaults!
                  :file (csv-file-with ["float-1,float-2"
                                        "1,   1.1"
                                        "1.1, 1"]))]
          (testing "Check the data was uploaded into the table correctly"
            (is (= [[1 1.0 1.1]
                    [2 1.1 1.0]]
                   (rows-for-table table)))))))))

(deftest update-from-csv-int-and-float-test
  (mt/test-drivers (mt/normal-drivers-with-feature :uploads)
    (doseq [action (actions-to-test driver/*driver*)]
      (testing (action-testing-str action)
        (testing "Append should handle a mix of int and float-or-int values being appended to an int column"
          (with-upload-table! [table (create-upload-table!
                                      :col->upload-type (columns-with-auto-pk
                                                         (ordered-map/ordered-map
                                                          :number_1 int-type
                                                          :number_2 int-type))
                                      :rows [[1, 1]])]

            (let [csv-rows ["number-1, number-2"
                            "1.0, 1"
                            "1  , 1.0"]
                  file     (csv-file-with csv-rows)]
              (is (some? (update-csv! action {:file file, :table-id (:id table)})))
              (is (= (set (updated-contents action
                                            [[1 1]]
                                            [[1 1]
                                             [1 1]]))
                     (set (rows-for-table table))))
              (io/delete-file file))))))))

(defn- upload-table-exists? [table]
  ;; we don't need to worry about sql injection here
  (-> (format "SELECT 1 FROM information_schema.tables WHERE table_name = '%s'" (:name table))
      ((fn [sql] {:database (:db_id table), :type :native, :native {:query sql}}))
      qp/process-query
      :row_count
      pos?))

(deftest delete-upload!-test
  (mt/test-drivers (mt/normal-drivers-with-feature :uploads)
    (doseq [archive-cards? [true false]]
      (with-upload-table! [table (create-upload-table!
                                  :col->upload-type (columns-with-auto-pk
                                                     (ordered-map/ordered-map
                                                      :number_1 int-type
                                                      :number_2 int-type))
                                  :rows [[1, 1]])]

        (testing "The upload table and the expected application data are created\n"
          (is (upload-table-exists? table))
          (is (seq (t2/select :model/Table :id (:id table))))
          (testing "The expected metadata is synchronously sync'd"
            (is (seq (t2/select :model/Field :table_id (:id table))))))

        (mt/with-temp [:model/Card {card-id :id} {:table_id (:id table)}]
          (is (false? (:archived (t2/select-one :model/Card :id card-id))))

          (upload/delete-upload! table :archive-cards? archive-cards?)

          (testing (format "We %s the related cards if archive-cards? is %s"
                           (if archive-cards? "archive" "do not archive")
                           archive-cards?)
            (is (= archive-cards? (:archived (t2/select-one :model/Card :id card-id)))))

          (testing "The upload table and related application data are deleted\n"
            (is (not (upload-table-exists? table)))
            (is (= [false] (mapv :active (t2/select :model/Table :id (:id table)))))
            (testing "We do not clean up any of the child resources synchronously (yet?)"
              (is (seq (t2/select :model/Field :table_id (:id table)))))))))))<|MERGE_RESOLUTION|>--- conflicted
+++ resolved
@@ -415,11 +415,7 @@
 
 (defn- columns-with-auto-pk [columns]
   (cond-> columns
-<<<<<<< HEAD
-    (driver/database-supports? driver/*driver* :upload-with-auto-pk (mt/db))
-=======
     (driver.u/supports? driver/*driver* :upload-with-auto-pk (mt/db))
->>>>>>> f4847861
     (#'upload/columns-with-auto-pk)))
 
 (defn- header-with-auto-pk [header]
@@ -453,11 +449,7 @@
                                 ["number" {:base_type :type/Float}]
                                 ["date" {:base_type :type/Date}]
                                 ["datetime" {:base_type :type/DateTime}]]
-<<<<<<< HEAD
-                        (driver/database-supports? driver/*driver* :upload-with-auto-pk (mt/db))
-=======
                         (driver.u/supports? driver/*driver* :upload-with-auto-pk (mt/db))
->>>>>>> f4847861
                         (cons ["_mb_row_id" {:semantic_type     :type/PK
                                              :base_type         :type/BigInteger}]))
                       (->> (t2/select :model/Field :table_id (:id table))
@@ -1221,15 +1213,9 @@
                               - extra_2
                               - extra_1")
 
-<<<<<<< HEAD
-                     ["_mb_row_id,id, extra 2"]
-                     (if (driver/database-supports? driver/*driver* :upload-with-auto-pk (mt/db))
-                       (trim-lines "The CSV file is missing columns that are in the table:
-=======
                     ["_mb_row_id,id, extra 2"]
                     (if (driver.u/supports? driver/*driver* :upload-with-auto-pk (mt/db))
                       (trim-lines "The CSV file is missing columns that are in the table:
->>>>>>> f4847861
                                    - name
 
                                    There are new columns in the CSV file that are not in the table:
@@ -1692,11 +1678,7 @@
             ;; for drivers that insert rows in chunks, we change the chunk size to 1 so that we can test that the
             ;; inserted rows are rolled back
             (binding [driver/*insert-chunk-rows* 1]
-<<<<<<< HEAD
-              (doseq [auto-pk-column? (if (driver/database-supports? driver/*driver* :upload-with-auto-pk (mt/db))
-=======
               (doseq [auto-pk-column? (if (driver.u/supports? driver/*driver* :upload-with-auto-pk (mt/db))
->>>>>>> f4847861
                                         [true false]
                                         [false])]
                 (testing (str "\nFor a table that has " (if auto-pk-column? "an" " no") " automatically generated PK already")
