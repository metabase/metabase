--- conflicted
+++ resolved
@@ -33,30 +33,7 @@
   (throw (ex-info "You can't calculate a metadata map for a stage! Use lib.metadata.calculation/returned-columns-method instead."
                   {})))
 
-<<<<<<< HEAD
 (mu/defn- existing-stage-metadata :- [:maybe ::lib.metadata.calculation/returned-columns]
-=======
-(mu/defn ensure-previous-stages-have-metadata :- ::lib.schema/query
-  "Recursively calculate the metadata for the previous stages and add it to them, we'll need it for metadata
-  calculations for [[lib.metadata.calculation/returned-columns]] and [[lib.metadata.calculation/visible-columns]], and
-  we don't want to have to calculate it more than once..."
-  [query        :- ::lib.schema/query
-   stage-number :- :int
-   options      :- [:maybe ::lib.metadata.calculation/returned-columns.options]]
-  (reduce
-   (fn [query stage-number]
-     (lib.util/update-query-stage query
-                                  stage-number
-                                  assoc ::cached-metadata
-                                  (lib.metadata.calculation/returned-columns query
-                                                                             stage-number
-                                                                             (lib.util/query-stage query stage-number)
-                                                                             (dissoc options :unique-name-fn))))
-   query
-   (range 0 (lib.util/canonical-stage-index query stage-number))))
-
-(mu/defn- existing-stage-metadata :- [:maybe ::lib.metadata.calculation/columns-with-unique-aliases]
->>>>>>> 66994fde
   "Return existing stage metadata attached to a stage if is already present: return it as-is, but only if this is a
   native stage or a source-Card or a metric stage. If it's any other sort of stage then ignore the metadata, it's
   probably wrong; we can recalculate the correct metadata anyway."
@@ -75,86 +52,28 @@
                        (lib.field.util/add-source-and-desired-aliases-xform query))
                  (:columns metadata))))))))
 
-(mu/defn- breakouts-columns :- [:maybe [:sequential ::lib.metadata.calculation/column-with-source]]
-  [query        :- ::lib.schema/query
-   stage-number :- :int
-<<<<<<< HEAD
+(mu/defn- breakouts-columns :- [:maybe [:sequential ::lib.metadata.calculation/column-metadata-with-source]]
+  [query        :- ::lib.schema/query
+   stage-number :- :int
    options      :- [:maybe ::lib.metadata.calculation/returned-columns.options]]
-  (let [cols (for [breakout (lib.breakout/breakouts-metadata query stage-number)]
-               (assoc breakout :lib/source :source/breakouts))]
+  (let [cols (lib.breakout/breakouts-metadata query stage-number)]
     (not-empty (concat cols
                        (lib.metadata.calculation/remapped-columns query stage-number cols options)))))
 
-(mu/defn- aggregations-columns :- [:maybe [:sequential ::lib.metadata.calculation/column-with-source]]
+(mu/defn- aggregations-columns :- [:maybe [:sequential ::lib.metadata.calculation/column-metadata-with-source]]
   [query        :- ::lib.schema/query
    stage-number :- :int
    options      :- [:maybe ::lib.metadata.calculation/metadata.options]]
-=======
-   unique-name-fn :- ::lib.metadata.calculation/unique-name-fn]
-  (let [{stage-type :lib/type, :keys [source-card] :as stage} (lib.util/query-stage query stage-number)]
-    (or (::cached-metadata stage)
-        (when-let [metadata (:lib/stage-metadata stage)]
-          (when (or (= stage-type :mbql.stage/native)
-                    source-card)
-            (let [source-type (case stage-type
-                                :mbql.stage/native :source/native
-                                :mbql.stage/mbql   :source/card)]
-              (not-empty
-               (for [col (:columns metadata)]
-                 (-> (merge
-                      {:lib/source-column-alias  (:name col)
-                       :lib/desired-column-alias (:name col)}
-                      col
-                      {:lib/source source-type})
-                     (update :lib/desired-column-alias unique-name-fn))))))))))
-
-(mu/defn- breakouts-columns :- [:maybe ::lib.metadata.calculation/columns-with-unique-aliases]
-  [query                                :- ::lib.schema/query
-   stage-number                         :- :int
-   {:keys [unique-name-fn] :as options} :- ::lib.metadata.calculation/returned-columns.options]
-  (let [cols (for [breakout (lib.breakout/breakouts-metadata query stage-number)]
-               (assoc breakout
-                      :lib/source-column-alias  ((some-fn :lib/source-column-alias :name) breakout)
-                      :lib/hack-original-name   ((some-fn :lib/hack-original-name :name) breakout)
-                      :lib/desired-column-alias (unique-name-fn (lib.join.util/desired-alias query breakout))))]
-    (not-empty (concat cols
-                       (lib.metadata.calculation/remapped-columns query stage-number cols options)))))
-
-(mu/defn- aggregations-columns :- [:maybe ::lib.metadata.calculation/columns-with-unique-aliases]
-  [query                    :- ::lib.schema/query
-   stage-number             :- :int
-   {:keys [unique-name-fn]} :- ::lib.metadata.calculation/returned-columns.options]
->>>>>>> 66994fde
   (not-empty
    (for [ag (lib.aggregation/aggregations-metadata query stage-number options)]
      (assoc ag :lib/source :source/aggregations))))
 
 ;;; TODO -- maybe the bulk of this logic should be moved into [[metabase.lib.field]], like we did for breakouts and
 ;;; aggregations above.
-<<<<<<< HEAD
-(mu/defn- fields-columns :- [:maybe [:sequential ::lib.metadata.calculation/column-with-source]]
+(mu/defn- fields-columns :- [:maybe ::lib.metadata.calculation/returned-columns]
   [query        :- ::lib.schema/query
    stage-number :- :int
    options      :- [:maybe ::lib.metadata.calculation/visible-columns.options]]
-  (when-let [{fields :fields} (lib.util/query-stage query stage-number)]
-    (-> (for [[tag :as ref-clause] fields
-              :let                 [source (case tag
-                                             ;; you can't have an `:aggregation` reference in `:fields`; anything in
-                                             ;; `:aggregations` is returned automatically anyway
-                                             ;; by [[aggregations-columns]] above.
-                                             :field      :source/fields
-                                             :expression :source/expressions)
-                                    metadata (lib.metadata.calculation/metadata query stage-number ref-clause options)]]
-          (assoc metadata :lib/source source))
-        (as-> $cols (concat $cols (lib.metadata.calculation/remapped-columns query stage-number $cols options)))
-        not-empty)))
-
-(mu/defn- summary-columns :- [:maybe [:sequential ::lib.metadata.calculation/column-with-source]]
-=======
-(mu/defn- fields-columns :- [:maybe ::lib.metadata.calculation/columns-with-unique-aliases]
-  [query                                :- ::lib.schema/query
-   stage-number                         :- :int
-   {:keys [unique-name-fn] :as options} :- ::lib.metadata.calculation/returned-columns.options]
   (when-let [{fields :fields} (lib.util/query-stage query stage-number)]
     (-> (for [[tag :as ref-clause] fields
               :let                 [metadata (lib.metadata.calculation/metadata query stage-number ref-clause)]]
@@ -166,8 +85,7 @@
         (as-> $cols (concat $cols (lib.metadata.calculation/remapped-columns query stage-number $cols options)))
         not-empty)))
 
-(mu/defn- summary-columns :- [:maybe ::lib.metadata.calculation/columns-with-unique-aliases]
->>>>>>> 66994fde
+(mu/defn- summary-columns :- [:maybe ::lib.metadata.calculation/returned-columns]
   [query        :- ::lib.schema/query
    stage-number :- :int
    options      :- ::lib.metadata.calculation/returned-columns.options]
@@ -178,45 +96,24 @@
          [breakouts-columns
           aggregations-columns])))
 
-<<<<<<< HEAD
 (mu/defn- previous-stage-metadata :- [:maybe ::lib.metadata.calculation/returned-columns]
   "Metadata for the previous stage, if there is one."
   [query        :- ::lib.schema/query
    stage-number :- :int
    options      :- ::lib.metadata.calculation/returned-columns.options]
-  (when-let [previous-stage-number (lib.util/previous-stage-number query stage-number)]
-    (not-empty
-     (into []
-           (comp (map #(assoc % :lib/source :source/previous-stage))
-                 (lib.field.util/add-source-and-desired-aliases-xform query))
-           (lib.metadata.calculation/returned-columns query
-                                                      previous-stage-number
-                                                      (lib.util/query-stage query previous-stage-number)
-                                                      options)))))
-
-(mu/defn- saved-question-visible-columns :- [:maybe ::lib.metadata.calculation/visible-columns]
-=======
-(mu/defn- previous-stage-metadata :- [:maybe ::lib.metadata.calculation/columns-with-unique-aliases]
-  "Metadata for the previous stage, if there is one."
-  [query                                :- ::lib.schema/query
-   stage-number                         :- :int
-   {:keys [unique-name-fn] :as options} :- ::lib.metadata.calculation/returned-columns.options]
   (when-let [previous-stage-number (lib.util/previous-stage-number query stage-number)]
     (not-empty
      (for [col  (lib.metadata.calculation/returned-columns query
                                                            previous-stage-number
                                                            (lib.util/query-stage query previous-stage-number)
-                                                           (dissoc options :unique-name-fn))
+                                                           options)
            :let [source-alias (or ((some-fn :lib/desired-column-alias :lib/source-column-alias) col)
                                   (lib.metadata.calculation/column-name query stage-number col))]]
        (merge
         (lib.field.util/update-keys-for-col-from-previous-stage col)
-        {:lib/source               :source/previous-stage
-         :lib/source-column-alias  source-alias
-         :lib/desired-column-alias (unique-name-fn source-alias)})))))
-
-(mu/defn- saved-question-visible-columns :- [:maybe ::lib.metadata.calculation/columns-with-unique-aliases]
->>>>>>> 66994fde
+        {:lib/source :source/previous-stage})))))
+
+(mu/defn- saved-question-visible-columns :- [:maybe ::lib.metadata.calculation/returned-columns]
   "Metadata associated with a Saved Question, e.g. if we have a `:source-card`"
   [query          :- ::lib.schema/query
    stage-number   :- :int
@@ -226,11 +123,7 @@
     (when-let [card (lib.metadata/card query card-id)]
       (not-empty (lib.metadata.calculation/visible-columns query stage-number card options)))))
 
-<<<<<<< HEAD
 (mu/defn- metric-metadata :- [:maybe ::lib.metadata.calculation/returned-columns]
-=======
-(mu/defn- metric-metadata :- [:maybe ::lib.metadata.calculation/columns-with-unique-aliases]
->>>>>>> 66994fde
   [query         :- ::lib.schema/query
    _stage-number :- :int
    card          :- ::lib.schema.metadata/card
@@ -243,7 +136,6 @@
                 (lib.util/query-stage metric-query -1)
                 options))))
 
-<<<<<<< HEAD
 (mu/defn- expressions-metadata :- [:maybe ::lib.metadata.calculation/visible-columns]
   [query                                      :- ::lib.schema/query
    stage-number                               :- :int
@@ -251,13 +143,6 @@
                                                   ::lib.metadata.calculation/metadata.options
                                                   [:map
                                                    [:include-late-exprs? {:optional true} :boolean]]]]
-=======
-(mu/defn- expressions-metadata :- [:maybe ::lib.metadata.calculation/columns-with-unique-aliases]
-  [query                         :- ::lib.schema/query
-   stage-number                  :- :int
-   unique-name-fn                :- ::lib.metadata.calculation/unique-name-fn
-   {:keys [include-late-exprs?]} :- [:map [:include-late-exprs? {:optional true} :boolean]]]
->>>>>>> 66994fde
   (not-empty
    (for [[clause col] (map vector
                            (:expressions (lib.util/query-stage query stage-number))
@@ -292,20 +177,11 @@
 ;;; PLUS
 ;;;
 ;;; 3. Columns added by joins at this stage
-<<<<<<< HEAD
 (mu/defn- previous-stage-or-source-visible-columns :- ::lib.metadata.calculation/visible-columns
   "Return columns from the previous query stage or source Table/Card."
   [query        :- ::lib.schema/query
    stage-number :- :int
    options      :- ::lib.metadata.calculation/visible-columns.options]
-=======
-(mu/defn- previous-stage-or-source-visible-columns :- ::lib.metadata.calculation/columns-with-unique-aliases
-  "Return columns from the previous query stage or source Table/Card."
-  [query                                 :- ::lib.schema/query
-   stage-number                          :- :int
-   {:keys [unique-name-fn], :as options} :- ::lib.metadata.calculation/visible-columns.options]
-  {:pre [(fn? unique-name-fn)]}
->>>>>>> 66994fde
   (let [{:keys [source-table source-card], :as this-stage} (lib.util/query-stage query stage-number)
         card          (some->> source-card (lib.metadata/card query))
         metric-based? (= (:type card) :metric)]
@@ -334,18 +210,10 @@
                     :lib/source              :source/native
                     :lib/source-column-alias source-column-alias))))))
 
-<<<<<<< HEAD
 (mu/defn- existing-visible-columns :- ::lib.metadata.calculation/visible-columns
   [query                                                       :- ::lib.schema/query
    stage-number                                                :- :int
    {:keys [include-joined? include-expressions?], :as options} :- ::lib.metadata.calculation/visible-columns.options]
-=======
-(mu/defn- existing-visible-columns :- ::lib.metadata.calculation/columns-with-unique-aliases
-  [query        :- ::lib.schema/query
-   stage-number :- :int
-   {:keys [unique-name-fn include-joined? include-expressions?]
-    :as options} :- ::lib.metadata.calculation/visible-columns.options]
->>>>>>> 66994fde
   (let [source-columns (previous-stage-or-source-visible-columns query stage-number options)]
     (concat
      ;; 1: columns from the previous stage, source table or query
