import { H } from "e2e/support";
import { SAMPLE_DB_ID, USER_GROUPS } from "e2e/support/cypress_data";
import { SAMPLE_DATABASE } from "e2e/support/cypress_sample_database";
import {
  ORDERS_BY_YEAR_QUESTION_ID,
  ORDERS_QUESTION_ID,
} from "e2e/support/cypress_sample_instance_data";
import {
  createMockActionParameter,
  createMockDashboardCard,
} from "metabase-types/api/mocks";

const COUNT_COLUMN_ID = "count";
const COUNT_COLUMN_NAME = "Count";
const COUNT_COLUMN_SOURCE = {
  type: "column",
  id: COUNT_COLUMN_ID,
  name: COUNT_COLUMN_NAME,
};
const CREATED_AT_COLUMN_ID = "CREATED_AT";
const CREATED_AT_COLUMN_NAME = "Created At: Month";
const CREATED_AT_COLUMN_SOURCE = {
  type: "column",
  id: CREATED_AT_COLUMN_ID,
  name: CREATED_AT_COLUMN_NAME,
};
const FILTER_VALUE = "123";
const POINT_COUNT = 64;
const POINT_CREATED_AT = "2022-07";
const POINT_CREATED_AT_FORMATTED = "July 2022";
const POINT_INDEX = 3;
const RESTRICTED_COLLECTION_NAME = "Restricted collection";
const COLUMN_INDEX = {
  CREATED_AT: 0,
  COUNT: 1,
};

// these ids aren't real, but you have to provide unique ids 🙄
const FIRST_TAB = { id: 900, name: "first" };
const SECOND_TAB = { id: 901, name: "second" };
const THIRD_TAB = { id: 902, name: "third" };

const { ORDERS, ORDERS_ID, PEOPLE, PRODUCTS, REVIEWS, REVIEWS_ID } =
  SAMPLE_DATABASE;

const TARGET_DASHBOARD = {
  name: "Target dashboard",
};

const QUESTION_LINE_CHART = {
  name: "Line chart",
  display: "line",
  query: {
    aggregation: [["count"]],
    breakout: [
      [
        "field",
        ORDERS.CREATED_AT,
        { "base-type": "type/DateTime", "temporal-unit": "month" },
      ],
    ],
    "source-table": ORDERS_ID,
    limit: 5,
  },
};

const QUESTION_TABLE = {
  name: "Table",
  display: "table",
  query: QUESTION_LINE_CHART.query,
};

const OBJECT_DETAIL_CHART = {
  display: "object",
  query: {
    "source-table": ORDERS_ID,
  },
};

const TARGET_QUESTION = {
  ...QUESTION_LINE_CHART,
  name: "Target question",
};

const DASHBOARD_FILTER_TEXT = createMockActionParameter({
  id: "1",
  name: "Text filter",
  slug: "filter-text",
  type: "string/=",
  sectionId: "string",
});

const DASHBOARD_FILTER_TIME = createMockActionParameter({
  id: "2",
  name: "Time filter",
  slug: "filter-time",
  type: "date/month-year",
  sectionId: "date",
});

const DASHBOARD_FILTER_NUMBER = createMockActionParameter({
  id: "3",
  name: "Number filter",
  slug: "filter-number",
  type: "number/>=",
  sectionId: "number",
});

const DASHBOARD_FILTER_TEXT_WITH_DEFAULT = createMockActionParameter({
  id: "4",
  name: "Text filter with default",
  slug: "filter-with-default",
  type: "string/=",
  sectionId: "string",
  default: "Hello",
});

const URL = "https://metabase.com/";
const URL_WITH_PARAMS = `${URL}{{${DASHBOARD_FILTER_TEXT.slug}}}/{{${COUNT_COLUMN_ID}}}/{{${CREATED_AT_COLUMN_ID}}}`;
const URL_WITH_FILLED_PARAMS = URL_WITH_PARAMS.replace(
  `{{${COUNT_COLUMN_ID}}}`,
  POINT_COUNT,
)
  .replace(`{{${CREATED_AT_COLUMN_ID}}}`, POINT_CREATED_AT)
  .replace(`{{${DASHBOARD_FILTER_TEXT.slug}}}`, FILTER_VALUE);

H.describeEE("scenarios > dashboard > dashboard cards > click behavior", () => {
  beforeEach(() => {
    H.restore();
    cy.signInAsAdmin();
    cy.intercept("/api/dataset").as("dataset");
    H.setTokenFeatures("all");
  });

  describe("dashcards without click behavior", () => {
    it("does not allow to set click behavior for virtual dashcards", () => {
      const textCard = H.getTextCardDetails({ size_y: 1 });
      const headingCard = H.getHeadingCardDetails({ text: "Heading card" });
      const actionCard = H.getActionCardDetails();
      const linkCard = H.getLinkCardDetails();
      const cards = [textCard, headingCard, actionCard, linkCard];

      cy.createDashboard().then(({ body: dashboard }) => {
        H.updateDashboardCards({ dashboard_id: dashboard.id, cards });
        H.visitDashboard(dashboard.id);
      });

      H.editDashboard();

      cards.forEach((card, index) => {
        const display = card.visualization_settings.virtual_card.display;
        cy.log(`does not allow to set click behavior for "${display}" card`);

        H.getDashboardCard(index).realHover().icon("click").should("not.exist");
      });
    });

    it("does not allow to set click behavior for object detail dashcard", () => {
      cy.createQuestionAndDashboard({
        questionDetails: OBJECT_DETAIL_CHART,
      }).then(({ body: card }) => {
        H.visitDashboard(card.dashboard_id);
      });

      H.editDashboard();

      H.getDashboardCard().realHover().icon("click").should("not.exist");
    });
  });

  describe("line chart", () => {
    const questionDetails = QUESTION_LINE_CHART;

    it("should open drill-through menu as a default click-behavior", () => {
      cy.createQuestionAndDashboard({ questionDetails }).then(
        ({ body: card }) => {
          H.visitDashboard(card.dashboard_id);
        },
      );

      clickLineChartPoint();
      assertDrillThroughMenuOpen();
    });

    it("should open drill-through menu for native query based dashcard", () => {
      cy.createNativeQuestionAndDashboard({
        questionDetails: {
          name: "Native Question",
          display: "line",
          native: {
            query: `
              SELECT
                DATE_TRUNC('month', CREATED_AT) AS "Created At",
                COUNT(*) AS "count"
              FROM
                ORDERS
              GROUP BY
                DATE_TRUNC('month', CREATED_AT)
              LIMIT
                5
            `,
          },
        },
        dashboardDetails: {
          name: "Dashboard",
        },
      }).then(({ body: card }) => {
        H.visitDashboard(card.dashboard_id);
      });

      clickLineChartPoint();
      // TODO: fix it, currently we drill down to the quesiton on dot click
      // assertDrillThroughMenuOpen();
    });

    it("allows setting dashboard without filters as custom destination and changing it back to default click behavior", () => {
      cy.createDashboard(TARGET_DASHBOARD, {
        wrapId: true,
        idAlias: "targetDashboardId",
      });
      cy.createQuestionAndDashboard({ questionDetails }).then(
        ({ body: card }) => {
          H.visitDashboard(card.dashboard_id);
        },
      );

      H.editDashboard();

      cy.log("doesn't throw when setting default behavior (metabase#35354)");
      cy.on("uncaught:exception", err => {
        expect(err.name.includes("TypeError")).to.be.false;
      });

      H.getDashboardCard().realHover().icon("click").click();

      // When the default menu is selected, it should've visual cue (metabase#34848)
      cy.get("aside")
        .findByText("Open the Metabase drill-through menu")
        .parent()
        .parent()
        .should("have.attr", "aria-selected", "true")
        .should("have.css", "background-color", "rgb(80, 158, 227)");

      addDashboardDestination();
      cy.get("aside").findByText("Select a dashboard tab").should("not.exist");
      cy.get("aside").findByText("No available targets").should("exist");
      cy.get("aside").button("Done").click();

      H.saveDashboard({ waitMs: 250 });

      cy.intercept(
        "GET",
        "/api/collection/root",
        cy.spy().as("rootCollection"),
      );
      cy.intercept("GET", "/api/collection", cy.spy().as("collections"));

      clickLineChartPoint();
      cy.get("@targetDashboardId").then(targetDashboardId => {
        cy.location().should(({ pathname, search }) => {
          expect(pathname).to.equal(`/dashboard/${targetDashboardId}`);
          expect(search).to.equal("");
        });
      });

      cy.log("Should navigate to question using router (metabase#33379)");
      H.dashboardHeader()
        .findByText(TARGET_DASHBOARD.name)
        .should("be.visible");
      // If the page was reloaded, many API request would have been made and theses
      // calls are 2 of those.
      cy.get("@rootCollection").should("not.have.been.called");
      cy.get("@collections").should("not.have.been.called");
    });

    it("allows setting dashboard with single parameter as custom destination", () => {
      cy.createDashboard(
        {
          ...TARGET_DASHBOARD,
          parameters: [DASHBOARD_FILTER_TEXT],
        },
        {
          wrapId: true,
          idAlias: "targetDashboardId",
        },
      ).then(dashboardId => {
        cy.request("PUT", `/api/dashboard/${dashboardId}`, {
          dashcards: [
            createMockDashboardCard({
              card_id: ORDERS_QUESTION_ID,
              parameter_mappings: [
                createTextFilterMapping({ card_id: ORDERS_QUESTION_ID }),
              ],
            }),
          ],
        });
      });

      cy.createQuestionAndDashboard({ questionDetails }).then(
        ({ body: card }) => {
          H.visitDashboard(card.dashboard_id);
        },
      );

      H.editDashboard();

      H.getDashboardCard().realHover().icon("click").click();
      addDashboardDestination();
      cy.get("aside").findByText("Select a dashboard tab").should("not.exist");
      cy.get("aside").findByText("No available targets").should("not.exist");
      addTextParameter();
      cy.get("aside").button("Done").click();

      H.saveDashboard({ waitMs: 250 });

      clickLineChartPoint();
      cy.findAllByTestId("field-set")
        .should("have.length", 1)
        .should("contain.text", POINT_COUNT);
      cy.get("@targetDashboardId").then(targetDashboardId => {
        cy.location().should(({ pathname, search }) => {
          expect(pathname).to.equal(`/dashboard/${targetDashboardId}`);
          expect(search).to.equal(
            `?${DASHBOARD_FILTER_TEXT.slug}=${POINT_COUNT}`,
          );
        });
      });
    });

    it("allows setting dashboard with multiple parameters as custom destination", () => {
      cy.createDashboard(
        {
          ...TARGET_DASHBOARD,
          parameters: [DASHBOARD_FILTER_TEXT, DASHBOARD_FILTER_TIME],
        },
        {
          wrapId: true,
          idAlias: "targetDashboardId",
        },
      ).then(dashboardId => {
        cy.request("PUT", `/api/dashboard/${dashboardId}`, {
          dashcards: [
            createMockDashboardCard({
              card_id: ORDERS_QUESTION_ID,
              parameter_mappings: [
                createTextFilterMapping({ card_id: ORDERS_QUESTION_ID }),
                createTimeFilterMapping({ card_id: ORDERS_QUESTION_ID }),
              ],
            }),
          ],
        });
      });

      cy.createQuestionAndDashboard({ questionDetails }).then(
        ({ body: card }) => {
          H.visitDashboard(card.dashboard_id);
        },
      );

      H.editDashboard();

      H.getDashboardCard().realHover().icon("click").click();
      addDashboardDestination();
      cy.get("aside").findByText("Select a dashboard tab").should("not.exist");
      cy.get("aside").findByText("No available targets").should("not.exist");
      addTextParameter();
      addTimeParameter();
      cy.get("aside").button("Done").click();

      H.saveDashboard({ waitMs: 250 });

      clickLineChartPoint();
      cy.findAllByTestId("field-set")
        .should("have.length", 2)
        .should("contain.text", POINT_COUNT)
        .should("contain.text", POINT_CREATED_AT_FORMATTED);
      cy.get("@targetDashboardId").then(targetDashboardId => {
        cy.location().should(({ pathname, search }) => {
          expect(pathname).to.equal(`/dashboard/${targetDashboardId}`);
          expect(search).to.equal(
            `?${DASHBOARD_FILTER_TEXT.slug}=${POINT_COUNT}&${DASHBOARD_FILTER_TIME.slug}=${POINT_CREATED_AT}`,
          );
        });
      });
    });

    it("allows setting dashboard tab with parameter as custom destination", () => {
      const dashboard = {
        ...TARGET_DASHBOARD,
        parameters: [DASHBOARD_FILTER_TEXT],
      };

      const tabs = [FIRST_TAB, SECOND_TAB, THIRD_TAB];

      const options = {
        wrapId: true,
        idAlias: "targetDashboardId",
      };

      createDashboardWithTabsLocal({
        dashboard,
        tabs,
        dashcards: [
          createMockDashboardCard({
            dashboard_tab_id: SECOND_TAB.id,
            card_id: ORDERS_QUESTION_ID,
            parameter_mappings: [
              createTextFilterMapping({ card_id: ORDERS_QUESTION_ID }),
            ],
          }),
        ],
        options,
      });

      const TAB_SLUG_MAP = {};

      tabs.forEach(tab => {
        cy.get(`@${tab.name}-id`).then(tabId => {
          TAB_SLUG_MAP[tab.name] = `${tabId}-${tab.name}`;
        });
      });

      cy.createQuestionAndDashboard({ questionDetails }).then(
        ({ body: card }) => {
          H.visitDashboard(card.dashboard_id);
          cy.wrap(card.dashboard_id).as("dashboardId");
        },
      );

      H.editDashboard();

      H.getDashboardCard().realHover().icon("click").click();
      addDashboardDestination();
      cy.get("aside")
        .findByLabelText("Select a dashboard tab")
        .should("have.value", FIRST_TAB.name)
        .click();
      cy.findByRole("listbox").findByText(SECOND_TAB.name).click();
      cy.get("aside").findByText("No available targets").should("not.exist");
      addTextParameter();
      cy.get("aside").button("Done").click();

      H.saveDashboard({ waitMs: 250 });

      clickLineChartPoint();
      cy.findAllByTestId("field-set")
        .should("have.length", 1)
        .should("contain.text", POINT_COUNT);
      cy.get("@targetDashboardId").then(targetDashboardId => {
        cy.location().should(({ pathname, search }) => {
          expect(pathname).to.equal(`/dashboard/${targetDashboardId}`);
          const tabParam = `tab=${TAB_SLUG_MAP[SECOND_TAB.name]}`;
          const textFilterParam = `${DASHBOARD_FILTER_TEXT.slug}=${POINT_COUNT}`;
          expect(search).to.equal(`?${textFilterParam}&${tabParam}`);
        });
      });
    });

    it("should show error and disable the form after target dashboard tab has been removed and there is more than 1 tab left", () => {
      const options = {
        wrapId: true,
        idAlias: "targetDashboardId",
      };
      const tabs = [FIRST_TAB, SECOND_TAB, THIRD_TAB];

      createDashboardWithTabsLocal({
        dashboard: TARGET_DASHBOARD,
        tabs,
        options,
      });

      const TAB_SLUG_MAP = {};
      tabs.forEach(tab => {
        cy.get(`@${tab.name}-id`).then(tabId => {
          TAB_SLUG_MAP[tab.name] = `${tabId}-${tab.name}`;
        });
      });

      cy.get("@targetDashboardId").then(targetDashboardId => {
        const inexistingTabId = 999;
        const cardDetails = {
          visualization_settings: {
            click_behavior: {
              parameterMapping: {},
              targetId: targetDashboardId,
              tabId: inexistingTabId,
              linkType: "dashboard",
              type: "link",
            },
          },
        };
        cy.createQuestionAndDashboard({
          questionDetails,
          cardDetails,
        }).then(({ body: card }) => {
          H.visitDashboard(card.dashboard_id);
        });
      });

      H.editDashboard();
      H.getDashboardCard().realHover().icon("click").click();

      cy.get("aside")
        .findByText("The selected tab is no longer available")
        .should("exist");
      cy.button("Done").should("be.disabled");

      cy.get("aside")
        .findByLabelText("Select a dashboard tab")
        .should("not.have.value")
        .click();
      cy.findByRole("listbox").findByText(SECOND_TAB.name).click();

      cy.get("aside")
        .findByText("The selected tab is no longer available")
        .should("not.exist");
      cy.button("Done").should("be.enabled").click();

      H.saveDashboard({ waitMs: 250 });

      clickLineChartPoint();
      cy.get("@targetDashboardId").then(targetDashboardId => {
        cy.location().should(({ pathname, search }) => {
          expect(pathname).to.equal(`/dashboard/${targetDashboardId}`);
          expect(search).to.equal(`?tab=${TAB_SLUG_MAP[SECOND_TAB.name]}`);
        });
      });
    });

    it("should fall back to the first tab after target dashboard tab has been removed and there is only 1 tab left", () => {
      cy.createDashboard(TARGET_DASHBOARD, {
        wrapId: true,
        idAlias: "targetDashboardId",
      });
      cy.get("@targetDashboardId").then(targetDashboardId => {
        const inexistingTabId = 999;
        const cardDetails = {
          visualization_settings: {
            click_behavior: {
              parameterMapping: {},
              targetId: targetDashboardId,
              tabId: inexistingTabId,
              linkType: "dashboard",
              type: "link",
            },
          },
        };
        cy.createQuestionAndDashboard({
          questionDetails,
          cardDetails,
        }).then(({ body: card }) => {
          H.visitDashboard(card.dashboard_id);
        });
      });

      H.editDashboard();
      H.getDashboardCard().realHover().icon("click").click();
      cy.get("aside")
        .findByLabelText("Select a dashboard tab")
        .should("not.exist");
      cy.button("Done").should("be.enabled").click();
      H.saveDashboard({ waitMs: 250 });

      clickLineChartPoint();
      cy.get("@targetDashboardId").then(targetDashboardId => {
        cy.location().should(({ pathname, search }) => {
          expect(pathname).to.equal(`/dashboard/${targetDashboardId}`);
          expect(search).to.equal("");
        });
      });
    });

    it("dashboard click behavior works without tabId previously saved", () => {
      const tabs = [FIRST_TAB, SECOND_TAB, THIRD_TAB];

      const options = {
        wrapId: true,
        idAlias: "targetDashboardId",
      };

      createDashboardWithTabsLocal({
        dashboard: TARGET_DASHBOARD,
        tabs,
        options,
      });

      const TAB_SLUG_MAP = {};
      tabs.forEach(tab => {
        cy.get(`@${tab.name}-id`).then(tabId => {
          TAB_SLUG_MAP[tab.name] = `${tabId}-${tab.name}`;
        });
      });

      cy.get("@targetDashboardId").then(targetDashboardId => {
        const cardDetails = {
          visualization_settings: {
            click_behavior: {
              parameterMapping: {},
              targetId: targetDashboardId,
              tabId: undefined,
              linkType: "dashboard",
              type: "link",
            },
          },
        };
        cy.createQuestionAndDashboard({
          questionDetails,
          cardDetails,
        }).then(({ body: card }) => {
          H.visitDashboard(card.dashboard_id);
          cy.wrap(card.dashboard_id).as("dashboardId");
        });
      });

      H.editDashboard();

      H.getDashboardCard().realHover().icon("click").click();
      cy.get("aside")
        .findByLabelText("Select a dashboard tab")
        .should("have.value", FIRST_TAB.name);
      cy.get("header").button("Cancel").click();
      // migrateUndefinedDashboardTabId causes detection of changes even though user did not change anything
      H.modal().button("Discard changes").click();
      cy.button("Cancel").should("not.exist");

      clickLineChartPoint();
      cy.get("@targetDashboardId").then(targetDashboardId => {
        cy.location().should(({ pathname, search }) => {
          expect(pathname).to.equal(`/dashboard/${targetDashboardId}`);
          expect(search).to.equal(`?tab=${TAB_SLUG_MAP[FIRST_TAB.name]}`);
        });
      });
    });

    it("sets non-specified parameters to default values when accessed from a click action", () => {
      cy.createDashboard(
        {
          ...TARGET_DASHBOARD,
          parameters: [
            DASHBOARD_FILTER_TEXT,
            DASHBOARD_FILTER_TEXT_WITH_DEFAULT,
          ],
        },
        {
          wrapId: true,
          idAlias: "targetDashboardId",
        },
      )
        .then(dashboardId => {
          return cy
            .request("PUT", `/api/dashboard/${dashboardId}`, {
              dashcards: [
                createMockDashboardCard({
                  card_id: ORDERS_QUESTION_ID,
                  parameter_mappings: [
                    createTextFilterMapping({ card_id: ORDERS_QUESTION_ID }),
                    createTextFilterWithDefaultMapping({
                      card_id: ORDERS_QUESTION_ID,
                    }),
                  ],
                }),
              ],
            })
            .then(() => dashboardId);
        })
        .then(dashboardId => {
          H.visitDashboard(dashboardId);
        });

      H.filterWidget().contains("Hello").click();
      H.popover().within(() => {
        H.fieldValuesInput().type("{backspace}World{enter}");
        cy.button("Update filter").click();
      });

      cy.createQuestionAndDashboard({ questionDetails }).then(
        ({ body: card }) => {
          H.visitDashboard(card.dashboard_id);
        },
      );

      H.editDashboard();

      H.getDashboardCard().realHover().icon("click").click();
      addDashboardDestination();
      cy.get("aside").findByText("Select a dashboard tab").should("not.exist");
      cy.get("aside").findByText("No available targets").should("not.exist");
      addTextParameter();
      cy.get("aside").button("Done").click();

      H.saveDashboard({ waitMs: 250 });

      clickLineChartPoint();

      cy.findAllByTestId("field-set")
        .contains(DASHBOARD_FILTER_TEXT.name)
        .parent()
        .should("contain.text", POINT_COUNT);
      cy.findAllByTestId("field-set")
        .contains(DASHBOARD_FILTER_TEXT_WITH_DEFAULT.name)
        .parent()
        .should("contain.text", DASHBOARD_FILTER_TEXT_WITH_DEFAULT.default);

      cy.get("@targetDashboardId").then(targetDashboardId => {
        cy.location().should(({ pathname, search }) => {
          expect(pathname).to.equal(`/dashboard/${targetDashboardId}`);
          expect(search).to.equal(
            `?${DASHBOARD_FILTER_TEXT.slug}=${POINT_COUNT}&${DASHBOARD_FILTER_TEXT_WITH_DEFAULT.slug}=Hello`,
          );
        });
      });
    });

    it("sets parameters with default values to the correct value when accessed via click action", () => {
      cy.createDashboard(
        {
          ...TARGET_DASHBOARD,
          parameters: [
            DASHBOARD_FILTER_TEXT,
            DASHBOARD_FILTER_TEXT_WITH_DEFAULT,
          ],
        },
        {
          wrapId: true,
          idAlias: "targetDashboardId",
        },
      )
        .then(dashboardId => {
          return cy
            .request("PUT", `/api/dashboard/${dashboardId}`, {
              dashcards: [
                createMockDashboardCard({
                  card_id: ORDERS_QUESTION_ID,
                  parameter_mappings: [
                    createTextFilterMapping({ card_id: ORDERS_QUESTION_ID }),
                    createTextFilterWithDefaultMapping({
                      card_id: ORDERS_QUESTION_ID,
                    }),
                  ],
                }),
              ],
            })
            .then(() => dashboardId);
        })
        .then(dashboardId => {
          H.visitDashboard(dashboardId);
        });

      cy.findAllByTestId("field-set")
        .contains(DASHBOARD_FILTER_TEXT.name)
        .parent()
        .click();
      H.popover().within(() => {
        H.fieldValuesInput().type("John Doe{enter}");
        cy.button("Add filter").click();
      });

      cy.findAllByTestId("field-set")
        .contains(DASHBOARD_FILTER_TEXT_WITH_DEFAULT.name)
        .parent()
        .click();
      H.popover().within(() => {
        H.fieldValuesInput().type("{backspace}World{enter}");
        cy.button("Update filter").click();
      });

      cy.createQuestionAndDashboard({ questionDetails }).then(
        ({ body: card }) => {
          H.visitDashboard(card.dashboard_id);
        },
      );

      H.editDashboard();

      H.getDashboardCard().realHover().icon("click").click();
      addDashboardDestination();
      cy.get("aside").findByText("Select a dashboard tab").should("not.exist");
      cy.get("aside").findByText("No available targets").should("not.exist");
      addTextWithDefaultParameter();
      cy.get("aside").button("Done").click();

      H.saveDashboard({ waitMs: 250 });

      clickLineChartPoint();
      cy.findAllByTestId("field-set")
        .contains(DASHBOARD_FILTER_TEXT_WITH_DEFAULT.name)
        .parent()
        .should("contain.text", POINT_COUNT);

      cy.get("@targetDashboardId").then(targetDashboardId => {
        cy.location().should(({ pathname, search }) => {
          expect(pathname).to.equal(`/dashboard/${targetDashboardId}`);
          expect(search).to.equal(
            `?${DASHBOARD_FILTER_TEXT.slug}=&${DASHBOARD_FILTER_TEXT_WITH_DEFAULT.slug}=${POINT_COUNT}`,
          );
        });
      });
    });

    it("does not allow setting dashboard as custom destination if user has no permissions to it", () => {
      cy.createCollection({ name: RESTRICTED_COLLECTION_NAME }).then(
        ({ body: restrictedCollection }) => {
          cy.updateCollectionGraph({
            [USER_GROUPS.COLLECTION_GROUP]: {
              [restrictedCollection.id]: "none",
            },
          });

          cy.createDashboard({
            ...TARGET_DASHBOARD,
            collection_id: restrictedCollection.id,
          });
        },
      );

      cy.signOut();
      cy.signInAsNormalUser();

      cy.createQuestionAndDashboard({ questionDetails }).then(
        ({ body: card }) => {
          H.visitDashboard(card.dashboard_id);
        },
      );

      H.editDashboard();

      H.getDashboardCard().realHover().icon("click").click();
      cy.get("aside").findByText("Go to a custom destination").click();
      cy.get("aside").findByText("Dashboard").click();

      H.modal().findByText(RESTRICTED_COLLECTION_NAME).should("not.exist");
    });

    it("allows setting saved question as custom destination and changing it back to default click behavior", () => {
      cy.createQuestion(TARGET_QUESTION, { wrapId: true });
      cy.createQuestionAndDashboard({ questionDetails }).then(
        ({ body: card }) => {
          H.visitDashboard(card.dashboard_id);
        },
      );

      H.editDashboard();

      H.getDashboardCard().realHover().icon("click").click();
      addSavedQuestionDestination();
      cy.get("aside").button("Done").click();

      H.saveDashboard({ waitMs: 250 });

      cy.intercept(
        "GET",
        "/api/collection/root",
        cy.spy().as("rootCollection"),
      );
      cy.intercept("GET", "/api/collection", cy.spy().as("collections"));

      clickLineChartPoint();
      cy.get("@questionId").then(questionId => {
        cy.location()
          .its("pathname")
          .should("contain", `/question/${questionId}`);
      });
      H.queryBuilderHeader()
        .findByDisplayValue(TARGET_QUESTION.name)
        .should("be.visible");

      cy.log("Should navigate to question using router (metabase#33379)");
      cy.findByTestId("view-footer").should("contain", "Showing 5 rows");
      // If the page was reloaded, many API request would have been made and theses
      // calls are 2 of those.
      cy.get("@rootCollection").should("not.have.been.called");
      cy.get("@collections").should("not.have.been.called");

      cy.go("back");
      testChangingBackToDefaultBehavior();
    });

    it("allows setting saved question with single parameter as custom destination", () => {
      cy.createQuestion(TARGET_QUESTION);
      cy.createQuestionAndDashboard({ questionDetails }).then(
        ({ body: card }) => {
          H.visitDashboard(card.dashboard_id);
        },
      );

      H.editDashboard();

      H.getDashboardCard().realHover().icon("click").click();
      addSavedQuestionDestination();
      addSavedQuestionCreatedAtParameter();
      cy.get("aside").button("Done").click();

      H.saveDashboard({ waitMs: 250 });

      clickLineChartPoint();
      cy.findByTestId("qb-filters-panel").should(
        "have.text",
        "Created At is Jul 1–31, 2022",
      );

      cy.location("pathname").should("equal", "/question");
      cy.findByTestId("app-bar").should(
        "contain.text",
        `Started from ${TARGET_QUESTION.name}`,
      );
      verifyVizTypeIsLine();

      H.openNotebook();
      H.verifyNotebookQuery("Orders", [
        {
          filters: ["Created At is Jul 1–31, 2022"],
          aggregations: ["Count"],
          breakouts: ["Created At: Month"],
          limit: 5,
        },
      ]);

      cy.go("back");
      cy.log("return to the dashboard");
      cy.go("back");
      testChangingBackToDefaultBehavior();
    });

    it("allows setting saved question with multiple parameters as custom destination", () => {
      cy.createQuestion(TARGET_QUESTION);
      cy.createQuestionAndDashboard({ questionDetails }).then(
        ({ body: card }) => {
          H.visitDashboard(card.dashboard_id);
        },
      );

      H.editDashboard();

      H.getDashboardCard().realHover().icon("click").click();
      addSavedQuestionDestination();
      addSavedQuestionCreatedAtParameter();
      addSavedQuestionQuantityParameter();
      cy.get("aside").button("Done").click();

      H.saveDashboard({ waitMs: 250 });

      clickLineChartPoint();
      cy.wait("@dataset");
      cy.findByTestId("qb-filters-panel")
        .should("contain.text", "Created At is Jul 1–31, 2022")
        .should("contain.text", "Quantity is equal to 64");

      cy.location("pathname").should("equal", "/question");
      cy.findByTestId("app-bar").should(
        "contain.text",
        `Started from ${TARGET_QUESTION.name}`,
      );
      verifyVizTypeIsLine();

      H.openNotebook();
      H.verifyNotebookQuery("Orders", [
        {
          filters: ["Created At is Jul 1–31, 2022", "Quantity is equal to 64"],
          aggregations: ["Count"],
          breakouts: ["Created At: Month"],
          limit: 5,
        },
      ]);
    });

    it("does not allow setting saved question as custom destination if user has no permissions to it", () => {
      cy.createCollection({ name: RESTRICTED_COLLECTION_NAME }).then(
        ({ body: restrictedCollection }) => {
          cy.updateCollectionGraph({
            [USER_GROUPS.COLLECTION_GROUP]: {
              [restrictedCollection.id]: "none",
            },
          });

          cy.createQuestion({
            ...TARGET_QUESTION,
            collection_id: restrictedCollection.id,
          });
        },
      );

      cy.signOut();
      cy.signInAsNormalUser();

      cy.createQuestionAndDashboard({ questionDetails }).then(
        ({ body: card }) => {
          H.visitDashboard(card.dashboard_id);
        },
      );

      H.editDashboard();

      H.getDashboardCard().realHover().icon("click").click();
      cy.get("aside").findByText("Go to a custom destination").click();
      cy.get("aside").findByText("Saved question").click();

      H.modal().findByText(RESTRICTED_COLLECTION_NAME).should("not.exist");
    });

    it("allows setting URL as custom destination and changing it back to default click behavior", () => {
      cy.createQuestionAndDashboard({ questionDetails }).then(
        ({ body: card }) => {
          H.visitDashboard(card.dashboard_id);
        },
      );

      H.editDashboard();

      H.getDashboardCard().realHover().icon("click").click();
      addUrlDestination();
      H.modal().within(() => {
        cy.findByRole("textbox").type(URL);
        cy.button("Done").click();
      });
      cy.get("aside").button("Done").click();

      H.saveDashboard({ waitMs: 250 });

      onNextAnchorClick(anchor => {
        expect(anchor).to.have.attr("href", URL);
        expect(anchor).to.have.attr("rel", "noopener");
        expect(anchor).to.have.attr("target", "_blank");
      });
      clickLineChartPoint();

      testChangingBackToDefaultBehavior();
    });

    it("allows setting URL with parameters as custom destination", () => {
      const dashboardDetails = {
        parameters: [DASHBOARD_FILTER_TEXT],
      };

      cy.createQuestionAndDashboard({ questionDetails, dashboardDetails }).then(
        ({ body: dashcard }) => {
          H.addOrUpdateDashboardCard({
            dashboard_id: dashcard.dashboard_id,
            card_id: dashcard.card_id,
            card: {
              parameter_mappings: [
                createTextFilterMapping({ card_id: dashcard.card_id }),
              ],
            },
          });
          H.visitDashboard(dashcard.dashboard_id);
        },
      );

      H.editDashboard();

      H.getDashboardCard().realHover().icon("click").click();
      addUrlDestination();
      H.modal().findByText("Values you can reference").click();
      H.popover().within(() => {
        cy.findByText(COUNT_COLUMN_ID).should("exist");
        cy.findByText(CREATED_AT_COLUMN_ID).should("exist");
        cy.findByText(DASHBOARD_FILTER_TEXT.name).should("exist");
        cy.realPress("Escape");
      });
      H.modal().within(() => {
        cy.findByRole("textbox").type(URL_WITH_PARAMS, {
          parseSpecialCharSequences: false,
        });
        cy.button("Done").click();
      });
      cy.get("aside").button("Done").click();

      H.saveDashboard({ waitMs: 250 });

      cy.button(DASHBOARD_FILTER_TEXT.name).click();
      H.popover().within(() => {
        cy.findByPlaceholderText("Search by Name").type("Dell Adams");
        cy.button("Add filter").click();
      });

      onNextAnchorClick(anchor => {
        expect(anchor).to.have.attr("href", URL_WITH_FILLED_PARAMS);
        expect(anchor).to.have.attr("rel", "noopener");
        expect(anchor).to.have.attr("target", "_blank");
      });
      clickLineChartPoint();
    });

    it("does not allow updating dashboard filters if there are none", () => {
      cy.createQuestionAndDashboard({ questionDetails }).then(
        ({ body: card }) => {
          H.visitDashboard(card.dashboard_id);
        },
      );

      H.editDashboard();

      H.getDashboardCard().realHover().icon("click").click();
      cy.get("aside")
        .findByText("Update a dashboard filter")
        .invoke("css", "pointer-events")
        .should("equal", "none");
    });

    it("allows updating single dashboard filter and changing it back to default click behavior", () => {
      const dashboardDetails = {
        parameters: [DASHBOARD_FILTER_NUMBER],
      };

      cy.createQuestionAndDashboard({ questionDetails, dashboardDetails }).then(
        ({ body: dashcard }) => {
          H.addOrUpdateDashboardCard({
            dashboard_id: dashcard.dashboard_id,
            card_id: dashcard.card_id,
            card: {
              parameter_mappings: [
                createNumberFilterMapping({ card_id: dashcard.card_id }),
              ],
            },
          });
          H.visitDashboard(dashcard.dashboard_id);
          cy.location().then(({ pathname }) => {
            cy.wrap(pathname).as("originalPathname");
          });
        },
      );

      H.editDashboard();

      H.getDashboardCard().realHover().icon("click").click();
      cy.get("aside").findByText("Update a dashboard filter").click();
      addNumericParameter();
      cy.get("aside").button("Done").click();

      H.saveDashboard({ waitMs: 250 });

      clickLineChartPoint();
      cy.findAllByTestId("field-set")
        .should("have.length", 1)
        .should("contain.text", POINT_COUNT);
      cy.get("@originalPathname").then(originalPathname => {
        cy.location().should(({ pathname, search }) => {
          expect(pathname).to.equal(originalPathname);
          expect(search).to.equal(
            `?${DASHBOARD_FILTER_NUMBER.slug}=${POINT_COUNT}`,
          );
        });
      });

      cy.log("reset filter state");

      H.filterWidget().icon("close").click();

      testChangingBackToDefaultBehavior();
    });

    it("behavior is updated after linked dashboard filter has been removed", () => {
      const dashboardDetails = {
        parameters: [DASHBOARD_FILTER_TEXT, DASHBOARD_FILTER_TIME],
      };

      cy.createQuestionAndDashboard({ questionDetails, dashboardDetails }).then(
        ({ body: dashcard }) => {
          H.addOrUpdateDashboardCard({
            dashboard_id: dashcard.dashboard_id,
            card_id: dashcard.card_id,
            card: {
              parameter_mappings: [
                createTextFilterMapping({ card_id: dashcard.card_id }),
                createTimeFilterMapping({ card_id: dashcard.card_id }),
              ],
            },
          });
          H.visitDashboard(dashcard.dashboard_id);
          cy.location().then(({ pathname }) => {
            cy.wrap(pathname).as("originalPathname");
          });
        },
      );

      H.editDashboard();

      H.getDashboardCard().realHover().icon("click").click();
      cy.get("aside").findByText("Update a dashboard filter").click();
      addTextParameter();
      addTimeParameter();
      cy.get("aside")
        .should("contain.text", DASHBOARD_FILTER_TEXT.name)
        .should("contain.text", COUNT_COLUMN_NAME);
      cy.get("aside").button("Done").click();

      H.saveDashboard({ waitMs: 250 });

      H.editDashboard();
      cy.findByTestId("edit-dashboard-parameters-widget-container")
        .findByText(DASHBOARD_FILTER_TEXT.name)
        .click();
      cy.get("aside").button("Remove").click();

      H.saveDashboard({ waitMs: 250 });

      clickLineChartPoint();
      cy.findAllByTestId("field-set")
        .should("have.length", 1)
        .should("contain.text", POINT_CREATED_AT_FORMATTED);
      cy.get("@originalPathname").then(originalPathname => {
        cy.location().should(({ pathname, search }) => {
          expect(pathname).to.equal(originalPathname);
          expect(search).to.equal(
            `?${DASHBOARD_FILTER_TIME.slug}=${POINT_CREATED_AT}`,
          );
        });
      });

      H.editDashboard();

      H.getDashboardCard().realHover().icon("click").click();
      cy.get("aside")
        .should("not.contain.text", DASHBOARD_FILTER_TEXT.name)
        .should("not.contain.text", COUNT_COLUMN_NAME);
    });

    it("allows updating multiple dashboard filters", () => {
      const dashboardDetails = {
        parameters: [DASHBOARD_FILTER_TEXT, DASHBOARD_FILTER_TIME],
      };

      cy.createQuestionAndDashboard({ questionDetails, dashboardDetails }).then(
        ({ body: dashcard }) => {
          H.addOrUpdateDashboardCard({
            dashboard_id: dashcard.dashboard_id,
            card_id: dashcard.card_id,
            card: {
              parameter_mappings: [
                createTextFilterMapping({ card_id: dashcard.card_id }),
                createTimeFilterMapping({ card_id: dashcard.card_id }),
              ],
            },
          });
          H.visitDashboard(dashcard.dashboard_id);
          cy.location().then(({ pathname }) => {
            cy.wrap(pathname).as("originalPathname");
          });
        },
      );

      H.editDashboard();

      H.getDashboardCard().realHover().icon("click").click();
      cy.get("aside").findByText("Update a dashboard filter").click();
      addTextParameter();
      addTimeParameter();
      cy.get("aside").button("Done").click();

      H.saveDashboard({ waitMs: 250 });

      clickLineChartPoint();
      cy.findAllByTestId("field-set")
        .should("have.length", 2)
        .should("contain.text", POINT_COUNT)
        .should("contain.text", POINT_CREATED_AT_FORMATTED);
      cy.get("@originalPathname").then(originalPathname => {
        cy.location().should(({ pathname, search }) => {
          expect(pathname).to.equal(originalPathname);
          expect(search).to.equal(
            `?${DASHBOARD_FILTER_TEXT.slug}=${POINT_COUNT}&${DASHBOARD_FILTER_TIME.slug}=${POINT_CREATED_AT}`,
          );
        });
      });
    });
  });

  describe("table", () => {
    const questionDetails = QUESTION_TABLE;
    const dashboardDetails = {
      parameters: [DASHBOARD_FILTER_TEXT],
    };

    it("should open drill-through menu as a default click-behavior", () => {
      cy.createQuestionAndDashboard({ questionDetails }).then(
        ({ body: card }) => {
          H.visitDashboard(card.dashboard_id);
        },
      );

      getTableCell(COLUMN_INDEX.COUNT).click();
      H.popover().should("contain.text", "Filter by this value");

      getTableCell(COLUMN_INDEX.CREATED_AT).click();
      H.popover().should("contain.text", "Filter by this date and time");

      H.editDashboard();

      H.getDashboardCard().realHover().icon("click").click();
      H.getDashboardCard()
        .button()
        .should("have.text", "Open the drill-through menu");
    });

    it("should allow setting dashboard and saved question as custom destination for different columns", () => {
      cy.createQuestion(TARGET_QUESTION);
      cy.createDashboard(
        {
          ...TARGET_DASHBOARD,
          parameters: [DASHBOARD_FILTER_TEXT, DASHBOARD_FILTER_TIME],
          dashcards: [
            createMockDashboardCard({
              card_id: ORDERS_QUESTION_ID,
              parameter_mappings: [
                createTextFilterMapping({ card_id: ORDERS_QUESTION_ID }),
                createTimeFilterMapping({ card_id: ORDERS_QUESTION_ID }),
              ],
            }),
          ],
        },
        {
          wrapId: true,
          idAlias: "targetDashboardId",
        },
      );
      cy.createQuestionAndDashboard({ questionDetails }).then(
        ({ body: card }) => {
          H.visitDashboard(card.dashboard_id);
        },
      );

      H.editDashboard();

      H.getDashboardCard().realHover().icon("click").click();

      (function addCustomDashboardDestination() {
        cy.log("custom destination (dashboard) behavior for 'Count' column");

        getCountToDashboardMapping().should("not.exist");
        cy.get("aside").findByText(COUNT_COLUMN_NAME).click();
        addDashboardDestination();
        cy.get("aside")
          .findByText("Select a dashboard tab")
          .should("not.exist");
        cy.get("aside").findByText("No available targets").should("not.exist");
        addTextParameter();
        addTimeParameter();
        customizeLinkText(`Count: {{${COUNT_COLUMN_ID}}}`);

        cy.icon("chevronleft").click();

        getCountToDashboardMapping().should("exist");
        H.getDashboardCard()
          .button()
          .should("have.text", "1 column has custom behavior");
      })();

      (function addCustomQuestionDestination() {
        cy.log(
          "custom destination (question) behavior for 'Created at' column",
        );

        getCreatedAtToQuestionMapping().should("not.exist");
        cy.get("aside").findByText(CREATED_AT_COLUMN_NAME).click();
        addSavedQuestionDestination();
        addSavedQuestionCreatedAtParameter();
        addSavedQuestionQuantityParameter();
        customizeLinkText(`Created at: {{${CREATED_AT_COLUMN_ID}}}`);

        cy.icon("chevronleft").click();

        getCreatedAtToQuestionMapping().should("exist");
        H.getDashboardCard()
          .button()
          .should("have.text", "2 columns have custom behavior");
      })();

      cy.get("aside").button("Done").click();
      H.saveDashboard({ waitMs: 250 });

      (function testDashboardDestinationClick() {
        cy.log("it handles 'Count' column click");

        getTableCell(COLUMN_INDEX.COUNT)
          .should("have.text", `Count: ${POINT_COUNT}`)
          .click();
        cy.findAllByTestId("field-set")
          .should("have.length", 2)
          .should("contain.text", POINT_COUNT)
          .should("contain.text", POINT_CREATED_AT_FORMATTED);
        cy.get("@targetDashboardId").then(targetDashboardId => {
          cy.location().should(({ pathname, search }) => {
            expect(pathname).to.equal(`/dashboard/${targetDashboardId}`);
            expect(search).to.equal(
              `?${DASHBOARD_FILTER_TEXT.slug}=${POINT_COUNT}&${DASHBOARD_FILTER_TIME.slug}=${POINT_CREATED_AT}`,
            );
          });
        });
      })();

      cy.go("back");

      (function testQuestionDestinationClick() {
        cy.log("it handles 'Created at' column click");

        getTableCell(COLUMN_INDEX.CREATED_AT)
          .should("have.text", `Created at: ${POINT_CREATED_AT_FORMATTED}`)
          .click();
        cy.wait("@dataset");
        cy.findByTestId("qb-filters-panel")
          .should("contain.text", "Created At is Jul 1–31, 2022")
          .should("contain.text", "Quantity is equal to 64");

        cy.location("pathname").should("equal", "/question");
        cy.findByTestId("app-bar").should(
          "contain.text",
          `Started from ${TARGET_QUESTION.name}`,
        );
        verifyVizTypeIsLine();

        H.openNotebook();
        H.verifyNotebookQuery("Orders", [
          {
            filters: [
              "Created At is Jul 1–31, 2022",
              "Quantity is equal to 64",
            ],
            aggregations: ["Count"],
            breakouts: ["Created At: Month"],
            limit: 5,
          },
        ]);
      })();
    });

    it("should allow setting dashboard tab with parameter for a column", () => {
      cy.createQuestion(TARGET_QUESTION);

      const dashboard = {
        ...TARGET_DASHBOARD,
        parameters: [DASHBOARD_FILTER_TEXT, DASHBOARD_FILTER_TIME],
      };

      const tabs = [FIRST_TAB, SECOND_TAB, THIRD_TAB];

      const options = {
        wrapId: true,
        idAlias: "targetDashboardId",
      };

      createDashboardWithTabsLocal({
        dashboard,
        tabs,
        dashcards: [
          createMockDashboardCard({
            dashboard_tab_id: SECOND_TAB.id,
            card_id: ORDERS_QUESTION_ID,
            parameter_mappings: [
              createTextFilterMapping({ card_id: ORDERS_QUESTION_ID }),
              createTimeFilterMapping({ card_id: ORDERS_QUESTION_ID }),
            ],
          }),
        ],
        options,
      });

      const TAB_SLUG_MAP = {};
      tabs.forEach(tab => {
        cy.get(`@${tab.name}-id`).then(tabId => {
          TAB_SLUG_MAP[tab.name] = `${tabId}-${tab.name}`;
        });
      });

      cy.createQuestionAndDashboard({ questionDetails }).then(
        ({ body: card }) => {
          H.visitDashboard(card.dashboard_id);
        },
      );

      H.editDashboard();

      H.getDashboardCard().realHover().icon("click").click();
      cy.get("aside").findByText(COUNT_COLUMN_NAME).click();
      addDashboardDestination();
      cy.get("aside")
        .findByLabelText("Select a dashboard tab")
        .should("have.value", FIRST_TAB.name)
        .click();
      cy.findByRole("listbox").findByText(SECOND_TAB.name).click();
      cy.get("aside").findByText("No available targets").should("not.exist");
      addTextParameter();

      cy.icon("chevronleft").click();

      getCountToDashboardMapping().should("exist");
      H.getDashboardCard()
        .button()
        .should("have.text", "1 column has custom behavior");

      cy.get("aside").button("Done").click();
      H.saveDashboard({ waitMs: 250 });

      getTableCell(COLUMN_INDEX.COUNT)
        .should("have.text", String(POINT_COUNT))
        .click();
      cy.findAllByTestId("field-set")
        .should("have.length", 2)
        .should("contain.text", POINT_COUNT);

      cy.get("@targetDashboardId").then(targetDashboardId => {
        cy.location().should(({ pathname, search }) => {
          expect(pathname).to.equal(`/dashboard/${targetDashboardId}`);
          const tabParam = `tab=${TAB_SLUG_MAP[SECOND_TAB.name]}`;
          const textFilterParam = `${DASHBOARD_FILTER_TEXT.slug}=${POINT_COUNT}`;
          const timeFilterParam = `${DASHBOARD_FILTER_TIME.slug}=`;
          expect(search).to.equal(
            `?${textFilterParam}&${timeFilterParam}&${tabParam}`,
          );
        });
      });
    });

    it("should allow setting URL as custom destination and updating dashboard filters for different columns", () => {
      cy.createQuestion(TARGET_QUESTION);
      cy.createDashboard(
        {
          ...TARGET_DASHBOARD,
          parameters: [DASHBOARD_FILTER_TEXT, DASHBOARD_FILTER_TIME],
          dashcards: [
            createMockDashboardCard({
              card_id: ORDERS_QUESTION_ID,
              parameter_mappings: [
                createTextFilterMapping({ card_id: ORDERS_QUESTION_ID }),
                createTimeFilterMapping({ card_id: ORDERS_QUESTION_ID }),
              ],
            }),
          ],
        },
        {
          wrapId: true,
          idAlias: "targetDashboardId",
        },
      );
      cy.createQuestionAndDashboard({ questionDetails, dashboardDetails }).then(
        ({ body: dashcard }) => {
          H.addOrUpdateDashboardCard({
            dashboard_id: dashcard.dashboard_id,
            card_id: dashcard.card_id,
            card: {
              parameter_mappings: [
                createTextFilterMapping({ card_id: dashcard.card_id }),
              ],
            },
          });
          H.visitDashboard(dashcard.dashboard_id);
          cy.location().then(({ pathname }) => {
            cy.wrap(pathname).as("originalPathname");
          });
        },
      );

      H.editDashboard();

      H.getDashboardCard().realHover().icon("click").click();

      (function addUpdateDashboardFilters() {
        cy.log("update dashboard filters behavior for 'Count' column");

        getCountToDashboardFilterMapping().should("not.exist");
        cy.get("aside").findByText(COUNT_COLUMN_NAME).click();
        cy.get("aside").findByText("Update a dashboard filter").click();
        addTextParameter();
        cy.get("aside").findByRole("textbox").should("not.exist");

        cy.icon("chevronleft").click();

        getCountToDashboardFilterMapping().should("exist");
      })();

      H.getDashboardCard()
        .button()
        .should("have.text", "1 column has custom behavior");

      (function addCustomUrlDestination() {
        cy.log("custom destination (URL) behavior for 'Created At' column");

        getCreatedAtToUrlMapping().should("not.exist");
        cy.get("aside").findByText(CREATED_AT_COLUMN_NAME).click();
        addUrlDestination();
        H.modal().within(() => {
          const urlInput = cy.findAllByRole("textbox").eq(0);
          const customLinkTextInput = cy.findAllByRole("textbox").eq(1);
          urlInput.type(URL_WITH_PARAMS, {
            parseSpecialCharSequences: false,
          });
          customLinkTextInput.type(`Created at: {{${CREATED_AT_COLUMN_ID}}}`, {
            parseSpecialCharSequences: false,
          });
          customLinkTextInput.blur();

          cy.button("Done").click();
        });

        cy.icon("chevronleft").click();

        getCreatedAtToUrlMapping().should("exist");
      })();

      H.getDashboardCard()
        .button()
        .should("have.text", "2 columns have custom behavior");

      cy.get("aside").button("Done").click();
      H.saveDashboard({ waitMs: 250 });

      (function testUpdateDashboardFiltersClick() {
        cy.log("it handles 'Count' column click");

        getTableCell(COLUMN_INDEX.COUNT).click();
        cy.findAllByTestId("field-set")
          .should("have.length", 1)
          .should("contain.text", POINT_COUNT);
        cy.get("@originalPathname").then(originalPathname => {
          cy.location().should(({ pathname, search }) => {
            expect(pathname).to.equal(originalPathname);
            expect(search).to.equal(
              `?${DASHBOARD_FILTER_TEXT.slug}=${POINT_COUNT}`,
            );
          });
        });
      })();

      (function testCustomUrlDestinationClick() {
        cy.log("it handles 'Created at' column click");

        cy.button(DASHBOARD_FILTER_TEXT.name).click();
        H.popover().within(() => {
          H.removeFieldValuesValue(0);
          cy.findByPlaceholderText("Search by Name").type("Dell Adams");
          cy.button("Update filter").click();
        });
        onNextAnchorClick(anchor => {
          expect(anchor).to.have.attr("href", URL_WITH_FILLED_PARAMS);
          expect(anchor).to.have.attr("rel", "noopener");
          expect(anchor).to.have.attr("target", "_blank");
        });
        getTableCell(COLUMN_INDEX.CREATED_AT)
          .should("have.text", "Created at: October 2023")
          .click();
      })();
    });
  });

  describe("interactive embedding", () => {
    const questionDetails = QUESTION_LINE_CHART;

    beforeEach(() => {
      cy.intercept("GET", "/api/embed/dashboard/*").as("dashboard");
      cy.intercept("GET", "/api/embed/dashboard/**/card/*").as("cardQuery");
    });

    it("does not allow opening custom dashboard destination", () => {
      const dashboardDetails = {
        enable_embedding: true,
        embedding_params: {},
      };

      cy.createDashboard(
        {
          ...TARGET_DASHBOARD,
          enable_embedding: true,
          embedding_params: {},
        },
        {
          wrapId: true,
          idAlias: "targetDashboardId",
        },
      );
      cy.get("@targetDashboardId").then(targetDashboardId => {
        cy.createQuestionAndDashboard({
          questionDetails,
          dashboardDetails,
        }).then(({ body: card }) => {
          H.addOrUpdateDashboardCard({
            dashboard_id: card.dashboard_id,
            card_id: card.card_id,
            card: {
              id: card.id,
              visualization_settings: {
                click_behavior: {
                  parameterMapping: {},
                  targetId: targetDashboardId,
                  linkType: "dashboard",
                  type: "link",
                },
              },
            },
          });

          H.visitEmbeddedPage({
            resource: { dashboard: card.dashboard_id },
            params: {},
          });
          cy.wait("@dashboard");
          cy.wait("@cardQuery");
        });
      });

      cy.url().then(originalUrl => {
        clickLineChartPoint();
        cy.url().should("eq", originalUrl);
      });
      cy.get("header").findByText(TARGET_DASHBOARD.name).should("not.exist");
    });

    it("does not allow opening custom question destination", () => {
      const dashboardDetails = {
        enable_embedding: true,
        embedding_params: {},
      };

      cy.createQuestion(
        {
          ...TARGET_QUESTION,
          enable_embedding: true,
          embedding_params: {},
        },
        {
          wrapId: true,
          idAlias: "targetQuestionId",
        },
      );
      cy.get("@targetQuestionId").then(targetQuestionId => {
        cy.createQuestionAndDashboard({
          questionDetails,
          dashboardDetails,
        }).then(({ body: card }) => {
          H.addOrUpdateDashboardCard({
            dashboard_id: card.dashboard_id,
            card_id: card.card_id,
            card: {
              id: card.id,
              visualization_settings: {
                click_behavior: {
                  parameterMapping: {},
                  targetId: targetQuestionId,
                  linkType: "question",
                  type: "link",
                },
              },
            },
          });

          H.visitEmbeddedPage({
            resource: { dashboard: card.dashboard_id },
            params: {},
          });
          cy.wait("@dashboard");
          cy.wait("@cardQuery");
        });
      });

      cy.url().then(originalUrl => {
        clickLineChartPoint();
        cy.url().should("eq", originalUrl);
      });
      cy.get("header").findByText(TARGET_QUESTION.name).should("not.exist");
    });

    it("allows opening custom URL destination with parameters", () => {
      const dashboardDetails = {
        parameters: [DASHBOARD_FILTER_TEXT],
        enable_embedding: true,
        embedding_params: {
          [DASHBOARD_FILTER_TEXT.slug]: "enabled",
        },
      };

      cy.createQuestionAndDashboard({
        questionDetails,
        dashboardDetails,
      }).then(({ body: dashCard }) => {
        H.addOrUpdateDashboardCard({
          dashboard_id: dashCard.dashboard_id,
          card_id: dashCard.card_id,
          card: {
            id: dashCard.id,
            parameter_mappings: [
              createTextFilterMapping({ card_id: dashCard.card_id }),
            ],
            visualization_settings: {
              click_behavior: {
                type: "link",
                linkType: "url",
                linkTemplate: URL_WITH_PARAMS,
              },
            },
          },
        });

        H.visitEmbeddedPage({
          resource: { dashboard: dashCard.dashboard_id },
          params: {},
        });
        cy.wait("@dashboard");
        cy.wait("@cardQuery");
      });

      cy.button(DASHBOARD_FILTER_TEXT.name).click();
      H.popover().within(() => {
        cy.findByPlaceholderText("Search by Name").type("Dell Adams");
        cy.button("Add filter").click();
      });
      onNextAnchorClick(anchor => {
        expect(anchor).to.have.attr("href", URL_WITH_FILLED_PARAMS);
        expect(anchor).to.have.attr("rel", "noopener");
        expect(anchor).to.have.attr("target", "_blank");
      });
      clickLineChartPoint();
    });

    it("allows opening custom URL destination that is not a Metabase instance URL using link (metabase#33379)", () => {
      H.updateSetting("site-url", "https://localhost:4000/subpath");
      const dashboardDetails = {
        enable_embedding: true,
      };

      const metabaseInstanceUrl = "http://localhost:4000";
      cy.createQuestionAndDashboard({
        questionDetails,
        dashboardDetails,
      }).then(({ body: card }) => {
        H.addOrUpdateDashboardCard({
          dashboard_id: card.dashboard_id,
          card_id: card.card_id,
          card: {
            id: card.id,
            visualization_settings: {
              click_behavior: {
                type: "link",
                linkType: "url",
                linkTemplate: `${metabaseInstanceUrl}/404`,
              },
            },
          },
        });

        H.visitEmbeddedPage({
          resource: { dashboard: card.dashboard_id },
          params: {},
        });
        cy.wait("@dashboard");
        cy.wait("@cardQuery");
      });

      clickLineChartPoint();

      cy.log(
        "This is app 404 page, the embed 404 page will have different copy",
      );
      cy.findByRole("main")
        .findByText("The page you asked for couldn't be found.")
        .should("be.visible");
    });

    it("allows updating multiple dashboard filters", () => {
      const dashboardDetails = {
        parameters: [DASHBOARD_FILTER_TEXT, DASHBOARD_FILTER_TIME],
        enable_embedding: true,
        embedding_params: {
          [DASHBOARD_FILTER_TEXT.slug]: "enabled",
          [DASHBOARD_FILTER_TIME.slug]: "enabled",
        },
      };
      const countParameterId = "1";
      const createdAtParameterId = "2";

      cy.createQuestionAndDashboard({
        questionDetails,
        dashboardDetails,
      }).then(({ body: dashCard }) => {
        H.addOrUpdateDashboardCard({
          dashboard_id: dashCard.dashboard_id,
          card_id: dashCard.card_id,
          card: {
            id: dashCard.id,
            parameter_mappings: [
              createTextFilterMapping({ card_id: dashCard.card_id }),
              createTimeFilterMapping({ card_id: dashCard.card_id }),
            ],
            visualization_settings: {
              click_behavior: {
                type: "crossfilter",
                parameterMapping: {
                  [countParameterId]: {
                    source: COUNT_COLUMN_SOURCE,
                    target: { type: "parameter", id: countParameterId },
                    id: countParameterId,
                  },
                  [createdAtParameterId]: {
                    source: CREATED_AT_COLUMN_SOURCE,
                    target: { type: "parameter", id: createdAtParameterId },
                    id: createdAtParameterId,
                  },
                },
              },
            },
          },
        });

        H.visitEmbeddedPage({
          resource: { dashboard: dashCard.dashboard_id },
          params: {},
        });
        cy.wait("@dashboard");
        cy.wait("@cardQuery");
      });

      clickLineChartPoint();
      cy.findAllByTestId("field-set")
        .should("have.length", 2)
        .should("contain.text", POINT_COUNT)
        .should("contain.text", POINT_CREATED_AT_FORMATTED);
    });
  });

  describe("static embedding", () => {
    it("should navigate to public link URL (metabase#38640)", () => {
      cy.createDashboard(TARGET_DASHBOARD)
        .then(({ body: { id: dashboardId } }) => {
          cy.log("create a public link for this dashboard");
          cy.request("POST", `/api/dashboard/${dashboardId}/public_link`).then(
            ({ body: { uuid } }) => {
              cy.wrap(uuid);
            },
          );
        })
        .then(uuid => {
          cy.createQuestionAndDashboard({
            dashboardDetails: {
              name: "Dashboard",
              enable_embedding: true,
            },
            questionDetails: QUESTION_LINE_CHART,
            cardDetails: {
              // Set custom URL click behavior via API
              visualization_settings: {
                click_behavior: {
                  type: "link",
                  linkType: "url",
                  linkTemplate: `http://localhost:4000/public/dashboard/${uuid}`,
                },
              },
            },
          });
        })
        .then(({ body: dashCard }) => {
          H.visitDashboard(dashCard.dashboard_id);
        });

      H.openStaticEmbeddingModal({
        activeTab: "parameters",
        acceptTerms: false,
      });
      H.visitIframe();
      clickLineChartPoint();

      cy.findByRole("heading", { name: TARGET_DASHBOARD.name }).should(
        "be.visible",
      );
    });
  });

  describe("multi-stage questions as target destination", () => {
    const questionDetails = {
      name: "Table",
      query: {
        aggregation: [["count"]],
        breakout: [
          [
            "field",
            ORDERS.CREATED_AT,
            { "base-type": "type/DateTime", "temporal-unit": "month" },
          ],
          [
            "field",
            PRODUCTS.CATEGORY,
            { "base-type": "type/Text", "source-field": ORDERS.PRODUCT_ID },
          ],
          ["field", ORDERS.ID, { "base-type": "type/BigInteger" }],
          [
            "field",
            PEOPLE.LONGITUDE,
            {
              "base-type": "type/Float",
              binning: {
                strategy: "default",
              },
              "source-field": ORDERS.USER_ID,
            },
          ],
        ],
        "source-table": ORDERS_ID,
        limit: 5,
      },
    };

    const targetQuestion = {
      name: "Target question",
      query: createMultiStageQuery(),
    };

    it("should allow navigating to questions with filters applied in every stage", () => {
      H.createQuestion(targetQuestion);
      H.createQuestionAndDashboard({ questionDetails }).then(
        ({ body: card }) => {
          H.visitDashboard(card.dashboard_id);
        },
      );

      H.editDashboard();
      H.getDashboardCard().realHover().icon("click").click();

      cy.get("aside").findByText(CREATED_AT_COLUMN_NAME).click();
      addSavedQuestionDestination();

      verifyAvailableClickTargetColumns([
        // 1st stage - Orders
        "ID",
        "User ID",
        "Product ID",
        "Subtotal",
        "Tax",
        "Total",
        "Discount",
        "Created At",
        "Quantity",
        // 1st stage - Custom columns
        "Net",
        // 1st stage - Reviews #1 (explicit join)
        "Reviews - Product → ID",
        "Reviews - Product → Product ID",
        "Reviews - Product → Reviewer",
        "Reviews - Product → Rating",
        "Reviews - Product → Body",
        "Reviews - Product → Created At",
        // 1st stage - Products (implicit join with Orders)
        "Product → ID",
        "Product → Ean",
        "Product → Title",
        "Product → Category",
        "Product → Vendor",
        "Product → Price",
        "Product → Rating",
        "Product → Created At",
        // 1st stage - People (implicit join with Orders)
        "User → ID",
        "User → Address",
        "User → Email",
        "User → Password",
        "User → Name",
        "User → City",
        "User → Longitude",
        "User → State",
        "User → Source",
        "User → Birth Date",
        "User → Zip",
        "User → Latitude",
        "User → Created At",
        // 1st stage - Products (implicit join with Reviews)
        "Product → ID",
        "Product → Ean",
        "Product → Title",
        "Product → Category",
        "Product → Vendor",
        "Product → Price",
        "Product → Rating",
        "Product → Created At",
        // 1st stage - Aggregations & breakouts
        "Created At: Month",
        "Category",
        "Created At: Year",
        "Count",
        "Sum of Total",
        // 2nd stage - Custom columns
        "5 * Count",
        // 2nd stage - Reviews #2 (explicit join)
        "Reviews - Created At: Month → ID",
        "Reviews - Created At: Month → Product ID",
        "Reviews - Created At: Month → Reviewer",
        "Reviews - Created At: Month → Rating",
        "Reviews - Created At: Month → Body",
        "Reviews - Created At: Month → Created At",
        // 2nd stage - Aggregations & breakouts
        "Category",
        "Created At",
        "Count",
        "Sum of Rating",
      ]);

      // 1st stage - Orders
      getClickMapping("ID").click();
      H.popover().findByText("ID").click();

      // 1st stage - Custom columns
      getClickMapping("Net").click();
      H.popover().findByText("User → Longitude: 10°").click();

      // 1st stage - Reviews #1 (explicit join)
      getClickMapping("Reviews - Product → Reviewer").click();
      H.popover().findByText("Product → Category").click();

      // 1st stage - Products (implicit join with Orders)
      getClickMapping("Product → Title").first().click();
      H.popover().findByText("Product → Category").click();

      // 1st stage - People (implicit join with Orders)
      getClickMapping("User → Longitude").click();
      H.popover().findByText("User → Longitude: 10°").click();

      // 1st stage - Products (implicit join with Reviews)
      getClickMapping("Product → Vendor").last().click();
      H.popover().findByText("Product → Category").click();

      // 1st stage - Aggregations & breakouts
      getClickMapping("Category").first().click();
      H.popover().findByText("Product → Category").click();

      // 2nd stage - Custom columns
      getClickMapping("5 * Count").click();
      H.popover().findByText("Count").click();

      // 2nd stage - Reviews #2 (explicit join)
      getClickMapping("Reviews - Created At: Month → Rating").click();
      H.popover().findByText("ID").click();

      // 2nd stage - Aggregations & breakouts
      getClickMapping("Count").last().click();
      H.popover().findByText("User → Longitude: 10°").click();

      customizeLinkText(`Created at: {{${CREATED_AT_COLUMN_ID}}} - {{count}}`);

      cy.get("aside").button("Done").click();
      H.saveDashboard({ waitMs: 250 });

      H.getDashboardCard()
        .findAllByText("Created at: May 2022 - 1")
        .first()
        .click();

      cy.wait("@dataset");

      cy.location("pathname").should("equal", "/question");
      cy.findByTestId("app-bar").should(
        "contain.text",
        `Started from ${targetQuestion.name}`,
      );

      // TODO: https://github.com/metabase/metabase/issues/46774
      // queryBuilderMain()
      //   .findByText("There was a problem with your question")
      //   .should("not.exist");
      // queryBuilderMain().findByText("No results!").should("be.visible");

      H.openNotebook();
      H.verifyNotebookQuery("Orders", [
        {
          joins: [
            {
              lhsTable: "Orders",
              rhsTable: "Reviews",
              type: "left-join",
              conditions: [
                {
                  operator: "=",
                  lhsColumn: "Product ID",
                  rhsColumn: "Product ID",
                },
              ],
            },
          ],
          expressions: ["Net"],
          filters: [
            "Product → Title is Doohickey",
            "Product → Vendor is Doohickey",
            "ID is 7021",
            "Net is equal to -80",
            "Reviews - Product → Reviewer is Doohickey",
            "User → Longitude is equal to -80",
          ],
          aggregations: ["Count", "Sum of Total"],
          breakouts: [
            "Created At: Month",
            "Product → Category",
            "User → Created At: Year",
          ],
        },
        {
          joins: [
            {
              lhsTable: "Previous results",
              rhsTable: "Reviews",
              type: "left-join",
              conditions: [
                {
                  operator: "=",
                  lhsColumn: "Created At: Month",
                  rhsColumn: "Created At: Month",
                },
              ],
            },
          ],
          expressions: ["5 * Count"],
          filters: [
            "5 * Count is equal to 1",
            "Reviews - Created At: Month → Rating is equal to 7021",
            "Product → Category is Doohickey",
          ],
          aggregations: [
            "Count",
            "Sum of Reviews - Created At: Month → Rating",
          ],
          breakouts: [
            "Product → Category",
            "Reviews - Created At: Month → Created At",
          ],
        },
        {
          filters: ["Count is equal to -80"],
        },
      ]);
    });
  });

  it("should navigate to a different tab on the same dashboard when configured (metabase#39319)", () => {
    const TAB_1 = {
      id: 1,
      name: "first-tab",
    };
    const TAB_2 = {
      id: 2,
      name: "second-tab",
    };
    const tabs = [TAB_1, TAB_2];
    const FILTER_MAPPING_COLUMN = "User ID";
    const DASHBOARD_TEXT_FILTER = {
      id: "1",
      name: "Text filter",
      slug: "filter-text",
      type: "string/contains",
    };

    H.createDashboardWithTabs({
      name: TARGET_DASHBOARD.name,
      tabs,
      parameters: [{ ...DASHBOARD_TEXT_FILTER }],
      dashcards: [
        createMockDashboardCard({
          id: -1,
          card_id: ORDERS_QUESTION_ID,
          size_x: 12,
          size_y: 6,
          dashboard_tab_id: TAB_1.id,
          parameter_mappings: [
            createTextFilterMapping({ card_id: ORDERS_QUESTION_ID }),
          ],
        }),
        createMockDashboardCard({
          id: -2,
          card_id: ORDERS_BY_YEAR_QUESTION_ID,
          size_x: 12,
          size_y: 6,
          dashboard_tab_id: TAB_2.id,
          parameter_mappings: [
            createTextFilterMapping({ card_id: ORDERS_BY_YEAR_QUESTION_ID }),
          ],
        }),
      ],
    }).then(dashboard => {
      cy.wrap(dashboard.id).as("targetDashboardId");
      dashboard.tabs.forEach(tab => {
        cy.wrap(tab.id).as(`${tab.name}-id`);
      });
      H.visitDashboard(dashboard.id);
    });

    const TAB_SLUG_MAP = {};
    tabs.forEach(tab => {
      cy.get(`@${tab.name}-id`).then(tabId => {
        TAB_SLUG_MAP[tab.name] = `${tabId}-${tab.name}`;
      });
    });

    H.editDashboard();

    H.getDashboardCard().realHover().icon("click").click();
    cy.get("aside").findByText(FILTER_MAPPING_COLUMN).click();
    addDashboardDestination();
    cy.get("aside")
      .findByLabelText("Select a dashboard tab")
      .should("have.value", TAB_1.name)
      .click();
    cy.findByRole("listbox").findByText(TAB_2.name).click();
    cy.get("aside").findByText(DASHBOARD_TEXT_FILTER.name).click();
    H.popover().findByText(FILTER_MAPPING_COLUMN).click();

    cy.get("aside").button("Done").click();
    H.saveDashboard({ waitMs: 250 });

    // test click behavior routing to same dashboard, different tab
    getTableCell(1).click();
    cy.get("@targetDashboardId").then(targetDashboardId => {
      cy.location().should(({ pathname, search }) => {
        expect(pathname).to.equal(`/dashboard/${targetDashboardId}`);
        expect(search).to.equal(
          `?${DASHBOARD_FILTER_TEXT.slug}=${1}&tab=${TAB_SLUG_MAP[TAB_2.name]}`,
        );
      });
    });
  });

  it("should allow click behavior on left/top header rows on a pivot table (metabase#25203)", () => {
    const QUESTION_NAME = "Cypress Pivot Table";
    const DASHBOARD_NAME = "Pivot Table Dashboard";
    const testQuery = {
      type: "query",
      query: {
        "source-table": ORDERS_ID,
        aggregation: [["count"]],
        breakout: [
          [
            "field",
            PEOPLE.SOURCE,
            { "base-type": "type/Text", "source-field": ORDERS.USER_ID },
          ],
          [
            "field",
            PRODUCTS.CATEGORY,
            { "base-type": "type/Text", "source-field": ORDERS.PRODUCT_ID },
          ],
        ],
      },
      database: SAMPLE_DB_ID,
    };

    cy.createQuestionAndDashboard({
      questionDetails: {
        name: QUESTION_NAME,
        query: testQuery.query,
        display: "pivot",
      },
      dashboardDetails: {
        name: DASHBOARD_NAME,
      },
      cardDetails: {
        size_x: 16,
        size_y: 8,
      },
    }).then(({ body: { dashboard_id } }) => {
      cy.wrap(dashboard_id).as("targetDashboardId");
      H.visitDashboard(dashboard_id);
    });

    H.editDashboard();

    H.getDashboardCard().realHover().icon("click").click();
    addUrlDestination();

    H.modal().within(() => {
      const urlInput = cy.findAllByRole("textbox").eq(0);

      cy.get("@targetDashboardId").then(targetDashboardId => {
        urlInput.type(
          `http://localhost:4000/dashboard/${targetDashboardId}?source={{source}}&category={{category}}&count={{count}}`,
          {
            parseSpecialCharSequences: false,
          },
        );
      });
      cy.button("Done").click();
    });

    cy.get("aside").button("Done").click();

    H.saveDashboard();

    // test top header row
    H.getDashboardCard().findByText("Doohickey").click();
    cy.get("@targetDashboardId").then(targetDashboardId => {
      cy.location().should(({ pathname, search }) => {
        expect(pathname).to.equal(`/dashboard/${targetDashboardId}`);
        expect(search).to.equal("?category=Doohickey&count=&source=");
      });
    });

    // test left header row
    H.getDashboardCard().findByText("Affiliate").click();
    cy.get("@targetDashboardId").then(targetDashboardId => {
      cy.location().should(({ pathname, search }) => {
        expect(pathname).to.equal(`/dashboard/${targetDashboardId}`);
        expect(search).to.equal("?category=&count=&source=Affiliate");
      });
    });
  });

  it("should allow click through on the pivot column of a regular table that has been pivoted (metabase#25203)", () => {
    const QUESTION_NAME = "Cypress Table Pivoted";
    const DASHBOARD_NAME = "Table Pivoted Dashboard";
    const testQuery = {
      type: "query",
      query: {
        "source-table": ORDERS_ID,
        aggregation: [["count"]],
        breakout: [
          [
            "field",
            PEOPLE.SOURCE,
            { "base-type": "type/Text", "source-field": ORDERS.USER_ID },
          ],
          [
            "field",
            PRODUCTS.CATEGORY,
            { "base-type": "type/Text", "source-field": ORDERS.PRODUCT_ID },
          ],
        ],
      },
      database: SAMPLE_DB_ID,
    };

    cy.createQuestionAndDashboard({
      questionDetails: {
        name: QUESTION_NAME,
        query: testQuery.query,
        display: "table",
      },
      dashboardDetails: {
        name: DASHBOARD_NAME,
      },
      cardDetails: {
        size_x: 16,
        size_y: 8,
      },
    }).then(({ body: { dashboard_id } }) => {
      cy.wrap(dashboard_id).as("targetDashboardId");
      H.visitDashboard(dashboard_id);
    });

    H.editDashboard();

    H.getDashboardCard().realHover().icon("click").click();
    cy.get("aside").findByText("User → Source").click();
    addUrlDestination();

    H.modal().within(() => {
      const urlInput = cy.findAllByRole("textbox").eq(0);

      cy.get("@targetDashboardId").then(targetDashboardId => {
        urlInput.type(
          `http://localhost:4000/dashboard/${targetDashboardId}?source={{source}}`,
          {
            parseSpecialCharSequences: false,
          },
        );
      });
      cy.button("Done").click();
    });

    cy.get("aside").button("Done").click();

    H.saveDashboard();

    // test pivoted column
    H.getDashboardCard().findByText("Organic").click();
    cy.get("@targetDashboardId").then(targetDashboardId => {
      cy.location().should(({ pathname, search }) => {
        expect(pathname).to.equal(`/dashboard/${targetDashboardId}`);
        expect(search).to.equal("?source=Organic");
      });
    });
  });

  it("should not pass through null values to filters in custom url click behavior (metabase#25203)", () => {
    const DASHBOARD_NAME = "Click Behavior Custom URL Dashboard";
    const questionDetails = {
      name: "Orders",
      query: {
        "source-table": ORDERS_ID,
        aggregation: [
          ["sum", ["field", ORDERS.TOTAL, null]],
          ["sum", ["field", ORDERS.DISCOUNT, null]],
        ],
        breakout: [["field", ORDERS.CREATED_AT, { "temporal-unit": "year" }]],
        filter: ["=", ["field", ORDERS.USER_ID, null], 1],
      },
      display: "bar",
    };

    cy.createQuestionAndDashboard({
      questionDetails,
      dashboardDetails: {
        name: DASHBOARD_NAME,
      },
      cardDetails: {
        size_x: 16,
        size_y: 8,
      },
    }).then(({ body: { dashboard_id } }) => {
      cy.wrap(dashboard_id).as("targetDashboardId");
      H.visitDashboard(dashboard_id);
    });

    H.editDashboard();

    H.getDashboardCard().realHover().icon("click").click();
    addUrlDestination();

    H.modal().within(() => {
      const urlInput = cy.findAllByRole("textbox").eq(0);

      cy.get("@targetDashboardId").then(targetDashboardId => {
        urlInput.type(
          `http://localhost:4000/dashboard/${targetDashboardId}?discount={{sum_2}}&total={{sum}}`,
          {
            parseSpecialCharSequences: false,
          },
        );
      });
      cy.button("Done").click();
    });

    cy.get("aside").button("Done").click();

    H.saveDashboard();

    // test that normal values still work properly
    H.getDashboardCard().within(() => {
      H.chartPathWithFillColor("#88BF4D").eq(2).click();
    });
    cy.get("@targetDashboardId").then(targetDashboardId => {
      cy.location().should(({ pathname, search }) => {
        expect(pathname).to.equal(`/dashboard/${targetDashboardId}`);
        expect(search).to.equal(
          "?discount=15.070632139056723&total=298.9195210424866",
        );
      });
    });

    // test that null and "empty"s do not get passed through
    H.getDashboardCard().within(() => {
      H.chartPathWithFillColor("#88BF4D").eq(1).click();
    });
    cy.get("@targetDashboardId").then(targetDashboardId => {
      cy.location().should(({ pathname, search }) => {
        expect(pathname).to.equal(`/dashboard/${targetDashboardId}`);
        expect(search).to.equal("?discount=&total=420.3189231596888");
      });
    });
  });

  it("should navigate to correct dashboard tab via custom destination click behavior (metabase#34447 metabase#44106)", () => {
    H.createDashboardWithTabs({
      name: TARGET_DASHBOARD.name,
      tabs: [
        {
          id: -1,
          name: "first-tab",
        },
        {
          id: -2,
          name: "second-tab",
        },
      ],
    }).then(targetDashboard => {
      const baseClickBehavior = {
        type: "link",
        linkType: "dashboard",
        targetId: targetDashboard.id,
        parameterMapping: {},
      };

      const [firstTab, secondTab] = targetDashboard.tabs;

      cy.createDashboard({
        dashcards: [
          createMockDashboardCard({
            id: -1,
            card_id: ORDERS_QUESTION_ID,
            size_x: 12,
            size_y: 6,
            visualization_settings: {
              click_behavior: {
                ...baseClickBehavior,
                tabId: firstTab.id,
              },
            },
          }),
          createMockDashboardCard({
            id: -2,
            card_id: ORDERS_QUESTION_ID,
            size_x: 12,
            size_y: 6,
            visualization_settings: {
              click_behavior: {
                ...baseClickBehavior,
                tabId: secondTab.id,
              },
            },
          }),
        ],
      }).then(({ body: dashboard }) => {
        H.visitDashboard(dashboard.id);

        H.getDashboardCard(1).findByText("14").click();
        cy.location("pathname").should(
          "eq",
          `/dashboard/${targetDashboard.id}`,
        );
        cy.location("search").should("eq", `?tab=${secondTab.id}-second-tab`);

        cy.go("back");
        cy.location("pathname").should("eq", `/dashboard/${dashboard.id}`);
        cy.location("search").should("eq", "");

        H.getDashboardCard(0).findByText("14").click();
        cy.location("pathname").should(
          "eq",
          `/dashboard/${targetDashboard.id}`,
        );
        cy.location("search").should("eq", `?tab=${firstTab.id}-first-tab`);
      });
    });
  });
});

/**
 * This function exists to work around custom dynamic anchor creation.
 * @see https://github.com/metabase/metabase/blob/master/frontend/src/metabase/lib/dom.js#L301-L312
 *
 * WARNING: For the assertions to work, ensure that a click event occurs on an anchor element afterwards.
 */
const onNextAnchorClick = callback => {
  cy.window().then(window => {
    const originalClick = window.HTMLAnchorElement.prototype.click;

    window.HTMLAnchorElement.prototype.click = function () {
      callback(this);
      window.HTMLAnchorElement.prototype.click = originalClick;
    };
  });
};

const clickLineChartPoint = () => {
  H.cartesianChartCircle()
    .eq(POINT_INDEX)
    /**
     * calling .click() here will result in clicking both
     *     g.voronoi > path[POINT_INDEX]
     * and
     *     circle.dot[POINT_INDEX]
     * To make it worse, clicks count won't be deterministic.
     * Sometimes we'll get an error that one element covers the other.
     * This problem prevails when updating dashboard filter,
     * where the 2 clicks will cancel each other out.
     **/
    .then(([circle]) => {
      const { left, top } = circle.getBoundingClientRect();
      cy.get("body").click(left, top);
    });
};

const addDashboardDestination = () => {
  cy.get("aside").findByText("Go to a custom destination").click();
  cy.get("aside").findByText("Dashboard").click();
  H.entityPickerModal()
    .findByRole("tab", { name: /Dashboards/ })
    .click();
  H.entityPickerModal().findByText(TARGET_DASHBOARD.name).click();
};

const addUrlDestination = () => {
  cy.get("aside").findByText("Go to a custom destination").click();
  cy.get("aside").findByText("URL").click();
};

const addSavedQuestionDestination = () => {
  cy.get("aside").findByText("Go to a custom destination").click();
  cy.get("aside").findByText("Saved question").click();
  H.entityPickerModal()
    .findByRole("tab", { name: /Questions/ })
    .click();
  H.entityPickerModal().findByText(TARGET_QUESTION.name).click();
};

const addSavedQuestionCreatedAtParameter = () => {
  cy.get("aside")
    .findByTestId("click-mappings")
    .findByText("Created At")
    .click();
  H.popover().within(() => {
    cy.findByText(COUNT_COLUMN_NAME).should("not.exist");
    cy.findByText(CREATED_AT_COLUMN_NAME).should("exist").click();
  });
};

const addSavedQuestionQuantityParameter = () => {
  cy.get("aside").findByTestId("click-mappings").findByText("Quantity").click();
  H.popover().within(() => {
    cy.findByText(CREATED_AT_COLUMN_NAME).should("not.exist");
    cy.findByText(COUNT_COLUMN_NAME).should("exist").click();
  });
};

const addTextParameter = () => {
  cy.get("aside").findByText(DASHBOARD_FILTER_TEXT.name).click();
  H.popover().within(() => {
    cy.findByText(CREATED_AT_COLUMN_NAME).should("exist");
    cy.findByText(COUNT_COLUMN_NAME).should("exist").click();
  });
};

const addTextWithDefaultParameter = () => {
  cy.get("aside").findByText(DASHBOARD_FILTER_TEXT_WITH_DEFAULT.name).click();
  H.popover().within(() => {
    cy.findByText(CREATED_AT_COLUMN_NAME).should("exist");
    cy.findByText(COUNT_COLUMN_NAME).should("exist").click();
  });
};

const addTimeParameter = () => {
  cy.get("aside").findByText(DASHBOARD_FILTER_TIME.name).click();
  H.popover().within(() => {
    cy.findByText(COUNT_COLUMN_NAME).should("not.exist");
    cy.findByText(CREATED_AT_COLUMN_NAME).should("exist").click();
  });
};

const addNumericParameter = () => {
  cy.get("aside").findByText(DASHBOARD_FILTER_NUMBER.name).click();
  H.popover().within(() => {
    cy.findByText(CREATED_AT_COLUMN_NAME).should("exist");
    cy.findByText(COUNT_COLUMN_NAME).should("exist").click();
  });
};

const createTextFilterMapping = ({ card_id }) => {
  const fieldRef = [
    "field",
    PEOPLE.NAME,
    {
      "base-type": "type/Text",
      "source-field": ORDERS.USER_ID,
    },
  ];

  return {
    card_id,
    parameter_id: DASHBOARD_FILTER_TEXT.id,
    target: ["dimension", fieldRef],
  };
};

const createTextFilterWithDefaultMapping = ({ card_id }) => {
  const fieldRef = [
    "field",
    PEOPLE.NAME,
    {
      "base-type": "type/Text",
      "source-field": ORDERS.USER_ID,
    },
  ];

  return {
    card_id,
    parameter_id: DASHBOARD_FILTER_TEXT_WITH_DEFAULT.id,
    target: ["dimension", fieldRef],
  };
};

const createTimeFilterMapping = ({ card_id }) => {
  const fieldRef = [
    "field",
    ORDERS.CREATED_AT,
    { "base-type": "type/DateTime" },
  ];

  return {
    card_id,
    parameter_id: DASHBOARD_FILTER_TIME.id,
    target: ["dimension", fieldRef],
  };
};

const createNumberFilterMapping = ({ card_id }) => {
  const fieldRef = ["field", ORDERS.QUANTITY, { "base-type": "type/Number" }];

  return {
    card_id,
    parameter_id: DASHBOARD_FILTER_NUMBER.id,
    target: ["dimension", fieldRef],
  };
};

const assertDrillThroughMenuOpen = () => {
  H.popover()
    .should("contain", "See these Orders")
    .and("contain", "See this month by week")
    .and("contain", "Break out by…")
    .and("contain", "Automatic insights…")
    .and("contain", "Filter by this value");
};

const testChangingBackToDefaultBehavior = () => {
  cy.log("allows to change click behavior back to the default");

  H.editDashboard();

  H.getDashboardCard().realHover().icon("click").click();
  cy.get("aside").icon("close").first().click();
  cy.get("aside").findByText("Open the Metabase drill-through menu").click();
  cy.get("aside").button("Done").click();

  H.saveDashboard({ waitMs: 250 });
  // this is necessary due to query params being reset after saving dashboard
  // with filter applied, which causes dashcard to be refetched
  cy.wait(1);

  clickLineChartPoint();
  assertDrillThroughMenuOpen();
};

const getTableCell = index => {
  return cy
    .findAllByTestId("table-row")
    .eq(POINT_INDEX)
    .findAllByTestId("cell-data")
    .eq(index);
};

const getCreatedAtToQuestionMapping = () => {
  return cy
    .get("aside")
    .contains(`${CREATED_AT_COLUMN_NAME} goes to "${TARGET_QUESTION.name}"`);
};

const getCountToDashboardMapping = () => {
  return cy
    .get("aside")
    .contains(`${COUNT_COLUMN_NAME} goes to "${TARGET_DASHBOARD.name}"`);
};

const getCreatedAtToUrlMapping = () => {
  return cy.get("aside").contains(`${CREATED_AT_COLUMN_NAME} goes to URL`);
};

const getCountToDashboardFilterMapping = () => {
  return cy.get("aside").contains(`${COUNT_COLUMN_NAME} updates 1 filter`);
};

const createDashboardWithTabsLocal = ({
  dashboard: dashboardDetails,
  tabs,
  dashcards = [],
  options,
}) => {
  cy.createDashboard(dashboardDetails).then(({ body: dashboard }) => {
    if (options?.wrapId) {
      cy.wrap(dashboard.id).as(options.idAlias ?? "dashboardId");
    }
    cy.request("PUT", `/api/dashboard/${dashboard.id}`, {
      ...dashboard,
      dashcards,
      tabs,
    }).then(({ body: dashboard }) => {
      dashboard.tabs.forEach(tab => {
        cy.wrap(tab.id).as(`${tab.name}-id`);
      });
    });
  });
};

function customizeLinkText(text) {
  cy.get("aside")
    .findByRole("textbox")
    .type(text, { parseSpecialCharSequences: false });
}

function verifyVizTypeIsLine() {
  H.openVizTypeSidebar();
  cy.findByTestId("sidebar-content")
    .findByTestId("Line-container")
    .should("have.attr", "aria-selected", "true");
<<<<<<< HEAD
  H.closeVizSettingsSidebar();
=======
  H.openVizTypeSidebar();
>>>>>>> cd9e7c66
}

function getClickMapping(columnName) {
  return cy
    .get("aside")
    .findByTestId("unset-click-mappings")
    .findAllByText(columnName);
}

function verifyAvailableClickTargetColumns(columns) {
  cy.get("aside").within(() => {
    for (let index = 0; index < columns.length; ++index) {
      cy.findAllByTestId("click-target-column")
        .eq(index)
        .should("have.text", columns[index]);
    }

    cy.findAllByTestId("click-target-column").should(
      "have.length",
      columns.length,
    );
  });
}

function createMultiStageQuery() {
  return {
    "source-query": {
      "source-table": ORDERS_ID,
      joins: [
        {
          strategy: "left-join",
          alias: "Reviews - Product",
          condition: [
            "=",
            [
              "field",
              ORDERS.PRODUCT_ID,
              {
                "base-type": "type/Integer",
              },
            ],
            [
              "field",
              "PRODUCT_ID",
              {
                "base-type": "type/Integer",
                "join-alias": "Reviews - Product",
              },
            ],
          ],
          "source-table": REVIEWS_ID,
        },
      ],
      expressions: {
        Net: [
          "-",
          [
            "field",
            ORDERS.TOTAL,
            {
              "base-type": "type/Float",
            },
          ],
          [
            "field",
            ORDERS.TAX,
            {
              "base-type": "type/Float",
            },
          ],
        ],
      },
      aggregation: [
        ["count"],
        [
          "sum",
          [
            "field",
            ORDERS.TOTAL,
            {
              "base-type": "type/Float",
            },
          ],
        ],
      ],
      breakout: [
        [
          "field",
          ORDERS.CREATED_AT,
          {
            "base-type": "type/DateTime",
            "temporal-unit": "month",
          },
        ],
        [
          "field",
          PRODUCTS.CATEGORY,
          {
            "base-type": "type/Text",
            "source-field": ORDERS.PRODUCT_ID,
          },
        ],
        [
          "field",
          PEOPLE.CREATED_AT,
          {
            "base-type": "type/DateTime",
            "temporal-unit": "year",
            "source-field": ORDERS.USER_ID,
            "original-temporal-unit": "month",
          },
        ],
      ],
    },
    joins: [
      {
        strategy: "left-join",
        alias: "Reviews - Created At: Month",
        condition: [
          "=",
          [
            "field",
            "CREATED_AT",
            {
              "base-type": "type/DateTime",
              "temporal-unit": "month",
              "original-temporal-unit": "month",
            },
          ],
          [
            "field",
            REVIEWS.CREATED_AT,
            {
              "base-type": "type/DateTime",
              "temporal-unit": "month",
              "join-alias": "Reviews - Created At: Month",
              "original-temporal-unit": "month",
            },
          ],
        ],
        "source-table": REVIEWS_ID,
      },
    ],
    expressions: {
      "5 * Count": [
        "*",
        5,
        [
          "field",
          "count",
          {
            "base-type": "type/Integer",
          },
        ],
      ],
    },
    aggregation: [
      ["count"],
      [
        "sum",
        [
          "field",
          REVIEWS.RATING,
          {
            "base-type": "type/Integer",
            "join-alias": "Reviews - Created At: Month",
          },
        ],
      ],
    ],
    breakout: [
      [
        "field",
        "PRODUCTS__via__PRODUCT_ID__CATEGORY",
        {
          "base-type": "type/Text",
        },
      ],
      [
        "field",
        REVIEWS.CREATED_AT,
        {
          "base-type": "type/Text",
          "join-alias": "Reviews - Created At: Month",
        },
      ],
    ],
  };
}<|MERGE_RESOLUTION|>--- conflicted
+++ resolved
@@ -2879,11 +2879,7 @@
   cy.findByTestId("sidebar-content")
     .findByTestId("Line-container")
     .should("have.attr", "aria-selected", "true");
-<<<<<<< HEAD
   H.closeVizSettingsSidebar();
-=======
-  H.openVizTypeSidebar();
->>>>>>> cd9e7c66
 }
 
 function getClickMapping(columnName) {
