--- conflicted
+++ resolved
@@ -20,13 +20,8 @@
    [metabase.models.card :as card]
    [metabase.models.collection :as collection]
    [metabase.models.data-permissions :as data-perms]
-<<<<<<< HEAD
-   [metabase.models.database :as database :refer [Database]]
-   [metabase.models.field :refer [Field readable-fields-only]]
-=======
    [metabase.models.database :as database]
    [metabase.models.field :refer [readable-fields-only]]
->>>>>>> 4bc96006
    [metabase.models.interface :as mi]
    [metabase.models.persisted-info :as persisted-info]
    [metabase.models.secret :as secret]
@@ -864,11 +859,7 @@
     (merge (:details database)
            (reduce
             (fn [details k]
-<<<<<<< HEAD
               (if (= secret/protected-password (get details k))
-=======
-              (if (= database/protected-password (get details k))
->>>>>>> 4bc96006
                 (m/update-existing details k (constantly (get-in database [:details k])))
                 details))
             details
@@ -930,12 +921,8 @@
    cache_ttl          [:maybe ms/PositiveInt]
    settings           [:maybe ms/Map]}
   ;; TODO - ensure that custom schedules and let-user-control-scheduling go in lockstep
-<<<<<<< HEAD
-  (let [existing-database (api/write-check (t2/select-one Database :id id))
+  (let [existing-database (api/write-check (t2/select-one :model/Database :id id))
         incoming-details  details
-=======
-  (let [existing-database (api/write-check (t2/select-one :model/Database :id id))
->>>>>>> 4bc96006
         details           (some->> details
                                    (upsert-sensitive-fields existing-database))
         ;; verify that we can connect to the database if `:details` OR `:engine` have changed.
