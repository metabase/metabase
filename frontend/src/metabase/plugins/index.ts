--- conflicted
+++ resolved
@@ -39,12 +39,8 @@
 import type { PaletteAction } from "metabase/palette/types";
 import PluginPlaceholder from "metabase/plugins/components/PluginPlaceholder";
 import type { SearchFilterComponent } from "metabase/search/types";
-<<<<<<< HEAD
-import type { GroupProps, IconName, IconProps } from "metabase/ui";
+import type { IconName, IconProps, StackProps } from "metabase/ui";
 import type * as Lib from "metabase-lib";
-=======
-import type { IconName, IconProps, StackProps } from "metabase/ui";
->>>>>>> 1e486af5
 import type Question from "metabase-lib/v1/Question";
 import type Database from "metabase-lib/v1/metadata/Database";
 import type {
