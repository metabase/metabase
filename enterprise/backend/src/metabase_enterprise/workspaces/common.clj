--- conflicted
+++ resolved
@@ -130,29 +130,20 @@
                             (throw e))))]
       (if (:retry result)
         (recur (inc attempt))
-<<<<<<< HEAD
-        (let [workspace (:workspace result)
-              schema+details (ws.isolation/ensure-database-isolation! workspace database)
-              workspace      (merge workspace schema+details)]
-          (let [graph        (ws.mirroring/mirror-entities! workspace database graph)
-                input-tables (when-let [table-ids (->> (:inputs graph)
-                                                       (filter #(= :table (:type %)))
-                                                       (map :id)
-                                                       seq)]
-                               (t2/select :model/Table :id [:in table-ids]))]
-            (ws.isolation/grant-read-access-to-tables! database workspace input-tables)
-            (t2/update! :model/Workspace {:id (:id workspace)} {:graph graph})
-            (assoc workspace :graph graph)))))))
-=======
         (let [workspace (:workspace result)]
           (ws.isolation/ensure-database-isolation! workspace database)
           ;; temp hack to avoid running mirror and failing if there are no checkouts
           (if (not-empty (:check-outs graph))
-            (let [graph (ws.mirroring/mirror-entities! workspace database graph)]
+            (let [graph (ws.mirroring/mirror-entities! workspace database graph)
+                  input-tables (when-let [table-ids (->> (:inputs graph)
+                                                         (filter #(= :table (:type %)))
+                                                         (map :id)
+                                                         seq)]
+                                 (t2/select :model/Table :id [:in table-ids]))]
+              (ws.isolation/grant-read-access-to-tables! database workspace input-tables)
               (t2/update! :model/Workspace {:id (:id workspace)} {:graph graph})
               (assoc workspace :graph graph))
             (assoc workspace :graph {})))))))
->>>>>>> 09c06040
 
 ;; TODO internal: test!
 (defn create-workspace!
