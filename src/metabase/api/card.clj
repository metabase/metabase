(ns metabase.api.card
  "/api/card endpoints."
  (:require
   [cheshire.core :as json]
   [clojure.core.async :as a]
   [clojure.data :as data]
   [clojure.tools.logging :as log]
   [clojure.walk :as walk]
   [compojure.core :refer [DELETE GET POST PUT]]
   [medley.core :as m]
   [metabase.api.common :as api]
   [metabase.api.common.validation :as validation]
   [metabase.api.dataset :as api.dataset]
   [metabase.api.field :as api.field]
   [metabase.api.timeline :as api.timeline]
   [metabase.driver :as driver]
   [metabase.email.messages :as messages]
   [metabase.events :as events]
   [metabase.mbql.normalize :as mbql.normalize]
   [metabase.mbql.util :as mbql.u]
   [metabase.models
    :refer [Card
            CardBookmark
            Collection
            Database
            PersistedInfo
            Pulse
            Table
            ViewLog]]
   [metabase.models.card :as card]
   [metabase.models.collection :as collection]
   [metabase.models.interface :as mi]
   [metabase.models.moderation-review :as moderation-review]
   [metabase.models.params :as params]
   [metabase.models.params.card-values :as params.card-values]
   [metabase.models.params.static-values :as params.static-values]
   [metabase.models.persisted-info :as persisted-info]
   [metabase.models.pulse :as pulse]
   [metabase.models.query :as query]
   [metabase.models.query.permissions :as query-perms]
   [metabase.models.revision.last-edit :as last-edit]
   [metabase.models.timeline :as timeline]
   [metabase.query-processor.async :as qp.async]
   [metabase.query-processor.card :as qp.card]
   [metabase.query-processor.pivot :as qp.pivot]
   [metabase.query-processor.util :as qp.util]
   [metabase.related :as related]
   [metabase.sync.analyze.query-results :as qr]
   [metabase.task.persist-refresh :as task.persist-refresh]
   [metabase.util :as u]
   [metabase.util.date-2 :as u.date]
   [metabase.util.i18n :refer [trs tru]]
   [metabase.util.malli :as mu]
   [metabase.util.malli.schema :as ms]
   [metabase.util.schema :as su]
   [schema.core :as s]
   [toucan.db :as db]
   [toucan.hydrate :refer [hydrate]]
   [toucan2.core :as t2])
  (:import
   (clojure.core.async.impl.channels ManyToManyChannel)
   (java.util UUID)))

;;; ----------------------------------------------- Filtered Fetch Fns -----------------------------------------------

(defmulti ^:private cards-for-filter-option*
  {:arglists '([filter-option & args])}
  (fn [filter-option & _]
    (keyword filter-option)))

;; return all Cards. This is the default filter option.
(defmethod cards-for-filter-option* :all
  [_]
  (db/select Card, :archived false, {:order-by [[:%lower.name :asc]]}))

;; return Cards created by the current user
(defmethod cards-for-filter-option* :mine
  [_]
  (db/select Card, :creator_id api/*current-user-id*, :archived false, {:order-by [[:%lower.name :asc]]}))

;; return all Cards bookmarked by the current user.
(defmethod cards-for-filter-option* :bookmarked
  [_]
  (let [cards (for [{{:keys [archived], :as card} :card} (hydrate (db/select [CardBookmark :card_id]
                                                                    :user_id api/*current-user-id*)
                                                                  :card)
                    :when                                 (not archived)]
                card)]
    (sort-by :name cards)))

;; Return all Cards belonging to Database with `database-id`.
(defmethod cards-for-filter-option* :database
  [_ database-id]
  (db/select Card, :database_id database-id, :archived false, {:order-by [[:%lower.name :asc]]}))

;; Return all Cards belonging to `Table` with `table-id`.
(defmethod cards-for-filter-option* :table
  [_ table-id]
  (db/select Card, :table_id table-id, :archived false, {:order-by [[:%lower.name :asc]]}))

(s/defn ^:private cards-with-ids :- (s/maybe [(mi/InstanceOf Card)])
  "Return unarchived Cards with `card-ids`.
  Make sure cards are returned in the same order as `card-ids`; `[in card-ids]` won't preserve the order."
  [card-ids :- [su/IntGreaterThanZero]]
  (when (seq card-ids)
    (let [card-id->card (m/index-by :id (db/select Card, :id [:in (set card-ids)], :archived false))]
      (filter identity (map card-id->card card-ids)))))

;; Return the 10 Cards most recently viewed by the current user, sorted by how recently they were viewed.
(defmethod cards-for-filter-option* :recent
  [_]
  (cards-with-ids (map :model_id (db/select [ViewLog :model_id [:%max.timestamp :max]]
                                   :model   "card"
                                   :user_id api/*current-user-id*
                                   {:group-by [:model_id]
                                    :order-by [[:max :desc]]
                                    :limit    10}))))

;; All Cards, sorted by popularity (the total number of times they are viewed in `ViewLogs`). (yes, this isn't
;; actually filtering anything, but for the sake of simplicitiy it is included amongst the filter options for the time
;; being).
(defmethod cards-for-filter-option* :popular
  [_]
  (cards-with-ids (map :model_id (db/select [ViewLog :model_id [:%count.* :count]]
                                   :model "card"
                                   {:group-by [:model_id]
                                    :order-by [[:count :desc]]}))))

;; Cards that have been archived.
(defmethod cards-for-filter-option* :archived
  [_]
  (db/select Card, :archived true, {:order-by [[:%lower.name :asc]]}))

;; Cards that are using a given model.
(defmethod cards-for-filter-option* :using_model
  [_filter-option model-id]
<<<<<<< HEAD
  (->> (t2/select Card {:select [:c.*]
                        :from [[:report_card :m]]
                        :join [[:report_card :c] [:and
                                                  [:= :c.database_id :m.database_id]
                                                  [:or
                                                   [:like :c.dataset_query (format "%%card__%s%%" model-id)]
                                                   [:like :c.dataset_query (format "%%#%s%%" model-id)]]]]
                        :where [:= :m.id model-id]})
=======
  (->> (mdb.query/query {:select [:c.*]
                         :from [[:report_card :m]]
                         :join [[:report_card :c] [:and
                                                   [:= :c.database_id :m.database_id]
                                                   [:or
                                                    [:like :c.dataset_query (format "%%card__%s%%" model-id)]
                                                    [:like :c.dataset_query (format "%%#%s%%" model-id)]]]]
                         :where [:and [:= :m.id model-id] [:not :c.archived]]})
       (db/do-post-select Card)
>>>>>>> 16353290
       ;; now check if model-id really occurs as a card ID
       (filter (fn [card] (some #{model-id} (-> card :dataset_query query/collect-card-ids))))))

(defn- cards-for-filter-option [filter-option model-id-or-nil]
  (-> (apply cards-for-filter-option* (or filter-option :all) (when model-id-or-nil [model-id-or-nil]))
      (hydrate :creator :collection)))

;;; -------------------------------------------- Fetching a Card or Cards --------------------------------------------

(def ^:private CardFilterOption
  "Schema for a valid card filter option."
  (apply s/enum (map name (keys (methods cards-for-filter-option*)))))

#_{:clj-kondo/ignore [:deprecated-var]}
(api/defendpoint-schema GET "/"
  "Get all the Cards. Option filter param `f` can be used to change the set of Cards that are returned; default is
  `all`, but other options include `mine`, `bookmarked`, `database`, `table`, `recent`, `popular`, :using_model
  and `archived`. See corresponding implementation functions above for the specific behavior of each filter
  option. :card_index:"
  [f model_id]
  {f        (s/maybe CardFilterOption)
   model_id (s/maybe su/IntGreaterThanZero)}
  (let [f (keyword f)]
    (when (contains? #{:database :table :using_model} f)
      (api/checkp (integer? model_id) "model_id" (format "model_id is a required parameter when filter mode is '%s'"
                                                         (name f)))
      (case f
        :database    (api/read-check Database model_id)
        :table       (api/read-check Database (db/select-one-field :db_id Table, :id model_id))
        :using_model (api/read-check Card model_id)))
    (let [cards (filter mi/can-read? (cards-for-filter-option f model_id))
          last-edit-info (:card (last-edit/fetch-last-edited-info {:card-ids (map :id cards)}))]
      (into []
            (map (fn [{:keys [id] :as card}]
                   (if-let [edit-info (get last-edit-info id)]
                     (assoc card :last-edit-info edit-info)
                     card)))
            cards))))

#_{:clj-kondo/ignore [:deprecated-var]}
(api/defendpoint-schema GET "/:id"
  "Get `Card` with ID."
  [id ignore_view]
  (let [raw-card (db/select-one Card :id id)
        card (-> raw-card
                 (hydrate :creator
                          :dashboard_count
                          :parameter_usage_count
                          :can_write
                          :average_query_time
                          :last_query_start
                          :collection [:moderation_reviews :moderator_details])
                 (cond-> ;; card
                   (:dataset raw-card) (hydrate :persisted))
                 api/read-check
                 (last-edit/with-last-edit-info :card))]
    (u/prog1 card
      (when-not (Boolean/parseBoolean ignore_view)
        (events/publish-event! :card-read (assoc <> :actor_id api/*current-user-id*))))))

#_{:clj-kondo/ignore [:deprecated-var]}
(api/defendpoint-schema GET "/:id/timelines"
  "Get the timelines for card with ID. Looks up the collection the card is in and uses that."
  [id include start end]
  {include (s/maybe api.timeline/Include)
   start   (s/maybe su/TemporalString)
   end     (s/maybe su/TemporalString)}
  (let [{:keys [collection_id] :as _card} (api/read-check Card id)]
    ;; subtlety here. timeline access is based on the collection at the moment so this check should be identical. If
    ;; we allow adding more timelines to a card in the future, we will need to filter on read-check and i don't think
    ;; the read-checks are particularly fast on multiple items
    (timeline/timelines-for-collection collection_id
                                       {:timeline/events? (= include "events")
                                        :events/start     (when start (u.date/parse start))
                                        :events/end       (when end (u.date/parse end))})))


;;; -------------------------------------------------- Saving Cards --------------------------------------------------

(s/defn ^:private result-metadata-async :- ManyToManyChannel
  "Return a channel of metadata for the passed in `query`. Takes the `original-query` so it can determine if existing
  `metadata` might still be valid. Takes `dataset?` since existing metadata might need to be \"blended\" into the
  fresh metadata to preserve metadata edits from the dataset.

  Note this condition is possible for new cards and edits to cards. New cards can be created from existing cards by
  copying, and they could be datasets, have edited metadata that needs to be blended into a fresh run.

  This is also complicated because everything is optional, so we cannot assume the client will provide metadata and
  might need to save a metadata edit, or might need to use db-saved metadata on a modified dataset."
  [{:keys [original-query query metadata original-metadata dataset?]}]
  (let [valid-metadata? (and metadata (nil? (s/check qr/ResultsMetadata metadata)))]
    (cond
      (or
       ;; query didn't change, preserve existing metadata
       (and (= (mbql.normalize/normalize original-query)
               (mbql.normalize/normalize query))
            valid-metadata?)
       ;; only sent valid metadata in the edit. Metadata might be the same, might be different. We save in either case
       (and (nil? query)
            valid-metadata?)

       ;; copying card and reusing existing metadata
       (and (nil? original-query)
            query
            valid-metadata?))
      (do
        (log/debug (trs "Reusing provided metadata"))
        (a/to-chan! [metadata]))

      ;; frontend always sends query. But sometimes programatic don't (cypress, API usage). Returning an empty channel
      ;; means the metadata won't be updated at all.
      (nil? query)
      (do
        (log/debug (trs "No query provided so not querying for metadata"))
        (doto (a/chan) a/close!))

      ;; datasets need to incorporate the metadata either passed in or already in the db. Query has changed so we
      ;; re-run and blend the saved into the new metadata
      (and dataset? (or valid-metadata? (seq original-metadata)))
      (do
       (log/debug (trs "Querying for metadata and blending model metadata"))
       (a/go (let [metadata' (if valid-metadata?
                               (map mbql.normalize/normalize-source-metadata metadata)
                               original-metadata)
                   fresh     (a/<! (qp.async/result-metadata-for-query-async query))]
               (qp.util/combine-metadata fresh metadata'))))
      :else
      ;; compute fresh
      (do
        (log/debug (trs "Querying for metadata"))
        (qp.async/result-metadata-for-query-async query)))))

(defn check-data-permissions-for-query
  "Make sure the Current User has the appropriate *data* permissions to run `query`. We don't want Users saving Cards
  with queries they wouldn't be allowed to run!"
  [query]
  {:pre [(map? query)]}
  (when-not (query-perms/can-run-query? query)
    (let [required-perms (try
                           (query-perms/perms-set query :throw-exceptions? true)
                           (catch Throwable e
                             e))]
      (throw (ex-info (tru "You cannot save this Question because you do not have permissions to run its query.")
                      {:status-code    403
                       :query          query
                       :required-perms (if (instance? Throwable required-perms)
                                         :error
                                         required-perms)
                       :actual-perms   @api/*current-user-permissions-set*}
                      (when (instance? Throwable required-perms)
                        required-perms))))))

(def ^:private metadata-sync-wait-ms
  "Duration in milliseconds to wait for the metadata before saving the card without the metadata. That metadata will be
saved later when it is ready."
  1500)

(def ^:private metadata-async-timeout-ms
  "Duration in milliseconds to wait for the metadata before abandoning the asynchronous metadata saving. Default is 15
  minutes."
  (u/minutes->ms 15))

(defn- schedule-metadata-saving
  "Save metadata when (and if) it is ready. Takes a chan that will eventually return metadata. Waits up
  to [[metadata-async-timeout-ms]] for the metadata, and then saves it if the query of the card has not changed."
  [result-metadata-chan card]
  (a/go
    (let [timeoutc        (a/timeout metadata-async-timeout-ms)
          [metadata port] (a/alts! [result-metadata-chan timeoutc])
          id              (:id card)]
      (cond (= port timeoutc)
            (do (a/close! result-metadata-chan)
                (log/info (trs "Metadata not ready in {0} minutes, abandoning"
                               (long (/ metadata-async-timeout-ms 1000 60)))))

            (not (seq metadata))
            (log/info (trs "Not updating metadata asynchronously for card {0} because no metadata"
                           id))
            :else
            (future
              (let [current-query (db/select-one-field :dataset_query Card :id id)]
                (if (= (:dataset_query card) current-query)
                  (do (db/update! Card id {:result_metadata metadata})
                      (log/info (trs "Metadata updated asynchronously for card {0}" id)))
                  (log/info (trs "Not updating metadata asynchronously for card {0} because query has changed"
                                 id)))))))))

(defn create-card!
  "Create a new Card. Metadata will be fetched off thread. If the metadata takes longer than [[metadata-sync-wait-ms]]
  the card will be saved without metadata and it will be saved to the card in the future when it is ready.

  Dispatches the `:card-create` event unless `delay-event?` is true. Useful for when many cards are created in a
  transaction and work in the `:card-create` event cannot proceed because the cards would not be visible outside of
  the transaction yet. If you pass true here it is important to call the event after the cards are successfully
  created."
  ([card] (create-card! card false))
  ([{:keys [dataset_query result_metadata dataset parameters parameter_mappings], :as card-data} delay-event?]
   ;; `zipmap` instead of `select-keys` because we want to get `nil` values for keys that aren't present. Required by
   ;; `api/maybe-reconcile-collection-position!`
   (let [data-keys            [:dataset_query :description :display :name :visualization_settings
                               :parameters :parameter_mappings :collection_id :collection_position :cache_ttl]
         card-data            (assoc (zipmap data-keys (map card-data data-keys))
                                     :creator_id api/*current-user-id*
                                     :dataset (boolean (:dataset card-data))
                                     :parameters (or parameters [])
                                     :parameter_mappings (or parameter_mappings []))
         result-metadata-chan (result-metadata-async {:query    dataset_query
                                                      :metadata result_metadata
                                                      :dataset? dataset})
         metadata-timeout     (a/timeout metadata-sync-wait-ms)
         [metadata port]      (a/alts!! [result-metadata-chan metadata-timeout])
         timed-out?           (= port metadata-timeout)
         card                 (db/transaction
                               ;; Adding a new card at `collection_position` could cause other cards in this
                               ;; collection to change position, check that and fix it if needed
                               (api/maybe-reconcile-collection-position! card-data)
                               (db/insert! Card (cond-> card-data
                                                  (and metadata (not timed-out?))
                                                  (assoc :result_metadata metadata))))]
     (when-not delay-event?
       (events/publish-event! :card-create card))
     (when timed-out?
       (log/info (trs "Metadata not available soon enough. Saving new card and asynchronously updating metadata")))
     ;; include same information returned by GET /api/card/:id since frontend replaces the Card it currently has with
     ;; returned one -- See #4283
     (u/prog1 (-> card
                  (hydrate :creator
                           :dashboard_count
                           :can_write
                           :average_query_time
                           :last_query_start
                           :collection [:moderation_reviews :moderator_details])
                  (assoc :last-edit-info (last-edit/edit-information-for-user @api/*current-user*)))
       (when timed-out?
         (schedule-metadata-saving result-metadata-chan <>))))))

#_{:clj-kondo/ignore [:deprecated-var]}
(api/defendpoint-schema POST "/"
  "Create a new `Card`."
  [:as {{:keys [collection_id collection_position dataset_query description display name
                parameters parameter_mappings result_metadata visualization_settings cache_ttl], :as body} :body}]
  {name                   su/NonBlankString
   dataset_query          su/Map
   parameters             (s/maybe [su/Parameter])
   parameter_mappings     (s/maybe [su/ParameterMapping])
   description            (s/maybe su/NonBlankString)
   display                su/NonBlankString
   visualization_settings su/Map
   collection_id          (s/maybe su/IntGreaterThanZero)
   collection_position    (s/maybe su/IntGreaterThanZero)
   result_metadata        (s/maybe qr/ResultsMetadata)
   cache_ttl              (s/maybe su/IntGreaterThanZero)}
  ;; check that we have permissions to run the query that we're trying to save
  (check-data-permissions-for-query dataset_query)
  ;; check that we have permissions for the collection we're trying to save this card to, if applicable
  (collection/check-write-perms-for-collection collection_id)
  (create-card! body))

#_{:clj-kondo/ignore [:deprecated-var]}
(api/defendpoint-schema POST "/:id/copy"
  "Copy a `Card`, with the new name 'Copy of _name_'"
  [id]
  {id (s/maybe su/IntGreaterThanZero)}
  (let [orig-card (api/read-check Card id)
        new-name  (str (trs "Copy of ") (:name orig-card))
        new-card  (assoc orig-card :name new-name)]
    (create-card! new-card)))


;;; ------------------------------------------------- Updating Cards -------------------------------------------------

(defn- check-allowed-to-modify-query
  "If the query is being modified, check that we have data permissions to run the query."
  [card-before-updates card-updates]
  (let [card-updates (m/update-existing card-updates :dataset_query mbql.normalize/normalize)]
    (when (api/column-will-change? :dataset_query card-before-updates card-updates)
      (check-data-permissions-for-query (:dataset_query card-updates)))))

(defn- check-allowed-to-change-embedding
  "You must be a superuser to change the value of `enable_embedding` or `embedding_params`. Embedding must be
  enabled."
  [card-before-updates card-updates]
  (when (or (api/column-will-change? :enable_embedding card-before-updates card-updates)
            (api/column-will-change? :embedding_params card-before-updates card-updates))
    (validation/check-embedding-enabled)
    (api/check-superuser)))

(defn- publish-card-update!
  "Publish an event appropriate for the update(s) done to this CARD (`:card-update`, or archiving/unarchiving
  events)."
  [card archived?]
  (let [event (cond
                ;; card was archived
                (and archived?
                     (not (:archived card))) :card-archive
                ;; card was unarchived
                (and (false? archived?)
                     (:archived card))       :card-unarchive
                :else                        :card-update)]
    (events/publish-event! event (assoc card :actor_id api/*current-user-id*))))

(defn- card-archived? [old-card new-card]
  (and (not (:archived old-card))
       (:archived new-card)))

(defn- line-area-bar? [display]
  (contains? #{:line :area :bar} display))

(defn- progress? [display]
  (= :progress display))

(defn- allows-rows-alert? [display]
  (not (contains? #{:line :bar :area :progress} display)))

(defn- display-change-broke-alert?
  "Alerts no longer make sense when the kind of question being alerted on significantly changes. Setting up an alert
  when a time series query reaches 10 is no longer valid if the question switches from a line graph to a table. This
  function goes through various scenarios that render an alert no longer valid"
  [{old-display :display} {new-display :display}]
  (when-not (= old-display new-display)
    (or
     ;; Did the alert switch from a table type to a line/bar/area/progress graph type?
     (and (allows-rows-alert? old-display)
          (or (line-area-bar? new-display)
              (progress? new-display)))
     ;; Switching from a line/bar/area to another type that is not those three invalidates the alert
     (and (line-area-bar? old-display)
          (not (line-area-bar? new-display)))
     ;; Switching from a progress graph to anything else invalidates the alert
     (and (progress? old-display)
          (not (progress? new-display))))))

(defn- goal-missing?
  "If we had a goal before, and now it's gone, the alert is no longer valid"
  [old-card new-card]
  (and
   (get-in old-card [:visualization_settings :graph.goal_value])
   (not (get-in new-card [:visualization_settings :graph.goal_value]))))

(defn- multiple-breakouts?
  "If there are multiple breakouts and a goal, we don't know which breakout to compare to the goal, so it invalidates
  the alert"
  [{:keys [display] :as new-card}]
  (and (get-in new-card [:visualization_settings :graph.goal_value])
       (or (line-area-bar? display)
           (progress? display))
       (< 1 (count (get-in new-card [:dataset_query :query :breakout])))))

(defn- delete-alert-and-notify!
  "Removes all of the alerts and notifies all of the email recipients of the alerts change via `NOTIFY-FN!`"
  [notify-fn! alerts]
  (db/delete! Pulse :id [:in (map :id alerts)])
  (doseq [{:keys [channels] :as alert} alerts
          :let [email-channel (m/find-first #(= :email (:channel_type %)) channels)]]
    (doseq [recipient (:recipients email-channel)]
      (notify-fn! alert recipient @api/*current-user*))))

(defn delete-alert-and-notify-archived!
  "Removes all alerts and will email each recipient letting them know"
  [alerts]
  (delete-alert-and-notify! messages/send-alert-stopped-because-archived-email! alerts))

(defn- delete-alert-and-notify-changed! [alerts]
  (delete-alert-and-notify! messages/send-alert-stopped-because-changed-email! alerts))

(defn- delete-alerts-if-needed! [old-card {card-id :id :as new-card}]
  ;; If there are alerts, we need to check to ensure the card change doesn't invalidate the alert
  (when-let [alerts (seq (pulse/retrieve-alerts-for-cards {:card-ids [card-id]}))]
    (cond

      (card-archived? old-card new-card)
      (delete-alert-and-notify-archived! alerts)

      (or (display-change-broke-alert? old-card new-card)
          (goal-missing? old-card new-card)
          (multiple-breakouts? new-card))
      (delete-alert-and-notify-changed! alerts)

      ;; The change doesn't invalidate the alert, do nothing
      :else
      nil)))

(defn- card-is-verified?
  "Return true if card is verified, false otherwise. Assumes that moderation reviews are ordered so that the most recent
  is the first. This is the case from the hydration function for moderation_reviews."
  [card]
  (-> card :moderation_reviews first :status #{"verified"} boolean))

(defn- changed?
  "Return whether there were any changes in the objects at the keys for `consider`.

  returns false because changes to collection_id are ignored:
  (changed? #{:description}
            {:collection_id 1 :description \"foo\"}
            {:collection_id 2 :description \"foo\"})

  returns true:
  (changed? #{:description}
            {:collection_id 1 :description \"foo\"}
            {:collection_id 2 :description \"diff\"})"
  [consider card-before updates]
  ;; have to ignore keyword vs strings over api. `{:type :query}` vs `{:type "query"}`
  (let [prepare              (fn prepare [card] (walk/prewalk (fn [x] (if (keyword? x)
                                                                        (name x)
                                                                        x))
                                                              card))
        before               (prepare (select-keys card-before consider))
        after                (prepare (select-keys updates consider))
        [_ changes-in-after] (data/diff before after)]
    (boolean (seq changes-in-after))))



(def card-compare-keys
  "When comparing a card to possibly unverify, only consider these keys as changing something 'important' about the
  query."
  #{:table_id
    :database_id
    :query_type ;; these first three may not even be changeable
    :dataset_query})

(defn- update-card!
  "Update a Card. Metadata is fetched asynchronously. If it is ready before [[metadata-sync-wait-ms]] elapses it will be
  included, otherwise the metadata will be saved to the database asynchronously."
  [{:keys [id], :as card-before-update} {:keys [archived], :as card-updates}]
  ;; don't block our precious core.async thread, run the actual DB updates on a separate thread
  (db/transaction
   (api/maybe-reconcile-collection-position! card-before-update card-updates)

   (when (and (card-is-verified? card-before-update)
              (changed? card-compare-keys card-before-update card-updates))
     ;; this is an enterprise feature but we don't care if enterprise is enabled here. If there is a review we need
     ;; to remove it regardless if enterprise edition is present at the moment.
     (moderation-review/create-review! {:moderated_item_id   id
                                        :moderated_item_type "card"
                                        :moderator_id        api/*current-user-id*
                                        :status              nil
                                        :text                (tru "Unverified due to edit")}))
   ;; ok, now save the Card
   (db/update! Card id
     ;; `collection_id` and `description` can be `nil` (in order to unset them). Other values should only be
     ;; modified if they're passed in as non-nil
     (u/select-keys-when card-updates
       :present #{:collection_id :collection_position :description :cache_ttl :dataset}
       :non-nil #{:dataset_query :display :name :visualization_settings :archived :enable_embedding
                  :parameters :parameter_mappings :embedding_params :result_metadata :collection_preview})))
    ;; Fetch the updated Card from the DB

  (let [card (db/select-one Card :id id)]
    (delete-alerts-if-needed! card-before-update card)
    (publish-card-update! card archived)
    ;; include same information returned by GET /api/card/:id since frontend replaces the Card it currently
    ;; has with returned one -- See #4142
    (-> card
        (hydrate :creator
                 :dashboard_count
                 :can_write
                 :average_query_time
                 :last_query_start
                 :collection [:moderation_reviews :moderator_details])
        (cond-> ;; card
          (:dataset card) (hydrate :persisted))
        (assoc :last-edit-info (last-edit/edit-information-for-user @api/*current-user*)))))

#_{:clj-kondo/ignore [:deprecated-var]}
(api/defendpoint-schema PUT "/:id"
  "Update a `Card`."
  [id :as {{:keys [dataset_query description display name visualization_settings archived collection_id
                   collection_position enable_embedding embedding_params result_metadata parameters
                   cache_ttl dataset collection_preview]
            :as   card-updates} :body}]
  {name                   (s/maybe su/NonBlankString)
   parameters             (s/maybe [su/Parameter])
   dataset_query          (s/maybe su/Map)
   dataset                (s/maybe s/Bool)
   display                (s/maybe su/NonBlankString)
   description            (s/maybe s/Str)
   visualization_settings (s/maybe su/Map)
   archived               (s/maybe s/Bool)
   enable_embedding       (s/maybe s/Bool)
   embedding_params       (s/maybe su/EmbeddingParams)
   collection_id          (s/maybe su/IntGreaterThanZero)
   collection_position    (s/maybe su/IntGreaterThanZero)
   result_metadata        (s/maybe qr/ResultsMetadata)
   cache_ttl              (s/maybe su/IntGreaterThanZero)
   collection_preview     (s/maybe s/Bool)}
  (let [card-before-update (hydrate (api/write-check Card id)
                                    [:moderation_reviews :moderator_details])]
    ;; Do various permissions checks
    (doseq [f [collection/check-allowed-to-change-collection
               check-allowed-to-modify-query
               check-allowed-to-change-embedding]]
      (f card-before-update card-updates))
    ;; make sure we have the correct `result_metadata`
    (let [result-metadata-chan  (result-metadata-async {:original-query    (:dataset_query card-before-update)
                                                        :query             dataset_query
                                                        :metadata          result_metadata
                                                        :original-metadata (:result_metadata card-before-update)
                                                        :dataset?          (if (some? dataset)
                                                                             dataset
                                                                             (:dataset card-before-update))})
          card-updates          (merge card-updates
                                       (when dataset
                                         {:display :table}))
          metadata-timeout      (a/timeout metadata-sync-wait-ms)
          [fresh-metadata port] (a/alts!! [result-metadata-chan metadata-timeout])
          timed-out?            (= port metadata-timeout)
          card-updates          (cond-> card-updates
                                  (not timed-out?)
                                  (assoc :result_metadata fresh-metadata))]
      (u/prog1 (update-card! card-before-update card-updates)
        (when timed-out?
          (log/info (trs "Metadata not available soon enough. Saving card {0} and asynchronously updating metadata" id))
          (schedule-metadata-saving result-metadata-chan <>))))))


;;; ------------------------------------------------- Deleting Cards -------------------------------------------------

;; TODO - Pretty sure this endpoint is not actually used any more, since Cards are supposed to get archived (via PUT
;;        /api/card/:id) instead of deleted.  Should we remove this?
#_{:clj-kondo/ignore [:deprecated-var]}
(api/defendpoint-schema DELETE "/:id"
  "Delete a Card. (DEPRECATED -- don't delete a Card anymore -- archive it instead.)"
  [id]
  (log/warn (tru "DELETE /api/card/:id is deprecated. Instead, change its `archived` value via PUT /api/card/:id."))
  (let [card (api/write-check Card id)]
    (db/delete! Card :id id)
    (events/publish-event! :card-delete (assoc card :actor_id api/*current-user-id*)))
  api/generic-204-no-content)

;;; -------------------------------------------- Bulk Collections Update ---------------------------------------------

(defn- update-collection-positions!
  "For cards that have a position in the previous collection, add them to the end of the new collection, trying to
  preseve the order from the original collections. Note it's possible for there to be multiple collections
  (and thus duplicate collection positions) merged into this new collection. No special tie breaker logic for when
  that's the case, just use the order the DB returned it in"
  [new-collection-id-or-nil cards]
  ;; Sorting by `:collection_position` to ensure lower position cards are appended first
  (let [sorted-cards        (sort-by :collection_position cards)
        max-position-result (db/select-one [Card [:%max.collection_position :max_position]]
                              :collection_id new-collection-id-or-nil)
        ;; collection_position for the next card in the collection
        starting-position   (inc (get max-position-result :max_position 0))]

    ;; This is using `map` but more like a `doseq` with multiple seqs. Wrapping this in a `doall` as we don't want it
    ;; to be lazy and we're just going to discard the results
    (doall
     (map (fn [idx {:keys [collection_id collection_position] :as card}]
            ;; We are removing this card from `collection_id` so we need to reconcile any
            ;; `collection_position` entries left behind by this move
            (api/reconcile-position-for-collection! collection_id collection_position nil)
            ;; Now we can update the card with the new collection and a new calculated position
            ;; that appended to the end
            (db/update! Card (u/the-id card)
              :collection_position idx
              :collection_id       new-collection-id-or-nil))
          ;; These are reversed because of the classic issue when removing an item from array. If we remove an
          ;; item at index 1, everthing above index 1 will get decremented. By reversing our processing order we
          ;; can avoid changing the index of cards we haven't yet updated
          (reverse (range starting-position (+ (count sorted-cards) starting-position)))
          (reverse sorted-cards)))))

(defn- move-cards-to-collection! [new-collection-id-or-nil card-ids]
  ;; if moving to a collection, make sure we have write perms for it
  (when new-collection-id-or-nil
    (api/write-check Collection new-collection-id-or-nil))
  ;; for each affected card...
  (when (seq card-ids)
    (let [cards (db/select [Card :id :collection_id :collection_position :dataset_query]
                  {:where [:and [:in :id (set card-ids)]
                                [:or [:not= :collection_id new-collection-id-or-nil]
                                  (when new-collection-id-or-nil
                                    [:= :collection_id nil])]]})] ; poisioned NULLs = ick
      ;; ...check that we have write permissions for it...
      (doseq [card cards]
        (api/write-check card))
      ;; ...and check that we have write permissions for the old collections if applicable
      (doseq [old-collection-id (set (filter identity (map :collection_id cards)))]
        (api/write-check Collection old-collection-id))

      ;; Ensure all of the card updates occur in a transaction. Read commited (the default) really isn't what we want
      ;; here. We are querying for the max card position for a given collection, then using that to base our position
      ;; changes if the cards are moving to a different collection. Without repeatable read here, it's possible we'll
      ;; get duplicates
      (db/transaction
        ;; If any of the cards have a `:collection_position`, we'll need to fixup the old collection now that the cards
        ;; are gone and update the position in the new collection
        (when-let [cards-with-position (seq (filter :collection_position cards))]
          (update-collection-positions! new-collection-id-or-nil cards-with-position))

        ;; ok, everything checks out. Set the new `collection_id` for all the Cards that haven't been updated already
        (when-let [cards-without-position (seq (for [card cards
                                                     :when (not (:collection_position card))]
                                                 (u/the-id card)))]
          (db/update-where! Card {:id [:in (set cards-without-position)]}
            :collection_id new-collection-id-or-nil))))))

#_{:clj-kondo/ignore [:deprecated-var]}
(api/defendpoint-schema POST "/collections"
  "Bulk update endpoint for Card Collections. Move a set of `Cards` with CARD_IDS into a `Collection` with
  COLLECTION_ID, or remove them from any Collections by passing a `null` COLLECTION_ID."
  [:as {{:keys [card_ids collection_id]} :body}]
  {card_ids [su/IntGreaterThanZero], collection_id (s/maybe su/IntGreaterThanZero)}
  (move-cards-to-collection! collection_id card_ids)
  {:status :ok})


;;; ------------------------------------------------ Running a Query -------------------------------------------------


#_{:clj-kondo/ignore [:deprecated-var]}
(api/defendpoint-schema ^:streaming POST "/:card-id/query"
  "Run the query associated with a Card."
  [card-id :as {{:keys [parameters ignore_cache dashboard_id collection_preview], :or {ignore_cache false dashboard_id nil}} :body}]
  {ignore_cache (s/maybe s/Bool)
   collection_preview (s/maybe s/Bool)
   dashboard_id (s/maybe su/IntGreaterThanZero)}
  ;; TODO -- we should probably warn if you pass `dashboard_id`, and tell you to use the new
  ;;
  ;;    POST /api/dashboard/:dashboard-id/card/:card-id/query
  ;;
  ;; endpoint instead. Or error in that situtation? We're not even validating that you have access to this Dashboard.
  (qp.card/run-query-for-card-async
   card-id :api
   :parameters   parameters
   :ignore_cache ignore_cache
   :dashboard-id dashboard_id
   :context      (if collection_preview :collection :question)
   :middleware   {:process-viz-settings? false}))

#_{:clj-kondo/ignore [:deprecated-var]}
(api/defendpoint-schema ^:streaming POST "/:card-id/query/:export-format"
  "Run the query associated with a Card, and return its results as a file in the specified format.

  `parameters` should be passed as query parameter encoded as a serialized JSON string (this is because this endpoint
  is normally used to power 'Download Results' buttons that use HTML `form` actions)."
  [card-id export-format :as {{:keys [parameters]} :params}]
  {parameters    (s/maybe su/JSONString)
   export-format api.dataset/ExportFormat}
  (qp.card/run-query-for-card-async
   card-id export-format
   :parameters  (json/parse-string parameters keyword)
   :constraints nil
   :context     (api.dataset/export-format->context export-format)
   :middleware  {:process-viz-settings?  true
                 :skip-results-metadata? true
                 :ignore-cached-results? true
                 :format-rows?           false
                 :js-int-to-string?      false}))

;;; ----------------------------------------------- Sharing is Caring ------------------------------------------------

#_{:clj-kondo/ignore [:deprecated-var]}
(api/defendpoint-schema POST "/:card-id/public_link"
  "Generate publicly-accessible links for this Card. Returns UUID to be used in public links. (If this Card has
  already been shared, it will return the existing public link rather than creating a new one.)  Public sharing must
  be enabled."
  [card-id]
  (validation/check-has-application-permission :setting)
  (validation/check-public-sharing-enabled)
  (api/check-not-archived (api/read-check Card card-id))
  (let [{existing-public-uuid :public_uuid} (db/select-one [Card :public_uuid] :id card-id)]
    {:uuid (or existing-public-uuid
               (u/prog1 (str (UUID/randomUUID))
                 (db/update! Card card-id
                   :public_uuid       <>
                   :made_public_by_id api/*current-user-id*)))}))

#_{:clj-kondo/ignore [:deprecated-var]}
(api/defendpoint-schema DELETE "/:card-id/public_link"
  "Delete the publicly-accessible link to this Card."
  [card-id]
  (validation/check-has-application-permission :setting)
  (validation/check-public-sharing-enabled)
  (api/check-exists? Card :id card-id, :public_uuid [:not= nil])
  (db/update! Card card-id
    :public_uuid       nil
    :made_public_by_id nil)
  {:status 204, :body nil})

#_{:clj-kondo/ignore [:deprecated-var]}
(api/defendpoint-schema GET "/public"
  "Fetch a list of Cards with public UUIDs. These cards are publicly-accessible *if* public sharing is enabled."
  []
  (validation/check-has-application-permission :setting)
  (validation/check-public-sharing-enabled)
  (db/select [Card :name :id :public_uuid], :public_uuid [:not= nil], :archived false))

#_{:clj-kondo/ignore [:deprecated-var]}
(api/defendpoint-schema GET "/embeddable"
  "Fetch a list of Cards where `enable_embedding` is `true`. The cards can be embedded using the embedding endpoints
  and a signed JWT."
  []
  (validation/check-has-application-permission :setting)
  (validation/check-embedding-enabled)
  (db/select [Card :name :id], :enable_embedding true, :archived false))

#_{:clj-kondo/ignore [:deprecated-var]}
(api/defendpoint-schema GET "/:id/related"
  "Return related entities."
  [id]
  (-> (db/select-one Card :id id) api/read-check related/related))

#_{:clj-kondo/ignore [:deprecated-var]}
(api/defendpoint-schema POST "/related"
  "Return related entities for an ad-hoc query."
  [:as {query :body}]
  (related/related (query/adhoc-query query)))

#_{:clj-kondo/ignore [:deprecated-var]}
(api/defendpoint-schema ^:streaming POST "/pivot/:card-id/query"
  "Run the query associated with a Card."
  [card-id :as {{:keys [parameters ignore_cache]
                 :or   {ignore_cache false}} :body}]
  {ignore_cache (s/maybe s/Bool)}
  (qp.card/run-query-for-card-async card-id :api
                            :parameters parameters,
                            :qp-runner qp.pivot/run-pivot-query
                            :ignore_cache ignore_cache))

#_{:clj-kondo/ignore [:deprecated-var]}
(api/defendpoint-schema POST "/:card-id/persist"
  "Mark the model (card) as persisted. Runs the query and saves it to the database backing the card and hot swaps this
  query in place of the model's query."
  [card-id]
  {card-id su/IntGreaterThanZero}
  (api/let-404 [{:keys [dataset database_id] :as card} (db/select-one Card :id card-id)]
    (let [database (db/select-one Database :id database_id)]
      (api/write-check database)
      (when-not (driver/database-supports? (:engine database)
                                           :persist-models database)
        (throw (ex-info (tru "Database does not support persisting")
                        {:status-code 400
                         :database    (:name database)})))
      (when-not (driver/database-supports? (:engine database)
                                           :persist-models-enabled database)
        (throw (ex-info (tru "Persisting models not enabled for database")
                        {:status-code 400
                         :database    (:name database)})))
      (when-not dataset
        (throw (ex-info (tru "Card is not a model") {:status-code 400})))
      (when-let [persisted-info (persisted-info/turn-on-model! api/*current-user-id* card)]
        (task.persist-refresh/schedule-refresh-for-individual! persisted-info))
      api/generic-204-no-content)))

#_{:clj-kondo/ignore [:deprecated-var]}
(api/defendpoint-schema POST "/:card-id/refresh"
  "Refresh the persisted model caching `card-id`."
  [card-id]
  {card-id su/IntGreaterThanZero}
  (api/let-404 [card           (db/select-one Card :id card-id)
                persisted-info (db/select-one PersistedInfo :card_id card-id)]
    (when (not (:dataset card))
      (throw (ex-info (trs "Cannot refresh a non-model question") {:status-code 400})))
    (when (:archived card)
      (throw (ex-info (trs "Cannot refresh an archived model") {:status-code 400})))
    (api/write-check (db/select-one Database :id (:database_id persisted-info)))
    (task.persist-refresh/schedule-refresh-for-individual! persisted-info)
    api/generic-204-no-content))

#_{:clj-kondo/ignore [:deprecated-var]}
(api/defendpoint-schema POST "/:card-id/unpersist"
  "Unpersist this model. Deletes the persisted table backing the model and all queries after this will use the card's
  query rather than the saved version of the query."
  [card-id]
  {card-id su/IntGreaterThanZero}
  (api/let-404 [_card (db/select-one Card :id card-id)]
    (api/let-404 [persisted-info (db/select-one PersistedInfo :card_id card-id)]
      (api/write-check (db/select-one Database :id (:database_id persisted-info)))
      (persisted-info/mark-for-pruning! {:id (:id persisted-info)} "off")
      api/generic-204-no-content)))

(defn mapping->field-values
  "Get param values for the \"old style\" parameters. This mimic's the api/dashboard version except we don't have
  chain-filter issues or dashcards to worry about."
  [card param query]
  (when-let [field-clause (params/param-target->field-clause (:target param) card)]
    (when-let [field-id (mbql.u/match-one field-clause [:field (id :guard integer?) _] id)]
      (api.field/field-id->values field-id query))))

(mu/defn param-values
  "Fetch values for a parameter.

  The source of values could be:
  - static-list: user defined values list
  - card: values is result of running a card"
  ([card param-key]
   (param-values card param-key nil))

  ([card      :- ms/Map
    param-key :- ms/NonBlankString
    query     :- [:maybe ms/NonBlankString]]
   (let [param       (get (m/index-by :id (or (seq (:parameters card))
                                              ;; some older cards or cards in e2e just use the template tags on native
                                              ;; queries
                                              (card/template-tag-parameters card)))
                          param-key)
         source-type (:values_source_type param)]
     (when-not param
       (throw (ex-info (tru "Card does not have a parameter with the ID {0}" (pr-str param-key))
                       {:status-code 400})))
     (case source-type
       "static-list" (params.static-values/param->values param query)
       "card"        (do
                       (api/read-check Card (get-in param [:values_source_config :card_id]))
                       (params.card-values/param->values param query))
       nil           (mapping->field-values card param query)
       (throw (ex-info (tru "Invalid values-source-type: {0}" (pr-str source-type))
                       {:values-source-type source-type
                        :status-code        400}))))))

(api/defendpoint GET "/:card-id/params/:param-key/values"
  "Fetch possible values of the parameter whose ID is `:param-key`.

    ;; fetch values for Card 1 parameter 'abc' that are possible
    GET /api/card/1/params/abc/values"
  [card-id param-key]
  {card-id   ms/IntGreaterThanZero
   param-key ms/NonBlankString}
  (let [card (api/read-check Card card-id)]
    (param-values card param-key)))

(api/defendpoint GET "/:card-id/params/:param-key/search/:query"
  "Fetch possible values of the parameter whose ID is `:param-key` that contain `:query`.

    ;; fetch values for Card 1 parameter 'abc' that contain 'Orange';
     GET /api/card/1/params/abc/search/Orange

  Currently limited to first 1000 results."
  [card-id param-key query]
  {card-id   ms/IntGreaterThanZero
   param-key ms/NonBlankString
   query     ms/NonBlankString}
  (let [card (api/read-check Card card-id)]
    (param-values card param-key query)))

(api/define-routes)<|MERGE_RESOLUTION|>--- conflicted
+++ resolved
@@ -134,7 +134,6 @@
 ;; Cards that are using a given model.
 (defmethod cards-for-filter-option* :using_model
   [_filter-option model-id]
-<<<<<<< HEAD
   (->> (t2/select Card {:select [:c.*]
                         :from [[:report_card :m]]
                         :join [[:report_card :c] [:and
@@ -142,18 +141,7 @@
                                                   [:or
                                                    [:like :c.dataset_query (format "%%card__%s%%" model-id)]
                                                    [:like :c.dataset_query (format "%%#%s%%" model-id)]]]]
-                        :where [:= :m.id model-id]})
-=======
-  (->> (mdb.query/query {:select [:c.*]
-                         :from [[:report_card :m]]
-                         :join [[:report_card :c] [:and
-                                                   [:= :c.database_id :m.database_id]
-                                                   [:or
-                                                    [:like :c.dataset_query (format "%%card__%s%%" model-id)]
-                                                    [:like :c.dataset_query (format "%%#%s%%" model-id)]]]]
-                         :where [:and [:= :m.id model-id] [:not :c.archived]]})
-       (db/do-post-select Card)
->>>>>>> 16353290
+                        :where [:and [:= :m.id model-id] [:not :c.archived]]})
        ;; now check if model-id really occurs as a card ID
        (filter (fn [card] (some #{model-id} (-> card :dataset_query query/collect-card-ids))))))
 
