--- conflicted
+++ resolved
@@ -51,10 +51,6 @@
     false,
     true,
     settings,
-<<<<<<< HEAD
-    renderingContext.formatValue,
-=======
->>>>>>> 1b28389c
   );
 
   const unsortedDataset = getJoinedCardsDataset(
