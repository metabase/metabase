--- conflicted
+++ resolved
@@ -1,10 +1,6 @@
 import type { PropsWithChildren } from "react";
 
-<<<<<<< HEAD
-=======
-import { EditorViewControl } from "embedding-sdk/components/private/EditorViewControl";
 import type { FlexibleSizeProps } from "embedding-sdk/components/private/FlexibleSizeComponent";
->>>>>>> 2cc56a4c
 import {
   BackButton,
   Breakout,
