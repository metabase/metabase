--- conflicted
+++ resolved
@@ -195,12 +195,7 @@
   [a-ref   :- ::lib.schema.ref/ref
    columns :- [:sequential {:min 2} ::lib.schema.metadata/column]]
   (or (when-let [binning (lib.binning/binning a-ref)]
-<<<<<<< HEAD
-        (let [matching-columns (filter (fn [col]
-                                         (lib.binning/binning= (lib.binning/binning col) binning))
-=======
         (let [matching-columns (filter #(-> % lib.binning/binning (lib.binning/binning= binning))
->>>>>>> 9adbbb9a
                                        columns)]
           (when (= (count matching-columns) 1)
             (first matching-columns))))
