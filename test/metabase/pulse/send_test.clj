--- conflicted
+++ resolved
@@ -119,17 +119,10 @@
           :when        f]
     (assert (fn? f))
     (testing (format "sent to %s channel" channel-type)
-<<<<<<< HEAD
-      (notification.tu/with-notification-testing-setup!
-        (mt/with-temp [Card          {card-id :id} (merge {:name    pulse.test-util/card-name
-                                                           :display (or display :line)}
-                                                          card)]
-=======
       (notification.tu/with-notification-testing-setup
-        (mt/with-temp [:model/Card          {card-id :id} (merge {:name    pulse.test-util/card-name
-                                                                  :display (or display :line)}
-                                                                 card)]
->>>>>>> dcea62b5
+        (mt/with-temp [:model/Card {card-id :id} (merge {:name    pulse.test-util/card-name
+                                                         :display (or display :line)}
+                                                        card)]
           (with-pulse-for-card [{pulse-id :id}
                                 {:card          card-id
                                  :pulse         pulse
