--- conflicted
+++ resolved
@@ -25,34 +25,8 @@
 import { setErrorPage } from "metabase/redux/app";
 import type { DashboardId, Dashboard as IDashboard } from "metabase-types/api";
 
-<<<<<<< HEAD
+import { useRegisterDashboardMetabotContext } from "../../hooks/use-register-dashboard-metabot-context";
 import { getFavicon } from "../../selectors";
-=======
-import { DASHBOARD_SLOW_TIMEOUT } from "../../constants";
-import { useRegisterDashboardMetabotContext } from "../../hooks/use-register-dashboard-metabot-context";
-import {
-  getClickBehaviorSidebarDashcard,
-  getDashboardBeforeEditing,
-  getDashboardComplete,
-  getDocumentTitle,
-  getFavicon,
-  getIsAddParameterPopoverOpen,
-  getIsAdditionalInfoVisible,
-  getIsDashCardsLoadingComplete,
-  getIsDashCardsRunning,
-  getIsDirty,
-  getIsEditing,
-  getIsEditingParameter,
-  getIsHeaderVisible,
-  getIsNavigatingBackToDashboard,
-  getIsSharing,
-  getLoadingStartTime,
-  getParameterValues,
-  getSelectedTabId,
-  getSidebar,
-  getSlowCards,
-} from "../../selectors";
->>>>>>> d3fafe9c
 
 import { DashboardTitle } from "./DashboardTitle";
 import { useSlowCardNotification } from "./use-slow-card-notification";
@@ -73,9 +47,6 @@
   const dispatch = useDispatch();
 
   const [error, setError] = useState<string>();
-
-  const favicon = useSelector(getFavicon);
-  useFavicon({ favicon });
 
   const parameterQueryParams = location.query;
   const dashboardId =
@@ -105,8 +76,9 @@
     setTheme,
   } = useDashboardUrlParams({ location, onRefresh: refreshDashboard });
 
+  useRegisterDashboardMetabotContext();
   useDashboardUrlQuery(router, location);
-<<<<<<< HEAD
+
   const onLoadDashboard = (dashboard: IDashboard) => {
     try {
       if (editingOnLoad) {
@@ -135,9 +107,6 @@
       }
     }
   };
-=======
-  useRegisterDashboardMetabotContext();
->>>>>>> d3fafe9c
 
   return (
     <ErrorBoundary message={error}>
