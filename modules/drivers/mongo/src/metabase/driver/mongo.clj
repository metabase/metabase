--- conflicted
+++ resolved
@@ -25,13 +25,9 @@
             [schema.core :as s]
             [taoensso.nippy :as nippy])
   (:import com.mongodb.DB
-<<<<<<< HEAD
            [java.time Instant LocalDate LocalDateTime LocalTime OffsetDateTime OffsetTime ZonedDateTime]
-           org.bson.BsonUndefined))
-=======
            org.bson.BsonUndefined
            org.bson.types.ObjectId))
->>>>>>> c0f9d8de
 
 ;; See http://clojuremongodb.info/articles/integration.html Loading this namespace will load appropriate Monger
 ;; integrations with Cheshire.
