(ns metabase.api.notification
  "/api/notification endpoints"
  (:require
   [clojure.data :refer [diff]]
   [compojure.core :refer [DELETE GET POST PUT]]
   [honey.sql.helpers :as sql.helpers]
   [metabase.api.common :as api]
<<<<<<< HEAD
   [metabase.email :as email]
   [metabase.email.messages :as messages]
   [metabase.events :as events]
=======
   [metabase.channel.email :as email]
   [metabase.channel.email.messages :as messages]
>>>>>>> 5ac1fb62
   [metabase.models.interface :as mi]
   [metabase.models.notification :as models.notification]
   [metabase.notification.core :as notification]
   [metabase.util :as u]
   [metabase.util.malli.schema :as ms]
   [toucan2.core :as t2]
   [toucan2.realize :as t2.realize]))

(set! *warn-on-reflection* true)

(defn- get-notification
  [id]
  (-> (t2/select-one :model/Notification id)
      api/check-404
      models.notification/hydrate-notification))

(defn- card-notification?
  [notification]
  (= :notification/card (:payload_type notification)))

(api/defendpoint GET "/"
  "List notifications.
  - `creator_id`: if provided returns only notifications created by this user
  - `recipient_id`: if provided returns only notification that has recipient_id as a recipient
  - `card_id`: if provided returns only notification that has card_id as payload"
  [creator_id recipient_id card_id include_inactive]
  {creator_id       [:maybe ms/PositiveInt]
   recipient_id     [:maybe ms/PositiveInt]
   card_id          [:maybe ms/PositiveInt]
   include_inactive [:maybe ms/BooleanValue]}
  (->> (t2/reducible-select :model/Notification
                            (cond-> {}
                              creator_id
                              (sql.helpers/where [:= :notification.creator_id creator_id])

                              card_id
                              (-> (sql.helpers/left-join
                                   :notification_card
                                   [:and
                                    [:= :notification_card.id :notification.payload_id]
                                    [:= :notification.payload_type "notification/card"]])
                                  (sql.helpers/where [:= :notification_card.card_id card_id]))

                              recipient_id
                              (-> (sql.helpers/left-join
                                   :notification_handler [:= :notification_handler.notification_id :notification.id])
                                  (sql.helpers/left-join
                                   :notification_recipient [:= :notification_recipient.notification_handler_id :notification_handler.id])
                                  (sql.helpers/where [:= :notification_recipient.user_id recipient_id]))

                              (not (true? include_inactive))
                              (sql.helpers/where [:= :notification.active true])))
       (into [] (comp
                 (map t2.realize/realize)
                 (filter mi/can-read?)))
       models.notification/hydrate-notification))

(api/defendpoint GET "/:id"
  "Get a notification by id."
  [id]
  {id ms/PositiveInt}
  (-> (get-notification id)
      api/read-check))

(defn- all-email-recipients [notification]
  (->> (:handlers notification)
       (filter #(= :channel/email ((comp keyword :channel_type) %)))
       (mapcat :recipients)
       (filter #(#{:notification-recipient/user :notification-recipient/raw-value} ((comp keyword :type) %)))
       (map (fn [recipient]
              (if (= :notification-recipient/user ((comp keyword :type) recipient))
                (or (-> recipient :user :email) (t2/select-one-fn :email :model/User (:user_id recipient)))
                (-> recipient :details :value))))
       (remove nil?)
       set))

(defn- send-you-were-added-card-notification-email! [notification]
  (when (email/email-configured?)
    (messages/send-you-were-added-card-notification-email!
     (update notification :payload t2/hydrate :card) (all-email-recipients notification) @api/*current-user*)))

(api/defendpoint POST "/"
  "Create a new notification, return the created notification."
  [:as {body :body}]
  {body ::models.notification/FullyHydratedNotification}
  (api/create-check :model/Notification body)
  (let [notification (models.notification/hydrate-notification
                      (models.notification/create-notification!
                       (-> body
                           (assoc :creator_id api/*current-user-id*)
                           (dissoc :handlers :subscriptions))
                       (:subscriptions body)
                       (:handlers body)))]
    (when (card-notification? notification)
      (send-you-were-added-card-notification-email! notification))
    (events/publish-event! :event/notification-create {:object notification :user-id api/*current-user-id*})
    notification))

(defn- notify-notification-updates!
  "Send notification emails based on changes between updated and existing notification"
  [updated-notification existing-notification]
  (when (email/email-configured?)
    (let [was-active?  (:active existing-notification)
          is-active?   (:active updated-notification)
          current-user @api/*current-user*
          old-emails   (all-email-recipients existing-notification)
          new-emails   (all-email-recipients updated-notification)
          notification (update existing-notification :payload t2/hydrate :card)]
      (cond
        ;; Notification was just archived - notify all users they were unsubscribed
        (and was-active? (not is-active?))
        (messages/send-you-were-removed-notification-card-email! notification old-emails current-user)

        ;; Notification was just unarchived - notify all users they were added
        (and (not was-active?) is-active?)
        (messages/send-you-were-added-card-notification-email! notification new-emails @api/*current-user*)

        (not= old-emails new-emails)
        (let [[removed-recipients added-recipients _] (diff old-emails new-emails)]
          (when (seq removed-recipients)
            (messages/send-you-were-removed-notification-card-email! notification removed-recipients current-user))
          (when (seq added-recipients)
            (messages/send-you-were-added-card-notification-email! notification added-recipients @api/*current-user*)))))))

(api/defendpoint PUT "/:id"
  "Update a notification, can also update its subscriptions, handlers.
  Return the updated notification."
  [id :as {body :body}]
  {id   ms/PositiveInt
   body ::models.notification/FullyHydratedNotification}
  (let [existing-notification (get-notification id)]
    (api/update-check existing-notification body)
    (models.notification/update-notification! existing-notification body)
    (when (card-notification? existing-notification)
      (notify-notification-updates! body existing-notification))
    (u/prog1 (get-notification id)
      (events/publish-event! :event/notification-update {:object          <>
                                                         :previous-object existing-notification
                                                         :user-id         api/*current-user-id*}))))

(api/defendpoint POST "/:id/send"
  "Send a notification by id."
  [id :as {{:keys [handler_ids]} :body}]
  {id          ms/PositiveInt
   handler_ids [:maybe [:sequential ms/PositiveInt]]}
  (let [notification (get-notification id)]
    (api/read-check notification)
    (cond-> notification
      (seq handler_ids)
      (update :handlers (fn [handlers] (filter (comp (set handler_ids) :id) handlers)))

      true
      (notification/send-notification! :notification/sync? true))))

(api/defendpoint POST "/send"
  "Send an unsaved notification."
  [:as {body :body}]
  {body ::models.notification/FullyHydratedNotification}
  (api/create-check :model/Notification body)
  (notification/send-notification! body :notification/sync? true))

(api/defendpoint POST "/:id/unsubscribe"
  "Unsubscribe current user from a notification."
  [id]
  {id ms/PositiveInt}
  (let [notification (get-notification id)]
    (api/check-403 (models.notification/current-user-is-recipient? notification))
    (models.notification/unsubscribe-user! id api/*current-user-id*)
    (u/prog1 (get-notification id)
      (when (card-notification? <>)
        (u/ignore-exceptions
          (messages/send-you-unsubscribed-notification-card-email!
           (update <> :payload t2/hydrate :card)
           [(:email @api/*current-user*)])))
      (events/publish-event! :event/notification-unsubscribe {:object {:id id}
                                                              :user-id api/*current-user-id*}))))

(api/define-routes)<|MERGE_RESOLUTION|>--- conflicted
+++ resolved
@@ -5,14 +5,9 @@
    [compojure.core :refer [DELETE GET POST PUT]]
    [honey.sql.helpers :as sql.helpers]
    [metabase.api.common :as api]
-<<<<<<< HEAD
-   [metabase.email :as email]
-   [metabase.email.messages :as messages]
-   [metabase.events :as events]
-=======
    [metabase.channel.email :as email]
    [metabase.channel.email.messages :as messages]
->>>>>>> 5ac1fb62
+   [metabase.events :as events]
    [metabase.models.interface :as mi]
    [metabase.models.notification :as models.notification]
    [metabase.notification.core :as notification]
