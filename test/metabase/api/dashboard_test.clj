(ns metabase.api.dashboard-test
  "Tests for /api/dashboard endpoints."
  (:require
   [cheshire.core :as json]
   [clojure.string :as str]
   [clojure.test :refer :all]
   [clojure.walk :as walk]
   [medley.core :as m]
   [metabase.analytics.snowplow-test :as snowplow-test]
   [metabase.api.card-test :as api.card-test]
   [metabase.api.common :as api]
   [metabase.api.dashboard :as api.dashboard]
   [metabase.api.pivots :as api.pivots]
   [metabase.config :as config]
   [metabase.dashboard-subscription-test :as dashboard-subscription-test]
   [metabase.http-client :as client]
   [metabase.models
    :refer [Action
            Card
            Collection
            Dashboard
            DashboardCard
            DashboardCardSeries
            Database
            Field
            FieldValues
            PermissionsGroup
            PermissionsGroupMembership
            Pulse
            Revision
            Table
            User]]
   [metabase.models.dashboard :as dashboard]
   [metabase.models.dashboard-card :as dashboard-card]
   [metabase.models.dashboard-test :as dashboard-test]
   [metabase.models.field-values :as field-values]
   [metabase.models.interface :as mi]
   [metabase.models.params.chain-filter :as chain-filter]
   [metabase.models.params.chain-filter-test :as chain-filter-test]
   [metabase.models.permissions :as perms]
   [metabase.models.permissions-group :as perms-group]
   [metabase.models.revision :as revision]
   [metabase.public-settings.premium-features-test
    :as premium-features-test]
   [metabase.query-processor :as qp]
   [metabase.query-processor.middleware.permissions :as qp.perms]
   [metabase.query-processor.streaming.test-util :as streaming.test-util]
   [metabase.server.middleware.util :as mw.util]
   [metabase.test :as mt]
   [metabase.util :as u]
   [ring.util.codec :as codec]
   [schema.core :as s]
   [toucan2.core :as t2]
   [toucan2.protocols :as t2.protocols]
   [toucan2.tools.with-temp :as t2.with-temp]))

(set! *warn-on-reflection* true)

;;; +----------------------------------------------------------------------------------------------------------------+
;;; |                                              Helper Fns & Macros                                               |
;;; +----------------------------------------------------------------------------------------------------------------+

(defn- remove-ids-and-booleanize-timestamps [x]
  (cond
    (map? x)
    (into {} (for [[k v] x]
               (when-not (or (= :id k)
                             (str/ends-with? k "_id"))
                 (if (#{:created_at :updated_at} k)
                   [k (boolean v)]
                   [k (remove-ids-and-booleanize-timestamps v)]))))

    (coll? x)
    (mapv remove-ids-and-booleanize-timestamps x)

    :else
    x))

(defn- user-details [user]
  (select-keys user [:common_name :date_joined :email :first_name :id :is_qbnewb :is_superuser :last_login :last_name]))

(defn- dashcard-response [{:keys [action_id card created_at updated_at] :as dashcard}]
  (-> (into {} dashcard)
      (dissoc :id :dashboard_id :card_id)
      (cond-> (nil? action_id) (dissoc :action_id))
      (assoc :created_at (boolean created_at)
             :updated_at (boolean updated_at)
             :card       (-> (into {} card)
                             (dissoc :id :database_id :table_id :created_at :updated_at :query_average_duration)
                             (update :collection_id boolean)
                             (update :collection boolean)))))

(defn- dashboard-response [{:keys [creator ordered_cards created_at updated_at] :as dashboard}]
  ;; todo: should be udpated to use mt/boolean-ids-and-timestamps
  (let [dash (-> (into {} dashboard)
                 (dissoc :id)
                 (assoc :created_at (boolean created_at)
                        :updated_at (boolean updated_at))
                 (update :entity_id boolean)
                 (update :collection_id boolean)
                 (update :collection boolean)
                 (cond->
                   (:param_values dashboard)
                   (update :param_values not-empty)))]
    (cond-> dash
      (contains? dash :last-edit-info)
      (update :last-edit-info (fn [info]
                                (-> info
                                    (update :id boolean)
                                    (update :timestamp boolean))))
      creator       (update :creator #(into {} %))
      ordered_cards (update :ordered_cards #(mapv dashcard-response %)))))

(defn- do-with-dashboards-in-a-collection [grant-collection-perms-fn! dashboards-or-ids f]
  (mt/with-non-admin-groups-no-root-collection-perms
    (t2.with-temp/with-temp [Collection collection]
      (grant-collection-perms-fn! (perms-group/all-users) collection)
      (doseq [dashboard-or-id dashboards-or-ids]
        (t2/update! Dashboard (u/the-id dashboard-or-id) {:collection_id (u/the-id collection)}))
      (f))))

(defmacro ^:private with-dashboards-in-readable-collection [dashboards-or-ids & body]
  `(do-with-dashboards-in-a-collection perms/grant-collection-read-permissions! ~dashboards-or-ids (fn [] ~@body)))

(defmacro ^:private with-dashboards-in-writeable-collection [dashboards-or-ids & body]
  `(do-with-dashboards-in-a-collection perms/grant-collection-readwrite-permissions! ~dashboards-or-ids (fn [] ~@body)))

(defn do-with-simple-dashboard-with-tabs
  [f]
  (t2.with-temp/with-temp
    [Dashboard           {dashboard-id :id} {}

     Card                {card-id-1 :id}    {}

     Card                {card-id-2 :id}    {}
     :model/DashboardTab {dashtab-id-1 :id} {:name         "Tab 1"
                                             :dashboard_id dashboard-id
                                             :position     0}
     :model/DashboardTab {dashtab-id-2 :id} {:name         "Tab 2"
                                             :dashboard_id dashboard-id
                                             :position     1}
     DashboardCard       {dashcard-id-1 :id} {:dashboard_id     dashboard-id
                                              :card_id          card-id-1
                                              :dashboard_tab_id dashtab-id-1
                                              :row              1}
     DashboardCard       {dashcard-id-2 :id} {:dashboard_id     dashboard-id
                                              :card_id          card-id-2
                                              :dashboard_tab_id dashtab-id-2
                                              :row              2}]
    (f {:dashboard-id  dashboard-id
        :card-id-1     card-id-1
        :card-id-2     card-id-1
        :dashtab-id-1  dashtab-id-1
        :dashtab-id-2  dashtab-id-2
        :dashcard-id-1 dashcard-id-1
        :dashcard-id-2 dashcard-id-2})))

(defmacro with-simple-dashboard-with-tabs
  "Create a simple dashboard with 2 tabs and 2 cards in each tab and run `body` with the dashboard and cards ids bound to"
  [[bindings] & body]
  `(do-with-simple-dashboard-with-tabs (fn [~bindings] ~@body)))

;;; +----------------------------------------------------------------------------------------------------------------+
;;; |                                     /api/dashboard/* AUTHENTICATION Tests                                      |
;;; +----------------------------------------------------------------------------------------------------------------+

;; We assume that all endpoints for a given context are enforced by the same middleware, so we don't run the same
;; authentication test on every single individual endpoint

(deftest auth-test
  (is (= (get mw.util/response-unauthentic :body)
         (client/client :get 401 "dashboard")
         (client/client :put 401 "dashboard/13"))))


;;; +----------------------------------------------------------------------------------------------------------------+
;;; |                                              POST /api/dashboard                                               |
;;; +----------------------------------------------------------------------------------------------------------------+

(deftest create-dashboard-validation-test
  (testing "POST /api/dashboard"
    (is (= {:errors {:name "value must be a non-blank string."}}
           (mt/user-http-request :rasta :post 400 "dashboard" {})))

    (is (= {:errors {:parameters (str "value may be nil, or if non-nil, value must be an array. "
                                      "Each parameter must be a map with :id and :type keys")}}
           (mt/user-http-request :crowberto :post 400 "dashboard" {:name       "Test"
                                                                   :parameters "abc"})))))

(def ^:private dashboard-defaults
  {:archived                false
   :caveats                 nil
   :collection_id           nil
   :collection_position     nil
   :collection              true
   :created_at              true ; assuming you call dashboard-response on the results
   :description             nil
   :embedding_params        nil
   :enable_embedding        false
   :entity_id               true
   :made_public_by_id       nil
   :parameters              []
   :points_of_interest      nil
   :cache_ttl               nil
   :position                nil
   :public_uuid             nil
   :auto_apply_filters      true
   :show_in_getting_started false
   :updated_at              true})

(deftest create-dashboard-test
  (testing "POST /api/dashboard"
    (mt/with-non-admin-groups-no-root-collection-perms
      (t2.with-temp/with-temp [Collection collection]
        (perms/grant-collection-readwrite-permissions! (perms-group/all-users) collection)
        (let [test-dashboard-name "Test Create Dashboard"]
          (try
            (is (= (merge
                    dashboard-defaults
                    {:name           test-dashboard-name
                     :creator_id     (mt/user->id :rasta)
                     :parameters     [{:id "abc123", :name "test", :type "date"}]
                     :updated_at     true
                     :created_at     true
                     :collection_id  true
                     :collection     false
                     :cache_ttl      1234
                     :last-edit-info {:timestamp true :id true :first_name "Rasta"
                                      :last_name "Toucan" :email "rasta@metabase.com"}})
                   (-> (mt/user-http-request :rasta :post 200 "dashboard" {:name          test-dashboard-name
                                                                           :parameters    [{:id "abc123", :name "test", :type "date"}]
                                                                           :cache_ttl     1234
                                                                           :collection_id (u/the-id collection)})
                       dashboard-response)))
            (finally
              (t2/delete! Dashboard :name test-dashboard-name))))))))

(deftest create-dashboard-with-collection-position-test
  (testing "POST /api/dashboard"
    (testing "Make sure we can create a Dashboard with a Collection position"
      (mt/with-non-admin-groups-no-root-collection-perms
        (t2.with-temp/with-temp [Collection collection]
          (perms/grant-collection-readwrite-permissions! (perms-group/all-users) collection)
          (let [dashboard-name (mt/random-name)]
            (try
              (mt/user-http-request :rasta :post 200 "dashboard" {:name                dashboard-name
                                                                  :collection_id       (u/the-id collection)
                                                                  :collection_position 1000})
              (is (=? {:collection_id true, :collection_position 1000}
                      (some-> (t2/select-one [Dashboard :collection_id :collection_position] :name dashboard-name)
                              (update :collection_id (partial = (u/the-id collection))))))
              (finally
                (t2/delete! Dashboard :name dashboard-name)))))

        (testing "..but not if we don't have permissions for the Collection"
          (t2.with-temp/with-temp [Collection collection]
            (let [dashboard-name (mt/random-name)]
              (mt/user-http-request :rasta :post 403 "dashboard" {:name                dashboard-name
                                                                  :collection_id       (u/the-id collection)
                                                                  :collection_position 1000})
              (is (= nil
                     (some-> (t2/select-one [Dashboard :collection_id :collection_position] :name dashboard-name)
                             (update :collection_id (partial = (u/the-id collection)))))))))))))

;;; +----------------------------------------------------------------------------------------------------------------+
;;; |                                             GET /api/dashboard/:id                                             |
;;; +----------------------------------------------------------------------------------------------------------------+

(deftest get-dashboard-test
  (mt/dataset sample-dataset
    (mt/with-column-remappings [orders.user_id people.name]
      (binding [api/*current-user-permissions-set* (atom #{"/"})]
        (t2.with-temp/with-temp
          [Dashboard {dashboard-id :id} {:name             "Test Dashboard"
                                         :creator_id       (mt/user->id :crowberto)
                                         :embedding_params {:id "enabled", :name "enabled", :source "enabled", :user_id "enabled"}
                                         :parameters       [{:name "Id", :slug "id", :id "a", :type :id}
                                                            {:name "Name", :slug "name", :id "b", :type :category}
                                                            {:name "Source", :slug "source", :id "c", :type :category}
                                                            {:name "User", :slug "user_id", :id "d", :type :id}]}
           Card {card-id :id} {:database_id   (mt/id)
                               :query_type    :native
                               :name          "test question"
                               :creator_id    (mt/user->id :crowberto)
                               :dataset_query {:type     :native
                                               :native   {:query "SELECT COUNT(*) FROM people WHERE {{id}} AND {{name}} AND {{source}} /* AND {{user_id}} */"
                                                          :template-tags
                                                          {"id"      {:name         "id"
                                                                      :display-name "Id"
                                                                      :type         :dimension
                                                                      :dimension    [:field (mt/id :people :id) nil]
                                                                      :widget-type  :id
                                                                      :default      nil}
                                                           "name"    {:name         "name"
                                                                      :display-name "Name"
                                                                      :type         :dimension
                                                                      :dimension    [:field (mt/id :people :name) nil]
                                                                      :widget-type  :category
                                                                      :default      nil}
                                                           "source"  {:name         "source"
                                                                      :display-name "Source"
                                                                      :type         :dimension
                                                                      :dimension    [:field (mt/id :people :source) nil]
                                                                      :widget-type  :category
                                                                      :default      nil}
                                                           "user_id" {:name         "user_id"
                                                                      :display-name "User"
                                                                      :type         :dimension
                                                                      :dimension    [:field (mt/id :orders :user_id) nil]
                                                                      :widget-type  :id
                                                                      :default      nil}}}
                                               :database (mt/id)}}
           DashboardCard _ {:parameter_mappings [{:parameter_id "a", :card_id card-id, :target [:dimension [:template-tag "id"]]}
                                                 {:parameter_id "b", :card_id card-id, :target [:dimension [:template-tag "name"]]}
                                                 {:parameter_id "c", :card_id card-id, :target [:dimension [:template-tag "source"]]}
                                                 {:parameter_id "d", :card_id card-id, :target [:dimension [:template-tag "user_id"]]}]
                            :card_id            card-id
                            :dashboard_id       dashboard-id}]
          (is (#'api.dashboard/get-dashboard dashboard-id)))))))

(deftest fetch-dashboard-test
  (testing "GET /api/dashboard/:id"
    (testing "fetch a dashboard WITH a dashboard card on it"
      (mt/with-temp [Dashboard           {dashboard-id :id
                                          :as          dashboard}    {:name "Test Dashboard"}
                     Card                {card-id :id
                                          :as     card}         {:name "Dashboard Test Card"}
                     :model/DashboardTab {dashtab-id :id}   {:name "Test Dashboard Tab" :position 0 :dashboard_id dashboard-id}
                     DashboardCard       dashcard           {:dashboard_id dashboard-id :card_id card-id :dashboard_tab_id dashtab-id}
                     User                {user-id :id}      {:first_name "Test" :last_name "User"
                                                             :email      "test@example.com"}
                     Revision            _                  {:user_id  user-id
                                                             :model    "Dashboard"
                                                             :model_id dashboard-id
                                                             :object   (revision/serialize-instance dashboard
                                                                                                    dashboard-id
                                                                                                    dashboard)}]
        (with-dashboards-in-readable-collection [dashboard-id]
          (api.card-test/with-cards-in-readable-collection [card-id]
            (is (=? (merge
                     dashboard-defaults
                     {:name                       "Test Dashboard"
                      :creator_id                 (mt/user->id :rasta)
                      :collection                 true
                      :collection_id              true
                      :collection_authority_level nil
                      :can_write                  false
                      :param_fields               nil
                      :param_values               nil
                      :last-edit-info             {:timestamp true :id true :first_name "Test" :last_name "User" :email "test@example.com"}
                      :ordered_tabs               [{:name "Test Dashboard Tab" :position 0 :id dashtab-id :dashboard_id dashboard-id}]
                      :ordered_cards              [{:size_x                     4
                                                    :size_y                     4
                                                    :col                        0
                                                    :row                        0
                                                    :collection_authority_level nil
                                                    :updated_at                 true
                                                    :created_at                 true
                                                    :entity_id                  (:entity_id dashcard)
                                                    :parameter_mappings         []
                                                    :visualization_settings     {}
                                                    :dashboard_tab_id           dashtab-id
                                                    :card                       (merge api.card-test/card-defaults-no-hydrate
                                                                                       {:name                   "Dashboard Test Card"
                                                                                        :creator_id             (mt/user->id :rasta)
                                                                                        :collection_id          true
                                                                                        :display                "table"
                                                                                        :entity_id              (:entity_id card)
                                                                                        :visualization_settings {}
                                                                                        :result_metadata        nil})
                                                    :series                     []}]})
                   (dashboard-response (mt/user-http-request :rasta :get 200 (format "dashboard/%d" dashboard-id)))))))))

    (testing "a dashboard that has link cards on it"
      (let [link-card-info-from-resp
            (fn [resp]
              (->> resp
                   :ordered_cards
                   (map (fn [dashcard] (or (get-in dashcard [:visualization_settings :link :entity])
                                           ;; get for link card
                                           (get-in dashcard [:visualization_settings :link]))))))]
        (t2.with-temp/with-temp
          [Dashboard dashboard {:name "Test Dashboard"}]
          (dashboard-subscription-test/with-link-card-fixture-for-dashboard dashboard [{:keys [collection-id
                                                                                               database-id
                                                                                               table-id
                                                                                               dashboard-id
                                                                                               card-id
                                                                                               model-id]}]
            (is (= [{:id collection-id :model "collection":name "Linked collection name"  :description "Linked collection desc"  :display nil
                     :db_id nil   :collection_id     nil}
                    {:id database-id   :model "database"  :name "Linked database name"  :description "Linked database desc"  :display nil
                     :db_id nil   :collection_id     nil}
                    {:id table-id      :model "table"     :name "Linked table dname" :description "Linked table desc"     :display nil
                     :db_id database-id :collection_id     nil}
                    {:id dashboard-id  :model "dashboard" :name "Linked Dashboard name" :description "Linked Dashboard desc" :display nil
                     :db_id nil   :collection_id     collection-id}
                    {:id card-id  :model "card"      :name "Linked card name"      :description "Linked card desc"      :display "bar"
                     :db_id nil   :collection_id     collection-id}
                    {:id model-id :model "dataset"   :name "Linked model name"     :description "Linked model desc"     :display "table"
                     :db_id nil   :collection_id     collection-id}
                    {:url "https://metabase.com"}]
                   (link-card-info-from-resp
                     (mt/user-http-request :crowberto :get 200 (format "dashboard/%d" (:id dashboard))))))

           (testing "should return restricted if user doesn't have permission to view the models"
             (perms/revoke-data-perms! (perms-group/all-users) database-id)
             (is (= #{{:restricted true} {:url "https://metabase.com"}}
                    (set (link-card-info-from-resp
                           (mt/user-http-request :lucky :get 200 (format "dashboard/%d" (:id dashboard))))))))))))

    (testing "fetch a dashboard with a param in it"
      (mt/with-temp [Table         {table-id :id} {}
                     Field         {field-id :id display-name :display_name} {:table_id table-id}

                     Dashboard     {dashboard-id :id} {:name "Test Dashboard"}
                     Card          {card-id :id
                                    :as     card}     {:name "Dashboard Test Card"}
                     DashboardCard dashcard           {:dashboard_id       dashboard-id
                                                       :card_id            card-id
                                                       :parameter_mappings [{:card_id      1
                                                                             :parameter_id "foo"
                                                                             :target       [:dimension [:field field-id nil]]}]}]
        (with-dashboards-in-readable-collection [dashboard-id]
          (api.card-test/with-cards-in-readable-collection [card-id]
            (is (= (merge dashboard-defaults
                          {:name                       "Test Dashboard"
                           :creator_id                 (mt/user->id :rasta)
                           :collection_id              true
                           :collection_authority_level nil
                           :can_write                  false
                           :param_values               nil
                           :param_fields               {field-id {:id               field-id
                                                                  :table_id         table-id
                                                                  :display_name     display-name
                                                                  :base_type        "type/Text"
                                                                  :semantic_type    nil
                                                                  :has_field_values "search"
                                                                  :name_field       nil
                                                                  :dimensions       []}}
                           :ordered_tabs               []
                           :ordered_cards              [{:size_x                     4
                                                         :size_y                     4
                                                         :col                        0
                                                         :row                        0
                                                         :updated_at                 true
                                                         :created_at                 true
                                                         :entity_id                  (:entity_id dashcard)
                                                         :collection_authority_level nil
                                                         :parameter_mappings         [{:card_id      1
                                                                                       :parameter_id "foo"
                                                                                       :target       ["dimension" ["field" field-id nil]]}]
                                                         :visualization_settings     {}
                                                         :dashboard_tab_id           nil
                                                         :card                       (merge api.card-test/card-defaults-no-hydrate
                                                                                            {:name                   "Dashboard Test Card"
                                                                                             :creator_id             (mt/user->id :rasta)
                                                                                             :collection_id          true
                                                                                             :collection             false
                                                                                             :entity_id              (:entity_id card)
                                                                                             :display                "table"
                                                                                             :query_type             nil
                                                                                             :visualization_settings {}
                                                                                             :result_metadata        nil})
                                                         :series                     []}]})
                   (dashboard-response (mt/user-http-request :rasta :get 200 (format "dashboard/%d" dashboard-id)))))))))
    (testing "fetch a dashboard from an official collection includes the collection type"
      (mt/with-temp [Dashboard     {dashboard-id :id} {:name "Test Dashboard"}
                     Card          {card-id :id}      {:name "Dashboard Test Card"}
                     DashboardCard _                  {:dashboard_id dashboard-id, :card_id card-id}]
        (with-dashboards-in-readable-collection [dashboard-id]
          (api.card-test/with-cards-in-readable-collection [card-id]
            (is (nil?
                 (-> (dashboard-response (mt/user-http-request :rasta :get 200 (format "dashboard/%d" dashboard-id)))
                     :collection_authority_level)))
            (let [collection-id (:collection_id (mt/user-http-request :rasta :get 200 (format "dashboard/%d" dashboard-id)))]
              (t2/update! Collection collection-id {:authority_level "official"}))
            (is (= "official"
                   (-> (dashboard-response (mt/user-http-request :rasta :get 200 (format "dashboard/%d" dashboard-id)))
                       :collection_authority_level)))))))))

(deftest fetch-dashboard-permissions-test
  (testing "GET /api/dashboard/:id"
    (testing "Fetch Dashboard with a series, should fail if the User doesn't have access to the Collection"
      (mt/with-non-admin-groups-no-root-collection-perms
        (mt/with-temp [Collection          {coll-id :id}      {:name "Collection 1"}
                       Dashboard           {dashboard-id :id} {:name       "Test Dashboard"
                                                               :creator_id (mt/user->id :crowberto)}
                       Card                {card-id :id}      {:name          "Dashboard Test Card"
                                                               :collection_id coll-id}
                       Card                {card-id2 :id}     {:name          "Dashboard Test Card 2"
                                                               :collection_id coll-id}
                       DashboardCard       {dbc_id :id}       {:dashboard_id dashboard-id, :card_id card-id}
                       DashboardCardSeries _                  {:dashboardcard_id dbc_id, :card_id card-id2
                                                               :position         0}]
          (is (= "You don't have permissions to do that."
                 (mt/user-http-request :rasta :get 403 (format "dashboard/%d" dashboard-id)))))))))

(deftest param-values-test
  (testing "Don't return `param_values` for Fields for which the current User has no data perms."
    (mt/with-temp-copy-of-db
      (perms/revoke-data-perms! (perms-group/all-users) (mt/id))
      (perms/grant-permissions! (perms-group/all-users) (perms/table-read-path (mt/id :venues)))
      (mt/with-temp [Dashboard     {dashboard-id :id} {:name "Test Dashboard"}
                     Card          {card-id :id}      {:name "Dashboard Test Card"}
                     DashboardCard {_ :id}            {:dashboard_id       dashboard-id
                                                       :card_id            card-id
                                                       :parameter_mappings [{:card_id      card-id
                                                                             :parameter_id "foo"
                                                                             :target       [:dimension
                                                                                            [:field (mt/id :venues :name) nil]]}
                                                                            {:card_id      card-id
                                                                             :parameter_id "bar"
                                                                             :target       [:dimension
                                                                                            [:field (mt/id :categories :name) nil]]}]}]

        (is (= {(mt/id :venues :name) {:values                ["20th Century Cafe"
                                                               "25°"
                                                               "33 Taps"]
                                       :field_id              (mt/id :venues :name)
                                       :human_readable_values []}}
               (let [response (:param_values (mt/user-http-request :rasta :get 200 (str "dashboard/" dashboard-id)))]
                 (into {} (for [[field-id m] response]
                            [field-id (update m :values (partial take 3))])))))))))



;;; +----------------------------------------------------------------------------------------------------------------+
;;; |                                             PUT /api/dashboard/:id                                             |
;;; +----------------------------------------------------------------------------------------------------------------+

(deftest update-dashboard-test
  (testing "PUT /api/dashboard/:id"
    (t2.with-temp/with-temp [Dashboard {dashboard-id :id} {:name "Test Dashboard"}]
      (with-dashboards-in-writeable-collection [dashboard-id]
        (testing "GET before update"
          (is (= (merge dashboard-defaults {:name          "Test Dashboard"
                                            :creator_id    (mt/user->id :rasta)
                                            :collection    false
                                            :collection_id true})
                 (dashboard-response (t2/select-one Dashboard :id dashboard-id)))))

        (testing "PUT response"
          (is (= (merge dashboard-defaults {:name           "My Cool Dashboard"
                                            :description    "Some awesome description"
                                            :creator_id     (mt/user->id :rasta)
                                            :cache_ttl      1234
                                            :last-edit-info {:timestamp true     :id    true :first_name "Rasta"
                                                             :last_name "Toucan" :email "rasta@metabase.com"}
                                            :collection     false
                                            :collection_id  true})
                 (dashboard-response
                  (mt/user-http-request :rasta :put 200 (str "dashboard/" dashboard-id)
                                        {:name        "My Cool Dashboard"
                                         :description "Some awesome description"
                                         :cache_ttl   1234
                                         ;; these things should fail to update
                                         :creator_id  (mt/user->id :trashbird)})))))

        (testing "GET after update"
          (is (= (merge dashboard-defaults {:name          "My Cool Dashboard"
                                            :description   "Some awesome description"
                                            :cache_ttl     1234
                                            :creator_id    (mt/user->id :rasta)
                                            :collection    false
                                            :collection_id true})
                 (dashboard-response (t2/select-one Dashboard :id dashboard-id)))))

        (testing "No-op PUT: Do not return 500"
          (t2.with-temp/with-temp [Card          {card-id :id} {}
                                   DashboardCard dashcard      {:card_id card-id, :dashboard_id dashboard-id}]
            ;; so, you can't actually set `:cards` with THIS endpoint (you have to use PUT /api/dashboard/:id/cards)
            ;; but the e2e tests are trying to do it. With Toucan 1, it would silently do nothing and return truthy for
            ;; whatever reason (I'm guessing it was a bug?) if you did something like (update! Dashboard 1 {}). Toucan 2
            ;; returns falsey, since it doesn't do anything, which is what Toucan 1 SAID it was supposed to do.
            ;;
            ;; In the interest of un-busting the e2e tests let's just check to make sure the endpoint no-ops
            (is (=? {:id dashboard-id}
                    (mt/user-http-request :rasta :put 200 (str "dashboard/" dashboard-id)
                                          {:cards [(select-keys dashcard [:id :card_id :row_col :size_x :size_y])]})))))))
    (testing "auto_apply_filters test"
      (doseq [enabled? [true false]]
        (t2.with-temp/with-temp [Dashboard {dashboard-id :id} {:name "Test Dashboard"
                                                               :auto_apply_filters enabled?}]
          (testing "Can set it"
            (mt/user-http-request :rasta :put 200 (str "dashboard/" dashboard-id)
                                  {:auto_apply_filters (not enabled?)})
            (is (= (not enabled?)
                   (t2/select-one-fn :auto_apply_filters Dashboard :id dashboard-id))))
          (testing "If not in put it is not changed"
            (mt/user-http-request :rasta :put 200 (str "dashboard/" dashboard-id)
                                  {:description "foo"})
            (is (= (not enabled?)
                   (t2/select-one-fn :auto_apply_filters Dashboard :id dashboard-id)))))))))

(deftest update-dashboard-guide-columns-test
  (testing "PUT /api/dashboard/:id"
    (testing "allow `:caveats` and `:points_of_interest` to be empty strings, and `:show_in_getting_started` should be a boolean"
      (t2.with-temp/with-temp [Dashboard {dashboard-id :id} {:name "Test Dashboard"}]
        (with-dashboards-in-writeable-collection [dashboard-id]
          (is (= (merge dashboard-defaults {:name                    "Test Dashboard"
                                            :creator_id              (mt/user->id :rasta)
                                            :collection              false
                                            :collection_id           true
                                            :caveats                 ""
                                            :points_of_interest      ""
                                            :cache_ttl               1337
                                            :last-edit-info
                                            {:timestamp true, :id true, :first_name "Rasta"
                                             :last_name "Toucan", :email "rasta@metabase.com"}
                                            :show_in_getting_started true})
                 (dashboard-response (mt/user-http-request :rasta :put 200 (str "dashboard/" dashboard-id)
                                                           {:caveats                 ""
                                                            :points_of_interest      ""
                                                            :cache_ttl               1337
                                                            :show_in_getting_started true})))))))))

(deftest update-dashboard-clear-description-test
  (testing "PUT /api/dashboard/:id"
    (testing "Can we clear the description of a Dashboard? (#4738)"
      (t2.with-temp/with-temp [Dashboard dashboard {:description "What a nice Dashboard"}]
        (with-dashboards-in-writeable-collection [dashboard]
          (mt/user-http-request :rasta :put 200 (str "dashboard/" (u/the-id dashboard)) {:description nil})
          (is (= nil
                 (t2/select-one-fn :description Dashboard :id (u/the-id dashboard))))

          (testing "Set to a blank description"
            (mt/user-http-request :rasta :put 200 (str "dashboard/" (u/the-id dashboard)) {:description ""})
            (is (= ""
                   (t2/select-one-fn :description Dashboard :id (u/the-id dashboard))))))))))

(deftest update-dashboard-change-collection-id-test
  (testing "PUT /api/dashboard/:id"
    (testing "Can we change the Collection a Dashboard is in (assuming we have the permissions to do so)?"
      (dashboard-test/with-dash-in-collection [_db collection dash]
        (t2.with-temp/with-temp [Collection new-collection]
          ;; grant Permissions for both new and old collections
          (doseq [coll [collection new-collection]]
            (perms/grant-collection-readwrite-permissions! (perms-group/all-users) coll))
          ;; now make an API call to move collections
          (mt/user-http-request :rasta :put 200 (str "dashboard/" (u/the-id dash)) {:collection_id (u/the-id new-collection)})
          ;; Check to make sure the ID has changed in the DB
          (is (= (t2/select-one-fn :collection_id Dashboard :id (u/the-id dash))
                 (u/the-id new-collection))))))

    (testing "if we don't have the Permissions for the old collection, we should get an Exception"
      (mt/with-non-admin-groups-no-root-collection-perms
        (dashboard-test/with-dash-in-collection [_db _collection dash]
          (t2.with-temp/with-temp [Collection new-collection]
            ;; grant Permissions for only the *new* collection
            (perms/grant-collection-readwrite-permissions! (perms-group/all-users) new-collection)
            ;; now make an API call to move collections. Should fail
            (is (= "You don't have permissions to do that."
                   (mt/user-http-request :rasta :put 403 (str "dashboard/" (u/the-id dash))
                                         {:collection_id (u/the-id new-collection)})))))))

    (testing "if we don't have the Permissions for the new collection, we should get an Exception"
      (mt/with-non-admin-groups-no-root-collection-perms
        (dashboard-test/with-dash-in-collection [_db collection dash]
          (t2.with-temp/with-temp [Collection new-collection]
            ;; grant Permissions for only the *old* collection
            (perms/grant-collection-readwrite-permissions! (perms-group/all-users) collection)
            ;; now make an API call to move collections. Should fail
            (is (schema= {:message (s/eq "You do not have curate permissions for this Collection.")
                          s/Keyword s/Any}
                         (mt/user-http-request :rasta :put 403 (str "dashboard/" (u/the-id dash))
                                               {:collection_id (u/the-id new-collection)})))))))))


;;; +----------------------------------------------------------------------------------------------------------------+
;;; |                                    UPDATING DASHBOARD COLLECTION POSITIONS                                     |
;;; +----------------------------------------------------------------------------------------------------------------+

(deftest update-dashboard-change-collection-position-test
  (testing "PUT /api/dashboard/:id"
    (testing "Can we change the Collection position of a Dashboard?"
      (mt/with-non-admin-groups-no-root-collection-perms
        (mt/with-temp [Collection collection {}
                       Dashboard  dashboard {:collection_id (u/the-id collection)}]
          (perms/grant-collection-readwrite-permissions! (perms-group/all-users) collection)
          (mt/user-http-request :rasta :put 200 (str "dashboard/" (u/the-id dashboard))
                                {:collection_position 1})
          (is (= 1
                 (t2/select-one-fn :collection_position Dashboard :id (u/the-id dashboard))))

          (testing "...and unset (unpin) it as well?"
            (mt/user-http-request :rasta :put 200 (str "dashboard/" (u/the-id dashboard))
                                  {:collection_position nil})
            (is (= nil
                   (t2/select-one-fn :collection_position Dashboard :id (u/the-id dashboard))))))

        (testing "we shouldn't be able to if we don't have permissions for the Collection"
          (mt/with-temp [Collection collection {}
                         Dashboard  dashboard {:collection_id (u/the-id collection)}]
            (mt/user-http-request :rasta :put 403 (str "dashboard/" (u/the-id dashboard))
                                  {:collection_position 1})
            (is (= nil
                   (t2/select-one-fn :collection_position Dashboard :id (u/the-id dashboard)))))

          (mt/with-temp [Collection collection {}
                         Dashboard  dashboard {:collection_id (u/the-id collection), :collection_position 1}]
            (mt/user-http-request :rasta :put 403 (str "dashboard/" (u/the-id dashboard))
                                  {:collection_position nil})
            (is (= 1
                   (t2/select-one-fn :collection_position Dashboard :id (u/the-id dashboard))))))))))

(deftest update-dashboard-position-test
  (mt/with-non-admin-groups-no-root-collection-perms
    (t2.with-temp/with-temp [Collection collection]
      (perms/grant-collection-readwrite-permissions! (perms-group/all-users) collection)
      (letfn [(move-dashboard! [dashboard new-position]
                (mt/user-http-request :rasta :put 200 (str "dashboard/" (u/the-id dashboard))
                                      {:collection_position new-position}))
              (items []
                (api.card-test/get-name->collection-position :rasta collection))]
        (testing "Check that we can update a dashboard's position in a collection of only dashboards"
          (api.card-test/with-ordered-items collection [Dashboard a
                                                        Dashboard b
                                                        Dashboard c
                                                        Dashboard d]
            (move-dashboard! b 4)
            (is (= {"a" 1, "c" 2, "d" 3, "b" 4}
                   (items)))))

        (testing "Check that updating a dashboard at position 3 to position 1 will increment the positions before 3, not after"
          (api.card-test/with-ordered-items collection [Card      a
                                                        Pulse     b
                                                        Dashboard c
                                                        Dashboard d]
            (move-dashboard! c 1)
            (is (= {"c" 1, "a" 2, "b" 3, "d" 4}
                   (items)))))

        (testing "Check that updating position 1 to 3 will cause b and c to be decremented"
          (api.card-test/with-ordered-items collection [Dashboard a
                                                        Card      b
                                                        Pulse     c
                                                        Dashboard d]
            (move-dashboard! a 3)
            (is (= {"b" 1, "c" 2, "a" 3, "d" 4}
                   (items)))))


        (testing "Check that updating position 1 to 4 will cause a through c to be decremented"
          (api.card-test/with-ordered-items collection [Dashboard a
                                                        Card      b
                                                        Pulse     c
                                                        Pulse     d]
            (move-dashboard! a 4)
            (is (= {"b" 1, "c" 2, "d" 3, "a" 4}
                   (items)))))

        (testing "Check that updating position 4 to 1 will cause a through c to be incremented"
          (api.card-test/with-ordered-items collection [Card      a
                                                        Pulse     b
                                                        Card      c
                                                        Dashboard d]
            (move-dashboard! d 1)
            (is (= {"d" 1, "a" 2, "b" 3, "c" 4}
                   (items)))))))))

(deftest move-dashboard-to-different-collection-test
  (testing "Check that moving a dashboard to another collection will fixup both collections"
    (mt/with-non-admin-groups-no-root-collection-perms
      (mt/with-temp [Collection collection-1 {}
                     Collection collection-2] {}
        (api.card-test/with-ordered-items collection-1 [Dashboard a
                                                        Card      b
                                                        Card      c
                                                        Pulse     d]
          (api.card-test/with-ordered-items collection-2 [Pulse     e
                                                          Pulse     f
                                                          Dashboard g
                                                          Card      h]
            (perms/grant-collection-readwrite-permissions! (perms-group/all-users) collection-1)
            (perms/grant-collection-readwrite-permissions! (perms-group/all-users) collection-2)
            ;; Move the first dashboard in collection-1 to collection-1
            (mt/user-http-request :rasta :put 200 (str "dashboard/" (u/the-id a))
                                  {:collection_position 1, :collection_id (u/the-id collection-2)})
            ;; "a" should now be gone from collection-1 and all the existing dashboards bumped down in position
            (testing "original collection"
              (is (= {"b" 1
                      "c" 2
                      "d" 3}
                     (api.card-test/get-name->collection-position :rasta collection-1))))
            ;; "a" is now first, all other dashboards in collection-2 bumped down 1
            (testing "new collection"
              (is (= {"a" 1
                      "e" 2
                      "f" 3
                      "g" 4
                      "h" 5}
                     (api.card-test/get-name->collection-position :rasta collection-2))))))))))

(deftest insert-dashboard-increment-existing-collection-position-test
  (testing "POST /api/dashboard"
    (testing "Check that adding a new Dashboard at Collection position 3 will increment position of the existing item at position 3"
      (mt/with-non-admin-groups-no-root-collection-perms
        (t2.with-temp/with-temp [Collection collection]
          (api.card-test/with-ordered-items collection [Card  a
                                                        Pulse b
                                                        Card  d]
            (perms/grant-collection-readwrite-permissions! (perms-group/all-users) collection)
            (is (= {"a" 1
                    "b" 2
                    "d" 3}
                   (api.card-test/get-name->collection-position :rasta collection)))
            (try
              (mt/user-http-request :rasta :post 200 "dashboard" {:name                "c"
                                                                  :collection_id       (u/the-id collection)
                                                                  :collection_position 3})
              (is (= {"a" 1
                      "b" 2
                      "c" 3
                      "d" 4}
                     (api.card-test/get-name->collection-position :rasta collection)))
              (finally
                (t2/delete! Dashboard :collection_id (u/the-id collection))))))))))

(deftest insert-dashboard-no-position-test
  (testing "POST /api/dashboard"
    (testing "Check that adding a new Dashboard without a position, leaves the existing positions unchanged"
      (mt/with-non-admin-groups-no-root-collection-perms
        (t2.with-temp/with-temp [Collection collection]
          (api.card-test/with-ordered-items collection [Dashboard a
                                                        Card      b
                                                        Pulse     d]
            (perms/grant-collection-readwrite-permissions! (perms-group/all-users) collection)
            (is (= {"a" 1
                    "b" 2
                    "d" 3}
                   (api.card-test/get-name->collection-position :rasta collection)))
            (try
              (mt/user-http-request :rasta :post 200 "dashboard" {:name          "c"
                                                                  :collection_id (u/the-id collection)})
              (is (= {"a" 1
                      "b" 2
                      "c" nil
                      "d" 3}
                     (api.card-test/get-name->collection-position :rasta collection)))
              (finally
                (t2/delete! Dashboard :collection_id (u/the-id collection))))))))))


;;; +----------------------------------------------------------------------------------------------------------------+
;;; |                                           DELETE /api/dashboard/:id                                            |
;;; +----------------------------------------------------------------------------------------------------------------+

(deftest delete-test
  (t2.with-temp/with-temp [Dashboard {dashboard-id :id}]
    (with-dashboards-in-writeable-collection [dashboard-id]
      (is (= nil
             (mt/user-http-request :rasta :delete 204 (format "dashboard/%d" dashboard-id))))
      (is (= nil
             (t2/select-one Dashboard :id dashboard-id))))))

;;; +----------------------------------------------------------------------------------------------------------------+
;;; |                                         POST /api/dashboard/:id/copy                                           |
;;; +----------------------------------------------------------------------------------------------------------------+

(deftest copy-dashboard-test
  (testing "POST /api/dashboard/:id/copy"
    (testing "A plain copy with nothing special"
      (t2.with-temp/with-temp [Dashboard dashboard {:name        "Test Dashboard"
                                                    :description "A description"
                                                    :creator_id  (mt/user->id :rasta)}]
        (let [response (mt/user-http-request :rasta :post 200 (format "dashboard/%d/copy" (:id dashboard)))]
          (try
            (is (= (merge
                    dashboard-defaults
                    {:name          "Test Dashboard"
                     :description   "A description"
                     :creator_id    (mt/user->id :rasta)
                     :collection    false
                     :collection_id false})
                   (dashboard-response response)))
            (is (some? (:entity_id response)))
            (is (not=  (:entity_id dashboard) (:entity_id response))
                "The copy should have a new entity ID generated")
            (finally
              (t2/delete! Dashboard :id (u/the-id response)))))))

    (testing "Ensure name / description / user set when copying"
      (t2.with-temp/with-temp [Dashboard dashboard  {:name        "Test Dashboard"
                                                     :description "An old description"}]
        (let [response (mt/user-http-request :crowberto :post 200 (format "dashboard/%d/copy" (:id dashboard))
                                             {:name        "Test Dashboard - Duplicate"
                                              :description "A new description"})]
          (try
            (is (= (merge
                    dashboard-defaults
                    {:name          "Test Dashboard - Duplicate"
                     :description   "A new description"
                     :creator_id    (mt/user->id :crowberto)
                     :collection_id false
                     :collection    false})
                   (dashboard-response response)))
            (is (some? (:entity_id response)))
            (is (not= (:entity_id dashboard) (:entity_id response))
                "The copy should have a new entity ID generated")
            (finally
              (t2/delete! Dashboard :id (u/the-id response))))))))

  (testing "Deep copy: POST /api/dashboard/:id/copy"
    (mt/dataset sample-dataset
      (mt/with-temp [Collection source-coll {:name "Source collection"}
                     Collection dest-coll   {:name "Destination collection"}
                     Dashboard  dashboard {:name          "Dashboard to be Copied"
                                           :description   "A description"
                                           :collection_id (u/the-id source-coll)
                                           :creator_id    (mt/user->id :rasta)}
                     Card       total-card  {:name "Total orders per month"
                                             :collection_id (u/the-id source-coll)
                                             :display :line
                                             :visualization_settings
                                             {:graph.dimensions ["CREATED_AT"]
                                              :graph.metrics ["sum"]}
                                             :dataset_query
                                             (mt/$ids
                                              {:database (mt/id)
                                               :type     :query
                                               :query    {:source-table $$orders
                                                          :aggregation  [[:sum $orders.total]]
                                                          :breakout     [!month.orders.created_at]}})}
                     Card      avg-card  {:name "Average orders per month"
                                          :collection_id (u/the-id source-coll)
                                          :display :line
                                          :visualization_settings
                                          {:graph.dimensions ["CREATED_AT"]
                                           :graph.metrics ["sum"]}
                                          :dataset_query
                                          (mt/$ids
                                           {:database (mt/id)
                                            :type     :query
                                            :query    {:source-table $$orders
                                                       :aggregation  [[:avg $orders.total]]
                                                       :breakout     [!month.orders.created_at]}})}
                     Card          model {:name "A model"
                                          :collection_id (u/the-id source-coll)
                                          :dataset true
                                          :dataset_query
                                          (mt/$ids
                                           {:database (mt/id)
                                            :type :query
                                            :query {:source-table $$orders
                                                    :limit 4}})}
                     DashboardCard dashcard {:dashboard_id (u/the-id dashboard)
                                             :card_id    (u/the-id total-card)
                                             :size_x 6, :size_y 6}
                     DashboardCard _textcard {:dashboard_id (u/the-id dashboard)
                                              :visualization_settings
                                              {:virtual_card
                                               {:display :text}
                                               :text "here is some text"}}
                     DashboardCard _        {:dashboard_id (u/the-id dashboard)
                                             :card_id    (u/the-id model)
                                             :size_x 6, :size_y 6}
                     DashboardCardSeries _ {:dashboardcard_id (u/the-id dashcard)
                                            :card_id (u/the-id avg-card)
                                            :position 0}]
        (mt/with-model-cleanup [Card Dashboard DashboardCard DashboardCardSeries]
          (let [resp (mt/user-http-request :crowberto :post 200
                                           (format "dashboard/%d/copy" (:id dashboard))
                                           {:name        "New dashboard"
                                            :description "A new description"
                                            :is_deep_copy true
                                            :collection_id (u/the-id dest-coll)})]
            (is (= (:collection_id resp) (u/the-id dest-coll))
                "Dashboard should go into the destination collection")
            (is (= 3 (count (t2/select 'Card :collection_id (u/the-id source-coll)))))
            (let [copied-cards (t2/select 'Card :collection_id (u/the-id dest-coll))
                  copied-db-cards (t2/select 'DashboardCard :dashboard_id (u/the-id (:id resp)))
                  source-db-cards (t2/select 'DashboardCard :dashboard_id (u/the-id dashboard))]
              (testing "Copies all of the questions on the dashboard"
                (is (= 2 (count copied-cards))))
              (testing "Copies all of the dashboard cards"
                (is (= (count copied-db-cards) (count source-db-cards)))
                (testing "Including text cards"
                  (is (some (comp nil? :card_id) copied-db-cards))
                  (is (some (comp :text :visualization_settings) copied-db-cards))))
              (testing "Should copy cards"
                (is (= #{"Total orders per month" "Average orders per month"}
                       (into #{} (map :name) copied-cards))
                    "Should preserve the titles of the original cards"))
              (testing "Should not deep-copy models"
                (is (every? (comp false? :dataset) copied-cards)
                    "Copied a model"))))))
      (testing "When there are cards the user lacks write perms for"
        (mt/with-temp [Collection source-coll {:name "Source collection"}
                       Collection no-read-coll {:name "Crowberto lacks write coll"}
                       Collection dest-coll   {:name "Destination collection"}
                       Dashboard  dashboard {:name          "Dashboard to be Copied"
                                             :description   "A description"
                                             :collection_id (u/the-id source-coll)
                                             :creator_id    (mt/user->id :rasta)}
                       Card       total-card  {:name "Total orders per month"
                                               :collection_id (u/the-id no-read-coll)
                                               :display :line
                                               :visualization_settings
                                               {:graph.dimensions ["CREATED_AT"]
                                                :graph.metrics ["sum"]}
                                               :dataset_query
                                               (mt/$ids
                                                {:database (mt/id)
                                                 :type     :query
                                                 :query    {:source-table $$orders
                                                            :aggregation  [[:sum $orders.total]]
                                                            :breakout     [!month.orders.created_at]}})}
                       Card      avg-card  {:name "Average orders per month"
                                            :collection_id (u/the-id source-coll)
                                            :display :line
                                            :visualization_settings
                                            {:graph.dimensions ["CREATED_AT"]
                                             :graph.metrics ["sum"]}
                                            :dataset_query
                                            (mt/$ids
                                             {:database (mt/id)
                                              :type     :query
                                              :query    {:source-table $$orders
                                                         :aggregation  [[:avg $orders.total]]
                                                         :breakout     [!month.orders.created_at]}})}
                       Card          card {:name "A card"
                                           :collection_id (u/the-id source-coll)
                                           :dataset_query
                                           (mt/$ids
                                            {:database (mt/id)
                                             :type :query
                                             :query {:source-table $$orders
                                                     :limit 4}})}
                       DashboardCard dashcard {:dashboard_id (u/the-id dashboard)
                                               :card_id    (u/the-id total-card)
                                               :size_x 6, :size_y 6}
                       DashboardCard _        {:dashboard_id (u/the-id dashboard)
                                               :card_id    (u/the-id card)
                                               :size_x 6, :size_y 6}
                       DashboardCardSeries _ {:dashboardcard_id (u/the-id dashcard)
                                              :card_id (u/the-id avg-card)
                                              :position 0}]
          (mt/with-model-cleanup [Card Dashboard DashboardCard DashboardCardSeries]
            (perms/revoke-collection-permissions! (perms-group/all-users) no-read-coll)
            (let [resp (mt/user-http-request :rasta :post 200
                                             (format "dashboard/%d/copy" (:id dashboard))
                                             {:name        "New dashboard"
                                              :description "A new description"
                                              :is_deep_copy true
                                              :collection_id (u/the-id dest-coll)})]
              (is (= (:collection_id resp) (u/the-id dest-coll))
                  "Dashboard should go into the destination collection")
              (let [copied-cards (t2/select 'Card :collection_id (u/the-id dest-coll))
                    copied-db-cards (t2/select 'DashboardCard :dashboard_id (u/the-id (:id resp)))]
                (testing "Copies only one of the questions on the dashboard"
                  (is (= 1 (count copied-cards))))
                (testing "Copies one of the dashboard cards"
                  (is (= 1 (count copied-db-cards))))
                (testing "Should copy cards"
                  (is (= #{"A card"}
                         (into #{} (map :name) copied-cards))
                      "Should preserve the titles of the original cards"))
                (testing "Should not create dashboardcardseries because the base card lacks permissions"
                  (is (empty? (t2/select DashboardCardSeries :card_id [:in (map :id copied-cards)]))))
                (testing "Response includes uncopied cards"
                  ;; cards might be full cards or just a map {:id 1} due to permissions Any card with lack of
                  ;; permissions is just {:id 1}. Cards in a series which you have permissions for, but the base card
                  ;; you lack permissions for are also not copied, but you can see the whole card.
                  (is (= 2 (->> resp :uncopied count)))))))))
      (testing "When source and destination are the same"
        (mt/with-temp [Collection source-coll {:name "Source collection"}
                       Dashboard  dashboard {:name          "Dashboard to be Copied"
                                             :description   "A description"
                                             :collection_id (u/the-id source-coll)
                                             :creator_id    (mt/user->id :rasta)}
                       Card       total-card  {:name "Total orders per month"
                                               :collection_id (u/the-id source-coll)
                                               :display :line
                                               :visualization_settings
                                               {:graph.dimensions ["CREATED_AT"]
                                                :graph.metrics ["sum"]}
                                               :dataset_query
                                               (mt/$ids
                                                {:database (mt/id)
                                                 :type     :query
                                                 :query    {:source-table $$orders
                                                            :aggregation  [[:sum $orders.total]]
                                                            :breakout     [!month.orders.created_at]}})}
                       Card      avg-card  {:name "Average orders per month"
                                            :collection_id (u/the-id source-coll)
                                            :display :line
                                            :visualization_settings
                                            {:graph.dimensions ["CREATED_AT"]
                                             :graph.metrics ["sum"]}
                                            :dataset_query
                                            (mt/$ids
                                             {:database (mt/id)
                                              :type     :query
                                              :query    {:source-table $$orders
                                                         :aggregation  [[:avg $orders.total]]
                                                         :breakout     [!month.orders.created_at]}})}
                       Card          card {:name "A card"
                                           :collection_id (u/the-id source-coll)
                                           :dataset_query
                                           (mt/$ids
                                            {:database (mt/id)
                                             :type :query
                                             :query {:source-table $$orders
                                                     :limit 4}})}
                       DashboardCard dashcard {:dashboard_id (u/the-id dashboard)
                                               :card_id    (u/the-id total-card)
                                               :size_x 6, :size_y 6}
                       DashboardCard _        {:dashboard_id (u/the-id dashboard)
                                               :card_id    (u/the-id card)
                                               :size_x 6, :size_y 6}
                       DashboardCardSeries _ {:dashboardcard_id (u/the-id dashcard)
                                              :card_id (u/the-id avg-card)
                                              :position 0}]
          (mt/with-model-cleanup [Card Dashboard DashboardCard DashboardCardSeries]
            (let [_resp (mt/user-http-request :rasta :post 200
                                              (format "dashboard/%d/copy" (:id dashboard))
                                              {:name        "New dashboard"
                                               :description "A new description"
                                               :is_deep_copy true
                                               :collection_id (u/the-id source-coll)})
                  cards-in-coll (t2/select 'Card :collection_id (u/the-id source-coll))]
              ;; original 3 plust 3 duplicates
              (is (= 6 (count cards-in-coll)) "Not all cards were copied")
              (is (= (into #{} (comp (map :name)
                                     (mapcat (fn [n] [n (str n " - Duplicate")])))
                           [total-card avg-card card])
                     (set (map :name cards-in-coll)))
                  "Cards should have \"- Duplicate\" appended"))))))))

(defn- ordered-cards-by-position
  "Returns dashcards for a dashboard ordered by their position instead of creation like [[dashboard/ordered-cards]] does."
  [dashboard-or-id]
  (sort dashboard-card/dashcard-comparator (dashboard/ordered-cards dashboard-or-id)))

(deftest copy-dashboard-with-tab-test
  (testing "POST /api/dashboard/:id/copy"
    (testing "for a dashboard that has tabs"
      (with-simple-dashboard-with-tabs [{:keys [dashboard-id]}]
        (let [new-dash-id        (:id (mt/user-http-request :rasta :post 200
                                                            (format "dashboard/%d/copy" dashboard-id)
                                                            {:name        "New dashboard"
                                                             :description "A new description"}))
              original-tabs      (t2/select [:model/DashboardTab :id :position :name]
                                            :dashboard_id dashboard-id
                                            {:order-by [[:position :asc]]})
              new-tabs           (t2/select [:model/DashboardTab :id :position :name]
                                            :dashboard_id new-dash-id
                                            {:order-by [[:position :asc]]})
              new->old-tab-id   (zipmap (map :id new-tabs) (map :id original-tabs))]
         (testing "Cards are located correctly between tabs"
           (is (= (map #(select-keys % [:dashboard_tab_id :card_id :row :col :size_x :size_y :dashboard_tab_id])
                       (ordered-cards-by-position dashboard-id))
                  (map #(select-keys % [:dashboard_tab_id :card_id :row :col :size_x :size_y :dashboard_tab_id])
                       (for [card (ordered-cards-by-position new-dash-id)]
                         (assoc card :dashboard_tab_id (new->old-tab-id (:dashboard_tab_id card))))))))

         (testing "new tabs should have the same name and position"
           (is (= (map #(dissoc % :id) original-tabs)
                  (map #(dissoc % :id) new-tabs)))))))))

(def ^:dynamic ^:private
  ^{:doc "Set of ids that will report [[mi/can-write]] as true."}
  *readable-card-ids* #{})

(defmethod mi/can-read? ::dispatches-on-dynamic
  ([fake-model]
   (contains? *readable-card-ids* (:id fake-model)))
  ([_fake-model id]
   (contains? *readable-card-ids* id)))

(defn- card-model
  "Return a card \"model\" that reports as a `::dispatches-on-dynamic` model type, and checking `mi/can-write?` checks
  if the `:id` is in the dynamic variable `*writable-card-ids*."
  [card]
  (with-meta card {`t2.protocols/model
                   (fn [_] ::dispatches-on-dynamic)
                   `t2.protocols/dispatch-value
                   (fn [_] ::dispatches-on-dynamic)}))

(deftest cards-to-copy-test
  (testing "Identifies all cards to be copied"
    (let [ordered-cards [{:card_id 1 :card (card-model {:id 1}) :series [(card-model {:id 2})]}
                         {:card_id 3 :card (card-model{:id 3})}]]
      (binding [*readable-card-ids* #{1 2 3}]
        (is (= {:copy {1 {:id 1} 2 {:id 2} 3 {:id 3}}
                :discard []}
               (#'api.dashboard/cards-to-copy ordered-cards))))))
  (testing "Identifies cards which cannot be copied"
    (testing "If they are in a series"
      (let [ordered-cards [{:card_id 1 :card (card-model {:id 1}) :series [(card-model {:id 2})]}
                           {:card_id 3 :card (card-model{:id 3})}]]
        (binding [*readable-card-ids* #{1 3}]
          (is (= {:copy {1 {:id 1} 3 {:id 3}}
                  :discard [{:id 2}]}
                 (#'api.dashboard/cards-to-copy ordered-cards))))))
    (testing "When the base of a series lacks permissions"
      (let [ordered-cards [{:card_id 1 :card (card-model {:id 1}) :series [(card-model {:id 2})]}
                           {:card_id 3 :card (card-model{:id 3})}]]
        (binding [*readable-card-ids* #{3}]
          (is (= {:copy {3 {:id 3}}
                  :discard [{:id 1} {:id 2}]}
                 (#'api.dashboard/cards-to-copy ordered-cards))))))))

(deftest update-cards-for-copy-test
  (testing "When copy style is shallow returns original ordered-cards"
    (let [ordered-cards [{:card_id 1 :card {:id 1} :series [{:id 2}]}
                         {:card_id 3 :card {:id 3}}]]
      (is (= ordered-cards
             (api.dashboard/update-cards-for-copy 1
                                                  ordered-cards
                                                  false
                                                  nil
                                                  nil))))
    (testing "with tab-ids updated if dashboard has tab"
      (is (= [{:card_id 1 :card {:id 1} :dashboard_tab_id 10}
              {:card_id 3 :card {:id 3} :dashboard_tab_id 20}]
             (api.dashboard/update-cards-for-copy 1
                                                  [{:card_id 1 :card {:id 1} :dashboard_tab_id 1}
                                                   {:card_id 3 :card {:id 3} :dashboard_tab_id 2}]
                                                  false
                                                  nil
                                                  {1 10
                                                   2 20})))))
  (testing "When copy style is deep"
    (let [ordered-cards [{:card_id 1 :card {:id 1} :series [{:id 2} {:id 3}]}]]
      (testing "Can omit series cards"
        (is (= [{:card_id 5 :card {:id 5} :series [{:id 6}]}]
               (api.dashboard/update-cards-for-copy 1
                                                    ordered-cards
                                                    true
                                                    {1 {:id 5}
                                                     2 {:id 6}}
                                                    nil)))))
    (testing "Can omit whole card with series if not copied"
      (let [ordered-cards [{:card_id 1 :card {} :series [{:id 2} {:id 3}]}
                           {:card_id 4 :card {} :series [{:id 5} {:id 6}]}]]
        (is (= [{:card_id 7 :card {:id 7} :series [{:id 8} {:id 9}]}]
               (api.dashboard/update-cards-for-copy 1
                                                    ordered-cards
                                                    true
                                                    {1 {:id 7}
                                                     2 {:id 8}
                                                     3 {:id 9}
                                                     ;; not copying id 4 which is the base of the following two
                                                     5 {:id 10}
                                                     6 {:id 11}}
                                                    nil)))))
    (testing "Updates parameter mappings to new card ids"
      (let [ordered-cards [{:card_id            1
                            :card               {:id 1}
                            :parameter_mappings [{:parameter_id "72d27de6"
                                                  :card_id      1
                                                  :target       [:dimension
                                                                 [:field 63 nil]]}]}]]
        (is (= [{:card_id            2
                 :card               {:id 2}
                 :parameter_mappings [{:parameter_id "72d27de6"
                                       :card_id      2
                                       :target       [:dimension
                                                      [:field 63 nil]]}]}]
               (api.dashboard/update-cards-for-copy 1
                                                    ordered-cards
                                                    true
                                                    {1 {:id 2}}
                                                    nil)))))
    (testing "Throws error if no new card-id information for deep copy"
      (let [user-id      44
            dashboard-id 55
            error-data   (try
                           (binding [api/*current-user-id* user-id]
                             (api.dashboard/update-cards-for-copy dashboard-id
                                                                  [{:card_id 1 :card {:id 1}}]
                                                                  true
                                                                  nil
                                                                  nil))
                           (is false "Should have thrown with deep-copy true and no new card id info")
                           (catch Exception e (ex-data e)))]
        (is (= {:user-id user-id, :dashboard-id dashboard-id} error-data))))))

(deftest copy-dashboard-cards-test
  (testing "POST /api/dashboard/:id/copy"
    (testing "Ensure dashboard cards and parameters are copied (#23685)"
      (mt/with-temp [Dashboard     {dashboard-id :id}  {:name       "Test Dashboard"
                                                        :parameters [{:name "Category ID"
                                                                      :slug "category_id"
                                                                      :id   "_CATEGORY_ID_"
                                                                      :type :category}]}
                     Card          {card-id :id} {}
                     Card          {card-id2 :id} {}
                     DashboardCard {dashcard-id :id} {:dashboard_id       dashboard-id
                                                      :card_id            card-id
                                                      :parameter_mappings [{:parameter_id "random-id"
                                                                            :card_id      card-id
                                                                            :target       [:dimension [:field (mt/id :venues :name) nil]]}]}
                     DashboardCard _ {:dashboard_id dashboard-id, :card_id card-id2}] {}
        (let [copy-id (u/the-id (mt/user-http-request :rasta :post 200 (format "dashboard/%d/copy" dashboard-id)))]
          (try
            (is (= 2
                   (count (t2/select-pks-set DashboardCard, :dashboard_id copy-id))))
            (is (=? [{:name "Category ID" :slug "category_id" :id "_CATEGORY_ID_" :type :category}]
                   (t2/select-one-fn :parameters Dashboard :id copy-id)))
            (is (=? [{:parameter_id "random-id"
                      :card_id      card-id
                      :target       [:dimension [:field (mt/id :venues :name) nil]]}]
                   (t2/select-one-fn :parameter_mappings DashboardCard :id dashcard-id)))
           (finally
             (t2/delete! Dashboard :id copy-id))))))))

(deftest copy-dashboard-into-correct-collection-test
  (testing "POST /api/dashboard/:id/copy"
    (testing "Ensure the correct collection is set when copying"
      (dashboard-test/with-dash-in-collection [_db collection dash]
        (t2.with-temp/with-temp [Collection new-collection]
          ;; grant Permissions for both new and old collections
          (doseq [coll [collection new-collection]]
            (perms/grant-collection-readwrite-permissions! (perms-group/all-users) coll))
          (let [response (mt/user-http-request :rasta :post 200 (format "dashboard/%d/copy" (u/the-id dash)) {:collection_id (u/the-id new-collection)})]
            (try
              ;; Check to make sure the ID of the collection is correct
              (is (= (t2/select-one-fn :collection_id Dashboard :id
                                       (u/the-id response))
                     (u/the-id new-collection)))
              (finally
                (t2/delete! Dashboard :id (u/the-id response))))))))))


;;; +----------------------------------------------------------------------------------------------------------------+
;;; |                                          PUT /api/dashboard/:id/cards                                          |
;;; +----------------------------------------------------------------------------------------------------------------+

(defn do-with-add-card-parameter-mapping-permissions-fixtures [f]
  (mt/with-temp-copy-of-db
    (perms/revoke-data-perms! (perms-group/all-users) (mt/id))
    (mt/with-temp [Dashboard {dashboard-id :id} {:parameters [{:name "Category ID"
                                                               :slug "category_id"
                                                               :id   "_CATEGORY_ID_"
                                                               :type "category"}]}
                   Card      {card-id :id} {:database_id   (mt/id)
                                            :table_id      (mt/id :venues)
                                            :dataset_query (mt/mbql-query venues)}]
      (let [mappings [{:parameter_id "_CATEGORY_ID_"
                       :target       [:dimension [:field (mt/id :venues :category_id) nil]]}]]
        ;; TODO -- check series as well?
        (f {:dashboard-id dashboard-id
            :card-id      card-id
            :mappings     mappings
            :add-card!    (fn [expected-status-code]
                            (mt/user-http-request :rasta
                                                  :put expected-status-code (format "dashboard/%d/cards" dashboard-id)
                                                  {:cards [{:id                 -1
                                                            :card_id            card-id
                                                            :row                0
                                                            :col                0
                                                            :size_x             4
                                                            :size_y             4
                                                            :parameter_mappings mappings}]
                                                   :ordered_tabs []}))
            :dashcards    (fn [] (t2/select DashboardCard :dashboard_id dashboard-id))})))))

(defn- dashcard-like-response
  [id]
  (t2/hydrate (t2/select-one DashboardCard :id id) :series))

(defn- current-cards
  "Returns the current ordered cards of a dashboard."
  [dashboard-id]
  (-> dashboard-id
      dashboard/ordered-cards
      (t2/hydrate :series)))

(defn do-with-update-cards-parameter-mapping-permissions-fixtures [f]
  (do-with-add-card-parameter-mapping-permissions-fixtures
   (fn [{:keys [dashboard-id card-id mappings]}]
     (t2.with-temp/with-temp [DashboardCard dashboard-card {:dashboard_id       dashboard-id
                                                            :card_id            card-id
                                                            :parameter_mappings mappings}]
       (let [dashcard-info     (select-keys dashboard-card [:id :size_x :size_y :row :col :parameter_mappings])
             new-mappings      [{:parameter_id "_CATEGORY_ID_"
                                 :target       [:dimension [:field (mt/id :venues :price) nil]]}]
             new-dashcard-info (assoc dashcard-info :size_x 1000)]
         (f {:dashboard-id           dashboard-id
             :card-id                card-id
             :original-mappings      mappings
             :new-mappings           new-mappings
             :original-dashcard-info dashcard-info
             :new-dashcard-info      new-dashcard-info
             :update-mappings!       (fn [expected-status-code]
                                       (mt/user-http-request :rasta :put expected-status-code
                                                             (format "dashboard/%d/cards" dashboard-id)
                                                             {:cards        [(assoc dashcard-info :parameter_mappings new-mappings)]
                                                              :ordered_tabs []}))
             :update-size!           (fn []
                                       (mt/user-http-request :rasta :put 200
                                                             (format "dashboard/%d/cards" dashboard-id)
                                                             {:cards        [new-dashcard-info]
                                                              :ordered_tabs []}))}))))))

(deftest e2e-update-cards-and-tabs-test
  (testing "PUT /api/dashboard/:id/cards with create/update/delete in a single req"
       (t2.with-temp/with-temp
         [Dashboard               {dashboard-id :id}  {}
          Card                    {card-id-1 :id}     {}
          Card                    {card-id-2 :id}     {}
          :model/DashboardTab     {dashtab-id-1 :id}  {:name "Tab 1" :dashboard_id dashboard-id :position 0}
          :model/DashboardTab     {dashtab-id-2 :id}  {:name "Tab 2" :dashboard_id dashboard-id :position 1}
          :model/DashboardTab     {dashtab-id-3 :id}  {:name "Tab 3" :dashboard_id dashboard-id :position 2}
          DashboardCard           {dashcard-id-1 :id} {:dashboard_id dashboard-id, :card_id card-id-1, :dashboard_tab_id dashtab-id-1}
          DashboardCard           {dashcard-id-2 :id} {:dashboard_id dashboard-id, :card_id card-id-1, :dashboard_tab_id dashtab-id-2}
          DashboardCard           {dashcard-id-3 :id} {:dashboard_id dashboard-id, :card_id card-id-1, :dashboard_tab_id dashtab-id-2}]
        (let [resp (mt/user-http-request :rasta :put 200 (format "dashboard/%d/cards" dashboard-id)
                                                         {:ordered_tabs  [{:id   dashtab-id-1
                                                                           :name "Tab 1 edited"}
                                                                          {:id   dashtab-id-2
                                                                           :name "Tab 2"}
                                                                          {:id   -1
                                                                           :name "New tab"}]
                                                          :cards [{:id     dashcard-id-1
                                                                   :size_x 4
                                                                   :size_y 4
                                                                   :col    1
                                                                   :row    1
                                                                   ;; initialy was in tab1, now in tab 2
                                                                   :dashboard_tab_id dashtab-id-2
                                                                   :card_id card-id-1}
                                                                  {:id     dashcard-id-2
                                                                   :dashboard_tab_id dashtab-id-2
                                                                   :size_x 2
                                                                   :size_y 2
                                                                   :col    2
                                                                   :row    2}
                                                                  ;; remove the dashcard3 and create a new card using negative numbers
                                                                  ;; and assign into the newly created dashcard
                                                                  {:id     -1
                                                                   :size_x 1
                                                                   :size_y 1
                                                                   :col    3
                                                                   :row    3
                                                                   :dashboard_tab_id -1
                                                                   :card_id card-id-2}]})]
          (testing "tabs got updated correctly "
            (is (=? [{:id           dashtab-id-1
                      :dashboard_id dashboard-id
                      :name         "Tab 1 edited"
                      :position     0}
                     {:id           dashtab-id-2
                      :dashboard_id dashboard-id
                      :name         "Tab 2"
                      :position 1}
                     {:id           #hawk/schema (s/pred pos-int?)
                      :dashboard_id dashboard-id
                      :name         "New tab"
                      :position     2}]
                    (:ordered_tabs resp)))
            (testing "dashtab 3 got deleted"
              (is (nil? (t2/select-one :model/DashboardTab :id dashtab-id-3)))))

          (testing "dashcards got updated correctly"
            (let [new-tab-id (t2/select-one-pk :model/DashboardTab :name "New tab" :dashboard_id dashboard-id)]
              (is (=? [{:id               dashcard-id-1
                        :card_id          card-id-1
                        :dashboard_tab_id dashtab-id-2
                        :size_x           4
                        :size_y           4
                        :col              1
                        :row              1}
                       {:id               dashcard-id-2
                        :dashboard_tab_id dashtab-id-2
                        :size_x           2
                        :size_y           2
                        :col              2
                        :row              2}
                       {:id               #hawk/schema (s/pred pos-int?)
                        :size_x           1
                        :size_y           1
                        :col              3
                        :row              3
                        :dashboard_tab_id new-tab-id
                        :card_id           card-id-2}]
                      (:cards resp))))
            (testing "dashcard 3 got deleted"
             (is (nil? (t2/select-one DashboardCard :id dashcard-id-3)))))))))

(deftest e2e-update-cards-only-test
  (testing "PUT /api/dashboard/:id/cards with create/update/delete in a single req"
    (t2.with-temp/with-temp
      [Dashboard           {dashboard-id :id}  {}
       Card                {card-id-1 :id}     {}
       Card                {card-id-2 :id}     {}
       DashboardCard       {dashcard-id-1 :id} {:dashboard_id dashboard-id, :card_id card-id-1}
       DashboardCard       {dashcard-id-2 :id} {:dashboard_id dashboard-id, :card_id card-id-1}
       DashboardCard       {dashcard-id-3 :id} {:dashboard_id dashboard-id, :card_id card-id-1}
       Card                {series-id-1 :id}   {:name "Series Card 1"}
       Card                {series-id-2 :id}   {:name "Series Card 2"}
       DashboardCardSeries _                   {:dashboardcard_id dashcard-id-1, :card_id series-id-1
                                                :position         0}]
      ;; send a request that update and create and delete some cards at the same time
      (let [cards (:cards (mt/user-http-request :crowberto :put 200 (format "dashboard/%d/cards" dashboard-id)
                                                {:cards [{:id     dashcard-id-1
                                                          :size_x 4
                                                          :size_y 4
                                                          :col    1
                                                          :row    1
                                                          ;; update series for card 1
                                                          :series  [{:id series-id-2}]
                                                          :card_id card-id-1}
                                                         {:id     dashcard-id-2
                                                          :size_x 2
                                                          :size_y 2
                                                          :col    2
                                                          :row    2}
                                                         ;; remove the dashcard3 and create a new card using negative numbers
                                                         {:id     -1
                                                          :size_x 1
                                                          :size_y 1
                                                          :col    3
                                                          :row    3
                                                          :card_id card-id-2
                                                          :series  [{:id series-id-1}]}]
                                                 :ordered_tabs []}))
            updated-card-1 {:id           dashcard-id-1
                            :card_id      card-id-1
                            :dashboard_id dashboard-id
                            :size_x       4
                            :size_y       4
                            :action_id    nil
                            :row          1
                            :col          1
                            :series       [{:name "Series Card 2"}]}
            updated-card-2 {:id           dashcard-id-2
                            :card_id      card-id-1
                            :dashboard_id dashboard-id
                            :size_x       2
                            :size_y       2
                            :action_id    nil
                            :row          2
                            :col          2
                            :series       []}
            new-card       {:card_id      card-id-2
                            :dashboard_id dashboard-id
                            :size_x       1
                            :size_y       1
                            :action_id    nil
                            :row          3
                            :col          3
                            :series       [{:name "Series Card 1"}]}]
        (is (=? [updated-card-1
                 updated-card-2
                 new-card]
                cards))
       ;; dashcard 3 is deleted
       (is (nil? (t2/select-one DashboardCard :id dashcard-id-3)))))))

(deftest e2e-update-tabs-only-test
  (testing "PUT /api/dashboard/:id/cards with create/update/delete tabs in a single req"
    (with-simple-dashboard-with-tabs [{:keys [dashboard-id dashtab-id-1 dashtab-id-2]}]
      (with-dashboards-in-writeable-collection [dashboard-id]
        ;; send a request that update and create and delete some cards at the same time
        (is (some? (t2/select-one :model/DashboardTab :id dashtab-id-2)))
        (let [tabs (:ordered_tabs (mt/user-http-request :rasta :put 200 (format "dashboard/%d/cards" dashboard-id)
                                                        {:ordered_tabs [{:name     "Tab new"
                                                                         :id       -1}
                                                                        {:name     "Tab 1 moved to second position"
                                                                         :id       dashtab-id-1}]
                                                         :cards        []}))]

          (is (=? [{:dashboard_id dashboard-id
                    :name         "Tab new"
                    :position     0}
                   {:id           dashtab-id-1
                    :dashboard_id dashboard-id
                    :name         "Tab 1 moved to second position"
                    :position     1}]
                  tabs))
          ;; dashtab 2 is deleted
          (is (nil? (t2/select-one :model/DashboardTab :id dashtab-id-2))))))))

(deftest upgrade-from-non-tab-dashboard-to-has-tabs
  (testing "we introduced tabs in 47 but there are dashboards without tabs before this
           this test check the flow to upgrade a dashboard pre-47 to have tabs"
    (t2.with-temp/with-temp
      [Dashboard     {dashboard-id :id}  {}
       Card          {card-id-1 :id}     {}
       Card          {card-id-2 :id}     {}
       DashboardCard {dashcard-1-id :id} {:card_id      card-id-1
                                          :dashboard_id dashboard-id}]
      ;; create 2 tabs, assign the existing dashcard to the 1st tab
      ;; create 2 new dashcards, 1 for each tab
      (let [resp (mt/user-http-request :rasta :put 200 (format "dashboard/%d/cards" dashboard-id)
                                  {:ordered_tabs  [{:id       -1
                                                    :name     "New Tab 1"}
                                                   {:id       -2
                                                    :name     "New Tab 2"}]
                                   :cards [{:id               dashcard-1-id
                                            :size_x           4
                                            :size_y           4
                                            :col              1
                                            :row              1
                                            :dashboard_tab_id -1
                                            :card_id          card-id-1}
                                           {:id               -2
                                            :size_x           4
                                            :size_y           4
                                            :col              1
                                            :row              2
                                            :dashboard_tab_id -1
                                            :card_id          card-id-1}
                                           {:id               -1
                                            :size_x           4
                                            :size_y           4
                                            :col              1
                                            :row              3
                                            :dashboard_tab_id -2
                                            :card_id          card-id-2}]})
            tab-1-id (t2/select-one-pk :model/DashboardTab :name "New Tab 1" :dashboard_id dashboard-id)
            tab-2-id (t2/select-one-pk :model/DashboardTab :name "New Tab 2" :dashboard_id dashboard-id)]
        (is (=? {:cards [{:id               dashcard-1-id
                          :card_id          card-id-1
                          :dashboard_id     dashboard-id
                          :dashboard_tab_id tab-1-id}
                         {:id               #hawk/schema (s/pred pos-int?)
                          :card_id          card-id-1
                          :dashboard_id     dashboard-id
                          :dashboard_tab_id tab-1-id}
                         {:id               #hawk/schema (s/pred pos-int?)
                          :card_id          card-id-2
                          :dashboard_id     dashboard-id
                          :dashboard_tab_id tab-2-id}]
                 :ordered_tabs [{:id           tab-1-id
                                 :dashboard_id dashboard-id
                                 :name         "New Tab 1"
                                 :position     0}
                                {:id           tab-2-id
                                 :dashboard_id dashboard-id
                                 :name         "New Tab 2"
                                 :position     1}]}
                (update resp :cards #(sort dashboard-card/dashcard-comparator %))))))))

(deftest update-cards-error-handling-test
  (testing "PUT /api/dashboard/:id/cards"
    (with-simple-dashboard-with-tabs [{:keys [dashboard-id]}]
      (testing "if a dashboard has tabs, check if all cards from the request has a tab_id"
        (is (= "This dashboard has tab, makes sure every card has a tab"
               (mt/user-http-request :crowberto :put 400 (format "dashboard/%d/cards" dashboard-id)
                                     {:cards        (conj
                                                      (current-cards dashboard-id)
                                                      {:id      -1
                                                       :size_x  4
                                                       :size_y  4
                                                       :col     1
                                                       :row     1})
                                      :ordered_tabs (dashboard/ordered-tabs dashboard-id)})))))))

(deftest update-tabs-track-snowplow-test
  (t2.with-temp/with-temp
    [Dashboard               {dashboard-id :id}  {}
     :model/DashboardTab     {dashtab-id-1 :id}  {:name "Tab 1" :dashboard_id dashboard-id :position 0}
     :model/DashboardTab     {dashtab-id-2 :id}  {:name "Tab 2" :dashboard_id dashboard-id :position 1}
     :model/DashboardTab     _                   {:name "Tab 3" :dashboard_id dashboard-id :position 2}]
    (testing "create and delete tabs events are tracked"
      (snowplow-test/with-fake-snowplow-collector
        (mt/user-http-request :rasta :put 200 (format "dashboard/%d/cards" dashboard-id)
                              {:ordered_tabs  [{:id   dashtab-id-1
                                                :name "Tab 1 edited"}
                                               {:id   dashtab-id-2
                                                :name "Tab 2"}
                                               {:id   -1
                                                :name "New tab 1"}
                                               {:id   -2
                                                :name "New tab 2"}]
                               :cards         []})
        (is (= [{:data {"dashboard_id"   dashboard-id
                        "num_tabs"       1
                        "total_num_tabs" 4
                        "event"          "dashboard_tab_deleted"},
                 :user-id (str (mt/user->id :rasta))}
                {:data {"dashboard_id"   dashboard-id
                        "num_tabs"       2
                        "total_num_tabs" 4
                        "event"          "dashboard_tab_created"}
                 :user-id (str (mt/user->id :rasta))}]
               (take-last 2 (snowplow-test/pop-event-data-and-user-id!))))))

    (testing "send nothing if tabs are unchanged"
      (snowplow-test/with-fake-snowplow-collector
        (mt/user-http-request :rasta :put 200 (format "dashboard/%d/cards" dashboard-id)
                              {:ordered_tabs  (dashboard/ordered-tabs dashboard-id)
                               :cards         []})
        (is (= 0 (count (snowplow-test/pop-event-data-and-user-id!))))))))

;;; -------------------------------------- Create dashcards tests ---------------------------------------

(deftest simple-creation-with-no-additional-series-test
  (mt/with-temp [Dashboard {dashboard-id :id} {}
                 Card      {card-id :id}] {}
    (with-dashboards-in-writeable-collection [dashboard-id]
      (api.card-test/with-cards-in-readable-collection [card-id]
        (let [resp (:cards (mt/user-http-request :rasta :put 200 (format "dashboard/%d/cards" dashboard-id)
                                                 {:cards        [{:id                     -1
                                                                  :card_id                card-id
                                                                  :row                    4
                                                                  :col                    4
                                                                  :size_x                 4
                                                                  :size_y                 4
                                                                  :parameter_mappings     [{:parameter_id "abc"
                                                                                            :card_id 123
                                                                                            :hash "abc"
                                                                                            :target "foo"}]
                                                                  :visualization_settings {}}]
                                                  :ordered_tabs []}))]
          ;; extra sure here because the dashcard we given has a negative id
          (testing "the inserted dashcards has ids auto-generated"
            (is (pos-int? (:id (first resp)))))
          (is (= {:size_x                     4
                  :size_y                     4
                  :col                        4
                  :row                        4
                  :series                     []
                  :dashboard_tab_id           nil
                  :parameter_mappings         [{:parameter_id "abc" :card_id 123, :hash "abc", :target "foo"}]
                  :visualization_settings     {}
                  :created_at                 true
                  :updated_at                 true
                  :collection_authority_level nil}
                 (-> resp
                     first
                     (dissoc :id :dashboard_id :action_id :card_id :entity_id)
                     (update :created_at boolean)
                     (update :updated_at boolean))))
          (is (= [{:size_x                 4
                   :size_y                 4
                   :col                    4
                   :row                    4
                   :parameter_mappings     [{:parameter_id "abc", :card_id 123, :hash "abc", :target "foo"}]
                   :visualization_settings {}}]
                 (map (partial into {})
                      (t2/select [DashboardCard :size_x :size_y :col :row :parameter_mappings :visualization_settings]
                                 :dashboard_id dashboard-id)))))))))

(deftest new-dashboard-card-with-additional-series-test
  (mt/with-temp [Dashboard {dashboard-id :id} {}
                 Card      {card-id :id} {}
                 Card      {series-id-1 :id} {:name "Series Card"}]
    (with-dashboards-in-writeable-collection [dashboard-id]
      (api.card-test/with-cards-in-readable-collection [card-id series-id-1]
        (let [dashboard-cards (:cards (mt/user-http-request :rasta :put 200 (format "dashboard/%d/cards" dashboard-id)
                                                            {:cards        [{:id      -1
                                                                             :card_id card-id
                                                                             :row     4
                                                                             :col     4
                                                                             :size_x  4
                                                                             :size_y  4
                                                                             :series [{:id series-id-1}]}]
                                                             :ordered_tabs []}))]
          (is (=? [{:row                    4
                    :col                    4
                    :size_x                 4
                    :size_y                 4
                    :parameter_mappings     []
                    :visualization_settings {}
                    :series                 [{:name                   "Series Card"
                                              :description            nil
                                              :dataset_query          (:dataset_query api.card-test/card-defaults)
                                              :display                "table"
                                              :visualization_settings {}}]
                    :created_at             true
                    :updated_at             true}]
                 (remove-ids-and-booleanize-timestamps dashboard-cards)))
          (is (= [{:size_x 4
                   :size_y 4
                   :col    4
                   :row    4}]
                 (map (partial into {})
                      (t2/select [DashboardCard :size_x :size_y :col :row], :dashboard_id dashboard-id))))
          (is (= #{0}
                 (t2/select-fn-set :position DashboardCardSeries, :dashboardcard_id (:id (first dashboard-cards))))))))))

(deftest dashcard-action-create-update-test
  (mt/test-drivers (mt/normal-drivers-with-feature :actions)
    (mt/with-actions-test-data-and-actions-enabled
      (doseq [action-type [:http :implicit :query]]
        (mt/with-actions [{:keys [action-id]} {:type action-type :visualization_settings {:hello true}}]
          (testing (str "Creating dashcard with action: " action-type)
            (mt/with-temp [Dashboard {dashboard-id :id} {}]
              (is (partial= [{:visualization_settings {:label "Update"}
                              :action_id              action-id
                              :card_id                nil}]
                            (:cards (mt/user-http-request :crowberto :put 200 (format "dashboard/%s/cards" dashboard-id)
                                                          {:cards        [{:id                     -1
                                                                           :size_x                 1
                                                                           :size_y                 1
                                                                           :row                    1
                                                                           :col                    1
                                                                           :card_id                nil
                                                                           :action_id              action-id
                                                                           :visualization_settings {:label "Update"}}]
                                                           :ordered_tabs []}))))
              (is (partial= {:ordered_cards [{:action (cond-> {:visualization_settings {:hello true}
                                                               :type (name action-type)
                                                               :parameters [{:id "id"}]
                                                               :database_enabled_actions true}
                                                              (#{:query :implicit} action-type)
                                                              (assoc :database_id (mt/id)))}]}
                            (mt/user-http-request :crowberto :get 200 (format "dashboard/%s" dashboard-id)))))))))))

(deftest dashcard-action-database-enabled-actions-test
  (testing "database_enabled_actions should hydrate according to database-enable-actions setting"
    (mt/test-drivers (mt/normal-drivers-with-feature :actions)
      (mt/with-actions-test-data
        (doseq [enable-actions? [true false]
                encrypt-db?     [true false]]
          (mt/with-temp-env-var-value [mb-encryption-secret-key encrypt-db?]
            (mt/with-temp-vals-in-db Database (mt/id) {:settings {:database-enable-actions enable-actions?}}
              (mt/with-actions [{:keys [action-id]} {:type :query :visualization_settings {:hello true}}]
                (mt/with-temp [Dashboard     {dashboard-id :id} {}
                               DashboardCard _ {:action_id action-id, :dashboard_id dashboard-id}]
                  (is (partial= {:ordered_cards [{:action {:database_enabled_actions enable-actions?}}]}
                                (mt/user-http-request :crowberto :get 200 (format "dashboard/%s" dashboard-id)))))))))))))

(deftest add-card-parameter-mapping-permissions-test
  (testing "PUT /api/dashboard/:id/cards"
    (testing "Should check current user's data permissions for the `parameter_mapping`"
      (do-with-add-card-parameter-mapping-permissions-fixtures
       (fn [{:keys [card-id mappings add-card! dashcards]}]
         (is (schema= {:message  (s/eq "You must have data permissions to add a parameter referencing the Table \"VENUES\".")
                       s/Keyword s/Any}
                (add-card! 403)))
         (is (= []
                (dashcards)))
         (testing "Permissions for a different table in the same DB should not count"
           (perms/grant-permissions! (perms-group/all-users) (perms/table-query-path (mt/id :categories)))
           (is (schema= {:message  (s/eq "You must have data permissions to add a parameter referencing the Table \"VENUES\".")
                         s/Keyword s/Any}
                        (add-card! 403)))
           (is (= []
                  (dashcards))))
         (testing "If they have data permissions, it should be ok"
           (perms/grant-permissions! (perms-group/all-users) (perms/table-query-path (mt/id :venues)))
           (is (schema= [{:card_id            (s/eq card-id)
                                  :parameter_mappings [(s/one
                                                         {:parameter_id (s/eq "_CATEGORY_ID_")
                                                          :target       (s/eq ["dimension" ["field" (mt/id :venues :category_id) nil]])
                                                          s/Keyword     s/Any}
                                                         "mapping")]
                                  s/Keyword           s/Any}]
                        (:cards (add-card! 200))))
           (is (schema= [(s/one {:card_id            (s/eq card-id)
                                 :parameter_mappings (s/eq mappings)
                                 s/Keyword           s/Any}
                                "DashboardCard")]
                        (dashcards)))))))))

(deftest adding-archived-cards-to-dashboard-is-not-allowed
  (t2.with-temp/with-temp
    [Dashboard {dashboard-id :id} {}
     Card      {card-id :id}      {:archived true}]
    (is (= "The object has been archived."
           (:message (mt/user-http-request :rasta :put 404 (format "dashboard/%d/cards" dashboard-id)
                                           {:cards       [{:id                     -1
                                                           :card_id                card-id
                                                           :row                    4
                                                           :col                    4
                                                           :size_x                 4
                                                           :size_y                 4
                                                           :parameter_mappings     [{:parameter_id "abc"
                                                                                     :card_id 123
                                                                                     :hash "abc"
                                                                                     :target "foo"}]
                                                           :visualization_settings {}}]
                                            :ordered_tabs []}))))))

;;; -------------------------------------- Update dashcards only tests ---------------------------------------

(deftest update-cards-test
  (testing "PUT /api/dashboard/:id/cards"
    ;; fetch a dashboard WITH a dashboard card on it
    (mt/with-temp [Dashboard     {dashboard-id :id} {}
                   Card          {card-id :id} {}
                   DashboardCard {dashcard-id-1 :id} {:dashboard_id dashboard-id, :card_id card-id}
                   DashboardCard {dashcard-id-2 :id} {:dashboard_id dashboard-id, :card_id card-id}
                   Card          {series-id-1 :id}   {:name "Series Card"}]
      (with-dashboards-in-writeable-collection [dashboard-id]
        (is (= {:size_x                 4
                :size_y                 4
                :col                    0
                :row                    0
                :series                 []
                :parameter_mappings     []
                :visualization_settings {}
                :created_at             true
                :updated_at             true}
               (remove-ids-and-booleanize-timestamps (dashboard-card/retrieve-dashboard-card dashcard-id-1))))
        (is (= {:size_x                 4
                :size_y                 4
                :col                    0
                :row                    0
                :parameter_mappings     []
                :visualization_settings {}
                :series                 []
                :created_at             true
                :updated_at             true}
               (remove-ids-and-booleanize-timestamps (dashboard-card/retrieve-dashboard-card dashcard-id-2))))
        ;; TODO adds tests for return
        (mt/user-http-request :rasta :put 200 (format "dashboard/%d/cards" dashboard-id)
                              {:cards        [{:id     dashcard-id-1
                                               :size_x 4
                                               :size_y 2
                                               :col    0
                                               :row    0
                                               :series [{:id series-id-1}]}
                                              {:id     dashcard-id-2
                                               :size_x 1
                                               :size_y 1
                                               :col    1
                                               :row    3}]
                               :ordered_tabs []})
        (is (= {:size_x                 4
                :size_y                 2
                :col                    0
                :row                    0
                :parameter_mappings     []
                :visualization_settings {}
                :series                 [{:name                   "Series Card"
                                          :description            nil
                                          :display                :table
                                          :dataset_query          {}
                                          :visualization_settings {}}]
                :created_at             true
                :updated_at             true}
               (remove-ids-and-booleanize-timestamps (dashboard-card/retrieve-dashboard-card dashcard-id-1))))
        (is (= {:size_x                 1
                :size_y                 1
                :col                    1
                :row                    3
                :parameter_mappings     []
                :visualization_settings {}
                :series                 []
                :created_at             true
                :updated_at             true}
               (remove-ids-and-booleanize-timestamps (dashboard-card/retrieve-dashboard-card dashcard-id-2))))))))

(deftest update-cards-parameter-mapping-permissions-test
  (testing "PUT /api/dashboard/:id/cards"
    (testing "Should check current user's data permissions for the `parameter_mapping`"
      (do-with-update-cards-parameter-mapping-permissions-fixtures
       (fn [{:keys [dashboard-id card-id original-mappings update-mappings! update-size! new-dashcard-info new-mappings]}]
         (testing "Should *NOT* be allowed to update the `:parameter_mappings` without proper data permissions"
           (is (schema= {:message  (s/eq "You must have data permissions to add a parameter referencing the Table \"VENUES\".")
                         s/Keyword s/Any}
                        (update-mappings! 403)))
           (is (= original-mappings
                  (t2/select-one-fn :parameter_mappings DashboardCard :dashboard_id dashboard-id, :card_id card-id))))
         (testing "Changing another column should be ok even without data permissions."
           (update-size!)
           (is (= (:size_x new-dashcard-info)
                  (t2/select-one-fn :size_x DashboardCard :dashboard_id dashboard-id, :card_id card-id))))
         (testing "Should be able to update `:parameter_mappings` *with* proper data permissions."
           (perms/grant-permissions! (perms-group/all-users) (perms/table-query-path (mt/id :venues)))
           (update-mappings! 200)
           (is (= new-mappings
                  (t2/select-one-fn :parameter_mappings DashboardCard :dashboard_id dashboard-id, :card_id card-id)))))))))

(deftest update-action-cards-test
  (mt/with-actions-enabled
    (testing "PUT /api/dashboard/:id/cards"
      ;; fetch a dashboard WITH a dashboard card on it
      (mt/with-temp [Dashboard     {dashboard-id :id} {}
                     Card          {model-id :id} {:dataset true}
                     Card          {model-id-2 :id} {:dataset true}
                     Action        {action-id :id} {:model_id model-id :type :implicit :name "action"}
                     DashboardCard action-card {:dashboard_id dashboard-id
                                                :action_id action-id
                                                :card_id model-id}
                     DashboardCard question-card {:dashboard_id dashboard-id, :card_id model-id}]
        (with-dashboards-in-writeable-collection [dashboard-id]
          ;; TODO adds test for return
          (mt/user-http-request :rasta :put 200 (format "dashboard/%d/cards" dashboard-id)
                                       {:cards [(assoc action-card :card_id model-id-2)
                                                (assoc question-card :card_id model-id-2)]
                                        :ordered_tabs []})
          ;; Only action card should change
          (is (partial= [{:card_id model-id-2}
                         {:card_id model-id}]
                        (t2/select DashboardCard :dashboard_id dashboard-id {:order-by [:id]}))))))))

(deftest update-tabs-test
  (with-simple-dashboard-with-tabs [{:keys [dashboard-id dashtab-id-1 dashtab-id-2]}]
    (testing "change tab name and change the position"
      (is (=? [{:id       dashtab-id-2
                :name     "Tab 2"}
               {:id       dashtab-id-1
                :name     "Tab 1 edited"}]
              (:ordered_tabs (mt/user-http-request :crowberto :put 200 (format "dashboard/%d/cards" dashboard-id)
                                                   {:ordered_tabs [{:id   dashtab-id-2
                                                                    :name "Tab 2"}
                                                                   {:id   dashtab-id-1
                                                                    :name "Tab 1 edited"}]
                                                    :cards (current-cards dashboard-id)})))))))

;;; -------------------------------------- Delete dashcards tests ---------------------------------------

(deftest delete-cards-test
  (testing "PUT /api/dashboard/id/:cards to delete"
    (testing "partial delete"
      ;; fetch a dashboard WITH a dashboard card on it
      (mt/with-temp [Dashboard           {dashboard-id :id}   {}
                     Card                {card-id :id}        {}
                     Card                {series-id-1 :id}    {}
                     Card                {series-id-2 :id}    {}
                     DashboardCard       {dashcard-id-1 :id}  {:dashboard_id dashboard-id, :card_id card-id}
                     DashboardCard       {_dashcard-id-2 :id} {:dashboard_id dashboard-id, :card_id card-id}
                     DashboardCard       {dashcard-id-3 :id}  {:dashboard_id dashboard-id, :card_id card-id}
                     DashboardCardSeries _                    {:dashboardcard_id dashcard-id-1, :card_id series-id-1, :position 0}
                     DashboardCardSeries _                    {:dashboardcard_id dashcard-id-1, :card_id series-id-2, :position 1}
                     DashboardCardSeries _                    {:dashboardcard_id dashcard-id-3, :card_id series-id-1, :position 0}]
        (with-dashboards-in-writeable-collection [dashboard-id]
          (is (= 3
                 (count (t2/select-pks-set DashboardCard, :dashboard_id dashboard-id))))
          (is (=? {:cards [{:id     dashcard-id-3
                            :series [{:id series-id-1}]}]
                   :ordered_tabs  []}
                  (mt/user-http-request :rasta :put 200
                                        (format "dashboard/%d/cards" dashboard-id) {:cards [(dashcard-like-response dashcard-id-3)]
                                                                                    :ordered_tabs []})))
          (is (= 1
                 (count (t2/select-pks-set DashboardCard, :dashboard_id dashboard-id)))))))
    (testing "prune"
      (mt/with-temp [Dashboard     {dashboard-id :id} {}
                     Card          {card-id :id}      {}
                     DashboardCard _                  {:dashboard_id dashboard-id, :card_id card-id}
                     DashboardCard _                  {:dashboard_id dashboard-id, :card_id card-id}]
        (with-dashboards-in-writeable-collection [dashboard-id]
          (is (= 2
                 (count (t2/select-pks-set DashboardCard, :dashboard_id dashboard-id))))
          (is (=? {:ordered_tabs []
                   :cards        []}
                  (mt/user-http-request :rasta :put 200
                                        (format "dashboard/%d/cards" dashboard-id) {:cards [] :ordered_tabs []})))
          (is (= 0
                 (count (t2/select-pks-set DashboardCard, :dashboard_id dashboard-id)))))))))

(deftest delete-tabs-test
  (testing "PUT /api/dashboard/id/:cards to delete"
    (testing "partial delete"
      (with-simple-dashboard-with-tabs [{:keys [dashboard-id dashtab-id-1 dashtab-id-2]}]
        (testing "we have 2 tabs, each has 1 card to begin with"
          (is (= 2
                 (t2/count DashboardCard, :dashboard_id dashboard-id)))
          (is (= 2
                 (t2/count :model/DashboardTab :dashboard_id dashboard-id))))
        (is (=? {:ordered_tabs [{:id dashtab-id-1}]}
                (mt/user-http-request :rasta :put 200
                                      (format "dashboard/%d/cards" dashboard-id)
                                      {:ordered_tabs [(t2/select-one :model/DashboardTab :id dashtab-id-1)]
                                       :cards (remove #(= (:dashboard_tab_id %) dashtab-id-2) (current-cards dashboard-id))})))
        (testing "deteted 1 tab, we should have"
          (testing "1 card left"
            (is (= 1
                   (t2/count DashboardCard :dashboard_id dashboard-id))))
          (testing "1 tab left"
            (is (= 1
                   (t2/count :model/DashboardTab :dashboard_id dashboard-id)))))))
    (testing "prune"
      (with-simple-dashboard-with-tabs [{:keys [dashboard-id]}]
        (testing "we have 2 tabs, each has 1 card to begin with"
          (is (= 2
                 (t2/count DashboardCard, :dashboard_id dashboard-id)))
          (is (= 2
                 (t2/count :model/DashboardTab :dashboard_id dashboard-id))))
        (is (=? {:ordered_tabs  []
                 :cards []}
                (mt/user-http-request :rasta :put 200
                                      (format "dashboard/%d/cards" dashboard-id)
                                      {:ordered_tabs []
                                       :cards        []})))
        (testing "dashboard should be empty"
          (testing "0 card left"
            (is (= 0
                   (t2/count DashboardCard :dashboard_id dashboard-id))))
          (testing "0 tab left"
            (is (= 0
                   (t2/count :model/DashboardTab :dashboard_id dashboard-id)))))))))


;;; +----------------------------------------------------------------------------------------------------------------+
;;; |                                        GET /api/dashboard/:id/revisions                                        |
;;; +----------------------------------------------------------------------------------------------------------------+

(deftest fetch-revisions-test
  (testing "GET /api/dashboard/:id/revisions"
    (mt/with-temp [Dashboard {dashboard-id :id} {}
                   Revision  _ {:model        "Dashboard"
                                :model_id     dashboard-id
                                :object       {:name         "b"
                                               :description  nil
                                               :cards        [{:size_x  4
                                                               :size_y  4
                                                               :row     0
                                                               :col     0
                                                               :card_id 123
                                                               :series  []}]}
                                :is_creation  true}
                   Revision  _ {:model    "Dashboard"
                                :model_id dashboard-id
                                :user_id  (mt/user->id :crowberto)
                                :object   {:name         "c"
                                           :description  "something"
                                           :cards        [{:size_x  5
                                                           :size_y  3
                                                           :row     0
                                                           :col     0
                                                           :card_id 123
                                                           :series  [8 9]}]}
                                :message  "updated"}]
      (is (= [{:is_reversion          false
               :is_creation           false
               :message               "updated"
               :user                  (-> (user-details (mt/fetch-user :crowberto))
                                          (dissoc :email :date_joined :last_login :is_superuser :is_qbnewb))
               :diff                  {:before {:name        "b"
                                                :description nil
                                                :cards       [{:series nil, :size_y 4, :size_x 4}]}
                                       :after  {:name        "c"
                                                :description "something"
                                                :cards       [{:series [8 9], :size_y 3, :size_x 5}]}}
               :has_multiple_changes true
               :description          "added a description and renamed it from \"b\" to \"c\", modified the cards and added some series to card 123."}
              {:is_reversion         false
               :is_creation          true
               :message              nil
               :user                 (-> (user-details (mt/fetch-user :rasta))
                                         (dissoc :email :date_joined :last_login :is_superuser :is_qbnewb))
               :diff                 nil
               :has_multiple_changes false
               :description          "created this."}]
             (doall (for [revision (mt/user-http-request :crowberto :get 200 (format "dashboard/%d/revisions" dashboard-id))]
                      (dissoc revision :timestamp :id))))))))


;;; +----------------------------------------------------------------------------------------------------------------+
;;; |                                         POST /api/dashboard/:id/revert                                         |
;;; +----------------------------------------------------------------------------------------------------------------+

(deftest revert-dashboard-test
  (testing "POST /api/dashboard/:id/revert"
    (testing "parameter validation"
      (is (= {:revision_id "value must be an integer greater than zero."}
             (:errors (mt/user-http-request :crowberto :post 400 "dashboard/1/revert" {}))))
      (is (= {:revision_id "value must be an integer greater than zero."}
             (:errors (mt/user-http-request :crowberto :post 400 "dashboard/1/revert" {:revision_id "foobar"})))))
    (mt/with-temp [Dashboard {dashboard-id :id} {}
                   Revision  {revision-id :id} {:model       "Dashboard"
                                                :model_id    dashboard-id
                                                :object      {:name        "a"
                                                              :description nil
                                                              :cards       []}
                                                :is_creation true}
                   Revision  _                 {:model    "Dashboard"
                                                :model_id dashboard-id
                                                :user_id  (mt/user->id :crowberto)
                                                :object   {:name        "b"
                                                           :description nil
                                                           :cards       []}
                                                :message  "updated"}]
      (is (= {:is_reversion         true
              :is_creation          false
              :message              nil
              :user                 (-> (user-details (mt/fetch-user :crowberto))
                                        (dissoc :email :date_joined :last_login :is_superuser :is_qbnewb))
              :diff                 {:before {:name "b"}
                                     :after  {:name "a"}}
              :has_multiple_changes false
              :description          "reverted to an earlier version."}
             (dissoc (mt/user-http-request :crowberto :post 200 (format "dashboard/%d/revert" dashboard-id)
                                           {:revision_id revision-id})
                     :id :timestamp)))

      (is (= [{:is_reversion         true
               :is_creation          false
               :message              nil
               :user                 (-> (user-details (mt/fetch-user :crowberto))
                                         (dissoc :email :date_joined :last_login :is_superuser :is_qbnewb))
               :diff                 {:before {:name "b"}
                                      :after  {:name "a"}}
               :has_multiple_changes false
               :description          "reverted to an earlier version."}
              {:is_reversion         false
               :is_creation          false
               :message              "updated"
               :user                 (-> (user-details (mt/fetch-user :crowberto))
                                         (dissoc :email :date_joined :last_login :is_superuser :is_qbnewb))
               :diff                 {:before {:name "a"}
                                      :after  {:name "b"}}
               :has_multiple_changes false
               :description          "renamed this Dashboard from \"a\" to \"b\"."}
              {:is_reversion         false
               :is_creation          true
               :message              nil
               :user                 (-> (user-details (mt/fetch-user :rasta))
                                         (dissoc :email :date_joined :last_login :is_superuser :is_qbnewb))
               :diff                 nil
               :has_multiple_changes false
               :description          "created this."}]
             (doall (for [revision (mt/user-http-request :crowberto :get 200 (format "dashboard/%d/revisions" dashboard-id))]
                      (dissoc revision :timestamp :id))))))))


;;; +----------------------------------------------------------------------------------------------------------------+
;;; |                                            PUBLIC SHARING ENDPOINTS                                            |
;;; +----------------------------------------------------------------------------------------------------------------+

(defn- shared-dashboard []
  {:public_uuid       (str (random-uuid))
   :made_public_by_id (mt/user->id :crowberto)})

;;; -------------------------------------- POST /api/dashboard/:id/public_link ---------------------------------------

(deftest share-dashboard-test
  (mt/with-temporary-setting-values [enable-public-sharing true]
    (testing "Test that we can share a Dashboard"
      (t2.with-temp/with-temp [Dashboard dashboard]
        (let [{uuid :uuid} (mt/user-http-request :crowberto :post 200
                                                 (format "dashboard/%d/public_link" (u/the-id dashboard)))]
          (is (t2/exists? Dashboard :id (u/the-id dashboard), :public_uuid uuid))
          (testing "Test that if a Dashboard has already been shared we reuse the existing UUID"
            (is (= uuid
                   (:uuid (mt/user-http-request :crowberto :post 200
                                                (format "dashboard/%d/public_link" (u/the-id dashboard))))))))))

    (t2.with-temp/with-temp [Dashboard dashboard]
      (testing "Test that we *cannot* share a Dashboard if we aren't admins"
        (is (= "You don't have permissions to do that."
               (mt/user-http-request :rasta :post 403 (format "dashboard/%d/public_link" (u/the-id dashboard))))))

      (testing "Test that we *cannot* share a Dashboard if the setting is disabled"
        (mt/with-temporary-setting-values [enable-public-sharing false]
          (is (= "Public sharing is not enabled."
                 (mt/user-http-request :crowberto :post 400 (format "dashboard/%d/public_link" (u/the-id dashboard))))))))

    (testing "Test that we get a 404 if the Dashboard doesn't exist"
      (is (= "Not found."
             (mt/user-http-request :crowberto :post 404 (format "dashboard/%d/public_link" Integer/MAX_VALUE)))))))

(deftest delete-public-link-test
  (testing "DELETE /api/dashboard/:id/public_link"
    (mt/with-temporary-setting-values [enable-public-sharing true]
      (testing "Test that we can unshare a Dashboard"
        (t2.with-temp/with-temp [Dashboard dashboard (shared-dashboard)]
          (mt/user-http-request :crowberto :delete 204 (format "dashboard/%d/public_link" (u/the-id dashboard)))
          (is (= false
                 (t2/exists? Dashboard :id (u/the-id dashboard), :public_uuid (:public_uuid dashboard))))))

      (testing "Test that we *cannot* unshare a Dashboard if we are not admins"
        (t2.with-temp/with-temp [Dashboard dashboard (shared-dashboard)]
          (is (= "You don't have permissions to do that."
                 (mt/user-http-request :rasta :delete 403 (format "dashboard/%d/public_link" (u/the-id dashboard)))))))

      (testing "Test that we get a 404 if Dashboard isn't shared"
        (t2.with-temp/with-temp [Dashboard dashboard]
          (is (= "Not found."
                 (mt/user-http-request :crowberto :delete 404 (format "dashboard/%d/public_link" (u/the-id dashboard)))))))

      (testing "Test that we get a 404 if Dashboard doesn't exist"
        (is (= "Not found."
               (mt/user-http-request :crowberto :delete 404 (format "dashboard/%d/public_link" Integer/MAX_VALUE))))))))

;;
(deftest fetch-public-dashboards-test
  (testing "GET /api/dashboard/public"
    (mt/with-temporary-setting-values [enable-public-sharing true]
      (t2.with-temp/with-temp [Dashboard _dashboard (shared-dashboard)]
        (testing "Test that it requires superuser"
          (is (= "You don't have permissions to do that."
                 (mt/user-http-request :rasta :get 403 "dashboard/public"))))
        (testing "Test that superusers can fetch a list of publicly-accessible dashboards"
          (is (= [{:name true, :id true, :public_uuid true}]
                 (for [dash (mt/user-http-request :crowberto :get 200 "dashboard/public")]
                   (m/map-vals boolean (select-keys dash [:name :id :public_uuid]))))))))))

(deftest fetch-embeddable-dashboards-test
  (testing "GET /api/dashboard/embeddable"
    (testing "Test that we can fetch a list of embeddable-accessible dashboards"
      (mt/with-temporary-setting-values [enable-embedding true]
        (t2.with-temp/with-temp [Dashboard _ {:enable_embedding true}]
          (is (= [{:name true, :id true}]
                 (for [dash (mt/user-http-request :crowberto :get 200 "dashboard/embeddable")]
                   (m/map-vals boolean (select-keys dash [:name :id]))))))))))


;;; +----------------------------------------------------------------------------------------------------------------+
;;; |                                Tests for including query average duration info                                 |
;;; +----------------------------------------------------------------------------------------------------------------+

(defn- base-64-encode-byte-arrays
  "Walk form `x` and convert any byte arrays in the results to base-64-encoded strings. This is useful when writing
  tests that return byte arrays (such as things that work with query hashes), since identical arrays are not
  considered equal."
  {:style/indent 0}
  [x]
  (walk/postwalk (fn [form]
                   (if (instance? (Class/forName "[B") form)
                     (codec/base64-encode form)
                     form))
                 x))

(deftest dashcard->query-hashes-test
  (doseq [[dashcard expected]
          [[{:card {:dataset_query {:database 1}}}
            ["k9Y1XOETkQ31kX+S9DXW/cbDPGF7v4uS5f6dZsXjMRs="
             "K6A0F7tRxQ+2xa33kigBwIvUvU+F95UUccWjGTx8kuI="]]

           [{:card   {:dataset_query {:database 2}}
             :series [{:dataset_query {:database 3}}
                      {:dataset_query {:database 4}}]}
            ["WbWqdd3zu9zvVCVWh8X9ASWLqtaB1rZlU0gKLEuCK0I="
             "NzgQC4fjR52npCkZV7IiZDb9NfcmKbWHP4krFzkLPyA="
             "pjdBPUgWnbVvMf0VsETyeB6smRC8SYejyTZIVPh2m3I="
             "dEXUTWQI2L0Z/Bvrb2LTVVPl2Qg/56hKIPb+I2a4mG8="
             "rP5XFvxpRDCPXeM0A2Z7uoUkH0zwV0Z0o22obH3c1Uk="
             "Wn9nubTcKZX5862pHFaibkqqbsqAfGa3gVhN3D4FrJw="]]]]
    (testing (pr-str dashcard)
      (is (= expected
             (base-64-encode-byte-arrays (#'api.dashboard/dashcard->query-hashes dashcard)))))))

(deftest dashcards->query-hashes-test
  (is (= ["k9Y1XOETkQ31kX+S9DXW/cbDPGF7v4uS5f6dZsXjMRs="
          "K6A0F7tRxQ+2xa33kigBwIvUvU+F95UUccWjGTx8kuI="
          "WbWqdd3zu9zvVCVWh8X9ASWLqtaB1rZlU0gKLEuCK0I="
          "NzgQC4fjR52npCkZV7IiZDb9NfcmKbWHP4krFzkLPyA="
          "pjdBPUgWnbVvMf0VsETyeB6smRC8SYejyTZIVPh2m3I="
          "dEXUTWQI2L0Z/Bvrb2LTVVPl2Qg/56hKIPb+I2a4mG8="
          "rP5XFvxpRDCPXeM0A2Z7uoUkH0zwV0Z0o22obH3c1Uk="
          "Wn9nubTcKZX5862pHFaibkqqbsqAfGa3gVhN3D4FrJw="]
         (base-64-encode-byte-arrays
           (#'api.dashboard/dashcards->query-hashes
            [{:card {:dataset_query {:database 1}}}
             {:card   {:dataset_query {:database 2}}
              :series [{:dataset_query {:database 3}}
                       {:dataset_query {:database 4}}]}])))))

(deftest add-query-average-duration-to-dashcards-test
  (is (= [{:card   {:dataset_query {:database 1}, :query_average_duration 111}
           :series []}
          {:card   {:dataset_query {:database 2}, :query_average_duration 333}
           :series [{:dataset_query {:database 3}, :query_average_duration 555}
                    {:dataset_query {:database 4}, :query_average_duration 777}]}]
         (#'api.dashboard/add-query-average-duration-to-dashcards
          [{:card {:dataset_query {:database 1}}}
           {:card   {:dataset_query {:database 2}}
            :series [{:dataset_query {:database 3}}
                     {:dataset_query {:database 4}}]}]
          (into {} (for [[k v] {"k9Y1XOETkQ31kX+S9DXW/cbDPGF7v4uS5f6dZsXjMRs=" 111
                                "K6A0F7tRxQ+2xa33kigBwIvUvU+F95UUccWjGTx8kuI=" 222
                                "WbWqdd3zu9zvVCVWh8X9ASWLqtaB1rZlU0gKLEuCK0I=" 333
                                "NzgQC4fjR52npCkZV7IiZDb9NfcmKbWHP4krFzkLPyA=" 444
                                "pjdBPUgWnbVvMf0VsETyeB6smRC8SYejyTZIVPh2m3I=" 555
                                "dEXUTWQI2L0Z/Bvrb2LTVVPl2Qg/56hKIPb+I2a4mG8=" 666
                                "rP5XFvxpRDCPXeM0A2Z7uoUkH0zwV0Z0o22obH3c1Uk=" 777
                                "Wn9nubTcKZX5862pHFaibkqqbsqAfGa3gVhN3D4FrJw=" 888}]
                     [(mapv int (codec/base64-decode k)) v]))))))


;;; +----------------------------------------------------------------------------------------------------------------+
;;; |                                       Test related/recommended entities                                        |
;;; +----------------------------------------------------------------------------------------------------------------+

(deftest related-and-recommended-entities-test
  (t2.with-temp/with-temp [Dashboard {dashboard-id :id}]
    (is (= #{:cards}
           (-> (mt/user-http-request :crowberto :get 200 (format "dashboard/%s/related" dashboard-id)) keys set)))))


;;; +----------------------------------------------------------------------------------------------------------------+
;;; |                                             Chain Filter Endpoints                                             |
;;; +----------------------------------------------------------------------------------------------------------------+

(deftest mappings->field-ids-test
  (testing "mappings->field-ids"
    (testing "Should extra Field IDs from parameter mappings"
      (is (= #{1 2}
             (#'api.dashboard/mappings->field-ids
              [{:parameter_id "8e8eafa7"
                :card_id      1
                :target       [:dimension [:field 1 nil]]}
               {:parameter_id "637169c8"
                :card_id      1
                :target       [:dimension [:field 2 nil]]}]))))
    (testing "Should normalize MBQL clauses"
      (is (= #{1 2}
             (#'api.dashboard/mappings->field-ids
              [{:parameter_id "8e8eafa7"
                :card_id      1
                :target       [:dimension ["field" 1 nil]]}
               {:parameter_id "637169c8"
                :card_id      1
                :target       ["dimension" ["field" 2 nil]]}]))))
    (testing "Should ignore field-literal clauses"
      (is (= #{1}
             (#'api.dashboard/mappings->field-ids
              [{:parameter_id "8e8eafa7"
                :card_id      1
                :target       [:dimension ["field" 1 nil]]}
               {:parameter_id "637169c8"
                :card_id      1
                :target       ["dimension" ["field" "wow" {:base-type "type/Text"}]]}]))))
    (testing "Should ignore invalid mappings"
      (is (= #{1}
             (#'api.dashboard/mappings->field-ids
              [{:parameter_id "8e8eafa7"
                :card_id      1
                :target       [:dimension ["field" 1 nil]]}
               {:parameter_id "637169c8"
                :card_id      1}]))))))

(defn do-with-chain-filter-fixtures
  ([f]
   (do-with-chain-filter-fixtures nil f))

  ([dashboard-values f]
   (mt/with-temp
     [Card          {source-card-id :id} (merge (mt/card-with-source-metadata-for-query (mt/mbql-query categories {:limit 5}))
                                                {:database_id     (mt/id)
                                                 :table_id        (mt/id :categories)})
      Dashboard     dashboard (merge {:parameters [{:name "Category Name"
                                                    :slug "category_name"
                                                    :id   "_CATEGORY_NAME_"
                                                    :type "category"}
                                                   {:name "Category ID"
                                                    :slug "category_id"
                                                    :id   "_CATEGORY_ID_"
                                                    :type "category"}
                                                   {:name "Price"
                                                    :slug "price"
                                                    :id   "_PRICE_"
                                                    :type "category"}
                                                   {:name "ID"
                                                    :slug "id"
                                                    :id   "_ID_"
                                                    :type "category"}
                                                   {:name                  "Static Category"
                                                    :slug                  "static_category"
                                                    :id                    "_STATIC_CATEGORY_"
                                                    :type                  "category"
                                                    :values_source_type    "static-list"
                                                    :values_source_config {:values ["African" "American" "Asian"]}}
                                                   {:name                  "Static Category label"
                                                    :slug                  "static_category_label"
                                                    :id                    "_STATIC_CATEGORY_LABEL_"
                                                    :type                  "category"
                                                    :values_source_type    "static-list"
                                                    :values_source_config {:values [["African" "Af"] ["American" "Am"] ["Asian" "As"]]}}
                                                   {:id                   "_CARD_"
                                                    :type                 "category"
                                                    :name                 "CATEGORY"
                                                    :values_source_type   "card"
                                                    :values_source_config {:card_id     source-card-id
                                                                           :value_field (mt/$ids $categories.name)}}]}
                                     dashboard-values)
      Card          card {:database_id   (mt/id)
                          :table_id      (mt/id :venues)
                          :dataset_query (mt/mbql-query venues)}
      DashboardCard dashcard {:card_id            (:id card)
                              :dashboard_id       (:id dashboard)
                              :parameter_mappings [{:parameter_id "_CATEGORY_NAME_"
                                                    :card_id      (:id card)
                                                    :target       [:dimension (mt/$ids venues $category_id->categories.name)]}
                                                   {:parameter_id "_CATEGORY_ID_"
                                                    :card_id      (:id card)
                                                    :target       [:dimension (mt/$ids venues $category_id)]}
                                                   {:parameter_id "_PRICE_"
                                                    :card_id      (:id card)
                                                    :target       [:dimension (mt/$ids venues $price)]}
                                                   {:parameter_id "_ID_"
                                                    :card_id      (:id card)
                                                    :target       [:dimension (mt/$ids venues $id)]}
                                                   {:parameter_id "_ID_"
                                                    :card_id      (:id card)
                                                    :target       [:dimension (mt/$ids venues $id)]}
                                                   {:parameter_id "_STATIC_CATEGORY_"
                                                    :card_id      (:id card)
                                                    :target       [:dimension (mt/$ids venues $category_id->categories.name)]}
                                                   {:parameter_id "_STATIC_CATEGORY_LABEL_"
                                                    :card_id      (:id card)
                                                    :target       [:dimension (mt/$ids venues $category_id->categories.name)]}]}]
     (f {:dashboard  dashboard
         :card       card
         :dashcard   dashcard
         :param-keys {:category-name         "_CATEGORY_NAME_"
                      :category-id           "_CATEGORY_ID_"
                      :price                 "_PRICE_"
                      :id                    "_ID_"
                      :static-category       "_STATIC_CATEGORY_"
                      :static-category-label "_STATIC_CATEGORY_LABEL_"
                      :card                  "_CARD_"}}))))

(defmacro with-chain-filter-fixtures [[binding dashboard-values] & body]
  `(do-with-chain-filter-fixtures ~dashboard-values (fn [~binding] ~@body)))

(defn- add-query-params [url query-params]
  (let [query-params-str (str/join "&" (for [[k v] (partition 2 query-params)]
                                         (codec/form-encode {k v})))]
    (cond-> url
      (seq query-params-str) (str "?" query-params-str))))

(defn chain-filter-values-url [dashboard-or-id param-key & query-params]
  (add-query-params (format "dashboard/%d/params/%s/values" (u/the-id dashboard-or-id) (name param-key))
                    query-params))

(defn chain-filter-search-url [dashboard-or-id param-key query & query-params]
  {:pre [(some? param-key)]}
  (add-query-params (str (format "dashboard/%d/params/%s/search/" (u/the-id dashboard-or-id) (name param-key))
                         query)
                    query-params))

(deftest dashboard-chain-filter-permissions-test
  (with-chain-filter-fixtures [{:keys [dashboard param-keys]}]
    (let [url (chain-filter-values-url dashboard (:category-name param-keys))]
      (testing (str "\nGET /api/" url "\n")
        (testing "\nShow me names of categories that have expensive venues (price = 4), while I lack permisisons."
          (with-redefs [chain-filter/use-cached-field-values? (constantly false)]
            (binding [qp.perms/*card-id* nil] ;; this situation was observed when running constrained chain filters.
              (is (= {:values [["African"] ["American"] ["Artisan"] ["Asian"]] :has_more_values false}
                     (chain-filter-test/take-n-values 4 (mt/user-http-request :rasta :get 200 url)))))))))

    (let [url (chain-filter-values-url dashboard (:category-name param-keys) (:price param-keys) 4)]
      (testing (str "\nGET /api/" url "\n")
        (testing "\nShow me names of categories that have expensive venues (price = 4), while I lack permisisons."
          (with-redefs [chain-filter/use-cached-field-values? (constantly false)]
            (binding [qp.perms/*card-id* nil]
              (is (= {:values [["Japanese"] ["Steakhouse"]], :has_more_values false}
                     (chain-filter-test/take-n-values 3 (mt/user-http-request :rasta :get 200 url)))))))))))

(deftest dashboard-chain-filter-test
  (testing "GET /api/dashboard/:id/params/:param-key/values"
    (with-chain-filter-fixtures [{:keys [dashboard param-keys]}]
      ;; make sure we have a clean start
      (field-values/clear-field-values-for-field! (mt/id :categories :name))
      (testing "Show me names of categories"
        (is (= {:values          [["African"] ["American"] ["Artisan"]]
                :has_more_values false}
               (chain-filter-test/take-n-values 3 (mt/user-http-request :rasta :get 200 (chain-filter-values-url
                                                                                         (:id dashboard)
                                                                                         (:category-name param-keys)))))))
      (mt/let-url [url (chain-filter-values-url dashboard (:category-name param-keys) (:price param-keys) 4)]
        (testing "\nShow me names of categories that have expensive venues (price = 4)"
          (is (= {:values          [["Japanese"] ["Steakhouse"]]
                  :has_more_values false}
                 (chain-filter-test/take-n-values 3 (mt/user-http-request :rasta :get 200 url))))))
      ;; this is the format the frontend passes multiple values in (pass the parameter multiple times), and our
      ;; middleware does the right thing and converts the values to a vector
      (mt/let-url [url (chain-filter-values-url dashboard (:category-name param-keys))]
        (testing "\nmultiple values"
          (testing "Show me names of categories that have (somewhat) expensive venues (price = 3 *or* 4)"
            (is (= {:values          [["American"] ["Asian"] ["BBQ"]]
                    :has_more_values false}
                   (chain-filter-test/take-n-values 3 (mt/user-http-request :rasta :get 200 url
                                                                            (keyword (:price param-keys)) 3
                                                                            (keyword (:price param-keys)) 4))))))))
    (testing "Should require perms for the Dashboard"
      (mt/with-non-admin-groups-no-root-collection-perms
        (t2.with-temp/with-temp [Collection collection]
          (with-chain-filter-fixtures [{:keys [dashboard param-keys]} {:collection_id (:id collection)}]
            (is (= "You don't have permissions to do that."
                   (mt/user-http-request :rasta :get 403 (chain-filter-values-url
                                                          (:id dashboard)
                                                          (:category-name param-keys)))))))))

    (testing "Should work if Dashboard has multiple mappings for a single param"
      (with-chain-filter-fixtures [{:keys [dashboard card dashcard param-keys]}]
        (mt/with-temp [Card          card-2 (dissoc card :id :entity_id)
                       DashboardCard _dashcard-2 (-> dashcard
                                                     (dissoc :id :card_id :entity_id)
                                                     (assoc  :card_id (:id card-2)))]
          (is (= {:values          [["African"] ["American"] ["Artisan"]]
                  :has_more_values false}
                 (->> (chain-filter-values-url (:id dashboard) (:category-name param-keys))
                      (mt/user-http-request :rasta :get 200)
                      (chain-filter-test/take-n-values 3)))))))

    (testing "should check perms for the Fields in question"
      (mt/with-temp-copy-of-db
        (with-chain-filter-fixtures [{:keys [dashboard param-keys]}]
          (perms/revoke-data-perms! (perms-group/all-users) (mt/id))

          ;; HACK: we currently 403 on chain-filter calls that require running a MBQL
          ;; but 200 on calls that we could just use the cache.
          ;; It's not ideal and we definitely need to have a consistent behavior
          (with-redefs [field-values/field-should-have-field-values? (fn [_] false)]
            (is (= {:values          [["African"] ["American"] ["Artisan"]]
                    :has_more_values false}
                   (->> (chain-filter-values-url (:id dashboard) (:category-name param-keys))
                        (mt/user-http-request :rasta :get 200)
                        (chain-filter-test/take-n-values 3))))))))

    (testing "missing data perms should not affect perms for the Fields in question when users have collection access"
      (mt/with-temp-copy-of-db
        (with-chain-filter-fixtures [{:keys [dashboard param-keys]}]
          (perms/revoke-data-perms! (perms-group/all-users) (mt/id))
          (is (= {:values          [["African"] ["American"] ["Artisan"]]
                  :has_more_values false}
                 (->> (chain-filter-values-url (:id dashboard) (:category-name param-keys))
                      (mt/user-http-request :rasta :get 200)
                      (chain-filter-test/take-n-values 3)))))))))

(deftest dashboard-with-static-list-parameters-test
  (testing "A dashboard that has parameters that has static values"
    (with-chain-filter-fixtures [{:keys [dashboard param-keys]}]
      (testing "we could get the values"
        (is (= {:has_more_values false
                :values          [["African"] ["American"] ["Asian"]]}
               (mt/user-http-request :rasta :get 200
                                     (chain-filter-values-url (:id dashboard) (:static-category param-keys)))))

        (is (= {:has_more_values false
                :values          [["African" "Af"] ["American" "Am"] ["Asian" "As"]]}
               (mt/user-http-request :rasta :get 200
                                     (chain-filter-values-url (:id dashboard) (:static-category-label param-keys))))))

      (testing "we could search the values"
        (is (= {:has_more_values false
                :values          [["African"]]}
               (mt/user-http-request :rasta :get 200
                                     (chain-filter-search-url (:id dashboard) (:static-category param-keys) "af"))))

        (is (= {:has_more_values false
                :values          [["African" "Af"]]}
               (mt/user-http-request :rasta :get 200
                                     (chain-filter-search-url (:id dashboard) (:static-category-label param-keys) "f")))))

      (testing "we could edit the values list"
        ;; TODO add tests for schema check
        (let [dashboard (mt/user-http-request :rasta :put 200 (str "dashboard/" (:id dashboard))
                                              {:parameters [{:name                  "Static Category"
                                                             :slug                  "static_category"
                                                             :id                    "_STATIC_CATEGORY_"
                                                             :type                  "category"
                                                             :values_query_type     "search"
                                                             :values_source_type    "static-list"
                                                             :values_source_config {"values" ["BBQ" "Bakery" "Bar"]}}]})]
          (is (= [{:name                  "Static Category"
                   :slug                  "static_category"
                   :id                    "_STATIC_CATEGORY_"
                   :type                  "category"
                   :values_query_type     "search"
                   :values_source_type    "static-list"
                   :values_source_config {:values ["BBQ" "Bakery" "Bar"]}}]
                 (:parameters dashboard))))))

    (testing "source-options must be a map and sourcetype must be `card` or `static-list` must be a string"
      (is (= "value may be nil, or if non-nil, value must be an array. Each parameter must be a map with :id and :type keys"
             (get-in (mt/user-http-request :rasta :post 400 "dashboard"
                                           {:name       "a dashboard"
                                            :parameters [{:id                    "_value_"
                                                          :name                  "value"
                                                          :type                  "category"
                                                          :values_source_type    "random-type"
                                                          :values_source_config {"values" [1 2 3]}}]})
                     [:errors :parameters])))
      (is (= "value may be nil, or if non-nil, value must be an array. Each parameter must be a map with :id and :type keys"
             (get-in (mt/user-http-request :rasta :post 400 "dashboard"
                                           {:name       "a dashboard"
                                            :parameters [{:id                    "_value_"
                                                          :name                  "value"
                                                          :type                  "category"
                                                          :values_source_type    "static-list"
                                                          :values_source_config []}]})
                     [:errors :parameters]))))))

(deftest native-query-get-params-test
  (testing "GET /api/dashboard/:id/params/:param-key/values works for native queries"
    (mt/dataset sample-dataset
      ;; Note that we can directly query the values for the model, but this is
      ;; nonsensical from a dashboard standpoint as the returned values aren't
      ;; usable for filtering...
      (mt/with-temp [Card {model-id :id :as native-card} {:database_id   (mt/id)
                                                          :name          "Native Query"
                                                          :dataset_query (mt/native-query
                                                                          {:query "SELECT category FROM products LIMIT 10;"})
                                                          :dataset       true}]
        (let [metadata (-> (qp/process-query (:dataset_query native-card))
                           :data :results_metadata :columns)]
          (is (seq metadata) "Did not get metadata")
          (t2/update! 'Card {:id model-id}
                      {:result_metadata (json/generate-string
                                         (assoc-in metadata [0 :id]
                                                    (mt/id :products :category)))}))
        ;; ...so instead we create a question on top of this model (note that
        ;; metadata must be present on the model) and use the question on the
        ;; dashboard.
        (mt/with-temp [Card {question-id :id} {:database_id   (mt/id)
                                               :name          "card on native query"
                                               :dataset_query {:type     :query
                                                               :database (mt/id)
                                                               :query    {:source-table (str "card__" model-id)}}
                                               :dataset       true}
                       Dashboard dashboard {:name       "Dashboard"
                                            :parameters [{:name      "Native Dropdown"
                                                           :slug      "native_dropdown"
                                                           :id        "_NATIVE_CATEGORY_NAME_"
                                                           :type      :string/=
                                                           :sectionId "string"}]}
                       DashboardCard _dashcard {:parameter_mappings
                                                [{:parameter_id "_NATIVE_CATEGORY_NAME_"
                                                  :card_id      question-id
                                                  :target       [:dimension
                                                                 [:field "CATEGORY" {:base-type :type/Text}]]}]
                                                :card_id      question-id
                                                :dashboard_id (:id dashboard)}]
          (let [url (format "dashboard/%d/params/%s/values" (u/the-id dashboard) "_NATIVE_CATEGORY_NAME_")]
            (is (=? {:values          [["Doohickey"]
                                       ["Gadget"]
                                       ["Gizmo"]
                                       ["Widget"]]
                     :has_more_values false}
                   (mt/user-http-request :rasta :get 200 url)))))))))

(deftest chain-filter-search-test
  (testing "GET /api/dashboard/:id/params/:param-key/search/:query"
    (with-chain-filter-fixtures [{:keys [dashboard param-keys]}]
      (let [url (chain-filter-search-url dashboard (:category-name param-keys) "bar")]
        (testing (str "\n" url)
          (testing "\nShow me names of categories that include 'bar' (case-insensitive)"
            (is (= {:values          [["Bar"] ["Gay Bar"] ["Juice Bar"]]
                    :has_more_values false}
                   (chain-filter-test/take-n-values 3 (mt/user-http-request :rasta :get 200 url)))))))

      (mt/let-url [url (chain-filter-search-url dashboard (:category-name param-keys) "house" (:price param-keys) 4)]
        (testing "\nShow me names of categories that include 'house' that have expensive venues (price = 4)"
          (is (= {:values          [["Steakhouse"]]
                  :has_more_values false}
                 (chain-filter-test/take-n-values 3 (mt/user-http-request :rasta :get 200 url))))))

      (testing "Should require a non-empty query"
        (doseq [query [nil
                       ""
                       #_"   "
                       #_"\n"]]
          (mt/let-url [url (chain-filter-search-url dashboard (:category-name param-keys) query)]
            (is (= "API endpoint does not exist."
                   (mt/user-http-request :rasta :get 404 url)))))))

    (testing "Should require perms for the Dashboard"
      (mt/with-non-admin-groups-no-root-collection-perms
        (t2.with-temp/with-temp [Collection collection]
          (with-chain-filter-fixtures [{:keys [dashboard param-keys]} {:collection_id (:id collection)}]
            (let [url (chain-filter-search-url dashboard (:category-name param-keys) "s")]
              (testing (str "\n url")
                (is (= "You don't have permissions to do that."
                       (mt/user-http-request :rasta :get 403 url)))))))))))

(deftest chain-filter-not-found-test
  (t2.with-temp/with-temp [Dashboard {dashboard-id :id}]
    (testing "GET /api/dashboard/:id/params/:param-key/values returns 400 if param not found"
      (mt/user-http-request :rasta :get 400 (format "dashboard/%d/params/non-existing-param/values" dashboard-id)))

    (testing "GET /api/dashboard/:id/params/:param-key/search/:query returns 400 if param not found"
      (mt/user-http-request :rasta :get 400 (format "dashboard/%d/params/non-existing-param/search/bar" dashboard-id)))))

(deftest chain-filter-invalid-parameters-test
  (testing "GET /api/dashboard/:id/params/:param-key/values"
    (testing "If some Dashboard parameters do not have valid Field IDs, we should ignore them"
      (with-chain-filter-fixtures [{:keys [dashcard card dashboard]}]
        (t2/update! DashboardCard (:id dashcard)
                    {:parameter_mappings [{:parameter_id "_CATEGORY_NAME_"
                                           :card_id      (:id card)
                                           :target       [:dimension (mt/$ids venues $category_id->categories.name)]}
                                          {:parameter_id "_PRICE_"
                                           :card_id      (:id card)}]})
        (testing "Since the _PRICE_ param is not mapped to a valid Field, it should get ignored"
          (mt/let-url [url (chain-filter-values-url dashboard "_CATEGORY_NAME_" "_PRICE_" 4)]
            (is (= {:values          [["African"] ["American"] ["Artisan"]]
                    :has_more_values false}
                   (chain-filter-test/take-n-values 3 (mt/user-http-request :rasta :get 200 url))))))))))

(deftest chain-filter-human-readable-values-remapping-test
  (testing "Chain filtering for Fields that have Human-Readable values\n"
    (chain-filter-test/with-human-readable-values-remapping
      (with-chain-filter-fixtures [{:keys [dashboard]}]
        (testing "GET /api/dashboard/:id/params/:param-key/values"
          (mt/let-url [url (chain-filter-values-url dashboard "_CATEGORY_ID_" "_PRICE_" 4)]
            (is (= {:values          [[40 "Japanese"]
                                      [67 "Steakhouse"]]
                    :has_more_values false}
                   (mt/user-http-request :rasta :get 200 url)))))
        (testing "GET /api/dashboard/:id/params/:param-key/search/:query"
          (mt/let-url [url (chain-filter-search-url dashboard "_CATEGORY_ID_" "house" "_PRICE_" 4)]
            (is (= {:values          [[67 "Steakhouse"]]
                    :has_more_values false}
                   (mt/user-http-request :rasta :get 200 url)))))))))

(deftest chain-filter-field-to-field-remapping-test
  (testing "Chain filtering for Fields that have a Field -> Field remapping\n"
    (with-chain-filter-fixtures [{:keys [dashboard]}]
      (testing "GET /api/dashboard/:id/params/:param-key/values"
        (mt/let-url [url (chain-filter-values-url dashboard "_ID_")]
          (is (= {:values          [[29 "20th Century Cafe"]
                                    [ 8 "25°"]
                                    [93 "33 Taps"]]
                  :has_more_values false}
                 (chain-filter-test/take-n-values 3 (mt/user-http-request :rasta :get 200 url)))))
        (mt/let-url [url (chain-filter-values-url dashboard "_ID_" "_PRICE_" 4)]
          (is (= {:values          [[55 "Dal Rae Restaurant"]
                                    [61 "Lawry's The Prime Rib"]
                                    [16 "Pacific Dining Car - Santa Monica"]]
                  :has_more_values false}
                 (chain-filter-test/take-n-values 3 (mt/user-http-request :rasta :get 200 url))))))

      (testing "GET /api/dashboard/:id/params/:param-key/search/:query"
        (mt/let-url [url (chain-filter-search-url dashboard "_ID_" "fish")]
          (is (= {:values          [[90 "Señor Fish"]]
                  :has_more_values false}
                 (chain-filter-test/take-n-values 3 (mt/user-http-request :rasta :get 200 url)))))
        (mt/let-url [url (chain-filter-search-url dashboard "_ID_" "sushi" "_PRICE_" 4)]
          (is (= {:values          [[77 "Sushi Nakazawa"]
                                    [79 "Sushi Yasuda"]
                                    [81 "Tanoshi Sushi & Sake Bar"]]
                  :has_more_values false}
                 (chain-filter-test/take-n-values 3 (mt/user-http-request :rasta :get 200 url)))))))))

(deftest chain-filter-fk-field-to-field-remapping-test
  (testing "Chain filtering for Fields that have a FK Field -> Field remapping\n"
    (chain-filter-test/with-fk-field-to-field-remapping
      (with-chain-filter-fixtures [{:keys [dashboard]}]
        (testing "GET /api/dashboard/:id/params/:param-key/values"
          (mt/let-url [url (chain-filter-values-url dashboard "_CATEGORY_ID_" "_PRICE_" 4)]
            (is (= {:values          [[40 "Japanese"]
                                      [67 "Steakhouse"]]
                    :has_more_values false}
                   (mt/user-http-request :rasta :get 200 url)))))
        (testing "GET /api/dashboard/:id/params/:param-key/search/:query"
          (mt/let-url [url (chain-filter-search-url dashboard "_CATEGORY_ID_" "house" "_PRICE_" 4)]
            (is (= {:values          [[67 "Steakhouse"]]
                    :has_more_values false}
                   (mt/user-http-request :rasta :get 200 url)))))))))

(deftest chain-filter-should-use-cached-field-values-test
  (testing "Chain filter endpoints should use cached FieldValues if applicable (#13832)"
    ;; ignore the cache entries added by #23699
    (mt/with-temp-vals-in-db FieldValues (t2/select-one-pk FieldValues :field_id (mt/id :categories :name) :hash_key nil) {:values ["Good" "Bad"]}
      (with-chain-filter-fixtures [{:keys [dashboard]}]
        (testing "GET /api/dashboard/:id/params/:param-key/values"
          (mt/let-url [url (chain-filter-values-url dashboard "_CATEGORY_NAME_")]
            (is (= {:values          [["Bad"] ["Good"]]
                    :has_more_values false}
                   (mt/user-http-request :rasta :get 200 url))))
          (testing "Shouldn't use cached FieldValues if the request has any additional constraints"
            (mt/let-url [url (chain-filter-values-url dashboard "_CATEGORY_NAME_" "_PRICE_" 4)]
              (is (= {:values          [["Japanese"] ["Steakhouse"]]
                      :has_more_values false}
                     (mt/user-http-request :rasta :get 200 url))))))
        (testing "GET /api/dashboard/:id/params/:param-key/search/:query"
          (mt/let-url [url (chain-filter-search-url dashboard "_CATEGORY_NAME_" "ood")]
            (is (= {:values          [["Good"]]
                    :has_more_values false}
                   (mt/user-http-request :rasta :get 200 url)))))))))

(defn- card-fields-from-table-metadata
  [card-id]
  (:fields (mt/user-http-request :rasta :get 200 (format "/table/card__%d/query_metadata" card-id))))

(deftest parameter-values-from-card-test
  (testing "getting values"
    (with-chain-filter-fixtures [{:keys [dashboard param-keys]}]
      (testing "It uses the results of the card's query execution"
        (mt/let-url [url (chain-filter-values-url dashboard (:card param-keys))]
          (is (= {:values          [["African"] ["American"] ["Artisan"] ["Asian"] ["BBQ"]]
                  :has_more_values false}
                 (mt/user-http-request :rasta :get 200 url)))))

      (testing "it only returns search matches"
        (mt/let-url [url (chain-filter-search-url dashboard (:card param-keys) "af")]
          (is (= {:values          [["African"]]
                  :has_more_values false}
                 (mt/user-http-request :rasta :get 200 url)))))))

  (testing "fallback to chain-filter"
    (let [mock-chain-filter-result {:has_more_values true
                                    :values [["chain-filter"]]}]
      (with-redefs [api.dashboard/chain-filter (constantly mock-chain-filter-result)]
        (testing "if value-field not found in source card"
          (mt/with-temp [Card       {card-id :id} {}
                         Dashboard  dashboard     {:parameters    [{:id                   "abc"
                                                                    :type                 "category"
                                                                    :name                 "CATEGORY"
                                                                    :values_source_type   "card"
                                                                    :values_source_config {:card_id     card-id
                                                                                           :value_field (mt/$ids $venues.name)}}]}]
            (mt/let-url [url (chain-filter-values-url dashboard "abc")]
              (is (= mock-chain-filter-result (mt/user-http-request :rasta :get 200 url))))))

        (testing "if card is archived"
          (mt/with-temp [Card       {card-id :id} {:archived true}
                         Dashboard  dashboard     {:parameters    [{:id                   "abc"
                                                                    :type                 "category"
                                                                    :name                 "CATEGORY"
                                                                    :values_source_type   "card"
                                                                    :values_source_config {:card_id     card-id
                                                                                           :value_field (mt/$ids $venues.name)}}]}]
            (mt/let-url [url (chain-filter-values-url dashboard "abc")]
              (is (= mock-chain-filter-result (mt/user-http-request :rasta :get 200 url)))))))))

  (testing "users must have permissions to read the collection that source card is in"
    (mt/with-non-admin-groups-no-root-collection-perms
      (mt/with-temp
        [Collection coll1 {:name "Source card collection"}
         Card       {source-card-id :id} {:collection_id (:id coll1)
                                          :database_id   (mt/id)
                                          :table_id      (mt/id :venues)
                                          :dataset_query (mt/mbql-query venues {:limit 5})}
         Collection coll2 {:name "Dashboard collections"}
         Dashboard  {dashboard-id :id} {:collection_id (:id coll2)
                                        :parameters    [{:id                   "abc"
                                                         :type                 "category"
                                                         :name                 "CATEGORY"
                                                         :values_source_type   "card"
                                                         :values_source_config {:card_id     source-card-id
                                                                                :value_field (mt/$ids $venues.name)}}]}]
        (testing "Fail because user doesn't have read permissions to coll1"
          (is (=? "You don't have permissions to do that."
                  (mt/user-http-request :rasta :get 403 (chain-filter-values-url dashboard-id "abc"))))
          (is (=? "You don't have permissions to do that."
                  (mt/user-http-request :rasta :get 403 (chain-filter-search-url dashboard-id "abc" "red")))))
        ;; grant permission to read the collection contains the card
        (perms/grant-collection-read-permissions! (perms-group/all-users) coll2)
        (testing "having read permissions to the card collection is not enough"
          (is (=? "You don't have permissions to do that."
                  (mt/user-http-request :rasta :get 403 (chain-filter-values-url dashboard-id "abc"))))
          (is (=? "You don't have permissions to do that."
                  (mt/user-http-request :rasta :get 403 (chain-filter-search-url dashboard-id "abc" "red")))))
        ;; grant permission to read the collection contains the source card
        (perms/grant-collection-read-permissions! (perms-group/all-users) coll1)
        (testing "success if has read permission to the source card's collection"
          (is (some? (mt/user-http-request :rasta :get 200 (chain-filter-values-url dashboard-id "abc"))))
          (is (some? (mt/user-http-request :rasta :get 200 (chain-filter-search-url dashboard-id "abc" "red"))))))))

  (testing "field selection should compatible with field-id from /api/table/:card__id/query_metadata"
    ;; FE use the id returned by /api/table/:card__id/query_metadata
    ;; for the `values_source_config.value_field`, so we need to test to make sure
    ;; the id is a valid field that we could use to retrieve values.
      (mt/with-temp
      ;; card with agggregation and binning columns
       [Card {mbql-card-id :id} (merge (mt/card-with-source-metadata-for-query
                                        (mt/mbql-query venues
                                                       {:limit 5
                                                        :aggregation [:count]
                                                        :breakout [[:field %latitude {:binning {:strategy :num-bins :num-bins 10}}]]}))
                                       {:name        "MBQL question"
                                        :database_id (mt/id)
                                        :table_id    (mt/id :venues)})
        Card {native-card-id :id} (merge (mt/card-with-source-metadata-for-query
                                          (mt/native-query {:query "select name from venues;"}))
                                         {:name        "Native question"
                                          :database_id (mt/id)
                                          :table_id    (mt/id :venues)})]

       (let [mbql-card-fields   (card-fields-from-table-metadata mbql-card-id)
             native-card-fields (card-fields-from-table-metadata native-card-id)
             fields->parameter  (fn [fields card-id]
                                  (for [{:keys [id field_ref name]} fields]
                                    {:id                   (format "id_%s" name)
                                     :type                 "category"
                                     :name                 name
                                     :values_source_type   "card"
                                     :values_source_config {:card_id     card-id
                                                            :value_field (if (number? id)
                                                                           field_ref
                                                                           id)}}))
             parameters         (concat
                                 (fields->parameter mbql-card-fields mbql-card-id)
                                 (fields->parameter native-card-fields native-card-id))]
         (t2.with-temp/with-temp [Dashboard {dash-id :id} {:parameters parameters}]
           (doseq [param parameters]
             (mt/let-url [url (chain-filter-values-url dash-id (:id param))]
               (is (some? (mt/user-http-request :rasta :get 200 url))))))))))

(deftest valid-filter-fields-test
  (testing "GET /api/dashboard/params/valid-filter-fields"
    (letfn [(result= [expected {:keys [filtered filtering]}]
                (testing (format "\nGET dashboard/params/valid-filter-fields")
                  (is (= expected
                         (mt/user-http-request :rasta :get 200 "dashboard/params/valid-filter-fields"
                                               :filtered filtered :filtering filtering)))))]
      (mt/$ids
        (testing (format "\nvenues.price = %d categories.name = %d\n" %venues.price %categories.name)
          (result= {%venues.price [%categories.name]}
                   {:filtered [%venues.price], :filtering [%categories.name]})
          (testing "Multiple Field IDs for each param"
            (result= {%venues.price    (sort [%venues.price %categories.name])
                      %categories.name (sort [%venues.price %categories.name])}
                     {:filtered [%venues.price %categories.name], :filtering [%categories.name %venues.price]}))
          (testing "filtered-ids cannot be nil"
            (is (= {:errors {:filtered (str "value must satisfy one of the following requirements:"
                                            " 1) value must be a valid integer greater than zero."
                                            " 2) value must be an array. Each value must be a valid integer greater than zero."
                                            " The array cannot be empty.")}}
                   (mt/user-http-request :rasta :get 400 "dashboard/params/valid-filter-fields" :filtering [%categories.name]))))))
      (testing "should check perms for the Fields in question"
        (mt/with-temp-copy-of-db
          (perms/revoke-data-perms! (perms-group/all-users) (mt/id))
          (is (= "You don't have permissions to do that."
               (mt/$ids (mt/user-http-request :rasta :get 403 "dashboard/params/valid-filter-fields"
                         :filtered [%venues.price] :filtering [%categories.name])))))))))

;;; +----------------------------------------------------------------------------------------------------------------+
;;; |                             POST /api/dashboard/:dashboard-id/card/:card-id/query                              |
;;; +----------------------------------------------------------------------------------------------------------------+

(defn- dashboard-card-query-url [dashboard-id card-id dashcard-id]
  (format "dashboard/%d/dashcard/%d/card/%d/query" dashboard-id dashcard-id card-id))

(defn- dashboard-card-query-expected-results-schema [& {:keys [row-count], :or {row-count 100}}]
  {:database_id (s/eq (mt/id))
   :row_count   (s/eq row-count)
   :data        {:rows     s/Any
                 s/Keyword s/Any}
   s/Keyword    s/Any})

(deftest dashboard-card-query-test
  (testing "POST /api/dashboard/:dashboard-id/dashcard/:dashcard-id/card/:card-id/query"
    (mt/with-temp-copy-of-db
      (with-chain-filter-fixtures [{{dashboard-id :id} :dashboard, {card-id :id} :card, {dashcard-id :id} :dashcard}]
        (letfn [(url [& {:keys [dashboard-id card-id]
                         :or   {dashboard-id dashboard-id
                                card-id      card-id}}]
                  (dashboard-card-query-url dashboard-id card-id dashcard-id))
                (dashboard-card-query-expected-results-schema [& {:keys [row-count], :or {row-count 100}}]
                  {:database_id (s/eq (mt/id))
                   :row_count   (s/eq row-count)
                   :data        {:rows     s/Any
                                 s/Keyword s/Any}
                   s/Keyword    s/Any})]
          (testing "Should return Card results"
            (is (schema= (dashboard-card-query-expected-results-schema)
                         (mt/user-http-request :rasta :post 202 (url))))
            (testing "Should *not* require data perms"
              (perms/revoke-data-perms! (perms-group/all-users) (mt/id))
              (is (schema= (dashboard-card-query-expected-results-schema)
                           (mt/user-http-request :rasta :post 202 (url))))))

          (testing "Validation"
            (testing "404s"
              (testing "Should return 404 if Dashboard doesn't exist"
                (is (= "Not found."
                       (mt/user-http-request :rasta :post 404 (url :dashboard-id Integer/MAX_VALUE)))))
              (testing "Should return 404 if Card doesn't exist"
                (is (= "Not found."
                       (mt/user-http-request :rasta :post 404 (url :card-id Integer/MAX_VALUE))))))

            (testing "perms"
              (t2.with-temp/with-temp [Collection {collection-id :id}]
                (perms/revoke-collection-permissions! (perms-group/all-users) collection-id)
                (testing "Should return error if current User doesn't have read perms for the Dashboard"
                  (mt/with-temp-vals-in-db Dashboard dashboard-id {:collection_id collection-id}
                    (is (= "You don't have permissions to do that."
                           (mt/user-http-request :rasta :post 403 (url))))))
                (testing "Should return error if current User doesn't have query perms for the Card"
                  (mt/with-temp-vals-in-db Card card-id {:collection_id collection-id}
                    (is (= "You don't have permissions to do that."
                           (mt/user-http-request :rasta :post 403 (url))))))))))))))

;; see also [[metabase.query-processor.dashboard-test]]
(deftest dashboard-card-query-parameters-test
  (testing "POST /api/dashboard/:dashboard-id/card/:card-id/query"
    (with-chain-filter-fixtures [{{dashboard-id :id} :dashboard, {card-id :id} :card, {dashcard-id :id} :dashcard}]
      (let [url (dashboard-card-query-url dashboard-id card-id dashcard-id)]
        (testing "parameters"
          (testing "Should respect valid parameters"
            (is (schema= (dashboard-card-query-expected-results-schema :row-count 6)
                         (mt/user-http-request :rasta :post 202 url
                                               {:parameters [{:id    "_PRICE_"
                                                              :value 4}]})))
            (testing "New parameter types"
              (testing :number/=
                (is (schema= (dashboard-card-query-expected-results-schema :row-count 94)
                             (mt/user-http-request :rasta :post 202 url
                                                   {:parameters [{:id    "_PRICE_"
                                                                  :type  :number/=
                                                                  :value [1 2 3]}]}))))))
          (testing "Should return error if parameter doesn't exist"
            (is (= "Dashboard does not have a parameter with ID \"_THIS_PARAMETER_DOES_NOT_EXIST_\"."
                    (mt/user-http-request :rasta :post 400 url
                                          {:parameters [{:id    "_THIS_PARAMETER_DOES_NOT_EXIST_"
                                                         :value 3}]}))))
          (testing "Should return sensible error message for invalid parameter input"
            (is (= {:errors {:parameters (str "value may be nil, or if non-nil, value must be an array. "
                                              "Each value must be a parameter map with an 'id' key")}}
                   (mt/user-http-request :rasta :post 400 url
                                         {:parameters {"_PRICE_" 3}}))))
          (testing "Should ignore parameters that are valid for the Dashboard but not part of this Card (no mapping)"
            (testing "Sanity check"
              (is (schema= (dashboard-card-query-expected-results-schema :row-count 6)
                           (mt/user-http-request :rasta :post 202 url
                                                 {:parameters [{:id    "_PRICE_"
                                                                :value 4}]}))))
            (mt/with-temp-vals-in-db DashboardCard dashcard-id {:parameter_mappings []}
              (is (schema= (dashboard-card-query-expected-results-schema :row-count 100)
                           (mt/user-http-request :rasta :post 202 url
                                                 {:parameters [{:id    "_PRICE_"
                                                                :value 4}]})))))

          ;; don't let people try to be sneaky and get around our validation by passing in a different `:target`
          (testing "Should ignore incorrect `:target` passed in to API endpoint"
            (is (schema= (dashboard-card-query-expected-results-schema :row-count 6)
                         (mt/user-http-request :rasta :post 202 url
                                               {:parameters [{:id     "_PRICE_"
                                                              :target [:dimension [:field (mt/id :venues :id) nil]]
                                                              :value  4}]})))))))))

(defn- parse-export-format-results [^bytes results export-format]
  (with-open [is (java.io.ByteArrayInputStream. results)]
    (streaming.test-util/parse-result export-format is)))

(deftest dashboard-card-query-export-format-test
  (testing "POST /api/dashboard/:dashboard-id/dashcard/:dashcard-id/card/:card-id/query/:export-format"
    (with-chain-filter-fixtures [{{dashboard-id :id} :dashboard, {card-id :id} :card, {dashcard-id :id} :dashcard}]
      (doseq [export-format [:csv :json :xlsx]]
        (testing (format "Export format = %s" export-format)
          (let [url (format "%s/%s" (dashboard-card-query-url dashboard-id card-id dashcard-id) (name export-format))]
            (is (= (streaming.test-util/process-query-basic-streaming
                    export-format
                    (mt/mbql-query venues {:filter [:= $price 4]}))
                   (parse-export-format-results
                    (mt/user-real-request :rasta :post 200 url
                                          {:request-options {:as :byte-array}}
                                          :parameters (json/generate-string [{:id    "_PRICE_"
                                                                              :value 4}]))
                    export-format)))))))))

(defn- dashcard-pivot-query-endpoint [dashboard-id card-id dashcard-id]
  (format "dashboard/pivot/%d/dashcard/%d/card/%d/query" dashboard-id dashcard-id card-id))

(deftest dashboard-card-query-pivot-test
  (testing "POST /api/dashboard/pivot/:dashboard-id/dashcard/:dashcard-id/card/:card-id/query"
    (mt/test-drivers (api.pivots/applicable-drivers)
      (mt/dataset sample-dataset
        (mt/with-temp [Dashboard     {dashboard-id :id} {}
                       Card          {card-id :id} (api.pivots/pivot-card)
                       DashboardCard {dashcard-id :id} {:dashboard_id dashboard-id :card_id card-id}]
          (let [result (mt/user-http-request :rasta :post 202 (dashcard-pivot-query-endpoint dashboard-id card-id dashcard-id))
                rows   (mt/rows result)]
            (is (= 1144 (:row_count result)))
            (is (= "completed" (:status result)))
            (is (= 6 (count (get-in result [:data :cols]))))
            (is (= 1144 (count rows)))
            (is (= ["AK" "Affiliate" "Doohickey" 0 18 81] (first rows)))
            (is (= ["MS" "Organic" "Gizmo" 0 16 42] (nth rows 445)))
            (is (= [nil nil nil 7 18760 69540] (last rows)))))))))

(defn- has-valid-action-execution-error-message? [response]
  (string? (:message response)))

(deftest dashcard-query-action-execution-test
  (mt/test-drivers (mt/normal-drivers-with-feature :actions)
    (mt/with-actions-test-data-and-actions-enabled
      (mt/with-actions [{:keys [action-id model-id]} {}]
        (testing "Executing dashcard with action"
          (mt/with-temp [Dashboard {dashboard-id :id} {}
                         DashboardCard {dashcard-id :id} {:dashboard_id dashboard-id
                                                          :action_id action-id
                                                          :card_id model-id}]
            (let [execute-path (format "dashboard/%s/dashcard/%s/execute"
                                       dashboard-id
                                       dashcard-id)]
              (testing "Dashcard parameter"
                (is (partial= {:rows-affected 1}
                              (mt/user-http-request :crowberto :post 200 execute-path
                                                    {:parameters {"id" 1}})))
                (is (= [1 "Shop"]
                       (mt/first-row
                         (mt/run-mbql-query categories {:filter [:= $id 1]})))))
              (testing "Missing required parameter according to the template tag"
                (is (partial= {:message "Error executing Action: Error building query parameter map: Error determining value for parameter \"id\": You'll need to pick a value for 'ID' before this query can run."}
                              (mt/user-http-request :crowberto :post 500 execute-path
                                                    {:parameters {"name" "Bird"}})))
                (is (= [1 "Shop"]
                       (mt/first-row
                        (mt/run-mbql-query categories {:filter [:= $id 1]})))))
              (testing "Extra target parameter"
                (is (partial= {:rows-affected 1}
                              (mt/user-http-request :crowberto :post 200 execute-path
                                                    {:parameters {"id" 1 "name" "Bird"}})))
                (is (= [1 "Bird Shop"]
                       (mt/first-row
                         (mt/run-mbql-query categories {:filter [:= $id 1]})))))
              (testing "Should affect 0 rows if id is out of range"
                (is (= {:rows-affected 0}
                       (mt/user-http-request :crowberto :post 200 execute-path
                                             {:parameters {"id" Integer/MAX_VALUE}}))))
              (testing "Should 404 if bad dashcard-id"
                (is (= "Not found."
                       (mt/user-http-request :crowberto :post 404 (format "dashboard/%d/dashcard/%s/execute"
                                                                          dashboard-id
                                                                          Integer/MAX_VALUE)
                                             {}))))
              (testing "Missing parameter should fail gracefully"
                (is (has-valid-action-execution-error-message?
                     (mt/user-http-request :crowberto :post 500 execute-path
                                           {:parameters {}}))))
              (testing "Sending an invalid number should fail gracefully"
                (is (has-valid-action-execution-error-message?
                     (mt/user-http-request :crowberto :post 500 execute-path
                                           {:parameters {"id" "BAD"}}))))
              (testing "should send a snowplow event"
                (snowplow-test/with-fake-snowplow-collector
                  (mt/user-http-request :crowberto :post 200 execute-path
                                        {:parameters {"id" 1}})
                  (is (= {:data {"action_id" action-id
                                 "event"     "action_executed"
                                 "source"    "dashboard"
                                 "type"      "query"}
                          :user-id (str (mt/user->id :crowberto))}
                         (last (snowplow-test/pop-event-data-and-user-id!)))))))))))))

(deftest dashcard-http-action-execution-test
  (mt/test-drivers (mt/normal-drivers-with-feature :actions)
    (mt/with-actions-test-data-and-actions-enabled
      (mt/with-actions [{:keys [action-id model-id]} {:type :http}]
        (testing "Executing dashcard with action"
          (mt/with-temp [Dashboard {dashboard-id :id} {}
                         DashboardCard {dashcard-id :id} {:dashboard_id dashboard-id
                                                          :action_id action-id
                                                          :card_id model-id}]
            (let [execute-path (format "dashboard/%s/dashcard/%s/execute"
                                       dashboard-id
                                       dashcard-id)]
              (testing "Should be able to execute an action"
                (is (= {:the_parameter 1}
                       (mt/user-http-request :crowberto :post 200 execute-path
                                             {:parameters {"id" 1}}))))
              (testing "Should handle errors"
                (is (= {:remote-status 400}
                       (mt/user-http-request :crowberto :post 400 execute-path
                                             {:parameters {"id" 1 "fail" "true"}}))))
              (testing "Extra parameter should fail gracefully"
                (is (partial= {:message "No destination parameter found for #{\"extra\"}. Found: #{\"id\" \"fail\"}"}
                              (mt/user-http-request :crowberto :post 400 execute-path
                                                    {:parameters {"extra" 1}}))))
              (testing "Missing parameter should fail gracefully"
                (is (has-valid-action-execution-error-message?
                     (mt/user-http-request :crowberto :post 500 execute-path
                                           {:parameters {}}))))
              (testing "Sending an invalid number should fail gracefully"
                (is (has-valid-action-execution-error-message?
                     (mt/user-http-request :crowberto :post 500 execute-path
                                           {:parameters {"id" "BAD"}})))))))))))

(deftest dashcard-implicit-action-execution-insert-test
  (mt/test-drivers (mt/normal-drivers-with-feature :actions)
    (mt/with-actions-test-data-and-actions-enabled
      (testing "Executing dashcard insert"
        (mt/with-actions [{:keys [action-id model-id]} {:type :implicit :kind "row/create"}]
          (mt/with-temp [Dashboard {dashboard-id :id} {}
                         DashboardCard {dashcard-id :id} {:dashboard_id dashboard-id
                                                          :card_id model-id
                                                          :action_id action-id}]
            (let [execute-path (format "dashboard/%s/dashcard/%s/execute" dashboard-id dashcard-id)
                  new-row (-> (mt/user-http-request :crowberto :post 200 execute-path
                                                    {:parameters {"name" "Birds"}})
                              :created-row
                              (update-keys (comp keyword u/lower-case-en name)))]
              (testing "Should be able to insert"
                (is (pos? (:id new-row)))
                (is (partial= {:name "Birds"}
                              new-row)))
              (testing "Extra parameter should fail gracefully"
                (is (partial= {:message "No destination parameter found for #{\"extra\"}. Found: #{\"name\"}"}
                              (mt/user-http-request :crowberto :post 400 execute-path
                                                    {:parameters {"extra" 1}}))))
              (testing "Missing other parameters should fail gracefully"
                (is (partial= "Implicit parameters must be provided."
                              (mt/user-http-request :crowberto :post 400 execute-path
                                                    {:parameters {}})))))))))))

(deftest dashcard-implicit-action-execution-update-test
  (mt/test-drivers (mt/normal-drivers-with-feature :actions)
    (mt/with-actions-test-data-and-actions-enabled
      (testing "Executing dashcard update"
        (mt/with-actions [{:keys [action-id model-id]} {:type :implicit :kind "row/update"}]
          (mt/with-temp [Dashboard {dashboard-id :id} {}
                         DashboardCard {dashcard-id :id} {:dashboard_id dashboard-id
                                                          :card_id model-id
                                                          :action_id action-id}]
            (let [execute-path (format "dashboard/%s/dashcard/%s/execute" dashboard-id dashcard-id)]
              (testing "Should be able to update"
                (is (= {:rows-updated [1]}
                       (mt/user-http-request :crowberto :post 200 execute-path
                                             {:parameters {"id" 1 "name" "Birds"}}))))
              (testing "Extra parameter should fail gracefully"
                (is (partial= {:message "No destination parameter found for #{\"extra\"}. Found: #{\"id\" \"name\"}"}
                              (mt/user-http-request :crowberto :post 400 execute-path
                                                    {:parameters {"extra" 1 "id" 1}}))))
              (testing "Missing pk parameter should fail gracefully"
                (is (partial= "Missing primary key parameter: \"id\""
                              (mt/user-http-request :crowberto :post 400 execute-path
                                                    {:parameters {"name" "Birds"}}))))
              (testing "Missing other parameters should fail gracefully"
                (is (partial= "Implicit parameters must be provided."
                              (mt/user-http-request :crowberto :post 400 execute-path
                                                    {:parameters {"id" 1}})))))))))))

(deftest dashcard-implicit-action-execution-delete-test
  (mt/test-drivers (mt/normal-drivers-with-feature :actions)
    (mt/with-actions-test-data-and-actions-enabled
      (testing "Executing dashcard delete"
        (mt/with-actions [{:keys [action-id model-id]} {:type :implicit :kind "row/delete"}]
          (mt/with-temp [Dashboard {dashboard-id :id} {}
                         DashboardCard {dashcard-id :id} {:dashboard_id dashboard-id
                                                          :card_id model-id
                                                          :action_id action-id}]
            (let [execute-path (format "dashboard/%s/dashcard/%s/execute" dashboard-id dashcard-id)]
              (testing "Should be able to delete"
                (is (= {:rows-deleted [1]}
                       (mt/user-http-request :crowberto :post 200 execute-path
                                             {:parameters {"id" 1}}))))
              (testing "Extra parameter should fail gracefully"
                (is (partial= {:message "No destination parameter found for #{\"extra\"}. Found: #{\"id\"}"}
                              (mt/user-http-request :crowberto :post 400 execute-path
                                                    {:parameters {"extra" 1 "id" 1}}))))
              (testing "Extra parameter should fail even if it's a model field"
                (is (partial= {:message "No destination parameter found for #{\"name\"}. Found: #{\"id\"}"}
                              (mt/user-http-request :crowberto :post 400 execute-path
                                                    {:parameters {"id"   1
                                                                  "name" "Birds"}}))))
              (testing "Missing pk parameter should fail gracefully"
                (is (partial= "Missing primary key parameter: \"id\""
                              (mt/user-http-request :crowberto :post 400 execute-path
                                                    {:parameters {}})))))))))))

(deftest dashcard-hidden-parameter-test
  (mt/with-actions-test-data-tables #{"users"}
    (mt/with-actions-enabled
      (mt/with-actions [_ {:dataset true :dataset_query (mt/mbql-query users)}
                        {:keys [action-id model-id]} {:type                   :implicit
                                                      :visualization_settings {:fields {"name" {:id     "name"
                                                                                                :hidden true}}}}]
        (testing "Supplying a hidden parameter value should fail gracefully for GET /api/dashboard/:id/dashcard/:id/execute"
          (mt/with-temp [Dashboard {dashboard-id :id} {}
                         DashboardCard {dashcard-id :id} {:dashboard_id dashboard-id
                                                          :action_id    action-id
                                                          :card_id      model-id}]
            (is (partial= {:message "No destination parameter found for #{\"name\"}. Found: #{\"last_login\" \"id\"}"}
                          (mt/user-http-request :crowberto :post 400 (format "dashboard/%s/dashcard/%s/execute"
                                                                             dashboard-id
                                                                             dashcard-id)
                                                {:parameters {:name "Darth Vader"}})))))))))

(defn- custom-action-for-field [field-name]
  ;; It seems the :type of parameters or template-tag doesn't matter??
  ;; How to go from base-type (type/Integer) to param type (number)?
  {:type :query
   :parameters [{:id field-name :slug field-name :target ["variable" ["template-tag" field-name]] :type :text}]
   :dataset_query (mt/native-query
                    {:query (format "insert into types (%s) values ({{%s}})"
                                    (u/upper-case-en field-name)
                                    field-name)
                     :template-tags {field-name {:id field-name :name field-name :type :text :display_name field-name}}})})

(deftest dashcard-action-execution-type-test
  (mt/test-drivers (disj (mt/normal-drivers-with-feature :actions) :mysql)
    (let [types [{:field-name "atext" :base-type :type/Text ::good "hello"}
                 {:field-name "aboolean" :base-type :type/Boolean ::good true ::bad "not boolean"}
                 {:field-name "ainteger" :base-type :type/Integer ::good 100}
                 {:field-name "afloat" :base-type :type/Float ::good 0.4}
                 ;; h2 and postgres handle this differently str vs #uuid, in and out
                 {:field-name "auuid" :base-type :type/UUID #_#_::good (random-uuid)}
                 ;; These comeback with timezone, date comes back with time
                 {:field-name "adate" :base-type :type/Date #_#_::good "2020-02-02"}
                 {:field-name "adatetime" :base-type :type/DateTime #_#_::good "2020-02-02 14:39:59"}
                 ;; Difference between h2 and postgres, in and out
                 {:field-name "adatetimetz" :base-type :type/DateTimeWithTZ #_#_::good "2020-02-02 14:39:59-0700" ::bad "not date"}]]
      (mt/with-temp-test-data
        ["types"
         (map #(dissoc % ::good ::bad) types)
         [["init"]]]
        (mt/with-actions-enabled
          (mt/with-actions [{card-id :id} {:dataset true :dataset_query (mt/mbql-query types)}
                            {:keys [action-id]} {:type :implicit :kind "row/create"}]
            (mt/with-temp [Dashboard {dashboard-id :id} {}
                           DashboardCard {dashcard-id :id} {:dashboard_id dashboard-id
                                                            :action_id action-id
                                                            :card_id card-id}]
              (testing "Good data"
                (doseq [{:keys [field-name] value ::good} (filter ::good types)]
                  (testing (str "Attempting to implicitly insert " field-name)
                    (mt/user-http-request :crowberto :post 200  (format "dashboard/%s/dashcard/%s/execute" dashboard-id dashcard-id)
                                          {:parameters {field-name value}})
                    (let [{{:keys [rows cols]} :data} (qp/process-query
                                                       (assoc-in (mt/mbql-query types)
                                                                 [:query :order_by] [["asc", ["field", (mt/id :types :id) nil]]]))]
                      (is (partial= {field-name value}
                                    (zipmap (map (comp u/lower-case-en :name) cols)
                                            (last rows))))))
                  (mt/with-actions [{card-id :id} {:dataset true :dataset_query (mt/mbql-query types)}
                                    {:keys [action-id]} (custom-action-for-field field-name)]
                    (t2.with-temp/with-temp [DashboardCard {custom-dashcard-id :id} {:dashboard_id dashboard-id
                                                                                     :action_id action-id
                                                                                     :card_id card-id}]
                      (testing (str "Attempting to custom insert " field-name)
                        (mt/user-http-request :crowberto :post 200
                                              (format "dashboard/%s/dashcard/%s/execute" dashboard-id custom-dashcard-id)
                                              {:parameters {field-name value}})
                        (let [{{:keys [rows cols]} :data} (qp/process-query
                                                           (assoc-in (mt/mbql-query types)
                                                                     [:query :order_by] [["asc", ["field", (mt/id :types :id) nil]]]))]
                          (is (partial= {field-name value}
                                        (zipmap (map (comp u/lower-case-en :name) cols)
                                                (last rows))))))))))
              (testing "Bad data"
                (doseq [{:keys [field-name] value ::bad} (filter ::bad types)]
                  (testing (str "Attempting to implicitly insert bad " field-name)
                    (is (has-valid-action-execution-error-message?
                         (mt/user-http-request :crowberto :post 400
                                               (format "dashboard/%s/dashcard/%s/execute" dashboard-id dashcard-id)
                                               {:parameters {field-name value}}))))
                  (mt/with-actions [{card-id :id} {:dataset true :dataset_query (mt/mbql-query types)}
                                    {action-id :action-id} (custom-action-for-field field-name)]
                    (t2.with-temp/with-temp [DashboardCard {custom-dashcard-id :id} {:dashboard_id dashboard-id
                                                                                     :action_id action-id
                                                                                     :card_id card-id}]
                      (testing (str "Attempting to custom insert bad " field-name)
                        (is (has-valid-action-execution-error-message?
                             (mt/user-http-request :crowberto :post 500
                                                   (format "dashboard/%s/dashcard/%s/execute" dashboard-id custom-dashcard-id)
                                                   {:parameters {field-name value}})))))))))))))))

(deftest dashcard-implicit-action-execution-auth-test
  (mt/with-temp-copy-of-db
    (mt/with-actions-test-data
      (testing "Executing dashcard with action"
        (mt/with-actions [{:keys [action-id model-id]} {:type :implicit :kind "row/create"}]
          (mt/with-temp [Dashboard {dashboard-id :id} {}
                         DashboardCard {dashcard-id :id} {:dashboard_id dashboard-id
                                                          :action_id action-id
                                                          :card_id model-id}]
            (let [execute-path (format "dashboard/%s/dashcard/%s/execute"
                                       dashboard-id
                                       dashcard-id)]
              (testing "Without actions enabled"
                (is (= "Actions are not enabled."
                       (:cause
                        (mt/user-http-request :crowberto :post 400 execute-path
                                              {:parameters {"name" "Birds"}})))))
              ;; Actions cannot run with access to the DB blocked, which is an enterprise feature.  See tests in
              ;; enterprise/backend/test/metabase_enterprise/advanced_permissions/common_test.clj and at the bottom of
              ;; this file
              (testing "Works without read rights on the DB (but access not blocked)"
                (perms/revoke-data-perms! (perms-group/all-users) (mt/db))
                (mt/with-actions-enabled
                  (is (contains? #{{:ID 76, :NAME "Birds"}
                                   {:id 76, :name "Birds"}}
                                 (-> (mt/user-http-request :rasta :post 200 execute-path
                                                           {:parameters {"name" "Birds"}})
                                     :created-row)))))
              (testing "Works with execute rights on the DB"
                (perms/grant-full-data-permissions! (perms-group/all-users) (mt/db))
                (try
                  (mt/with-actions-enabled
                    (is (contains? #{{:ID 77, :NAME "Avians"}
                                     {:id 77, :name "Avians"}}
                                   (-> (mt/user-http-request :rasta :post 200 execute-path
                                                             {:parameters {"name" "Avians"}})
                                       :created-row))))
                  (finally
                    (perms/revoke-data-perms! (perms-group/all-users) (mt/db))))))))))))

(deftest dashcard-custom-action-execution-auth-test
  (mt/with-temp-copy-of-db
    (mt/with-actions-test-data
      (mt/with-actions [{:keys [action-id model-id]} {}]
        (testing "Executing dashcard with action"
          (mt/with-temp [Dashboard {dashboard-id :id} {}
                         DashboardCard {dashcard-id :id} {:dashboard_id dashboard-id
                                                          :action_id action-id
                                                          :card_id model-id}]
            (let [execute-path (format "dashboard/%s/dashcard/%s/execute"
                                       dashboard-id
                                       dashcard-id)]
              (testing "Fails with actions disabled"
                (is (= "Actions are not enabled."
                       (:cause
                        (mt/user-http-request :crowberto :post 400 execute-path
                                              {:parameters {"id" 1}})))))
              ;; Actions cannot run with access to the DB blocked, which is an enterprise feature.  See tests in
              ;; enterprise/backend/test/metabase_enterprise/advanced_permissions/common_test.clj and at the bottom of
              ;; this file.
              (testing "Works with read rights on the DB"
                (perms/grant-permissions-for-all-schemas! (perms-group/all-users) (mt/db))
                (try
                  (mt/with-actions-enabled
                    (is (= {:rows-affected 1}
                           (mt/user-http-request :rasta :post 200 execute-path
                                                 {:parameters {"id" 1}}))))
                  (finally
                    (perms/revoke-data-perms! (perms-group/all-users) (mt/db)))))
              (testing "Works with no particular permissions"
                (perms/revoke-data-perms! (perms-group/all-users) (mt/db))
                (mt/with-actions-enabled
                  (is (= {:rows-affected 1}
                         (mt/user-http-request :rasta :post 200 execute-path
                                               {:parameters {"id" 1}}))))))))))))

(deftest dashcard-execution-fetch-prefill-test
  (mt/test-drivers (mt/normal-drivers-with-feature :actions)
    (mt/with-actions-test-data-and-actions-enabled
      (testing "Prefetching dashcard update"
        (mt/with-actions [{:keys [action-id model-id]} {:type :implicit}]
<<<<<<< HEAD
          (mt/with-temp* [Dashboard [{dashboard-id :id}]
                          DashboardCard [{dashcard-id :id} {:dashboard_id dashboard-id
                                                            :card_id model-id
                                                            :action_id action-id}]]
            (let [path (format "dashboard/%s/dashcard/%s/execute" dashboard-id dashcard-id)]
=======
          (mt/with-temp [Dashboard {dashboard-id :id} {}
                         DashboardCard {dashcard-id :id} {:dashboard_id dashboard-id
                                                          :card_id model-id
                                                          :action_id action-id}]
            (let [path #(format "dashboard/%s/dashcard/%s/execute?parameters=%s" dashboard-id dashcard-id (codec/url-encode (json/encode %)))]
>>>>>>> f72e985e
              (testing "It succeeds with appropriate parameters"
                (is (partial= {:id 1 :name "African"}
                              (mt/user-http-request :crowberto :get 200
                                                    path :parameters (json/encode {"id" 1})))))
              (testing "Missing pk parameter should fail gracefully"
                (is (partial= "Missing primary key parameter: \"id\""
                              (mt/user-http-request
                               :crowberto :get 400
                               path :parameters (json/encode {"name" 1}))))))))))))

(deftest dashcard-implicit-action-only-expose-and-allow-model-fields
  (mt/test-drivers (mt/normal-drivers-with-feature :actions)
    (mt/with-actions-test-data-tables #{"venues" "categories"}
      (mt/with-actions-test-data-and-actions-enabled
        (mt/with-actions [{card-id :id} {:dataset true :dataset_query (mt/mbql-query venues {:fields [$id $name]})}
                          {:keys [action-id]} {:type :implicit :kind "row/update"}]
          (mt/with-temp [Dashboard {dashboard-id :id} {}
                         DashboardCard {dashcard-id :id} {:dashboard_id dashboard-id
                                                          :action_id action-id
                                                          :card_id card-id}]
            (testing "Dashcard should only have id and name params"
              (is (partial= {:ordered_cards [{:action {:parameters [{:id "id"} {:id "name"}]}}]}
                            (mt/user-http-request :crowberto :get 200 (format "dashboard/%s" dashboard-id)))))
            (let [execute-path (format "dashboard/%s/dashcard/%s/execute" dashboard-id dashcard-id)]
              (testing "Prefetch should limit to id and name"
                (let [values (mt/user-http-request :crowberto :get 200 execute-path :parameters (json/encode {:id 1}))]
                  (is (= {:id 1 :name "Red Medicine"} values))))
              (testing "Update should only allow name"
                (is (= {:rows-updated [1]}
                       (mt/user-http-request :crowberto :post 200 execute-path {:parameters {"id" 1 "name" "Blueberries"}})))
                (is (partial= {:message "No destination parameter found for #{\"price\"}. Found: #{\"id\" \"name\"}"}
                              (mt/user-http-request :crowberto :post 400 execute-path {:parameters {"id" 1 "name" "Blueberries" "price" 1234}})))))))))))

(deftest dashcard-implicit-action-only-expose-unhidden-fields
  (mt/test-drivers (mt/normal-drivers-with-feature :actions)
    (mt/with-actions-test-data-tables #{"venues" "categories"}
      (mt/with-actions-test-data-and-actions-enabled
        (mt/with-actions [{card-id :id} {:dataset true, :dataset_query (mt/mbql-query venues {:fields [$id $name $price]})}
                          {:keys [action-id]} {:type :implicit
                                               :kind "row/update"
                                               :visualization_settings {:fields {"id"    {:id     "id"
                                                                                          :hidden false}
                                                                                 "name"  {:id     "name"
                                                                                          :hidden false}
                                                                                 "price" {:id     "price"
                                                                                          :hidden true}}}}]
          (mt/with-temp [Dashboard {dashboard-id :id} {}
                         DashboardCard {dashcard-id :id} {:dashboard_id dashboard-id
                                                          :action_id action-id
                                                          :card_id card-id}]
            (testing "Dashcard should only have id and name params"
              (is (partial= {:ordered_cards [{:action {:parameters [{:id "id"} {:id "name"}]}}]}
                            (mt/user-http-request :crowberto :get 200 (format "dashboard/%s" dashboard-id)))))
            (let [execute-path (format "dashboard/%s/dashcard/%s/execute" dashboard-id dashcard-id)]
              (testing "Prefetch should only return non-hidden fields"
                (is (= {:id 1 :name "Red Medicine"} ; price is hidden
                       (mt/user-http-request :crowberto :get 200 execute-path :parameters (json/encode {:id 1})))))
              (testing "Update should only allow name"
                (is (= {:rows-updated [1]}
                       (mt/user-http-request :crowberto :post 200 execute-path {:parameters {"id" 1 "name" "Blueberries"}})))
                (is (partial= {:message "No destination parameter found for #{\"price\"}. Found: #{\"id\" \"name\"}"}
                              (mt/user-http-request :crowberto :post 400 execute-path {:parameters {"id" 1 "name" "Blueberries" "price" 1234}})))))))))))

(deftest dashcard-action-execution-granular-auth-test
  (when config/ee-available?
    (mt/with-temp-copy-of-db
      (mt/with-actions-test-data-and-actions-enabled
        (mt/with-actions [{:keys [action-id model-id]} {}]
          (testing "Executing dashcard with action"
            (mt/with-temp [Dashboard {dashboard-id :id} {}
                           DashboardCard {dashcard-id :id} {:dashboard_id dashboard-id
                                                            :action_id action-id
                                                            :card_id model-id}]
              (let [execute-path (format "dashboard/%s/dashcard/%s/execute"
                                         dashboard-id
                                         dashcard-id)]
                (testing "with :advanced-permissions feature flag"
                  (premium-features-test/with-premium-features #{:advanced-permissions}
                    (testing "for non-magic group"
                      (mt/with-temp [PermissionsGroup {group-id :id} {}
                                     PermissionsGroupMembership _ {:user_id  (mt/user->id :rasta)
                                                                   :group_id group-id}]
                        (comment ;; We do not currently support /execute/ permission
                          (is (partial= {:message "You don't have permissions to do that."}
                                        (mt/user-http-request :rasta :post 403 execute-path
                                                              {:parameters {"id" 1}}))
                              "Execution permission should be required"))
                        (mt/user-http-request
                         :crowberto :put 200 "permissions/execution/graph"
                         (assoc-in (perms/execution-perms-graph) [:groups group-id (mt/id)] :all))
                        (is (= :all
                               (get-in (perms/execution-perms-graph) [:groups group-id (mt/id)]))
                            "Should be able to set execution permission")
                        (is (= {:rows-affected 1}
                               (mt/user-http-request :rasta :post 200 execute-path
                                                     {:parameters {"id" 1}}))
                            "Execution and data permissions should be enough")

                        (perms/update-data-perms-graph! [group-id (mt/id) :data]
                                                        {:schemas :block})
                        (perms/update-data-perms-graph! [(:id (perms-group/all-users)) (mt/id) :data]
                                                        {:schemas :block})
                        (is (partial= {:message "You don't have permissions to do that."}
                                      (mt/user-http-request :rasta :post 403 execute-path
                                                            {:parameters {"id" 1}}))
                            "Data permissions should be required")))))))))))))<|MERGE_RESOLUTION|>--- conflicted
+++ resolved
@@ -3504,19 +3504,11 @@
     (mt/with-actions-test-data-and-actions-enabled
       (testing "Prefetching dashcard update"
         (mt/with-actions [{:keys [action-id model-id]} {:type :implicit}]
-<<<<<<< HEAD
-          (mt/with-temp* [Dashboard [{dashboard-id :id}]
-                          DashboardCard [{dashcard-id :id} {:dashboard_id dashboard-id
-                                                            :card_id model-id
-                                                            :action_id action-id}]]
-            (let [path (format "dashboard/%s/dashcard/%s/execute" dashboard-id dashcard-id)]
-=======
           (mt/with-temp [Dashboard {dashboard-id :id} {}
                          DashboardCard {dashcard-id :id} {:dashboard_id dashboard-id
                                                           :card_id model-id
                                                           :action_id action-id}]
-            (let [path #(format "dashboard/%s/dashcard/%s/execute?parameters=%s" dashboard-id dashcard-id (codec/url-encode (json/encode %)))]
->>>>>>> f72e985e
+            (let [path (format "dashboard/%s/dashcard/%s/execute" dashboard-id dashcard-id)]
               (testing "It succeeds with appropriate parameters"
                 (is (partial= {:id 1 :name "African"}
                               (mt/user-http-request :crowberto :get 200
