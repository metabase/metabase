--- conflicted
+++ resolved
@@ -4,15 +4,10 @@
    [medley.core :as m]
    [metabase.analyze.core :as analyze]
    [metabase.driver.common :as driver.common]
-<<<<<<< HEAD
-   [metabase.lib.metadata.result-metadata :as lib.metadata.result-metadata]
-   [metabase.lib.schema :as lib.schema]
-=======
    [metabase.legacy-mbql.schema :as mbql.s]
    [metabase.lib.metadata.result-metadata :as lib.metadata.result-metadata]
    [metabase.lib.schema :as lib.schema]
    [metabase.lib.schema.metadata :as lib.schema.metadata]
->>>>>>> f1c7740a
    [metabase.lib.util :as lib.util]
    [metabase.query-processor.debug :as qp.debug]
    [metabase.query-processor.middleware.annotate.legacy-helper-fns]
@@ -28,13 +23,8 @@
 
 (mr/def ::col
   [:map
-<<<<<<< HEAD
-   [:source    {:optional true} ::lib.metadata.result-metadata/legacy-source]
-   [:field_ref {:optional true} ::lib.metadata.result-metadata/super-broken-legacy-field-ref]])
-=======
    [:source    {:optional true} ::lib.schema.metadata/column.legacy-source]
    [:field_ref {:optional true} ::mbql.s/Reference]])
->>>>>>> f1c7740a
 
 (def ^:private ^{:arglists '([k])} key->qp-results-key
   "Convert unnamespaced keys to snake case for traditional reasons; `:lib/` keys and the like can stay in kebab case
@@ -70,8 +60,6 @@
   [:map
    [:cols {:optional true} ::cols]])
 
-<<<<<<< HEAD
-=======
 (defn lib-col->legacy-col
   "Convert a Lib results metadata column to a legacy results metadata column:
 
@@ -84,7 +72,6 @@
       (dissoc :lib/type)
       update-result-col-key-casing))
 
->>>>>>> f1c7740a
 (mu/defn expected-cols :- [:sequential ::qp-results-cased-col]
   "Return metadata for columns returned by a pMBQL `query`.
 
@@ -97,14 +84,7 @@
 
   ([query         :- ::lib.schema/query
     initial-cols  :- ::cols]
-<<<<<<< HEAD
-   (for [col (lib.metadata.result-metadata/returned-columns query initial-cols)]
-     (-> col
-         (dissoc :lib/type)
-         update-result-col-key-casing))))
-=======
    (mapv lib-col->legacy-col (lib.metadata.result-metadata/returned-columns query initial-cols))))
->>>>>>> f1c7740a
 
 (mu/defn- add-column-info-no-type-inference :- ::qp.schema/rf
   [query            :- ::lib.schema/query
