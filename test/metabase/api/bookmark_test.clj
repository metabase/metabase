--- conflicted
+++ resolved
@@ -1,21 +1,7 @@
 (ns metabase.api.bookmark-test
   "Tests for /api/bookmark endpoints."
-<<<<<<< HEAD
-  (:require [clojure.test :refer :all]
-            [metabase.models.bookmark :refer [BookmarkOrdering CardBookmark
-                                              CollectionBookmark
-                                              DashboardBookmark]]
-            [metabase.models.card :refer [Card]]
-            [metabase.models.collection :refer [Collection]]
-            [metabase.models.dashboard :refer [Dashboard]]
-            [metabase.models.interface :as mi]
-            [metabase.test :as mt]
-            [metabase.util :as u]
-            [toucan.db :as db]))
-=======
   (:require
    [clojure.test :refer :all]
-   [metabase.models.app :refer [App]]
    [metabase.models.bookmark
     :refer [BookmarkOrdering CardBookmark CollectionBookmark DashboardBookmark]]
    [metabase.models.card :refer [Card]]
@@ -25,7 +11,6 @@
    [metabase.test :as mt]
    [metabase.util :as u]
    [toucan.db :as db]))
->>>>>>> 1f809593
 
 (deftest bookmarks-test
   (mt/initialize-if-needed! :db)
