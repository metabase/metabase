import { css } from "@emotion/react";
import styled from "@emotion/styled";

import SelectButton from "metabase/core/components/SelectButton";
import { color } from "metabase/lib/colors";

export const StyledSelectButton = styled(SelectButton)`
  ${props =>
    props.hasValue &&
    css`
<<<<<<< HEAD
      color: var(--mb-color-text-white) !important;
      background-color: ${color("brand")};
      border-color: ${color("brand")};
=======
      color: ${color("text-white")} !important;
      background-color: var(--mb-color-brand);
      border-color: var(--mb-color-brand);
>>>>>>> 2bfaab28

      .Icon {
        color: var(--mb-color-text-white);
      }
    `};
`;<|MERGE_RESOLUTION|>--- conflicted
+++ resolved
@@ -2,21 +2,14 @@
 import styled from "@emotion/styled";
 
 import SelectButton from "metabase/core/components/SelectButton";
-import { color } from "metabase/lib/colors";
 
 export const StyledSelectButton = styled(SelectButton)`
   ${props =>
     props.hasValue &&
     css`
-<<<<<<< HEAD
       color: var(--mb-color-text-white) !important;
-      background-color: ${color("brand")};
-      border-color: ${color("brand")};
-=======
-      color: ${color("text-white")} !important;
       background-color: var(--mb-color-brand);
       border-color: var(--mb-color-brand);
->>>>>>> 2bfaab28
 
       .Icon {
         color: var(--mb-color-text-white);
