(ns metabase.lib.aggregation-test
  (:require
   #?@(:cljs ([metabase.test-runner.assert-exprs.approximately-equal]))
   [clojure.test :refer [are deftest is testing]]
   [metabase.lib.convert :as lib.convert]
   [metabase.lib.core :as lib]
   [metabase.lib.metadata :as lib.metadata]
   [metabase.lib.metadata.calculation :as lib.metadata.calculation]
   [metabase.lib.query :as lib.query]
   [metabase.lib.schema.expression :as lib.schema.expression]
   [metabase.lib.test-metadata :as meta]
   [metabase.lib.test-util :as lib.tu]
   [metabase.lib.util :as lib.util]))

#?(:cljs (comment metabase.test-runner.assert-exprs.approximately-equal/keep-me))

(defn- is-fn? [op tag args expected-args]
  (let [f (apply op args)]
    (is (fn? f))
    (is (=? {:operator tag, :args expected-args}
            (f {:lib/metadata meta/metadata} -1)))))

(deftest ^:parallel aggregation-test
  (let [q1 (lib/query-for-table-name meta/metadata-provider "CATEGORIES")
        venues-category-id-metadata (lib.metadata/field q1 nil "VENUES" "CATEGORY_ID")
        venue-field-check [:field {:base-type :type/Integer, :lib/uuid string?} (meta/id :venues :category-id)]]
    (testing "count"
      (is-fn? lib/count :count [] [])
      (is-fn? lib/count :count [venues-category-id-metadata] [venue-field-check]))
    (testing "single arg aggregations"
      (doseq [[op tag] [[lib/avg :avg]
                        [lib/max :max]
                        [lib/min :min]
                        [lib/median :median]
                        [lib/sum :sum]
                        [lib/stddev :stddev]
                        [lib/distinct :distinct]
                        [lib/var :var]]]
        (is-fn? op tag [venues-category-id-metadata] [venue-field-check])))))

(defn- aggregation-display-name [aggregation-clause]
  (lib.metadata.calculation/display-name lib.tu/venues-query -1 aggregation-clause))

(defn- aggregation-column-name [aggregation-clause]
  (lib.metadata.calculation/column-name lib.tu/venues-query -1 aggregation-clause))

(deftest ^:parallel aggregation-names-test
  (are [aggregation-clause expected] (= expected
                                        {:column-name  (aggregation-column-name aggregation-clause)
                                         :display-name (aggregation-display-name aggregation-clause)})
    [:count {}]
    {:column-name "count", :display-name "Count"}

    [:distinct {} (lib.tu/field-clause :venues :id)]
    {:column-name "distinct_ID", :display-name "Distinct values of ID"}

    [:sum {} (lib.tu/field-clause :venues :id)]
    {:column-name "sum_ID", :display-name "Sum of ID"}

    [:+ {} [:count {}] 1]
    {:column-name "count_plus_1", :display-name "Count + 1"}

    [:+
     {}
     [:min {} (lib.tu/field-clause :venues :id)]
     [:* {} 2 [:avg {} (lib.tu/field-clause :venues :price)]]]
    {:column-name  "min_ID_plus_2_times_avg_PRICE"
     :display-name "Min of ID + (2 × Average of Price)"}

    [:+
     {}
     [:min {} (lib.tu/field-clause :venues :id)]
     [:*
      {}
      2
      [:avg {} (lib.tu/field-clause :venues :price)]
      3
      [:- {} [:max {} (lib.tu/field-clause :venues :category-id)] 4]]]
    {:column-name  "min_ID_plus_2_times_avg_PRICE_times_3_times_max_CATEGORY_ID_minus_4"
     :display-name "Min of ID + (2 × Average of Price × 3 × (Max of Category ID - 4))"}

    ;; user-specified names
    [:+
     {:name "generated_name", :display-name "User-specified Name"}
     [:min {} (lib.tu/field-clause :venues :id)]
     [:* {} 2 [:avg {} (lib.tu/field-clause :venues :price)]]]
    {:column-name "generated_name", :display-name "User-specified Name"}

    [:+
     {:name "generated_name"}
     [:min {} (lib.tu/field-clause :venues :id)]
     [:* {} 2 [:avg {} (lib.tu/field-clause :venues :price)]]]
    {:column-name "generated_name", :display-name "Min of ID + (2 × Average of Price)"}

    [:+
     {:display-name "User-specified Name"}
     [:min {} (lib.tu/field-clause :venues :id)]
     [:* {} 2 [:avg {} (lib.tu/field-clause :venues :price)]]]
    {:column-name  "min_ID_plus_2_times_avg_PRICE"
     :display-name "User-specified Name"}

    [:percentile {} (lib.tu/field-clause :venues :id) 0.95]
    {:column-name "p95_ID", :display-name "0.95th percentile of ID"}))

;;; the following tests use raw legacy MBQL because they're direct ports of JavaScript tests from MLv1 and I wanted to
;;; make sure that given an existing query, the expected description was generated correctly.

(defn- describe-legacy-query [query]
  (lib.metadata.calculation/describe-query (lib.query/query meta/metadata-provider (lib.convert/->pMBQL query))))

(deftest ^:parallel describe-multiple-aggregations-test
  (let [query {:database (meta/id)
               :type     :query
               :query    {:source-table (meta/id :venues)
                          :aggregation  [[:count]
                                         [:sum [:field (meta/id :venues :id) nil]]]}}]
    (is (= "Venues, Count and Sum of ID"
           (describe-legacy-query query)))))

(deftest ^:parallel describe-named-aggregations-test
  (let [query {:database (meta/id)
               :type     :query
               :query    {:source-table (meta/id :venues)
                          :aggregation  [[:aggregation-options
                                          [:sum [:field (meta/id :venues :id) nil]]
                                          {:display-name "Revenue"}]]}}]
    (is (= "Venues, Revenue"
           (describe-legacy-query query)))))

(defn- col-info-for-aggregation-clause
  ([clause]
   (col-info-for-aggregation-clause lib.tu/venues-query clause))

  ([query clause]
   (col-info-for-aggregation-clause query -1 clause))

  ([query stage clause]
   (lib.metadata.calculation/metadata query stage clause)))

(deftest ^:parallel col-info-for-aggregation-clause-test
  (are [clause expected] (=? expected
                             (col-info-for-aggregation-clause clause))
    ;; :count, no field
    [:/ {} [:count {}] 2]
    {:base-type    :type/Float
     :name         "count_divided_by_2"
     :display-name "Count ÷ 2"}

    ;; :sum
    [:sum {} [:+ {} (lib.tu/field-clause :venues :price) 1]]
    {:base-type    :type/Integer
     :name         "sum_PRICE_plus_1"
     :display-name "Sum of Price + 1"}

    ;; options map
    [:sum
     {:name "sum_2", :display-name "My custom name", :base-type :type/BigInteger}
     (lib.tu/field-clause :venues :price)]
    {:base-type    :type/BigInteger
     :name         "sum_2"
     :display-name "My custom name"}))

(deftest ^:parallel col-info-named-aggregation-test
  (testing "col info for an `expression` aggregation w/ a named expression should work as expected"
    (is (=? {:base-type    :type/Integer
             :name         "sum_double-price"
             :display-name "Sum of double-price"}
            (col-info-for-aggregation-clause
             (lib.tu/venues-query-with-last-stage
              {:expressions {"double-price" [:*
                                             {:lib/uuid (str (random-uuid))}
                                             (lib.tu/field-clause :venues :price {:base-type :type/Integer})
                                             2]}})
             [:sum
              {:lib/uuid (str (random-uuid))}
              [:expression {:base-type :type/Integer, :lib/uuid (str (random-uuid))} "double-price"]])))))

(deftest ^:parallel aggregate-test
  (let [q (lib/query-for-table-name meta/metadata-provider "VENUES")
        result-query
        {:lib/type :mbql/query
         :database (meta/id)
         :stages [{:lib/type :mbql.stage/mbql
                   :source-table (meta/id :venues)
                   :aggregation [[:sum {:lib/uuid string?}
                                  [:field
                                   {:base-type :type/Integer, :lib/uuid string?}
                                   (meta/id :venues :category-id)]]]}]}]

    (testing "with helper function"
      (is (=? result-query
              (-> q
                  (lib/aggregate (lib/sum (lib/field "VENUES" "CATEGORY_ID")))
                  (dissoc :lib/metadata)))))
    (testing "with external format"
      (is (=? result-query
              (-> q
                  (lib/aggregate {:operator :sum
                                  :args [(lib/ref (lib.metadata/field q nil "VENUES" "CATEGORY_ID"))]})
                  (dissoc :lib/metadata)))))))

(deftest ^:parallel type-of-sum-test
  (is (= :type/BigInteger
         (lib.metadata.calculation/type-of
          lib.tu/venues-query
          [:sum
           {:lib/uuid (str (random-uuid))}
           [:field {:lib/uuid (str (random-uuid))} (meta/id :venues :id)]]))))

(deftest ^:parallel type-of-test
  (testing "Make sure we can calculate correct type information for an aggregation clause like"
    (doseq [tag  [:max
                  :median
                  :percentile
                  :sum
                  :sum-where]
            arg  (let [field [:field {:lib/uuid (str (random-uuid))} (meta/id :venues :id)]]
                   [field
                    [:+ {:lib/uuid (str (random-uuid))} field 1]
                    [:- {:lib/uuid (str (random-uuid))} field 1]
                    [:* {:lib/uuid (str (random-uuid))} field 1]])
            :let [clause [tag
                          {:lib/uuid (str (random-uuid))}
                          arg]]]
      (testing (str \newline (pr-str clause))
        (is (= (condp = (first arg)
                 :field :metabase.lib.schema.expression/type.unknown
                 :type/*)
               (lib.schema.expression/type-of clause)))
        (is (= (condp = (first arg)
                 :field :type/BigInteger
                 :type/Integer)
               (lib.metadata.calculation/type-of lib.tu/venues-query clause)))))))

(deftest ^:parallel expression-ref-inside-aggregation-type-of-test
  (let [query (-> (lib/query-for-table-name meta/metadata-provider "VENUES")
                  (lib/expression "double-price" (lib/* (lib/field (meta/id :venues :price)) 2))
                  (lib/aggregate (lib/sum [:expression {:lib/uuid (str (random-uuid))} "double-price"])))]
    (is (=? [{:lib/type     :metadata/field
              :base-type    :type/Integer
              :name         "sum_double-price"
              :display-name "Sum of double-price"}]
            (lib/aggregations query)))
    (is (= :type/Integer
           (lib/type-of query (first (lib/aggregations query)))))))

(deftest ^:parallel preserve-field-settings-metadata-test
  (testing "Aggregation metadata should return the `:settings` for the field being aggregated, for some reason."
    (let [query (-> (lib/query-for-table-name meta/metadata-provider "VENUES")
                    (lib/aggregate (lib/sum (lib/field (meta/id :venues :price)))))]
      (is (=? {:settings     {:is_priceless true}
               :lib/type     :metadata/field
               :base-type    :type/Integer
               :name         "sum_PRICE"
               :display-name "Sum of Price"
               :lib/source   :source/aggregations}
              (lib.metadata.calculation/metadata query (first (lib/aggregations query -1))))))))

(deftest ^:parallel var-test
  (let [query (-> (lib/query-for-table-name meta/metadata-provider "VENUES")
                  (lib/aggregate (lib/var (lib/field (meta/id :venues :price)))))]
    (is (=? {:stages [{:aggregation [[:var {} [:field {} (meta/id :venues :price)]]]}]}
            query))
    (is (= "Venues, Variance of Price"
           (lib.metadata.calculation/describe-query query)))))

(deftest ^:parallel aggregation-ref-display-info-test
  (let [query  (-> (lib/query-for-table-name meta/metadata-provider "VENUES")
                   (lib/aggregate (lib/avg (lib/+ (lib/field "VENUES" "PRICE") 1))))
        ag-ref [:aggregation {:lib/uuid "8e76cd35-465d-4a2b-a03a-55857f07c4e0", :effective-type :type/Float} 0]]
    (is (= :type/Float
           (lib.metadata.calculation/type-of query ag-ref)))
    (is (= "Average of Price + 1"
           (lib.metadata.calculation/display-name query ag-ref)))
    (is (=? {:lib/type                                   :metadata/field
             :lib/source                                 :source/aggregations
             :display-name                               "Average of Price + 1"
             :effective-type                             :type/Float
             :metabase.lib.aggregation/aggregation-index 0}
            (lib.metadata.calculation/metadata query ag-ref)))
<<<<<<< HEAD
    (is (=? {:display-name   "Average of Price + 1"
             :effective-type :type/Float}
            (lib.metadata.calculation/display-info query ag-ref)))))
=======
    (is (=? {:display_name   "Average of Price + 1"
             :effective_type :type/Float}
            (lib.metadata.calculation/display-info query ag-ref)))))

(deftest ^:parallel aggregate-should-drop-invalid-parts
  (let [query (-> (lib/query-for-table-name meta/metadata-provider "VENUES")
                  (lib/with-fields [(lib/field "VENUES" "PRICE")])
                  (lib/order-by (lib/field "VENUES" "PRICE"))
                  (lib/join (-> (lib/join-clause (meta/table-metadata :categories)
                                                 [(lib/=
                                                    (lib/field "VENUES" "CATEGORY_ID")
                                                    (lib/with-join-alias (lib/field "CATEGORIES" "ID") "Cat"))])
                                (lib/with-join-fields [(lib/field "CATEGORIES" "ID")])))
                  (lib/append-stage)
                  (lib/with-fields [(lib/field "VENUES" "PRICE")])
                  (lib/aggregate 0 (lib/sum (lib/field "VENUES" "CATEGORY_ID"))))
        first-stage (lib.util/query-stage query 0)
        first-join (first (lib/joins query 0))]
    (is (= 1 (count (:stages query))))
    (is (not (contains? first-stage :fields)))
    (is (not (contains? first-stage :order-by)))
    (is (= 1 (count (lib/joins query 0))))
    (is (not (contains? first-join :fields))))
  (testing "Already summarized query should be left alone"
    (let [query (-> (lib/query-for-table-name meta/metadata-provider "VENUES")
                    (lib/breakout (lib/field "VENUES" "CATEGORY_ID"))
                    (lib/order-by (lib/field "VENUES" "CATEGORY_ID"))
                    (lib/append-stage)
                    (lib/aggregate 0 (lib/sum (lib/field "VENUES" "CATEGORY_ID"))))
          first-stage (lib.util/query-stage query 0)]
      (is (= 2 (count (:stages query))))
      (is (contains? first-stage :order-by)))))
>>>>>>> df8278c2
<|MERGE_RESOLUTION|>--- conflicted
+++ resolved
@@ -278,13 +278,8 @@
              :effective-type                             :type/Float
              :metabase.lib.aggregation/aggregation-index 0}
             (lib.metadata.calculation/metadata query ag-ref)))
-<<<<<<< HEAD
     (is (=? {:display-name   "Average of Price + 1"
              :effective-type :type/Float}
-            (lib.metadata.calculation/display-info query ag-ref)))))
-=======
-    (is (=? {:display_name   "Average of Price + 1"
-             :effective_type :type/Float}
             (lib.metadata.calculation/display-info query ag-ref)))))
 
 (deftest ^:parallel aggregate-should-drop-invalid-parts
@@ -314,5 +309,4 @@
                     (lib/aggregate 0 (lib/sum (lib/field "VENUES" "CATEGORY_ID"))))
           first-stage (lib.util/query-stage query 0)]
       (is (= 2 (count (:stages query))))
-      (is (contains? first-stage :order-by)))))
->>>>>>> df8278c2
+      (is (contains? first-stage :order-by)))))