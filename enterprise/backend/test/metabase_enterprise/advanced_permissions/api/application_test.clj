(ns metabase-enterprise.advanced-permissions.api.application-test
  (:require
   [clojure.test :refer :all]
   [metabase-enterprise.advanced-permissions.models.permissions.application-permissions :as a-perms]
   [metabase.models.permissions-group :as perms-group]
   [metabase.test :as mt]))

(deftest application-permissions-test
<<<<<<< HEAD
  (mt/with-temp [PermissionsGroup _]
=======
  (t2.with-temp/with-temp [:model/PermissionsGroup _]
>>>>>>> 8d23fd74
    (testing "GET /api/ee/advanced-permissions/application/graph"
      (mt/with-premium-features #{}
        (testing "Should require a token with `:advanced-permissions`"
          (mt/assert-has-premium-feature-error "Advanced Permissions" (mt/user-http-request :crowberto :get 402 "ee/advanced-permissions/application/graph"))))

      (mt/with-premium-features #{:advanced-permissions}
        (testing "have to be a superuser"
          (is (= "You don't have permissions to do that."
                 (mt/user-http-request :rasta :get 403 "ee/advanced-permissions/application/graph"))))

        (testing "return application permissions for groups that has application permisions"
          (let [graph  (mt/user-http-request :crowberto :get 200 "ee/advanced-permissions/application/graph")
                groups (:groups graph)]
            (is (int? (:revision graph)))
            (is (partial= {(:id (perms-group/admin))
                           {:monitoring   "yes"
                            :setting      "yes"
                            :subscription "yes"}
                           (:id (perms-group/all-users))
                           {:monitoring   "no"
                            :setting      "no"
                            :subscription "yes"}}
                          groups))))))))

(deftest application-permissions-test-2
<<<<<<< HEAD
  (mt/with-temp [PermissionsGroup {group-id :id}]
=======
  (t2.with-temp/with-temp [:model/PermissionsGroup {group-id :id}]
>>>>>>> 8d23fd74
    (testing "PUT /api/ee/advanced-permissions/application/graph"
      (let [current-graph (mt/with-premium-features #{:advanced-permissions}
                            (mt/user-http-request :crowberto :get 200 "ee/advanced-permissions/application/graph"))
            new-graph     (assoc-in current-graph [:groups group-id :setting] "yes")]

        (mt/with-premium-features #{}
          (testing "Should require a token with `:advanced-permissions`"
            (mt/assert-has-premium-feature-error "Advanced Permissions"
                                                 (mt/user-http-request :crowberto :put 402 "ee/advanced-permissions/application/graph" new-graph))))

        (mt/with-premium-features #{:advanced-permissions}
          (testing "have to be a superuser"
            (is (= "You don't have permissions to do that."
                   (mt/user-http-request :rasta :put 403 "ee/advanced-permissions/application/graph" new-graph))))

          (testing "failed when revision is mismatched"
            (is (= "Looks like someone else edited the permissions and your data is out of date. Please fetch new data and try again."
                   (mt/user-http-request :crowberto :put 409 "ee/advanced-permissions/application/graph"
                                         (assoc new-graph :revision (inc (:revision new-graph)))))))

          (testing "successfully update application permissions"
            (is (partial= {(:id (perms-group/admin))
                           {:monitoring   "yes"
                            :setting      "yes"
                            :subscription "yes"}
                           group-id
                           {:monitoring   "no"
                            :setting      "yes"
                            :subscription "no"}}
                          (:groups (mt/user-http-request :crowberto :put 200 "ee/advanced-permissions/application/graph" new-graph)))))

          (testing "omits graph in response when skip-graph=true"
            (let [result (mt/user-http-request :crowberto :put 200 "ee/advanced-permissions/application/graph?skip-graph=true"
                                               (a-perms/graph))]
              (is (int? (:revision result)))
              (is (nil? (:groups result)))))

          (testing "omits revision ID check when force=true"
            (let [result (mt/user-http-request :crowberto :put 200 "ee/advanced-permissions/application/graph?force=true"
                                               (-> (a-perms/graph)
                                                   (update :revision dec)
                                                   (assoc-in [:groups group-id :monitoring] "yes")))]
              (is (partial= {group-id
                             {:monitoring   "yes"
                              :setting      "yes"
                              :subscription "no"}}
                            (:groups result))))))))))<|MERGE_RESOLUTION|>--- conflicted
+++ resolved
@@ -3,14 +3,11 @@
    [clojure.test :refer :all]
    [metabase-enterprise.advanced-permissions.models.permissions.application-permissions :as a-perms]
    [metabase.models.permissions-group :as perms-group]
-   [metabase.test :as mt]))
+   [metabase.test :as mt]
+   [toucan2.tools.with-temp :as t2.with-temp]))
 
 (deftest application-permissions-test
-<<<<<<< HEAD
-  (mt/with-temp [PermissionsGroup _]
-=======
   (t2.with-temp/with-temp [:model/PermissionsGroup _]
->>>>>>> 8d23fd74
     (testing "GET /api/ee/advanced-permissions/application/graph"
       (mt/with-premium-features #{}
         (testing "Should require a token with `:advanced-permissions`"
@@ -36,11 +33,7 @@
                           groups))))))))
 
 (deftest application-permissions-test-2
-<<<<<<< HEAD
-  (mt/with-temp [PermissionsGroup {group-id :id}]
-=======
   (t2.with-temp/with-temp [:model/PermissionsGroup {group-id :id}]
->>>>>>> 8d23fd74
     (testing "PUT /api/ee/advanced-permissions/application/graph"
       (let [current-graph (mt/with-premium-features #{:advanced-permissions}
                             (mt/user-http-request :crowberto :get 200 "ee/advanced-permissions/application/graph"))
