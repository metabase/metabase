jest.mock("metabase/components/ExplicitSize");

import React from "react";
import { render, cleanup, fireEvent } from "@testing-library/react";

import { NumberColumn, StringColumn } from "../__support__/visualizations";

import Visualization from "metabase/visualizations/components/Visualization";

const series = rows => {
  const cols = [
    StringColumn({ name: "Name" }),
    NumberColumn({ name: "Count" }),
  ];
  return [{ card: { display: "pie" }, data: { rows, cols } }];
};

describe("pie chart", () => {
  afterEach(cleanup);

  it("should render correct percentages in legend", () => {
    const rows = [["foo", 1], ["bar", 2], ["baz", 2]];
    const { getAllByText } = render(<Visualization rawSeries={series(rows)} />);
    getAllByText("20%");
    getAllByText("40%");
  });

  it("should use a consistent number of decimals", () => {
    const rows = [["foo", 0.5], ["bar", 0.499], ["baz", 0.001]];
    const { getAllByText } = render(<Visualization rawSeries={series(rows)} />);
    getAllByText("50.0%");
    getAllByText("49.9%");
    getAllByText("0.1%");
  });

  it("should squash small slices into 'Other'", () => {
    const rows = [["foo", 0.5], ["bar", 0.49], ["baz", 0.002], ["qux", 0.008]];
    const { getAllByText } = render(<Visualization rawSeries={series(rows)} />);
    getAllByText("50%");
    getAllByText("49%");
    getAllByText("1%");
  });

<<<<<<< HEAD
  it("should not use column formatting in the legend", () => {
    const cols = [
      StringColumn({ name: "name" }),
      NumberColumn({ name: "count" }),
    ];
    const column_settings = { '["name","count"]': { scale: 123 } };
    const series = [
      {
        card: { display: "pie", visualization_settings: { column_settings } },
        data: { rows: [["foo", 1]], cols },
      },
    ];
    const { getAllByText } = render(<Visualization rawSeries={series} />);
    getAllByText("100%"); // shouldn't multiply legend percent by `scale`
    getAllByText("123"); // should multiply the count in the center by `scale`
=======
  it("should show a condensed tooltip for squashed slices", () => {
    const rows = [["foo", 0.5], ["bar", 0.49], ["baz", 0.002], ["qux", 0.008]];
    const { container, getAllByText, queryAllByText } = render(
      <Visualization rawSeries={series(rows)} />,
    );
    const paths = container.querySelectorAll("path");
    const otherPath = paths[paths.length - 1];

    // condensed tooltips display as "dimension: metric"
    expect(queryAllByText("baz:").length).toBe(0);
    expect(queryAllByText("qux:").length).toBe(0);
    fireEvent.mouseMove(otherPath);
    // these appear twice in the dom due to some popover weirdness
    expect(getAllByText("baz:").length).toBe(2);
    expect(getAllByText("qux:").length).toBe(2);
  });

  it("shouldn't show a condensed tooltip for just one squashed slice", () => {
    const rows = [["foo", 0.5], ["bar", 0.49], ["baz", 0.002]];
    const { container, queryAllByText } = render(
      <Visualization rawSeries={series(rows)} />,
    );
    const paths = container.querySelectorAll("path");
    const otherPath = paths[paths.length - 1];

    fireEvent.mouseMove(otherPath);
    // normal tooltips don't use this "dimension: metric" format
    expect(queryAllByText("baz:").length).toBe(0);
>>>>>>> 37873844
  });
});<|MERGE_RESOLUTION|>--- conflicted
+++ resolved
@@ -41,7 +41,7 @@
     getAllByText("1%");
   });
 
-<<<<<<< HEAD
+
   it("should not use column formatting in the legend", () => {
     const cols = [
       StringColumn({ name: "name" }),
@@ -57,7 +57,8 @@
     const { getAllByText } = render(<Visualization rawSeries={series} />);
     getAllByText("100%"); // shouldn't multiply legend percent by `scale`
     getAllByText("123"); // should multiply the count in the center by `scale`
-=======
+  });
+
   it("should show a condensed tooltip for squashed slices", () => {
     const rows = [["foo", 0.5], ["bar", 0.49], ["baz", 0.002], ["qux", 0.008]];
     const { container, getAllByText, queryAllByText } = render(
@@ -86,6 +87,5 @@
     fireEvent.mouseMove(otherPath);
     // normal tooltips don't use this "dimension: metric" format
     expect(queryAllByText("baz:").length).toBe(0);
->>>>>>> 37873844
   });
 });