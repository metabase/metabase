--- conflicted
+++ resolved
@@ -1,6 +1,6 @@
 import { useDisclosure } from "@mantine/hooks";
 import cx from "classnames";
-import { type ReactElement, type ReactNode, isValidElement } from "react";
+import { isValidElement, type ReactElement, type ReactNode } from "react";
 import { match } from "ts-pattern";
 import { t } from "ttag";
 
@@ -91,62 +91,42 @@
       className={cx(InteractiveQuestionS.Container, className)}
       style={style}
     >
-<<<<<<< HEAD
       <Stack className={InteractiveQuestionS.TopBar} spacing="sm" p="md">
         <Group position="apart">
           <Group spacing="xs">
             <InteractiveQuestion.BackButton />
             <ResultTitle />
           </Group>
-=======
-      <Group className={InteractiveQuestionS.TopBar} position="apart" p="md">
-        <InteractiveQuestion.BackButton />
-        {withTitle && (customTitle ?? <InteractiveQuestion.Title />)}
-        <Group spacing="xs">
-          {withResetButton && <InteractiveQuestion.ResetButton />}
-          <InteractiveQuestion.ChartTypeDropdown />
-          <InteractiveQuestion.FilterDropdown />
-          <InteractiveQuestion.SummarizeDropdown />
-          <InteractiveQuestion.BreakoutDropdown />
-          <InteractiveQuestion.EditorButton
-            isOpen={questionView === "editor"}
-            onClick={() =>
-              setQuestionView(
-                questionView === "editor" ? "visualization" : "editor",
-              )
-            }
-          />
-
->>>>>>> bc9698c5
           {isSaveEnabled && !isSaveModalOpen && (
             <InteractiveQuestion.SaveButton onClick={openSaveModal} />
           )}
         </Group>
-<<<<<<< HEAD
 
         <Group
           position="apart"
           p="sm"
-          bg="var(--mb-color-bg-medium)"
+          bg="var(--mb-color-background-disabled)"
           style={{ borderRadius: "0.5rem" }}
         >
           <Group spacing="xs">
-            {withResetButton && <InteractiveQuestion.ResetButton />}
-            <InteractiveQuestion.ChartTypeSelectorList />
-            <Divider orientation="vertical" />
-            <InteractiveQuestion.Filter />
-            <InteractiveQuestion.Summarize />
-            <InteractiveQuestion.Breakout />
+            <InteractiveQuestion.ChartTypeDropdown />
+            <Divider
+              mx="xs"
+              orientation="vertical"
+              // we have to do this for now because Mantine's divider overrides this color no matter what
+              color="var(--mb-color-border) !important"
+            />
+            <InteractiveQuestion.FilterDropdown />
+            <InteractiveQuestion.SummarizeDropdown />
+            <InteractiveQuestion.BreakoutDropdown />
           </Group>
+
           <InteractiveQuestion.EditorButton
             isOpen={isEditorOpen}
             onClick={toggleEditor}
           />
         </Group>
       </Stack>
-=======
-      </Group>
->>>>>>> bc9698c5
 
       <Box className={InteractiveQuestionS.Main} p="sm" w="100%" h="100%">
         <Box className={InteractiveQuestionS.Content}>
@@ -160,7 +140,6 @@
             .exhaustive()}
         </Box>
       </Box>
-
       {/* Refer to the SaveQuestionProvider for context on why we have to do it like this */}
       {isSaveEnabled && isSaveModalOpen && question && (
         <SaveQuestionModal
