--- conflicted
+++ resolved
@@ -403,13 +403,7 @@
 
 ## Prevent people from saving changes to an `InteractiveQuestion`
 
-<<<<<<< HEAD
 To prevent people from saving changes to an interactive question, or from saving changes as a new question, you can set `isSaveEnabled={false}`:
-=======
-You can edit an existing question using the query builder by passing in the `questionId` prop of an existing question.
-
-To disallow saving the question, pass `isSaveEnabled={false}` to the component.
->>>>>>> d7ea6d47
 
 ```tsx
 import React from "react";
@@ -420,27 +414,17 @@
 export default function App() {
     return (
         <MetabaseProvider authConfig={authConfig}>
-<<<<<<< HEAD
             <InteractiveQuestion questionId={1} isSaveEnabled={false} />
-=======
-            <InteractiveQuestion questionId={1} />
->>>>>>> d7ea6d47
         </MetabaseProvider>
     );
 }
 ```
 
-<<<<<<< HEAD
 ## Embedding the query builder
 
 ![Query builder](../images/query-builder.png)
 
 You can embed the query builder without a pre-defined question by not passing the `questionId` prop, or passing `questionId={undefined}` to the `InteractiveQuestion` component. You can use the [`children` prop](#customizing-interactive-questions) to customize the layout for creating new questions.
-=======
-## Embedding the query builder for creating new questions
-
-You can embed the query builder for creating new questions by passing the `questionId="new"` prop to the `InteractiveQuestion` component. You can use the [`children` prop](#customizing-interactive-questions) to customize the layout for creating new questions.
->>>>>>> d7ea6d47
 
 ```tsx
 import React from "react";
