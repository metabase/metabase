--- conflicted
+++ resolved
@@ -1826,16 +1826,20 @@
                         Card          [{card-id :id} (api.pivots/pivot-card)]
                         DashboardCard [{dashcard-id :id} {:dashboard_id dashboard-id, :card_id card-id}]]
           (let [result (mt/user-http-request :rasta :post 202 (dashcard-pivot-query-endpoint dashboard-id card-id dashcard-id))
-<<<<<<< HEAD
-                  rows   (mt/rows result)]
-              (is (= 1144 (:row_count result)))
-              (is (= "completed" (:status result)))
-              (is (= 6 (count (get-in result [:data :cols]))))
-              (is (= 1144 (count rows)))
-
-              (is (= ["AK" "Affiliate" "Doohickey" 0 18 81] (first rows)))
-              (is (= ["MS" "Organic" "Gizmo" 0 16 42] (nth rows 445)))
-              (is (= [nil nil nil 7 18760 69540] (last rows)))))))))
+                rows   (mt/rows result)]
+            (is (= 1144 (:row_count result)))
+            (is (= "completed" (:status result)))
+            (is (= 6 (count (get-in result [:data :cols]))))
+            (is (= 1144 (count rows)))
+            (is (= ["AK" "Affiliate" "Doohickey" 0 18 81] (first rows)))
+            (is (= ["MS" "Organic" "Gizmo" 0 16 42] (nth rows 445)))
+            (is (= [nil nil nil 7 18760 69540] (last rows))))
+          (testing "with writable card"
+            (mt/with-temp*
+              [Card       [card (assoc (api.pivots/pivot-card)
+                                       :is_write true)]]
+              (is (= "Write queries are only executable via the Actions API."
+                     (:message (mt/user-http-request :rasta :post 405 (dashcard-pivot-query-endpoint dashboard-id (:id card) dashcard-id))))))))))))
 
 (deftest dashcard-action-create-update-test
   (mt/test-drivers (mt/normal-drivers-with-feature :actions)
@@ -1934,21 +1938,4 @@
               (testing "Sending an invalid number should fail gracefully"
                 (is (str/starts-with? (:message (mt/user-http-request :crowberto :post 500 execute-path
                                                                       {:parameters [{:id "my_id" :type :number/= :value "BAD"}]}))
-                                      "Problem building request:"))))))))))
-=======
-                rows   (mt/rows result)]
-            (is (= 1144 (:row_count result)))
-            (is (= "completed" (:status result)))
-            (is (= 6 (count (get-in result [:data :cols]))))
-            (is (= 1144 (count rows)))
-
-            (is (= ["AK" "Affiliate" "Doohickey" 0 18 81] (first rows)))
-            (is (= ["MS" "Organic" "Gizmo" 0 16 42] (nth rows 445)))
-            (is (= [nil nil nil 7 18760 69540] (last rows))))
-          (testing "with writable card"
-            (mt/with-temp*
-              [Card       [card (assoc (api.pivots/pivot-card)
-                                       :is_write true)]]
-              (is (= "Write queries are only executable via the Actions API."
-                     (:message (mt/user-http-request :rasta :post 405 (dashcard-pivot-query-endpoint dashboard-id (:id card) dashcard-id))))))))))))
->>>>>>> 28fe410d
+                                      "Problem building request:"))))))))))