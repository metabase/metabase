--- conflicted
+++ resolved
@@ -11,11 +11,8 @@
    [metabase.lib.ref :as lib.ref]
    [metabase.lib.schema :as lib.schema]
    [metabase.lib.schema.aggregation :as lib.schema.aggregation]
-<<<<<<< HEAD
    [metabase.lib.schema.external-op :as lib.schema.external-op]
-=======
    [metabase.lib.temporal-bucket :as lib.temporal-bucket]
->>>>>>> 121a7145
    [metabase.lib.types.isa :as lib.types.isa]
    [metabase.lib.util :as lib.util]
    [metabase.shared.util.i18n :as i18n]
