(ns metabase.lib.convert
  (:require
   #?@(:clj ([metabase.util.log :as log]))
   [clojure.data :as data]
   [clojure.set :as set]
   [clojure.string :as str]
   [malli.error :as me]
   [medley.core :as m]
   [metabase.legacy-mbql.normalize :as mbql.normalize]
   [metabase.lib.dispatch :as lib.dispatch]
   [metabase.lib.hierarchy :as lib.hierarchy]
   [metabase.lib.normalize :as lib.normalize]
   [metabase.lib.options :as lib.options]
   [metabase.lib.schema :as lib.schema]
   [metabase.lib.schema.expression :as lib.schema.expression]
   [metabase.lib.schema.ref :as lib.schema.ref]
   [metabase.lib.util :as lib.util]
   [metabase.util :as u]
   [metabase.util.malli :as mu]
   [metabase.util.malli.registry :as mr])
  #?@(:cljs [(:require-macros [metabase.lib.convert :refer [with-aggregation-list]])]))

(def ^:private ^:dynamic *pMBQL-uuid->legacy-index*
  {})

(def ^:private ^:dynamic *legacy-index->pMBQL-uuid*
  {})

(defn- clean-location [almost-stage error-type error-location]
  (let [operate-on-parent? #{:malli.core/missing-key :malli.core/end-of-input}
        location (if (operate-on-parent? error-type)
                   (drop-last 2 error-location)
                   (drop-last 1 error-location))
        [location-key] (if (operate-on-parent? error-type)
                         (take-last 2 error-location)
                         (take-last 1 error-location))]
    (if (seq location)
      (update-in almost-stage
                 location
                 (fn [error-loc]
                   (let [result (assoc error-loc location-key nil)]
                     (cond
                       (vector? error-loc) (into [] (remove nil?) result)
                       (map? error-loc) (u/remove-nils result)
                       :else result))))
      (dissoc almost-stage location-key))))

(def ^:private stage-keys
  #{:aggregation :breakout :expressions :fields :filters :order-by :joins})

(defn- clean-stage-schema-errors [almost-stage]
  (binding [lib.schema.expression/*suppress-expression-type-check?* true]
    (loop [almost-stage almost-stage
           removals []]
      (if-let [[error-type error-location] (->> (mr/explain ::lib.schema/stage.mbql almost-stage)
                                                :errors
                                                (filter (comp stage-keys first :in))
                                                (map (juxt :type :in))
                                                first)]
        (let [new-stage  (clean-location almost-stage error-type error-location)
              error-desc (pr-str (or error-type
                                     ;; if `error-type` is missing, which seems to happen sometimes,
                                     ;; fall back to humanizing the entire error.
                                     (me/humanize (mr/explain ::lib.schema/stage.mbql almost-stage))))]
          ;; TODO: Bring this back, for all the idents. We can't enforce this strictly when they're not being added
          ;; by the BE for pre-existing queries.
          #_(when (= (last error-location) :ident)
              (throw (ex-info "Ident error" {:loc error-location
                                             :error-desc error-desc
                                             :diff (first (data/diff almost-stage new-stage))})))
          #?(:cljs (js/console.warn "Clean: Removing bad clause due to error!" error-location error-desc
                                    (u/pprint-to-str (first (data/diff almost-stage new-stage))))
             :clj  (log/warnf "Clean: Removing bad clause in %s due to error %s:\n%s"
                              (u/colorize :yellow (pr-str error-location))
                              (u/colorize :yellow error-desc)
                              (u/colorize :red (u/pprint-to-str (first (data/diff almost-stage new-stage))))))
          (if (= new-stage almost-stage)
            almost-stage
            (recur new-stage (conj removals [error-type error-location]))))
        almost-stage))))

(defn- clean-stage-ref-errors [almost-stage]
  (reduce (fn [almost-stage [loc _]]
            (clean-location almost-stage ::lib.schema/invalid-ref loc))
          almost-stage
          (lib.schema/ref-errors-for-stage almost-stage)))

(defn- clean-stage [almost-stage]
  (-> almost-stage
      clean-stage-schema-errors
      clean-stage-ref-errors))

(def ^:dynamic *clean-query*
  "If true (this is the default), the query is cleaned.
  When converting queries at later stages of the preprocessing pipeline, this cleaning might not be desirable."
  true)

(defn without-cleaning
  "Runs the provided function with cleaning of queries disabled.

  This is preferred over directly cleaning the query."
  [f]
  (binding [*clean-query* false]
    (f)))

(defn- clean [almost-query]
  (if-not *clean-query*
    almost-query
    (loop [almost-query almost-query
           stage-index 0]
      (let [current-stage (nth (:stages almost-query) stage-index)
            new-stage (clean-stage current-stage)]
        (if (= current-stage new-stage)
          (if (= stage-index (dec (count (:stages almost-query))))
            almost-query
            (recur almost-query (inc stage-index)))
          (recur (update almost-query :stages assoc stage-index new-stage) stage-index))))))

(defmulti ->pMBQL
  "Coerce something to pMBQL (the version of MBQL manipulated by Metabase Lib v2) if it's not already pMBQL."
  {:arglists '([x])}
  lib.dispatch/dispatch-value
  :hierarchy lib.hierarchy/hierarchy)

(defn- default-MBQL-clause->pMBQL [mbql-clause]
  (let [last-elem (peek mbql-clause)
        last-elem-option? (map? last-elem)
        [clause-type & args] (cond-> mbql-clause
                               last-elem-option? pop)
        options (if last-elem-option?
                  last-elem
                  {})]
    (lib.options/ensure-uuid (into [clause-type options] (map ->pMBQL) args))))

(defmethod ->pMBQL :default
  [x]
  (if (and (vector? x)
           (keyword? (first x)))
    (default-MBQL-clause->pMBQL x)
    x))

(defmethod ->pMBQL :mbql/query
  [query]
  query)

(def legacy-default-join-alias
  "In legacy MBQL, join `:alias` was optional, and if unspecified, this was the default alias used. In reality all joins
  normally had an explicit `:alias` since the QB would generate one and you generally need one to do useful things
  with the join anyway.

  Since the new pMBQL schema makes `:alias` required, we'll explicitly add the implicit default when we encounter a
  join without an alias, and remove it so we can round-trip without changes."
  "__join")

(defn- deduplicate-join-aliases
  "Join `:alias`es had to be unique in legacy MBQL, but they were optional. Since we add [[legacy-default-join-alias]]
  to each join that doesn't have an explicit `:alias` for pMBQL compatibility now, we need to deduplicate the aliases
  if it is used more than once.

  Only deduplicate the default `__join` aliases; we don't want the [[lib.util/unique-name-generator]] to touch other
  aliases and truncate them or anything like that."
  [joins]
  (let [unique-name-fn (lib.util/unique-name-generator)]
    (mapv (fn [join]
            (cond-> join
              (= (:alias join) legacy-default-join-alias) (update :alias unique-name-fn)))
          joins)))

(defn- stage-source-card-id->pMBQL
  "If a query `stage` has a legacy `card__<id>` `:source-table`, convert it to a pMBQL-style `:source-card`."
  [stage]
  (if (string? (:source-table stage))
    (-> stage
        (assoc :source-card (lib.util/legacy-string-table-id->card-id (:source-table stage)))
        (dissoc :source-table))
    stage))

(defn do-with-aggregation-list
  "Impl for [[with-aggregation-list]]."
  [aggregations thunk]
  (let [legacy->pMBQL (into {}
                            (map-indexed (fn [idx [_tag {ag-uuid :lib/uuid}]]
                                           [idx ag-uuid]))
                            aggregations)
        pMBQL->legacy (set/map-invert legacy->pMBQL)]
    (binding [*legacy-index->pMBQL-uuid* legacy->pMBQL
              *pMBQL-uuid->legacy-index* pMBQL->legacy]
      (thunk))))

#?(:clj
   (defmacro with-aggregation-list
     "Macro for capturing the context of a query stage's `:aggregation` list, so any legacy `[:aggregation 0]` indexed
     refs can be converted correctly to UUID-based pMBQL refs."
     [aggregations & body]
     `(do-with-aggregation-list ~aggregations (fn [] ~@body))))

(defn- index-ref-clauses->pMBQL [clauses]
  (letfn [(pass [state]
            (reduce (fn [{:keys [index index->uuid converted] :as state} clause]
                      (-> (if (get converted index)
                            state
                            (try
                              (let [pMBQL (binding [*legacy-index->pMBQL-uuid* index->uuid]
                                            (->pMBQL clause))]
                                (-> state
                                    (update :index->uuid assoc index (lib.options/uuid pMBQL))
                                    (update :converted assoc index pMBQL)))
                              (catch #?(:cljs js/Error :clj clojure.lang.ExceptionInfo) e
                                (if (= (-> e ex-data :error) ::legacy-index->pMBQL-uuid-missing)
                                  state
                                  (throw e)))))
                          (update :index inc)))
                    (assoc state :index 0)
                    clauses))]
    (loop [state {:index->uuid {}, :converted (vec (repeat (count clauses) nil))}]
      (let [{:keys [index->uuid converted] :as state'} (pass state)]
        (cond
          (= (count index->uuid) (count clauses)) converted
          (= converted (:converted state))        (throw (ex-info "Couldn't index clauses" {:clauses clauses}))
          :else                                   (recur state'))))))

(defn- from-indexed-idents [stage list-key idents-key]
  (let [idents (get stage idents-key)
        clauses (get stage list-key)]
    (->> (index-ref-clauses->pMBQL clauses)
         (map-indexed (fn [i x]
                        (if-let [ident (or (get idents i)
                                           ;; Conversion from JSON keywordizes all keys, including these numbers!
                                           (get idents (keyword (str i))))]
                          (lib.options/update-options x assoc :ident ident)
                          x)))
         vec
         not-empty)))

(defmethod ->pMBQL :mbql.stage/mbql
  [stage]
  (let [aggregations (from-indexed-idents stage :aggregation :aggregation-idents)
        expr-idents  (:expression-idents stage)
        expressions  (->> stage
                          :expressions
                          (mapv (fn [[k v]]
                                  (let [expr (-> v
                                                 ->pMBQL
                                                 (lib.util/top-level-expression-clause k))]
                                    (if-let [ident (get expr-idents k)]
                                      (lib.options/update-options expr assoc :ident ident)
                                      expr))))
                          not-empty)]
    (metabase.lib.convert/with-aggregation-list aggregations
      (let [stage (-> stage
                      stage-source-card-id->pMBQL
                      (m/assoc-some :expressions expressions
                                    :aggregation aggregations
                                    :breakout    (from-indexed-idents stage :breakout :breakout-idents)))
            stage (reduce
                   (fn [stage k]
                     (if-not (get stage k)
                       stage
                       (update stage k ->pMBQL)))
                   (dissoc stage :aggregation-idents :breakout-idents :expression-idents)
                   (disj stage-keys :aggregation :breakout :expressions))]
        (cond-> stage
          (:joins stage) (update :joins deduplicate-join-aliases))))))

(defmethod ->pMBQL :mbql.stage/native
  [stage]
  (m/update-existing stage :template-tags update-vals (fn [tag] (m/update-existing tag :dimension ->pMBQL))))

(defmethod ->pMBQL :mbql/join
  [join]
  (let [join (-> join
                 (update :conditions ->pMBQL)
                 (update :stages ->pMBQL))]
    (cond-> join
      (:fields join) (update :fields (fn [fields]
                                       (if (sequential? fields)
                                         (mapv ->pMBQL fields)
                                         (keyword fields))))
      (not (:alias join)) (assoc :alias legacy-default-join-alias)
      (:parameters join)  (-> (update-in [:stages 0 :parameters] #(into (vec %) (:parameters join)))
                              (dissoc :parameters)))))

(defmethod ->pMBQL :dispatch-type/sequential
  [xs]
  (mapv ->pMBQL xs))

(defmethod ->pMBQL :dispatch-type/map
  [m]
  (if (:type m)
    (-> (lib.util/pipeline m)
        (update :stages (fn [stages]
                          (mapv ->pMBQL stages)))
        lib.normalize/normalize
        (assoc :lib.convert/converted? true)
        clean)
    (update-vals m ->pMBQL)))

(defmethod ->pMBQL :field
  [[_tag x y]]
  (let [[id-or-name options] (if (map? x)
                               [y x]
                               [x y])]
    (lib.options/ensure-uuid [:field options id-or-name])))

(defmethod ->pMBQL :value
  [[_tag value opts]]
  ;; `:value` uses `:snake_case` keys in legacy MBQL (this was to match the shape of the keys in Field metadata), at
  ;; least for the three type keys enumerated below. See [[metabase.legacy-mbql.schema/ValueTypeInfo]].
  (let [opts (set/rename-keys opts {:base_type     :base-type
                                    :semantic_type :semantic-type
                                    :database_type :database-type})
        ;; in pMBQL, `:effective-type` is a required key for `:value`. `:value` SHOULD have always had `:base-type`,
        ;; but on the off chance it did not, get the type from value so the schema doesn't fail entirely.
        opts (assoc opts :effective-type (or (:effective-type opts)
                                             (:base-type opts)
                                             ;; [[lib.schema.expression/type-of]] can return a set of types in some
                                             ;; cases, e.g. #{:type/Text :type/Date} for date literals. Since
                                             ;; `:effective-type` can be just one value, prefer string, numeric, and
                                             ;; boolean types over others.
                                             (let [types (lib.schema.expression/type-of value)]
                                               (if (set? types)
                                                 (or (m/find-first (fn [t] (some #(isa? t %) [:type/Text :type/Number :type/Boolean])) types)
                                                     (first types))
                                                 types))))]
    (lib.options/ensure-uuid [:value opts value])))

(doseq [tag [:case :if]]
  (defmethod ->pMBQL tag
    [[_tag pred-expr-pairs options]]
    (let [default (:default options)]
      (cond-> [tag (dissoc options :default) (mapv ->pMBQL pred-expr-pairs)]
        :always lib.options/ensure-uuid
        (some? default) (conj (->pMBQL default))))))

(defmethod ->pMBQL :expression
  [[tag value opts]]
  (lib.options/ensure-uuid [tag opts value]))

(defn- get-or-throw!
  [m k]
  (let [result (get m k ::not-found)]
    (if-not (= result ::not-found)
      result
      (throw (ex-info (str "Unable to find key " (pr-str k) " in map.")
                      {:m m
                       :k k})))))

(defmethod ->pMBQL :aggregation
  [[tag aggregation-index opts, :as clause]]
  (lib.options/ensure-uuid
   [tag opts (or (get *legacy-index->pMBQL-uuid* aggregation-index)
                 (throw (ex-info (str "Error converting :aggregation reference: no aggregation at index "
                                      aggregation-index)
                                 {:clause clause
                                  :error ::legacy-index->pMBQL-uuid-missing})))]))

(defmethod ->pMBQL :aggregation-options
  [[_tag aggregation options]]
  (let [[tag opts & args] (->pMBQL aggregation)]
    (into [tag (merge opts options)] args)))

(defmethod ->pMBQL :datetime
  [[_tag value options]]
  (lib.options/ensure-uuid [:datetime (or options {}) (->pMBQL value)]))

(defmethod ->pMBQL :time-interval
  [[_tag field n unit options]]
  (lib.options/ensure-uuid [:time-interval (or options {}) (->pMBQL field) n unit]))

(defmethod ->pMBQL :relative-time-interval
  [[_tag & [_column _value _bucket _offset-value _offset-bucket :as args]]]
  (lib.options/ensure-uuid (into [:relative-time-interval {}] (map ->pMBQL) args)))

;; `:offset` is the same in legacy and pMBQL, but we need to update the expr it wraps.
(defmethod ->pMBQL :offset
  [[tag opts expr n, :as clause]]
  {:pre [(= (count clause) 4)]}
  [tag opts (->pMBQL expr) n])

;; These four expressions have a different form depending on the number of arguments.
(doseq [tag [:contains :starts-with :ends-with :does-not-contain]]
  (lib.hierarchy/derive tag ::string-comparison))

(defmethod ->pMBQL ::string-comparison
  [[tag opts & args :as clause]]
  (if (> (count args) 2)
    ;; Multi-arg, pMBQL style: [tag {opts...} x y z ...]
    (lib.options/ensure-uuid (into [tag opts] (map ->pMBQL args)))
    ;; Two-arg, legacy style: [tag x y] or [tag x y opts].
    (let [[tag x y opts] clause]
      (lib.options/ensure-uuid [tag (or opts {}) (->pMBQL x) (->pMBQL y)]))))

(defn legacy-query-from-inner-query
  "Convert a legacy 'inner query' to a full legacy 'outer query' so you can pass it to stuff
  like [[metabase.legacy-mbql.normalize/normalize]], and then probably to [[->pMBQL]]."
  [database-id inner-query]
  (merge {:database database-id, :type :query}
         (if (:native inner-query)
           {:native (set/rename-keys inner-query {:native :query})}
           {:query inner-query})))

(defmulti ->legacy-MBQL
  "Coerce something to legacy MBQL (the version of MBQL understood by the query processor and Metabase Lib v1) if it's
  not already legacy MBQL."
  {:arglists '([x])}
  lib.dispatch/dispatch-value
  :hierarchy lib.hierarchy/hierarchy)

(defn- metabase-lib-keyword?
  "Does keyword `k` have a`:lib/`, `:lib.columns/` or a `:metabase.lib.*/` namespace?"
  [k]
  (and (qualified-keyword? k)
       (when-let [symb-namespace (namespace k)]
         (or (= symb-namespace "lib")
             (= symb-namespace "lib.columns")
             (str/starts-with? symb-namespace "metabase.lib.")))))

(defn- disqualify
  "Remove any keys starting with the `:lib/` or `:metabase.lib.*/` namespaces from map `m`.

  No args = return transducer to remove keys from a map. One arg = update a map `m`."
  ([]
   (remove (fn [[k _v]]
             (metabase-lib-keyword? k))))
  ([m]
   (into {} (disqualify) m)))

(def ^:private options-preserved-in-legacy
  "Map of option keys in pMBQL to their legacy names. Keys are renamed before [[disqualify]] drops all namespaced keys."
  {:metabase.lib.field/original-temporal-unit :original-temporal-unit})

(defn- options->legacy-MBQL
  "Convert an options map in an MBQL clause to the equivalent shape for legacy MBQL. Remove `:lib/*` keys and
  `:effective-type`, which is not used in options maps in legacy MBQL."
  [m]
  (->> (cond-> m
         ;; Following construct ensures that transformation mbql -> pmbql -> mbql, does not add base-type where those
         ;; were not present originally. Base types are added in [[metabase.lib.query/add-types-to-fields]].
         (:metabase.lib.query/transformation-added-base-type m)
         (dissoc :metabase.lib.query/transformation-added-base-type :base-type)

         ;; Removing the namespaces from a few
         true (update-keys #(get options-preserved-in-legacy % %)))
       (into {} (comp (disqualify)
                      (remove (fn [[k _v]]
                                (#{:effective-type :ident} k)))))
       not-empty))

(defmulti ^:private aggregation->legacy-MBQL
  {:arglists '([aggregation-clause])}
  lib.dispatch/dispatch-value
  :hierarchy lib.hierarchy/hierarchy)

(defmethod aggregation->legacy-MBQL :default
  [[tag options & args]]
  (let [inner (into [tag] (map ->legacy-MBQL) args)
        ;; the default value of the :case or :if expression is in the options
        ;; in legacy MBQL
        inner (if (and (#{:case :if} tag) (next args))
                (conj (pop inner) {:default (peek inner)})
                inner)]
    (if-let [aggregation-opts (not-empty (options->legacy-MBQL options))]
      [:aggregation-options inner aggregation-opts]
      inner)))

(defmethod aggregation->legacy-MBQL :aggregation
  [clause]
  (->legacy-MBQL clause))

(defmethod aggregation->legacy-MBQL :offset
  [clause]
  (->legacy-MBQL clause))

(defn- clause-with-options->legacy-MBQL [[k options & args]]
  (if (map? options)
    (into [k] (concat (map ->legacy-MBQL args)
                      (when-let [options (not-empty (options->legacy-MBQL options))]
                        [options])))
    (into [k] (map ->legacy-MBQL (cons options args)))))

(defmethod ->legacy-MBQL :default
  [x]
  (cond
    (and (vector? x)
         (keyword? (first x))) (clause-with-options->legacy-MBQL x)
    (map? x)                   (-> x
                                   disqualify
                                   (update-vals ->legacy-MBQL))
    :else x))

(doseq [tag [::aggregation ::expression]]
  (lib.hierarchy/derive tag ::aggregation-or-expression))

(doseq [tag [:count :avg :count-where :distinct :distinct-where
             :max :median :min :percentile
             :share :stddev :sum :sum-where
             :cum-sum :cum-count]]
  (lib.hierarchy/derive tag ::aggregation))

(doseq [tag [:+ :- :* :/
             :case :if :coalesce
             :abs :log :exp :sqrt :ceil :floor :round :power :interval
             :relative-datetime :time :absolute-datetime :now :convert-timezone
             :get-week :get-year :get-month :get-day :get-hour
             :get-minute :get-second :get-quarter
             :datetime-add :datetime-subtract :date
             :concat :substring :replace :regex-match-first :split-part
             :length :trim :ltrim :rtrim :upper :lower :text :integer :today]]
  (lib.hierarchy/derive tag ::expression))

;; TODO: aggregation->legacy-MBQL can wrap things in :aggregation-options which only makes sense for aggregations, so why should expression go through that as well?
(defmethod ->legacy-MBQL ::aggregation-or-expression
  [input]
  (aggregation->legacy-MBQL input))

(defn- stage-metadata->legacy-metadata [stage-metadata]
  (into []
        (comp (map #(update-keys % (fn [k]
                                     (cond-> k
                                       (simple-keyword? k) u/->snake_case_en))))
              (map #(dissoc % :lib/type)))
        (:columns stage-metadata)))

<<<<<<< HEAD
(mu/defn- chain-stages-no-rename [{:keys [stages]} :- [:map [:stages [:sequential :map]]]]
  ;; :source-metadata aka :lib/stage-metadata is handled differently in the two formats.
  ;; In legacy, an inner query might have both :source-query, and :source-metadata giving the metadata for that nested
  ;; :source-query.
  ;; In pMBQL, the :lib/stage-metadata is attached to the same stage it applies to.
  ;; So when chaining pMBQL stages back into legacy form, if stage n has :lib/stage-metadata, stage n+1 needs
  ;; :source-metadata attached.
  (first (reduce (fn [[inner stage-metadata] stage]
                   [(cond-> (->legacy-MBQL stage)
                      inner          (assoc :source-query inner)
                      stage-metadata (assoc :source-metadata (stage-metadata->legacy-metadata stage-metadata)))
                    ;; Get the :lib/stage-metadata off the original pMBQL stage, not the converted one.
                    (:lib/stage-metadata stage)])
                 nil
                 stages)))

(mu/defn- chain-stages [m :- [:map [:stages [:sequential :map]]]]
  (let [inner-query (chain-stages-no-rename m)]
    (cond-> inner-query
      ;; If this is a native query, inner query will be used like: `{:type :native :native #_inner-query {:query ...}}`
      (:native inner-query) (set/rename-keys {:native :query}))))
=======
(mu/defn- chain-stages
  ([m]
   (chain-stages m nil))

  ([{:keys [stages]}                                       :- [:map [:stages [:sequential :map]]]
    {:keys [top-level?], :or {top-level? true}, :as _opts} :- [:maybe
                                                               [:map
                                                                [:top-level? [:maybe :boolean]]]]]
   ;; :source-metadata aka :lib/stage-metadata is handled differently in the two formats.
   ;; In legacy, an inner query might have both :source-query, and :source-metadata giving the metadata for that nested
   ;; :source-query.
   ;; In pMBQL, the :lib/stage-metadata is attached to the same stage it applies to.
   ;; So when chaining pMBQL stages back into legacy form, if stage n has :lib/stage-metadata, stage n+1 needs
   ;; :source-metadata attached.
   (let [inner-query (first (reduce (fn [[inner stage-metadata] stage]
                                      [(cond-> (->legacy-MBQL stage)
                                         inner          (assoc :source-query inner)
                                         stage-metadata (assoc :source-metadata (stage-metadata->legacy-metadata stage-metadata)))
                                       ;; Get the :lib/stage-metadata off the original pMBQL stage, not the converted one.
                                       (:lib/stage-metadata stage)])
                                    nil
                                    stages))]
     (cond-> inner-query
       ;; If this is a native query, inner query will be used like:
       ;;
       ;;    {:type :native :native #_inner-query {:query ...}}
       ;;
       ;; only applies to the top level!
       (and top-level? (:native inner-query)) (set/rename-keys {:native :query})))))
>>>>>>> 40ce0158

(defmethod ->legacy-MBQL :dispatch-type/map [m]
  (into {}
        (comp (disqualify)
              (map (fn [[k v]]
                     [k (->legacy-MBQL v)])))
        m))

(defmethod ->legacy-MBQL :aggregation [[_ opts agg-uuid :as ag]]
  (if (map? opts)
    (try
      (let [opts     (options->legacy-MBQL opts)
            base-agg [:aggregation (get-or-throw! *pMBQL-uuid->legacy-index* agg-uuid)]]
        (if (seq opts)
          (conj base-agg opts)
          base-agg))
      (catch #?(:clj Throwable :cljs :default) e
        (throw (ex-info (lib.util/format "Error converting aggregation reference to pMBQL: %s" (ex-message e))
                        {:ref ag}
                        e))))
    ;; Our conversion is a bit too aggressive and we're hitting legacy refs like [:aggregation 0] inside
    ;; source_metadata that are only used for legacy and thus can be ignored
    ag))

(defmethod ->legacy-MBQL :dispatch-type/sequential [xs]
  (mapv ->legacy-MBQL xs))

(defmethod ->legacy-MBQL :field [[_ opts id]]
  ;; Fields are not like the normal clauses - they need that options field even if it's null.
  ;; TODO: Sometimes the given field is in the legacy order - that seems wrong.
  (let [[opts id] (if (or (nil? opts) (map? opts))
                    [opts id]
                    [id opts])]
    [:field
     (->legacy-MBQL id)
     (options->legacy-MBQL opts)]))

(defmethod ->legacy-MBQL :value
  [[_tag opts value]]
  (let [opts (-> opts
                 ;; remove effective type since it's not used/allowed in legacy MBQL
                 (dissoc :effective-type)
                 ;; as mentioned above, `:value` in legacy MBQL expects `snake_case` keys for type info keys.
                 (set/rename-keys  {:base-type      :base_type
                                    :semantic-type  :semantic_type
                                    :database-type  :database_type
                                    :effective-type :effective_type})
                 options->legacy-MBQL)]
    ;; in legacy MBQL, `:value` has to be three args; `opts` has to be present, but it should can be `nil` if it is
    ;; empty.
    [:value value opts]))

;; `:offset` is the same in legacy and pMBQL, but we need to update the expr it wraps.
(defmethod ->legacy-MBQL :offset
  [[tag opts expr n, :as clause]]
  {:pre [(= (count clause) 4)]}
  [tag opts (->legacy-MBQL expr) n])

(defmethod ->legacy-MBQL ::string-comparison
  [[tag opts & args]]
  (if (> (count args) 2)
    (into [tag (disqualify opts)] (map ->legacy-MBQL args)) ; Multi-arg, pMBQL style: [tag {opts...} x y z ...]
    ;; Two-arg, legacy style: [tag x y] or [tag x y opts].
    (let [opts (disqualify opts)]
      (cond-> (into [tag] (map ->legacy-MBQL args))
        (seq opts) (conj opts)))))

(defn- update-list->legacy-boolean-expression
  [m pMBQL-key legacy-key]
  (cond-> m
    (= (count (get m pMBQL-key)) 1) (m/update-existing pMBQL-key (comp ->legacy-MBQL first))
    (> (count (get m pMBQL-key)) 1) (m/update-existing pMBQL-key #(into [:and] (map ->legacy-MBQL) %))
    :always (set/rename-keys {pMBQL-key legacy-key})))

(defmethod ->legacy-MBQL :mbql/join [join]
  (let [base     (cond-> (disqualify join)
                   (and *clean-query* (str/starts-with? (:alias join) legacy-default-join-alias)) (dissoc :alias))
        metadata (:lib/stage-metadata (last (:stages join)))]
    (merge (-> base
               (dissoc :stages :conditions)
               (update-vals ->legacy-MBQL))
           (-> base
               (select-keys [:conditions])
               (update-list->legacy-boolean-expression :conditions :condition))
           (when (seq (:columns metadata))
             {:source-metadata (stage-metadata->legacy-metadata metadata)})
<<<<<<< HEAD
           ;; if the only result of chaining the stages is a single `:source-table` or `:source-query` key, we can
           ;; splice that directly into the join; if it spits out other stuff like `:filter` then it has to get nested
           ;; inside `:source-query`
           (let [m (chain-stages-no-rename base)]
             (if (and (= (count (keys m)) 1)
                      (#{:source-table :source-query} (first (keys m))))
               m
               {:source-query m})))))
=======
           (let [inner-query (chain-stages base {:top-level? false})]
             ;; if [[chain-stages]] returns any additional keys like `:filter` at the top-level then we need to wrap
             ;; it all in `:source-query` (QUE-1566)
             (if (seq (set/difference (set (keys inner-query)) #{:source-table :source-query :fields :source-metadata}))
               {:source-query inner-query}
               inner-query)))))
>>>>>>> 40ce0158

(defn- source-card->legacy-source-table
  "If a pMBQL query stage has `:source-card` convert it to legacy-style `:source-table \"card__<id>\"`."
  [stage]
  (if-let [source-card-id (:source-card stage)]
    (-> stage
        (dissoc :source-card)
        (assoc :source-table (str "card__" source-card-id)))
    stage))

(defn- stage-expressions->legacy-MBQL [expressions]
  (into {}
        (for [expression expressions
              :let [legacy-clause (->legacy-MBQL expression)]]
          [(lib.util/expression-name expression)
           ;; `:aggregation-options` is not allowed inside
           ;; `:expressions` in legacy, we'll just have to toss the
           ;; extra info.
           (if (#{:aggregation-options} (first legacy-clause))
             (second legacy-clause)
             legacy-clause)])))

(defn- idents-by-index [clause-list]
  (when (seq clause-list)
    (into {} (map-indexed (fn [i clause]
                            [i (lib.options/ident clause)]))
          clause-list)))

(defmethod ->legacy-MBQL :mbql.stage/mbql
  [stage]
  (metabase.lib.convert/with-aggregation-list (:aggregation stage)
    (reduce #(m/update-existing %1 %2 ->legacy-MBQL)
            (-> stage
                disqualify
                source-card->legacy-source-table

                (m/assoc-some :aggregation-idents (idents-by-index (:aggregation stage)))
                (m/update-existing :aggregation #(mapv aggregation->legacy-MBQL %))
                (m/assoc-some :breakout-idents (idents-by-index (:breakout stage)))
                (m/update-existing :breakout #(mapv ->legacy-MBQL %))

                (m/assoc-some :expression-idents (->> (:expressions stage)
                                                      (into {} (map (juxt lib.util/expression-name
                                                                          lib.options/ident)))
                                                      not-empty))
                (m/update-existing :expressions stage-expressions->legacy-MBQL)
                (update-list->legacy-boolean-expression :filters :filter))
            (disj stage-keys :aggregation :breakout :filters :expressions))))

(defmethod ->legacy-MBQL :mbql.stage/native [stage]
  (-> stage
      disqualify
      (update-vals ->legacy-MBQL)
      ;; a native stage becomes
      ;;
      ;;    {:native "SELECT ..."}
      ;;
      ;; IF it is used as a source query. If it's a top-level inner query it's
      ;;
      ;;    {:database 1, :type :native, :native {:query "SELECT ..."}}
      (set/rename-keys {:query :native})))

(defmethod ->legacy-MBQL :mbql/query [query]
  (try
    (let [base        (merge (disqualify (dissoc query :info))
                             (select-keys query [:info]))
          parameters  (:parameters base)
          inner-query (chain-stages base)
          query-type  (if (-> query :stages last :lib/type (= :mbql.stage/native))
                        :native
                        :query)]
      (merge (dissoc base :stages :parameters :lib.convert/converted?)
             (cond-> {:type query-type}
               (seq inner-query) (assoc query-type inner-query)
               (seq parameters)  (assoc :parameters parameters))))
    (catch #?(:clj Throwable :cljs :default) e
      (throw (ex-info (lib.util/format "Error converting MLv2 query to legacy query: %s" (ex-message e))
                      {:query query}
                      e)))))

;; TODO: Look into whether this function can be refactored away - it's called from several places but I (Braden) think
;; legacy refs shouldn't make it out of `lib.js`.
(mu/defn legacy-ref->pMBQL :- ::lib.schema.ref/ref
  "Convert a legacy MBQL `:field`/`:aggregation`/`:expression` reference to pMBQL. Normalizes the reference if needed,
  and handles JS -> Clj conversion as needed."
  ([query legacy-ref]
   (legacy-ref->pMBQL query -1 legacy-ref))

  ([query        :- ::lib.schema/query
    stage-number :- :int
    legacy-ref   :- some?]
   (let [legacy-ref                  (->> #?(:clj legacy-ref :cljs (js->clj legacy-ref :keywordize-keys true))
                                          (mbql.normalize/normalize-fragment nil))
         {aggregations :aggregation} (lib.util/query-stage query stage-number)]
     (with-aggregation-list aggregations
       (try
         (->pMBQL legacy-ref)
         (catch #?(:clj Throwable :cljs :default) e
           (throw (ex-info (lib.util/format "Error converting legacy ref to pMBQL: %s" (ex-message e))
                           {:query                    query
                            :stage-number             stage-number
                            :legacy-ref               legacy-ref
                            :legacy-index->pMBQL-uuid *legacy-index->pMBQL-uuid*}
                           e))))))))

(defn- from-json [query-fragment]
  #?(:cljs (if (object? query-fragment)
             (js->clj query-fragment :keywordize-keys true)
             query-fragment)
     :clj  query-fragment))

(defn js-legacy-query->pMBQL
  "Given a JSON-formatted legacy MBQL query, transform it to pMBQL.

  If you have only the inner query map (`{:source-table 2 ...}` or similar), call [[js-legacy-inner-query->pMBQL]]
  instead."
  [query-map]
  (let [clj-map (from-json query-map)]
    (if (= (:lib/type clj-map) "mbql/query")
      (lib.normalize/normalize clj-map)
      (-> clj-map (u/assoc-default :type :query) mbql.normalize/normalize ->pMBQL))))

(defn js-legacy-inner-query->pMBQL
  "Given a JSON-formatted *inner* query, transform it to pMBQL.

  If you have a complete legacy query (`{:type :query, :query {...}}` or similar), call [[js-legacy-query->pMBQL]]
  instead."
  [inner-query]
  (js-legacy-query->pMBQL {:type  :query
                           :query (from-json inner-query)}))<|MERGE_RESOLUTION|>--- conflicted
+++ resolved
@@ -521,29 +521,6 @@
               (map #(dissoc % :lib/type)))
         (:columns stage-metadata)))
 
-<<<<<<< HEAD
-(mu/defn- chain-stages-no-rename [{:keys [stages]} :- [:map [:stages [:sequential :map]]]]
-  ;; :source-metadata aka :lib/stage-metadata is handled differently in the two formats.
-  ;; In legacy, an inner query might have both :source-query, and :source-metadata giving the metadata for that nested
-  ;; :source-query.
-  ;; In pMBQL, the :lib/stage-metadata is attached to the same stage it applies to.
-  ;; So when chaining pMBQL stages back into legacy form, if stage n has :lib/stage-metadata, stage n+1 needs
-  ;; :source-metadata attached.
-  (first (reduce (fn [[inner stage-metadata] stage]
-                   [(cond-> (->legacy-MBQL stage)
-                      inner          (assoc :source-query inner)
-                      stage-metadata (assoc :source-metadata (stage-metadata->legacy-metadata stage-metadata)))
-                    ;; Get the :lib/stage-metadata off the original pMBQL stage, not the converted one.
-                    (:lib/stage-metadata stage)])
-                 nil
-                 stages)))
-
-(mu/defn- chain-stages [m :- [:map [:stages [:sequential :map]]]]
-  (let [inner-query (chain-stages-no-rename m)]
-    (cond-> inner-query
-      ;; If this is a native query, inner query will be used like: `{:type :native :native #_inner-query {:query ...}}`
-      (:native inner-query) (set/rename-keys {:native :query}))))
-=======
 (mu/defn- chain-stages
   ([m]
    (chain-stages m nil))
@@ -573,7 +550,6 @@
        ;;
        ;; only applies to the top level!
        (and top-level? (:native inner-query)) (set/rename-keys {:native :query})))))
->>>>>>> 40ce0158
 
 (defmethod ->legacy-MBQL :dispatch-type/map [m]
   (into {}
@@ -660,23 +636,12 @@
                (update-list->legacy-boolean-expression :conditions :condition))
            (when (seq (:columns metadata))
              {:source-metadata (stage-metadata->legacy-metadata metadata)})
-<<<<<<< HEAD
-           ;; if the only result of chaining the stages is a single `:source-table` or `:source-query` key, we can
-           ;; splice that directly into the join; if it spits out other stuff like `:filter` then it has to get nested
-           ;; inside `:source-query`
-           (let [m (chain-stages-no-rename base)]
-             (if (and (= (count (keys m)) 1)
-                      (#{:source-table :source-query} (first (keys m))))
-               m
-               {:source-query m})))))
-=======
            (let [inner-query (chain-stages base {:top-level? false})]
              ;; if [[chain-stages]] returns any additional keys like `:filter` at the top-level then we need to wrap
              ;; it all in `:source-query` (QUE-1566)
              (if (seq (set/difference (set (keys inner-query)) #{:source-table :source-query :fields :source-metadata}))
                {:source-query inner-query}
                inner-query)))))
->>>>>>> 40ce0158
 
 (defn- source-card->legacy-source-table
   "If a pMBQL query stage has `:source-card` convert it to legacy-style `:source-table \"card__<id>\"`."
