import { useCallback, useState } from "react";

import { Nav as DetailViewNav } from "metabase/detail-view/components";
import { SearchBar } from "metabase/nav/components/search/SearchBar";
import { PLUGIN_METABOT } from "metabase/plugins";
import { Flex } from "metabase/ui";
import type { DetailViewState } from "metabase-types/store";

import CollectionBreadcrumbs from "../../containers/CollectionBreadcrumbs";
import QuestionLineage from "../../containers/QuestionLineage";
import { ProfileLink } from "../ProfileLink";

import { AppBarLogo } from "./AppBarLogo";
import {
  AppBarHeader,
  AppBarLogoContainer,
  AppBarMainContainer,
  AppBarProfileLinkContainer,
  AppBarRoot,
  AppBarSearchContainer,
  AppBarSubheader,
  AppBarToggleContainer,
} from "./AppBarSmall.styled";
import { AppBarToggle } from "./AppBarToggle";

export interface AppBarSmallProps {
<<<<<<< HEAD
  detailView: DetailViewState;
=======
  detailView: DetailViewState | null;
>>>>>>> 7dd4936c
  isNavBarOpen?: boolean;
  isNavBarEnabled?: boolean;
  isLogoVisible?: boolean;
  isSearchVisible?: boolean;
  isEmbeddingIframe?: boolean;
  isProfileLinkVisible?: boolean;
  isCollectionPathVisible?: boolean;
  isQuestionLineageVisible?: boolean;
  onToggleNavbar: () => void;
  onCloseNavbar: () => void;
  onLogout: () => void;
}

const AppBarSmall = ({
  detailView,
  isNavBarOpen,
  isNavBarEnabled,
  isLogoVisible,
  isSearchVisible,
  isEmbeddingIframe,
  isProfileLinkVisible,
  isCollectionPathVisible,
  isQuestionLineageVisible,
  onToggleNavbar,
  onCloseNavbar,
  onLogout,
}: AppBarSmallProps): JSX.Element => {
  const isNavBarVisible = isNavBarOpen && isNavBarEnabled;

  const [isSearchActive, setSearchActive] = useState(false);
  const isInfoVisible = isQuestionLineageVisible || isCollectionPathVisible;
  const isHeaderVisible =
    isLogoVisible || isNavBarEnabled || isSearchVisible || isProfileLinkVisible;
  const isSubheaderVisible = !isNavBarVisible && isInfoVisible;

  const handleSearchActive = useCallback(() => {
    setSearchActive(true);
    onCloseNavbar();
  }, [onCloseNavbar]);

  const handleSearchInactive = useCallback(() => {
    setSearchActive(false);
  }, []);

  return (
    <AppBarRoot>
      {isHeaderVisible && (
        <AppBarHeader isSubheaderVisible={isSubheaderVisible}>
          <AppBarMainContainer>
            <AppBarToggleContainer>
              <AppBarToggle
                isSmallAppBar
                isNavBarEnabled={isNavBarEnabled}
                isNavBarOpen={isNavBarVisible}
                onToggleClick={onToggleNavbar}
              />
            </AppBarToggleContainer>
            <AppBarSearchContainer>
              {isSearchVisible &&
                (isEmbeddingIframe ? (
                  <SearchBar
                    onSearchActive={handleSearchActive}
                    onSearchInactive={handleSearchInactive}
                  />
                ) : (
                  <Flex justify="end">
                    <PLUGIN_METABOT.SearchButton />
                  </Flex>
                ))}
            </AppBarSearchContainer>
            {isProfileLinkVisible && (
              <AppBarProfileLinkContainer>
                <ProfileLink onLogout={onLogout} />
              </AppBarProfileLinkContainer>
            )}
          </AppBarMainContainer>
          <AppBarLogoContainer isVisible={isLogoVisible && !isSearchActive}>
            <AppBarLogo
              isSmallAppBar
              isLogoVisible={isLogoVisible}
              isNavBarEnabled={isNavBarEnabled}
              onLogoClick={onCloseNavbar}
            />
          </AppBarLogoContainer>
        </AppBarHeader>
      )}
      {isSubheaderVisible && (
        <AppBarSubheader isNavBarOpen={isNavBarVisible}>
          {detailView ? (
            <DetailViewNav
              rowName={detailView.rowName}
              table={detailView.table}
            />
          ) : isQuestionLineageVisible ? (
            <QuestionLineage />
          ) : isCollectionPathVisible ? (
            <CollectionBreadcrumbs />
          ) : detailView ? (
            <DetailViewNav
              rowName={detailView.rowName}
              table={detailView.table}
            />
          ) : null}
        </AppBarSubheader>
      )}
    </AppBarRoot>
  );
};

// eslint-disable-next-line import/no-default-export -- deprecated usage
export default AppBarSmall;<|MERGE_RESOLUTION|>--- conflicted
+++ resolved
@@ -24,11 +24,7 @@
 import { AppBarToggle } from "./AppBarToggle";
 
 export interface AppBarSmallProps {
-<<<<<<< HEAD
-  detailView: DetailViewState;
-=======
   detailView: DetailViewState | null;
->>>>>>> 7dd4936c
   isNavBarOpen?: boolean;
   isNavBarEnabled?: boolean;
   isLogoVisible?: boolean;
@@ -126,11 +122,6 @@
             <QuestionLineage />
           ) : isCollectionPathVisible ? (
             <CollectionBreadcrumbs />
-          ) : detailView ? (
-            <DetailViewNav
-              rowName={detailView.rowName}
-              table={detailView.table}
-            />
           ) : null}
         </AppBarSubheader>
       )}
