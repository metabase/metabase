--- conflicted
+++ resolved
@@ -9,11 +9,7 @@
   ContainerLabel,
   DefaultParameterValueWidget,
   ErrorSpan,
-<<<<<<< HEAD
-} from "./TagEditorParam.styled";
-=======
 } from "./TagEditorParam";
->>>>>>> cfe32222
 
 export function DefaultRequiredValueControl({
   tag,
