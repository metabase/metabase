(ns ^:mb/once metabase-enterprise.serialization.v2.backfill-ids-test
  (:require
   [clojure.test :refer :all]
   [metabase-enterprise.serialization.test-util :as ts]
   [metabase-enterprise.serialization.v2.backfill-ids :as serdes.backfill]
   [metabase.models :refer [Collection]]
   [metabase.test :as mt]
   [toucan.db :as db]
   [toucan2.core :as t2]))

(deftest backfill-needed-test
  (mt/with-empty-h2-app-db
    (ts/with-temp-dpc [Collection [{c1-id :id} {:name "some collection"}]
                       Collection [{c2-id :id} {:name "other collection"}]
                       ;; These two deliberately have the same name!
                       Collection [{c3-id :id} {:name     "child collection"
                                                :location (str "/" c1-id "/")}]
                       Collection [{c4-id :id} {:name     "child collection"
                                                :location (str "/" c2-id "/")}]]

      (let [coll-ids [c1-id c2-id c3-id c4-id]
            all-eids #(t2/select-fn-set :entity_id Collection :id [:in coll-ids])]
        (testing "all collections have entity_ids"
          (is (every? some? (all-eids))))

        (testing "removing the entity_ids"
          (doseq [id coll-ids]
            (t2/update! Collection id {:entity_id nil}))
          (is (every? nil? (all-eids))))

        (testing "backfill now recreates them"
          (serdes.backfill/backfill-ids-for Collection)
          (is (every? some? (all-eids))))))))

(deftest no-overwrite-test
  (mt/with-empty-h2-app-db
    (ts/with-temp-dpc [Collection [{c1-id :id c1-eid :entity_id} {:name "some collection"}]
                       Collection [{c2-id :id}                   {:name "other collection"}]]
      (testing "deleting the entity_id for one of them"
        (t2/update! Collection c2-id {:entity_id nil})
        (is (= #{c1-eid nil}
               (t2/select-fn-set :entity_id Collection))))

      (testing "backfill"
        (serdes.backfill/backfill-ids-for Collection)
        (testing "sets a blank entity_id"
          (is (some? (t2/select-one-fn :entity_id Collection :id c2-id))))
        (testing "does not change the original entity_id"
          (is (= c1-eid (t2/select-one-fn :entity_id Collection :id c1-id))))))))

(deftest repeatable-test
  (mt/with-empty-h2-app-db
    (ts/with-temp-dpc [Collection [{c1-eid :entity_id} {:name "some collection"}]
                       Collection [{c2-id :id}         {:name "other collection"}]]
      (testing "deleting the entity_id for one of them"
        (t2/update! Collection c2-id {:entity_id nil})
        (is (= #{c1-eid nil}
               (t2/select-fn-set :entity_id Collection))))

      (testing "backfilling twice"
        (serdes.backfill/backfill-ids-for Collection)
<<<<<<< HEAD
        (let [first-eid (db/select-one-field :entity_id Collection :id c2-id)]
          (t2/update! Collection c2-id {:entity_id nil})
=======
        (let [first-eid (t2/select-one-fn :entity_id Collection :id c2-id)]
          (db/update! Collection c2-id {:entity_id nil})
>>>>>>> 952af410
          (is (= #{c1-eid nil}
                 (t2/select-fn-set :entity_id Collection)))
          (serdes.backfill/backfill-ids-for Collection)
          (testing "produces the same entity_id both times"
            (is (= first-eid (t2/select-one-fn :entity_id Collection :id c2-id)))))))))<|MERGE_RESOLUTION|>--- conflicted
+++ resolved
@@ -59,13 +59,8 @@
 
       (testing "backfilling twice"
         (serdes.backfill/backfill-ids-for Collection)
-<<<<<<< HEAD
-        (let [first-eid (db/select-one-field :entity_id Collection :id c2-id)]
+        (let [first-eid (t2/select-one-fn :entity_id Collection :id c2-id)]
           (t2/update! Collection c2-id {:entity_id nil})
-=======
-        (let [first-eid (t2/select-one-fn :entity_id Collection :id c2-id)]
-          (db/update! Collection c2-id {:entity_id nil})
->>>>>>> 952af410
           (is (= #{c1-eid nil}
                  (t2/select-fn-set :entity_id Collection)))
           (serdes.backfill/backfill-ids-for Collection)
