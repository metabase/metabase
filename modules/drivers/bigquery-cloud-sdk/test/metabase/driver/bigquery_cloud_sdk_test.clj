--- conflicted
+++ resolved
@@ -584,14 +584,6 @@
 
 (deftest ^:parallel format-sql-test
   (mt/test-driver :bigquery-cloud-sdk
-<<<<<<< HEAD
-     (testing "native queries are compiled and formatted without whitespace errors (#30676)"
-       (is (= (str (format "SELECT\n  count(*) AS `count`\nFROM\n  `%s.venues`" test-db-name))
-              (->> (mt/mbql-query venues {:aggregation [:count]})
-                   qp.compile/compile-and-splice-parameters
-                   :query
-                   (driver/prettify-native-form :bigquery-cloud-sdk)))))))
-=======
     (testing "native queries are compiled and formatted without whitespace errors (#30676)"
       (is (= (->> ["SELECT"
                    "  COUNT(*) AS `count`"
@@ -601,7 +593,6 @@
                   str/join
                   pretty-sql-lines)
              (->> (mt/mbql-query venues {:aggregation [:count]})
-                  qp/compile-and-splice-parameters
+                  qp.compile/compile-and-splice-parameters
                   :query
-                  pretty-sql-lines))))))
->>>>>>> 56a2ebd4
+                  pretty-sql-lines))))))