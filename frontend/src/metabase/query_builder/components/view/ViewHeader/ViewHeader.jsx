import cx from "classnames";
import PropTypes from "prop-types";
import { useEffect, useCallback, useState } from "react";
import { usePrevious } from "react-use";
import { t } from "ttag";

import Link from "metabase/core/components/Link";
import Tooltip from "metabase/core/components/Tooltip";
import CS from "metabase/css/core/index.css";
import { useToggle } from "metabase/hooks/use-toggle";
import { SERVER_ERROR_TYPES } from "metabase/lib/errors";
import { useDispatch, useSelector } from "metabase/lib/redux";
import MetabaseSettings from "metabase/lib/settings";
import * as Urls from "metabase/lib/urls";
import { navigateBackToDashboard } from "metabase/query_builder/actions";
import SavedQuestionHeaderButton from "metabase/query_builder/components/SavedQuestionHeaderButton/SavedQuestionHeaderButton";
import { MODAL_TYPES } from "metabase/query_builder/constants";
import { getDashboard } from "metabase/query_builder/selectors";
import * as Lib from "metabase-lib";

import {
  AdHocViewHeading,
  SaveButton,
  SavedQuestionHeaderButtonContainer,
  ViewHeaderMainLeftContentContainer,
  ViewHeaderLeftSubHeading,
  ViewHeaderContainer,
  StyledLastEditInfoLabel,
  StyledQuestionDataSource,
  SavedQuestionLeftSideRoot,
  AdHocLeftSideRoot,
  HeaderDivider,
  ViewHeaderActionPanel,
  ViewHeaderIconButtonContainer,
  BackButton,
  BackButtonContainer,
  ViewRunButtonWithTooltip,
} from "./ViewHeader.styled";
import {
  ToggleNativeQueryPreview,
  HeadBreadcrumbs,
  FilterHeaderButton,
  FilterHeaderToggle,
  FilterHeader,
  ExploreResultsLink,
  QuestionActions,
  QuestionNotebookButton,
  QuestionDataSource,
  QuestionDescription,
  QuestionSummarizeWidget,
} from "./components";
import { canExploreResults } from "./utils";

const viewTitleHeaderPropTypes = {
  question: PropTypes.object.isRequired,
  originalQuestion: PropTypes.object,

  queryBuilderMode: PropTypes.oneOf(["view", "notebook"]),
  setQueryBuilderMode: PropTypes.func,

  result: PropTypes.object,

  isDirty: PropTypes.bool,
  isRunnable: PropTypes.bool,
  isRunning: PropTypes.bool,
  isResultDirty: PropTypes.bool,
  isNativeEditorOpen: PropTypes.bool,
  isNavBarOpen: PropTypes.bool,
  isShowingSummarySidebar: PropTypes.bool,
  isShowingQuestionDetailsSidebar: PropTypes.bool,
  isObjectDetail: PropTypes.bool,
  isAdditionalInfoVisible: PropTypes.bool,

  runQuestionQuery: PropTypes.func,
  cancelQuery: PropTypes.func,
  updateQuestion: PropTypes.func,

  onOpenModal: PropTypes.func,
  onEditSummary: PropTypes.func,
  onCloseSummary: PropTypes.func,
  onOpenQuestionDetails: PropTypes.func,

  className: PropTypes.string,
  style: PropTypes.object,
};

export function ViewTitleHeader(props) {
  const { question, className, style, isNavBarOpen, updateQuestion } = props;

  const [
    areFiltersExpanded,
    { turnOn: expandFilters, turnOff: collapseFilters },
  ] = useToggle(!question?.isSaved());

  const previousQuestion = usePrevious(question);

  const query = question.query();
  const previousQuery = usePrevious(query);

  useEffect(() => {
    const { isNative } = Lib.queryDisplayInfo(query);
    const isPreviousQuestionNative =
      previousQuery && Lib.queryDisplayInfo(previousQuery).isNative;

    if (isNative || isPreviousQuestionNative) {
      return;
    }

    const filtersCount = Lib.filters(query, -1).length;
    const previousFiltersCount =
      previousQuery && Lib.filters(previousQuery, -1).length;

    if (filtersCount > previousFiltersCount) {
      expandFilters();
    }
  }, [previousQuestion, question, expandFilters, previousQuery, query]);

  const { isNative } = Lib.queryDisplayInfo(query);
  const isSaved = question.isSaved();
  const isModelOrMetric =
    question.type() === "model" || question.type() === "metric";
  const isSummarized = Lib.aggregations(query, -1).length > 0;

  const onQueryChange = useCallback(
    newQuery => {
      updateQuestion(newQuery.question(), { run: true });
    },
    [updateQuestion],
  );

  return (
    <>
      <ViewHeaderContainer
        className={className}
        style={style}
        data-testid="qb-header"
        isNavBarOpen={isNavBarOpen}
      >
        <DashboardBackButton />
        {isSaved ? (
          <SavedQuestionLeftSide {...props} />
        ) : (
          <AhHocQuestionLeftSide
            {...props}
            isNative={isNative}
            isSummarized={isSummarized}
          />
        )}
        <ViewTitleHeaderRightSide
          {...props}
          isSaved={isSaved}
          isModelOrMetric={isModelOrMetric}
          isNative={isNative}
          isSummarized={isSummarized}
          areFiltersExpanded={areFiltersExpanded}
          onExpandFilters={expandFilters}
          onCollapseFilters={collapseFilters}
          onQueryChange={onQueryChange}
        />
      </ViewHeaderContainer>
      {FilterHeader.shouldRender(props) && (
        <FilterHeader
          {...props}
          expanded={areFiltersExpanded}
          question={question}
          onQueryChange={onQueryChange}
        />
      )}
    </>
  );
}

function DashboardBackButton() {
  const dashboard = useSelector(getDashboard);
  const dispatch = useDispatch();

  const handleClick = () => {
    dispatch(navigateBackToDashboard(dashboard.id));
  };

  if (!dashboard) {
    return null;
  }

  const label = t`Back to ${dashboard.name}`;

  return (
    <Tooltip tooltip={label}>
      <BackButtonContainer>
        <BackButton
          as={Link}
          to={Urls.dashboard(dashboard)}
          round
          icon="arrow_left"
          aria-label={label}
          onClick={handleClick}
        />
      </BackButtonContainer>
    </Tooltip>
  );
}

SavedQuestionLeftSide.propTypes = {
  question: PropTypes.object.isRequired,
  isObjectDetail: PropTypes.bool,
  isAdditionalInfoVisible: PropTypes.bool,
  isShowingQuestionDetailsSidebar: PropTypes.bool,
  onOpenQuestionInfo: PropTypes.func.isRequired,
  onSave: PropTypes.func,
};

function SavedQuestionLeftSide(props) {
  const {
    question,
    isObjectDetail,
    isAdditionalInfoVisible,
    onOpenQuestionInfo,
    onSave,
  } = props;

  const [showSubHeader, setShowSubHeader] = useState(true);

  const hasLastEditInfo = question.lastEditInfo() != null;
  const type = question.type();
  const isModelOrMetric = type === "model" || type === "metric";

  const onHeaderChange = useCallback(
    name => {
      if (name && name !== question.displayName()) {
        onSave(question.setDisplayName(name));
      }
    },
    [question, onSave],
  );

  const renderDataSource =
    QuestionDataSource.shouldRender(props) && type === "question";
  const renderLastEdit = hasLastEditInfo && isAdditionalInfoVisible;

  useEffect(() => {
    const timerId = setTimeout(() => {
      if (isAdditionalInfoVisible && (renderDataSource || renderLastEdit)) {
        setShowSubHeader(false);
      }
    }, 4000);
    return () => clearTimeout(timerId);
  }, [isAdditionalInfoVisible, renderDataSource, renderLastEdit]);

  return (
    <SavedQuestionLeftSideRoot
      data-testid="qb-header-left-side"
      showSubHeader={showSubHeader}
    >
      <ViewHeaderMainLeftContentContainer>
        <SavedQuestionHeaderButtonContainer isModelOrMetric={isModelOrMetric}>
          <HeadBreadcrumbs
            divider={<HeaderDivider>/</HeaderDivider>}
            parts={[
              ...(isAdditionalInfoVisible && isModelOrMetric
                ? [
                    <HeaderCollectionBadge
                      key="collection"
                      question={question}
                    />,
                  ]
                : []),

              <SavedQuestionHeaderButton
                key={question.displayName()}
                question={question}
                onSave={onHeaderChange}
              />,
            ]}
          />
        </SavedQuestionHeaderButtonContainer>
      </ViewHeaderMainLeftContentContainer>
      {isAdditionalInfoVisible && (
        <ViewHeaderLeftSubHeading>
          {QuestionDataSource.shouldRender(props) && !isModelOrMetric && (
            <StyledQuestionDataSource
              question={question}
              isObjectDetail={isObjectDetail}
              subHead
            />
          )}
          {hasLastEditInfo && isAdditionalInfoVisible && (
            <StyledLastEditInfoLabel
              item={question.card()}
              onClick={onOpenQuestionInfo}
            />
          )}
        </ViewHeaderLeftSubHeading>
      )}
    </SavedQuestionLeftSideRoot>
  );
}

AhHocQuestionLeftSide.propTypes = {
  question: PropTypes.object.isRequired,
  originalQuestion: PropTypes.object,
  isNative: PropTypes.bool,
  isObjectDetail: PropTypes.bool,
  isSummarized: PropTypes.bool,
  onOpenModal: PropTypes.func,
};

function AhHocQuestionLeftSide(props) {
  const {
    question,
    originalQuestion,
    isNative,
    isObjectDetail,
    isSummarized,
    onOpenModal,
  } = props;

  const handleTitleClick = () => {
    const { isEditable } = Lib.queryDisplayInfo(question.query());

    if (isEditable) {
      onOpenModal(MODAL_TYPES.SAVE);
    }
  };

  return (
    <AdHocLeftSideRoot>
      <ViewHeaderMainLeftContentContainer>
        <AdHocViewHeading color="medium">
          {isNative ? (
            t`New question`
          ) : (
            <QuestionDescription
              question={question}
              originalQuestion={originalQuestion}
              isObjectDetail={isObjectDetail}
              onClick={handleTitleClick}
            />
          )}
        </AdHocViewHeading>
      </ViewHeaderMainLeftContentContainer>
      <ViewHeaderLeftSubHeading>
        {isSummarized && (
          <QuestionDataSource
            className={CS.mb1}
            question={question}
            isObjectDetail={isObjectDetail}
            subHead
          />
        )}
      </ViewHeaderLeftSubHeading>
    </AdHocLeftSideRoot>
  );
}

HeaderCollectionBadge.propTypes = {
  question: PropTypes.object.isRequired,
};

function HeaderCollectionBadge({ question }) {
  const { collection } = question.card();
  const icon = question.type();
  return (
    <HeadBreadcrumbs.Badge to={Urls.collection(collection)} icon={icon}>
      {collection?.name || t`Our analytics`}
    </HeadBreadcrumbs.Badge>
  );
}

ViewTitleHeaderRightSide.propTypes = {
  question: PropTypes.object.isRequired,
  result: PropTypes.object,
  queryBuilderMode: PropTypes.oneOf(["view", "notebook"]),
  isModelOrMetric: PropTypes.bool,
  isSaved: PropTypes.bool,
  isNative: PropTypes.bool,
  isRunnable: PropTypes.bool,
  isRunning: PropTypes.bool,
  isNativeEditorOpen: PropTypes.bool,
  isShowingSummarySidebar: PropTypes.bool,
  isDirty: PropTypes.bool,
  isResultDirty: PropTypes.bool,
  isActionListVisible: PropTypes.bool,
  runQuestionQuery: PropTypes.func,
  updateQuestion: PropTypes.func.isRequired,
  cancelQuery: PropTypes.func,
  onOpenModal: PropTypes.func,
  onEditSummary: PropTypes.func,
  onCloseSummary: PropTypes.func,
  setQueryBuilderMode: PropTypes.func,
  turnDatasetIntoQuestion: PropTypes.func,
  areFiltersExpanded: PropTypes.bool,
  onExpandFilters: PropTypes.func,
  onCollapseFilters: PropTypes.func,
  isBookmarked: PropTypes.bool,
  toggleBookmark: PropTypes.func,
  onOpenQuestionInfo: PropTypes.func,
  onCloseQuestionInfo: PropTypes.func,
  isShowingQuestionInfoSidebar: PropTypes.bool,
  onModelPersistenceChange: PropTypes.func,
  onQueryChange: PropTypes.func,
};

function ViewTitleHeaderRightSide(props) {
  const {
    question,
    result,
    queryBuilderMode,
    isBookmarked,
    toggleBookmark,
    isSaved,
    isModelOrMetric,
    isRunnable,
    isRunning,
    isNativeEditorOpen,
    isShowingSummarySidebar,
    isDirty,
    isResultDirty,
    isActionListVisible,
    runQuestionQuery,
    cancelQuery,
    onOpenModal,
    onEditSummary,
    onCloseSummary,
    setQueryBuilderMode,
    turnDatasetIntoQuestion,
    areFiltersExpanded,
    onExpandFilters,
    onCollapseFilters,
    isShowingQuestionInfoSidebar,
    onCloseQuestionInfo,
    onOpenQuestionInfo,
    onModelPersistenceChange,
  } = props;
  const isShowingNotebook = queryBuilderMode === "notebook";
  const { isEditable } = Lib.queryDisplayInfo(question.query());

  const hasExploreResultsLink =
    canExploreResults(question) &&
    MetabaseSettings.get("enable-nested-queries");

  // Models and metrics can't be saved. But changing anything about the model/metric will prompt the user
  // to save it as a new question (based on that model/metric). In other words, at this point
  // the `type` field is set to "question".
<<<<<<< HEAD
  const hasSaveButton = !isModelOrMetric && !!isDirty && isActionListVisible;
=======
  const hasSaveButton =
    !isModel && !!isDirty && !question.isArchived() && isActionListVisible;
>>>>>>> 147b9f7d
  const isMissingPermissions =
    result?.error_type === SERVER_ERROR_TYPES.missingPermissions;
  const hasRunButton =
    isRunnable && !isNativeEditorOpen && !isMissingPermissions;

  const handleInfoClick = useCallback(() => {
    if (isShowingQuestionInfoSidebar) {
      onCloseQuestionInfo();
    } else {
      onOpenQuestionInfo();
    }
  }, [isShowingQuestionInfoSidebar, onOpenQuestionInfo, onCloseQuestionInfo]);

  const getRunButtonLabel = useCallback(
    () => (isRunning ? t`Cancel` : t`Refresh`),
    [isRunning],
  );

  const canSave = Lib.canSave(question.query(), question.type());
  const isSaveDisabled = !canSave;
  const disabledSaveTooltip = getDisabledSaveTooltip(isEditable);

  return (
    <ViewHeaderActionPanel data-testid="qb-header-action-panel">
      {FilterHeaderToggle.shouldRender(props) && (
        <FilterHeaderToggle
          className={cx(CS.ml2, CS.mr1)}
          query={question.query()}
          isExpanded={areFiltersExpanded}
          onExpand={onExpandFilters}
          onCollapse={onCollapseFilters}
        />
      )}
      {FilterHeaderButton.shouldRender(props) && (
        <FilterHeaderButton
          className={cx(CS.hide, CS.smShow)}
          onOpenModal={onOpenModal}
        />
      )}
      {QuestionSummarizeWidget.shouldRender(props) && (
        <QuestionSummarizeWidget
          className={cx(CS.hide, CS.smShow)}
          isShowingSummarySidebar={isShowingSummarySidebar}
          onEditSummary={onEditSummary}
          onCloseSummary={onCloseSummary}
        />
      )}
      {QuestionNotebookButton.shouldRender(props) && (
        <ViewHeaderIconButtonContainer>
          <QuestionNotebookButton
            iconSize={16}
            question={question}
            isShowingNotebook={isShowingNotebook}
            setQueryBuilderMode={setQueryBuilderMode}
          />
        </ViewHeaderIconButtonContainer>
      )}
      {ToggleNativeQueryPreview.shouldRender(props) && (
        <ToggleNativeQueryPreview question={question} />
      )}
      {hasExploreResultsLink && <ExploreResultsLink question={question} />}
      {hasRunButton && !isShowingNotebook && (
        <ViewHeaderIconButtonContainer>
          <ViewRunButtonWithTooltip
            iconSize={16}
            onlyIcon
            medium
            compact
            result={result}
            isRunning={isRunning}
            isDirty={isResultDirty}
            onRun={() => runQuestionQuery({ ignoreCache: true })}
            onCancel={cancelQuery}
            getTooltip={getRunButtonLabel}
          />
        </ViewHeaderIconButtonContainer>
      )}
      {isSaved && (
        <QuestionActions
          isShowingQuestionInfoSidebar={isShowingQuestionInfoSidebar}
          isBookmarked={isBookmarked}
          handleBookmark={toggleBookmark}
          onOpenModal={onOpenModal}
          question={question}
          setQueryBuilderMode={setQueryBuilderMode}
          turnDatasetIntoQuestion={turnDatasetIntoQuestion}
          onInfoClick={handleInfoClick}
          onModelPersistenceChange={onModelPersistenceChange}
        />
      )}
      {hasSaveButton && (
        <SaveButton
          role="button"
          disabled={isSaveDisabled}
          tooltip={{
            tooltip: disabledSaveTooltip,
            isEnabled: isSaveDisabled,
            placement: "left",
          }}
          onClick={() => onOpenModal("save")}
        >
          {t`Save`}
        </SaveButton>
      )}
    </ViewHeaderActionPanel>
  );
}

ViewTitleHeader.propTypes = viewTitleHeaderPropTypes;

function getDisabledSaveTooltip(isEditable) {
  if (!isEditable) {
    return t`You don't have permission to save this question.`;
  }
}<|MERGE_RESOLUTION|>--- conflicted
+++ resolved
@@ -441,12 +441,8 @@
   // Models and metrics can't be saved. But changing anything about the model/metric will prompt the user
   // to save it as a new question (based on that model/metric). In other words, at this point
   // the `type` field is set to "question".
-<<<<<<< HEAD
-  const hasSaveButton = !isModelOrMetric && !!isDirty && isActionListVisible;
-=======
   const hasSaveButton =
-    !isModel && !!isDirty && !question.isArchived() && isActionListVisible;
->>>>>>> 147b9f7d
+    !isModelOrMetric && !!isDirty && !question.isArchived() && isActionListVisible;
   const isMissingPermissions =
     result?.error_type === SERVER_ERROR_TYPES.missingPermissions;
   const hasRunButton =
