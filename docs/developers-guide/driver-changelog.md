--- conflicted
+++ resolved
@@ -4,13 +4,6 @@
 
 # Driver Interface Changelog
 
-<<<<<<< HEAD
-## Metabase 0.56.3
-
-- Added the driver multi-method `driver/describe-database*` for drivers to prefer implementing over `driver/describe-database`, in order
-  to opt-in the automatic resilient connection mechanism.
-
-=======
 ## Metabase 0.57.0
 
 - `driver/field-reference-mlv2` is now deprecated, and is no longer used. Please remove your implementations.
@@ -18,8 +11,12 @@
 - The key `metabase.driver-api.core/qp.add.nfc-path` is now more consistently populated; other `qp.add.*` keys no
   longer include parent column names for drivers like MongoDB -- use `qp.add.nfc-path` instead to qualify the
   `qp.add.source-column-alias` with parent column names as needed.
->>>>>>> 16232d53
-
+
+## Metabase 0.56.3
+
+- Added the driver multi-method `driver/describe-database*` for drivers to prefer implementing over `driver/describe-database`, in order
+  to opt-in the automatic resilient connection mechanism.
+  
 ## Metabase 0.56.0
 
 - Add the testing multi-method `tx/track-dataset` for shared cloud dbs to track loaded datasets for more efficient sharing.
