(ns metabase.lib.aggregation
  (:refer-clojure :exclude [count distinct max min var])
  (:require
   [clojure.math :as math]
   [medley.core :as m]
   [metabase.lib.common :as lib.common]
   [metabase.lib.hierarchy :as lib.hierarchy]
   [metabase.lib.metadata :as lib.metadata]
   [metabase.lib.metadata.calculation :as lib.metadata.calculation]
   [metabase.lib.ref :as lib.ref]
   [metabase.lib.schema :as lib.schema]
   [metabase.lib.schema.aggregation :as lib.schema.aggregation]
   [metabase.lib.types.isa :as lib.types.isa]
   [metabase.lib.util :as lib.util]
   [metabase.shared.util.i18n :as i18n]
   [metabase.util.malli :as mu]))

(mu/defn column-metadata->aggregation-ref :- :mbql.clause/aggregation
  "Given `:metadata/field` column metadata for an aggregation, construct an `:aggregation` reference."
  [metadata :- lib.metadata/ColumnMetadata]
  (let [options {:lib/uuid       (str (random-uuid))
                 :effective-type ((some-fn :effective-type :base-type) metadata)}
        ag-uuid (:lib/source-uuid metadata)]
    (assert ag-uuid "Metadata for an aggregation reference should include :lib/source-uuid")
    [:aggregation options ag-uuid]))

(mu/defn resolve-aggregation :- ::lib.schema.aggregation/aggregation
  "Resolve an aggregation with a specific `index`."
  [query        :- ::lib.schema/query
   stage-number :- :int
   ag-uuid      :- :string]
  (let [{aggregations :aggregation} (lib.util/query-stage query stage-number)
        found (m/find-first (comp #{ag-uuid} :lib/uuid second) aggregations)]
    (when-not found
      (throw (ex-info (i18n/tru "No aggregation with uuid {0}" ag-uuid)
                      {:uuid         ag-uuid
                       :query        query
                       :stage-number stage-number})))
    found))

(defmethod lib.metadata.calculation/describe-top-level-key-method :aggregation
  [query stage-number _k]
  (when-let [aggregations (not-empty (:aggregation (lib.util/query-stage query stage-number)))]
    (lib.util/join-strings-with-conjunction
     (i18n/tru "and")
     (for [aggregation aggregations]
       (lib.metadata.calculation/display-name query stage-number aggregation :long)))))

(defmethod lib.metadata.calculation/metadata-method :aggregation
  [query stage-number [_ag {:keys [base-type effective-type], :as _opts} index, :as _aggregation-ref]]
  (let [aggregation (resolve-aggregation query stage-number index)]
    (merge
     (lib.metadata.calculation/metadata query stage-number aggregation)
     {:lib/source :source/aggregations
      :lib/source-uuid (:lib/uuid (second aggregation))}
     (when base-type
       {:base-type base-type})
     (when effective-type
       {:effective-type effective-type}))))

;;; TODO -- merge this stuff into `defop` somehow.

(defmethod lib.metadata.calculation/display-name-method :aggregation
  [query stage-number [_tag _opts index] style]
  (lib.metadata.calculation/display-name query stage-number (resolve-aggregation query stage-number index) style))

(defmethod lib.metadata.calculation/display-name-method :count
  [query stage-number [_count _opts x] style]
  ;; x is optional.
  (if x
    (i18n/tru "Count of {0}" (lib.metadata.calculation/display-name query stage-number x style))
    (i18n/tru "Count")))

(defmethod lib.metadata.calculation/column-name-method :count
  [query stage-number [_count _opts x]]
  (if x
    (str "count_" (lib.metadata.calculation/column-name query stage-number x))
    "count"))

(lib.hierarchy/derive :count ::aggregation)

(defmethod lib.metadata.calculation/display-name-method :case
  [_query _stage-number _case _style]
  (i18n/tru "Case"))

(defmethod lib.metadata.calculation/column-name-method :case
  [_query _stage-number _case]
  "case")

(lib.hierarchy/derive ::unary-aggregation ::aggregation)

(doseq [tag [:avg
             :cum-count
             :cum-sum
             :distinct
             :max
             :median
             :min
             :stddev
             :sum
             :var]]
  (lib.hierarchy/derive tag ::unary-aggregation))

(defmethod lib.metadata.calculation/column-name-method ::unary-aggregation
  [query stage-number [tag _opts arg]]
  (let [arg (lib.metadata.calculation/column-name-method query stage-number arg)]
    (str
     (case tag
       :avg       "avg_"
       :cum-count "cum_count_"
       :cum-sum   "cum_sum_"
       :distinct  "distinct_"
       :max       "max_"
       :median    "median_"
       :min       "min_"
       :stddev    "std_dev_"
       :sum       "sum_"
       :var       "var_")
     arg)))

(defmethod lib.metadata.calculation/display-name-method ::unary-aggregation
  [query stage-number [tag _opts arg] style]
  (let [arg (lib.metadata.calculation/display-name query stage-number arg style)]
    (case tag
      :avg       (i18n/tru "Average of {0}"            arg)
      :cum-count (i18n/tru "Cumulative count of {0}"   arg)
      :cum-sum   (i18n/tru "Cumulative sum of {0}"     arg)
      :distinct  (i18n/tru "Distinct values of {0}"    arg)
      :max       (i18n/tru "Max of {0}"                arg)
      :median    (i18n/tru "Median of {0}"             arg)
      :min       (i18n/tru "Min of {0}"                arg)
      :stddev    (i18n/tru "Standard deviation of {0}" arg)
      :sum       (i18n/tru "Sum of {0}"                arg)
      :var       (i18n/tru "Variance of {0}"           arg))))

(defmethod lib.metadata.calculation/display-name-method :percentile
  [query stage-number [_percentile _opts x p] style]
  (i18n/tru "{0}th percentile of {1}" p (lib.metadata.calculation/display-name query stage-number x style)))

(defmethod lib.metadata.calculation/column-name-method :percentile
  [query stage-number [_percentile _opts x p]]
  ;; if `p` is between `0` and `1` then just use the first two digits for the name, e.g. `p95_whatever`
  (let [p (if (< 0 p 1)
            (int (math/round (* p 100.0)))
            p)]
    (lib.util/format "p%s_%s" p (lib.metadata.calculation/column-name query stage-number x))))

(lib.hierarchy/derive :percentile ::aggregation)

;;; we don't currently have sophisticated logic for generating nice display names for filter clauses.
;;;
;;; TODO : wait a minute, we do have that stuff now!

(defmethod lib.metadata.calculation/display-name-method :sum-where
  [query stage-number [_sum-where _opts x _pred] style]
  (i18n/tru "Sum of {0} matching condition" (lib.metadata.calculation/display-name query stage-number x style)))

(defmethod lib.metadata.calculation/column-name-method :sum-where
  [query stage-number [_sum-where _opts x _pred]]
  (str "sum_where_" (lib.metadata.calculation/column-name query stage-number x)))

(lib.hierarchy/derive :sum-where ::aggregation)

(defmethod lib.metadata.calculation/display-name-method :share
  [_query _stage-number _share _style]
  (i18n/tru "Share of rows matching condition"))

(defmethod lib.metadata.calculation/column-name-method :share
  [_query _stage-number _share]
  "share")

(lib.hierarchy/derive :share ::aggregation)

(defmethod lib.metadata.calculation/display-name-method :count-where
  [_query _stage-number _count-where _style]
  (i18n/tru "Count of rows matching condition"))

(defmethod lib.metadata.calculation/column-name-method :count-where
  [_query _stage-number _count-where]
  "count-where")

(lib.hierarchy/derive :count-where ::aggregation)

(defmethod lib.metadata.calculation/metadata-method ::aggregation
  [query stage-number [_tag _opts first-arg :as clause]]
  (merge
   ;; flow the `:options` from the field we're aggregating. This is important, for some reason.
   ;; See [[metabase.query-processor-test.aggregation-test/field-settings-for-aggregate-fields-test]]
   (when first-arg
     (select-keys (lib.metadata.calculation/metadata query stage-number first-arg) [:settings]))
   ((get-method lib.metadata.calculation/metadata-method :default) query stage-number clause)))

(lib.common/defop count       [] [x])
(lib.common/defop cum-count   [] [x])
(lib.common/defop count-where [x y])
(lib.common/defop avg         [x])
(lib.common/defop distinct    [x])
(lib.common/defop max         [x])
(lib.common/defop median      [x])
(lib.common/defop min         [x])
(lib.common/defop percentile  [x y])
(lib.common/defop share       [x])
(lib.common/defop stddev      [x])
(lib.common/defop sum         [x])
(lib.common/defop cum-sum     [x])
(lib.common/defop sum-where   [x y])
(lib.common/defop var         [x])

(defmethod lib.ref/ref-method :aggregation
  [aggregation-clause]
  aggregation-clause)

(mu/defn aggregate :- ::lib.schema/query
  "Adds an aggregation to query."
  ([query an-aggregate-clause]
   (aggregate query -1 an-aggregate-clause))
  ([query stage-number an-aggregate-clause]
   (lib.util/add-summary-clause query stage-number :aggregation an-aggregate-clause)))

(mu/defn aggregations :- [:maybe [:sequential ::lib.schema.aggregation/aggregation]]
  "Get the aggregations in a given stage of a query."
  ([query]
   (aggregations query -1))

  ([query        :- ::lib.schema/query
    stage-number :- :int]
   (not-empty (:aggregation (lib.util/query-stage query stage-number)))))

(mu/defn aggregations-metadata :- [:maybe [:sequential lib.metadata/ColumnMetadata]]
  "Get metadata about the aggregations in a given stage of a query."
  ([query]
   (aggregations-metadata query -1))

  ([query        :- ::lib.schema/query
    stage-number :- :int]
   (some->> (not-empty (:aggregation (lib.util/query-stage query stage-number)))
            (into [] (map (fn [aggregation]
                            (-> (lib.metadata.calculation/metadata query stage-number aggregation)
                                (assoc :lib/source :source/aggregations
<<<<<<< HEAD
                                       ::aggregation-uuid (:lib/uuid (second aggregation))))))))))

(def ^:private OperatorWithColumns
  [:merge
   ::lib.schema.aggregation/operator
   [:map
    [:columns {:optional true} [:sequential lib.metadata/ColumnMetadata]]]])

(defmethod lib.metadata.calculation/display-name-method :mbql.aggregation/operator
  [_query _stage-number {:keys [display-info]} _display-name-style]
  (:display-name (display-info)))

(defmethod lib.metadata.calculation/display-info-method :mbql.aggregation/operator
  [_query _stage-number {:keys [display-info requires-field?] short-name :short}]
  (assoc (display-info)
         :short short-name
         :requires-field requires-field?))

(mu/defn aggregation-operator-columns :- [:maybe [:sequential lib.metadata/ColumnMetadata]]
  "Returns the columns for which `aggregation-operator` is applicable."
  [aggregation-operator :- OperatorWithColumns]
  (:columns aggregation-operator))

(mu/defn available-aggregation-operators :- [:maybe [:sequential OperatorWithColumns]]
  "Returns the available aggegation operators for the stage with `stage-number` of `query`.
  If `stage-number` is omitted, uses the last stage."
  ([query]
   (available-aggregation-operators query -1))

  ([query :- ::lib.schema/query
    stage-number :- :int]
   (let [db-features (or (:features (lib.metadata/database query)) #{})
         stage (lib.util/query-stage query stage-number)
         columns (lib.metadata.calculation/visible-columns query stage-number stage)
         with-columns (fn [{:keys [requires-field? supported-field] :as operator}]
                        (cond
                          (not requires-field?)
                          operator

                          (= supported-field :any)
                          (assoc operator :columns columns)

                          :else
                          (when-let [cols (->> columns
                                               (filterv #(lib.types.isa/field-type? supported-field %))
                                               not-empty)]
                            (assoc operator :columns cols))))]
     (not-empty
      (into []
            (comp (filter (fn [op]
                            (let [feature (:driver-feature op)]
                              (or (nil? feature) (db-features feature)))))
                  (keep with-columns)
                  (map #(assoc % :lib/type :mbql.aggregation/operator)))
            lib.schema.aggregation/aggregation-operators)))))

(mu/defn aggregation-clause
  "Returns a standalone aggregation clause for an `aggregation-operator` and
  a `column`.
  For aggregations requiring an argument `column` is mandatory, otherwise
  it is optional."
  ([aggregation-operator]
   (if-not (:requires-field? aggregation-operator)
     {:lib/type :lib/external-op
      :operator (:short aggregation-operator)}
     (throw (ex-info (lib.util/format "aggregation operator %s requires an argument"
                                      (:short aggregation-operator))
                     {:aggregation-operator aggregation-operator}))))

  ([aggregation-operator column]
   {:lib/type :lib/external-op
    :operator (:short aggregation-operator)
    :args [column]}))
=======
                                       :lib/source-uuid (:lib/uuid (second aggregation))))))))))
>>>>>>> 6fec6262
<|MERGE_RESOLUTION|>--- conflicted
+++ resolved
@@ -237,7 +237,6 @@
             (into [] (map (fn [aggregation]
                             (-> (lib.metadata.calculation/metadata query stage-number aggregation)
                                 (assoc :lib/source :source/aggregations
-<<<<<<< HEAD
                                        ::aggregation-uuid (:lib/uuid (second aggregation))))))))))
 
 (def ^:private OperatorWithColumns
@@ -310,7 +309,4 @@
   ([aggregation-operator column]
    {:lib/type :lib/external-op
     :operator (:short aggregation-operator)
-    :args [column]}))
-=======
-                                       :lib/source-uuid (:lib/uuid (second aggregation))))))))))
->>>>>>> 6fec6262
+    :args [column]}))