--- conflicted
+++ resolved
@@ -822,13 +822,9 @@
               {:source-query {:source-table $$orders
                               :joins        [{:source-table $$products
                                               :alias        "PRODUCTS__via__PRODUCT_ID"
-<<<<<<< HEAD
-                                              :condition    [:= $product-id &PRODUCTS__via__PRODUCT_ID.products.id]
-=======
                                               :condition    [:=
                                                              $product-id
                                                              &PRODUCTS__via__PRODUCT_ID.products.id]
->>>>>>> f1c7740a
                                               :fields       :none
                                               :strategy     :left-join
                                               :fk-field-id  %product-id}]
@@ -910,105 +906,6 @@
 
 (deftest ^:parallel use-source-query-implicit-joins-for-join-conditions-test
   (testing "Implicit join inside a join `:condition` should use implicit join from source query if available (#20519)"
-<<<<<<< HEAD
-    (mt/dataset test-data
-      (is (=? (lib.tu.macros/mbql-query orders
-                {:source-query {:source-table $$orders
-                                :joins        [{:source-table $$products
-                                                :alias        "PRODUCTS__via__PRODUCT_ID"
-                                                :condition    [:=
-                                                               $product-id
-                                                               [:field
-                                                                %products.id
-                                                                {:join-alias "PRODUCTS__via__PRODUCT_ID"}]]
-                                                :fields       :none
-                                                :strategy     :left-join
-                                                :fk-field-id  %product-id}]
-                                :breakout     [[:field
-                                                %products.category
-                                                {:join-alias   "PRODUCTS__via__PRODUCT_ID"
-                                                 :source-field %product-id}]]
-                                :aggregation  [[:count]]}
-                 :joins        [{:source-table $$products
-                                 :alias        "Products"
-                                 :condition    [:=
-                                                [:field
-                                                 %products.category
-                                                 {:join-alias   "PRODUCTS__via__PRODUCT_ID"
-                                                  :source-field %product-id}]
-                                                &Products.products.category]
-                                 :fields       :none}]
-                 :fields       [[:field
-                                 %products.category
-                                 {:join-alias   "PRODUCTS__via__PRODUCT_ID"
-                                  :source-field %product-id}]]})
-              (add-implicit-joins
-               (lib.tu.macros/mbql-query orders
-                 {:source-query {:source-table $$orders
-                                 :breakout     [$product-id->products.category]
-                                 :aggregation  [[:count]]}
-                  :joins        [{:source-table $$products
-                                  :alias        "Products"
-                                  :condition    [:=
-                                                 $product-id->products.category
-                                                 &Products.products.category]
-                                  :fields       :none}]
-                  :fields       [$product-id->products.category]})))))))
-
-(deftest ^:parallel metadata-join-alias-test
-  (mt/dataset test-data
-    ;; With remapping, metadata may contain field with `:source-field` which is not used in corresponding query.
-    ;;   See [[metabase.parameters.custom-values-test/with-mbql-card-test]].
-    (testing "`:join-alias` is correctly updated in metadata fields containing `:source-field`"
-      ;; Used metadata are simplified (invalid) for testing purposes. To the best of my knowledge only `:field_ref`
-      ;;   could contain field with `:source-field` option that should be updated.
-      (testing "With `:source-field` field in the `:source-metadata` and not in the`:source-query`, query should be left intact"
-        (let [query (lib.tu.macros/mbql-query products
-                      {:source-query {:source-table $$orders
-                                      :fields [$id]}
-                       :source-metadata [{:field_ref $orders.product-id->category}]})]
-          (is (=? query (add-implicit-joins query)))))
-      (testing "#26631 Case 1: Join query with implicit join into query with nested query with implicit join as source"
-        (is (=? (lib.tu.macros/mbql-query products
-                  {:source-query {:source-table $$orders
-                                  :aggregation [[:count]]
-                                  :breakout [&PRODUCTS__via__PRODUCT_ID.$orders.product-id->category]
-                                  :joins [{:alias "PRODUCTS__via__PRODUCT_ID"
-                                           :fields :none
-                                           :condition [:= $orders.product-id &PRODUCTS__via__PRODUCT_ID.$id]
-                                           :strategy :left-join
-                                           :source-table $$products
-                                           :fk-field-id %orders.product-id}]}
-                   :source-metadata [{:field_ref &PRODUCTS__via__PRODUCT_ID.$orders.product-id->category}]
-                   :joins [{:alias "Q2"
-                            :condition [:=
-                                        &PRODUCTS__via__PRODUCT_ID.$orders.product-id->category
-                                        &Q2.$reviews.product-id->category]
-                            :strategy :left-join
-                            :source-query {:source-table $$reviews
-                                           :aggregation [[:count]]
-                                           :breakout [&PRODUCTS__via__PRODUCT_ID.$reviews.product-id->category]
-                                           :joins [{:alias "PRODUCTS__via__PRODUCT_ID"
-                                                    :fields :none
-                                                    :condition [:= $reviews.product-id &PRODUCTS__via__PRODUCT_ID.$id]
-                                                    :strategy :left-join
-                                                    :source-table $$products
-                                                    :fk-field-id %reviews.product-id}]}
-                            :source-metadata [{:field_ref &PRODUCTS__via__PRODUCT_ID.$reviews.product-id->category}]}]})
-                (add-implicit-joins
-                 (lib.tu.macros/mbql-query products
-                   {:source-query {:source-table $$orders
-                                   :aggregation [[:count]]
-                                   :breakout [$orders.product-id->category]}
-                    :source-metadata [{:field_ref $orders.product-id->category}]
-                    :joins [{:alias "Q2"
-                             :condition [:= $orders.product-id->category &Q2.$reviews.product-id->category]
-                             :strategy :left-join
-                             :source-query {:source-table $$reviews
-                                            :aggregation [[:count]]
-                                            :breakout [$reviews.product-id->category]}
-                             :source-metadata [{:field_ref $reviews.product-id->category}]}]}))))))))
-=======
     (is (=? (lib.tu.macros/mbql-query orders
               {:source-query {:source-table $$orders
                               :joins        [{:source-table $$products
@@ -1092,7 +989,6 @@
                               :alias        "Q2"
                               :condition    [:= $orders.product-id->category &Q2.$reviews.product-id->category]
                               :strategy     :left-join}]})))))
->>>>>>> f1c7740a
 
 (deftest ^:parallel metadata-join-alias-test-2
   ;; With remapping, metadata may contain field with `:source-field` which is not used in corresponding query.
@@ -1101,33 +997,6 @@
     (testing "#26631 Case 2: Join query with implicit join into a query with a table as source"
       (is (=? (lib.tu.macros/mbql-query products
                 {:source-table $$products
-<<<<<<< HEAD
-                 :joins [{:join-alias "Q2"
-                          :fields :all
-                          :condition [:= $category &Q2.$orders.product-id->category]
-                          :strategy :left-join
-                          :source-query {:source-table $$orders
-                                         :aggregation [[:count]]
-                                         :breakout [&PRODUCTS__via__PRODUCT_ID.$orders.product-id->category]
-                                         :joins [{:alias "PRODUCTS__via__PRODUCT_ID"
-                                                  :fields :none
-                                                  :strategy :left-join
-                                                  :condition [:= $orders.product-id &PRODUCTS__via__PRODUCT_ID.$id]
-                                                  :source-table $$products
-                                                  :fk-field-id %orders.product-id}]}
-                          :source-metadata [{:field_ref &PRODUCTS__via__PRODUCT_ID.$orders.product-id->category}]}]})
-              (add-implicit-joins
-               (lib.tu.macros/mbql-query products
-                 {:source-table $$products
-                  :joins [{:join-alias "Q2"
-                           :fields :all
-                           :condition [:= $category &Q2.$orders.product-id->category]
-                           :strategy :left-join
-                           :source-query {:source-table $$orders
-                                          :aggregation [[:count]]
-                                          :breakout [$orders.product-id->category]}
-                           :source-metadata [{:field_ref $orders.product-id->category}]}]})))))))
-=======
                  :joins        [{:join-alias      "Q2"
                                  :fields          :all
                                  :condition       [:= $category &Q2.$orders.product-id->category]
@@ -1257,5 +1126,4 @@
                                         :stages     [{:source-table (meta/id :products)}]}]
                          :expressions [[:+ {:lib/expression-name "CC"} 1 1]]
                          :order-by    [[:asc {} [:field {:join-alias "Products"} (meta/id :products :id)]]]}]}
-              (qp.add-implicit-joins/add-implicit-joins query))))))
->>>>>>> f1c7740a
+              (qp.add-implicit-joins/add-implicit-joins query))))))