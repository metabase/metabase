--- conflicted
+++ resolved
@@ -96,11 +96,7 @@
       - name: Prepare back-end environment
         uses: ./.github/actions/prepare-backend
         with:
-<<<<<<< HEAD
-          m2-cache-key: e2e-tests
-=======
           m2-cache-key: uberjar
->>>>>>> ee25e763
           java-version: "${{ needs.get-build-requirements.outputs.java_version || 11 }}"
 
       - name: Build uberjar with ./bin/build.sh
