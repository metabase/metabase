import React, { useMemo } from "react";
import PropTypes from "prop-types";
import _ from "underscore";

import Icon from "metabase/components/Icon";
import {
  RadioInput,
  RadioButton,
  BubbleList,
  BubbleItem,
  NormalList,
  NormalItem,
  UnderlinedList,
  UnderlinedItem,
} from "./Radio.styled";

const optionShape = PropTypes.shape({
  name: PropTypes.oneOfType([
    PropTypes.string,
    PropTypes.element,
    PropTypes.node,
  ]).isRequired,
  value: PropTypes.any.isRequired,
  icon: PropTypes.string,
});

const propTypes = {
  name: PropTypes.string,
  value: PropTypes.any,
  options: PropTypes.oneOfType([
    PropTypes.arrayOf(PropTypes.string),
    PropTypes.arrayOf(optionShape),
  ]).isRequired,
  onChange: PropTypes.func,
  onOptionClick: PropTypes.func,
  optionNameFn: PropTypes.func,
  optionValueFn: PropTypes.func,
  optionKeyFn: PropTypes.func,
  showButtons: PropTypes.bool,
  xspace: PropTypes.number,
  yspace: PropTypes.number,
  py: PropTypes.number,

  // Modes
  variant: PropTypes.oneOf(["bubble", "normal", "underlined"]),
  vertical: PropTypes.bool,
  colorScheme: PropTypes.oneOf(["admin", "default"]),
};

const defaultNameGetter = option => option.name;
const defaultValueGetter = option => option.value;

const VARIANTS = {
  normal: [NormalList, NormalItem],
  bubble: [BubbleList, BubbleItem],
  underlined: [UnderlinedList, UnderlinedItem],
};

function Radio({
  name: nameFromProps,
  value: currentValue,
  options,

  // onChange won't fire when you click an already checked item
  // onOptionClick will fire in any case
  // onOptionClick can be used for e.g. tab navigation like on the admin Permissions page)
  onOptionClick,
  onChange,

  optionNameFn = defaultNameGetter,
  optionValueFn = defaultValueGetter,
  optionKeyFn = defaultValueGetter,
  variant = "normal",
  vertical = false,
  xspace,
  yspace,
  py,
  showButtons = vertical && variant !== "bubble",
  colorScheme = "default",
  ...props
}) {
  const id = useMemo(() => _.uniqueId("radio-"), []);
  const name = nameFromProps || id;

  const [List, Item] = VARIANTS[variant] || VARIANTS.normal;

  if (variant === "underlined" && currentValue === undefined) {
    console.warn(
      "Radio can't underline selected option when no value is given.",
    );
  }

  return (
    <List {...props} vertical={vertical} showButtons={showButtons}>
      {options.map((option, index) => {
        const value = optionValueFn(option);
        const selected = currentValue === value;
        const last = index === options.length - 1;
        const key = optionKeyFn(option);
        const id = `${name}-${key}`;
        const labelId = `${id}-label`;
        return (
<<<<<<< HEAD
          <Item
            key={optionKeyFn(option)}
            colorScheme={colorScheme}
            selected={selected}
            last={last}
            vertical={vertical}
            showButtons={showButtons}
            py={py}
            xspace={xspace}
            yspace={yspace}
            onClick={e => onChange(optionValueFn(option))}
            aria-selected={selected}
          >
            {option.icon && <Icon name={option.icon} mr={1} />}
            <input
              className="Form-radio"
              type="radio"
              name={name}
              value={optionValueFn(option)}
              checked={selected}
              id={name + "-" + optionKeyFn(option)}
            />
            {showButtons && (
              <label htmlFor={name + "-" + optionKeyFn(option)} />
            )}
            <span>{optionNameFn(option)}</span>
          </Item>
=======
          <li key={key}>
            <Item
              id={labelId}
              htmlFor={id}
              selected={selected}
              last={last}
              vertical={vertical}
              showButtons={showButtons}
              py={py}
              xspace={xspace}
              yspace={yspace}
              onClick={() => {
                if (typeof onOptionClick === "function") {
                  onOptionClick(value);
                }
              }}
            >
              {option.icon && <Icon name={option.icon} mr={1} />}
              <RadioInput
                id={id}
                name={name}
                value={value}
                checked={selected}
                onChange={() => {
                  if (typeof onChange === "function") {
                    onChange(value);
                  }
                }}
                // Workaround for https://github.com/testing-library/dom-testing-library/issues/877
                aria-labelledby={labelId}
              />
              {showButtons && <RadioButton checked={selected} />}
              {optionNameFn(option)}
            </Item>
          </li>
>>>>>>> 0e52fe64
        );
      })}
    </List>
  );
}

Radio.propTypes = propTypes;

export default Radio;<|MERGE_RESOLUTION|>--- conflicted
+++ resolved
@@ -100,39 +100,11 @@
         const id = `${name}-${key}`;
         const labelId = `${id}-label`;
         return (
-<<<<<<< HEAD
-          <Item
-            key={optionKeyFn(option)}
-            colorScheme={colorScheme}
-            selected={selected}
-            last={last}
-            vertical={vertical}
-            showButtons={showButtons}
-            py={py}
-            xspace={xspace}
-            yspace={yspace}
-            onClick={e => onChange(optionValueFn(option))}
-            aria-selected={selected}
-          >
-            {option.icon && <Icon name={option.icon} mr={1} />}
-            <input
-              className="Form-radio"
-              type="radio"
-              name={name}
-              value={optionValueFn(option)}
-              checked={selected}
-              id={name + "-" + optionKeyFn(option)}
-            />
-            {showButtons && (
-              <label htmlFor={name + "-" + optionKeyFn(option)} />
-            )}
-            <span>{optionNameFn(option)}</span>
-          </Item>
-=======
           <li key={key}>
             <Item
               id={labelId}
               htmlFor={id}
+              colorScheme={colorScheme}
               selected={selected}
               last={last}
               vertical={vertical}
@@ -164,7 +136,6 @@
               {optionNameFn(option)}
             </Item>
           </li>
->>>>>>> 0e52fe64
         );
       })}
     </List>
