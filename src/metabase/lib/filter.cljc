--- conflicted
+++ resolved
@@ -251,7 +251,7 @@
                                     (lib.filter.operator/filter-operators (ref->col col-ref)))
                       (lib.filter.operator/operator-def op)))))
 
-<<<<<<< HEAD
+
 (mu/defn find-filter-for-legacy-filter :- [:maybe ::lib.schema.expression/boolean]
   "Return the filter clause in `query` at stage `stage-number` matching the legacy
   filter clause `legacy-filter`, if any."
@@ -272,7 +272,7 @@
                                                             :query-filters query-filters
                                                             :matching-filters matching-filters}))
          (first matching-filters))))))
-=======
+
 (def ^:private FilterParts
   [:map
    [:lib/type [:= :mbql/filter-parts]]
@@ -302,5 +302,4 @@
                                  (lib.filter.operator/operator-def op))
       :options  options
       :column   (some-> col add-column-operators)
-      :args     (vec rest-args)})))
->>>>>>> 94f748bf
+      :args     (vec rest-args)})))