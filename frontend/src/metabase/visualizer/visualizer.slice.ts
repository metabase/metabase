--- conflicted
+++ resolved
@@ -4,10 +4,7 @@
   createAction,
   createSlice,
 } from "@reduxjs/toolkit";
-<<<<<<< HEAD
-=======
 import { shallowEqual } from "react-redux";
->>>>>>> eb8eefe5
 import undoable, { combineFilters, includeAction } from "redux-undo";
 import _ from "underscore";
 
@@ -658,18 +655,6 @@
   filter: combineFilters(
     includeAction([
       initializeVisualizer.fulfilled.type,
-<<<<<<< HEAD
-      addColumn.type,
-      setTitle.type,
-      updateSettings.type,
-      removeColumn.type,
-      setDisplay.type,
-      handleDrop.type,
-      removeDataSource.type,
-      addDataSource.fulfilled.type,
-    ]),
-    (action) => action.payload.forget !== true,
-=======
       _addColumn.type,
       setTitle.type,
       updateSettings.type,
@@ -680,6 +665,9 @@
       addDataSource.fulfilled.type,
     ]),
     (action, nextState, { present }) => {
+      if (action.payload.forget === true) {
+        return false;
+      }
       if (action.type !== _handleDrop.type) {
         return true;
       }
@@ -690,7 +678,6 @@
         _.omit(present, keysToIgnore),
       );
     },
->>>>>>> eb8eefe5
   ),
   undoType: undo.type,
   redoType: redo.type,
