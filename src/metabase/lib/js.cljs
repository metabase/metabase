--- conflicted
+++ resolved
@@ -1237,17 +1237,11 @@
         clj->js)))
 
 (defn- legacy-ref->pMBQL [a-legacy-ref]
-<<<<<<< HEAD
-  (->> (-> a-legacy-ref (js->clj :keywordize-keys true) (update 0 keyword))
-       (mbql.normalize/normalize-fragment nil)
-       (lib.convert/->pMBQL)))
-=======
   (-> a-legacy-ref
       (js->clj :keywordize-keys true)
       (update 0 keyword)
       (->> (mbql.normalize/normalize-fragment nil))
       lib.convert/->pMBQL))
->>>>>>> 9adbbb9a
 
 (defn- ->column-or-ref [column]
   (if-let [^js legacy-column (when (object? column) column)]
