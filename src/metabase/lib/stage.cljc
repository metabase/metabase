--- conflicted
+++ resolved
@@ -187,13 +187,8 @@
       ;; 1b: default visible Fields for the source Table
       (when source-table
         (assert (integer? source-table))
-<<<<<<< HEAD
-        (let [table-metadata (lib.metadata/table query source-table)]
-          (lib.metadata.calculation/returned-columns query stage-number table-metadata options)))
-=======
         (let [table (lib.metadata/table query source-table)]
           (lib.metadata.calculation/returned-columns query stage-number table options)))
->>>>>>> 47045b8f
       ;; 1e. Metadata associated with a Metric
       (when metric-based?
         (metric-visible-columns query stage-number card options))
