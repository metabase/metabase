import userEvent from "@testing-library/user-event";
import { renderWithProviders, screen, within } from "__support__/ui";
import { checkNotNull } from "metabase/lib/types";
import * as Lib from "metabase-lib";
import {
  createQuery,
  createQueryWithCoordinateFilter,
  findLatitudeColumn,
  findLongitudeColumn,
  storeInitialState,
} from "../test-utils";
import { CoordinateFilterPicker } from "./CoordinateFilterPicker";

const NUMERIC_TEST_CASES: Array<[string, number]> = [
  ["negative integer", -24],
  ["negative float", -17.32],
  ["zero", 0],
  ["positive float", 3.14],
  ["positive integer", 42],
];

const BETWEEN_TEST_CASES = [
  [-10.5, -10],
  [-10, 0],
  [0, 10],
  [10, 10.5],
  [-10, 10.5],
];

const EXPECTED_OPERATORS = [
  "Is",
  "Is not",
  "Inside",
  "Between",
  "Greater than",
  "Greater than or equal to",
  "Less than",
  "Less than or equal to",
];

type SetupOpts = {
  query?: Lib.Query;
  column?: Lib.ColumnMetadata;
  filter?: Lib.FilterClause;
};

function setup({
  query = createQuery(),
  column = findLatitudeColumn(query),
  filter,
}: SetupOpts = {}) {
  const onChange = jest.fn();
  const onBack = jest.fn();

  renderWithProviders(
    <CoordinateFilterPicker
      query={query}
      stageIndex={0}
      column={column}
      filter={filter}
      isNew={!filter}
      onChange={onChange}
      onBack={onBack}
    />,
    { storeInitialState },
  );

  function getNextFilterParts() {
    const [filter] = onChange.mock.lastCall;
    return Lib.coordinateFilterParts(query, 0, filter);
  }

  function getNextFilterColumnNames() {
    const parts = getNextFilterParts();
    const column = checkNotNull(parts?.column);
    const longitudeColumn = parts?.longitudeColumn;
    return {
      column: Lib.displayInfo(query, 0, column).longDisplayName,
      longitudeColumn: longitudeColumn
        ? Lib.displayInfo(query, 0, longitudeColumn).longDisplayName
        : null,
    };
  }

  return {
    query,
    column,
    getNextFilterParts,
    getNextFilterColumnNames,
    onChange,
    onBack,
  };
}

async function setOperator(operator: string) {
  userEvent.click(screen.getByLabelText("Filter operator"));
  userEvent.click(await screen.findByText(operator));
}

describe("CoordinateFilterPicker", () => {
  describe("new filter", () => {
    it("should render a blank editor", () => {
      setup();

      expect(screen.getByText("User → Latitude")).toBeInTheDocument();
      expect(screen.getByDisplayValue("Is")).toBeInTheDocument();
      expect(screen.getByPlaceholderText("Enter a number")).toHaveValue("");
      expect(screen.getByRole("button", { name: "Add filter" })).toBeDisabled();
    });

    it("should list operators", async () => {
      setup();

      userEvent.click(screen.getByLabelText("Filter operator"));
      const listbox = await screen.findByRole("listbox");
      const options = within(listbox).getAllByRole("option");

      expect(options).toHaveLength(EXPECTED_OPERATORS.length);
      EXPECTED_OPERATORS.forEach(operatorName =>
        expect(within(listbox).getByText(operatorName)).toBeInTheDocument(),
      );
    });

    describe("with one value", () => {
      it.each(NUMERIC_TEST_CASES)(
        "should add a filter with a %s value",
        async (title, value) => {
          const { getNextFilterParts, getNextFilterColumnNames } = setup();

          await setOperator("Less than");
          userEvent.type(
            screen.getByPlaceholderText("Enter a number"),
            String(value),
          );
          userEvent.click(screen.getByText("Add filter"));

          const filterParts = getNextFilterParts();
          expect(filterParts).toMatchObject({
            operator: "<",
            values: [value],
            column: expect.anything(),
          });
          expect(getNextFilterColumnNames().column).toBe("User → Latitude");
        },
      );

      it("should add a filter with one value via keyboard", async () => {
        const { onChange, getNextFilterParts, getNextFilterColumnNames } =
          setup();

        await setOperator("Less than");
        const input = screen.getByPlaceholderText("Enter a number");
        userEvent.type(input, "{enter}");
        expect(onChange).not.toHaveBeenCalled();

        userEvent.type(input, "90{enter}");
        expect(getNextFilterParts()).toMatchObject({
          operator: "<",
          values: [90],
          column: expect.anything(),
        });
        expect(getNextFilterColumnNames().column).toBe("User → Latitude");
      });
    });

    describe("with two values", () => {
      it.each(BETWEEN_TEST_CASES)(
        "should add a filter with %i to %i values",
        async (leftValue, rightValue) => {
          const { getNextFilterParts, getNextFilterColumnNames } = setup();
          const addFilterButton = screen.getByRole("button", {
            name: "Add filter",
          });

          await setOperator("Between");

          const [leftInput, rightInput] =
            screen.getAllByPlaceholderText("Enter a number");
          userEvent.type(leftInput, String(leftValue));
          expect(addFilterButton).toBeDisabled();

          userEvent.type(rightInput, String(rightValue));
          userEvent.click(addFilterButton);

          const filterParts = getNextFilterParts();
          expect(filterParts).toMatchObject({
            operator: "between",
            values: [leftValue, rightValue],
            column: expect.anything(),
          });
          expect(getNextFilterColumnNames().column).toBe("User → Latitude");
        },
      );

<<<<<<< HEAD
      it("should add a filter with two values via keyboard", async () => {
        const { onChange, getNextFilterParts, getNextFilterColumnNames } =
          setup();

        await setOperator("Between");
        const [leftInput, rightInput] =
          screen.getAllByPlaceholderText("Enter a number");
        userEvent.type(leftInput, "{enter}");
        expect(onChange).not.toHaveBeenCalled();

        userEvent.type(leftInput, "-70{enter}");
        expect(onChange).not.toHaveBeenCalled();

        userEvent.type(rightInput, "90{enter}");
        expect(onChange).toHaveBeenCalled();
        expect(getNextFilterParts()).toMatchObject({
          operator: "between",
          values: [-70, 90],
          column: expect.anything(),
=======
      it("should swap values when min > max", async () => {
        const { getNextFilterParts, getNextFilterColumnNames } = setup();
        const addFilterButton = screen.getByRole("button", {
          name: "Add filter",
        });

        await setOperator("Between");

        const [leftInput, rightInput] =
          screen.getAllByPlaceholderText("Enter a number");
        userEvent.type(leftInput, "5");
        expect(addFilterButton).toBeDisabled();

        userEvent.type(rightInput, "-10.5");
        userEvent.click(addFilterButton);

        const filterParts = getNextFilterParts();
        expect(filterParts).toMatchObject({
          operator: "between",
          column: expect.anything(),
          values: [-10.5, 5],
>>>>>>> 4ef06532
        });
        expect(getNextFilterColumnNames().column).toBe("User → Latitude");
      });
    });

    describe("with four values", () => {
      it("should add a filter", async () => {
        const { getNextFilterParts, getNextFilterColumnNames } = setup();
        const addFilterButton = screen.getByRole("button", {
          name: "Add filter",
        });

        await setOperator("Inside");
        userEvent.type(screen.getByLabelText("Upper latitude"), "42");
        userEvent.type(screen.getByLabelText("Lower latitude"), "-42");
        expect(addFilterButton).toBeDisabled();
        userEvent.type(screen.getByLabelText("Left longitude"), "-24");
        userEvent.type(screen.getByLabelText("Right longitude"), "24");
        userEvent.click(addFilterButton);

        const filterParts = getNextFilterParts();
        expect(filterParts).toMatchObject({
          operator: "inside",
          values: [42, -24, -42, 24],
          column: expect.anything(),
        });
        expect(getNextFilterColumnNames()).toEqual({
          column: "User → Latitude",
          longitudeColumn: "User → Longitude",
        });
      });

<<<<<<< HEAD
      it("should add a filter with four values via keyboard", async () => {
        const { onChange, getNextFilterParts, getNextFilterColumnNames } =
          setup();

        await setOperator("Inside");
        userEvent.type(screen.getByLabelText("Upper latitude"), "42{enter}");
        expect(onChange).not.toHaveBeenCalled();

        userEvent.type(screen.getByLabelText("Lower latitude"), "-42{enter}");
        expect(onChange).not.toHaveBeenCalled();

        userEvent.type(screen.getByLabelText("Left longitude"), "-24{enter}");
        expect(onChange).not.toHaveBeenCalled();

        userEvent.type(screen.getByLabelText("Right longitude"), "24{enter}");
        expect(onChange).toHaveBeenCalled();
        expect(getNextFilterParts()).toMatchObject({
          operator: "inside",
          values: [42, -24, -42, 24],
=======
      it("should swap latitude and longitude values when min > max", async () => {
        const { getNextFilterParts, getNextFilterColumnNames } = setup();
        const addFilterButton = screen.getByRole("button", {
          name: "Add filter",
        });

        await setOperator("Inside");
        userEvent.type(screen.getByLabelText("Upper latitude"), "-40");
        userEvent.type(screen.getByLabelText("Lower latitude"), "42");
        expect(addFilterButton).toBeDisabled();
        userEvent.type(screen.getByLabelText("Left longitude"), "24");
        userEvent.type(screen.getByLabelText("Right longitude"), "-20");
        userEvent.click(addFilterButton);

        const filterParts = getNextFilterParts();
        expect(filterParts).toMatchObject({
          operator: "inside",
          values: [42, -20, -40, 24],
>>>>>>> 4ef06532
          column: expect.anything(),
        });
        expect(getNextFilterColumnNames()).toEqual({
          column: "User → Latitude",
          longitudeColumn: "User → Longitude",
        });
      });
    });

    describe("with many values", () => {
      it("should add a filter with many values", async () => {
        const { getNextFilterParts, getNextFilterColumnNames } = setup();

        userEvent.type(
          screen.getByPlaceholderText("Enter a number"),
          "-5, -1, 0, 1, 5",
        );
        userEvent.click(screen.getByText("Add filter"));

        const filterParts = getNextFilterParts();
        expect(filterParts).toMatchObject({
          operator: "=",
          values: [-5, -1, 0, 1, 5],
          column: expect.anything(),
        });
        expect(getNextFilterColumnNames().column).toBe("User → Latitude");
      });
    });

    it("should handle invalid input", async () => {
      setup();

      userEvent.type(
        screen.getByPlaceholderText("Enter a number"),
        "Twenty four",
      );

      expect(screen.getByRole("button", { name: "Add filter" })).toBeDisabled();
    });

    it("should go back", () => {
      const { onBack, onChange } = setup();
      userEvent.click(screen.getByLabelText("Back"));
      expect(onBack).toHaveBeenCalled();
      expect(onChange).not.toHaveBeenCalled();
    });
  });

  describe("existing filter", () => {
    describe("with one value", () => {
      it.each(NUMERIC_TEST_CASES)(
        "should render a filter with a %s value",
        (title, value) => {
          const opts = createQueryWithCoordinateFilter({
            operator: ">",
            values: [value],
          });
          setup(opts);

          expect(screen.getByText("User → Latitude")).toBeInTheDocument();
          expect(screen.getByDisplayValue("Greater than")).toBeInTheDocument();
          expect(screen.getByDisplayValue(String(value))).toBeInTheDocument();
          expect(screen.getByText("Update filter")).toBeEnabled();
        },
      );

      it.each(NUMERIC_TEST_CASES)(
        "should update a filter with a %s value",
        async (title, value) => {
          const opts = createQueryWithCoordinateFilter({
            operator: ">",
            values: [100],
          });
          const { getNextFilterParts, getNextFilterColumnNames } = setup(opts);

          await setOperator("Greater than");
          userEvent.type(
            screen.getByPlaceholderText("Enter a number"),
            `{selectall}{backspace}${value}`,
          );
          userEvent.click(screen.getByText("Update filter"));

          const filterParts = getNextFilterParts();
          expect(filterParts).toMatchObject({
            operator: ">",
            values: [value],
            column: expect.anything(),
          });
          expect(getNextFilterColumnNames().column).toBe("User → Latitude");
        },
      );
    });

    describe("with two values", () => {
      it.each(BETWEEN_TEST_CASES)(
        "should render a filter with %i to %i values",
        (leftValue, rightValue) => {
          const opts = createQueryWithCoordinateFilter({
            operator: "between",
            values: [leftValue, rightValue],
          });
          setup(opts);

          expect(screen.getByText("User → Latitude")).toBeInTheDocument();
          expect(screen.getByDisplayValue("Between")).toBeInTheDocument();
          expect(
            screen.getByDisplayValue(String(leftValue)),
          ).toBeInTheDocument();
          expect(
            screen.getByDisplayValue(String(rightValue)),
          ).toBeInTheDocument();
          expect(screen.getByText("Update filter")).toBeEnabled();
        },
      );

      it.each(BETWEEN_TEST_CASES)(
        "should update a filter with %i to %i values",
        async (leftValue, rightValue) => {
          const opts = createQueryWithCoordinateFilter({
            operator: "between",
            values: [0, 100],
          });
          const { getNextFilterParts, getNextFilterColumnNames } = setup(opts);
          const updateButton = screen.getByRole("button", {
            name: "Update filter",
          });

          await setOperator("Between");

          const [leftInput, rightInput] =
            screen.getAllByPlaceholderText("Enter a number");
          userEvent.type(leftInput, `{selectall}{backspace}${leftValue}`);
          expect(updateButton).toBeEnabled();

          userEvent.type(rightInput, `{selectall}{backspace}${rightValue}`);
          userEvent.click(updateButton);

          const filterParts = getNextFilterParts();
          expect(filterParts).toMatchObject({
            operator: "between",
            values: [leftValue, rightValue],
            column: expect.anything(),
          });
          expect(getNextFilterColumnNames().column).toBe("User → Latitude");
        },
      );
    });

    describe("with four values", () => {
      const query = createQuery();
      const opts = createQueryWithCoordinateFilter({
        query,
        operator: "inside",
        column: findLatitudeColumn(query),
        longitudeColumn: findLongitudeColumn(query),
        values: [42, -24, -42, 24],
      });

      it("should render a filter", () => {
        setup(opts);

        expect(screen.getByText("User → Latitude")).toBeInTheDocument();
        expect(screen.getByDisplayValue("Inside")).toBeInTheDocument();

        expect(screen.getByLabelText("Upper latitude")).toHaveValue("42");
        expect(screen.getByLabelText("Lower latitude")).toHaveValue("-42");
        expect(screen.getByLabelText("Left longitude")).toHaveValue("-24");
        expect(screen.getByLabelText("Right longitude")).toHaveValue("24");

        expect(
          screen.getByRole("button", { name: "Update filter" }),
        ).toBeEnabled();
      });

      it("should update a filter", async () => {
        const { getNextFilterParts, getNextFilterColumnNames } = setup(opts);

        await setOperator("Inside");
        userEvent.type(
          screen.getByLabelText("Upper latitude"),
          "{selectall}{backspace}90",
        );
        userEvent.type(
          screen.getByLabelText("Lower latitude"),
          "{selectall}{backspace}-90",
        );
        userEvent.type(
          screen.getByLabelText("Left longitude"),
          "{selectall}{backspace}-180",
        );
        userEvent.type(
          screen.getByLabelText("Right longitude"),
          "{selectall}{backspace}180",
        );
        userEvent.click(screen.getByText("Update filter"));

        const filterParts = getNextFilterParts();
        expect(filterParts).toMatchObject({
          operator: "inside",
          values: [90, -180, -90, 180],
          column: expect.anything(),
        });
        expect(getNextFilterColumnNames()).toEqual({
          column: "User → Latitude",
          longitudeColumn: "User → Longitude",
        });
      });
    });

    describe("with many values", () => {
      it("should update a filter with many values", async () => {
        const { getNextFilterParts, getNextFilterColumnNames } = setup(
          createQueryWithCoordinateFilter({
            operator: "=",
            values: [-1, 0, 1, 2],
          }),
        );

        userEvent.type(
          screen.getByRole("textbox"),
          "{backspace}{backspace}5,11,7",
        );
        userEvent.click(screen.getByText("Update filter"));

        const filterParts = getNextFilterParts();
        expect(filterParts).toMatchObject({
          operator: "=",
          values: [-1, 0, 5, 11, 7],
          column: expect.anything(),
        });
        expect(getNextFilterColumnNames().column).toBe("User → Latitude");
      });
    });

    it("should list operators", async () => {
      setup(createQueryWithCoordinateFilter({ operator: "<" }));

      userEvent.click(screen.getByDisplayValue("Less than"));
      const listbox = await screen.findByRole("listbox");
      const options = within(listbox).getAllByRole("option");

      expect(options).toHaveLength(EXPECTED_OPERATORS.length);
      EXPECTED_OPERATORS.forEach(operatorName =>
        expect(within(listbox).getByText(operatorName)).toBeInTheDocument(),
      );
    });

    it("should change an operator", async () => {
      const opts = createQueryWithCoordinateFilter({
        operator: "<",
        values: [11],
      });
      const { getNextFilterParts, getNextFilterColumnNames } = setup(opts);

      await setOperator("Greater than");
      userEvent.click(screen.getByText("Update filter"));

      const filterParts = getNextFilterParts();
      expect(filterParts).toMatchObject({
        operator: ">",
        values: [11],
        column: expect.anything(),
      });
      expect(getNextFilterColumnNames().column).toBe("User → Latitude");
    });

    it("should re-use values when changing an operator", async () => {
      setup(
        createQueryWithCoordinateFilter({ operator: "=", values: [-100, 200] }),
      );
      const updateButton = screen.getByRole("button", {
        name: "Update filter",
      });

      expect(screen.getByText("100.00000000° S")).toBeInTheDocument();
      expect(screen.getByText("200.00000000° N")).toBeInTheDocument();

      await setOperator("Is not");

      expect(screen.getByText("100.00000000° S")).toBeInTheDocument();
      expect(screen.getByText("200.00000000° N")).toBeInTheDocument();
      expect(updateButton).toBeEnabled();

      await setOperator("Between");

      expect(screen.getByDisplayValue("-100")).toBeInTheDocument();
      expect(screen.getByDisplayValue("200")).toBeInTheDocument();
      expect(screen.queryByText("100.00000000° S")).not.toBeInTheDocument();
      expect(screen.queryByText("200.00000000° N")).not.toBeInTheDocument();
      expect(updateButton).toBeEnabled();

      await setOperator("Greater than");

      expect(screen.getByDisplayValue("-100")).toBeInTheDocument();
      expect(screen.queryByDisplayValue("200")).not.toBeInTheDocument();
      expect(screen.queryByText("100.00000000° S")).not.toBeInTheDocument();
      expect(screen.queryByText("200.00000000° N")).not.toBeInTheDocument();
      expect(updateButton).toBeEnabled();

      await setOperator("Inside");

      expect(screen.getByDisplayValue("-100")).toBeInTheDocument();
      expect(screen.queryByDisplayValue("200")).not.toBeInTheDocument();
      expect(screen.queryByText("100.00000000° S")).not.toBeInTheDocument();
      expect(screen.queryByText("200.00000000° N")).not.toBeInTheDocument();
      expect(updateButton).toBeDisabled();
    });

    it("should go back", () => {
      const { onBack, onChange } = setup(createQueryWithCoordinateFilter());
      userEvent.click(screen.getByLabelText("Back"));
      expect(onBack).toHaveBeenCalled();
      expect(onChange).not.toHaveBeenCalled();
    });
  });
});<|MERGE_RESOLUTION|>--- conflicted
+++ resolved
@@ -143,29 +143,11 @@
           expect(getNextFilterColumnNames().column).toBe("User → Latitude");
         },
       );
-
-      it("should add a filter with one value via keyboard", async () => {
-        const { onChange, getNextFilterParts, getNextFilterColumnNames } =
-          setup();
-
-        await setOperator("Less than");
-        const input = screen.getByPlaceholderText("Enter a number");
-        userEvent.type(input, "{enter}");
-        expect(onChange).not.toHaveBeenCalled();
-
-        userEvent.type(input, "90{enter}");
-        expect(getNextFilterParts()).toMatchObject({
-          operator: "<",
-          values: [90],
-          column: expect.anything(),
-        });
-        expect(getNextFilterColumnNames().column).toBe("User → Latitude");
-      });
     });
 
     describe("with two values", () => {
       it.each(BETWEEN_TEST_CASES)(
-        "should add a filter with %i to %i values",
+        "should add a filter with with %i to %i values",
         async (leftValue, rightValue) => {
           const { getNextFilterParts, getNextFilterColumnNames } = setup();
           const addFilterButton = screen.getByRole("button", {
@@ -192,27 +174,6 @@
         },
       );
 
-<<<<<<< HEAD
-      it("should add a filter with two values via keyboard", async () => {
-        const { onChange, getNextFilterParts, getNextFilterColumnNames } =
-          setup();
-
-        await setOperator("Between");
-        const [leftInput, rightInput] =
-          screen.getAllByPlaceholderText("Enter a number");
-        userEvent.type(leftInput, "{enter}");
-        expect(onChange).not.toHaveBeenCalled();
-
-        userEvent.type(leftInput, "-70{enter}");
-        expect(onChange).not.toHaveBeenCalled();
-
-        userEvent.type(rightInput, "90{enter}");
-        expect(onChange).toHaveBeenCalled();
-        expect(getNextFilterParts()).toMatchObject({
-          operator: "between",
-          values: [-70, 90],
-          column: expect.anything(),
-=======
       it("should swap values when min > max", async () => {
         const { getNextFilterParts, getNextFilterColumnNames } = setup();
         const addFilterButton = screen.getByRole("button", {
@@ -234,7 +195,6 @@
           operator: "between",
           column: expect.anything(),
           values: [-10.5, 5],
->>>>>>> 4ef06532
         });
         expect(getNextFilterColumnNames().column).toBe("User → Latitude");
       });
@@ -267,27 +227,6 @@
         });
       });
 
-<<<<<<< HEAD
-      it("should add a filter with four values via keyboard", async () => {
-        const { onChange, getNextFilterParts, getNextFilterColumnNames } =
-          setup();
-
-        await setOperator("Inside");
-        userEvent.type(screen.getByLabelText("Upper latitude"), "42{enter}");
-        expect(onChange).not.toHaveBeenCalled();
-
-        userEvent.type(screen.getByLabelText("Lower latitude"), "-42{enter}");
-        expect(onChange).not.toHaveBeenCalled();
-
-        userEvent.type(screen.getByLabelText("Left longitude"), "-24{enter}");
-        expect(onChange).not.toHaveBeenCalled();
-
-        userEvent.type(screen.getByLabelText("Right longitude"), "24{enter}");
-        expect(onChange).toHaveBeenCalled();
-        expect(getNextFilterParts()).toMatchObject({
-          operator: "inside",
-          values: [42, -24, -42, 24],
-=======
       it("should swap latitude and longitude values when min > max", async () => {
         const { getNextFilterParts, getNextFilterColumnNames } = setup();
         const addFilterButton = screen.getByRole("button", {
@@ -306,7 +245,6 @@
         expect(filterParts).toMatchObject({
           operator: "inside",
           values: [42, -20, -40, 24],
->>>>>>> 4ef06532
           column: expect.anything(),
         });
         expect(getNextFilterColumnNames()).toEqual({
