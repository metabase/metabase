import { createSelector } from "reselect";
import type { Location } from "history";

import * as Urls from "metabase/lib/urls";

import { getUser } from "metabase/selectors/user";
import {
  getIsEditing as getIsEditingDashboard,
  getDashboard,
  getDashboardId,
} from "metabase/dashboard/selectors";
import {
  getOriginalQuestion,
  getQuestion,
} from "metabase/query_builder/selectors";
import { getEmbedOptions, getIsEmbedded } from "metabase/selectors/embed";

import type { State } from "metabase-types/store";

export interface RouterProps {
  location: Location;
}

const HOMEPAGE_PATH = /^\/$/;
const QUERY_BUILDER_PATHS = [/\/question/, /\/model/];
const PATHS_WITHOUT_NAVBAR = [
  /\/model\/.*\/query/,
  /\/model\/.*\/metadata/,
  /\/model\/query/,
  /\/model\/metadata/,
];
const EMBEDDED_PATHS_WITH_NAVBAR = [
  HOMEPAGE_PATH,
  /^\/collection\/.*/,
  /^\/archive/,
];
const PATHS_WITH_COLLECTION_BREADCRUMBS = [
  ...QUERY_BUILDER_PATHS,
  /\/dashboard\//,
];
const PATHS_WITH_QUESTION_LINEAGE = QUERY_BUILDER_PATHS;

export const getRouterPath = (state: State, props: RouterProps) => {
  return props.location.pathname;
};

export const getRouterQueryParameters = (state: State, props: RouterProps) => {
  return props.location.query || {};
};

export const getRouterHash = (state: State, props: RouterProps) => {
  return props.location.hash;
};

export const getIsAdminApp = createSelector([getRouterPath], path => {
  return path.startsWith("/admin/");
});

export const getIsAppBarVisible = createSelector(
  [
    getUser,
    getRouterPath,
    getRouterHash,
    getIsAdminApp,
    getIsEditingDashboard,
    getIsEmbedded,
    getEmbedOptions,
  ],
  (
    currentUser,
    path,
    hash,
    isAdminApp,
    isEditingDashboard,
    isEmbedded,
    embedOptions,
  ) => {
    const isFullscreen = hash.includes("fullscreen");
    if (
      !currentUser ||
      (isEmbedded && !embedOptions.top_nav) ||
      isAdminApp ||
      isEditingDashboard ||
      isFullscreen
    ) {
      return false;
    }
    return !PATHS_WITHOUT_NAVBAR.some(pattern => pattern.test(path));
  },
);

export const getIsNavBarVisible = createSelector(
  [
    getUser,
    getRouterPath,
    getIsEditingDashboard,
    getIsEmbedded,
    getEmbedOptions,
  ],
  (currentUser, path, isEditingDashboard, isEmbedded, embedOptions) => {
    if (!currentUser || isEditingDashboard) {
      return false;
    }
    if (isEmbedded && !embedOptions.side_nav) {
      return false;
    }
    if (isEmbedded && embedOptions.side_nav === "default") {
      return EMBEDDED_PATHS_WITH_NAVBAR.some(pattern => pattern.test(path));
    }
    return !PATHS_WITHOUT_NAVBAR.some(pattern => pattern.test(path));
  },
);

export const getIsSearchVisible = createSelector(
  [getIsEmbedded, getEmbedOptions],
  (isEmbedded, embedOptions) => {
    return !isEmbedded || embedOptions.search;
  },
);

export const getIsNewButtonVisible = createSelector(
  [getIsEmbedded, getEmbedOptions],
  (isEmbedded, embedOptions) => {
    return !isEmbedded || embedOptions.new_button;
  },
);

export const getIsProfileLinkVisible = createSelector(
  [getIsEmbedded],
  isEmbedded => !isEmbedded,
);

export const getErrorPage = (state: State) => {
  return state.app.errorPage;
};

export const getErrorMessage = (state: State) => {
  const errorPage = getErrorPage(state);
  return errorPage?.data?.message || errorPage?.data;
};

export const getCollectionId = createSelector(
  [getQuestion, getDashboard, getDashboardId],
  (question, dashboard, dashboardId) =>
    dashboardId ? dashboard?.collection_id : question?.collectionId(),
);

export const getIsEditingDataAppQuestion = createSelector(
  [getQuestion, getRouterQueryParameters, getRouterPath],
  (question, params, path) => {
    const hasValidFromUrl =
      typeof params.from === "string" && Urls.isDataAppPath(params.from);
    return (
      question &&
      hasValidFromUrl &&
      QUERY_BUILDER_PATHS.some(pattern => pattern.test(path))
    );
  },
);

export const getIsCollectionPathVisible = createSelector(
  [getQuestion, getDashboard, getIsEditingDataAppQuestion, getRouterPath],
  (question, dashboard, isEditingDataAppQuestion, path) => {
    if (isEditingDataAppQuestion) {
      // "Back to app" button takes over the collection breadcrumb in this case
      return false;
    }
    const isDashboard = dashboard != null;
    return (
      (isDashboard || question?.isSaved()) &&
      PATHS_WITH_COLLECTION_BREADCRUMBS.some(pattern => pattern.test(path))
    );
  },
);

export const getIsQuestionLineageVisible = createSelector(
<<<<<<< HEAD
  [
    getQuestion,
    getOriginalQuestion,
    getIsEditingDataAppQuestion,
    getRouterPath,
  ],
  (question, originalQuestion, isEditingDataAppQuestion, path) => {
    if (!question || !originalQuestion) {
      return false;
    }
    if (isEditingDataAppQuestion) {
      // "Back to app" button takes over the question lineage in this case
      return false;
    }
    return (
      !question.isSaved() &&
      !originalQuestion.isDataset() &&
      PATHS_WITH_QUESTION_LINEAGE.some(pattern => pattern.test(path))
    );
  },
);

export const getSettings = createSelector(
  (state: State) => state.settings,
  settings => settings.values,
);

export const getTokenStatusStatus = createSelector(
  [getSettings],
  settings => settings["token-status"]?.status,
=======
  [getQuestion, getOriginalQuestion, getRouterPath],
  (question, originalQuestion, path) =>
    question != null &&
    !question.isSaved() &&
    originalQuestion != null &&
    !originalQuestion.isDataset() &&
    PATHS_WITH_QUESTION_LINEAGE.some(pattern => pattern.test(path)),
>>>>>>> 62a8740c
);<|MERGE_RESOLUTION|>--- conflicted
+++ resolved
@@ -174,7 +174,6 @@
 );
 
 export const getIsQuestionLineageVisible = createSelector(
-<<<<<<< HEAD
   [
     getQuestion,
     getOriginalQuestion,
@@ -195,23 +194,4 @@
       PATHS_WITH_QUESTION_LINEAGE.some(pattern => pattern.test(path))
     );
   },
-);
-
-export const getSettings = createSelector(
-  (state: State) => state.settings,
-  settings => settings.values,
-);
-
-export const getTokenStatusStatus = createSelector(
-  [getSettings],
-  settings => settings["token-status"]?.status,
-=======
-  [getQuestion, getOriginalQuestion, getRouterPath],
-  (question, originalQuestion, path) =>
-    question != null &&
-    !question.isSaved() &&
-    originalQuestion != null &&
-    !originalQuestion.isDataset() &&
-    PATHS_WITH_QUESTION_LINEAGE.some(pattern => pattern.test(path)),
->>>>>>> 62a8740c
 );