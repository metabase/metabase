--- conflicted
+++ resolved
@@ -1,9 +1,4 @@
 import _ from "underscore";
-<<<<<<< HEAD
-import { LastEditedAtFilter } from "metabase/search/components/filters/LastEditedAtFilter";
-=======
-import { CreatedAtFilter } from "metabase/search/components/filters/CreatedAtFilter";
->>>>>>> 8f3ec8be
 import type {
   FilterTypeKeys,
   SearchFilterComponent,
@@ -19,6 +14,8 @@
 import { CreatedByFilter } from "metabase/search/components/filters/CreatedByFilter";
 import { NativeQueryFilter } from "metabase/search/components/filters/NativeQueryFilter";
 import { LastEditedByFilter } from "metabase/search/components/filters/LastEditedByFilter";
+import { LastEditedAtFilter } from "metabase/search/components/filters/LastEditedAtFilter";
+import { CreatedAtFilter } from "metabase/search/components/filters/CreatedAtFilter";
 
 type SearchSidebarProps = {
   value: URLSearchFilterQueryParams;
@@ -81,11 +78,8 @@
       {getFilter(SearchFilterKeys.Type)}
       {getFilter(SearchFilterKeys.CreatedBy)}
       {getFilter(SearchFilterKeys.LastEditedBy)}
-<<<<<<< HEAD
+      {getFilter(SearchFilterKeys.CreatedAt)}
       {getFilter(SearchFilterKeys.LastEditedAt)}
-=======
-      {getFilter(SearchFilterKeys.CreatedAt)}
->>>>>>> 8f3ec8be
       {getFilter(SearchFilterKeys.Verified)}
       {getFilter(SearchFilterKeys.NativeQuery)}
     </Stack>
