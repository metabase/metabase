import { createAction } from "redux-actions";
import { createThunkAction } from "metabase/lib/redux";

import MetabaseAnalytics from "metabase/lib/analytics";
import MetabaseSettings from "metabase/lib/settings";

import { SetupApi, UtilApi } from "metabase/services";

// action constants
export const SET_ACTIVE_STEP = "SET_ACTIVE_STEP";
export const SET_USER_DETAILS = "SET_USER_DETAILS";
export const SET_DATABASE_DETAILS = "SET_DATABASE_DETAILS";
export const SET_ALLOW_TRACKING = "SET_ALLOW_TRACKING";
export const VALIDATE_DATABASE = "VALIDATE_DATABASE";
export const VALIDATE_PASSWORD = "VALIDATE_PASSWORD";
export const SUBMIT_SETUP = "SUBMIT_SETUP";
export const COMPLETE_SETUP = "COMPLETE_SETUP";

// action creators
export const setActiveStep = createAction(SET_ACTIVE_STEP);
export const setUserDetails = createAction(SET_USER_DETAILS);
export const setDatabaseDetails = createAction(SET_DATABASE_DETAILS);
export const setAllowTracking = createAction(SET_ALLOW_TRACKING);

export const validateDatabase = createThunkAction(VALIDATE_DATABASE, function(
  database,
) {
  return async function(dispatch, getState) {
    return await SetupApi.validate_db({
<<<<<<< HEAD
      token: MetabaseSettings.get("setup_token"),
      // NOTE: the validate endpoint calls this `details` but it's actually an object containing `engine` and `details`
      details: database,
=======
      token: MetabaseSettings.get("setup-token"),
      details: details,
>>>>>>> 5e0ded24
    });
  };
});

export const validatePassword = createThunkAction(VALIDATE_PASSWORD, function(
  password,
) {
  return async function(dispatch, getState) {
    return await UtilApi.password_check({
      password: password,
    });
  };
});

export const submitSetup = createThunkAction(SUBMIT_SETUP, function() {
  return async function(dispatch, getState) {
    const {
      setup: { allowTracking, databaseDetails, userDetails },
    } = getState();

    try {
      // NOTE: this request will return a Set-Cookie header for the session
      const response = await SetupApi.create({
        token: MetabaseSettings.get("setup-token"),
        prefs: {
          site_name: userDetails.site_name,
          allow_tracking: allowTracking.toString(),
        },
        database: databaseDetails,
        user: userDetails,
      });

      // setup complete!
      dispatch(completeSetup(response));

      return null;
    } catch (error) {
      MetabaseAnalytics.trackEvent("Setup", "Error", "save");

      return error;
    }
  };
});

export const completeSetup = createAction(COMPLETE_SETUP, function(
  apiResponse,
) {
  // clear setup token from settings
  MetabaseSettings.set("setup-token", null);

  return true;
});<|MERGE_RESOLUTION|>--- conflicted
+++ resolved
@@ -27,14 +27,9 @@
 ) {
   return async function(dispatch, getState) {
     return await SetupApi.validate_db({
-<<<<<<< HEAD
-      token: MetabaseSettings.get("setup_token"),
+      token: MetabaseSettings.get("setup-token"),
       // NOTE: the validate endpoint calls this `details` but it's actually an object containing `engine` and `details`
-      details: database,
-=======
-      token: MetabaseSettings.get("setup-token"),
       details: details,
->>>>>>> 5e0ded24
     });
   };
 });
