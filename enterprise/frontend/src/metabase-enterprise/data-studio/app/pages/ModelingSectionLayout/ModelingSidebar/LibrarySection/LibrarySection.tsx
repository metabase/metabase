import { useDisclosure } from "@mantine/hooks";
import { useMemo } from "react";
import { push } from "react-router-redux";
import { t } from "ttag";

import { isLibraryCollection } from "metabase/collections/utils";
import { useDispatch, useSelector } from "metabase/lib/redux";
import * as Urls from "metabase/lib/urls";
<<<<<<< HEAD
import { Box, Skeleton } from "metabase/ui";
import {
  useGetLibraryCollectionQuery,
  useGetLibraryCollectionTreeQuery,
} from "metabase-enterprise/api";
import { CreateLibraryModal } from "metabase-enterprise/data-studio/common/components/CreateLibraryModal";
=======
import { getUserIsAdmin } from "metabase/selectors/user";
import { trackDataStudioLibraryCreated } from "metabase-enterprise/data-studio/analytics";
>>>>>>> 7a98f93a
import type { Collection, CollectionId } from "metabase-types/api";

import { ModelingSidebarSection } from "../ModelingSidebarSection";

import { ModelingSidebarSection } from "../ModelingSidebarSection";

import { LibraryCollectionTree } from "./LibraryCollectionTree";

export type LibrarySectionProps = {
  collections: Collection[];
  selectedCollectionId: CollectionId | undefined;
  hasDataAccess: boolean;
  hasNativeWrite: boolean;
};

export function LibrarySection({
  collections,
  selectedCollectionId,
  hasDataAccess,
  hasNativeWrite,
}: LibrarySectionProps) {
  const isAdmin = useSelector(getUserIsAdmin);
  const [isModalOpened, { open: openModal, close: closeModal }] =
    useDisclosure();
  const dispatch = useDispatch();

  const rootCollection = useMemo(
    () => collections.find(isLibraryCollection),
    [collections],
  );

  const handleCreate = (collection: Collection) => {
    closeModal();
    trackDataStudioLibraryCreated(collection.id);
    dispatch(push(Urls.dataStudioCollection(collection.id)));
  };

  if (rootCollection != null) {
    return (
      <LibraryCollectionTree
        rootCollection={rootCollection}
        selectedCollectionId={selectedCollectionId}
        hasDataAccess={hasDataAccess}
        hasNativeWrite={hasNativeWrite}
      />
    );
  }

  if (isAdmin) {
    return (
      <>
        <ModelingSidebarSection
          title={t`Library`}
          icon="repository"
          onClick={openModal}
        />
        {isModalOpened && (
          <CreateLibraryModal onCreate={handleCreate} onClose={closeModal} />
        )}
      </>
    );
  }

<<<<<<< HEAD
  return (
    <Box className={S.section} p="md" data-testid="library-section">
      <ModelingSidebarSection
        title={t`Library`}
        icon="repository"
        onClick={openModal}
      />
      <CreateLibraryModal
        isOpened={isModalOpened}
        onCreate={handleCreate}
        onClose={closeModal}
      />
    </Box>
  );
=======
  return null;
>>>>>>> 7a98f93a
}<|MERGE_RESOLUTION|>--- conflicted
+++ resolved
@@ -6,20 +6,9 @@
 import { isLibraryCollection } from "metabase/collections/utils";
 import { useDispatch, useSelector } from "metabase/lib/redux";
 import * as Urls from "metabase/lib/urls";
-<<<<<<< HEAD
-import { Box, Skeleton } from "metabase/ui";
-import {
-  useGetLibraryCollectionQuery,
-  useGetLibraryCollectionTreeQuery,
-} from "metabase-enterprise/api";
+import { getUserIsAdmin } from "metabase/selectors/user";
 import { CreateLibraryModal } from "metabase-enterprise/data-studio/common/components/CreateLibraryModal";
-=======
-import { getUserIsAdmin } from "metabase/selectors/user";
-import { trackDataStudioLibraryCreated } from "metabase-enterprise/data-studio/analytics";
->>>>>>> 7a98f93a
 import type { Collection, CollectionId } from "metabase-types/api";
-
-import { ModelingSidebarSection } from "../ModelingSidebarSection";
 
 import { ModelingSidebarSection } from "../ModelingSidebarSection";
 
@@ -50,7 +39,6 @@
 
   const handleCreate = (collection: Collection) => {
     closeModal();
-    trackDataStudioLibraryCreated(collection.id);
     dispatch(push(Urls.dataStudioCollection(collection.id)));
   };
 
@@ -73,29 +61,14 @@
           icon="repository"
           onClick={openModal}
         />
-        {isModalOpened && (
-          <CreateLibraryModal onCreate={handleCreate} onClose={closeModal} />
-        )}
+        <CreateLibraryModal
+          isOpened={isModalOpened}
+          onCreate={handleCreate}
+          onClose={closeModal}
+        />
       </>
     );
   }
 
-<<<<<<< HEAD
-  return (
-    <Box className={S.section} p="md" data-testid="library-section">
-      <ModelingSidebarSection
-        title={t`Library`}
-        icon="repository"
-        onClick={openModal}
-      />
-      <CreateLibraryModal
-        isOpened={isModalOpened}
-        onCreate={handleCreate}
-        onClose={closeModal}
-      />
-    </Box>
-  );
-=======
   return null;
->>>>>>> 7a98f93a
 }