--- conflicted
+++ resolved
@@ -93,12 +93,9 @@
                 : null}
             </td>
             <td className={S.cell}>
-<<<<<<< HEAD
               <JobTransformCount jobId={job.id} />
             </td>
             <td className={S.cell}>
-=======
->>>>>>> a7971b43
               <TagList tags={tags} tagIds={job.tag_ids ?? []} />
             </td>
           </tr>
