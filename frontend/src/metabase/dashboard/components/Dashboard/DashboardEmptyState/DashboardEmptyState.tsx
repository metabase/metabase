import { t } from "ttag";

import EmptyState from "metabase/components/EmptyState";
import Button from "metabase/core/components/Button";
import Link from "metabase/core/components/Link";
import * as Urls from "metabase/lib/urls";
import type { Dashboard } from "metabase-types/api";
<<<<<<< HEAD
import { Container, QuestionCircleStyled } from "./DashboardEmptyState.styled";
=======

import { Container } from "./DashboardEmptyState.styled";
>>>>>>> e8133575

function QuestionIllustration() {
  return <QuestionCircleStyled>?</QuestionCircleStyled>;
}

interface DashboardEmptyStateProps {
  dashboard: Dashboard;
  isNightMode: boolean;
  addQuestion: () => void;
  closeNavbar: () => void;
}

export function DashboardEmptyState({
  dashboard,
  isNightMode,
  addQuestion,
  closeNavbar,
}: DashboardEmptyStateProps) {
  return (
    <Container isNightMode={isNightMode} data-testid="dashboard-empty-state">
      <EmptyState
        illustrationElement={<QuestionIllustration />}
        title={t`This dashboard is looking empty.`}
        message={
          <>
            <Button onlyText onClick={addQuestion}>
              {t`Add a saved question`}
            </Button>
            {t`, or `}
            <Link
              variant="brandBold"
              to={Urls.newQuestion({
                mode: "notebook",
                creationType: "custom_question",
                collectionId: dashboard.collection_id ?? undefined,
                cardType: "question",
              })}
              className="text-bold text-brand"
              onClick={closeNavbar}
            >
              {t`ask a new one`}
            </Link>
          </>
        }
      />
    </Container>
  );
}

interface DashboardEmptyStateWithoutAddPromptProps {
  isNightMode: boolean;
}

export function DashboardEmptyStateWithoutAddPrompt({
  isNightMode,
}: DashboardEmptyStateWithoutAddPromptProps) {
  return (
    <Container isNightMode={isNightMode}>
      <EmptyState title={t`There's nothing here, yet.`} />
    </Container>
  );
}<|MERGE_RESOLUTION|>--- conflicted
+++ resolved
@@ -5,12 +5,8 @@
 import Link from "metabase/core/components/Link";
 import * as Urls from "metabase/lib/urls";
 import type { Dashboard } from "metabase-types/api";
-<<<<<<< HEAD
+
 import { Container, QuestionCircleStyled } from "./DashboardEmptyState.styled";
-=======
-
-import { Container } from "./DashboardEmptyState.styled";
->>>>>>> e8133575
 
 function QuestionIllustration() {
   return <QuestionCircleStyled>?</QuestionCircleStyled>;
