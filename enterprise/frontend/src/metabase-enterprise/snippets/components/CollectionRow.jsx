--- conflicted
+++ resolved
@@ -19,14 +19,9 @@
     return (
       <div
         className={cx(
-<<<<<<< HEAD
           { [cx(CS.bgLightHover, CS.cursorPointer)]: !collection.archived },
-          "hover-parent hover--visibility",
-=======
-          { [`bg-light-hover ${CS.cursorPointer}`]: !collection.archived },
           CS.hoverParent,
           CS.hoverVisibility,
->>>>>>> 3fbfeddf
           CS.flex,
           CS.alignCenter,
           CS.py2,
