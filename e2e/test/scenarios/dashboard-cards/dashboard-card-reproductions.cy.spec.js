--- conflicted
+++ resolved
@@ -2,36 +2,6 @@
 import { SAMPLE_DB_ID, WRITABLE_DB_ID } from "e2e/support/cypress_data";
 import { SAMPLE_DATABASE } from "e2e/support/cypress_sample_database";
 import { ORDERS_QUESTION_ID } from "e2e/support/cypress_sample_instance_data";
-<<<<<<< HEAD
-import {
-  addOrUpdateDashboardCard,
-  assertDescendantNotOverflowsContainer,
-  assertIsEllipsified,
-  assertIsNotEllipsified,
-  createNativeQuestionAndDashboard,
-  createQuestion,
-  cypressWaitAll,
-  echartsContainer,
-  editDashboard,
-  focusNativeEditor,
-  getDashboardCard,
-  modal,
-  openNavigationSidebar,
-  pieSlices,
-  popover,
-  queryBuilderHeader,
-  resetTestTable,
-  restore,
-  resyncDatabase,
-  saveDashboard,
-  setActionsEnabledForDB,
-  showDashboardCardActions,
-  sidebar,
-  updateSetting,
-  visitDashboard,
-} from "e2e/support/helpers";
-=======
->>>>>>> cfe32222
 import { createMockParameter } from "metabase-types/api/mocks";
 
 const { ORDERS, ORDERS_ID, REVIEWS, PRODUCTS, PRODUCTS_ID, REVIEWS_ID } =
@@ -1905,17 +1875,10 @@
 `;
 
   beforeEach(() => {
-<<<<<<< HEAD
-    restore();
-    cy.signInAsAdmin();
-
-    createNativeQuestionAndDashboard({
-=======
     H.restore();
     cy.signInAsAdmin();
 
     H.createNativeQuestionAndDashboard({
->>>>>>> cfe32222
       questionDetails: {
         name: "46318",
         native: { query },
@@ -1928,39 +1891,23 @@
         },
       },
     }).then(response => {
-<<<<<<< HEAD
-      visitDashboard(response.body.dashboard_id);
-    });
-
-    editDashboard();
-    getDashboardCard().realHover().icon("click").click();
-=======
       H.visitDashboard(response.body.dashboard_id);
     });
 
     H.editDashboard();
     H.getDashboardCard().realHover().icon("click").click();
->>>>>>> cfe32222
     cy.get("aside").within(() => {
       cy.findByText("Go to a custom destination").click();
       cy.findByText("URL").click();
     });
-<<<<<<< HEAD
-    modal().within(() => {
-=======
     H.modal().within(() => {
->>>>>>> cfe32222
       cy.findByPlaceholderText("e.g. http://acme.com/id/{{user_id}}").type(
         "http://localhost:4000/?q={{group_name}}",
         { parseSpecialCharSequences: false },
       );
       cy.button("Done").click();
     });
-<<<<<<< HEAD
-    saveDashboard();
-=======
     H.saveDashboard();
->>>>>>> cfe32222
   });
 
   it("passes values from unused columns of row visualization to click behavior (metabase#46318)", () => {
