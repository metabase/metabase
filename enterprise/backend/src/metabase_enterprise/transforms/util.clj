(ns metabase-enterprise.transforms.util
  (:require
<<<<<<< HEAD
   [clojure.core.async :as a]
   [clojure.string :as str]
=======
>>>>>>> 314633b3
   [java-time.api :as t]
   [metabase-enterprise.transforms.canceling :as canceling]
   [metabase-enterprise.transforms.models.transform-run :as transform-run]
   [metabase-enterprise.transforms.settings :as transforms.settings]
   [metabase.driver :as driver]
   [metabase.driver.util :as driver.u]
   [metabase.lib.schema.common :as lib.schema.common]
   [metabase.query-processor.compile :as qp.compile]
   [metabase.query-processor.pipeline :as qp.pipeline]
   [metabase.sync.core :as sync]
   [metabase.util :as u]
   [metabase.util.date-2 :as u.date]
   [metabase.util.log :as log]
   [metabase.util.malli :as mu]
   [metabase.util.malli.registry :as mr]
   [toucan2.core :as t2])
  (:import
   (java.time Instant LocalDate LocalDateTime LocalTime OffsetDateTime OffsetTime ZonedDateTime)
   (java.util Date)))

(set! *warn-on-reflection* true)

(defn qualified-table-name
  "Return the name of the target table of a transform as a possibly qualified symbol."
  [_driver {:keys [schema name]}]
  (if schema
    (keyword schema name)
    (keyword name)))

(defn query-transform?
  "Check if this is a query transform: native query / mbql query."
  [transform]
  (= :query (-> transform :source :type keyword)))

(defn python-transform?
  "Check if this is a Python transform."
  [transform]
  (= :python (-> transform :source :type keyword)))

(defn try-start-unless-already-running
  "Helper"
  [id run-method]
  (try
    (transform-run/start-run! id {:run_method run-method})
    (catch java.sql.SQLException e
      (if (= (.getSQLState e) "23505")
        (throw (ex-info "Transform is already running"
                        {:error :already-running
                         :transform-id id}
                        e))
        (throw e)))))

(defn run-cancelable-transform!
  "Run a compiled transform"
  [run-id driver {:keys [db conn-spec output-schema]} run-transform!]
  ;; local run is responsible for status, using canceling lifecycle
  (try
    (when (driver.u/supports? driver :schemas db)
      (when-not (driver/schema-exists? driver (:id db) output-schema)
        (driver/create-schema-if-needed! driver conn-spec output-schema)))
    (canceling/chan-start-timeout-vthread! run-id (transforms.settings/transform-timeout))
    (let [cancel-chan (a/promise-chan)
          ret (binding [qp.pipeline/*canceled-chan* cancel-chan]
                (canceling/chan-start-run! run-id cancel-chan)
                (run-transform! cancel-chan))]
      (transform-run/succeed-started-run! run-id)
      ret)
    (catch Throwable t
      (transform-run/fail-started-run! run-id {:message (.getMessage t)})
      (throw t))
    (finally
      (canceling/chan-end-run! run-id))))

(declare activate-table-and-mark-computed!)

(defn sync-target!
  "Sync target of a transform"
  ([transform-id run-id]
   (let [{:keys [source target]} (t2/select-one :model/Transform transform-id)
         db (get-in source [:query :database])
         database (t2/select-one :model/Database db)]
     (sync-target! target database run-id)))
  ([target database _run-id]
   ;; sync the new table (note that even a failed sync status means that the execution succeeded)
   (log/info "Syncing target" (pr-str target) "for transform")
   (activate-table-and-mark-computed! database target)))

(defn save-log-as-message!
  "Save a message log as transform run message."
  [run-id message-log]
  (when message-log
    (let [{:keys [pre-python python post-python]} @message-log]
      (t2/update! :model/TransformRun
                  :id run-id
                  {:message (str/join "\n" (concat pre-python
                                                   (for [{:keys [stream message]} python]
                                                     (if (= "stdout" stream)
                                                       (str "\033[32m" message "\033[0m")
                                                       (str "\033[31m" message "\033[0m")))
                                                   post-python))}))))

(defn target-table-exists?
  "Test if the target table of a transform already exists."
  [{:keys [source target] :as _transform}]
  (let [db-id (or (-> source :query :database)
                  ;; python transform target
                  (-> target :database))
        {driver :engine :as database} (t2/select-one :model/Database db-id)]
    (driver/table-exists? driver database target)))

(defn target-table
  "Load the `target` table of a transform from the database specified by `database-id`."
  [database-id target & kv-args]
  (some-> (apply t2/select-one :model/Table
                 :db_id database-id
                 :schema (:schema target)
                 :name (:name target)
                 kv-args)
          (t2/hydrate :db)))

(defn- sync-table!
  ([database target] (sync-table! database target nil))
  ([database target {:keys [create?]}]
   (when-let [table (or (target-table (:id database) target)
                        (when create?
                          (sync/create-table! database (select-keys target [:schema :name]))))]
     (sync/sync-table! table)
     table)))

(defn activate-table-and-mark-computed!
  "Activate table for `target` in `database` in the app db."
  [database target]
  (when-let [table (sync-table! database target {:create? true})]
    (when (or (not (:active table)) (not (= (:data_authority table) :computed)))
      (t2/update! :model/Table (:id table) {:active true, :data_authority :computed}))))

(defn deactivate-table!
  "Deactivate table for `target` in `database` in the app db."
  [database target]
  (when-let [table (sync-table! database target)]
    ;; TODO this should probably be a function in the sync module
    (t2/update! :model/Table (:id table) {:active false})))

(defn delete-target-table!
  "Delete the target table of a transform and sync it from the app db."
  [{:keys [id target source], :as _transform}]
  (when target
    (let [target (update target :type keyword)
          database-id (or (-> source :query :database)
                          ;; python transform target
                          (-> target :database))
          {driver :engine :as database} (t2/select-one :model/Database database-id)]
      (driver/drop-transform-target! driver database target)
      (log/info "Deactivating  target " (pr-str target) "for transform" id)
      (deactivate-table! database target))))

(defn delete-target-table-by-id!
  "Delete the target table of the transform specified by `transform-id`."
  [transform-id]
  (delete-target-table! (t2/select-one :model/Transform transform-id)))

(defn massage-sql-query
  "Adjusts mbql query for use in a transform."
  [query]
  (assoc-in query [:middleware :disable-remaps?] true))

(defn compile-source
  "Compile the source query of a transform."
  [{query-type :type :as source}]
  (case query-type
    "query" (:query (qp.compile/compile-with-inline-parameters (massage-sql-query (:query source))))))

(defn required-database-feature
  "Returns the database feature necessary to execute `transform`."
  [transform]
  (case (-> transform :target :type)
    "table"             :transforms/table))

(defn ->instant
  "Convert a temporal value `t` to an Instant in the system timezone."
  ^Instant [t]
  (when t
    (condp instance? t
      Instant        t
      Date           (.toInstant ^Date t)
      OffsetDateTime (.toInstant ^OffsetDateTime t)
      ZonedDateTime  (.toInstant ^ZonedDateTime t)
      LocalDateTime  (recur (.atZone ^LocalDateTime t (t/zone-id)))
      String         (recur (u.date/parse t))
      LocalTime      (recur (.atDate ^LocalTime t (t/local-date)))
      OffsetTime     (recur (.atDate ^OffsetTime t (t/local-date)))
      LocalDate      (recur (.atStartOfDay ^LocalDate t))
      (throw (ex-info (str "Cannot convert temporal " t " of type " (type t) " to an Instant")
                      {:temporal t})))))

(defn utc-timestamp-string
  "Convert the timestamp t to a string encoding the it in the system timezone."
  [t]
  (-> t ->instant str))

(defn localize-run-timestamps
  "Convert the timestamps of a `run` to ISO strings in UTC."
  [run]
  (-> run
      (u/update-some :start_time utc-timestamp-string)
      (u/update-some :end_time   utc-timestamp-string)))

(mr/def ::column-definition
  [:map
   [:name :string]
   [:type ::lib.schema.common/base-type]
   [:nullable? {:optional true} :boolean]])

(mr/def ::table-definition
  [:map
   [:name :keyword]
   [:columns [:sequential ::column-definition]]
   [:primary-key {:optional true} [:sequential :string]]])

(mu/defn create-table-from-schema!
  "Create a table from a table-schema"
  [driver :- :keyword
   database-id :- pos-int?
   table-schema :- ::table-definition]
  (let [{:keys [columns] table-name :name} table-schema
        column-definitions (into {} (map (fn [{:keys [name type database-type]}]
                                           (let [db-type (if database-type
                                                           [[:raw database-type]]
                                                           (driver/type->database-type driver type))]
                                             [name db-type])))
                                 columns)
        primary-key-opts (select-keys table-schema [:primary-key])]
    (log/infof "Creating table %s with %d columns" table-name (count columns))
    (driver/create-table! driver database-id table-name column-definitions primary-key-opts)))

(defn drop-table!
  "Drop a table in the database."
  [driver database-id table-name]
  (log/infof "Dropping table %s" table-name)
  (driver/drop-table! driver database-id table-name))

(defn temp-table-name
  "Generate a temporary table name with the given suffix and current timestamp in seconds."
  [base-table-name suffix]
  (keyword (str (u/qualified-name base-table-name) "_" suffix "_" (quot (System/currentTimeMillis) 1000))))

(defn rename-tables!
  "Rename multiple tables atomically within a transaction using the new driver/rename-tables method.
   This is a simpler, composable operation that only handles renaming."
  [driver database-id rename-map]
  (log/infof "Renaming tables: %s" (pr-str rename-map))
  (driver/rename-tables! driver database-id rename-map))

(defn db-routing-enabled?
  "Returns whether or not the given database is either a router or destination database"
  [db-or-id]
  (or (t2/exists? :model/DatabaseRouter :database_id (u/the-id db-or-id))
      (some->> (:router-database-id db-or-id)
               (t2/exists? :model/DatabaseRouter :database_id))))<|MERGE_RESOLUTION|>--- conflicted
+++ resolved
@@ -1,10 +1,7 @@
 (ns metabase-enterprise.transforms.util
   (:require
-<<<<<<< HEAD
    [clojure.core.async :as a]
    [clojure.string :as str]
-=======
->>>>>>> 314633b3
    [java-time.api :as t]
    [metabase-enterprise.transforms.canceling :as canceling]
    [metabase-enterprise.transforms.models.transform-run :as transform-run]
