import { useMemo, useState } from "react";
import { push } from "react-router-redux";
import { t } from "ttag";

<<<<<<< HEAD
import {
  skipToken,
  useListCollectionItemsQuery,
  usePublishModelsMutation,
} from "metabase/api";
=======
>>>>>>> b85c85aa
import {
  CollectionPickerModal,
  type CollectionPickerValueItem,
} from "metabase/common/components/Pickers/CollectionPicker";
import { useUserAcknowledgement } from "metabase/common/hooks/use-user-acknowledgement";
import { useDispatch } from "metabase/lib/redux";
import * as Urls from "metabase/lib/urls";
import { useMetadataToasts } from "metabase/metadata/hooks";
import { Box, Button, Checkbox, Group, Modal, Text, rem } from "metabase/ui";
<<<<<<< HEAD
import { useGetLibraryCollectionQuery } from "metabase-enterprise/api";
=======
import { usePublishModelsMutation } from "metabase-enterprise/api";
>>>>>>> b85c85aa
import type {
  CollectionItem,
  DatabaseId,
  PublishModelsResponse,
  SchemaId,
  TableId,
} from "metabase-types/api";

interface Props {
  tables?: Set<TableId>;
  schemas?: Set<SchemaId>;
  databases?: Set<DatabaseId>;
  isOpen: boolean;
  onClose?: () => void;
  onSuccess?: () => void;
}

export function PublishModelsModal({
  tables = new Set(),
  schemas = new Set(),
  databases = new Set(),
  isOpen,
  onClose,
  onSuccess,
}: Props) {
  const dispatch = useDispatch();
  const [seenPublishModelsInfo, { ack: ackSeenPublishModelsInfo }] =
    useUserAcknowledgement("seen-publish-models-info");
  const [showPublishInfo, setShowPublishInfo] = useState(
    !seenPublishModelsInfo,
  );
  const [publishModels] = usePublishModelsMutation();
  const { sendSuccessToast, sendErrorToast } = useMetadataToasts();

  const { data: rootLibraryCollection } = useGetLibraryCollectionQuery();
  const { data: libraryCollections } = useListCollectionItemsQuery(
    rootLibraryCollection ? { id: rootLibraryCollection.id } : skipToken,
  );

  const defaultPublishLocation = useMemo(
    () =>
      libraryCollections?.data.find(
        (collection: CollectionItem) => collection.type === "library-models",
      )?.id || "root",
    [libraryCollections],
  );

  const handleSubmit = async (collection: CollectionPickerValueItem) => {
    if (!collection) {
      sendErrorToast(t`Please select a collection`);
      return;
    }

    const collectionId =
      collection.id === "root" ? null : Number(collection.id);

    const { error, data } = await publishModels({
      table_ids: Array.from(tables),
      schema_ids: Array.from(schemas),
      database_ids: Array.from(databases),
      target_collection_id: collectionId,
    });

    if (error) {
      sendErrorToast(t`Failed to publish models`);
    } else if (data) {
      sendSuccessToast(
        t`Published`,
        () => {
          dispatch(push(getLink(data)));
        },
        t`See it`,
      );
      onSuccess?.();
      handleClose();
    }
  };

  const handleClose = () => {
    setShowPublishInfo(!seenPublishModelsInfo);
    onClose?.();
  };

  if (!isOpen) {
    return null;
  }

  if (showPublishInfo && !seenPublishModelsInfo) {
    return (
      <AcknowledgePublishModelsModal
        isOpen={true}
        handleSubmit={({ acknowledged }) => {
          if (acknowledged) {
            ackSeenPublishModelsInfo();
          }
          setShowPublishInfo(false);
        }}
        handleClose={() => {
          handleClose();
        }}
      />
    );
  }

  return (
    <CollectionPickerModal
      value={{
        id: defaultPublishLocation,
        model: "collection",
      }}
      options={{
        showSearch: true,
        hasConfirmButtons: true,
        showRootCollection: true,
        showPersonalCollections: true,
        confirmButtonText: t`Publish here`,
      }}
      title={t`Pick the collection to publish this table in`}
      onClose={() => {
        handleClose();
      }}
      onChange={(collection) => {
        handleSubmit(collection);
      }}
    />
  );
}

function getLink(response: PublishModelsResponse) {
  if (response.created_count === 1) {
    return Urls.dataStudioModel(response.models[0].id);
  }

  return Urls.dataStudioCollection(response.target_collection?.id ?? "root");
}

function AcknowledgePublishModelsModal({
  isOpen,
  handleSubmit,
  handleClose,
}: {
  isOpen: boolean;
  handleSubmit: ({ acknowledged }: { acknowledged: boolean }) => void;
  handleClose: () => void;
}) {
  const [isAcknowledged, setIsAcknowledged] = useState(false);

  return (
    <Modal
      opened={isOpen}
      padding="xl"
      size={rem(512)}
      title={t`What publishing a table does`}
      onClose={() => handleClose()}
    >
      <Text pt="sm">
        {t`Publishing a table means we'll create a model based on it and save it in the collection you choose so that it’s easy for your end users to find it.`}
      </Text>

      <Group pt="xl" justify="space-between">
        <Box>
          <Checkbox
            label={t`Don’t show this to me again`}
            checked={isAcknowledged}
            onChange={(event: React.ChangeEvent<HTMLInputElement>) =>
              setIsAcknowledged(event.target.checked)
            }
          />
        </Box>
        <Button
          onClick={() => handleSubmit({ acknowledged: isAcknowledged })}
          variant="filled"
        >{t`Got it`}</Button>
      </Group>
    </Modal>
  );
}<|MERGE_RESOLUTION|>--- conflicted
+++ resolved
@@ -2,14 +2,7 @@
 import { push } from "react-router-redux";
 import { t } from "ttag";
 
-<<<<<<< HEAD
-import {
-  skipToken,
-  useListCollectionItemsQuery,
-  usePublishModelsMutation,
-} from "metabase/api";
-=======
->>>>>>> b85c85aa
+import { skipToken, useListCollectionItemsQuery } from "metabase/api";
 import {
   CollectionPickerModal,
   type CollectionPickerValueItem,
@@ -19,11 +12,10 @@
 import * as Urls from "metabase/lib/urls";
 import { useMetadataToasts } from "metabase/metadata/hooks";
 import { Box, Button, Checkbox, Group, Modal, Text, rem } from "metabase/ui";
-<<<<<<< HEAD
-import { useGetLibraryCollectionQuery } from "metabase-enterprise/api";
-=======
-import { usePublishModelsMutation } from "metabase-enterprise/api";
->>>>>>> b85c85aa
+import {
+  useGetLibraryCollectionQuery,
+  usePublishModelsMutation,
+} from "metabase-enterprise/api";
 import type {
   CollectionItem,
   DatabaseId,
