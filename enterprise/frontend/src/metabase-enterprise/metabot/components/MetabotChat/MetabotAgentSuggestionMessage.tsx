import { unifiedMergeView } from "@codemirror/merge";
import { useDisclosure } from "@mantine/hooks";
import type { UnknownAction } from "@reduxjs/toolkit";
import cx from "classnames";
import { useMemo } from "react";
import { push } from "react-router-redux";
import { useLocation, useMount } from "react-use";
import { P, match } from "ts-pattern";
import { t } from "ttag";
import _ from "underscore";

import { CodeMirror } from "metabase/common/components/CodeMirror";
import { useDispatch, useSelector } from "metabase/lib/redux";
import * as Urls from "metabase/lib/urls";
import EditorS from "metabase/query_builder/components/NativeQueryEditor/CodeMirrorEditor/CodeMirrorEditor.module.css";
import { getMetadata } from "metabase/selectors/metadata";
import {
  Button,
  Collapse,
  Flex,
  Group,
  Icon,
  Loader,
  Paper,
  Text,
} from "metabase/ui";
import { useLazyGetTransformQuery } from "metabase-enterprise/api";
import {
  type MetabotAgentEditSuggestionChatMessage,
  activateSuggestedTransform,
  getIsSuggestedTransformActive,
} from "metabase-enterprise/metabot/state";
import * as Lib from "metabase-lib";
import type Metadata from "metabase-lib/v1/metadata/Metadata";
import type {
  MetabotTransformInfo,
  SuggestedTransform,
} from "metabase-types/api";

import S from "./MetabotAgentSuggestionMessage.module.css";

const PreviewContent = ({
  oldSource,
  newSource,
}: {
  oldSource: string;
  newSource: string;
}) => {
  const extensions = useMemo(
    () =>
      _.compact([
        oldSource &&
          unifiedMergeView({
            original: oldSource,
            mergeControls: false,
            collapseUnchanged: {
              margin: 1,
              minSize: 1,
            },
          }),
      ]),
    [oldSource],
  );

  return (
    <CodeMirror
      className={cx(
        EditorS.editor,
        S.suggestionEditor,
        !oldSource && S.suggestionEditorOnlyNew,
      )}
      extensions={extensions}
      value={newSource}
      readOnly
      autoCorrect="off"
    />
  );
};

const useGetOldTransform = ({
  editorTransform,
  suggestedTransform,
}: MetabotAgentEditSuggestionChatMessage["payload"]) => {
  const [trigger, result] = useLazyGetTransformQuery();
  useMount(() => {
    !editorTransform && suggestedTransform.id && trigger(suggestedTransform.id);
  });

  if (editorTransform) {
    return {
      data: editorTransform,
      isLoading: false,
      error: undefined,
    } as const;
  }

  return result;
};

export const AgentSuggestionMessage = ({
  message,
}: {
  message: MetabotAgentEditSuggestionChatMessage;
}) => {
  const dispatch = useDispatch();
  const metadata = useSelector(getMetadata);

  const { suggestedTransform } = message.payload;
  const isActive = useSelector((state) =>
    getIsSuggestedTransformActive(state, suggestedTransform.suggestionId),
  );

  const [opened, { toggle }] = useDisclosure(true);

  const url = useLocation();
  const isViewing = url.pathname?.startsWith(
    getTransformUrl(suggestedTransform),
  );

  const {
    data: originalTransform,
    isLoading,
    error,
  } = useGetOldTransform(message.payload);

  const canApply = !isViewing || !isActive;
  const isNew = !isViewing && !originalTransform;

<<<<<<< HEAD
  const oldSource = originalTransform ? getSourceCode(originalTransform) : "";
  const newSource = getSourceCode(suggestedTransform);
=======
  const oldSource = originalTransform
    ? getSourceCode(originalTransform, metadata)
    : "";
  const newSource = getSourceCode(suggestedTransform, metadata);
>>>>>>> 8b280b2e

  const handleApply = () => {
    dispatch(activateSuggestedTransform(suggestedTransform));
    dispatch(push(getTransformUrl(suggestedTransform)) as UnknownAction);
  };

  return (
    <Paper
      shadow="none"
      radius="md"
      bg="bg-white"
      style={{ border: `1px solid var(--mb-color-border)` }}
    >
      <Group
        p="md"
        align="center"
        justify="space-between"
        onClick={toggle}
        style={{
          borderBottom: opened ? `1px solid var(--mb-color-border)` : "",
        }}
      >
        <Flex align="center" gap="sm">
          <Icon name="refresh_downstream" size="1rem" c="text-secondary" />
          <Text size="sm">{suggestedTransform.name}</Text>
        </Flex>
        <Flex align="center" gap="sm">
          <Text
            size="sm"
            c={isNew ? "var(--mb-color-saturated-blue)" : "text-secondary"}
          >
            {isNew ? t`New` : t`Revision`}
          </Text>
          <Flex align="center" justify="center" h="md" w="md">
            <Icon name={opened ? "chevrondown" : "chevronup"} size=".75rem" />
          </Flex>
        </Flex>
      </Group>

      <Collapse
        in={opened}
        transitionDuration={0}
        transitionTimingFunction="linear"
      >
        {match({ isLoading, error })
          .with({ error: P.not(P.nullish) }, () => (
            <Flex p="md" bg="bg-light" justify="center" align="center" gap="sm">
              <Text mb="1px" c="danger">{t`Failed to load preview`}</Text>
            </Flex>
          ))
          .with({ isLoading: true }, () => (
            <Flex p="md" bg="bg-light" justify="center" align="center" gap="sm">
              <Loader size="xs" color="text-secondary" type="dots" />
              <Text mb="1px" c="text-secondary">{t`Loading preview`}</Text>
            </Flex>
          ))
          .with({ isLoading: false }, () => (
            <PreviewContent oldSource={oldSource} newSource={newSource} />
          ))
          .exhaustive()}

        <Group
          py="xs"
          px="sm"
          align="center"
          justify="space-between"
          style={{
            borderTop: opened ? `1px solid var(--mb-color-border)` : "",
          }}
        >
          <Flex
            align="center"
            justify="flex-end"
            w="100%"
            h="1.375rem"
            gap="sm"
          >
            <Button
              size="compact-xs"
              variant="subtle"
              fw="normal"
              fz="sm"
              c={canApply ? "success" : "text-light"}
              disabled={!canApply}
              onClick={handleApply}
            >
              {match({ isNew, canApply })
                .with({ canApply: false }, () => t`Applied`)
                .with({ isNew: true }, () => t`Create`)
                .with({ canApply: true }, () => t`Apply`)
                .exhaustive()}
            </Button>
          </Flex>
        </Group>
      </Collapse>
    </Paper>
  );
};

function getSourceCode(
  transform: Pick<MetabotTransformInfo, "source">,
  metadata: Metadata,
): string {
  return match(transform)
    .with({ source: { type: "query" } }, (t) => {
      const metadataProvider = Lib.metadataProvider(
        t.source.query.database,
        metadata,
      );
      const query = Lib.fromJsQuery(metadataProvider, t.source.query);
      if (Lib.queryDisplayInfo(query).isNative) {
        return Lib.rawNativeQuery(query);
      } else {
        return "";
      }
    })
    .with({ source: { type: "python" } }, (t) => t.source.body)
    .otherwise(() => "");
}

function getTransformUrl(transform: SuggestedTransform): string {
  return match(transform)
    .with({ id: P.number }, ({ id }) => Urls.transformEdit(id))
    .with({ source: { type: "python" } }, Urls.newPythonTransform)
    .with({ source: { type: "query" } }, Urls.newNativeTransform)
    .exhaustive();
}<|MERGE_RESOLUTION|>--- conflicted
+++ resolved
@@ -126,15 +126,10 @@
   const canApply = !isViewing || !isActive;
   const isNew = !isViewing && !originalTransform;
 
-<<<<<<< HEAD
-  const oldSource = originalTransform ? getSourceCode(originalTransform) : "";
-  const newSource = getSourceCode(suggestedTransform);
-=======
   const oldSource = originalTransform
     ? getSourceCode(originalTransform, metadata)
     : "";
   const newSource = getSourceCode(suggestedTransform, metadata);
->>>>>>> 8b280b2e
 
   const handleApply = () => {
     dispatch(activateSuggestedTransform(suggestedTransform));
