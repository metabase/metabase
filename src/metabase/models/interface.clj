(ns metabase.models.interface
  (:require
   [buddy.core.codecs :as codecs]
   [clojure.core.memoize :as memoize]
   [clojure.spec.alpha :as s]
   [clojure.string :as str]
   [clojure.walk :as walk]
   [malli.core :as mc]
   [malli.error :as me]
   [medley.core :as m]
   [metabase.legacy-mbql.normalize :as mbql.normalize]
   [metabase.legacy-mbql.schema :as mbql.s]
   [metabase.lib.binning :as lib.binning]
   [metabase.lib.core :as lib]
   [metabase.lib.metadata.protocols :as lib.metadata.protocols]
   [metabase.lib.temporal-bucket :as lib.temporal-bucket]
   [metabase.models.dispatch :as models.dispatch]
   [metabase.models.json-migration :as jm]
   [metabase.plugins.classloader :as classloader]
   [metabase.util :as u]
   [metabase.util.cron :as u.cron]
   [metabase.util.encryption :as encryption]
   [metabase.util.i18n :refer [tru]]
   [metabase.util.json :as json]
   [metabase.util.log :as log]
   [metabase.util.malli :as mu]
   [metabase.util.malli.registry :as mr]
   [methodical.core :as methodical]
   [potemkin :as p]
   [taoensso.nippy :as nippy]
   [toucan2.core :as t2]
   [toucan2.model :as t2.model]
   [toucan2.protocols :as t2.protocols]
   [toucan2.tools.before-insert :as t2.before-insert]
   [toucan2.tools.hydrate :as t2.hydrate]
   [toucan2.tools.identity-query :as t2.identity-query]
   [toucan2.util :as t2.u])
  (:import
   (java.io BufferedInputStream ByteArrayInputStream DataInputStream)
   (java.sql Blob)
   (java.util.zip GZIPInputStream)
   (toucan2.instance Instance)))

(set! *warn-on-reflection* true)

(p/import-vars
 [models.dispatch
  toucan-instance?
  instance-of?
  model
  instance])

(def ^:dynamic *deserializing?*
  "This is dynamically bound to true when deserializing. A few pieces of the Toucan magic are undesirable for
  deserialization. Most notably, we don't want to generate an `:entity_id`, as that would lead to duplicated entities
  on a future deserialization."
  false)

;;; +----------------------------------------------------------------------------------------------------------------+
;;; |                                               Toucan Extensions                                                |
;;; +----------------------------------------------------------------------------------------------------------------+

;;;; [[define-simple-hydration-method]] and [[define-batched-hydration-method]]

(s/def ::define-hydration-method
  (s/cat :fn-name       symbol?
         :hydration-key keyword?
         :docstring     string?
         :fn-tail       (s/alt :arity-1 :clojure.core.specs.alpha/params+body
                               :arity-n (s/+ (s/spec :clojure.core.specs.alpha/params+body)))))

(defonce ^:private defined-hydration-methods
  (atom {}))

(defn- define-hydration-method [hydration-type fn-name hydration-key fn-tail]
  {:pre [(#{:hydrate :batched-hydrate} hydration-type)]}
  ;; Let's be EXTRA nice and make sure there are no duplicate hydration keys!
  (let [fn-symb (symbol (str (ns-name *ns*)) (name fn-name))]
    (when-let [existing-fn-symb (get @defined-hydration-methods hydration-key)]
      (when (not= fn-symb existing-fn-symb)
        (throw (ex-info (format "Hydration key %s already exists at %s" hydration-key existing-fn-symb)
                        {:hydration-key       hydration-key
                         :existing-definition existing-fn-symb}))))
    (swap! defined-hydration-methods assoc hydration-key fn-symb))
  `(do
     (defn ~fn-name
       ~@fn-tail)
     ~(case hydration-type
        :hydrate
        `(methodical/defmethod t2.hydrate/simple-hydrate
           [:default ~hydration-key]
           [~'_model k# row#]
           (assoc row# k# (~fn-name row#)))

        :batched-hydrate
        `(methodical/defmethod t2.hydrate/batched-hydrate
           [:default ~hydration-key]
           [~'_model ~'_k rows#]
           (~fn-name rows#)))))

(defmacro define-simple-hydration-method
  "Define a Toucan hydration function (Toucan 1) or method (Toucan 2) to do 'simple' hydration (this function is called
  for each individual object that gets hydrated). This helper is in place to make the switch to Toucan 2 easier to
  accomplish. Toucan 2 uses multimethods instead of regular functions with `:hydrate` metadata. When we switch to
  Toucan 2, we won't need to rewrite all of our hydration methods at once -- we can just change the implementation of
  this function, and eventually remove it entirely."
  {:style/indent :defn}
  [fn-name hydration-key & fn-tail]
  (define-hydration-method :hydrate fn-name hydration-key fn-tail))

(s/fdef define-simple-hydration-method
  :args ::define-hydration-method
  :ret  any?)

(defmacro define-batched-hydration-method
  "Like [[define-simple-hydration-method]], but defines a Toucan 'batched' hydration function (Toucan 1) or
  method (Toucan 2). 'Batched' hydration means this function can be used to hydrate a sequence of objects in one call.

  See docstring for [[define-simple-hydration-method]] for more information as to why this macro exists."
  {:style/indent :defn}
  [fn-name hydration-key & fn-tail]
  (define-hydration-method :batched-hydrate fn-name hydration-key fn-tail))

(s/fdef define-batched-hydration-method
  :args ::define-hydration-method
  :ret  any?)

;;; +----------------------------------------------------------------------------------------------------------------+
;;; |                                               Toucan 2 Extensions                                              |
;;; +----------------------------------------------------------------------------------------------------------------+
;; --- transforms methods

(defn json-in
  "Default in function for columns given a Toucan type `:json`. Serializes object as JSON."
  [obj]
  (if (string? obj)
    obj
    (json/encode obj)))

(defn- json-out [s keywordize-keys?]
  (if (string? s)
    (try
      (json/decode s keywordize-keys?)
      (catch Throwable e
        (log/error e "Error parsing JSON")
        s))
    s))

(defn json-out-with-keywordization
  "Default out function for columns given a Toucan type `:json`. Parses serialized JSON string and keywordizes keys."
  [obj]
  (json-out obj true))

(defn json-out-without-keywordization
  "Out function for columns given a Toucan type `:json-no-keywordization`. Similar to `:json-out` but does leaves keys
  as strings."
  [obj]
  (json-out obj false))

(def transform-json
  "Transform for json."
  {:in  json-in
   :out json-out-with-keywordization})

(defn- serialize-mlv2-query
  "Saving MLv2 queries​ we can assume MLv2 queries are normalized enough already, but remove the metadata provider before
  saving it, because it's not something that lends itself well to serialization."
  [query]
  (dissoc query :lib/metadata))

(defn- deserialize-mlv2-query
  "Reading MLv2 queries​: normalize them, then attach a MetadataProvider based on their Database."
  [query]
  (let [metadata-provider (if (lib.metadata.protocols/metadata-provider? (:lib/metadata query))
                            ;; in case someone passes in an already-normalized query to [[maybe-normalize-query]] below,
                            ;; preserve the existing metadata provider.
                            (:lib/metadata query)
                            ((requiring-resolve 'metabase.lib.metadata.jvm/application-database-metadata-provider)
                             (u/the-id (some #(get query %) [:database "database"]))))]
    (lib/query metadata-provider query)))

(mu/defn maybe-normalize-query
  "For top-level query maps like `Card.dataset_query`. Normalizes them on the way in & out."
  [in-or-out :- [:enum :in :out]
   query]
  (letfn [(normalize [query]
            (let [f (if (= (lib/normalized-query-type query) :mbql/query)
                      ;; MLv2 queries
                      (case in-or-out
                        :in  serialize-mlv2-query
                        :out deserialize-mlv2-query)
                      ;; legacy queries: just normalize them with the legacy normalization code for now... in the near
                      ;; future we'll probably convert to MLv2 before saving so everything in the app DB is MLv2
                      (case in-or-out
                        :in  mbql.normalize/normalize
                        :out mbql.normalize/normalize))]
              (f query)))]
    (cond-> query
      (and (map? query) (seq query))
      normalize)))

(defn catch-normalization-exceptions
  "Wraps normalization fn `f` and returns a version that gracefully handles Exceptions during normalization. When
  invalid queries (etc.) come out of the Database, it's best we handle normalization failures gracefully rather than
  letting the Exception cause the entire API call to fail because of one bad object. (See #8914 for more details.)"
  [f]
  (fn [query]
    (try
      (doall (f query))
      (catch Throwable e
        (log/errorf e "Unable to normalize:\n%s" (u/pprint-to-str 'red query))
        nil))))

(defn normalize-parameters-list
  "Normalize `parameters` or `parameter-mappings` when coming out of the application database or in via an API request."
  [parameters]
  (or (mbql.normalize/normalize-fragment [:parameters] parameters)
      []))

(defn- keywordize-temporal_units
  [parameter]
  (m/update-existing parameter :temporal_units (fn [units] (mapv keyword units))))

(defn normalize-card-parameters-list
  "Normalize `parameters` of actions, cards, and dashboards when coming out of the application database."
  [parameters]
  (->> parameters
       normalize-parameters-list
       (mapv keywordize-temporal_units)))

(def transform-metabase-query
  "Transform for metabase-query."
  {:in  (comp json-in (partial maybe-normalize-query :in))
   :out (comp (catch-normalization-exceptions (partial maybe-normalize-query :out)) json-out-without-keywordization)})

(def transform-parameters-list
  "Transform for parameters list."
  {:in  (comp json-in normalize-parameters-list)
   :out (comp (catch-normalization-exceptions normalize-parameters-list) json-out-with-keywordization)})

(def transform-card-parameters-list
  "Transform for parameters list."
  {:in  (comp json-in normalize-card-parameters-list)
   :out (comp (catch-normalization-exceptions normalize-card-parameters-list) json-out-with-keywordization)})

(def transform-field-ref
  "Transform field refs"
  {:in  json-in
   :out (comp (catch-normalization-exceptions mbql.normalize/normalize-field-ref) json-out-with-keywordization)})

(defn- result-metadata-out
  "Transform the Card result metadata as it comes out of the DB. Convert columns to keywords where appropriate."
  [metadata]
  ;; TODO -- can we make this whole thing a lazy seq?
  (when-let [metadata (not-empty (json-out-with-keywordization metadata))]
    (seq (->> (map mbql.normalize/normalize-source-metadata metadata)
              ;; This is necessary, because in the wild, there may be cards created prior to this change.
<<<<<<< HEAD
              (map lib.temporal-bucket/ensure-temporal-unit-in-display-name)))))
=======
              (map lib.temporal-bucket/ensure-temporal-unit-in-display-name)
              (map lib.binning/ensure-binning-in-display-name)))))
>>>>>>> cfe32222

(def transform-result-metadata
  "Transform for card.result_metadata like columns."
  {:in  json-in
   :out result-metadata-out})

(def transform-keyword
  "Transform for keywords."
  {:in  u/qualified-name
   :out keyword})

(def transform-json-no-keywordization
  "Transform for json-no-keywordization"
  {:in  json-in
   :out json-out-without-keywordization})

(mu/defn assert-enum
  "Assert that a value is one of the values in `enum`."
  [enum :- [:set :any]
   value]
  (when-not (contains? enum value)
    (throw (ex-info (format "Invalid value %s. Must be one of %s" value (str/join ", " enum)) {:status-code 400
                                                                                               :value       value}))))

(mu/defn assert-namespaced
  "Assert that a value is a namespaced keyword under `qualified-ns`."
  [qualified-ns :- string?
   value]
  (when-not (= qualified-ns (-> value keyword namespace))
    (throw (ex-info (format "Must be a namespaced keyword under :%s, got: %s" qualified-ns value) {:status-code 400
                                                                                                   :value       value}))))

(defn transform-validator
  "Given a transform, returns a transform that call `assert-fn` on the \"out\" value.

  E.g: A keyword transfomer that throw an error if the value is not namespaced
    (transform-validator
      transform-keyword (fn [x]
      (when-not (-> x namespace some?)
        (throw (ex-info \"Value is not namespaced\")))))"
  [tf assert-fn]
  (-> tf
      ;; deserialization
      (update :out (fn [f]
                     (fn [x]
                       (let [out (f x)]
                         (assert-fn out)
                         out))))
      ;; serialization
      (update :in (fn [f]
                    (fn [x]
                      (assert-fn x)
                      (f x))))))

(def encrypted-json-in
  "Serialize encrypted json."
  (comp encryption/maybe-encrypt json-in))

(defn encrypted-json-out
  "Deserialize encrypted json."
  [v]
  (let [decrypted (encryption/maybe-decrypt v)]
    (try
      (json/decode+kw decrypted)
      (catch Throwable e
        (if (or (encryption/possibly-encrypted-string? decrypted)
                (encryption/possibly-encrypted-bytes? decrypted))
          (log/error e "Could not decrypt encrypted field! Have you forgot to set MB_ENCRYPTION_SECRET_KEY?")
          (log/error e "Error parsing JSON"))  ; same message as in `json-out`
        v))))

;; cache the decryption/JSON parsing because it's somewhat slow (~500µs vs ~100µs on a *fast* computer)
;; cache the decrypted JSON for one hour
(def ^:private cached-encrypted-json-out (memoize/ttl encrypted-json-out :ttl/threshold (* 60 60 1000)))

(def transform-encrypted-json
  "Transform for encrypted json."
  {:in  encrypted-json-in
   :out cached-encrypted-json-out})

(defn normalize-visualization-settings
  "The frontend uses JSON-serialized versions of MBQL clauses as keys in `:column_settings`. This normalizes them
   to modern MBQL clauses so things work correctly."
  [viz-settings]
  (letfn [(normalize-column-settings-key [k]
            (some-> k u/qualified-name json/decode mbql.normalize/normalize json/encode))
          (normalize-column-settings [column-settings]
            (into {} (for [[k v] column-settings]
                       [(normalize-column-settings-key k) (walk/keywordize-keys v)])))
          (mbql-field-clause? [form]
            (and (vector? form)
                 (#{"field-id" "fk->" "datetime-field" "joined-field" "binning-strategy" "field"
                    "aggregation" "expression"}
                  (first form))))
          (normalize-mbql-clauses [form]
            (walk/postwalk
             (fn [form]
               (try
                 (cond-> form
                   (mbql-field-clause? form) mbql.normalize/normalize)
                 (catch Exception e
                   (log/warnf "Unable to normalize visualization-settings part %s: %s"
                              (u/pprint-to-str 'red form)
                              (ex-message e))
                   form)))
             form))]
    (cond-> (walk/keywordize-keys (dissoc viz-settings "column_settings" "graph.metrics"))
      ;; "key" is an old unused value
      true                                 (m/update-existing :table.columns (fn [cols] (mapv #(dissoc % :key) cols)))
      (get viz-settings "column_settings") (assoc :column_settings (normalize-column-settings (get viz-settings "column_settings")))
      true                                 normalize-mbql-clauses
      ;; exclude graph.metrics from normalization as it may start with
      ;; the word "expression" but it is not MBQL (metabase#15882)
      (get viz-settings "graph.metrics")   (assoc :graph.metrics (get viz-settings "graph.metrics")))))

(jm/def-json-migration migrate-viz-settings*)

(def ^:private viz-settings-current-version 2)

(defmethod ^:private migrate-viz-settings* [1 2] [viz-settings _]
  (let [{percent? :pie.show_legend_perecent ;; [sic]
         legend?  :pie.show_legend} viz-settings
        new-visibility              (cond
                                      legend?  "inside"
                                      percent? "legend")
        new-linktype                (when (= "page" (-> viz-settings :click_behavior :linkType))
                                      "dashboard")]
    (cond-> viz-settings
      ;; if nothing was explicitly set don't default to "off", let the FE deal with it
      new-visibility (assoc :pie.percent_visibility new-visibility)
      new-linktype   (assoc-in [:click_behavior :linkType] new-linktype))))

(defn- migrate-viz-settings
  [viz-settings]
  (let [new-viz-settings (migrate-viz-settings* viz-settings viz-settings-current-version)]
    (cond-> new-viz-settings
      (not= new-viz-settings viz-settings) (jm/update-version viz-settings-current-version))))

;; migrate-viz settings was introduced with v. 2, so we'll never be in a situation where we can downgrade from 2 to 1.
;; See sample code in SHA d597b445333f681ddd7e52b2e30a431668d35da8

(def transform-visualization-settings
  "Transform for viz-settings."
  {:in  (comp json-in migrate-viz-settings)
   :out (comp migrate-viz-settings normalize-visualization-settings json-out-without-keywordization)})

(def ^{:arglists '([s])} ^:private validate-cron-string
  (let [validator (mc/validator u.cron/CronScheduleString)]
    (partial mu/validate-throw validator)))

(def transform-cron-string
  "Transform for encrypted json."
  {:in  validate-cron-string
   :out identity})

(mr/def ::legacy-metric-segment-definition
  [:map
   [:filter      {:optional true} [:maybe mbql.s/Filter]]
   [:aggregation {:optional true} [:maybe [:sequential ::mbql.s/Aggregation]]]])

(defn- validate-legacy-metric-segment-definition
  [definition]
  (if-let [error (mr/explain ::legacy-metric-segment-definition definition)]
    (let [humanized (me/humanize error)]
      (throw (ex-info (tru "Invalid Metric or Segment: {0}" (pr-str humanized))
                      {:error     error
                       :humanized humanized})))
    definition))

;; `metric-segment-definition` is, predictably, for Metric/Segment `:definition`s, which are just the inner MBQL query
(defn- normalize-legacy-metric-segment-definition [definition]
  (when (seq definition)
    (u/prog1 (mbql.normalize/normalize-fragment [:query] definition)
      (validate-legacy-metric-segment-definition <>))))

(def transform-legacy-metric-segment-definition
  "Transform for inner queries like those in Metric definitions."
  {:in  (comp json-in normalize-legacy-metric-segment-definition)
   :out (comp (catch-normalization-exceptions normalize-legacy-metric-segment-definition) json-out-with-keywordization)})

(defn- blob->bytes [^Blob b]
  (.getBytes ^Blob b 0 (.length ^Blob b)))

(defn- maybe-blob->bytes [v]
  (if (instance? Blob v)
    (blob->bytes v)
    v))

(def transform-secret-value
  "Transform for secret value."
  {:in  (comp encryption/maybe-encrypt-bytes codecs/to-bytes)
   :out (comp encryption/maybe-decrypt maybe-blob->bytes)})

(defn decompress
  "Decompress `compressed-bytes`."
  [compressed-bytes]
  (if (instance? Blob compressed-bytes)
    (recur (blob->bytes compressed-bytes))
    (with-open [bis     (ByteArrayInputStream. compressed-bytes)
                bif     (BufferedInputStream. bis)
                gz-in   (GZIPInputStream. bif)
                data-in (DataInputStream. gz-in)]
      (nippy/thaw-from-in! data-in))))

#_{:clj-kondo/ignore [:unused-public-var]}
(def transform-compressed
  "Transform for compressed fields."
  {:in identity
   :out decompress})

;; --- predefined hooks

(defn now
  "Return a HoneySQL form for a SQL function call to get current moment in time. Currently this is `now()` for Postgres
  and H2 and `now(6)` for MySQL/MariaDB (`now()` for MySQL only return second resolution; `now(6)` uses the
  max (nanosecond) resolution)."
  []
  (classloader/require 'metabase.driver.sql.query-processor)
  (let [db-type ((requiring-resolve 'metabase.db/db-type))]
    ((resolve 'metabase.driver.sql.query-processor/current-datetime-honeysql-form) db-type)))

(defn- add-created-at-timestamp [obj & _]
  (cond-> obj
    (not (:created_at obj)) (assoc :created_at (now))))

(defn- add-updated-at-timestamp [obj]
  ;; don't stomp on `:updated_at` if it's already explicitly specified.
  (let [changes-already-include-updated-at? (if (t2/instance? obj)
                                              (:updated_at (t2/changes obj))
                                              (:updated_at obj))]
    (cond-> obj
      (not changes-already-include-updated-at?) (assoc :updated_at (now)))))

(t2/define-before-insert :hook/timestamped?
  [instance]
  (-> instance
      add-updated-at-timestamp
      add-created-at-timestamp))

(t2/define-before-update :hook/timestamped?
  [instance]
  (-> instance
      add-updated-at-timestamp))

(t2/define-before-insert :hook/created-at-timestamped?
  [instance]
  (-> instance
      add-created-at-timestamp))

(t2/define-before-insert :hook/updated-at-timestamped?
  [instance]
  (-> instance
      add-updated-at-timestamp))

(t2/define-before-update :hook/updated-at-timestamped?
  [instance]
  (-> instance
      add-updated-at-timestamp))

(defn- add-entity-id [obj & _]
  (if (or (contains? obj :entity_id)
          *deserializing?*)
    ;; Don't generate a new entity_id if either: (a) there's already one set; or (b) we're deserializing.
    ;; Generating them at deserialization time can lead to duplicated entities if they're deserialized again.
    obj
    (assoc obj :entity_id (u/generate-nano-id))))

(t2/define-before-insert :hook/entity-id
  [instance]
  (-> instance
      add-entity-id))

(methodical/prefer-method! #'t2.before-insert/before-insert :hook/timestamped? :hook/entity-id)
(methodical/prefer-method! #'t2.before-insert/before-insert :hook/updated-at-timestamped? :hook/entity-id)

;; --- helper fns
(defn changes-with-pk
  "The row merged with the changes in pre-update hooks.
  This is to match the input of pre-update for toucan1 methods"
  [row]
  (t2.protocols/with-current row (merge (t2.model/primary-key-values-map row)
                                        (t2.protocols/changes row))))

(defn do-after-select
  "Do [[toucan2.tools.after-select]] stuff for row map `object` using methods for `modelable`."
  [modelable row-map]
  {:pre [(map? row-map)]}
  (let [model (t2/resolve-model modelable)]
    (try
      (t2/select-one model (t2.identity-query/identity-query [row-map]))
      (catch Throwable e
        (throw (ex-info (format "Error doing after-select for model %s: %s" model (ex-message e))
                        {:model model}
                        e))))))

;;; +----------------------------------------------------------------------------------------------------------------+
;;; |                                             New Permissions Stuff                                              |
;;; +----------------------------------------------------------------------------------------------------------------+
(def ^{:arglists '([x & _args])} dispatch-on-model
  "Helper dispatch function for multimethods. Dispatches on the first arg, using [[models.dispatch/model]]."
  ;; make sure model namespace gets loaded e.g. `:model/Database` should load `metabase.model.database` if needed.
  (comp t2/resolve-model t2.u/dispatch-on-first-arg))

(defmulti perms-objects-set
  "Return a set of permissions object paths that a user must have access to in order to access this object. This should
  be something like

    #{\"/db/1/schema/public/table/20/\"}

  `read-or-write` will be either `:read` or `:write`, depending on which permissions set we're fetching (these will be
  the same sets for most models; they can ignore this param)."
  {:arglists '([instance read-or-write])}
  dispatch-on-model)

(defmethod perms-objects-set :default
  [_instance _read-or-write]
  nil)

(defmulti can-read?
  "Return whether [[metabase.api.common/*current-user*]] has *read* permissions for an object. You should typically use
  one of these implementations:

  *  `(constantly true)`
  *  `superuser?`
  *  `(partial current-user-has-full-permissions? :read)` (you must also implement [[perms-objects-set]] to use this)
  *  `(partial current-user-has-partial-permissions? :read)` (you must also implement [[perms-objects-set]] to use
     this)"
  {:arglists '([instance] [model pk])}
  dispatch-on-model)

(defmulti can-write?
  "Return whether [[metabase.api.common/*current-user*]] has *write* permissions for an object. You should typically use
  one of these implementations:

  *  `(constantly true)`
  *  `superuser?`
  *  `(partial current-user-has-full-permissions? :write)` (you must also implement [[perms-objects-set]] to use this)
  *  `(partial current-user-has-partial-permissions? :write)` (you must also implement [[perms-objects-set]] to use
      this)"
  {:arglists '([instance] [model pk])}
  dispatch-on-model)

#_{:clj-kondo/ignore [:unused-private-var]}
(define-simple-hydration-method ^:private hydrate-can-write
  :can_write
  "Hydration method for `:can_write`."
  [instance]
  (can-write? instance))

(defmulti can-create?
  "NEW! Check whether or not current user is allowed to CREATE a new instance of `model` with properties in map
    `m`.

  Because this method was added YEARS after [[can-read?]] and [[can-write?]], most models do not have an implementation
  for this method, and instead `POST` API endpoints themselves contain the appropriate permissions logic (ick).
  Implement this method as you come across models that are missing it."
  {:added "0.32.0", :arglists '([model m])}
  dispatch-on-model)

(defmethod can-create? :default
  [model _m]
  (throw
   (NoSuchMethodException.
    (str (format "%s does not yet have an implementation for [[can-create?]]. " (name model))
         "Please consider adding one. See dox for [[can-create?]] for more details."))))

(defmulti can-update?
  "NEW! Check whether or not the current user is allowed to update an object and by updating properties to values in
   the `changes` map. This is equivalent to checking whether you're allowed to perform

    (toucan2.core/update! model id changes)

  This method is appropriate for powering `PUT` API endpoints. Like [[can-create?]] this method was added YEARS after
  most of the current API endpoints were written, so it is used in very few places, and this logic is determined ad-hoc
  in the API endpoints themselves. Use this method going forward!"
  {:added "0.36.0", :arglists '([instance changes])}
  dispatch-on-model)

(defmethod can-update? :default
  [instance _changes]
  (throw
   (NoSuchMethodException.
    (str (format "%s does not yet have an implementation for `can-update?`. " (name (models.dispatch/model instance)))
         "Please consider adding one. See dox for `can-update?` for more details."))))

(defn superuser?
  "Is [[metabase.api.common/*current-user*]] is a superuser? Ignores args. Intended for use as an implementation
  of [[can-read?]] and/or [[can-write?]]."
  [& _]
  @(requiring-resolve 'metabase.api.common/*is-superuser?*))

(defn- current-user-permissions-set []
  @@(requiring-resolve 'metabase.api.common/*current-user-permissions-set*))

(defn- current-user-has-root-permissions? []
  (contains? (current-user-permissions-set) "/"))

(defn- check-perms-with-fn
  ([fn-symb read-or-write a-model object-id]
   (or (current-user-has-root-permissions?)
       (check-perms-with-fn fn-symb read-or-write (t2/select-one a-model (first (t2/primary-keys a-model)) object-id))))

  ([fn-symb read-or-write object]
   (and object
        (check-perms-with-fn fn-symb (perms-objects-set object read-or-write))))

  ([fn-symb perms-set]
   (let [f (requiring-resolve fn-symb)]
     (assert f)
     (u/prog1 (f (current-user-permissions-set) perms-set)
       (log/tracef "Perms check: %s -> %s" (pr-str (list fn-symb (current-user-permissions-set) perms-set)) <>)))))

(def ^{:arglists '([read-or-write model object-id] [read-or-write object] [perms-set])}
  current-user-has-full-permissions?
  "Implementation of [[can-read?]]/[[can-write?]] for the old permissions system. `true` if the current user has *full*
  permissions for the paths returned by its implementation of [[perms-objects-set]]. (`read-or-write` is either `:read` or
  `:write` and passed to [[perms-objects-set]]; you'll usually want to partially bind it in the implementation map)."
  (partial check-perms-with-fn 'metabase.models.permissions/set-has-full-permissions-for-set?))

(def ^{:arglists '([read-or-write model object-id] [read-or-write object] [perms-set])}
  current-user-has-partial-permissions?
  "Implementation of [[can-read?]]/[[can-write?]] for the old permissions system. `true` if the current user has *partial*
  permissions for the paths returned by its implementation of [[perms-objects-set]]. (`read-or-write` is either `:read` or
  `:write` and passed to [[perms-objects-set]]; you'll usually want to partially bind it in the implementation map)."
  (partial check-perms-with-fn 'metabase.models.permissions/set-has-partial-permissions-for-set?))

(defmethod can-read? ::read-policy.always-allow
  ([_instance]
   true)
  ([_model _pk]
   true))

(defmethod can-write? ::write-policy.always-allow
  ([_instance]
   true)
  ([_model _pk]
   true))

(defmethod can-read? ::read-policy.partial-perms-for-perms-set
  ([instance]
   (current-user-has-partial-permissions? :read instance))
  ([model pk]
   (current-user-has-partial-permissions? :read model pk)))

(defmethod can-read? ::read-policy.full-perms-for-perms-set
  ([instance]
   (current-user-has-full-permissions? :read instance))
  ([model pk]
   (current-user-has-full-permissions? :read model pk)))

(defmethod can-write? ::write-policy.partial-perms-for-perms-set
  ([instance]
   (current-user-has-partial-permissions? :write instance))
  ([model pk]
   (current-user-has-partial-permissions? :write model pk)))

(defmethod can-write? ::write-policy.full-perms-for-perms-set
  ([instance]
   (current-user-has-full-permissions? :write instance))
  ([model pk]
   (current-user-has-full-permissions? :write model pk)))

(defmethod can-read? ::read-policy.superuser
  ([_instance]
   (superuser?))
  ([_model _pk]
   (superuser?)))

(defmethod can-write? ::write-policy.superuser
  ([_instance]
   (superuser?))
  ([_model _pk]
   (superuser?)))

(defmethod can-create? ::create-policy.superuser
  [_model _m]
  (superuser?))

;;;; [[to-json]]

(methodical/defmulti to-json
  "Serialize an `instance` to JSON."
  {:arglists            '([instance json-generator])
   :defmethod-arities   #{2}
   :dispatch-value-spec (some-fn keyword? symbol?)} ; dispatch value should be either keyword model name or symbol
  t2.u/dispatch-on-first-arg)

(methodical/defmethod to-json :default
  "Default method for encoding instances of a Toucan model to JSON."
  [instance json-generator]
  (json/generate-map instance json-generator))

(json/add-encoder
 Instance
 #'to-json)

;;;; etc

;;; Trigger errors when hydrate encounters a key that has no corresponding method defined.
(reset! t2.hydrate/global-error-on-unknown-key true)

(methodical/defmethod t2.hydrate/fk-keys-for-automagic-hydration :default
  "In Metabase the FK key used for automagic hydration should use underscores (work around upstream Toucan 2 issue)."
  [_original-model dest-key _hydrated-key]
  [(u/->snake_case_en (keyword (str (name dest-key) "_id")))])

(mu/defn instances-with-hydrated-data
  ;; TODO: this example is wrong, we don't get a vector of tables
  "Helper function to write batched hydrations.
  Assoc to each `instances` a key `hydration-key` with data from calling `instance-key->hydrated-data-fn` by `instance-key`.

    (instances-with-hydrated-data
      (t2/select :model/Database)
      :tables
      #(t2/select-fn->fn :db_id identity :model/Table)
      :id)
    ;; => [{:id 1 :tables [...tables-from-db-1]}
           {:id 2 :tables [...tables-from-db-2]}]

  - key->hydrated-items-fn: is a function that returns a map with key is `instance-key` and value is the hydrated data of that instance."
  [instances                      :- [:sequential :any]
   hydration-key                  :- :keyword
   instance-key->hydrated-data-fn :- fn?
   instance-key                   :- :keyword
   & [{:keys [default] :as _options}]]
  (when (seq instances)
    (let [key->hydrated-items (instance-key->hydrated-data-fn)]
      (for [item instances]
        (when item
          (assoc item hydration-key (get key->hydrated-items (get item instance-key) default)))))))

(defmulti exclude-internal-content-hsql
  "Returns a HoneySQL expression to exclude instances of the model that were created automatically as part of internally
   used content, such as Metabase Analytics, the sample database, or the sample dashboard. If a `table-alias` (string
   or keyword) is provided any columns will have a table alias in the returned expression."
  {:arglists '([model & {:keys [table-alias]}])}
  dispatch-on-model)

(defmethod exclude-internal-content-hsql :default
  [_model & _]
  [:= [:inline 1] [:inline 1]])<|MERGE_RESOLUTION|>--- conflicted
+++ resolved
@@ -255,12 +255,8 @@
   (when-let [metadata (not-empty (json-out-with-keywordization metadata))]
     (seq (->> (map mbql.normalize/normalize-source-metadata metadata)
               ;; This is necessary, because in the wild, there may be cards created prior to this change.
-<<<<<<< HEAD
-              (map lib.temporal-bucket/ensure-temporal-unit-in-display-name)))))
-=======
               (map lib.temporal-bucket/ensure-temporal-unit-in-display-name)
               (map lib.binning/ensure-binning-in-display-name)))))
->>>>>>> cfe32222
 
 (def transform-result-metadata
   "Transform for card.result_metadata like columns."
