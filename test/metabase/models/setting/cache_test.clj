--- conflicted
+++ resolved
@@ -37,13 +37,8 @@
 
 (defn- simulate-another-instance-updating-setting! [setting-name new-value]
   (if new-value
-<<<<<<< HEAD
     (t2/update! Setting {:key (name setting-name)} {:value new-value})
-    (db/simple-delete! Setting {:key (name setting-name)}))
-=======
-    (db/update-where! Setting {:key (name setting-name)} :value new-value)
     (t2/delete! (t2/table-name Setting) {:key (name setting-name)}))
->>>>>>> 9a6efb50
   (update-settings-last-updated-value-in-db!))
 
 (defn reset-last-update-check!
