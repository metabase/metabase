import { push } from "react-router-redux";
import { t } from "ttag";

import { AdminContentTable } from "metabase/common/components/AdminContentTable";
import { LoadingAndErrorWrapper } from "metabase/common/components/LoadingAndErrorWrapper";
import { useSetting } from "metabase/common/hooks";
import { useDispatch } from "metabase/lib/redux";
<<<<<<< HEAD
import { Card } from "metabase/ui";
=======
import { Card, Flex } from "metabase/ui";
>>>>>>> 20577bec
import {
  useListTransformTagsQuery,
  useListTransformsQuery,
} from "metabase-enterprise/api";
import { TimezoneIndicator } from "metabase-enterprise/transforms/components/TimezoneIndicator";
import type { Transform } from "metabase-types/api";

import { ListEmptyState } from "../../../components/ListEmptyState";
import { RunStatusInfo } from "../../../components/RunStatusInfo";
import { TagList } from "../../../components/TagList";
import { getTransformUrl } from "../../../urls";
import { parseTimestampWithTimezone } from "../../../utils";

import S from "./TransformList.module.css";

export function TransformList() {
  const systemTimezone = useSetting("system-timezone");
  const {
    data: transforms = [],
    isLoading: isLoadingTransforms,
    error: transformsError,
  } = useListTransformsQuery();
  const {
    data: tags = [],
    isLoading: isLoadingTags,
    error: tagsError,
  } = useListTransformTagsQuery();
  const isLoading = isLoadingTransforms || isLoadingTags;
  const error = transformsError ?? tagsError;
  const dispatch = useDispatch();

  const handleRowClick = (transform: Transform) => {
    dispatch(push(getTransformUrl(transform.id)));
  };

  if (isLoading || error != null) {
    return <LoadingAndErrorWrapper loading={isLoading} error={error} />;
  }

  if (transforms.length === 0) {
    return <ListEmptyState label={t`No transforms yet`} />;
  }

  return (
    <Card p={0} shadow="none" withBorder>
      <AdminContentTable
        columnTitles={[
          t`Transform`,
          t`Target`,
          <Flex align="center" gap="xs" key="last-run-at">
            {t`Last run at`} <TimezoneIndicator />
          </Flex>,
          t`Last run status`,
          t`Tags`,
        ]}
      >
        {transforms.map((transform) => (
          <tr
            key={transform.id}
            className={S.row}
            onClick={() => handleRowClick(transform)}
          >
            <td>{transform.name}</td>
            <td>{transform.target.name}</td>
            <td className={S.nowrap}>
              {transform.last_run?.end_time
                ? parseTimestampWithTimezone(
                    transform.last_run.end_time,
                    systemTimezone,
                  ).format("lll")
                : null}
            </td>
            <td className={S.nowrap}>
              {transform.last_run != null ? (
                <RunStatusInfo
                  status={transform.last_run.status}
                  message={transform.last_run.message}
                  endTime={
                    transform.last_run.end_time != null
                      ? parseTimestampWithTimezone(
                          transform.last_run.end_time,
                          systemTimezone,
                        ).toDate()
                      : null
                  }
                />
              ) : null}
            </td>
            <td>
              <TagList tags={tags} tagIds={transform.tag_ids ?? []} />
            </td>
          </tr>
        ))}
      </AdminContentTable>
    </Card>
  );
}<|MERGE_RESOLUTION|>--- conflicted
+++ resolved
@@ -5,11 +5,7 @@
 import { LoadingAndErrorWrapper } from "metabase/common/components/LoadingAndErrorWrapper";
 import { useSetting } from "metabase/common/hooks";
 import { useDispatch } from "metabase/lib/redux";
-<<<<<<< HEAD
-import { Card } from "metabase/ui";
-=======
 import { Card, Flex } from "metabase/ui";
->>>>>>> 20577bec
 import {
   useListTransformTagsQuery,
   useListTransformsQuery,
