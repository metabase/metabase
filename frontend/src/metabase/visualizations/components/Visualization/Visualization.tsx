--- conflicted
+++ resolved
@@ -897,13 +897,7 @@
                     onUpdateWarnings={onUpdateWarnings}
                     onVisualizationClick={this.handleVisualizationClick}
                     onHeaderColumnReorder={this.props.onHeaderColumnReorder}
-<<<<<<< HEAD
-                    titleMenuItems={
-                      visualizerRawSeries ? titleMenuItems : undefined
-                    }
-=======
                     titleMenuItems={hasHeader ? undefined : titleMenuItems}
->>>>>>> b7de3481
                   />
                 </VisualizationRenderedWrapper>
                 {hasDevWatermark && <Watermark card={series[0].card} />}
