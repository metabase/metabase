--- conflicted
+++ resolved
@@ -64,7 +64,6 @@
   "The value of the `:type` field for the Trash collection that holds archived items."
   "trash")
 
-<<<<<<< HEAD
 (def ^:constant remote-synced-collection-type
   "The value of the `:type` field for remote-synced collections."
   "remote-synced")
@@ -81,8 +80,6 @@
   "The value of the `:type` field for collections that only allow models."
   "library-metrics")
 
-=======
->>>>>>> f90fbb06
 (defn- trash-collection* []
   (t2/select-one :model/Collection :type trash-collection-type))
 
@@ -1532,10 +1529,7 @@
   (assert-not-personal-collection-for-api-key collection)
   (assert-valid-namespace (merge {:namespace nil} collection))
   (assert-valid-remote-synced-parent collection)
-<<<<<<< HEAD
   (check-allowed-content (:type collection) (when-let [location (:location (t2/changes collection))] (location-path->parent-id location)))
-  (assoc collection :slug (slugify collection-name)))
-=======
   ;; Inherit is_remote_synced from parent if not explicitly set
   (let [parent-is-remote-synced? (when-let [parent-id (and location (location-path->parent-id location))]
                                    (t2/select-one-fn :is_remote_synced :model/Collection :id parent-id))]
@@ -1546,7 +1540,6 @@
          (and (not (contains? collection :is_remote_synced))
               parent-is-remote-synced?)
          (assoc :is_remote_synced true)))))
->>>>>>> f90fbb06
 
 (defn- copy-collection-permissions!
   "Grant read permissions to destination Collections for every Group with read permissions for a source Collection,
