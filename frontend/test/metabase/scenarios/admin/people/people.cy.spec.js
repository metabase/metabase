--- conflicted
+++ resolved
@@ -208,10 +208,6 @@
 
       cy.visit("/admin/people/groups");
       cy.scrollTo("bottom");
-<<<<<<< HEAD
-
-=======
->>>>>>> 0c4f3dc7
       cy.findByText("readonly");
     });
 
