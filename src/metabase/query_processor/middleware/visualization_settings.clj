(ns metabase.query-processor.middleware.visualization-settings
  (:require
   [metabase.appearance.core :as appearance]
   [metabase.legacy-mbql.schema :as mbql.s]
   [metabase.lib.metadata :as lib.metadata]
   [metabase.lib.metadata.protocols :as lib.metadata.protocols]
   [metabase.models.visualization-settings :as mb.viz]
<<<<<<< HEAD
   [metabase.query-processor.schema :as qp.schema]
   [metabase.query-processor.store :as qp.store]
   [metabase.util.malli :as mu]))
=======
   [metabase.query-processor.store :as qp.store]
   [metabase.util.performance :as perf]))
>>>>>>> 35522222

(defn- normalize-field-settings
  [id settings]
  (let [db-form   {(mb.viz/norm->db-column-ref {::mb.viz/field-id id}) settings}
        norm-form (mb.viz/db->norm-column-settings db-form)]
    (get norm-form {::mb.viz/field-id id})))

(defn- update-card-viz-settings
  "For each field, fetch its settings from the QP store, convert the settings into the normalized form
  for visualization settings, and then merge in the card-level column settings."
  [column-viz-settings field-ids]
  ;; Retrieve field-level settings
  (let [field-id->settings      (reduce
                                 (fn [m field-id]
                                   (let [field-settings      (:settings (lib.metadata/field (qp.store/metadata-provider) field-id))
                                         norm-field-settings (normalize-field-settings field-id field-settings)]
                                     (cond-> m
                                       (seq norm-field-settings)
                                       (assoc field-id norm-field-settings))))
                                 {}
                                 field-ids)
        ;; For each column viz setting, if there is a match on the field settings, merge it in,
        ;; with the column viz settings being the default in the event of conflicts.
        merged-settings         (reduce-kv
                                 (fn [coll {field-id ::mb.viz/field-id :as k} column-viz-setting]
                                   (assoc coll k (merge (get field-id->settings field-id {}) column-viz-setting)))
                                 {}
                                 column-viz-settings)
        ;; The field-ids that are in the merged settings
        viz-field-ids           (set (map ::mb.viz/field-id (keys merged-settings)))
        ;; Keep any field settings that aren't in the merged settings and have settings
        distinct-field-settings (perf/update-keys
                                 (remove (comp viz-field-ids first) field-id->settings)
                                 (fn [k] {::mb.viz/field-id k}))]
    (merge merged-settings distinct-field-settings)))

(defn- viz-settings
  "Pull viz settings from either the query map or the DB"
  [query]
  (mb.viz/db->norm
   (or (let [viz (-> query :viz-settings)]
         (when (seq viz) viz))
       (when-let [card-id (-> query :info :card-id)]
         (:visualization-settings (lib.metadata.protocols/card (qp.store/metadata-provider) card-id))))))

(mu/defn update-viz-settings :- ::qp.schema/rff
  "Middleware for fetching and processing a table's visualization settings so that they can be incorporated
  into an export.

  Card-level visualization settings are either fetched from the DB (for saved cards) or passed from the frontend
  in the API call (for unsaved cards). These are merged with the base viz settings for each field that are fetched from
  the QP store (and defined in the data model settings).

  For native queries, viz settings passed from the frontend are used, without modification.

  Processed viz settings are added to the metadata under the key :viz-settings."
  [{{:keys [process-viz-settings?]} :middleware, :as query} :- ::mbql.s/Query
   rff :- ::qp.schema/rff]
  (if process-viz-settings?
    (let [card-viz-settings            (viz-settings query)
          normalized-card-viz-settings (mb.viz/db->norm card-viz-settings)
          column-viz-settings          (::mb.viz/column-settings card-viz-settings)
          fields                       (or (-> query :query :fields)
                                           (-> query :query :source-query :fields))
          field-ids                    (filter pos-int? (map second fields))
          updated-column-viz-settings  (if (= (:type query) :query)
                                         (update-card-viz-settings column-viz-settings field-ids)
                                         column-viz-settings)
          global-settings              (update-vals (appearance/custom-formatting)
                                                    mb.viz/db->norm-column-settings-entries)
          updated-card-viz-settings    (-> normalized-card-viz-settings
                                           (assoc ::mb.viz/column-settings updated-column-viz-settings)
                                           (assoc ::mb.viz/global-column-settings global-settings))]
      (fn update-viz-settings-rff* [metadata]
        (rff (assoc metadata :viz-settings updated-card-viz-settings))))
    rff))<|MERGE_RESOLUTION|>--- conflicted
+++ resolved
@@ -5,14 +5,10 @@
    [metabase.lib.metadata :as lib.metadata]
    [metabase.lib.metadata.protocols :as lib.metadata.protocols]
    [metabase.models.visualization-settings :as mb.viz]
-<<<<<<< HEAD
    [metabase.query-processor.schema :as qp.schema]
    [metabase.query-processor.store :as qp.store]
-   [metabase.util.malli :as mu]))
-=======
-   [metabase.query-processor.store :as qp.store]
+   [metabase.util.malli :as mu]
    [metabase.util.performance :as perf]))
->>>>>>> 35522222
 
 (defn- normalize-field-settings
   [id settings]
