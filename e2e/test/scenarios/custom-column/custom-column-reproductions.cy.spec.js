--- conflicted
+++ resolved
@@ -1959,12 +1959,7 @@
   });
 });
 
-<<<<<<< HEAD
-describe("issue 58371", () => {
-=======
-// TODO: re-enable this test when we have a fix for metabase/metabase#58371
 describe("issue 58371", { tags: "@skip" }, () => {
->>>>>>> bcf3af51
   beforeEach(() => {
     H.restore();
     cy.signInAsAdmin();
