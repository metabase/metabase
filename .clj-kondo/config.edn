--- conflicted
+++ resolved
@@ -338,12 +338,8 @@
     metabase.pulse.render.body                                      body
     metabase.pulse.render.common                                    common
     metabase.pulse.render.style                                     style
-<<<<<<< HEAD
+    metabase.pulse.test-util                                        pulse.test-util
     metabase.pulse.parameters                                       pulse-params
-=======
-    metabase.pulse.test-util                                        pulse.test-util
-    metabase.pulse.parameters                                       params
->>>>>>> 0e044b96
     metabase.query-processor-test                                   qp.test
     metabase.query-processor.context                                qp.context
     metabase.query-processor.error-type                             qp.error-type
