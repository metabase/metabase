(ns metabase.models.params.custom-values-test
  (:require
   [clojure.test :refer :all]
   [metabase.models.params.custom-values :as custom-values]
   [metabase.test :as mt]
   [toucan2.core :as t2]))

;;; --------------------------------------------- source=card ----------------------------------------------

(deftest ^:parallel with-mbql-card-test
  (doseq [model? [true false]]
    (testing (format "source card is a %s" (if model? "model" "question"))
      (binding [custom-values/*max-rows* 3]
        (testing "with simple mbql"
          (mt/with-temp
            [:model/Card {card-id :id} (merge (mt/card-with-source-metadata-for-query (mt/mbql-query venues))
                                              {:database_id     (mt/id)
                                               :type            (if model? :model :question)
                                               :table_id        (mt/id :venues)})]
            (testing "get values"
              (is (= {:has_more_values true
                      :values          [["20th Century Cafe"] ["25°"] ["33 Taps"]]}
                     (custom-values/values-from-card
                      (t2/select-one :model/Card :id card-id)
                      (mt/$ids $venues.name)))))
            (testing "case in-sensitve search test"
              (is (= {:has_more_values false
                      :values          [["Liguria Bakery"] ["Noe Valley Bakery"]]}
                     (custom-values/values-from-card
                      (t2/select-one :model/Card :id card-id)
                      (mt/$ids $venues.name)
                      {:query-string "bakery"}))))))))))

(deftest ^:parallel with-mbql-card-test-2
  (testing "source card is a model" ; Models are opaque, so this sees the post-aggregation columns.
    (binding [custom-values/*max-rows* 3]
      (testing "has aggregation column"
        (mt/with-temp
          [:model/Card {card-id :id} (merge (mt/card-with-source-metadata-for-query
                                             (mt/mbql-query venues
                                               {:aggregation [[:sum $venues.price]]
                                                :breakout    [[:field %categories.name {:source-field %venues.category_id}]]}))
                                            {:database_id     (mt/id)
                                             :type            :model
                                             :table_id        (mt/id :venues)})]
          (testing "get values from breakout columns"
            (is (= {:has_more_values true
                    :values          [["American"] ["Artisan"] ["Asian"]]}
                   (custom-values/values-from-card
                    (t2/select-one :model/Card :id card-id)
                    [:field "NAME" {:base-type :type/Text}]))))
          (testing "get values from aggregation column"
            (is (= {:has_more_values true
                    :values          [[1] [2] [3]]}
                   (custom-values/values-from-card
                    (t2/select-one :model/Card :id card-id)
                    [:field "sum" {:base-type :type/Float}]))))
          (testing "can search on aggregation column"
            (is (= {:has_more_values false
                    :values          [[2]]}
                   (custom-values/values-from-card
                    (t2/select-one :model/Card :id card-id)
                    [:field "sum" {:base-type :type/Float}]
                    {:query-string 2}))))
          (testing "doing case in-sensitve search on breakout columns"
            (is (= {:has_more_values false
                    :values          [["Bakery"]]}
                   (custom-values/values-from-card
                    (t2/select-one :model/Card :id card-id)
                    [:field "NAME" {:base-type :type/Text}]
                    {:query-string "bakery"}))))))))

  (testing "source card is a question" ; Questions are transparent, so this can drop the aggregations and filter the original.
    (binding [custom-values/*max-rows* 3]
      (testing "has aggregation column"
        (mt/with-temp
          [:model/Card {card-id :id} (merge (mt/card-with-source-metadata-for-query
                                             (mt/mbql-query venues
                                               {:aggregation [[:sum $venues.price]]
                                                :breakout    [[:field %categories.name {:source-field %venues.category_id}]]}))
                                            {:database_id     (mt/id)
                                             :type            :question
                                             :table_id        (mt/id :venues)})]
          (testing "get values from breakout columns"
            (is (= {:has_more_values true
                    :values          [["American"] ["Artisan"] ["Asian"]]}
                   (custom-values/values-from-card
                    (t2/select-one :model/Card :id card-id)
                    [:field (mt/id :categories :name) {:source-field (mt/id :venues :category_id)}]))))
          (testing "doing case in-sensitve search on breakout columns"
            (is (= {:has_more_values false
                    :values          [["Bakery"]]}
                   (custom-values/values-from-card
                    (t2/select-one :model/Card :id card-id)
                    [:field (mt/id :categories :name) {:source-field (mt/id :venues :category_id)}]
                    {:query-string "bakery"})))))))))

(deftest ^:parallel with-mbql-card-test-3
  (doseq [model? [true false]]
    (testing (format "source card is a %s" (if model? "model" "question"))
      (binding [custom-values/*max-rows* 3]
        (testing "should disable remapping when getting fk columns"
          (mt/with-column-remappings [venues.category_id categories.name]
            (mt/with-temp
              [:model/Card {card-id :id} (merge (mt/card-with-source-metadata-for-query
                                                 (mt/mbql-query venues
                                                   {:joins [{:source-table $$categories
                                                             :alias        "Categories"
                                                             :condition    [:= $venues.category_id &Categories.categories.id]}]}))
                                                {:type (if model? :model :question)})]
              (testing "get values returns the value, not remapped values"
                (is (= {:has_more_values true
                        :values          [[2] [3] [4]]}
                       (custom-values/values-from-card
                        (t2/select-one :model/Card :id card-id)
                        (mt/$ids $venues.category_id)))))
              (testing "search with  the value, not remapped values"
                (is (= {:has_more_values false
                        :values          [[2]]}
                       (custom-values/values-from-card
                        (t2/select-one :model/Card :id card-id)
                        (mt/$ids $venues.category_id)
                        {:query-string 2})))))))))))

(deftest ^:parallel with-filter-stage-test
  (binding [custom-values/*max-rows* 3]
    (testing "should nest the query if the target stage is after the last stage"
      (mt/with-column-remappings [venues.category_id categories.name]
        (mt/with-temp
          [:model/Card {card-id :id} (merge (mt/card-with-source-metadata-for-query
                                             (mt/mbql-query venues
                                               {:joins [{:source-table $$categories
                                                         :alias        "Categories"
                                                         :fields       :all
                                                         :condition    [:= $venues.category_id &Categories.categories.id]}]}))
                                            {:type :question})]
          (is (= {:values [["American"] ["Artisan"] ["Asian"]]
                  :has_more_values true}
                 (custom-values/values-from-card
                  (t2/select-one :model/Card :id card-id)
                  [:field "NAME_2" {:base_type :type/Text}]
                  {:stage-number 1}))))))))

(deftest ^:parallel with-native-card-test
  (doseq [model? [true false]]
    (testing (format "source card is a %s with native question" (if model? "model" "question"))
      (binding [custom-values/*max-rows* 3]
        (mt/with-temp
          [:model/Card {card-id :id} (merge (mt/card-with-source-metadata-for-query
                                             (mt/native-query {:query "select * from venues where lower(name) like '%red%'"}))
                                            {:database_id     (mt/id)
                                             :type            (if model? :model :question)
                                             :table_id        (mt/id :venues)})]
          (testing "get values from breakout columns"
            (is (= {:has_more_values false
                    :values          [["Fred 62"] ["Red Medicine"]]}
                   (custom-values/values-from-card
                    (t2/select-one :model/Card :id card-id)
                    [:field "NAME" {:base-type :type/Text}]))))
          (testing "doing case in-sensitve search on breakout columns"
            (is (= {:has_more_values false
                    :values          [["Red Medicine"]]}
                   (custom-values/values-from-card
                    (t2/select-one :model/Card :id card-id)
                    [:field "NAME" {:base-type :type/Text}]
                    {:query-string "medicine"})))))))))

(deftest ^:parallel deduplicate-and-remove-non-empty-values-empty
  (mt/dataset test-data
    (testing "the values list should not contains duplicated and empty values"
      (testing "with native query"
        (mt/with-temp [:model/Card {card-id :id} (mt/card-with-source-metadata-for-query
                                                  (mt/native-query {:query "select * from people"}))]
          (testing "get values from breakout columns"
            (is (= {:has_more_values false
                    :values          [["Affiliate"] ["Facebook"] ["Google"] ["Organic"] ["Twitter"]]}
                   (custom-values/values-from-card
                    (t2/select-one :model/Card :id card-id)
                    [:field "SOURCE" {:base-type :type/Text}]))))
          (testing "doing case in-sensitve search on breakout columns"
            (is (= {:has_more_values false
                    :values          [["Facebook"] ["Google"]]}
                   (custom-values/values-from-card
                    (t2/select-one :model/Card :id card-id)
                    [:field "SOURCE" {:base-type :type/Text}]
                    {:query-string "oo"})))))))))

(deftest ^:parallel deduplicate-and-remove-non-empty-values-empty-2
  (mt/dataset test-data
    (testing "the values list should not contains duplicated and empty values"
      (testing "with mbql query"
        (mt/with-temp [:model/Card {card-id :id} (mt/card-with-source-metadata-for-query
                                                  (mt/mbql-query people))]
          (testing "get values from breakout columns"
            (is (= {:has_more_values false
                    :values          [["Affiliate"] ["Facebook"] ["Google"] ["Organic"] ["Twitter"]]}
                   (custom-values/values-from-card
                    (t2/select-one :model/Card :id card-id)
                    (mt/$ids $people.source)))))
          (testing "doing case in-sensitve search on breakout columns"
            (is (= {:has_more_values false
                    :values          [["Facebook"] ["Google"]]}
                   (custom-values/values-from-card
                    (t2/select-one :model/Card :id card-id)
                    (mt/$ids $people.source)
                    {:query-string "oo"})))))))))

(deftest errors-test
  (testing "error if doesn't have permissions"
    (mt/with-current-user (mt/user->id :rasta)
      (mt/with-non-admin-groups-no-root-collection-perms
        (mt/with-temp
          [:model/Collection coll {}
           :model/Card       card {:collection_id (:id coll)}]
          (is (thrown-with-msg?
               clojure.lang.ExceptionInfo
               #"You don't have permissions to do that."
               (custom-values/parameter->values
                {:name                 "Card as source"
                 :slug                 "card"
                 :id                   "_CARD_"
                 :type                 "category"
                 :values_source_type   "card"
                 :values_source_config {:card_id     (:id card)
                                        :value_field (mt/$ids $venues.name)}}
                nil
                (fn [] (throw (ex-info "Shouldn't call this function" {})))))))))))

(deftest ^:parallel errors-test-2
  ;; bind to an admin to bypass the permissions check
  (mt/with-current-user (mt/user->id :crowberto)
    (testing "call to default-case-fn if "
      (testing "souce card is archived"
<<<<<<< HEAD
        (mt/with-temp [Card card {:archived true}]
=======
        (t2.with-temp/with-temp [:model/Card card {:archived true}]
>>>>>>> 8d23fd74
          (let [mock-default-result {:has_more_values false
                                     :values [["archived"]]}]
            (is (= mock-default-result
                   (custom-values/parameter->values
                    {:name                 "Card as source"
                     :slug                 "card"
                     :id                   "_CARD_"
                     :type                 "category"
                     :values_source_type   "card"
                     :values_source_config {:card_id     (:id card)
                                            :value_field (mt/$ids $venues.name)}}
                    nil
                    (constantly mock-default-result))))))))))

(deftest ^:parallel errors-test-3
  ;; bind to an admin to bypass the permissions check
  (mt/with-current-user (mt/user->id :crowberto)
    (testing "call to default-case-fn if "
      (testing "value-field not found in card's result_metadata"
<<<<<<< HEAD
        (mt/with-temp [Card card {}]
=======
        (t2.with-temp/with-temp [:model/Card card {}]
>>>>>>> 8d23fd74
          (let [mock-default-result {:has_more_values false
                                     :values [["field-not-found"]]}]
            (is (= mock-default-result
                   (custom-values/parameter->values
                    {:name                 "Card as source"
                     :slug                 "card"
                     :id                   "_CARD_"
                     :type                 "category"
                     :values_source_type   "card"
                     :values_source_config {:card_id     (:id card)
                                            :value_field [:field 0 nil]}}
                    nil
                    (constantly mock-default-result))))))))))

(deftest ^:parallel order-by-aggregation-fields-test
  (testing "Values could be retrieved for queries containing ordering by aggregation (#46369)"
    (doseq [model? [true false]]
      (testing (format "source card is a %s" (if model? "model" "question"))
        (mt/with-temp
          [:model/Card {card-id :id} (merge (-> (mt/mbql-query
                                                  products
                                                  {:aggregation [[:count]]
                                                   :breakout    [$category !month.created_at]
                                                   :order-by    [[:asc [:aggregation 0]]]})
                                                mt/card-with-source-metadata-for-query)
                                            {:database_id     (mt/id)
                                             :type            (if model? :model :question)
                                             :table_id        (mt/id :products)})]
          (is (= {:has_more_values false
                  :values          [["Doohickey"] ["Gadget"] ["Gizmo"] ["Widget"]]}
                 (custom-values/values-from-card
                  (t2/select-one :model/Card :id card-id)
                  (mt/$ids $products.category)))))))))<|MERGE_RESOLUTION|>--- conflicted
+++ resolved
@@ -3,7 +3,8 @@
    [clojure.test :refer :all]
    [metabase.models.params.custom-values :as custom-values]
    [metabase.test :as mt]
-   [toucan2.core :as t2]))
+   [toucan2.core :as t2]
+   [toucan2.tools.with-temp :as t2.with-temp]))
 
 ;;; --------------------------------------------- source=card ----------------------------------------------
 
@@ -231,11 +232,7 @@
   (mt/with-current-user (mt/user->id :crowberto)
     (testing "call to default-case-fn if "
       (testing "souce card is archived"
-<<<<<<< HEAD
-        (mt/with-temp [Card card {:archived true}]
-=======
         (t2.with-temp/with-temp [:model/Card card {:archived true}]
->>>>>>> 8d23fd74
           (let [mock-default-result {:has_more_values false
                                      :values [["archived"]]}]
             (is (= mock-default-result
@@ -255,11 +252,7 @@
   (mt/with-current-user (mt/user->id :crowberto)
     (testing "call to default-case-fn if "
       (testing "value-field not found in card's result_metadata"
-<<<<<<< HEAD
-        (mt/with-temp [Card card {}]
-=======
         (t2.with-temp/with-temp [:model/Card card {}]
->>>>>>> 8d23fd74
           (let [mock-default-result {:has_more_values false
                                      :values [["field-not-found"]]}]
             (is (= mock-default-result
