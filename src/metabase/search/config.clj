--- conflicted
+++ resolved
@@ -87,13 +87,9 @@
    [:map {:closed true}
     [:search-string                       [:maybe ms/NonBlankString]]
     [:archived?                           :boolean]
+    [:current-user-perms                  [:set perms/PathSchema]]
     [:models                              [:set SearchableModel]]
-<<<<<<< HEAD
-    [:current-user-perms                  [:set perms/PathMalliSchema]]
     [:created-at         {:optional true} ms/NonBlankString]
-=======
-    [:current-user-perms                  [:set perms/PathSchema]]
->>>>>>> f44cef6e
     [:created-by         {:optional true} ms/PositiveInt]
     [:table-db-id        {:optional true} ms/PositiveInt]
     [:limit-int          {:optional true} ms/Int]
