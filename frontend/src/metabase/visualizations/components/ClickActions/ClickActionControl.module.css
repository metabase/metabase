.horizontalButton[data-variant="inverse"] {
  &:hover {
    color: var(--mb-color-text-white);
    background-color: var(--mb-color-brand);

    .subtitle {
      color: var(--mb-color-text-white);
    }

<<<<<<< HEAD
    .clickActionButtonIcon,
    .clickActionButtonTextIcon {
      color: white;
=======
    .ClickActionButtonIcon {
      color: var(--mb-color-text-white);
>>>>>>> f14ae029
    }
  }

  .inner {
    width: 100%;
  }

  .label {
    display: flex;
    justify-content: space-between;
    width: 100%;
  }
}

.tokenFilterActionButton {
  border-radius: 100px;
  height: 1.4rem;
  padding-bottom: 0.125rem;
  border: 1px solid var(--mb-color-focus);
}

.tokenFilterActionTokenButton {
  border-radius: 100px;
  padding: 0.3125rem 0.875rem;
  border: 1px solid var(--mb-color-focus);
}

.clickActionButtonTextIcon {
  margin-right: 0.25rem;
  width: 0.875rem;
  height: 100%;
  font-weight: 700;
  font-size: 1.25rem;
}

.infoControl {
  color: var(--mb-color-text-dark);
  font-weight: bold;
  line-height: 1.5rem;
  max-width: 10.75rem;
}

.subtitle {
  color: var(--mb-color-text-light);
  font-weight: normal;
  margin-left: 1rem;
}<|MERGE_RESOLUTION|>--- conflicted
+++ resolved
@@ -7,14 +7,9 @@
       color: var(--mb-color-text-white);
     }
 
-<<<<<<< HEAD
     .clickActionButtonIcon,
     .clickActionButtonTextIcon {
-      color: white;
-=======
-    .ClickActionButtonIcon {
       color: var(--mb-color-text-white);
->>>>>>> f14ae029
     }
   }
 
