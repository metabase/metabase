--- conflicted
+++ resolved
@@ -65,7 +65,7 @@
                                     <li
                                         className="text-brand-hover flex align-center border-bottom cursor-pointer py1 md-py2"
                                         onClick={() => this.setState({
-                                            collection: { name: "Everything else" },
+                                            collection: { name: t`Everything else` },
                                             query: { collection: "" }
                                         })}
                                     >
@@ -126,67 +126,11 @@
                     }
                     </div>
                 </div>
-<<<<<<< HEAD
                 { query
                     // a search term has been entered so show the questions list
                     ? this.renderQuestionList()
                     // show the collections list
                     : this.renderCollections()
-=======
-                { this.state.query ?
-                    <EntityList
-                        entityType="cards"
-                        entityQuery={this.state.query}
-                        editable={false}
-                        showSearchWidget={false}
-                        onEntityClick={this.props.onAdd}
-                    />
-                :
-                    <Collections>
-                        { collections =>
-                            <ol>
-                                { collections.map((collection, index) =>
-                                    <li
-                                        className="text-brand-hover flex align-center border-bottom cursor-pointer py1 md-py2"
-                                        key={index}
-                                        onClick={() => this.setState({
-                                            collection: collection,
-                                            query: { collection: collection.slug }
-                                        })}
-                                    >
-                                        <Icon
-                                            className="mr2"
-                                            name="all"
-                                            style={{ color: collection.color }}
-                                        />
-                                        <h3>{collection.name}</h3>
-                                        <Icon
-                                            className="ml-auto"
-                                            name="chevronright"
-                                        />
-                                    </li>
-                                )}
-                                <li
-                                    className="text-brand-hover flex align-center border-bottom cursor-pointer py1 md-py2"
-                                    onClick={() => this.setState({
-                                        collection: { name: "Everything else" },
-                                        query: { collection: "" }
-                                    })}
-                                >
-                                        <Icon
-                                            className="mr2"
-                                            name="everything"
-                                        />
-                                        <h3>{t`Everything else`}</h3>
-                                        <Icon
-                                            className="ml-auto"
-                                            name="chevronright"
-                                        />
-                                </li>
-                            </ol>
-                        }
-                    </Collections>
->>>>>>> 746cdbd5
                 }
             </ModalContent>
         );
