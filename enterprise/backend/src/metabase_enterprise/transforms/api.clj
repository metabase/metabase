--- conflicted
+++ resolved
@@ -17,10 +17,7 @@
    [metabase.events.core :as events]
    [metabase.models.interface :as mi]
    [metabase.permissions.core :as perms]
-<<<<<<< HEAD
-=======
    [metabase.queries.schema :as queries.schema]
->>>>>>> 8b280b2e
    [metabase.request.core :as request]
    [metabase.util :as u]
    [metabase.util.i18n :refer [deferred-tru]]
@@ -146,11 +143,7 @@
   "Get a specific transform."
   [id]
   (let [{:keys [target] :as transform} (api/check-404 (api/read-check (t2/select-one :model/Transform id)))
-<<<<<<< HEAD
-        target-table (transforms.util/target-table (transforms.util/target-database-id transform) target :active true)]
-=======
         target-table (transforms.util/target-table (transforms.i/target-db-id transform) target :active true)]
->>>>>>> 8b280b2e
     (-> transform
         (t2/hydrate :last_run :transform_tag_ids)
         (u/update-some :last_run transforms.util/localize-run-timestamps)
