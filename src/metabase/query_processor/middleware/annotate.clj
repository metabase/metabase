(ns metabase.query-processor.middleware.annotate
  "Middleware for annotating (adding type information to) the results of a query, under the `:cols` column."
  (:require
   [clojure.set :as set]
   [clojure.string :as str]
   [medley.core :as m]
   [metabase.driver.common :as driver.common]
   [metabase.lib.convert :as lib.convert]
   [metabase.lib.core :as lib]
   [metabase.lib.metadata.calculation :as lib.metadata.calculation]
   [metabase.lib.schema.common :as lib.schema.common]
   [metabase.mbql.normalize :as mbql.normalize]
   [metabase.mbql.schema :as mbql.s]
   [metabase.mbql.util :as mbql.u]
   [metabase.mbql.util.match :as mbql.match]
   [metabase.models.humanization :as humanization]
   [metabase.query-processor.error-type :as qp.error-type]
   [metabase.query-processor.middleware.escape-join-aliases
    :as escape-join-aliases]
   [metabase.query-processor.reducible :as qp.reducible]
   [metabase.query-processor.store :as qp.store]
   [metabase.query-processor.util :as qp.util]
   [metabase.sync.analyze.fingerprint.fingerprinters :as fingerprinters]
   [metabase.util :as u]
   [metabase.util.i18n :refer [deferred-tru tru]]
   [metabase.util.malli :as mu]
<<<<<<< HEAD
   [metabase.util.malli.schema :as ms]
   [metabase.util.schema :as su]))
=======
   #_{:clj-kondo/ignore [:deprecated-namespace]}
   [metabase.util.schema :as su]
   [schema.core :as s]))
>>>>>>> 89c38b60

(def ^:private Col
  "Schema for a valid map of column info as found in the `:cols` key of the results after this namespace has ran."
  ;; name and display name can be blank because some wacko DBMSes like SQL Server return blank column names for
  ;; unaliased aggregations like COUNT(*) (this only applies to native queries, since we determine our own names for
  ;; MBQL.)
  [:map
   [:name         :string]
   [:display_name :string]
   ;; type of the Field. For Native queries we look at the values in the first 100 rows to make an educated guess
   [:base_type    ms/FieldType]
   ;; effective_type, coercion, etc don't go here. probably best to rename base_type to effective type in the return
   ;; from the metadata but that's for another day
   ;; where this column came from in the original query.
   [:source       [:enum :aggregation :fields :breakout :native]]
   ;; a field clause that can be used to refer to this Field if this query is subsequently used as a source query.
   ;; Added by this middleware as one of the last steps.
   [:field_ref {:optional true} mbql.s/FieldOrAggregationReference]])

;; TODO - I think we should change the signature of this to `(column-info query cols rows)`
(defmulti column-info
  "Determine the `:cols` info that should be returned in the query results, which is a sequence of maps containing
  information about the columns in the results. Dispatches on query type. `results` is a map with keys `:cols` and,
  optionally, `:rows`, if available."
  {:arglists '([query results])}
  (fn [query _]
    (:type query)))

(defmethod column-info :default
  [{query-type :type, :as query} _]
  (throw (ex-info (tru "Unknown query type {0}" (pr-str query-type))
           {:type  qp.error-type/invalid-query
            :query query})))

;;; +----------------------------------------------------------------------------------------------------------------+
;;; |                                      Adding :cols info for native queries                                      |
;;; +----------------------------------------------------------------------------------------------------------------+

(mu/defn ^:private check-driver-native-columns
  "Double-check that the *driver* returned the correct number of `columns` for native query results."
  [cols :- [:maybe [:sequential [:map-of :any :any]]] rows]
  (when (seq rows)
    (let [expected-count (count cols)
          actual-count   (count (first rows))]
      (when-not (= expected-count actual-count)
        (throw (ex-info (str (deferred-tru "Query processor error: number of columns returned by driver does not match results.")
                             "\n"
                             (deferred-tru "Expected {0} columns, but first row of resuls has {1} columns."
                               expected-count actual-count))
                 {:expected-columns (map :name cols)
                  :first-row        (first rows)
                  :type             qp.error-type/qp}))))))

(defn- annotate-native-cols [cols]
  (let [unique-name-fn (mbql.u/unique-name-generator)]
    (vec (for [{col-name :name, base-type :base_type, :as driver-col-metadata} cols]
           (let [col-name (name col-name)]
             (merge
              {:display_name (u/qualified-name col-name)
               :source       :native}
              ;; It is perfectly legal for a driver to return a column with a blank name; for example, SQL Server does
              ;; this for aggregations like `count(*)` if no alias is used. However, it is *not* legal to use blank
              ;; names in MBQL `:field` clauses, because `SELECT ""` doesn't make any sense. So if we can't return a
              ;; valid `:field`, omit the `:field_ref`.
              (when-not (str/blank? col-name)
                {:field_ref [:field (unique-name-fn col-name) {:base-type base-type}]})
              driver-col-metadata))))))

(defmethod column-info :native
  [_query {:keys [cols rows] :as _results}]
  (check-driver-native-columns cols rows)
  (annotate-native-cols cols))


;;; +----------------------------------------------------------------------------------------------------------------+
;;; |                                       Adding :cols info for MBQL queries                                       |
;;; +----------------------------------------------------------------------------------------------------------------+

(mu/defn ^:private join-with-alias :- [:maybe mbql.s/Join]
  [{:keys [joins source-query]} :- :map
   join-alias                   :- ms/NonBlankString]
  (or (some
       (fn [{:keys [alias], :as join}]
         (when (= alias join-alias)
           join))
       joins)
      (when source-query
        (join-with-alias source-query join-alias))))

;;; --------------------------------------------------- Field Info ---------------------------------------------------

(defn- display-name-for-joined-field
  "Return an appropriate display name for a joined field. For *explicitly* joined Fields, the qualifier is the join
  alias; for implicitly joined fields, it is the display name of the foreign key used to create the join."
  [field-display-name {:keys [fk-field-id], join-alias :alias}]
  (let [qualifier (if fk-field-id
                    ;; strip off trailing ` id` from FK display name
                    (str/replace (:display_name (qp.store/field fk-field-id))
                                 #"(?i)\sid$"
                                 "")
                    join-alias)]
    (format "%s → %s" qualifier field-display-name)))

(defn- datetime-arithmetics?
  "Helper for [[infer-expression-type]]. Returns true if a given clause returns a :type/DateTime type."
  [clause]
  (mbql.match/match-one clause
    #{:datetime-add :datetime-subtract :relative-datetime}
    true

    [:field _ (_ :guard :temporal-unit)]
    true

    :+
    (some (partial mbql.u/is-clause? :interval) (rest clause))

    _ false))

(declare col-info-for-field-clause)

(def type-info-columns
  "Columns to select from a field to get its type information without getting information that is specific to that
  column."
  [:base_type :effective_type :coercion_strategy :semantic_type])

(defn infer-expression-type
  "Infer base-type/semantic-type information about an `expression` clause."
  [expression]
  (cond
    (string? expression)
    {:base_type :type/Text}

    (number? expression)
    {:base_type :type/Number}

    (mbql.u/is-clause? :field expression)
    (col-info-for-field-clause {} expression)

    (mbql.u/is-clause? :coalesce expression)
    (select-keys (infer-expression-type (second expression)) type-info-columns)

    (mbql.u/is-clause? :length expression)
    {:base_type :type/BigInteger}

    (mbql.u/is-clause? :case expression)
    (let [[_ clauses] expression]
      (some
       (fn [[_ expression]]
         ;; get the first non-nil val
         (when (and (not= expression nil)
                    (or (not (mbql.u/is-clause? :value expression))
                        (let [[_ value] expression]
                          (not= value nil))))
           (select-keys (infer-expression-type expression) type-info-columns)))
       clauses))

    (mbql.u/is-clause? :convert-timezone expression)
    {:converted_timezone (nth expression 2)
     :base_type          :type/DateTime}

    (datetime-arithmetics? expression)
    ;; make sure converted_timezone survived if we do nested datetime operations
    ;; FIXME: this does not preverse converted_timezone for cases nested expressions
    ;; i.e:
    ;; {"expression" {"converted-exp" [:convert-timezone "created-at" "Asia/Ho_Chi_Minh"]
    ;;                "date-add-exp"  [:datetime-add [:expression "converted-exp"] 2 :month]}}
    ;; The converted_timezone metadata added for "converted-exp" will not be brought over
    ;; to ["date-add-exp"].
    ;; maybe this `infer-expression-type` should takes an `inner-query` and look up the
    ;; source expresison as well?
    (merge (select-keys (infer-expression-type (second expression)) [:converted_timezone])
     {:base_type :type/DateTime})

    (mbql.u/is-clause? mbql.s/string-functions expression)
    {:base_type :type/Text}

    (mbql.u/is-clause? mbql.s/numeric-functions expression)
    {:base_type :type/Float}

    :else
    {:base_type :type/*}))

(defn- col-info-for-expression
  [inner-query [_ expression-name :as clause]]
  (merge
   (infer-expression-type (mbql.u/expression-with-name inner-query expression-name))
   {:name            expression-name
    :display_name    expression-name
    ;; provided so the FE can add easily add sorts and the like when someone clicks a column header
    :expression_name expression-name
    :field_ref       clause}))

(mu/defn ^:private col-info-for-field-clause*
  [{:keys [source-metadata source-card-id], :as inner-query} [_ id-or-name opts :as clause] :- mbql.s/field]
  (let [join                      (when (:join-alias opts)
                                    (join-with-alias inner-query (:join-alias opts)))
        join-is-at-current-level? (some #(= (:alias %) (:join-alias opts)) (:joins inner-query))
        ;; record additional information that may have been added by middleware. Sometimes pre-processing middleware
        ;; needs to add extra info to track things that it did (e.g. the
        ;; [[metabase.query-processor.middleware.add-dimension-projections]] pre-processing middleware adds keys to
        ;; track which Fields it adds or needs to remap, and then the post-processing middleware does the actual
        ;; remapping based on that info)
        namespaced-options        (not-empty (into {}
                                                   (filter (fn [[k _v]]
                                                             (and (keyword? k) (namespace k))))
                                                   opts))]
    ;; TODO -- I think we actually need two `:field_ref` columns -- one for referring to the Field at the SAME
    ;; level, and one for referring to the Field from the PARENT level.
    (cond-> {:field_ref (mbql.u/remove-namespaced-options clause)}
      (:base-type opts)
      (assoc :base_type (:base-type opts))

      namespaced-options
      (assoc :options namespaced-options)

      (string? id-or-name)
      (merge (or (some-> (some #(when (= (:name %) id-or-name) %) source-metadata)
                         (dissoc :field_ref))
                 {:name         id-or-name
                  :display_name (humanization/name->human-readable-name id-or-name)}))

      (integer? id-or-name)
      (merge (let [{parent-id :parent_id, :as field} (dissoc (qp.store/field id-or-name) :database_type)]
               (if-not parent-id
                 field
                 (let [parent (col-info-for-field-clause inner-query [:field parent-id nil])]
                   (update field :name #(str (:name parent) \. %))))))

      (:binning opts)
      (assoc :binning_info (-> (:binning opts)
                               (set/rename-keys {:strategy :binning-strategy})
                               u/snake-keys))

      (:temporal-unit opts)
      (assoc :unit (:temporal-unit opts))

      (or (:join-alias opts) (:alias join))
      (assoc :source_alias (or (:join-alias opts) (:alias join)))

      join
      (update :display_name display-name-for-joined-field join)

      ;; Join with fk-field-id => IMPLICIT JOIN
      ;; Join w/o fk-field-id  => EXPLICIT JOIN
      (:fk-field-id join)
      (assoc :fk_field_id (:fk-field-id join))

      ;; For IMPLICIT joins, remove `:join-alias` in the resulting Field ref -- it got added there during
      ;; preprocessing by us, and wasn't there originally. Make sure the ref has `:source-field`.
      (:fk-field-id join)
      (update :field_ref mbql.u/update-field-options (fn [opts]
                                                       (-> opts
                                                           (dissoc :join-alias)
                                                           (assoc :source-field (:fk-field-id join)))))

      ;; If source Field (for an IMPLICIT join) is specified in either the field ref or matching join, make sure we
      ;; return it as `fk_field_id`. (Not sure what situations it would actually be present in one but not the other
      ;; -- but it's in the tests :confused:)
      (or (:source-field opts)
          (:fk-field-id join))
      (assoc :fk_field_id (or (:source-field opts)
                              (:fk-field-id join)))

      ;; If the source query is from a saved question, remove the join alias as the caller should not be aware of joins
      ;; happening inside the saved question. The `not join-is-at-current-level?` check is to ensure that we are not
      ;; removing `:join-alias` from fields from the right side of the join.
      (and source-card-id
           (not join-is-at-current-level?))
      (update :field_ref mbql.u/update-field-options dissoc :join-alias))))

(mu/defn ^:private col-info-for-field-clause :- [:map
                                                 [:field_ref mbql.s/Field]]
  "Return results column metadata for a `:field` or `:expression` clause, in the format that gets returned by QP results"
  [inner-query :- :map
   clause      :- mbql.s/Field]
  (mbql.u/match-one clause
    :expression
    (col-info-for-expression inner-query &match)

    :field
    (col-info-for-field-clause* inner-query &match)

    ;; we should never reach this if our patterns are written right so this is more to catch code mistakes than
    ;; something the user should expect to see
    _
    (throw (ex-info (tru "Don''t know how to get information about Field: {0}" &match)
                    {:field &match}))))

(defn- mlv2-query [inner-query]
  (qp.store/cached [:mlv2-query (hash inner-query)]
    (try
      (lib/query
       (qp.store/metadata-provider)
       (lib.convert/->pMBQL (lib.convert/legacy-query-from-inner-query
                             (:id (qp.store/database))
                             (mbql.normalize/normalize-fragment [:query] inner-query))))
      (catch Throwable e
        (throw (ex-info (tru "Error converting query to pMBQL: {0}" (ex-message e))
                        {:inner-query inner-query, :type qp.error-type/qp}
                        e))))))

(mu/defn ^:private col-info-for-aggregation-clause
  "Return appropriate column metadata for an `:aggregation` clause."
  ;; `clause` is normally an aggregation clause but this function can call itself recursively; see comments by the
  ;; `match` pattern for field clauses below
  [inner-query :- :map
   clause]
  (let [mlv2-clause (lib.convert/->pMBQL clause)]
    ;; for some mystery reason it seems like the annotate code uses `:long` style display names when something appears
    ;; inside an aggregation clause, e.g.
    ;;
    ;;    Distinct values of Category → Name
    ;;
    ;; but `:default` style names when they appear on their own or in breakouts, e.g.
    ;;
    ;;    Name
    ;;
    ;; why is this the case? Who knows! But that's the old pre-MLv2 behavior. I think we should try to fix it, but it's
    ;; probably going to involve updating a ton of tests that encode the old behavior.
    (binding [lib.metadata.calculation/*display-name-style* :long]
      (-> (lib.metadata.calculation/metadata (mlv2-query inner-query) -1 mlv2-clause)
          (update-keys u/->snake_case_en)
          (dissoc :lib/type)))))

(mu/defn aggregation-name :- ::lib.schema.common/non-blank-string
  "Return an appropriate aggregation name/alias *used inside a query* for an `:aggregation` subclause (an aggregation
  or expression). Takes an options map as schema won't support passing keypairs directly as a varargs.

  These names are also used directly in queries, e.g. in the equivalent of a SQL `AS` clause."
  [inner-query :- [:and
                   :map
                   [:fn
                    {:error/message "legacy inner-query with :source-table or :source-query"}
                    (some-fn :source-table :source-query)]]
   ag-clause]
  (lib.metadata.calculation/column-name (mlv2-query inner-query) (lib.convert/->pMBQL ag-clause)))


;;; ----------------------------------------- Putting it all together (MBQL) -----------------------------------------

(defn- check-correct-number-of-columns-returned [returned-mbql-columns results]
  (let [expected-count (count returned-mbql-columns)
        actual-count   (count (:cols results))]
    (when (seq (:rows results))
      (when-not (= expected-count actual-count)
        (throw
         (ex-info (str (tru "Query processor error: mismatched number of columns in query and results.")
                       " "
                       (tru "Expected {0} fields, got {1}" expected-count actual-count)
                       "\n"
                       (tru "Expected: {0}" (mapv :name returned-mbql-columns))
                       "\n"
                       (tru "Actual: {0}" (vec (:columns results))))
                  {:expected returned-mbql-columns
                   :actual   (:cols results)}))))))

(mu/defn ^:private cols-for-fields
  [{:keys [fields], :as inner-query} :- :map]
  (for [field fields]
    (assoc (col-info-for-field-clause inner-query field)
           :source :fields)))

(mu/defn ^:private cols-for-ags-and-breakouts
  [{aggregations :aggregation, breakouts :breakout, :as inner-query} :- :map]
  (concat
   (for [breakout breakouts]
     (assoc (col-info-for-field-clause inner-query breakout)
            :source :breakout))
   (for [[i aggregation] (m/indexed aggregations)]
     (assoc (col-info-for-aggregation-clause inner-query aggregation)
            :source    :aggregation
            :field_ref [:aggregation i]))))

(mu/defn cols-for-mbql-query
  "Return results metadata about the expected columns in an 'inner' MBQL query."
  [inner-query :- :map]
  (concat
   (cols-for-ags-and-breakouts inner-query)
   (cols-for-fields inner-query)))

(mu/defn ^:private merge-source-metadata-col :- [:maybe :map]
  [source-metadata-col :- [:maybe :map]
   col                 :- [:maybe :map]]
  (merge
    {} ;; ensure the type is not FieldInstance
    (when-let [field-id (:id source-metadata-col)]
      (dissoc (qp.store/field field-id) :database_type))
   source-metadata-col
   col
   ;; pass along the unit from the source query metadata if the top-level metadata has unit `:default`. This way the
   ;; frontend will display the results correctly if bucketing was applied in the nested query, e.g. it will format
   ;; temporal values in results using that unit
   (when (= (:unit col) :default)
     (select-keys source-metadata-col [:unit]))))

(defn- maybe-merge-source-metadata
  "Merge information from `source-metadata` into the returned `cols` for queries that return the columns of a source
  query as-is (i.e., the parent query does not have breakouts, aggregations, or an explicit`:fields` clause --
  excluding the one added automatically by `add-source-metadata`)."
  [source-metadata cols]
  (if (= (count cols) (count source-metadata))
    (map merge-source-metadata-col source-metadata cols)
    cols))

(defn- flow-field-metadata
  "Merge information about fields from `source-metadata` into the returned `cols`."
  [source-metadata cols dataset?]
  (let [by-key (m/index-by (comp qp.util/field-ref->key :field_ref) source-metadata)]
    (for [{:keys [field_ref source] :as col} cols]
     ;; aggregation fields are not from the source-metadata and their field_ref
     ;; are not unique for a nested query. So do not merge them otherwise the metadata will be messed up.
     ;; TODO: I think the best option here is to introduce a parent_field_ref so that
     ;; we could preserve metadata such as :sematic_type or :unit from the source field.
      (if-let [source-metadata-for-field (and (not= :aggregation source)
                                              (get by-key (qp.util/field-ref->key field_ref)))]
        (merge-source-metadata-col source-metadata-for-field
                                   (merge col
                                          (when dataset?
                                            (select-keys source-metadata-for-field qp.util/preserved-keys))))
        col))))

(declare mbql-cols)

(defn- cols-for-source-query
  [{:keys [source-metadata], {native-source-query :native, :as source-query} :source-query} results]
  (let [columns       (if native-source-query
                        (maybe-merge-source-metadata source-metadata (column-info {:type :native} results))
                        (mbql-cols source-query results))]
    (qp.util/combine-metadata columns source-metadata)))

(defn mbql-cols
  "Return the `:cols` result metadata for an 'inner' MBQL query based on the fields/breakouts/aggregations in the
  query."
  [{:keys [source-metadata source-query :source-query/dataset? fields], :as inner-query}, results]
  (let [cols (cols-for-mbql-query inner-query)]
    (cond
      (and (empty? cols) source-query)
      (cols-for-source-query inner-query results)

      source-query
      (flow-field-metadata (cols-for-source-query inner-query results) cols dataset?)

      (every? #(mbql.u/match-one % [:field (field-name :guard string?) _] field-name) fields)
      (maybe-merge-source-metadata source-metadata cols)

      :else
      cols)))

(defmethod column-info :query
  [{inner-query :query} results]
  (u/prog1 (mbql-cols inner-query results)
    (check-correct-number-of-columns-returned <> results)))


;;; +----------------------------------------------------------------------------------------------------------------+
;;; |                                              Deduplicating names                                               |
;;; +----------------------------------------------------------------------------------------------------------------+

(def ^:private ColsWithUniqueNames
  [:and
   [:maybe [:sequential Col]]
   [:fn
    {:error/message ":cols with unique names"}
    #(su/empty-or-distinct? (map :name %))]])

(mu/defn ^:private deduplicate-cols-names :- ColsWithUniqueNames
  [cols :- [:sequential Col]]
  (map (fn [col unique-name]
         (assoc col :name unique-name))
       cols
       (mbql.u/uniquify-names (map :name cols))))


;;; +----------------------------------------------------------------------------------------------------------------+
;;; |                                           add-column-info middleware                                           |
;;; +----------------------------------------------------------------------------------------------------------------+

(defn- merge-col-metadata
  "Merge a map from `:cols` returned by the driver with the column metadata determined by the logic above."
  [our-col-metadata driver-col-metadata]
  ;; 1. Prefer our `:name` if it's something different that what's returned by the driver
  ;;    (e.g. for named aggregations)
  ;; 2. Prefer our inferred base type if the driver returned `:type/*` and ours is more specific
  ;; 3. Then, prefer any non-nil keys returned by the driver
  ;; 4. Finally, merge in any of our other keys
  (let [non-nil-driver-col-metadata (m/filter-vals some? driver-col-metadata)
        our-base-type               (when (= (:base_type driver-col-metadata) :type/*)
                                      (u/select-non-nil-keys our-col-metadata [:base_type]))
        ;; whatever type comes back from the query is by definition the effective type, fallback to our effective
        ;; type, fallback to the base_type
        effective-type              (when-let [db-base (or (:base_type driver-col-metadata)
                                                           (:effective_type our-col-metadata)
                                                           (:base_type our-col-metadata))]
                                      {:effective_type db-base})
        our-name                    (u/select-non-nil-keys our-col-metadata [:name])]
    (merge our-col-metadata
           non-nil-driver-col-metadata
           our-base-type
           our-name
           effective-type)))

(defn- merge-cols-returned-by-driver
  "Merge our column metadata (`:cols`) derived from logic above with the column metadata returned by the driver. We'll
  prefer the values in theirs to ours. This is important for wacky drivers like GA that use things like native
  metrics, which we have no information about.

  It's the responsibility of the driver to make sure the `:cols` are returned in the correct number and order."
  [our-cols cols-returned-by-driver]
  (if (seq cols-returned-by-driver)
    (mapv merge-col-metadata our-cols cols-returned-by-driver)
    our-cols))

(mu/defn merged-column-info :- ColsWithUniqueNames
  "Returns deduplicated and merged column metadata (`:cols`) for query results by combining (a) the initial results
  metadata returned by the driver's impl of `execute-reducible-query` and (b) column metadata inferred by logic in
  this namespace."
  [query {cols-returned-by-driver :cols, :as result} :- [:maybe :map]]
  (deduplicate-cols-names
   (merge-cols-returned-by-driver (column-info query result) cols-returned-by-driver)))

(defn base-type-inferer
  "Native queries don't have the type information from the original `Field` objects used in the query.
  If the driver returned a base type more specific than :type/*, use that; otherwise look at the sample
  of rows and infer the base type based on the classes of the values"
  [{:keys [cols]}]
  (apply fingerprinters/col-wise
         (for [{driver-base-type :base_type} cols]
           (if (contains? #{nil :type/*} driver-base-type)
             (driver.common/values->base-type)
             (fingerprinters/constant-fingerprinter driver-base-type)))))

(defn- add-column-info-xform
  [query metadata rf]
  (qp.reducible/combine-additional-reducing-fns
   rf
   [(base-type-inferer metadata)
    ((take 1) conj)]
   (fn combine [result base-types truncated-rows]
     (let [metadata (update metadata :cols
                            (comp annotate-native-cols
                                  (fn [cols]
                                    (map (fn [col base-type]
                                           (-> col
                                               (assoc :base_type base-type)
                                               ;; annotate will add a field ref with type info
                                               (dissoc :field_ref)))
                                         cols
                                         base-types))))]
       (rf (cond-> result
             (map? result)
             (assoc-in [:data :cols]
                       (merged-column-info
                        query
                        (assoc metadata :rows truncated-rows)))))))))

(defn add-column-info
  "Middleware for adding type information about the columns in the query results (the `:cols` key)."
  [{query-type :type, :as query
    {:keys [:metadata/dataset-metadata :alias/escaped->original]} :info} rff]
  (fn add-column-info-rff* [metadata]
    (if (and (= query-type :query)
             ;; we should have type metadata eiter in the query fields
             ;; or in the result metadata for the following code to work
             (or (->> query :query keys (some #{:aggregation :breakout :fields}))
                 (every? :base_type (:cols metadata))))
      (let [query (cond-> query
                    (seq escaped->original) ;; if we replaced aliases, restore them
                    (escape-join-aliases/restore-aliases escaped->original))]
        (rff (cond-> (assoc metadata :cols (merged-column-info query metadata))
               (seq dataset-metadata)
               (update :cols qp.util/combine-metadata dataset-metadata))))
      ;; rows sampling is only needed for native queries! TODO ­ not sure we really even need to do for native
      ;; queries...
      (let [metadata (cond-> (update metadata :cols annotate-native-cols)
                       ;; annotate-native-cols ensures that column refs are present which we need to match metadata
                       (seq dataset-metadata)
                       (update :cols qp.util/combine-metadata dataset-metadata)
                       ;; but we want those column refs removed since they have type info which we don't know yet
                       :always
                       (update :cols (fn [cols] (map #(dissoc % :field_ref) cols))))]
        (add-column-info-xform query metadata (rff metadata))))))<|MERGE_RESOLUTION|>--- conflicted
+++ resolved
@@ -24,14 +24,9 @@
    [metabase.util :as u]
    [metabase.util.i18n :refer [deferred-tru tru]]
    [metabase.util.malli :as mu]
-<<<<<<< HEAD
    [metabase.util.malli.schema :as ms]
+   #_{:clj-kondo/ignore [:deprecated-namespace]}
    [metabase.util.schema :as su]))
-=======
-   #_{:clj-kondo/ignore [:deprecated-namespace]}
-   [metabase.util.schema :as su]
-   [schema.core :as s]))
->>>>>>> 89c38b60
 
 (def ^:private Col
   "Schema for a valid map of column info as found in the `:cols` key of the results after this namespace has ran."
