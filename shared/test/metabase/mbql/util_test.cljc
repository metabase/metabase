(ns metabase.mbql.util-test
  (:require [clojure.string :as str]
            [clojure.test :as t]
            [metabase.mbql.util :as mbql.u]
            metabase.types))

(comment metabase.types/keep-me)

(t/deftest ^:parallel simplify-compound-filter-test
  (t/is (= [:= [:field 1 nil] 2]
           (mbql.u/simplify-compound-filter [:and [:= [:field 1 nil] 2]]))
        "can `simplify-compound-filter` fix `and` or `or` with only one arg?")
  (t/is (= [:and
            [:= [:field 1 nil] 2]
            [:= [:field 3 nil] 4]
            [:= [:field-id 5] 6]]
           (mbql.u/simplify-compound-filter [:and
                                             [:= [:field 1 nil] 2]
                                             [:and
                                              [:= [:field 3 nil] 4]
                                              [:and
                                               [:= [:field-id 5] 6]]]]))
        "can `simplify-compound-filter` unnest nested `and`s or `or`s?")
  (t/is (= [:and [:= [:field 1 nil] 2] [:= [:field 3 nil] 4]]
           (mbql.u/simplify-compound-filter [:and [:= [:field 1 nil] 2] [:= [:field 3 nil] 4] [:= [:field 1 nil] 2]]))
        "can `simplify-compound-filter` remove duplicates?")
  (t/is (= [:= [:field 1 nil] 2]
           (mbql.u/simplify-compound-filter [:not [:not [:= [:field 1 nil] 2]]]))
        "can `simplify-compound-filter` eliminate `not` inside a `not`?")
  (t/testing "removing empty/nil filter clauses"
    (t/is (= nil
             (mbql.u/simplify-compound-filter nil))
          "does `simplify-compound-filter` return `nil` for empty filter clauses?")

    (t/is (= nil
             (mbql.u/simplify-compound-filter [])))

    (t/is (= nil
             (mbql.u/simplify-compound-filter [nil nil nil])))

    (t/is (= nil
             (mbql.u/simplify-compound-filter [:and nil nil])))

    (t/is (= nil
             (mbql.u/simplify-compound-filter [:and nil [:and nil nil nil] nil])))
    (t/is (= [:= [:field 1 nil] 2]
             (mbql.u/simplify-compound-filter [:and nil [:and nil [:= [:field 1 nil] 2] nil] nil])))
    (t/is (= [:and
              [:= [:field 1 nil] 2]
              [:= [:field 3 nil] 4]
              [:= [:field-id 5] 6]
              [:= [:field-id 7] 8]
              [:= [:field-id 9] 10]]
             (mbql.u/simplify-compound-filter
              [:and
               nil
               [:= [:field 1 nil] 2]
               [:and
                [:= [:field 3 nil] 4]]
               nil
               [:and
                [:and
                 [:and
                  [:= [:field-id 5] 6]
                  nil
                  nil]
                 [:= [:field-id 7] 8]
                 [:= [:field-id 9] 10]]]]))))
  (t/is (= {:aggregation [[:share [:and
                                   [:= [:field 1 nil] 2]
                                   [:= [:field 3 nil] 4]
                                   [:= [:field-id 5] 6]
                                   [:= [:field-id 7] 8]
                                   [:= [:field-id 9] 10]]]]}
           (mbql.u/simplify-compound-filter
            {:aggregation [[:share [:and
                                    nil
                                    [:= [:field 1 nil] 2]
                                    [:and
                                     [:= [:field 3 nil] 4]]
                                    nil
                                    [:and
                                     [:and
                                      [:and
                                       [:= [:field-id 5] 6]
                                       nil
                                       nil]
                                      [:= [:field-id 7] 8]
                                      [:= [:field-id 9] 10]]]]]]}))
        "`simplify-compound-filter` should also work with more complex structures")
  (t/testing "Check that `simplify-compound-filter` can apply de Morgan's law on `:not`"
    (t/testing ":and clauses"
      (t/is (= [:or
                [:not [:= [:field 1 nil] 2]]
                [:not [:= [:field 2 nil] 3]]]
               (mbql.u/simplify-compound-filter [:not [:and
                                                       [:= [:field 1 nil] 2]
                                                       [:= [:field 2 nil] 3]]]))))
    (t/testing ":or clauses"
      (t/is (= [:and
                [:not [:= [:field 1 nil] 2]]
                [:not [:= [:field 2 nil] 3]]]
               (mbql.u/simplify-compound-filter [:not [:or
                                                       [:= [:field 1 nil] 2]
                                                       [:= [:field 2 nil] 3]]]))
            "Check that `simplify-compound-filter` can apply de Morgan's law on `:not` over `:or`")))
  (t/testing "check that `simplify-compound-filter` doesn't remove `nil` from filters where it's being used as the value"
    (t/is (= [:= [:field 1 nil] nil]
             (mbql.u/simplify-compound-filter [:= [:field 1 nil] nil])))
    (t/is (= [:= [:field 1 nil] nil]
             (mbql.u/simplify-compound-filter [:and nil [:= [:field 1 nil] nil]])))))

(t/deftest ^:parallel add-order-by-clause-test
  (t/testing "can we add an order-by clause to a query?"
    (t/is (= {:source-table 1, :order-by [[:asc [:field 10 nil]]]}
             (mbql.u/add-order-by-clause {:source-table 1} [:asc [:field 10 nil]])))

    (t/is (= {:source-table 1
              :order-by     [[:asc [:field 10 nil]]
                             [:asc [:field 20 nil]]]}
             (mbql.u/add-order-by-clause {:source-table 1
                                          :order-by     [[:asc [:field 10 nil]]]}
                                         [:asc [:field 20 nil]]))))

  (t/testing "duplicate clauses should get ignored"
    (t/is (= {:source-table 1
              :order-by     [[:asc [:field 10 nil]]]}
             (mbql.u/add-order-by-clause {:source-table 1
                                          :order-by     [[:asc [:field 10 nil]]]}
                                         [:asc [:field 10 nil]]))))

  (t/testing "as should clauses that reference the same Field"
    (t/is (= {:source-table 1
              :order-by     [[:asc [:field 10 nil]]]}
             (mbql.u/add-order-by-clause {:source-table 1
                                          :order-by     [[:asc [:field 10 nil]]]}
                                         [:desc [:field 10 nil]])))

    (t/testing "fields with different amounts of wrapping (plain field vs datetime-field)"
      (t/is (= {:source-table 1
                :order-by     [[:asc [:field 10 nil]]]}
               (mbql.u/add-order-by-clause {:source-table 1
                                            :order-by     [[:asc [:field 10 nil]]]}
                                           [:asc [:field 10 {:temporal-unit :day}]]))))))

(t/deftest ^:parallel combine-filter-clauses-test
  (t/is (= [:and [:= [:field 1 nil] 100] [:= [:field 2 nil] 200]]
           (mbql.u/combine-filter-clauses
            [:= [:field 1 nil] 100]
            [:= [:field 2 nil] 200]))
        "Should be able to combine non-compound clauses")
  (t/is (= [:and
            [:= [:field 1 nil] 100]
            [:= [:field 2 nil] 200]
            [:= [:field 3 nil] 300]]
           (mbql.u/combine-filter-clauses
            [:= [:field 1 nil] 100]
            [:and
             [:= [:field 2 nil] 200]
             [:= [:field 3 nil] 300]]))
        "Should be able to combine into an exisiting compound clause")
  (t/is (= [:and
            [:= [:field 1 nil] 100]
            [:= [:field 2 nil] 200]
            [:= [:field 3 nil] 300]
            [:= [:field 4 nil] 300]]
           (mbql.u/combine-filter-clauses
            [:and
             [:= [:field 1 nil] 100]
             [:= [:field 2 nil] 200]]
            [:and
             [:= [:field 3 nil] 300]
             [:= [:field 4 nil] 300]]))
        "Should be able to combine multiple compound clauses"))

(t/deftest ^:parallel add-filter-clause-test
  (t/is (= {:database 1
            :type     :query
            :query    {:source-table 1
                       :filter       [:and [:= [:field 1 nil] 100] [:= [:field 2 nil] 200]]}}
           (mbql.u/add-filter-clause
            {:database 1
             :type     :query
             :query    {:source-table 1
                        :filter       [:= [:field 1 nil] 100]}}
            [:= [:field 2 nil] 200]))
        "Should be able to add a filter clause to a query"))

(t/deftest ^:parallel desugar-time-interval-test
  (t/is (= [:between
            [:field 1 {:temporal-unit :month}]
            [:relative-datetime 1 :month]
            [:relative-datetime 2 :month]]
           (mbql.u/desugar-filter-clause [:time-interval [:field 1 nil] 2 :month]))
        "`time-interval` with value > 1 or < -1 should generate a `between` clause")
  (t/is (= [:between
            [:field 1 {:temporal-unit :month}]
            [:relative-datetime 0 :month]
            [:relative-datetime 2 :month]]
           (mbql.u/desugar-filter-clause [:time-interval [:field 1 nil] 2 :month {:include-current true}]))
        "test the `include-current` option -- interval should start or end at `0` instead of `1`")
  (t/is (= [:=
            [:field 1 {:temporal-unit :month}]
            [:relative-datetime 1 :month]]
           (mbql.u/desugar-filter-clause [:time-interval [:field 1 nil] 1 :month]))
        "`time-interval` with value = 1 should generate an `=` clause")
  (t/is (= [:=
            [:field 1 {:temporal-unit :week}]
            [:relative-datetime -1 :week]]
           (mbql.u/desugar-filter-clause [:time-interval [:field 1 nil] -1 :week]))
        "`time-interval` with value = -1 should generate an `=` clause")
  (t/testing "`include-current` option"
    (t/is (= [:between
              [:field 1 {:temporal-unit :month}]
              [:relative-datetime 0 :month]
              [:relative-datetime 1 :month]]
             (mbql.u/desugar-filter-clause [:time-interval [:field 1 nil] 1 :month {:include-current true}]))
          "interval with value = 1 should generate a `between` clause")
    (t/is (= [:between
              [:field 1 {:temporal-unit :day}]
              [:relative-datetime -1 :day]
              [:relative-datetime 0 :day]]
             (mbql.u/desugar-filter-clause [:time-interval [:field 1 nil] -1 :day {:include-current true}]))
          "`include-current` option -- interval with value = 1 should generate a `between` clause"))
  (t/is (= [:=
            [:field 1 {:temporal-unit :week}]
            [:relative-datetime 0 :week]]
           (mbql.u/desugar-filter-clause [:time-interval [:field 1 nil] :current :week]))
        "keywords like `:current` should work correctly"))

(t/deftest ^:parallel desugar-time-interval-with-expression-test
  (t/is (= [:between
            [:expression "CC"]
            [:relative-datetime 1 :month]
            [:relative-datetime 2 :month]]
           (mbql.u/desugar-filter-clause [:time-interval [:expression "CC"] 2 :month]))
        "`time-interval` with value > 1 or < -1 should generate a `between` clause")
  (t/is (= [:between
            [:expression "CC"]
            [:relative-datetime 0 :month]
            [:relative-datetime 2 :month]]
           (mbql.u/desugar-filter-clause [:time-interval [:expression "CC"] 2 :month {:include-current true}]))
        "test the `include-current` option -- interval should start or end at `0` instead of `1`")
  (t/is (= [:=
            [:expression "CC"]
            [:relative-datetime 1 :month]]
           (mbql.u/desugar-filter-clause [:time-interval [:expression "CC"] 1 :month]))
        "`time-interval` with value = 1 should generate an `=` clause")
  (t/is (= [:=
            [:expression "CC"]
            [:relative-datetime -1 :week]]
           (mbql.u/desugar-filter-clause [:time-interval [:expression "CC"] -1 :week]))
        "`time-interval` with value = -1 should generate an `=` clause")
  (t/testing "`include-current` option"
    (t/is (= [:between
              [:expression "CC"]
              [:relative-datetime 0 :month]
              [:relative-datetime 1 :month]]
             (mbql.u/desugar-filter-clause [:time-interval [:expression "CC"] 1 :month {:include-current true}]))
          "interval with value = 1 should generate a `between` clause")
    (t/is (= [:between
              [:expression "CC"]
              [:relative-datetime -1 :day]
              [:relative-datetime 0 :day]]
             (mbql.u/desugar-filter-clause [:time-interval [:expression "CC"] -1 :day {:include-current true}]))
          "`include-current` option -- interval with value = 1 should generate a `between` clause"))
  (t/is (= [:=
            [:expression "CC"]
            [:relative-datetime 0 :week]]
           (mbql.u/desugar-filter-clause [:time-interval [:expression "CC"] :current :week]))
        "keywords like `:current` should work correctly"))

(t/deftest ^:parallel desugar-relative-datetime-with-current-test
  (t/testing "when comparing `:relative-datetime`to `:field`, it should take the temporal unit of the `:field`"
    (t/is (= [:=
              [:field 1 {:temporal-unit :minute}]
              [:relative-datetime 0 :minute]]
             (mbql.u/desugar-filter-clause
              [:=
               [:field 1 {:temporal-unit :minute}]
               [:relative-datetime :current]]))))
  (t/testing "otherwise it should just get a unit of `:default`"
    (t/is (= [:=
              [:field 1 nil]
              [:relative-datetime 0 :default]]
             (mbql.u/desugar-filter-clause
              [:=
               [:field 1 nil]
               [:relative-datetime :current]]))))
  (t/testing "we should be able to handle datetime fields even if they are nested inside another clause"
    (t/is (= [:=
              [:field 1 {:temporal-unit :week, :binning {:strategy :default}}]
              [:relative-datetime 0 :week]]
             (mbql.u/desugar-filter-clause
              [:=
               [:field 1 {:temporal-unit :week, :binning {:strategy :default}}]
               [:relative-datetime :current]])))))

(t/deftest relative-datetime-current-inside-between-test
  (t/testing ":relative-datetime should work inside a :between clause (#19606)\n"
    (let [absolute "2022-03-11T15:48:00-08:00"
          relative [:relative-datetime :current]
          expected (fn [v unit]
                     (condp = v
                       absolute absolute
                       relative [:relative-datetime 0 unit]))]
      (doseq [x    [relative absolute]
              y    [relative absolute]
              unit [:week :default]]
        (t/testing (pr-str [:between [:field 1 {:temporal-unit unit}] x y])
          (t/is (= [:between
                    [:field 1 {:temporal-unit unit}]
                    (expected x unit)
                    (expected y unit)]
                   (mbql.u/desugar-filter-clause
                    [:between
                     [:field 1 {:temporal-unit unit}]
                     x
                     y]))))))))

(t/deftest ^:parallel desugar-other-filter-clauses-test
  (t/testing "desugaring := and :!= with extra args"
    (t/is (= [:or
              [:= [:field 1 nil] 2]
              [:= [:field 1 nil] 3]
              [:= [:field 1 nil] 4]
              [:= [:field 1 nil] 5]]
             (mbql.u/desugar-filter-clause [:= [:field 1 nil] 2 3 4 5]))
          "= with extra args should get converted to or")
    (t/is (= [:and
              [:!= [:field 1 nil] 2]
              [:!= [:field 1 nil] 3]
              [:!= [:field 1 nil] 4]
              [:!= [:field 1 nil] 5]]
             (mbql.u/desugar-filter-clause [:!= [:field 1 nil] 2 3 4 5]))
          "!= with extra args should get converted to or"))
  (t/testing "desugaring :inside"
    (t/is (= [:and
              [:between [:field 1 nil] -10.0 10.0]
              [:between [:field 2 nil] -20.0 20.0]]
             (mbql.u/desugar-filter-clause [:inside [:field 1 nil] [:field 2 nil] 10.0 -20.0 -10.0 20.0]))))
  (t/testing "desugaring :is-null"
    (t/is (= [:= [:field 1 nil] nil]
             (mbql.u/desugar-filter-clause [:is-null [:field 1 nil]]))))
  (t/testing "desugaring :not-null"
    (t/is (= [:!= [:field 1 nil] nil]
             (mbql.u/desugar-filter-clause [:not-null [:field 1 nil]]))))
  (t/testing "desugaring :is-empty"
    (t/is (= [:or [:= [:field 1 nil] nil]
              [:= [:field 1 nil] ""]]
             (mbql.u/desugar-filter-clause [:is-empty [:field 1 nil]]))))
  (t/testing "desugaring :not-empty"
    (t/is (= [:and [:!= [:field 1 nil] nil]
              [:!= [:field 1 nil] ""]]
             (mbql.u/desugar-filter-clause [:not-empty [:field 1 nil]])))))

(t/deftest ^:parallel desugar-does-not-contain-test
  (t/testing "desugaring does-not-contain without options"
    (t/is (= [:not [:contains [:field 1 nil] "ABC"]]
             (mbql.u/desugar-filter-clause [:does-not-contain [:field 1 nil] "ABC"]))))
  (t/testing "desugaring does-not-contain *with* options"
    (t/is (= [:not [:contains [:field 1 nil] "ABC" {:case-sensitive false}]]
             (mbql.u/desugar-filter-clause [:does-not-contain [:field 1 nil] "ABC" {:case-sensitive false}])))))

(t/deftest ^:parallel desugar-temporal-extract-test
  (t/testing "desugaring :get-year, :get-month, etc"
    (doseq [[op unit] mbql.u/temporal-extract-ops->unit]
      (t/is (= [:temporal-extract [:field 1 nil] unit]
<<<<<<< HEAD
               (mbql.u/desugar-temporal-extract [op [:field 1 nil]]))))))
=======
               (mbql.u/desugar-temporal-extract [op [:field 1 nil]])))

      (t/is (= [:+ [:temporal-extract [:field 1 nil] unit] 1]
               (mbql.u/desugar-temporal-extract [:+ [op [:field 1 nil]] 1]))))))
>>>>>>> 5a80e561

(t/deftest ^:parallel negate-simple-filter-clause-test
  (t/testing :=
    (t/is (= [:!= [:field 1 nil] 10]
             (mbql.u/negate-filter-clause [:= [:field 1 nil] 10]))))
  (t/testing :!=
    (t/is (= [:= [:field 1 nil] 10]
             (mbql.u/negate-filter-clause [:!= [:field 1 nil] 10]))))
  (t/testing :>
    (t/is (= [:<= [:field 1 nil] 10]
             (mbql.u/negate-filter-clause [:> [:field 1 nil] 10]))))
  (t/testing :<
    (t/is (= [:>= [:field 1 nil] 10]
             (mbql.u/negate-filter-clause [:< [:field 1 nil] 10]))))
  (t/testing :>=
    (t/is (= [:< [:field 1 nil] 10]
             (mbql.u/negate-filter-clause [:>= [:field 1 nil] 10]))))
  (t/testing :<=
    (t/is (= [:> [:field 1 nil] 10]
             (mbql.u/negate-filter-clause [:<= [:field 1 nil] 10]))))
  (t/testing :between
    (t/is (= [:or
              [:< [:field 1 nil] 10]
              [:> [:field 1 nil] 20]]
             (mbql.u/negate-filter-clause [:between [:field 1 nil] 10 20]))))
  (t/testing :contains
    (t/is (= [:not [:contains [:field 1 nil] "ABC"]]
             (mbql.u/negate-filter-clause [:contains [:field 1 nil] "ABC"]))))
  (t/testing :starts-with
    (t/is (= [:not [:starts-with [:field 1 nil] "ABC"]]
             (mbql.u/negate-filter-clause [:starts-with [:field 1 nil] "ABC"]))))
  (t/testing :ends-with
    (t/is (= [:not [:ends-with [:field 1 nil] "ABC"]]
             (mbql.u/negate-filter-clause [:ends-with [:field 1 nil] "ABC"])))))

(t/deftest ^:parallel negate-compund-filter-clause-test
  (t/testing :not
    (t/is (= [:= [:field 1 nil] 10]
             (mbql.u/negate-filter-clause [:not [:= [:field 1 nil] 10]]))
          "negating `:not` should simply unwrap the clause"))
  (t/testing :and
    (t/is (= [:or
              [:!= [:field 1 nil] 10]
              [:!= [:field 2 nil] 20]]
             (mbql.u/negate-filter-clause
              [:and
               [:= [:field 1 nil] 10]
               [:= [:field 2 nil] 20]]))))
  (t/testing :or
    (t/is (= [:and
              [:= [:field 1 nil] 10]
              [:= [:field 2 nil] 20]]
             (mbql.u/negate-filter-clause
              [:or
               [:!= [:field 1 nil] 10]
               [:!= [:field 2 nil] 20]])))))

(t/deftest ^:parallel negate-syntactic-sugar-filter-clause-test
  (t/testing "= with extra args"
    (t/is (= [:and
              [:!= [:field 1 nil] 10]
              [:!= [:field 1 nil] 20]
              [:!= [:field 1 nil] 30]]
             (mbql.u/negate-filter-clause [:= [:field 1 nil] 10 20 30]))))
  (t/testing "!= with extra args"
    (t/is (= [:or
              [:= [:field 1 nil] 10]
              [:= [:field 1 nil] 20]
              [:= [:field 1 nil] 30]]
             (mbql.u/negate-filter-clause [:!= [:field 1 nil] 10 20 30]))))
  (t/testing :time-interval
    (t/is (= [:!=
              [:field 1 {:temporal-unit :week}]
              [:relative-datetime 0 :week]]
             (mbql.u/negate-filter-clause [:time-interval [:field 1 nil] :current :week]))))

  (t/testing :time-interval
    (t/is (= [:!=
              [:expression "CC"]
              [:relative-datetime 0 :week]]
             (mbql.u/negate-filter-clause [:time-interval [:expression "CC"] :current :week]))))

  (t/testing :is-null
    (t/is (= [:!= [:field 1 nil] nil]
             (mbql.u/negate-filter-clause [:is-null [:field 1 nil]]))))

  (t/testing :not-null
    (t/is (= [:= [:field 1 nil] nil]
             (mbql.u/negate-filter-clause [:not-null [:field 1 nil]]))))
  (t/testing :inside
    (t/is (= [:or
              [:< [:field 1 nil] -10.0]
              [:> [:field 1 nil] 10.0]
              [:< [:field 2 nil] -20.0]
              [:> [:field 2 nil] 20.0]]
             (mbql.u/negate-filter-clause
              [:inside [:field 1 nil] [:field 2 nil] 10.0 -20.0 -10.0 20.0])))))

(t/deftest ^:parallel join->source-table-id-test
  (let [join {:strategy  :left-join
              :condition [:=
                          [:field 48 nil]
                          [:field 44 {:join-alias "products"}]]
              :alias     "products"}]
    (t/is (= 5
             (mbql.u/join->source-table-id (assoc join :source-table 5))))
    (t/is (= 5
             (mbql.u/join->source-table-id (assoc join :source-query {:source-table 5}))))))


;;; ---------------------------------------------- aggregation-at-index ----------------------------------------------

(def ^:private query-with-some-nesting
  {:database 1
   :type     :query
   :query    {:source-query {:source-table 1
                             :aggregation  [[:stddev [:field 1 nil]]
                                            [:min [:field 1 nil]]]}
              :aggregation  [[:avg [:field 1 nil]]
                             [:max [:field 1 nil]]]}})

(t/deftest ^:parallel aggregation-at-index-test
  (doseq [[input expected] {[0]   [:avg [:field 1 nil]]
                            [1]   [:max [:field 1 nil]]
                            [0 0] [:avg [:field 1 nil]]
                            [0 1] [:stddev [:field 1 nil]]
                            [1 1] [:min [:field 1 nil]]}]
    (t/testing (pr-str (cons 'aggregation-at-index input))
      (t/is (= expected
               (apply mbql.u/aggregation-at-index query-with-some-nesting input))))))


;;; --------------------------------- Unique names & transforming ags to have names ----------------------------------

(t/deftest ^:parallel uniquify-names
  (t/testing "can we generate unique names?"
    (t/is (= ["count" "sum" "count_2" "count_3"]
             (mbql.u/uniquify-names ["count" "sum" "count" "count"]))))

  (t/testing "what if we try to trick it by using a name it would have generated?"
    (t/is (= ["count" "count_2" "count_2_2"]
             (mbql.u/uniquify-names ["count" "count" "count_2"]))))

  (t/testing (str "for wacky DBMSes like SQL Server that return blank column names sometimes let's make sure we handle "
                "those without exploding")
    (t/is (= ["" "_2"]
             (mbql.u/uniquify-names ["" ""])))))

(t/deftest ^:parallel uniquify-named-aggregations-test
  (t/is (= [[:aggregation-options [:count] {:name "count"}]
            [:aggregation-options [:sum [:field 1 nil]] {:name "sum"}]
            [:aggregation-options [:count] {:name "count_2"}]
            [:aggregation-options [:count] {:name "count_3"}]]
           (mbql.u/uniquify-named-aggregations
            [[:aggregation-options [:count] {:name "count"}]
             [:aggregation-options [:sum [:field 1 nil]] {:name "sum"}]
             [:aggregation-options [:count] {:name "count"}]
             [:aggregation-options [:count] {:name "count"}]])))

  (t/testing "what if we try to trick it by using a name it would have generated?"
    (t/is (= [[:aggregation-options [:count] {:name "count"}]
              [:aggregation-options [:count] {:name "count_2"}]
              [:aggregation-options [:count] {:name "count_2_2"}]]
             (mbql.u/uniquify-named-aggregations
              [[:aggregation-options [:count] {:name "count"}]
               [:aggregation-options [:count] {:name "count"}]
               [:aggregation-options [:count] {:name "count_2"}]])))))

(t/deftest ^:parallel pre-alias-aggregations-test
  (letfn [(simple-ag->name [[ag-name]]
            (name ag-name))]
    (t/testing "can we wrap all of our aggregation clauses in `:named` clauses?"
      (t/is (= [[:aggregation-options [:sum [:field 1 nil]]   {:name "sum"}]
                [:aggregation-options [:count [:field 1 nil]] {:name "count"}]
                [:aggregation-options [:sum [:field 1 nil]]   {:name "sum"}]
                [:aggregation-options [:avg [:field 1 nil]]   {:name "avg"}]
                [:aggregation-options [:sum [:field 1 nil]]   {:name "sum"}]
                [:aggregation-options [:min [:field 1 nil]]   {:name "min"}]]
               (mbql.u/pre-alias-aggregations simple-ag->name
                 [[:sum [:field 1 nil]]
                  [:count [:field 1 nil]]
                  [:sum [:field 1 nil]]
                  [:avg [:field 1 nil]]
                  [:sum [:field 1 nil]]
                  [:min [:field 1 nil]]]))))

    (t/testing "we shouldn't change the name of ones that are already named"
      (t/is (= [[:aggregation-options [:sum [:field 1 nil]]   {:name "sum"}]
                [:aggregation-options [:count [:field 1 nil]] {:name "count"}]
                [:aggregation-options [:sum [:field 1 nil]]   {:name "sum"}]
                [:aggregation-options [:avg [:field 1 nil]]   {:name "avg"}]
                [:aggregation-options [:sum [:field 1 nil]]   {:name "sum_2"}]
                [:aggregation-options [:min [:field 1 nil]]   {:name "min"}]]
               (mbql.u/pre-alias-aggregations simple-ag->name
                 [[:sum [:field 1 nil]]
                  [:count [:field 1 nil]]
                  [:sum [:field 1 nil]]
                  [:avg [:field 1 nil]]
                  [:aggregation-options [:sum [:field 1 nil]] {:name "sum_2"}]
                  [:min [:field 1 nil]]]))))


    (t/testing "ok, can we do the same thing as the tests above but make those names *unique* at the same time?"
      (t/is (= [[:aggregation-options [:sum [:field 1 nil]]   {:name "sum"}]
                [:aggregation-options [:count [:field 1 nil]] {:name "count"}]
                [:aggregation-options [:sum [:field 1 nil]]   {:name "sum_2"}]
                [:aggregation-options [:avg [:field 1 nil]]   {:name "avg"}]
                [:aggregation-options [:sum [:field 1 nil]]   {:name "sum_3"}]
                [:aggregation-options [:min [:field 1 nil]]   {:name "min"}]]
               (mbql.u/pre-alias-and-uniquify-aggregations simple-ag->name
                 [[:sum [:field 1 nil]]
                  [:count [:field 1 nil]]
                  [:sum [:field 1 nil]]
                  [:avg [:field 1 nil]]
                  [:sum [:field 1 nil]]
                  [:min [:field 1 nil]]])))

      (t/is (= [[:aggregation-options [:sum [:field 1 nil]]   {:name "sum"}]
                [:aggregation-options [:count [:field 1 nil]] {:name "count"}]
                [:aggregation-options [:sum [:field 1 nil]]   {:name "sum_2"}]
                [:aggregation-options [:avg [:field 1 nil]]   {:name "avg"}]
                [:aggregation-options [:sum [:field 1 nil]]   {:name "sum_2_2"}]
                [:aggregation-options [:min [:field 1 nil]]   {:name "min"}]]
               (mbql.u/pre-alias-and-uniquify-aggregations simple-ag->name
                 [[:sum [:field 1 nil]]
                  [:count [:field 1 nil]]
                  [:sum [:field 1 nil]]
                  [:avg [:field 1 nil]]
                  [:aggregation-options [:sum [:field 1 nil]] {:name "sum_2"}]
                  [:min [:field 1 nil]]]))))

    (t/testing (str "if `:aggregation-options` only specifies `:display-name` it should still a new `:name`. "
                  "`pre-alias-and-uniquify-aggregations` shouldn't stomp over display name")
      (t/is (= [[:aggregation-options [:sum [:field 1 nil]] {:name "sum"}]
                [:aggregation-options [:sum [:field 1 nil]] {:name "sum_2"}]
                [:aggregation-options [:sum [:field 1 nil]] {:display-name "Sum of Field 1", :name "sum_3"}]]
               (mbql.u/pre-alias-and-uniquify-aggregations simple-ag->name
                 [[:sum [:field 1 nil]]
                  [:sum [:field 1 nil]]
                  [:aggregation-options [:sum [:field 1 nil]] {:display-name "Sum of Field 1"}]])))

      (t/testing "if both are specified, `display-name` should still be propagated"
        (t/is (= [[:aggregation-options [:sum [:field 1 nil]] {:name "sum"}]
                  [:aggregation-options [:sum [:field 1 nil]] {:name "sum_2"}]
                  [:aggregation-options [:sum [:field 1 nil]] {:name "sum_2_2", :display-name "Sum of Field 1"}]]
                 (mbql.u/pre-alias-and-uniquify-aggregations simple-ag->name
                   [[:sum [:field 1 nil]]
                    [:sum [:field 1 nil]]
                    [:aggregation-options [:sum [:field 1 nil]] {:name "sum_2", :display-name "Sum of Field 1"}]])))))))

(t/deftest ^:parallel unique-name-generator-test
  (t/testing "Can we get a simple unique name generator"
    (t/is (= ["count" "sum" "count_2" "count_2_2"]
             (map (mbql.u/unique-name-generator) ["count" "sum" "count" "count_2"]))))
  (t/testing "Can we get an idempotent unique name generator"
    (t/is (= ["count" "sum" "count" "count_2"]
             (map (mbql.u/unique-name-generator) [:x :y :x :z] ["count" "sum" "count" "count_2"]))))
  (t/testing "Can the same object have multiple aliases"
    (t/is (= ["count" "sum" "count" "count_2"]
             (map (mbql.u/unique-name-generator) [:x :y :x :x] ["count" "sum" "count" "count_2"]))))

  (t/testing "idempotence (2-arity calls to generated function)"
    (let [unique-name (mbql.u/unique-name-generator)]
      (t/is (= ["A" "B" "A" "A_2"]
               [(unique-name :x "A")
                (unique-name :x "B")
                (unique-name :x "A")
                (unique-name :y "A")]))))

  (t/testing "options"
    (t/testing :name-key-fn
      (let [f (mbql.u/unique-name-generator :name-key-fn str/lower-case)]
        (t/is (= ["x" "X_2" "X_3"]
                 (map f ["x" "X" "X"])))))

    (t/testing :unique-alias-fn
      (let [f (mbql.u/unique-name-generator :unique-alias-fn (fn [x y] (str y "~~" x)))]
        (t/is (= ["x" "2~~x"]
                 (map f ["x" "x"])))))))


;;; --------------------------------------------- query->max-rows-limit ----------------------------------------------

(t/deftest ^:parallel query->max-rows-limit-test
  (doseq [[group query->expected]
          {"should return `:limit` if set"
           {{:database 1, :type :query, :query {:source-table 1, :limit 10}} 10}

           "should return `:page` items if set"
           {{:database 1, :type :query, :query {:source-table 1, :page {:page 1, :items 5}}} 5}

           "if `:max-results` is set return that"
           {{:database 1, :type :query, :query {:source-table 1}, :constraints {:max-results 15}} 15}

           "if `:max-results-bare-rows` is set AND query has no aggregations, return that"
           {{:database    1
             :type        :query
             :query       {:source-table 1}
             :constraints {:max-results 5, :max-results-bare-rows 10}} 10
            {:database    1
             :type        :native
             :native      {:query "SELECT * FROM my_table"}
             :constraints {:max-results 5, :max-results-bare-rows 10}} 10}

           "if `:max-results-bare-rows` is set but query has aggregations, return `:max-results` instead"
           {{:database    1
             :type        :query
             :query       {:source-table 1, :aggregation [[:count]]}
             :constraints {:max-results 5, :max-results-bare-rows 10}} 5}

           "if both `:limit` and `:page` are set (not sure makes sense), return the smaller of the two"
           {{:database 1, :type :query, :query {:source-table 1, :limit 10, :page {:page 1, :items 5}}} 5
            {:database 1, :type :query, :query {:source-table 1, :limit 5, :page {:page 1, :items 10}}} 5}

           "if both `:limit` and `:constraints` are set, prefer the smaller of the two"
           {{:database    1
             :type        :query
             :query       {:source-table 1, :limit 5}
             :constraints {:max-results 10}} 5

            {:database    1
             :type        :query
             :query       {:source-table 1, :limit 15}
             :constraints {:max-results 10}} 10}

           "since this query doesn't have an aggregation we should be using `max-results-bare-rows`"
           {{:database    1
             :type        :query
             :query       {:source-table 1, :limit 10}
             :constraints {:max-results 15, :max-results-bare-rows 5}} 5}

           "add an aggregation, and `:max-results` is used instead; since `:limit` is lower, return that"
           {{:database    1
             :type        :query
             :query       {:source-table 1, :limit 10, :aggregation [[:count]]}
             :constraints {:max-results 15, :max-results-bare-rows 5}} 10}

           "if nothing is set return `nil`"
           {{:database 1
             :type     :query
             :query    {:source-table 1}} nil}}]
    (t/testing group
      (doseq [[query expected] query->expected]
        (t/testing (pr-str (list 'query->max-rows-limit query))
          (t/is (= expected
                   (mbql.u/query->max-rows-limit query))))))))

(t/deftest ^:parallel datetime-arithmetics?-test
  (t/is (mbql.u/datetime-arithmetics?
         [:+ [:field-id 13] [:interval -1 :month]]))
  (t/is (mbql.u/datetime-arithmetics?
         [:field "a" {:temporal-unit :month}]))
  (t/is (not (mbql.u/datetime-arithmetics?
              [:+ [:field-id 13] 3]))))

(t/deftest ^:parallel expression-with-name-test
  (t/is (= [:+ 1 1]
           (mbql.u/expression-with-name {:expressions  {"two" [:+ 1 1]}
                                         :source-table 1}
                                        "two")))

  (t/testing "Make sure `expression-with-name` knows how to reach into the parent query if need be"
    (t/is (= [:+ 1 1]
             (mbql.u/expression-with-name {:source-query {:expressions  {"two" [:+ 1 1]}
                                                          :source-table 1}}
                                          "two"))))

  (t/testing "Should work if passed in a keyword as well"
    (t/is (= [:+ 1 1]
             (mbql.u/expression-with-name {:source-query {:expressions  {"two" [:+ 1 1]}
                                                          :source-table 1}}
                                          :two))))

  (t/testing "Should work if the key in the expression map is a keyword in pre-Metabase 43 query maps"
    (t/is (= [:+ 1 1]
             (mbql.u/expression-with-name {:source-query {:expressions  {:two [:+ 1 1]}
                                                          :source-table 1}}
                                          "two"))))

  (t/testing "Should throw an Exception if expression does not exist"
    (t/is (thrown-with-msg?
           #?(:clj clojure.lang.ExceptionInfo :cljs cljs.core.ExceptionInfo)
           #"No expression named"
           (mbql.u/expression-with-name {} "wow")))))

(t/deftest ^:parallel update-field-options-test
  (t/is (= [:field 1 {:wow true}]
           (mbql.u/update-field-options [:field 1 nil] assoc :wow true)
           (mbql.u/update-field-options [:field 1 {}] assoc :wow true)
           (mbql.u/update-field-options [:field 1 {:wow false}] assoc :wow true)))

  (t/is (= [:field 1 {:a 1, :b 2}]
           (mbql.u/update-field-options [:field 1 {:a 1}] assoc :b 2)))

  (t/testing "Should remove empty options"
    (t/is (= [:field 1 nil]
             (mbql.u/update-field-options [:field 1 {:a 1}] dissoc :a))))

  (t/testing "Should normalize the clause"
    (t/is (= [:field 1 nil]
             (mbql.u/update-field-options [:field 1 {:a {:b 1}}] assoc-in [:a :b] nil))))

  (t/testing "Should work with `:expression` and `:aggregation` references as well"
    (t/is (= [:expression "wow" {:a 1}]
             (mbql.u/update-field-options [:expression "wow"] assoc :a 1)))
    (t/is (= [:expression "wow" {:a 1, :b 2}]
             (mbql.u/update-field-options [:expression "wow" {:b 2}] assoc :a 1)))
    (t/is (= [:aggregation 0 {:a 1}]
             (mbql.u/update-field-options [:aggregation 0] assoc :a 1)))
    (t/is (= [:aggregation 0 {:a 1, :b 2}]
             (mbql.u/update-field-options [:aggregation 0 {:b 2}] assoc :a 1)))

    ;; in the future when we make the 3-arg version the normalized/"official" version we will probably want to stop
    ;; doing this.
    (t/testing "Remove empty options entirely from `:expression` and `:aggregation` (for now)"
      (t/is (= [:expression "wow"]
               (mbql.u/update-field-options [:expression "wow" {:b 2}] dissoc :b)))
      (t/is (= [:aggregation 0]
               (mbql.u/update-field-options [:aggregation 0 {:b 2}] dissoc :b))))))

(t/deftest remove-namespaced-options-test
  (t/are [clause expected] (= expected
                              (mbql.u/remove-namespaced-options clause))
    [:field 1 {::namespaced true}]                [:field 1 nil]
    [:field 1 {::namespaced true, :a 1}]          [:field 1 {:a 1}]
    [:expression "wow"]                           [:expression "wow"]
    [:expression "wow" {::namespaced true}]       [:expression "wow"]
    [:expression "wow" {::namespaced true, :a 1}] [:expression "wow" {:a 1}]
    [:aggregation 0]                              [:aggregation 0]
    [:aggregation 0 {::namespaced true}]          [:aggregation 0]
    [:aggregation 0 {::namespaced true, :a 1}]    [:aggregation 0 {:a 1}]))

(t/deftest with-temporal-unit-test
  (t/is (= [:field 1 {:temporal-unit :day}]
           (mbql.u/with-temporal-unit [:field 1 nil] :day)))
  (t/is (= [:field "t" {:base-type :type/Date, :temporal-unit :day}]
           (mbql.u/with-temporal-unit [:field "t" {:base-type :type/Date}] :day)))
  (t/testing "Ignore invalid temporal units if `:base-type` is specified (#16485)"
    ;; `:minute` doesn't make sense for a DATE
    (t/is (= [:field "t" {:base-type :type/Date}]
             (mbql.u/with-temporal-unit [:field "t" {:base-type :type/Date}] :minute)))))<|MERGE_RESOLUTION|>--- conflicted
+++ resolved
@@ -366,14 +366,10 @@
   (t/testing "desugaring :get-year, :get-month, etc"
     (doseq [[op unit] mbql.u/temporal-extract-ops->unit]
       (t/is (= [:temporal-extract [:field 1 nil] unit]
-<<<<<<< HEAD
-               (mbql.u/desugar-temporal-extract [op [:field 1 nil]]))))))
-=======
                (mbql.u/desugar-temporal-extract [op [:field 1 nil]])))
 
       (t/is (= [:+ [:temporal-extract [:field 1 nil] unit] 1]
                (mbql.u/desugar-temporal-extract [:+ [op [:field 1 nil]] 1]))))))
->>>>>>> 5a80e561
 
 (t/deftest ^:parallel negate-simple-filter-clause-test
   (t/testing :=
