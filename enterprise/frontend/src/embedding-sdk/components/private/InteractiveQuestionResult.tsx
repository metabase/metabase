--- conflicted
+++ resolved
@@ -1,5 +1,5 @@
 import cx from "classnames";
-import type { ReactElement } from "react";
+import type { ReactElement, ReactNode } from "react";
 import { useState } from "react";
 import { t } from "ttag";
 
@@ -20,14 +20,10 @@
   NotebookButton,
   QuestionVisualization,
 } from "embedding-sdk/components/public/InteractiveQuestion";
-<<<<<<< HEAD
-import { useInteractiveQuestionContext } from "embedding-sdk/components/public/InteractiveQuestion/context/context";
-=======
 import {
   useInteractiveQuestionContext,
   useInteractiveQuestionData,
 } from "embedding-sdk/components/public/InteractiveQuestion/context";
->>>>>>> c065f71b
 import CS from "metabase/css/core/index.css";
 import { Box, Button, Flex, Group, Stack } from "metabase/ui";
 
