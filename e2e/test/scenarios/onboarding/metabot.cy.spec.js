--- conflicted
+++ resolved
@@ -1,4 +1,4 @@
-import { openQuestionActions, popover, restore } from "e2e/support/helpers";
+import { restore } from "e2e/support/helpers";
 import { SAMPLE_DB_ID } from "e2e/support/cypress_data";
 import { SAMPLE_DATABASE } from "e2e/support/cypress_sample_database";
 
@@ -37,77 +37,17 @@
     cy.signInAsAdmin();
     cy.request("PUT", "/api/setting/is-metabot-enabled", { value: true });
     cy.intercept("POST", "/api/dataset").as("dataset");
-    cy.intercept("POST", "/api/metabot/model/*", PROMPT_RESPONSE);
-    cy.intercept("POST", "/api/metabot/database/*", PROMPT_RESPONSE);
+    cy.intercept("POST", "/api/metabot/model/*", PROMPT_RESPONSE).as(
+      "modelPrompt",
+    );
+    cy.intercept("POST", "/api/metabot/database/*", PROMPT_RESPONSE).as(
+      "databasePrompt",
+    );
   });
 
   it("should allow to ask questions from the home page", () => {
     cy.createQuestion(MODEL_DETAILS);
     cy.visit("/");
-<<<<<<< HEAD
-    runMetabotQuery(PROMPT);
-    verifyMetabotResults();
-
-    cy.findByText("Open Editor").click();
-    runQuestionQuery(MANUAL_QUERY);
-    verifyQuestionResults();
-
-    runMetabotQuery(PROMPT);
-    verifyMetabotResults();
-  });
-
-  it("should allow to ask questions from the query builder", () => {
-    cy.createQuestion(MODEL_DETAILS, { visitQuestion: true });
-    openQuestionActions();
-    popover().findByText("Ask Metabot").click();
-    runMetabotQuery(PROMPT);
-    verifyMetabotResults();
-  });
-
-  it.skip("should allow to ask questions from collection views", () => {
-    cy.createQuestion(MODEL_DETAILS);
-    cy.visit("/collection/root");
-    openCollectionItemMenu(MODEL_DETAILS.name);
-    popover().findByText("Ask Metabot").click();
-    runMetabotQuery(PROMPT);
-    verifyMetabotResults();
-  });
-});
-
-const runMetabotQuery = prompt => {
-  cy.findByPlaceholderText(/Ask something/)
-    .clear()
-    .type(prompt);
-  cy.findByRole("button", { name: "play icon" }).click();
-  cy.wait("@dataset");
-  cy.findByDisplayValue(prompt).should("be.visible");
-};
-
-const verifyMetabotResults = () => {
-  cy.findByText("Gizmo").should("be.visible");
-  cy.findByText("Doohickey").should("not.exist");
-};
-
-const runQuestionQuery = query => {
-  cy.findByTestId("native-query-editor")
-    .type("{selectall}{backspace}")
-    .type(query);
-  cy.findByRole("button", { name: "refresh icon" }).click();
-  cy.wait("@dataset");
-};
-
-const verifyQuestionResults = () => {
-  cy.findByText("Gizmo").should("be.visible");
-  cy.findByText("Doohickey").should("be.visible");
-};
-
-const openCollectionItemMenu = item => {
-  cy.findByText(item)
-    .closest("tr")
-    .find(".Icon-ellipsis")
-    .click({ force: true });
-};
-=======
 
     cy.findByPlaceholderText(/Ask something like/).type(PROMPT);
     cy.findByLabelText("Get Answer").click();
@@ -162,5 +102,4 @@
     cy.findByLabelText("Move, archive, and more...").click();
     cy.findByText("Ask Metabot").should("not.exist");
   });
-});
->>>>>>> eb202147
+});