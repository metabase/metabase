import type React from "react";
import type {
  ComponentType,
  Dispatch,
  HTMLAttributes,
  ReactNode,
  SetStateAction,
} from "react";
import { t } from "ttag";
import type { AnySchema } from "yup";

import noResultsSource from "assets/img/no_results.svg";
import {
  getPerformanceTabMetadata,
  strategies,
} from "metabase/admin/performance/constants/complex";
import type { ModelWithClearableCache } from "metabase/admin/performance/types";
import { UNABLE_TO_CHANGE_ADMIN_PERMISSIONS } from "metabase/admin/permissions/constants/messages";
import {
  type DataPermission,
  DataPermissionValue,
  type DatabaseEntityId,
  type EntityId,
  type PermissionSubject,
} from "metabase/admin/permissions/types";
import { InteractiveEmbeddingSettings } from "metabase/admin/settings/components/EmbeddingSettings/InteractiveEmbeddingSettings";
import type { ADMIN_SETTINGS_SECTIONS } from "metabase/admin/settings/selectors";
import type {
  MetricFilterControlsProps,
  MetricFilterSettings,
} from "metabase/browse/metrics";
import type {
  ModelFilterControlsProps,
  ModelFilterSettings,
} from "metabase/browse/models";
import type { LinkProps } from "metabase/core/components/Link";
import { getIconBase } from "metabase/lib/icon";
import PluginPlaceholder from "metabase/plugins/components/PluginPlaceholder";
import type { SearchFilterComponent } from "metabase/search/types";
import type { IconName, IconProps, StackProps } from "metabase/ui";
import type Question from "metabase-lib/v1/Question";
import type Database from "metabase-lib/v1/metadata/Database";
import type { UiParameter } from "metabase-lib/v1/parameters/types";
import type {
  BaseUser,
  Bookmark,
  CacheableDashboard,
  CacheableModel,
  Collection,
  CollectionAuthorityLevelConfig,
  CollectionEssentials,
  CollectionId,
  CollectionInstanceAnaltyicsConfig,
  Dashboard,
  Database as DatabaseType,
  Dataset,
  Group,
  GroupPermissions,
  GroupsPermissions,
  ModelCacheRefreshStatus,
  Pulse,
  Revision,
  User,
} from "metabase-types/api";
import type { AdminPathKey, State } from "metabase-types/store";

import type {
  GetAuthProviders,
  PluginGroupManagersType,
  PluginLLMAutoDescription,
} from "./types";

// functions called when the application is started
export const PLUGIN_APP_INIT_FUNCTIONS = [];

// function to determine the landing page
export const PLUGIN_LANDING_PAGE = [];

export const PLUGIN_REDUX_MIDDLEWARES = [];

// override for LogoIcon
export const PLUGIN_LOGO_ICON_COMPONENTS = [];

// admin nav items and routes
export const PLUGIN_ADMIN_NAV_ITEMS = [];
export const PLUGIN_ADMIN_ROUTES = [];
export const PLUGIN_ADMIN_ALLOWED_PATH_GETTERS: ((
  user: any,
) => AdminPathKey[])[] = [];

export const PLUGIN_ADMIN_TOOLS = {
  COMPONENT: null,
};

export const PLUGIN_ADMIN_TROUBLESHOOTING = {
  EXTRA_ROUTES: [] as ReactNode[],
  GET_EXTRA_NAV: (): ReactNode[] => [],
};

export const PLUGIN_ADMIN_SETTINGS = {
  InteractiveEmbeddingSettings: InteractiveEmbeddingSettings,
};

// functions that update the sections
export const PLUGIN_ADMIN_SETTINGS_UPDATES: ((
  sections: typeof ADMIN_SETTINGS_SECTIONS,
) => void)[] = [];

// admin permissions
export const PLUGIN_ADMIN_PERMISSIONS_DATABASE_ROUTES = [];
export const PLUGIN_ADMIN_PERMISSIONS_DATABASE_GROUP_ROUTES = [];
export const PLUGIN_ADMIN_PERMISSIONS_DATABASE_POST_ACTIONS = {
  impersonated: null,
};
export const PLUGIN_ADMIN_PERMISSIONS_DATABASE_ACTIONS = {
  impersonated: [],
};

export const PLUGIN_ADMIN_PERMISSIONS_TABLE_OPTIONS = [];

export const PLUGIN_ADMIN_PERMISSIONS_TABLE_ROUTES = [];
export const PLUGIN_ADMIN_PERMISSIONS_TABLE_GROUP_ROUTES = [];
export const PLUGIN_ADMIN_PERMISSIONS_TABLE_FIELDS_OPTIONS = [];
export const PLUGIN_ADMIN_PERMISSIONS_TABLE_FIELDS_CONFIRMATIONS = [] as Array<
  (
    _permissions: GroupsPermissions,
    _groupId: number,
    _entityId: EntityId,
    _value: DataPermissionValue,
  ) => any
>;
export const PLUGIN_ADMIN_PERMISSIONS_TABLE_FIELDS_ACTIONS = {
  sandboxed: [],
};
export const PLUGIN_ADMIN_PERMISSIONS_TABLE_FIELDS_POST_ACTION = {
  sandboxed: null,
};

export const PLUGIN_DATA_PERMISSIONS: {
  permissionsPayloadExtraSelectors: ((
    state: State,
  ) => [Record<string, undefined | { group_id: string }[]>, string[]])[];
  hasChanges: ((state: State) => boolean)[];
  shouldRestrictNativeQueryPermissions: (
    permissions: GroupsPermissions,
    groupId: number,
    entityId: EntityId,
    permission: DataPermission,
    value: DataPermissionValue,
    database: Database,
  ) => boolean;

  upgradeViewPermissionsIfNeeded:
    | ((
        permissions: GroupsPermissions,
        groupId: number,
        entityId: EntityId,
        value: any,
        database: Database,
        permission: DataPermission,
      ) => GroupPermissions)
    | null;
} = {
  permissionsPayloadExtraSelectors: [],
  hasChanges: [],
  upgradeViewPermissionsIfNeeded: null,
  shouldRestrictNativeQueryPermissions: () => false,
};

// user form fields, e.x. login attributes
export const PLUGIN_ADMIN_USER_FORM_FIELDS = {
  FormLoginAttributes: PluginPlaceholder,
};

// menu items in people management tab
export const PLUGIN_ADMIN_USER_MENU_ITEMS = [];
export const PLUGIN_ADMIN_USER_MENU_ROUTES = [];

// auth settings
interface AuthTabs {
  name: string;
  key: string;
  to: string;
}

export const PLUGIN_ADMIN_SETTINGS_AUTH_TABS: AuthTabs[] = [];

// authentication providers

export const PLUGIN_AUTH_PROVIDERS: GetAuthProviders[] = [];

export const PLUGIN_LDAP_FORM_FIELDS = {
  formFieldAttributes: [] as string[],
  defaultableFormFieldAttributes: [] as string[],
  formFieldsSchemas: {} as Record<string, AnySchema>,
  UserProvisioning: (() => null) as ComponentType<{
    settings: {
      [setting: string]: {
        display_name?: string | undefined;
        warningMessage?: string | undefined;
        description?: string | ReactNode | undefined;
        note?: string | undefined;
      };
    };
    fields: {
      [field: string]: {
        name: string;
        default: boolean;
      };
    };
  }>,
};

// Only show the password tab in account settings if these functions all return true.
// Otherwise, the user is logged in via SSO and should hide first name, last name, and email field in profile settings metabase#23298.
export const PLUGIN_IS_PASSWORD_USER: ((user: User) => boolean)[] = [];

const defaultLandingPageIllustration = {
  src: "app/img/bridge.svg",
  isDefault: true,
};

const defaultLoginPageIllustration = {
  src: "app/img/bridge.svg",
  isDefault: true,
};

const getLoadingMessage = (isSlow: boolean = false) =>
  isSlow ? t`Waiting for results...` : t`Doing science...`;

// selectors that customize behavior between app versions
export const PLUGIN_SELECTORS = {
  canWhitelabel: (_state: State) => false,
  getLoadingMessageFactory: (_state: State) => getLoadingMessage,
  getIsWhiteLabeling: (_state: State) => false,
  // eslint-disable-next-line no-literal-metabase-strings -- This is the actual Metabase name, so we don't want to translate it.
  getApplicationName: (_state: State) => "Metabase",
  getShowMetabaseLinks: (_state: State) => true,
  getLoginPageIllustration: (_state: State): IllustrationValue => {
    return defaultLoginPageIllustration;
  },
  getLandingPageIllustration: (_state: State): IllustrationValue => {
    return defaultLandingPageIllustration;
  },
  getNoDataIllustration: (_state: State): string => {
    return noResultsSource;
  },
  getNoObjectIllustration: (_state: State): string => {
    return noResultsSource;
  },
};

export type IllustrationValue = {
  src: string;
  isDefault: boolean;
} | null;

export const PLUGIN_FORM_WIDGETS: Record<string, ComponentType<any>> = {};

// snippet sidebar
export const PLUGIN_SNIPPET_SIDEBAR_PLUS_MENU_OPTIONS = [];
export const PLUGIN_SNIPPET_SIDEBAR_ROW_RENDERERS = {};
export const PLUGIN_SNIPPET_SIDEBAR_MODALS = [];
export const PLUGIN_SNIPPET_SIDEBAR_HEADER_BUTTONS = [];

interface PluginDashboardSubscriptionParametersSectionOverride {
  Component?: ComponentType<{
    className?: string;
    parameters: UiParameter[];
    hiddenParameters?: string;
    dashboard: Dashboard;
    pulse: Pulse;
    setPulseParameters: (parameters: UiParameter[]) => void;
  }>;
}
export const PLUGIN_DASHBOARD_SUBSCRIPTION_PARAMETERS_SECTION_OVERRIDE: PluginDashboardSubscriptionParametersSectionOverride =
  {
    Component: undefined,
  };

export const PLUGIN_LLM_AUTODESCRIPTION: PluginLLMAutoDescription = {
  isEnabled: () => false,
  LLMSuggestQuestionInfo: PluginPlaceholder,
};

const AUTHORITY_LEVEL_REGULAR: CollectionAuthorityLevelConfig = {
  type: null,
  name: t`Regular`,
  icon: "folder",
};

export type ItemWithCollection = { collection: CollectionEssentials };

type GetCollectionIdType = (
  sourceCollectionId?: CollectionId | null,
) => CollectionId | null;

export type CollectionAuthorityLevelDisplayProps = {
  collection: Collection;
};

export const PLUGIN_COLLECTIONS = {
  AUTHORITY_LEVEL: {
    [JSON.stringify(AUTHORITY_LEVEL_REGULAR.type)]: AUTHORITY_LEVEL_REGULAR,
  },
  COLLECTION_TYPES: {
    [JSON.stringify(AUTHORITY_LEVEL_REGULAR.type)]: AUTHORITY_LEVEL_REGULAR,
  },
  REGULAR_COLLECTION: AUTHORITY_LEVEL_REGULAR,
  isRegularCollection: (_data: Partial<Collection> | Bookmark) => true,
  getCollectionType: (
    _collection: Partial<Collection>,
  ): CollectionAuthorityLevelConfig | CollectionInstanceAnaltyicsConfig =>
    AUTHORITY_LEVEL_REGULAR,
  useGetDefaultCollectionId: null as GetCollectionIdType | null,
  CUSTOM_INSTANCE_ANALYTICS_COLLECTION_ENTITY_ID: "",
  INSTANCE_ANALYTICS_ADMIN_READONLY_MESSAGE: UNABLE_TO_CHANGE_ADMIN_PERMISSIONS,
  getAuthorityLevelMenuItems: (
    _collection: Collection,
    _onUpdate: (collection: Collection, values: Partial<Collection>) => void,
  ): React.ReactNode[] => [],
  getIcon: getIconBase,
  filterOutItemsFromInstanceAnalytics: <Item extends ItemWithCollection>(
    items: Item[],
  ) => items as Item[],
  canCleanUp: (_collection: Collection) => false as boolean,
  useGetCleanUpMenuItems: (
    _collection: Collection,
  ): { menuItems: JSX.Element[]; showIndicator: boolean } => ({
    menuItems: [],
    showIndicator: false,
  }),
  cleanUpRoute: null as React.ReactElement | null,
  cleanUpAlert: (() => null) as (props: {
    collection: Collection;
  }) => JSX.Element | null,
};

export type CollectionAuthorityLevelIcon = ComponentType<
  Omit<IconProps, "name" | "tooltip"> & {
    collection: Pick<Collection, "authority_level">;
    tooltip?: "default" | "belonging";
    archived?: boolean;
  }
>;

type CollectionInstanceAnalyticsIcon = React.ComponentType<
  Omit<IconProps, "name"> & {
    collection: Collection;
    entity: "collection" | "question" | "model" | "dashboard" | "metric";
  }
>;

type FormCollectionAuthorityLevelPicker = React.ComponentType<
  HTMLAttributes<HTMLDivElement> & { name: string; title?: string }
>;

export const PLUGIN_COLLECTION_COMPONENTS = {
  CollectionAuthorityLevelIcon:
    PluginPlaceholder as CollectionAuthorityLevelIcon,
  FormCollectionAuthorityLevelPicker:
    PluginPlaceholder as FormCollectionAuthorityLevelPicker,
  CollectionInstanceAnalyticsIcon:
    PluginPlaceholder as CollectionInstanceAnalyticsIcon,
  CollectionAuthorityLevelDisplay:
    PluginPlaceholder as ComponentType<CollectionAuthorityLevelDisplayProps>,
};

export type RevisionOrModerationEvent = {
  title: string;
  timestamp: string;
  icon: IconName | { name: IconName; color: string } | Record<string, never>;
  description?: string;
  revision?: Revision;
};

export const PLUGIN_MODERATION = {
  isEnabled: () => false,
  EntityModerationIcon: PluginPlaceholder,
  QuestionModerationSection: PluginPlaceholder,
  ModerationReviewBanner: PluginPlaceholder,
  ModerationReviewTextForQuestion: PluginPlaceholder,
  ModerationReviewTextForDashboard: PluginPlaceholder,
  ModerationStatusIcon: PluginPlaceholder,
  getQuestionIcon: PluginPlaceholder,
  getStatusIcon: (_moderated_status?: string): string | IconProps | undefined =>
    undefined,
  getModerationTimelineEvents: (_reviews: any, _currentUser: BaseUser | null) =>
    [] as RevisionOrModerationEvent[],
  useDashboardMenuItems: (_model?: Dashboard, _reload?: () => void) => [],
  useQuestionMenuItems: (_model?: Question, _reload?: () => void) => [],
};

export type InvalidateNowButtonProps = {
  targetId: number;
  /** The type of object that the target is */
  targetModel: ModelWithClearableCache;
  targetName: string;
};

export type SidebarCacheSectionProps = {
  item: CacheableDashboard | Question;
  model: CacheableModel;
  setPage: Dispatch<SetStateAction<"default" | "caching">>;
};

export type SidebarCacheFormProps = {
  item: CacheableDashboard | Question;
  model: CacheableModel;
  onClose: () => void;
} & StackProps;

export type PreemptiveCachingSwitchProps = {
  handleSwitchToggle: () => void;
};

export const PLUGIN_CACHING = {
  isGranularCachingEnabled: () => false,
  StrategyFormLauncherPanel: PluginPlaceholder as any,
  GranularControlsExplanation: PluginPlaceholder as any,
  SidebarCacheSection:
    PluginPlaceholder as ComponentType<SidebarCacheSectionProps>,
  SidebarCacheForm: PluginPlaceholder as ComponentType<
    SidebarCacheFormProps & { onBack: () => void }
  >,
  InvalidateNowButton:
    PluginPlaceholder as ComponentType<InvalidateNowButtonProps>,
  hasQuestionCacheSection: (_question: Question) => false,
  canOverrideRootStrategy: false,
  /** Metadata describing the different kinds of strategies */
  strategies: strategies,
  DashboardAndQuestionCachingTab: PluginPlaceholder as any,
  StrategyEditorForQuestionsAndDashboards: PluginPlaceholder as any,
  getTabMetadata: getPerformanceTabMetadata,
  PreemptiveCachingSwitch:
    PluginPlaceholder as ComponentType<PreemptiveCachingSwitchProps>,
};

export const PLUGIN_REDUCERS: {
  applicationPermissionsPlugin: any;
  sandboxingPlugin: any;
  shared: any;
} = {
  applicationPermissionsPlugin: () => null,
  sandboxingPlugin: () => null,
  shared: () => null,
};

export const PLUGIN_ADVANCED_PERMISSIONS = {
  addDatabasePermissionOptions: (permissions: any[], _database: Database) =>
    permissions,
  addSchemaPermissionOptions: (permissions: any[], _value: string) =>
    permissions,
  addTablePermissionOptions: (permissions: any[], _value: string) =>
    permissions,
  getDatabaseLimitedAccessPermission: (_value: string) => null,
  isAccessPermissionDisabled: (
    _value: string,
    _subject: "schemas" | "tables" | "fields",
  ) => false,
  isRestrictivePermission: (_value: string) => false,
  shouldShowViewDataColumn: false,
  defaultViewDataPermission: DataPermissionValue.UNRESTRICTED,
};

export const PLUGIN_FEATURE_LEVEL_PERMISSIONS = {
  getFeatureLevelDataPermissions: (
    _entityId: DatabaseEntityId,
    _groupId: number,
    _isAdmin: boolean,
    _permissions: GroupsPermissions,
    _dataAccessPermissionValue: DataPermissionValue,
    _defaultGroup: Group,
    _permissionSubject: PermissionSubject,
  ) => {
    return [] as any;
  },
  getDataColumns: (_subject: PermissionSubject) => [] as any,
  getDownloadWidgetMessageOverride: (_result: Dataset): string | null => null,
  canDownloadResults: (_result: Dataset): boolean => true,
  dataModelQueryProps: {} as any,
  databaseDetailsQueryProps: {} as any,
};

export const PLUGIN_APPLICATION_PERMISSIONS = {
  getRoutes: (): ReactNode => null,
  tabs: [] as any,
  selectors: {
    canAccessSettings: (_state: any) => false,
    canManageSubscriptions: (_state: any) => true,
  },
};

// Comes with PLUGIN_APPLICATION_PERMISSIONS
export interface UserWithApplicationPermissions extends User {
  permissions?: {
    can_access_monitoring: boolean;
    can_access_setting: boolean;
    can_access_subscription: boolean;
  };
}

export const PLUGIN_GROUP_MANAGERS: PluginGroupManagersType = {
  UserTypeToggle: () => null as any,
  UserTypeCell: null,

  getChangeMembershipConfirmation: () => null,
  getRemoveMembershipConfirmation: () => null,

  deleteGroup: null,
  confirmDeleteMembershipAction: null,
  confirmUpdateMembershipAction: null,
};

export const PLUGIN_MODEL_PERSISTENCE = {
  isModelLevelPersistenceEnabled: () => false,
  ModelCacheToggle: PluginPlaceholder as ({
    persistedModel,
    model,
  }: {
    persistedModel?: ModelCacheRefreshStatus;
    model: Question;
  }) => JSX.Element,
};

export const PLUGIN_EMBEDDING = {
  isEnabled: () => false,
  isInteractiveEmbeddingEnabled: (_state: State) => false,
};

export const PLUGIN_EMBEDDING_SDK = {
  isEnabled: () => false,
  SimpleDataPicker: (_props: any) => null,
};

export const PLUGIN_CONTENT_VERIFICATION = {
  contentVerificationEnabled: false,
  VerifiedFilter: {} as SearchFilterComponent<"verified">,
  sortCollectionsByVerification: (
    _a: CollectionEssentials,
    _b: CollectionEssentials,
  ) => 0,

  ModelFilterControls: (_props: ModelFilterControlsProps) => null,
  getDefaultModelFilters: (_state: State): ModelFilterSettings => ({
    verified: false,
  }),

  getDefaultMetricFilters: (_state: State): MetricFilterSettings => ({
    verified: false,
  }),
  MetricFilterControls: (_props: MetricFilterControlsProps) => null,
};

export type InsightsLinkProps = (
  | {
      question: Pick<Question, "id" | "collection">;
      dashboard?: never;
    }
  | {
      question?: never;
      dashboard: Pick<Dashboard, "id" | "collection">;
    }
) &
  Omit<LinkProps, "to">;

export const PLUGIN_AUDIT = {
  isAuditDb: (_db: DatabaseType) => false,
  InsightsLink: PluginPlaceholder as ComponentType<InsightsLinkProps>,
};

type GsheetConnectionModalProps = {
  isModalOpen: boolean;
  onClose: () => void;
  reconnect: boolean;
};

export const PLUGIN_UPLOAD_MANAGEMENT = {
  UploadManagementTable: PluginPlaceholder,
  GsheetsSyncStatus: PluginPlaceholder,
  GsheetConnectionModal:
    PluginPlaceholder as ComponentType<GsheetConnectionModalProps>,
  GsheetMenuItem: PluginPlaceholder as ComponentType<{ onClick: () => void }>,
  GsheetConnectButton: PluginPlaceholder,
};

export const PLUGIN_IS_EE_BUILD = {
  isEEBuild: () => false,
};

export const PLUGIN_RESOURCE_DOWNLOADS = {
  /**
   * Returns if 'download results' on cards and pdf exports are enabled in public and embedded contexts.
   */
  areDownloadsEnabled: (_args: {
    hide_download_button?: boolean | null;
    downloads?: boolean | null;
  }) => true,
};

export const PLUGIN_DATA_EDITING = {
  isEnabled: () => false,
  PAGE_COMPONENT: PluginPlaceholder as ComponentType<{
    params: {
      dbId: string;
<<<<<<< HEAD
      tableId: string;
=======
      tableName: string;
>>>>>>> fa5dcf2d
    };
  }>,
};<|MERGE_RESOLUTION|>--- conflicted
+++ resolved
@@ -603,11 +603,7 @@
   PAGE_COMPONENT: PluginPlaceholder as ComponentType<{
     params: {
       dbId: string;
-<<<<<<< HEAD
       tableId: string;
-=======
-      tableName: string;
->>>>>>> fa5dcf2d
     };
   }>,
 };