--- conflicted
+++ resolved
@@ -3,24 +3,11 @@
 
   TODO -- these have nothing to do with the application database. This namespace should be renamed something like
   `metabase.driver.util.metadata-queries`."
-<<<<<<< HEAD
-  (:require [clojure.tools.logging :as log]
-            [metabase.driver :as driver]
-            [metabase.driver.util :as driver.u]
-            [metabase.mbql.schema :as mbql.s]
-            [metabase.mbql.schema.helpers :as helpers]
-            [metabase.models.table :as table :refer [Table]]
-            [metabase.query-processor :as qp]
-            [metabase.query-processor.interface :as qp.i]
-            [metabase.sync.interface :as i]
-            [metabase.util :as u]
-            [metabase.util.schema :as su]
-            [schema.core :as s]
-            [toucan.db :as db]))
-=======
   (:require
    [metabase.driver :as driver]
    [metabase.driver.util :as driver.u]
+   [metabase.mbql.schema :as mbql.s]
+   [metabase.mbql.schema.helpers :as helpers]
    [metabase.models.table :as table :refer [Table]]
    [metabase.query-processor :as qp]
    [metabase.query-processor.interface :as qp.i]
@@ -29,7 +16,6 @@
    [metabase.util.schema :as su]
    [schema.core :as s]
    [toucan.db :as db]))
->>>>>>> d450fda9
 
 (defn- qp-query [db-id mbql-query]
   {:pre [(integer? db-id)]}
