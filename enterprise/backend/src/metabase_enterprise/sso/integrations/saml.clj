--- conflicted
+++ resolved
@@ -39,19 +39,10 @@
    [metabase-enterprise.sso.integrations.sso-settings :as sso-settings]
    [metabase-enterprise.sso.integrations.sso-utils :as sso-utils]
    [metabase.api.common :as api]
-<<<<<<< HEAD
-   [metabase.models.session :as session]
    [metabase.premium-features.core :as premium-features]
    [metabase.public-settings :as public-settings]
    [metabase.request.core :as request]
    [metabase.sso.core :as sso]
-=======
-   [metabase.integrations.common :as integrations.common]
-   [metabase.premium-features.core :as premium-features]
-   [metabase.public-settings :as public-settings]
-   [metabase.request.core :as request]
-   [metabase.session.models.session :as session]
->>>>>>> 1e1a8ffa
    [metabase.util :as u]
    [metabase.util.i18n :refer [trs tru]]
    [metabase.util.log :as log]
