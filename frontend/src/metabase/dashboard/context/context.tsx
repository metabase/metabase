--- conflicted
+++ resolved
@@ -56,13 +56,6 @@
   navigateToNewCardFromDashboard:
     | ((opts: NavigateToNewCardFromDashboardOpts) => void)
     | null;
-<<<<<<< HEAD
-  /**
-   * I want this to be optional, and error out when it's not passed, so it's obvious we need to pass it.
-   * Forcing passing it isn't ideal since we only need to do this in a couple of places
-   */
-  onNewQuestion?: () => void;
-=======
   dashcardMenu?: DashboardCardMenu | null;
   dashboardActions?:
     | DashboardActionButtonList
@@ -74,7 +67,11 @@
         "isEditing" | "downloadsEnabled"
       >) => DashboardActionButtonList);
   isDashcardVisible?: (dc: DashboardCard) => boolean;
->>>>>>> 7405037f
+  /**
+   * I want this to be optional, and error out when it's not passed, so it's obvious we need to pass it.
+   * Forcing passing it isn't ideal since we only need to do this in a couple of places
+   */
+  onNewQuestion?: () => void;
 };
 
 export type DashboardContextOwnResult = {
@@ -112,13 +109,10 @@
   onLoad,
   onLoadWithoutCards,
   onError,
-<<<<<<< HEAD
-  onNewQuestion,
-=======
   dashcardMenu,
   dashboardActions: initDashboardActions,
   isDashcardVisible,
->>>>>>> 7405037f
+  onNewQuestion,
 
   children,
 
@@ -380,12 +374,9 @@
         parameterQueryParams,
         onLoad,
         onError,
-<<<<<<< HEAD
-        onNewQuestion,
-=======
         dashcardMenu,
         dashboardActions,
->>>>>>> 7405037f
+        onNewQuestion,
 
         navigateToNewCardFromDashboard,
         isLoading,
