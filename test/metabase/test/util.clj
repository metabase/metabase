(ns metabase.test.util
  "Helper functions and macros for writing unit tests."
  (:require
   [cheshire.core :as json]
   [clojure.java.io :as io]
   [clojure.set :as set]
   [clojure.string :as str]
   [clojure.test :refer :all]
   [clojure.walk :as walk]
   [clojurewerkz.quartzite.scheduler :as qs]
   [colorize.core :as colorize]
   [environ.core :as env]
   [java-time :as t]
   [mb.hawk.parallel]
   [metabase.db.query :as mdb.query]
   [metabase.db.util :as mdb.u]
   [metabase.models
    :refer [Card
            Collection
            Dimension
            Field
            FieldValues
            Permissions
            PermissionsGroup
            PermissionsGroupMembership
            Setting
            Table
            User]]
   [metabase.models.collection :as collection]
   [metabase.models.interface :as mi]
   [metabase.models.permissions :as perms]
   [metabase.models.permissions-group :as perms-group]
   [metabase.models.setting :as setting]
   [metabase.models.setting.cache :as setting.cache]
   [metabase.models.timeline :as timeline]
   [metabase.plugins.classloader :as classloader]
   [metabase.task :as task]
   [metabase.test-runner.assert-exprs :as test-runner.assert-exprs]
   [metabase.test.data :as data]
   [metabase.test.fixtures :as fixtures]
   [metabase.test.initialize :as initialize]
   [metabase.test.util.log :as tu.log]
   [metabase.test.util.random :as tu.random]
   [metabase.util :as u]
   [metabase.util.files :as u.files]
   [methodical.core :as methodical]
   [toucan2.core :as t2]
   [toucan2.model :as t2.model]
   [toucan2.tools.before-update :as t2.before-update]
   [toucan2.tools.with-temp :as t2.with-temp])
  (:import
   (java.io File FileInputStream)
   (java.net ServerSocket)
   (java.util Locale)
   (java.util.concurrent TimeoutException)
   (org.quartz CronTrigger JobDetail JobKey Scheduler Trigger)
   (org.quartz.impl StdSchedulerFactory)))

(set! *warn-on-reflection* true)

(comment tu.log/keep-me
         test-runner.assert-exprs/keep-me)

(use-fixtures :once (fixtures/initialize :db))


(defn boolean-ids-and-timestamps
  "Useful for unit test comparisons. Converts map keys found in `data` satisfying `pred` with booleans when not nil."
  ([data]
   (boolean-ids-and-timestamps
    (every-pred (some-fn keyword? string?)
                (some-fn #{:id :created_at :updated_at :last_analyzed :created-at :updated-at :field-value-id :field-id
                           :date_joined :date-joined :last_login :dimension-id :human-readable-field-id :timestamp
                           :entity_id}
                         #(str/ends-with? % "_id")
                         #(str/ends-with? % "_at")))
    data))

  ([pred data]
   (walk/prewalk (fn [maybe-map]
                   (if (map? maybe-map)
                     (reduce-kv (fn [acc k v]
                                  (if (pred k)
                                    (assoc acc k (some? v))
                                    (assoc acc k v)))
                                {} maybe-map)
                     maybe-map))
                 data)))


(defn- user-id [username]
  (classloader/require 'metabase.test.data.users)
  ((resolve 'metabase.test.data.users/user->id) username))

(defn- rasta-id [] (user-id :rasta))

(defn- default-updated-at-timestamped
  [x]
  (merge {:updated_at (t/zoned-date-time)} x))

(defn- default-created-at-timestamped
  [x]
  (merge {:created_at (t/zoned-date-time)} x))

(def ^:private default-timestamped
  (comp default-updated-at-timestamped default-created-at-timestamped))

(def ^:private with-temp-defaults-fns
<<<<<<< HEAD
  {:model/Card
   (fn [_] (default-timestamped
             {:creator_id             (rasta-id)
              :database_id            (data/id)
              :dataset_query          {}
              :display                :table
              :name                   (tu.random/random-name)
              :visualization_settings {}}))

   :model/Collection
   (fn [_] (default-created-at-timestamped
             {:name  (tu.random/random-name)
              :color "#ABCDEF"}))
=======
  {Card
   (fn [_] {:creator_id             (rasta-id)
            :database_id            (data/id)
            :dataset_query          {}
            :display                :table
            :name                   (tu.random/random-name)
            :visualization_settings {}})

   Collection
   (fn [_] {:name  (tu.random/random-name)})
>>>>>>> 8224e5b6

   :model/Dashboard
   (fn [_] (default-timestamped
             {:creator_id (rasta-id)
              :name       (tu.random/random-name)}))

   :model/DashboardCard
   (fn [_] (default-timestamped
             {:row    0
               :col    0
               :size_x 4
               :size_y 4}))

   :model/DashboardCardSeries
   (constantly {:position 0})

   :model/DashboardTab
   (fn [_]
     (default-timestamped
       {:name     (tu.random/random-name)
        :position 0}))

   :model/Database
   (fn [_] (default-timestamped
             {:details   {}
              :engine    :h2
              :is_sample false
              :name      (tu.random/random-name)}))

   :model/Dimension
   (fn [_] (default-timestamped
             {:name (tu.random/random-name)
              :type "internal"}))

   :model/Field
   (fn [_] (default-timestamped
             {:database_type "VARCHAR"
              :base_type     :type/Text
              :name          (tu.random/random-name)
              :position      1
              :table_id      (data/id :checkins)}))

   :model/LoginHistory
   (fn [_] {:device_id          "129d39d1-6758-4d2c-a751-35b860007002"
            :device_description "Mozilla/5.0 (Windows NT 10.0; Win64; x64) AppleWebKit/537.36 (KHTML like Gecko) Chrome/89.0.4389.86 Safari/537.36"
            :ip_address         "0:0:0:0:0:0:0:1"
            :timestamp          (t/zoned-date-time)})

   :model/Metric
   (fn [_] (default-timestamped
             {:creator_id  (rasta-id)
              :definition  {}
              :description "Lookin' for a blueberry"
              :name        "Toucans in the rainforest"
              :table_id    (data/id :checkins)}))

   :model/NativeQuerySnippet
   (fn [_] (default-timestamped
             {:creator_id (user-id :crowberto)
              :name       (tu.random/random-name)
              :content    "1 = 1"}))

   :model/PersistedInfo
   (fn [_] {:question_slug (tu.random/random-name)
            :query_hash    (tu.random/random-hash)
            :definition    {:table-name (tu.random/random-name)
                            :field-definitions (repeatedly
                                                4
                                                #(do {:field-name (tu.random/random-name) :base-type "type/Text"}))}
            :table_name    (tu.random/random-name)
            :active        true
            :state         "persisted"
            :refresh_begin (t/zoned-date-time)
            :created_at    (t/zoned-date-time)
            :creator_id    (rasta-id)})

   :model/PermissionsGroup
   (fn [_] {:name (tu.random/random-name)})

   :model/Pulse
   (fn [_] (default-timestamped
             {:creator_id (rasta-id)
              :name       (tu.random/random-name)}))

   :model/PulseCard
   (fn [_] {:position    0
            :include_csv false
            :include_xls false})

   :model/PulseChannel
   (fn [_] (default-timestamped
             {:channel_type  :email
              :details       {}
              :schedule_type :daily
              :schedule_hour 15}))

   :model/Revision
   (fn [_] {:user_id      (rasta-id)
            :is_creation  false
            :is_reversion false
            :timestamp    (t/zoned-date-time)})

   :model/Segment
   (fn [_] (default-timestamped
             {:creator_id  (rasta-id)
              :definition  {}
              :description "Lookin' for a blueberry"
              :name        "Toucans in the rainforest"
              :table_id    (data/id :checkins)}))

   ;; TODO - `with-temp` doesn't return `Sessions`, probably because their ID is a string?

   :model/Table
   (fn [_] (default-timestamped
             {:db_id  (data/id)
              :active true
              :name   (tu.random/random-name)}))

   :model/TaskHistory
   (fn [_]
     (let [started (t/zoned-date-time)
           ended   (t/plus started (t/millis 10))]
       {:db_id      (data/id)
        :task       (tu.random/random-name)
        :started_at started
        :ended_at   ended
        :duration   (.toMillis (t/duration started ended))}))

   :model/Timeline
   (fn [_]
     (default-timestamped
       {:name       "Timeline of bird squawks"
        :default    false
        :icon       timeline/DefaultIcon
        :creator_id (rasta-id)}))

   :model/TimelineEvent
   (fn [_]
     (default-timestamped
       {:name         "default timeline event"
        :icon         timeline/DefaultIcon
        :timestamp    (t/zoned-date-time)
        :timezone     "US/Pacific"
        :time_matters true
        :creator_id   (rasta-id)}))

   :model/User
   (fn [_] {:first_name  (tu.random/random-name)
            :last_name   (tu.random/random-name)
            :email       (tu.random/random-email)
            :password    (tu.random/random-name)
            :date_joined (t/zoned-date-time)
            :updated_at  (t/zoned-date-time)})})

(defn- set-with-temp-defaults! []
  (doseq [[model defaults-fn] with-temp-defaults-fns]
    ;; TODO -- we shouldn't need to ignore this, but it's a product of the custom hook defined for Methodical
    ;; `defmethod`. Fix the hook upstream
    #_{:clj-kondo/ignore [:redundant-fn-wrapper]}
    (methodical/defmethod t2.with-temp/with-temp-defaults model
      [model]
      (defaults-fn model))))

(set-with-temp-defaults!)

;;; ------------------------------------------------- Other Util Fns -------------------------------------------------

(defn obj->json->obj
  "Convert an object to JSON and back again. This can be done to ensure something will match its serialized +
  deserialized form, e.g. keywords that aren't map keys, record types vs. plain map types, or timestamps vs ISO-8601
  strings:

     (obj->json->obj {:type :query}) -> {:type \"query\"}"
  {:style/indent 0}
  [obj]
  (json/parse-string (json/generate-string obj) keyword))

(defn- ->lisp-case-keyword [s]
  (-> (name s)
      (str/replace #"_" "-")
      u/lower-case-en
      keyword))

(defn do-with-temp-env-var-value
  "Impl for [[with-temp-env-var-value]] macro."
  [env-var-keyword value thunk]
  (mb.hawk.parallel/assert-test-is-not-parallel "with-temp-env-var-value")
  (let [value (str value)]
    (testing (colorize/blue (format "\nEnv var %s = %s\n" env-var-keyword (pr-str value)))
      (try
        ;; temporarily override the underlying environment variable value
        (with-redefs [env/env (assoc env/env env-var-keyword value)]
          ;; flush the Setting cache so it picks up the env var value for the Setting (if applicable)
          (setting.cache/restore-cache!)
          (thunk))
        (finally
          ;; flush the cache again so the original value of any env var Settings get restored
          (setting.cache/restore-cache!))))))

(defmacro with-temp-env-var-value
  "Temporarily override the value of one or more environment variables and execute `body`. Resets the Setting cache so
  any env var Settings will see the updated value, and resets the cache again at the conclusion of `body` so the
  original values are restored.

    (with-temp-env-var-value [mb-send-email-on-first-login-from-new-device \"FALSE\"]
      ...)"
  [[env-var value & more :as bindings] & body]
  {:pre [(vector? bindings) (even? (count bindings))]}
  `(do-with-temp-env-var-value
    ~(->lisp-case-keyword env-var)
    ~value
    (fn [] ~@(if (seq more)
               [`(with-temp-env-var-value ~(vec more) ~@body)]
               body))))

(setting/defsetting with-temp-env-var-value-test-setting
  "Setting for the `with-temp-env-var-value-test` test."
  :visibility :internal
  :setter     :none
  :default    "abc")

(deftest with-temp-env-var-value-test
  (is (= "abc"
         (with-temp-env-var-value-test-setting)))
  (with-temp-env-var-value [mb-with-temp-env-var-value-test-setting "def"]
    (testing "env var value"
      (is (= "def"
             (env/env :mb-with-temp-env-var-value-test-setting))))
    (testing "Setting value"
      (is (= "def"
             (with-temp-env-var-value-test-setting)))))
  (testing "original value should be restored"
    (testing "env var value"
      (is (= nil
             (env/env :mb-with-temp-env-var-value-test-setting))))
    (testing "Setting value"
      (is (= "abc"
             (with-temp-env-var-value-test-setting)))))

  (testing "override multiple env vars"
    (with-temp-env-var-value [some-fake-env-var 123, "ANOTHER_FAKE_ENV_VAR" "def"]
      (testing "Should convert values to strings"
        (is (= "123"
               (:some-fake-env-var env/env))))
      (testing "should handle CAPITALS/SNAKE_CASE"
        (is (= "def"
               (:another-fake-env-var env/env))))))

  (testing "validation"
    (are [form] (thrown?
                 clojure.lang.Compiler$CompilerException
                 (macroexpand form))
      (list `with-temp-env-var-value '[a])
      (list `with-temp-env-var-value '[a b c]))))

(defn- upsert-raw-setting!
  [original-value setting-k value]
  (if original-value
    (t2/update! Setting setting-k {:value value})
    (t2/insert! Setting :key setting-k :value value))
  (setting.cache/restore-cache!))

(defn- restore-raw-setting!
  [original-value setting-k]
  (if original-value
    (t2/update! Setting setting-k {:value original-value})
    (t2/delete! Setting :key setting-k))
  (setting.cache/restore-cache!))

(defn do-with-temporary-setting-value
  "Temporarily set the value of the Setting named by keyword `setting-k` to `value` and execute `f`, then re-establish
  the original value. This works much the same way as [[binding]].

  If an env var value is set for the setting, this acts as a wrapper around [[do-with-temp-env-var-value]].

  If `raw-setting?` is `true`, this works like [[with-temp*]] against the `Setting` table, but it ensures no exception
  is thrown if the `setting-k` already exists.

  Prefer the macro [[with-temporary-setting-values]] or [[with-temporary-raw-setting-values]] over using this function directly."
  [setting-k value thunk & {:keys [raw-setting?]}]
  ;; plugins have to be initialized because changing `report-timezone` will call driver methods
  (mb.hawk.parallel/assert-test-is-not-parallel "do-with-temporary-setting-value")
  (initialize/initialize-if-needed! :db :plugins)
  (let [setting-k     (name setting-k)
        setting       (try
                        (#'setting/resolve-setting setting-k)
                        (catch Exception e
                          (when-not raw-setting?
                            (throw e))))]
    (if (and (not raw-setting?) (#'setting/env-var-value setting-k))
      (do-with-temp-env-var-value (setting/setting-env-map-name setting-k) value thunk)
      (let [original-value (if raw-setting?
                             (t2/select-one-fn :value Setting :key setting-k)
                             (#'setting/get setting-k))]
        (try
          (try
            (if raw-setting?
              (upsert-raw-setting! original-value setting-k value)
              ;; bypass the feature check when setting up mock data
              (with-redefs [setting/has-feature? (constantly true)]
                (setting/set! setting-k value)))
            (catch Throwable e
              (throw (ex-info (str "Error in with-temporary-setting-values: " (ex-message e))
                              {:setting  setting-k
                               :location (symbol (name (:namespace setting)) (name setting-k))
                               :value    value}
                              e))))
          (testing (colorize/blue (format "\nSetting %s = %s\n" (keyword setting-k) (pr-str value)))
            (thunk))
          (finally
            (try
              (if raw-setting?
                (restore-raw-setting! original-value setting-k)
                ;; bypass the feature check when reset settings to the original value
                (with-redefs [setting/has-feature? (constantly true)]
                  (setting/set! setting-k original-value)))
              (catch Throwable e
                (throw (ex-info (str "Error restoring original Setting value: " (ex-message e))
                                {:setting        setting-k
                                 :location       (symbol (name (:namespace setting)) setting-k)
                                 :original-value original-value}
                                e))))))))))

(defmacro with-temporary-setting-values
  "Temporarily bind the site-wide values of one or more `Settings`, execute body, and re-establish the original values.
  This works much the same way as `binding`.

     (with-temporary-setting-values [google-auth-auto-create-accounts-domain \"metabase.com\"]
       (google-auth-auto-create-accounts-domain)) -> \"metabase.com\"

  If an env var value is set for the setting, this will change the env var rather than the setting stored in the DB.
  To temporarily override the value of *read-only* env vars, use [[with-temp-env-var-value]]."
  [[setting-k value & more :as bindings] & body]
  (assert (even? (count bindings)) "mismatched setting/value pairs: is each setting name followed by a value?")
  (if (empty? bindings)
    `(do ~@body)
    `(do-with-temporary-setting-value ~(keyword setting-k) ~value
       (fn []
         (with-temporary-setting-values ~more
           ~@body)))))

(defmacro with-temporary-raw-setting-values
  "Like [[with-temporary-setting-values]] but works with raw value and it allows settings that are not defined
  using [[metabase.models.setting/defsetting]]."
  [[setting-k value & more :as bindings] & body]
  (assert (even? (count bindings)) "mismatched setting/value pairs: is each setting name followed by a value?")
  (if (empty? bindings)
    `(do ~@body)
    `(do-with-temporary-setting-value ~(keyword setting-k) ~value
       (fn []
         (with-temporary-raw-setting-values ~more
           ~@body))
       :raw-setting? true)))

(defn do-with-discarded-setting-changes [settings thunk]
  (initialize/initialize-if-needed! :db :plugins)
  ((reduce
    (fn [thunk setting-k]
      (fn []
        (do-with-temporary-setting-value setting-k (setting/get setting-k) thunk)))
    thunk
    settings)))

(defmacro discard-setting-changes
  "Execute `body` in a try-finally block, restoring any changes to listed `settings` to their original values at its
  conclusion.

    (discard-setting-changes [site-name]
      ...)"
  {:style/indent 1}
  [settings & body]
  `(do-with-discarded-setting-changes ~(mapv keyword settings) (fn [] ~@body)))

(defn do-with-temp-vals-in-db
  "Implementation function for [[with-temp-vals-in-db]] macro. Prefer that to using this directly."
  [model object-or-id column->temp-value f]
  (mb.hawk.parallel/assert-test-is-not-parallel "with-temp-vals-in-db")
  ;; use low-level `query` and `execute` functions here, because Toucan `select` and `update` functions tend to do
  ;; things like add columns like `common_name` that don't actually exist, causing subsequent update to fail
  (let [model                    (t2.model/resolve-model model)
        [original-column->value] (mdb.query/query {:select (keys column->temp-value)
                                                   :from   [(t2/table-name model)]
                                                   :where  [:= :id (u/the-id object-or-id)]})]
    (assert original-column->value
            (format "%s %d not found." (name model) (u/the-id object-or-id)))
    (try
      (t2/update! model (u/the-id object-or-id) column->temp-value)
      (f)
      (finally
        (t2/query-one
         {:update (t2/table-name model)
          :set    original-column->value
          :where  [:= :id (u/the-id object-or-id)]})))))

(defmacro with-temp-vals-in-db
  "Temporary set values for an `object-or-id` in the application database, execute `body`, and then restore the
  original values. This is useful for cases when you want to test how something behaves with slightly different values
  in the DB for 'permanent' rows (rows that live for the life of the test suite, rather than just a single test). For
  example, Database/Table/Field rows related to the test DBs can be temporarily tweaked in this way.

    ;; temporarily make Field 100 a FK to Field 200 and call (do-something)
    (with-temp-vals-in-db Field 100 {:fk_target_field_id 200, :semantic_type \"type/FK\"}
      (do-something))"
  {:style/indent 3}
  [model object-or-id column->temp-value & body]
  `(do-with-temp-vals-in-db ~model ~object-or-id ~column->temp-value (fn [] ~@body)))

(defn is-uuid-string?
  "Is string `s` a valid UUID string?"
  ^Boolean [^String s]
  (boolean (when (string? s)
             (re-matches #"^[0-9a-f]{8}(?:-[0-9a-f]{4}){3}-[0-9a-f]{12}$" s))))

(defn postwalk-pred
  "Transform `form` by applying `f` to each node where `pred` returns true"
  [pred f form]
  (walk/postwalk (fn [node]
                   (if (pred node)
                     (f node)
                     node))
                 form))

(defn round-all-decimals
  "Uses [[postwalk-pred]] to crawl `data`, looking for any double values, will round any it finds"
  [decimal-place data]
  (postwalk-pred (some-fn double? decimal?)
                 #(u/round-to-decimals decimal-place %)
                 data))

(defmacro let-url
  "Like normal `let`, but adds `testing` context with the `url` you've bound."
  {:style/indent 1}
  [[url-binding url] & body]
  `(let [url# ~url
         ~url-binding url#]
     (testing (str "\nGET /api/" url# "\n")
       ~@body)))


;;; +----------------------------------------------------------------------------------------------------------------+
;;; |                                                   SCHEDULER                                                    |
;;; +----------------------------------------------------------------------------------------------------------------+

;; Various functions for letting us check that things get scheduled properly. Use these to put a temporary scheduler
;; in place and then check the tasks that get scheduled

(defn- in-memory-scheduler
  "An in-memory Quartz Scheduler separate from the usual database-backend one we normally use. Every time you call this
  it returns the same scheduler! So make sure you shut it down when you're done using it."
  ^org.quartz.impl.StdScheduler []
  (.getScheduler
   (StdSchedulerFactory.
    (doto (java.util.Properties.)
      (.setProperty StdSchedulerFactory/PROP_SCHED_INSTANCE_NAME (str `in-memory-scheduler))
      (.setProperty StdSchedulerFactory/PROP_JOB_STORE_CLASS (.getCanonicalName org.quartz.simpl.RAMJobStore))
      (.setProperty (str StdSchedulerFactory/PROP_THREAD_POOL_PREFIX ".threadCount") "1")))))

(defn do-with-unstarted-temp-scheduler [thunk]
  (let [temp-scheduler (in-memory-scheduler)
        already-bound? (identical? @task/*quartz-scheduler* temp-scheduler)]
    (if already-bound?
      (thunk)
      (binding [task/*quartz-scheduler* (atom temp-scheduler)]
        (try
          (assert (not (qs/started? temp-scheduler))
                  "temp in-memory scheduler already started: did you use it elsewhere without shutting it down?")
          (thunk)
          (finally
            (qs/shutdown temp-scheduler)))))))

(defn do-with-temp-scheduler [thunk]
  ;; not 100% sure we need to initialize the DB anymore since the temp scheduler is in-memory-only now.
  (classloader/the-classloader)
  (initialize/initialize-if-needed! :db)
  (do-with-unstarted-temp-scheduler
   (^:once fn* []
    (qs/start @task/*quartz-scheduler*)
    (thunk))))

(defmacro with-temp-scheduler
  "Execute `body` with a temporary scheduler in place.

    (with-temp-scheduler
      (do-something-to-schedule-tasks)
      ;; verify that the right thing happened
      (scheduler-current-tasks))"
  {:style/indent 0}
  [& body]
  `(do-with-temp-scheduler (fn [] ~@body)))

(defn scheduler-current-tasks
  "Return information about the currently scheduled tasks (jobs+triggers) for the current scheduler. Intended so we
  can test that things were scheduled correctly."
  []
  (when-let [^Scheduler scheduler (#'task/scheduler)]
    (vec
     (sort-by
      :key
      (for [^JobKey job-key (.getJobKeys scheduler nil)]
        (let [^JobDetail job-detail (.getJobDetail scheduler job-key)
              triggers              (.getTriggersOfJob scheduler job-key)]
          {:description (.getDescription job-detail)
           :class       (.getJobClass job-detail)
           :key         (.getName job-key)
           :data        (into {} (.getJobDataMap job-detail))
           :triggers    (vec (for [^Trigger trigger triggers]
                               (merge
                                {:key (.getName (.getKey trigger))}
                                (when (instance? CronTrigger trigger)
                                  {:cron-schedule (.getCronExpression ^CronTrigger trigger)
                                   :data          (into {} (.getJobDataMap trigger))}))))}))))))

(defmulti with-model-cleanup-additional-conditions
  "Additional conditions that should be used to restrict which instances automatically get deleted by
  `with-model-cleanup`. Conditions should be a HoneySQL `:where` clause."
  {:arglists '([model])}
  mi/model)

(defmethod with-model-cleanup-additional-conditions :default
  [_]
  nil)

(defmethod with-model-cleanup-additional-conditions Collection
  [_]
  ;; NEVER delete personal collections for the test users.
  [:or
   [:= :personal_owner_id nil]
   [:not-in :personal_owner_id (set (map (requiring-resolve 'metabase.test.data.users/user->id)
                                         @(requiring-resolve 'metabase.test.data.users/usernames)))]])

(defn do-with-model-cleanup [models f]
  {:pre [(sequential? models) (every? mdb.u/toucan-model? models)]}
  (mb.hawk.parallel/assert-test-is-not-parallel "with-model-cleanup")
  (initialize/initialize-if-needed! :db)
  (let [model->old-max-id (into {} (for [model models]
                                     [model (:max-id (t2/select-one [model [(keyword (str "%max." (name (first (t2/primary-keys model)))))
                                                                            :max-id]]))]))]
    (try
      (testing (str "\n" (pr-str (cons 'with-model-cleanup (map name models))) "\n")
        (f))
      (finally
        (doseq [model models
                ;; might not have an old max ID if this is the first time the macro is used in this test run.
                :let  [old-max-id            (or (get model->old-max-id model)
                                                 0)
                       max-id-condition      [:> (first (t2/primary-keys model)) old-max-id]
                       additional-conditions (with-model-cleanup-additional-conditions model)]]
          (t2/query-one
           {:delete-from (t2/table-name model)
            :where       (if (seq additional-conditions)
                           [:and max-id-condition additional-conditions]
                           max-id-condition)}))))))

(defmacro with-model-cleanup
  "Execute `body`, then delete any *new* rows created for each model in `models`. Calls `delete!`, so if the model has
  defined any `pre-delete` behavior, that will be preserved.

  It's preferable to use `with-temp` instead, but you can use this macro if `with-temp` wouldn't work in your
  situation (e.g. when creating objects via the API).

    (with-model-cleanup [Card]
      (create-card-via-api!)
      (is (= ...)))

  Only works for models that have a numeric primary key e.g. `:id`."
  [models & body]
  `(do-with-model-cleanup ~models (fn [] ~@body)))

(deftest with-model-cleanup-test
  (testing "Make sure the with-model-cleanup macro actually works as expected"
    (t2.with-temp/with-temp [Card other-card]
      (let [card-count-before (t2/count Card)
            card-name         (tu.random/random-name)]
        (with-model-cleanup [Card]
          (t2/insert! Card (-> other-card (dissoc :id :entity_id) (assoc :name card-name)))
          (testing "Card count should have increased by one"
            (is (= (inc card-count-before)
                   (t2/count Card))))
          (testing "Card should exist"
            (is (t2/exists? Card :name card-name))))
        (testing "Card should be deleted at end of with-model-cleanup form"
          (is (= card-count-before
                 (t2/count Card)))
          (is (not (t2/exists? Card :name card-name)))
          (testing "Shouldn't delete other Cards"
            (is (pos? (t2/count Card)))))))))


;; TODO - not 100% sure I understand
(defn call-with-paused-query
  "This is a function to make testing query cancellation eaiser as it can be complex handling the multiple threads
  needed to orchestrate a query cancellation.

  This function takes `f` which is a function of 4 arguments:
     - query-thunk         - No-arg function that will invoke a query.
     - query promise       - Promise used to validate the query function was called.  Deliver something to this once the
                             query has started running
     - cancel promise      - Promise used to validate a cancellation function was called. Deliver something to this once
                             the query was successfully canceled.
     - pause query promise - Promise used to hang the query function, allowing cancellation. Wait for this to be
                             delivered to hang the query.

  `f` should return a future that can be canceled."
  [f]
  (let [called-cancel? (promise)
        called-query?  (promise)
        pause-query    (promise)
        query-thunk    (fn []
                         (data/run-mbql-query checkins
                           {:aggregation [[:count]]}))
        ;; When the query is ran via the datasets endpoint, it will run in a future. That future can be canceled,
        ;; which should cause an interrupt
        query-future   (f query-thunk called-query? called-cancel? pause-query)]
    ;; The cancelled-query? and called-cancel? timeouts are very high and are really just intended to
    ;; prevent the test from hanging indefinitely. It shouldn't be hit unless something is really wrong
    (when (= ::query-never-called (deref called-query? 10000 ::query-never-called))
      (throw (TimeoutException. "query should have been called by now.")))
    ;; At this point in time, the query is blocked, waiting for `pause-query` do be delivered. Cancel still should
    ;; not have been called yet.
    (assert (not (realized? called-cancel?)) "cancel still should not have been called yet.")
    ;; If we cancel the future, it should throw an InterruptedException, which should call the cancel
    ;; method on the prepared statement
    (future-cancel query-future)
    (when (= ::cancel-never-called (deref called-cancel? 10000 ::cancel-never-called))
      (throw (TimeoutException. "cancel should have been called by now.")))
    ;; This releases the fake query function so it finishes
    (deliver pause-query true)
    ::success))

(defmacro throw-if-called
  "Redefines `fn-var` with a function that throws an exception if it's called"
  {:style/indent 1}
  [fn-symb & body]
  {:pre [(symbol? fn-symb)]}
  `(with-redefs [~fn-symb (fn [& ~'_]
                            (throw (RuntimeException. ~(format "%s should not be called!" fn-symb))))]
     ~@body))

(defn do-with-discarded-collections-perms-changes [collection-or-id f]
  (initialize/initialize-if-needed! :db)
  (let [read-path                   (perms/collection-read-path collection-or-id)
        readwrite-path              (perms/collection-readwrite-path collection-or-id)
        groups-with-read-perms      (t2/select-fn-set :group_id Permissions :object read-path)
        groups-with-readwrite-perms (t2/select-fn-set :group_id Permissions :object readwrite-path)]
    (mb.hawk.parallel/assert-test-is-not-parallel "with-discarded-collections-perms-changes")
    (try
      (f)
      (finally
        (t2/delete! Permissions :object [:in #{read-path readwrite-path}])
        (doseq [group-id groups-with-read-perms]
          (perms/grant-collection-read-permissions! group-id collection-or-id))
        (doseq [group-id groups-with-readwrite-perms]
          (perms/grant-collection-readwrite-permissions! group-id collection-or-id))))))

(defmacro with-discarded-collections-perms-changes
  "Execute `body`; then, in a `finally` block, restore permissions to `collection-or-id` to what they were originally."
  [collection-or-id & body]
  `(do-with-discarded-collections-perms-changes ~collection-or-id (fn [] ~@body)))

(declare with-discard-model-updates)

(defn do-with-discard-model-updates
  "Impl for `with-discard-model-changes`."
  [models thunk]
  (mb.hawk.parallel/assert-test-is-not-parallel "with-discard-model-changes")
  (if (= (count models) 1)
   (let [model             (first models)
         pk->original      (atom {})
         method-unique-key (str (random-uuid))
         before-method-fn  (fn [_model row]
                             (swap! pk->original merge {(u/the-id row) (t2/original row)})
                             row)]
     (methodical/add-aux-method-with-unique-key! #'t2.before-update/before-update :before model before-method-fn method-unique-key)
     (try
      (thunk)
      (finally
       (methodical/remove-aux-method-with-unique-key! #'t2.before-update/before-update :before model method-unique-key)
       (doseq [[id orignal-val] @pk->original]
         (t2/update! model id orignal-val)))))
   (with-discard-model-updates (rest models)
     (thunk))))

(defmacro with-discard-model-updates
  "Exceute `body` and makes sure that every updates operation on `models` will be reverted."
  [models & body]
  (if (> (count models) 1)
    (let [[model & more] models]
      `(with-discard-model-updates [~model]
         (with-discard-model-updates [~@more]
           ~@body)))
    `(do-with-discard-model-updates ~models (fn [] ~@body))))

(deftest with-discard-model-changes-test
  (t2.with-temp/with-temp
    [:model/Card      {card-id :id :as card} {:name "A Card"}
     :model/Dashboard {dash-id :id :as dash} {:name "A Dashboard"}]
    (let [count-aux-method-before (set (methodical/aux-methods t2.before-update/before-update :model/Card :before))]

      (testing "with single model"
        (with-discard-model-updates [:model/Card]
          (t2/update! :model/Card card-id {:name "New Card name"})
          (testing "the changes takes affect inside the macro"
            (is (= "New Card name" (t2/select-one-fn :name :model/Card card-id)))))

        (testing "outside macro, the changes should be reverted"
          (is (= card (t2/select-one :model/Card card-id)))))

      (testing "with multiple models"
        (with-discard-model-updates [:model/Card :model/Dashboard]
          (testing "the changes takes affect inside the macro"
            (t2/update! :model/Card card-id {:name "New Card name"})
            (is (= "New Card name" (t2/select-one-fn :name :model/Card card-id)))

            (t2/update! :model/Dashboard dash-id {:name "New Dashboard name"})
            (is (= "New Dashboard name" (t2/select-one-fn :name :model/Dashboard dash-id)))))

        (testing "outside macro, the changes should be reverted"
          (is (= (dissoc card :updated_at)
                 (dissoc (t2/select-one :model/Card card-id) :updated_at)))
          (is (= (dissoc dash :updated_at)
                 (dissoc (t2/select-one :model/Dashboard dash-id) :updated_at)))))

      (testing "make sure that we cleaned up the aux methods after"
        (is (= count-aux-method-before
               (set (methodical/aux-methods t2.before-update/before-update :model/Card :before))))))))

(defn do-with-non-admin-groups-no-collection-perms [collection f]
  (mb.hawk.parallel/assert-test-is-not-parallel "with-non-admin-groups-no-collection-perms")
  (try
    (do-with-discarded-collections-perms-changes
     collection
     (fn []
       (t2/delete! Permissions
         :object [:in #{(perms/collection-read-path collection) (perms/collection-readwrite-path collection)}]
         :group_id [:not= (u/the-id (perms-group/admin))])
       (f)))
    ;; if this is the default namespace Root Collection, then double-check to make sure all non-admin groups get
    ;; perms for it at the end. This is here mostly for legacy reasons; we can remove this but it will require
    ;; rewriting a few tests.
    (finally
      (when (and (:metabase.models.collection.root/is-root? collection)
                 (not (:namespace collection)))
        (doseq [group-id (t2/select-pks-set PermissionsGroup :id [:not= (u/the-id (perms-group/admin))])]
          (when-not (t2/exists? Permissions :group_id group-id, :object "/collection/root/")
            (perms/grant-collection-readwrite-permissions! group-id collection/root-collection)))))))

(defmacro with-non-admin-groups-no-root-collection-perms
  "Temporarily remove Root Collection perms for all Groups besides the Admin group (which cannot have them removed). By
  default, all Groups have full readwrite perms for the Root Collection; use this macro to test situations where an
  admin has removed them.

  Only affects the Root Collection for the default namespace. Use
  [[with-non-admin-groups-no-root-collection-for-namespace-perms]] to do the same thing for the Root Collection of other
  namespaces."
  [& body]
  `(do-with-non-admin-groups-no-collection-perms collection/root-collection (fn [] ~@body)))

(defmacro with-non-admin-groups-no-root-collection-for-namespace-perms
  "Like `with-non-admin-groups-no-root-collection-perms`, but for the Root Collection of a non-default namespace."
  [collection-namespace & body]
  `(do-with-non-admin-groups-no-collection-perms
    (assoc collection/root-collection
           :namespace (name ~collection-namespace))
    (fn [] ~@body)))

(defn do-with-all-users-permission
  "Call `f` without arguments in a context where the ''All Users'' group
  is granted the permission specified by `permission-path`.

  For most use cases see the macro [[with-all-users-permission]]."
  [permission-path f]
  (t2.with-temp/with-temp [Permissions _ {:group_id (:id (perms-group/all-users))
                                          :object permission-path}]
    (f)))

(defmacro with-all-users-permission
  "Run `body` with the ''All Users'' group being granted the permission
  specified by `permission-path`.

  (mt/with-all-users-permission (perms/app-root-collection-permission :read)
    ...)"
  [permission-path & body]
  `(do-with-all-users-permission ~permission-path (fn [] ~@body)))

(defn doall-recursive
  "Like `doall`, but recursively calls doall on map values and nested sequences, giving you a fully non-lazy object.
  Useful for tests when you need the entire object to be realized in the body of a `binding`, `with-redefs`, or
  `with-temp` form."
  [x]
  (cond
    (map? x)
    (into {} (for [[k v] (doall x)]
               [k (doall-recursive v)]))

    (sequential? x)
    (mapv doall-recursive (doall x))

    :else
    x))

(defn call-with-locale
  "Sets the default locale temporarily to `locale-tag`, then invokes `f` and reverts the locale change"
  [locale-tag f]
  (mb.hawk.parallel/assert-test-is-not-parallel "with-locale")
  (let [current-locale (Locale/getDefault)]
    (try
      (Locale/setDefault (Locale/forLanguageTag locale-tag))
      (f)
      (finally
        (Locale/setDefault current-locale)))))

(defmacro with-locale
  "Allows a test to override the locale temporarily"
  [locale-tag & body]
  `(call-with-locale ~locale-tag (fn [] ~@body)))

(defn do-with-column-remappings [orig->remapped thunk]
  (transduce
   identity
   (fn
     ([] thunk)
     ([thunk] (thunk))
     ([thunk [original-column-id remap]]
      (let [original       (t2/select-one Field :id (u/the-id original-column-id))
            describe-field (fn [{table-id :table_id, field-name :name}]
                             (format "%s.%s" (t2/select-one-fn :name Table :id table-id) field-name))]
        (if (integer? remap)
          ;; remap is integer => fk remap
          (let [remapped (t2/select-one Field :id (u/the-id remap))]
            (fn []
              (t2.with-temp/with-temp [Dimension _ {:field_id                (:id original)
                                                    :name                    (format "%s [external remap]" (:display_name original))
                                                    :type                    :external
                                                    :human_readable_field_id (:id remapped)}]
                (testing (format "With FK remapping %s -> %s\n" (describe-field original) (describe-field remapped))
                  (thunk)))))
          ;; remap is sequential or map => HRV remap
          (let [values-map (if (sequential? remap)
                             (zipmap (range 1 (inc (count remap)))
                                     remap)
                             remap)]
            (fn []
              (let [preexisting-id (t2/select-one-pk FieldValues
                                                     :field_id (:id original)
                                                     :type :full)
                    testing-thunk (fn []
                                    (testing (format "With human readable values remapping %s -> %s\n"
                                                     (describe-field original) (pr-str values-map))
                                      (thunk)))]
                (t2.with-temp/with-temp [Dimension _ {:field_id (:id original)
                                                      :name     (format "%s [internal remap]" (:display_name original))
                                                      :type     :internal}]
                  (if preexisting-id
                    (with-temp-vals-in-db FieldValues preexisting-id {:values (keys values-map)
                                                                      :human_readable_values (vals values-map)}
                      (testing-thunk))
                    (t2.with-temp/with-temp [FieldValues _ {:field_id              (:id original)
                                                            :values                (keys values-map)
                                                            :human_readable_values (vals values-map)}]
                      (testing-thunk)))))))))))
   orig->remapped))

(defn- col-remappings-arg [x]
  (cond
    (and (symbol? x)
         (not (str/starts-with? x "%")))
    `(data/$ids ~(symbol (str \% x)))

    (and (seqable? x)
         (= (first x) 'values-of))
    (let [[_ table+field] x
          [table field]   (str/split (str table+field) #"\.")]
      `(into {} (get-in (data/run-mbql-query ~(symbol table)
                          {:fields [~'$id ~(symbol (str \$ field))]})
                        [:data :rows])))

    :else
    x))

(defmacro with-column-remappings
  "Execute `body` with column remappings in place. Can create either FK \"external\" or human-readable-values
  \"internal\" remappings:

  FK 'external' remapping -- pass a column to remap to (either as a symbol, or an integer ID):

    (with-column-remappings [reviews.product_id products.title]
      ...)

  Symbols are normally converted to [[metabase.test/id]] forms e.g.

    reviews.product_id -> (mt/id :reviews :product_id)

  human-readable-values 'internal' remappings: pass a vector or map of values. Vector just sets the first `n` values
  starting with 1 (for common cases where the column is an FK ID column)

    (with-column-remappings [venues.category_id [\"My Cat 1\" \"My Cat 2\"]]
      ...)

  equivalent to:

    (with-column-remappings [venues.category_id {1 \"My Cat 1\", 2 \"My Cat 2\"}]
      ...)

  You can also do a human-readable-values 'internal' remapping using the values from another Field by using the
  special `values-of` form:

    (with-column-remappings [venues.category_id (values-of categories.name)]
      ...)"
  {:arglists '([[original-col source-col & more-remappings] & body])}
  [cols & body]
  `(do-with-column-remappings
    ~(into {} (comp (map col-remappings-arg)
                    (partition-all 2))
           cols)
    (fn []
      ~@body)))

(defn find-free-port
  "Finds and returns an available port number on the current host. Does so by briefly creating a ServerSocket, which
  is closed when returning."
  []
  (with-open [socket (ServerSocket. 0)]
    (.getLocalPort socket)))

(defn do-with-env-keys-renamed-by
  "Evaluates the thunk with the current core.environ/env being redefined, its keys having been renamed by the given
  rename-fn. Prefer to use the with-env-keys-renamed-by macro version instead."
  [rename-fn thunk]
  (let [orig-e     env/env
        renames-fn (fn [m k _]
                     (let [k-str (name k)
                           new-k (rename-fn k-str)]
                       (if (not= k-str new-k)
                         (assoc m k (keyword new-k))
                         m)))
        renames    (reduce-kv renames-fn {} orig-e)
        new-e      (set/rename-keys orig-e renames)]
    (testing (colorize/blue (format "\nRenaming env vars by map: %s\n" (u/pprint-to-str renames)))
      (with-redefs [env/env new-e]
        (thunk)))))

(defmacro with-env-keys-renamed-by
  "Evaluates body with the current core.environ/env being redefined, its keys having been renamed by the given
  rename-fn."
  {:arglists '([rename-fn & body])}
  [rename-fn & body]
  `(do-with-env-keys-renamed-by ~rename-fn (fn [] ~@body)))

(defn do-with-temp-file
  "Impl for `with-temp-file` macro."
  [filename f]
  {:pre [(or (string? filename) (nil? filename))]}
  (let [filename (if (string? filename)
                   filename
                   (tu.random/random-name))
        filename (str (u.files/get-path (System/getProperty "java.io.tmpdir") filename))]
    ;; delete file if it already exists
    (io/delete-file (io/file filename) :silently)
    (try
      (f filename)
      (finally
        (io/delete-file (io/file filename) :silently)))))

(defmacro with-temp-file
  "Execute `body` with a path for temporary file(s) in the system temporary directory. You may optionally specify the
  `filename` (without directory components) to be created in the temp directory; if `filename` is nil, a random
  filename will be used. The file will be deleted if it already exists, but will not be touched; use `spit` to load
  something in to it. The file, if created, will be deleted in a `finally` block after `body` concludes.

  DOES NOT CREATE A FILE!

    ;; create a random temp filename. File is deleted if it already exists.
    (with-temp-file [filename]
      ...)

    ;; get a temp filename ending in `parrot-list.txt`
    (with-temp-file [filename \"parrot-list.txt\"]
      ...)"
  [[filename-binding filename-or-nil & more :as bindings] & body]
  {:pre [(vector? bindings) (>= (count bindings) 1)]}
  `(do-with-temp-file
    ~filename-or-nil
    (fn [~(vary-meta filename-binding assoc :tag `String)]
      ~@(if (seq more)
          [`(with-temp-file ~(vec more) ~@body)]
          body))))

(deftest with-temp-file-test
  (testing "random filename"
    (let [temp-filename (atom nil)]
      (with-temp-file [filename]
        (is (string? filename))
        (is (not (.exists (io/file filename))))
        (spit filename "wow")
        (reset! temp-filename filename))
      (testing "File should be deleted at end of macro form"
        (is (not (.exists (io/file @temp-filename)))))))

  (testing "explicit filename"
    (with-temp-file [filename "parrot-list.txt"]
      (is (string? filename))
      (is (not (.exists (io/file filename))))
      (is (str/ends-with? filename "parrot-list.txt"))
      (spit filename "wow")
      (testing "should delete existing file"
        (with-temp-file [filename "parrot-list.txt"]
          (is (not (.exists (io/file filename))))))))

  (testing "multiple bindings"
    (with-temp-file [filename nil, filename-2 "parrot-list.txt"]
      (is (string? filename))
      (is (string? filename-2))
      (is (not (.exists (io/file filename))))
      (is (not (.exists (io/file filename-2))))
      (is (not (str/ends-with? filename "parrot-list.txt")))
      (is (str/ends-with? filename-2 "parrot-list.txt"))))

  (testing "should delete existing file"
    (with-temp-file [filename "parrot-list.txt"]
      (spit filename "wow")
      (with-temp-file [filename "parrot-list.txt"]
        (is (not (.exists (io/file filename)))))))

  (testing "validation"
    (are [form] (thrown?
                 clojure.lang.Compiler$CompilerException
                 (macroexpand form))
      `(with-temp-file [])
      `(with-temp-file (+ 1 2)))))

(defn do-with-temp-dir
  "Impl for [[with-temp-dir]] macro."
  [temp-dir-name f]
  (do-with-temp-file
   temp-dir-name
   (^:once fn* [path]
    (let [file (io/file path)]
      (when (.exists file)
        (org.apache.commons.io.FileUtils/deleteDirectory file)))
    (u.files/create-dir-if-not-exists! (u.files/get-path path))
    (f path))))

(defmacro with-temp-dir
  "Like [[with-temp-file]], but creates a new temporary directory in the system temp dir. Deletes existing directory if
  it already exists."
  [[directory-binding dir-name] & body]
  `(do-with-temp-dir ~dir-name (^:once fn* [~directory-binding] ~@body)))

(defn do-with-user-in-groups
  ([f groups-or-ids]
   (t2.with-temp/with-temp [User user]
     (do-with-user-in-groups f user groups-or-ids)))
  ([f user [group-or-id & more]]
   (if group-or-id
     (t2.with-temp/with-temp [PermissionsGroupMembership _ {:group_id (u/the-id group-or-id), :user_id (u/the-id user)}]
       (do-with-user-in-groups f user more))
     (f user))))

(defmacro with-user-in-groups
  "Create a User (and optionally PermissionsGroups), add user to a set of groups, and execute `body`.

    ;; create a new User, add to existing group `some-group`, execute body`
    (with-user-in-groups [user [some-group]]
      ...)

    ;; create a Group, then create a new User and add to new Group, then execute body
    (with-user-in-groups [new-group {:name \"My New Group\"}
                          user      [new-group]]
      ...)"
  {:arglists '([[group-binding-and-definition-pairs* user-binding groups-to-put-user-in?] & body]), :style/indent :defn}
  [[& bindings] & body]
  (if (> (count bindings) 2)
    (let [[group-binding group-definition & more] bindings]
      `(t2.with-temp/with-temp [PermissionsGroup ~group-binding ~group-definition]
         (with-user-in-groups ~more ~@body)))
    (let [[user-binding groups-or-ids-to-put-user-in] bindings]
      `(do-with-user-in-groups (fn [~user-binding] ~@body) ~groups-or-ids-to-put-user-in))))

(defn secret-value-equals?
  "Checks whether a secret's `value` matches an `expected` value. If `expected` is a string, then the value's bytes are
  interpreted as a UTF-8 encoded string, then compared to `expected. Otherwise, the individual bytes of each are
  compared."
  {:added "0.42.0"}
  [expected ^bytes value]
  (cond (string? expected)
        (= expected (String. value "UTF-8"))

        (bytes? expected)
        (= (seq expected) (seq value))

        :else
        (throw (ex-info "expected parameter must be a string or bytes" {:expected expected :value value}))))

(defn select-keys-sequentially
  "`expected` is a vector of maps, and `actual` is a sequence of maps.  Maps a function over all items in `actual` that
  performs `select-keys` on the map at the equivalent index from `expected`.  Note the actual values of the maps in
  `expected` don't matter here, only the keys.

  Sample invocation:
  (select-keys-sequentially [{:a nil :b nil}
                             {:a nil :b nil}
                             {:b nil :x nil}] [{:a 1 :b 2}
                                               {:a 3 :b 4 :c 5 :d 6}
                                               {:b 7 :x 10 :y 11}])
  => ({:a 1, :b 2} {:a 3, :b 4} {:b 7, :x 10})

  This function can be used to help assert that certain (but not necessarily all) key/value pairs in a
  `connection-properties` vector match against some expected data."
  [expected actual]
  (cond (vector? expected)
    (map-indexed (fn [idx prop]
                   (reduce-kv (fn [acc k v]
                                (assoc acc k (if (map? v)
                                               (select-keys-sequentially (get (nth expected idx) k) v)
                                               v)))
                              {}
                              (select-keys prop (keys (nth expected idx)))))
                 actual)

    (map? expected)
    ;; recursive case (ex: to turn value that might be a flatland.ordered.map into a regular Clojure map)
    (select-keys actual (keys expected))

    :else
    actual))

(defn file->bytes
  "Reads a file at `file-path` completely into a byte array, returning that array."
  [^String file-path]
  (let [f   (File. file-path)
        ary (byte-array (.length f))]
    (with-open [is (FileInputStream. f)]
      (.read is ary)
      ary)))

(defn works-after
  "Returns a function which works as `f` except that on the first `n` calls an
  exception is thrown instead.

  If `n` is not positive, the returned function will not throw any exceptions
  not thrown by `f` itself."
  [n f]
  (let [a (atom n)]
    (fn [& args]
      (swap! a #(dec (max 0 %)))
      (if (neg? @a)
        (apply f args)
        (throw (ex-info "Not yet" {:remaining @a}))))))<|MERGE_RESOLUTION|>--- conflicted
+++ resolved
@@ -106,7 +106,6 @@
   (comp default-updated-at-timestamped default-created-at-timestamped))
 
 (def ^:private with-temp-defaults-fns
-<<<<<<< HEAD
   {:model/Card
    (fn [_] (default-timestamped
              {:creator_id             (rasta-id)
@@ -118,20 +117,6 @@
 
    :model/Collection
    (fn [_] (default-created-at-timestamped
-             {:name  (tu.random/random-name)
-              :color "#ABCDEF"}))
-=======
-  {Card
-   (fn [_] {:creator_id             (rasta-id)
-            :database_id            (data/id)
-            :dataset_query          {}
-            :display                :table
-            :name                   (tu.random/random-name)
-            :visualization_settings {}})
-
-   Collection
-   (fn [_] {:name  (tu.random/random-name)})
->>>>>>> 8224e5b6
 
    :model/Dashboard
    (fn [_] (default-timestamped
