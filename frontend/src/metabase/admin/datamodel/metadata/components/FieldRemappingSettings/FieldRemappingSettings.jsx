/* eslint-disable react/prop-types */
import cx from "classnames";
import { createRef, Component } from "react";
import { connect } from "react-redux";
import { t } from "ttag";
import _ from "underscore";

import ButtonWithStatus from "metabase/components/ButtonWithStatus";
import PopoverWithTrigger from "metabase/components/PopoverWithTrigger";
import Select from "metabase/core/components/Select";
import CS from "metabase/css/core/index.css";
import Fields from "metabase/entities/fields";
import * as MetabaseAnalytics from "metabase/lib/analytics";
import { getMetadataUnfiltered } from "metabase/selectors/metadata";
import {
  hasSourceField,
  getFieldTargetId,
} from "metabase-lib/v1/queries/utils/field-ref";
import { isEntityName, isFK } from "metabase-lib/v1/types/utils/isa";

import FieldSeparator from "../FieldSeparator";

import {
  FieldMappingContainer,
  FieldMappingRoot,
  FieldSelectButton,
  ForeignKeyList,
  FieldValueMappingInput,
} from "./FieldRemappingSettings.styled";

const MAP_OPTIONS = {
  original: { type: "original", name: t`Use original value` },
  foreign: { type: "foreign", name: t`Use foreign key` },
  custom: { type: "custom", name: t`Custom mapping` },
};

class FieldRemappingSettings extends Component {
  state = {
    isChoosingInitialFkTarget: false,
    dismissedInitialFkTargetPopover: false,
  };

  constructor(props, context) {
    super(props, context);

    this.fkPopover = createRef();
  }

  getMappingTypeForField = field => {
    if (this.state.isChoosingInitialFkTarget) {
      return MAP_OPTIONS.foreign;
    }

    if (_.isEmpty(field.dimensions)) {
      return MAP_OPTIONS.original;
    }
    if (field.dimensions[0]?.type === "external") {
      return MAP_OPTIONS.foreign;
    }
    if (field.dimensions[0]?.type === "internal") {
      return MAP_OPTIONS.custom;
    }

    throw new Error(t`Unrecognized mapping type`);
  };

  hasForeignKeys = () => {
    return isFK(this.props.field) && this.getForeignKeys().length > 0;
  };

  hasMappableNumeralValues = () => {
    const { field } = this.props;
    const remapping = new Map(field.remappedValues());

    // Only show the "custom" option if we have some values that can be mapped to user-defined custom values
    // (for a field without user-defined remappings, every key of `field.remappings` has value `undefined`)
    return (
      remapping.size > 0 &&
      [...remapping.keys()].every(
        key => typeof key === "number" || key === null,
      )
    );
  };

  getAvailableMappingTypes = () => {
    const mappingTypes = [
      MAP_OPTIONS.original,
      ...(this.hasForeignKeys() ? [MAP_OPTIONS.foreign] : []),
      ...(this.hasMappableNumeralValues() > 0 ? [MAP_OPTIONS.custom] : []),
    ];

    const selectedType = this.getMappingTypeForField(this.props.field);

    if (!mappingTypes.includes(selectedType)) {
      mappingTypes.push(selectedType);
    }

    return mappingTypes;
  };

  getFKTargetTableEntityNameOrNull = () => {
    const fks = this.getForeignKeys();
    const fkTargetFields = fks[0] && fks[0].dimensions.map(dim => dim.field());

    if (fkTargetFields) {
      const nameField = fkTargetFields.find(field => isEntityName(field));
      return nameField ? nameField.id : null;
    } else {
      throw new Error(
        t`Current field isn't a foreign key or FK target table metadata is missing`,
      );
    }
  };

  clearEditingStates = () => {
    this.setState({
      isChoosingInitialFkTarget: false,
      dismissedInitialFkTargetPopover: false,
    });
  };

  handleChangeMappingType = async ({ target: { value: mappingType } }) => {
    const { field, updateFieldDimension, deleteFieldDimension } = this.props;

    this.clearEditingStates();

    if (mappingType.type === "original") {
      MetabaseAnalytics.trackStructEvent(
        "Data Model",
        "Change Remapping Type",
        "No Remapping",
      );
      await deleteFieldDimension({ id: field.id });
      this.setState({ hasChanged: false });
    } else if (mappingType.type === "foreign") {
      // Try to find a entity name field from target table and choose it as remapping target field if it exists
      const entityNameFieldId = this.getFKTargetTableEntityNameOrNull();

      if (entityNameFieldId) {
        MetabaseAnalytics.trackStructEvent(
          "Data Model",
          "Change Remapping Type",
          "Foreign Key",
        );
        await updateFieldDimension(
          { id: field.id },
          {
            type: "external",
            name: field.display_name,
            human_readable_field_id: entityNameFieldId,
          },
        );
      } else {
        // Enter a special state where we are choosing an initial value for FK target
        this.setState({
          hasChanged: true,
          isChoosingInitialFkTarget: true,
        });
      }
    } else if (mappingType.type === "custom") {
      MetabaseAnalytics.trackStructEvent(
        "Data Model",
        "Change Remapping Type",
        "Custom Remappings",
      );
      await updateFieldDimension(
        { id: field.id },
        {
          type: "internal",
          name: field.display_name,
          human_readable_field_id: null,
        },
      );
      this.setState({ hasChanged: true });
    } else {
      throw new Error(t`Unrecognized mapping type`);
    }
  };

  onForeignKeyFieldChange = async foreignKeyClause => {
    const { field, updateFieldDimension } = this.props;

    this.clearEditingStates();

    if (hasSourceField(foreignKeyClause)) {
      MetabaseAnalytics.trackStructEvent(
        "Data Model",
        "Update FK Remapping Target",
      );
      await updateFieldDimension(
        { id: field.id },
        {
          type: "external",
          name: field.display_name,
          human_readable_field_id: getFieldTargetId(foreignKeyClause),
        },
      );

      this.fkPopover.current?.close();
    } else {
      throw new Error(t`The selected field isn't a foreign key`);
    }
  };

  onUpdateRemappings = remappings => {
    const { field, updateFieldValues } = this.props;
    return updateFieldValues({ id: field.id }, Array.from(remappings));
  };

  getForeignKeys = () => {
    const { field, metadata } = this.props;
    return metadata.field(field.id).remappingOptions();
  };

  onFkPopoverDismiss = () => {
    const { isChoosingInitialFkTarget } = this.state;

    if (isChoosingInitialFkTarget) {
      this.setState({ dismissedInitialFkTargetPopover: true });
    }
  };

  render() {
    const { field, table, metadata, fieldsError } = this.props;
    const {
      isChoosingInitialFkTarget,
      hasChanged,
      dismissedInitialFkTargetPopover,
    } = this.state;

    const remapping = new Map(field.remappedValues());
    const isFieldsAccessRestricted = fieldsError?.status === 403;

    const mappingType = this.getMappingTypeForField(field);
    const isFKMapping = mappingType === MAP_OPTIONS.foreign;
    const hasFKMappingValue =
      isFKMapping && field.dimensions?.[0]?.human_readable_field_id !== null;
    const fkMappingField =
      hasFKMappingValue &&
      metadata.field(field.dimensions?.[0]?.human_readable_field_id);

    return (
      <div>
        <FieldMappingContainer>
          <Select
            value={mappingType}
            onChange={this.handleChangeMappingType}
            options={this.getAvailableMappingTypes()}
            optionValueFn={o => o}
            className={CS.inlineBlock}
          />
          {mappingType === MAP_OPTIONS.foreign && (
            <>
              <FieldSeparator />
              <PopoverWithTrigger
                key="foreignKeyName"
                ref={this.fkPopover}
                triggerElement={
                  <FieldSelectButton
                    hasValue={hasFKMappingValue}
                    hasError={dismissedInitialFkTargetPopover}
                  >
                    {fkMappingField ? (
                      fkMappingField.display_name
                    ) : (
                      <span className={CS.textMedium}>{t`Choose a field`}</span>
                    )}
                  </FieldSelectButton>
                }
                isInitiallyOpen={isChoosingInitialFkTarget}
                onClose={this.onFkPopoverDismiss}
              >
                <ForeignKeyList
                  field={fkMappingField}
                  fieldOptions={{
                    count: 0,
                    dimensions: [],
                    fks: this.getForeignKeys(),
                  }}
                  table={table}
                  onFieldChange={this.onForeignKeyFieldChange}
                  hideSingleSectionTitle
                />
              </PopoverWithTrigger>
              {dismissedInitialFkTargetPopover && (
                <div
                  className={cx(CS.textError, CS.ml2)}
                >{t`Please select a column to use for display.`}</div>
              )}
            </>
          )}
        </FieldMappingContainer>
        {hasChanged && hasFKMappingValue && <RemappingNamingTip />}
        {mappingType === MAP_OPTIONS.custom &&
          (isFieldsAccessRestricted ? (
            <div className={cx(CS.pt2, CS.textError)}>
              {t`You need unrestricted data access on this table to map custom display values.`}
            </div>
          ) : (
            <div className={CS.mt3}>
              {hasChanged && <RemappingNamingTip />}
              <ValueRemappings
                remappings={remapping}
                updateRemappings={this.onUpdateRemappings}
              />
            </div>
          ))}
      </div>
    );
  }
}

// consider renaming this component to something more descriptive
class ValueRemappings extends Component {
  state = {
    editingRemappings: new Map(),
  };

  componentDidMount() {
    this._updateEditingRemappings(this.props.remappings);
  }

  componentDidUpdate(prevProps) {
    const { remappings } = this.props;
    if (
      !(
        // check if the Maps are different
        (
          prevProps.remappings &&
          remappings &&
          prevProps.remappings.size === remappings.size &&
          [...remappings].every(([k, v]) => prevProps.remappings.get(k) === v)
        )
      )
    ) {
      this._updateEditingRemappings(remappings);
    }
  }

  _updateEditingRemappings(remappings) {
    const editingRemappings = new Map(
      [...remappings].map(([original, mappedOrUndefined]) => {
        // Use currently the original value as the "default custom mapping" as the current backend implementation
        // requires that all original values must have corresponding mappings

        // Additionally, the defensive `.toString` ensures that the mapped value definitely will be string
        const mappedString =
          mappedOrUndefined !== undefined
            ? mappedOrUndefined.toString()
            : original === null
            ? "null"
            : original.toString();

        return [original, mappedString];
      }),
    );

    const containsUnsetMappings = [...remappings].some(
      ([_, mappedOrUndefined]) => {
        return mappedOrUndefined === undefined;
      },
    );
    if (containsUnsetMappings) {
      // Save the initial values to make sure that we aren't left in a potentially broken state where
      // the dimension type is "internal" but we don't have any values in metabase_fieldvalues
      this.props.updateRemappings(editingRemappings);
    }
    this.setState({ editingRemappings });
  }

  onSetRemapping(original, newMapped) {
    this.setState({
      editingRemappings: new Map([
        ...this.state.editingRemappings,
        [original, newMapped],
      ]),
    });
  }

  onSaveClick = () => {
    MetabaseAnalytics.trackStructEvent(
      "Data Model",
      "Update Custom Remappings",
    );
    // Returns the promise so that ButtonWithStatus can show the saving status
    return this.props.updateRemappings(this.state.editingRemappings);
  };

  customValuesAreNonEmpty = () => {
    return Array.from(this.state.editingRemappings.values()).every(
      value => value !== "",
    );
  };

  render() {
    const { editingRemappings } = this.state;

    return (
      <FieldMappingRoot>
        <div
          className={cx(
            CS.flex,
            CS.alignCenter,
            CS.my1,
            CS.pb2,
            CS.borderBottom,
          )}
        >
          <h3>{t`Original value`}</h3>
          <h3 className={CS.mlAuto}>{t`Mapped value`}</h3>
        </div>
        <ol>
          {[...editingRemappings].map(([original, mapped]) => (
            <li key={original} className={CS.mb1}>
              <FieldValueMapping
                original={original}
                mapped={mapped}
                setMapping={newMapped =>
                  this.onSetRemapping(original, newMapped)
                }
              />
            </li>
          ))}
        </ol>
        <div className={cx(CS.flex, CS.alignCenter)}>
          <ButtonWithStatus
            className={CS.mlAuto}
            disabled={!this.customValuesAreNonEmpty()}
            onClickOperation={this.onSaveClick}
          >
            {t`Save`}
          </ButtonWithStatus>
        </div>
      </FieldMappingRoot>
    );
  }
}

class FieldValueMapping extends Component {
  onInputChange = e => {
    this.props.setMapping(e.target.value);
  };

  render() {
    const { original, mapped } = this.props;
    return (
      <div className={cx(CS.flex, CS.alignCenter)}>
        <h3>{original}</h3>
        <FieldValueMappingInput
          className={CS.mlAuto}
          value={mapped}
          onChange={this.onInputChange}
          placeholder={t`Enter value`}
        />
      </div>
    );
  }
}

const RemappingNamingTip = () => (
<<<<<<< HEAD
  <div className="bordered rounded p1 mt1 mb2 border-brand">
    <span className={cx(CS.textBrand, CS.textBold)}>{t`Tip: `}</span>
=======
  <div
    className={cx(
      CS.bordered,
      CS.rounded,
      CS.p1,
      CS.mt1,
      CS.mb2,
      CS.borderBrand,
    )}
  >
    <span className={cx("text-brand", CS.textBold)}>{t`Tip: `}</span>
>>>>>>> 6a8f24cc
    {t`You might want to update the field name to make sure it still makes sense based on your remapping choices.`}
  </div>
);

const mapStateToProps = (state, { field }) => ({
  metadata: getMetadataUnfiltered(state),
  fieldsError: Fields.selectors.getError(state, {
    entityId: field.id,
    requestType: "values",
  }),
});

const mapDispatchToProps = {
  updateFieldValues: Fields.actions.updateFieldValues,
  updateFieldDimension: Fields.actions.updateFieldDimension,
  deleteFieldDimension: Fields.actions.deleteFieldDimension,
};

export default connect(
  mapStateToProps,
  mapDispatchToProps,
)(FieldRemappingSettings);<|MERGE_RESOLUTION|>--- conflicted
+++ resolved
@@ -458,10 +458,6 @@
 }
 
 const RemappingNamingTip = () => (
-<<<<<<< HEAD
-  <div className="bordered rounded p1 mt1 mb2 border-brand">
-    <span className={cx(CS.textBrand, CS.textBold)}>{t`Tip: `}</span>
-=======
   <div
     className={cx(
       CS.bordered,
@@ -472,8 +468,7 @@
       CS.borderBrand,
     )}
   >
-    <span className={cx("text-brand", CS.textBold)}>{t`Tip: `}</span>
->>>>>>> 6a8f24cc
+    <span className={cx(CS.textBrand, CS.textBold)}>{t`Tip: `}</span>
     {t`You might want to update the field name to make sure it still makes sense based on your remapping choices.`}
   </div>
 );
