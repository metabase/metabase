{:config-paths ["macros"]
 :linters
 {:unresolved-symbol
  {:exclude
   [instaparse.core/transform
    (cljs.test/is [=?])
    (clojure.core.logic/fresh)
    (clojure.core.logic/matcha)
    (clojure.core.logic/run)
    (clojure.test/is [query= sql= =?])
    (clojure.tools.macro/macrolet)
    (metabase.async.streaming-response/streaming-response)
    (metabase.driver.druid.query-processor-test/druid-query-returning-rows)
    (metabase.mbql.util.match/match)
    (metabase.mbql.util.match/match-one)
    (metabase.mbql.util.match/replace)
    (metabase.mbql.util.match/replace-in)
    (metabase.mbql.util/match)
    (metabase.mbql.util/match-one)
    (metabase.mbql.util/replace)
    (metabase.mbql.util/replace-in)
    (metabase.query-processor.middleware.cache-backend.interface/with-cached-results)
    (metabase.util.regex/rx [opt])
    (metabase.util/prog1 [<>])
    (taoensso.nippy/extend-freeze)
    (taoensso.nippy/extend-thaw)]}

  :refer-all                                {:level   :warning
                                             :exclude [clojure.test]}
  ;; TODO (cam): I think we just need to tell it how to handle MBQL match and we can enable this?
  :unexpected-recur                         {:level :off}
  ;; TODO (cam): can we fix these?
  :unused-referred-var                      {:exclude {compojure.core [GET DELETE POST PUT]}}
  :missing-else-branch                      {:level :warning}
  :misplaced-docstring                      {:level :warning}
  :non-arg-vec-return-type-hint             {:level :warning}
  :missing-body-in-when                     {:level :warning}
  :missing-docstring                        {:level :warning}
  ;; TODO (braden): This is useful, but it doesn't grok eg. enterprise/backend/src
  :namespace-name-mismatch                  {:level :off}
  :use                                      {:level :warning}
  :redundant-fn-wrapper                     {:level :warning}
  :invalid-arity                            {:skip-args [metabase.mbql.util.match/match]}
  :warn-on-reflection                       {:level :warning}
  ;; TODO (cam): here are some more linters we should experiment with enabling -- some might be useful.
  ;; :docstring-no-summary                  {:level :warning}
  ;; :docstring-leading-trailing-whitespace {:level :warning}
  ;; :reduce-without-init                   {:level :warning}
  ;; :used-underscored-binding              {:level :warning}
  ;; :single-key-in                         {:level :warning}
  ;; :keyword-binding                       {:level :warning}
  ;; :main-without-gen-class                {:level :warning}
  ;; :shadowed-var                          {:level :warning}

  :deprecated-var
  {:exclude
   {metabase.cmd/dump                                                            {:namespaces ["metabase\\.cmd-test" "metabase-enterprise\\.serialization\\.cmd-test"]}
    metabase.cmd/load                                                            {:namespaces ["metabase\\.cmd-test" "metabase-enterprise\\.serialization\\.cmd-test"]}
    metabase.db.data-migrations/data-migrations                                  {:namespaces ["metabase\\.db\\.data-migrations"]}
    metabase.db.data-migrations/defmigration                                     {:namespaces ["metabase\\.db\\.data-migrations"]}
    metabase.db.data-migrations/run-migration-if-needed!                         {:namespaces ["metabase\\.db\\.data-migrations"]}
    metabase.driver.common/ThreadSafeSimpleDateFormat                            {:namespaces ["metabase\\.driver.*"]}
    metabase.driver.common/create-db-time-formatters                             {:namespaces ["metabase\\.driver.*"]}
    metabase.driver.common/current-db-time                                       {:namespaces ["metabase.*"]}
    metabase.driver.common/current-db-time-date-formatters                       {:namespaces ["metabase\\.driver.*"]}
    metabase.driver.common/current-db-time-native-query                          {:namespaces ["metabase\\.driver.*"]}
    metabase.driver.common/first-successful-parse                                {:namespaces ["metabase\\.driver.*"]}
    metabase.driver.sql-jdbc.execute.old-impl/set-timezone-sql                   {:namespaces ["metabase\\.driver.*"]}
    metabase.driver.sql-jdbc.execute/set-time-zone-if-supported!                 {:namespaces ["metabase\\.driver.*"]}
    metabase.driver/current-db-time                                              {:namespaces ["metabase.*"]}
    metabase.driver/supports?                                                    {:namespaces ["metabase.*"]}
    metabase.public-settings.premium-features/enable-enhancements?               {:namespaces ["metabase\\.models.*"]}
    metabase.query-processor.middleware.resolve-joins/maybe-resolve-source-table {:namespaces ["metabase.*"]}
    metabase.query-processor.util/normalize-token                                {:namespaces ["metabase.*"]}
    metabase.util.honeysql-extensions/*                                          {:namespaces ["^metabase\\.driver\\..*$" "^metabase\\.test\\.data\\..*" "^metabase\\.query-processor-test\\..*$"]}
    metabase.util.honeysql-extensions/*honey-sql-version*                        {:namespaces ["^metabase\\.driver\\..*$" "^metabase\\.test\\.data\\..*" "^metabase\\.query-processor-test\\..*$"]}
    metabase.util.honeysql-extensions/+                                          {:namespaces ["^metabase\\.driver\\..*$" "^metabase\\.test\\.data\\..*" "^metabase\\.query-processor-test\\..*$"]}
    metabase.util.honeysql-extensions/-                                          {:namespaces ["^metabase\\.driver\\..*$" "^metabase\\.test\\.data\\..*" "^metabase\\.query-processor-test\\..*$"]}
    metabase.util.honeysql-extensions/->boolean                                  {:namespaces ["^metabase\\.driver\\..*$" "^metabase\\.test\\.data\\..*" "^metabase\\.query-processor-test\\..*$"]}
    metabase.util.honeysql-extensions/->date                                     {:namespaces ["^metabase\\.driver\\..*$" "^metabase\\.test\\.data\\..*" "^metabase\\.query-processor-test\\..*$"]}
    metabase.util.honeysql-extensions/->datetime                                 {:namespaces ["^metabase\\.driver\\..*$" "^metabase\\.test\\.data\\..*" "^metabase\\.query-processor-test\\..*$"]}
    metabase.util.honeysql-extensions/->integer                                  {:namespaces ["^metabase\\.driver\\..*$" "^metabase\\.test\\.data\\..*" "^metabase\\.query-processor-test\\..*$"]}
    metabase.util.honeysql-extensions/->time                                     {:namespaces ["^metabase\\.driver\\..*$" "^metabase\\.test\\.data\\..*" "^metabase\\.query-processor-test\\..*$"]}
    metabase.util.honeysql-extensions/->timestamp                                {:namespaces ["^metabase\\.driver\\..*$" "^metabase\\.test\\.data\\..*" "^metabase\\.query-processor-test\\..*$"]}
    metabase.util.honeysql-extensions/->timestamp-with-time-zone                 {:namespaces ["^metabase\\.driver\\..*$" "^metabase\\.test\\.data\\..*" "^metabase\\.query-processor-test\\..*$"]}
    metabase.util.honeysql-extensions//                                          {:namespaces ["^metabase\\.driver\\..*$" "^metabase\\.test\\.data\\..*" "^metabase\\.query-processor-test\\..*$"]}
    metabase.util.honeysql-extensions/IdentifierType                             {:namespaces ["^metabase\\.driver\\..*$" "^metabase\\.test\\.data\\..*" "^metabase\\.query-processor-test\\..*$"]}
    metabase.util.honeysql-extensions/abs                                        {:namespaces ["^metabase\\.driver\\..*$" "^metabase\\.test\\.data\\..*" "^metabase\\.query-processor-test\\..*$"]}
    metabase.util.honeysql-extensions/at-time-zone                               {:namespaces ["^metabase\\.driver\\..*$" "^metabase\\.test\\.data\\..*" "^metabase\\.query-processor-test\\..*$"]}
    metabase.util.honeysql-extensions/call                                       {:namespaces ["^metabase\\.driver\\..*$" "^metabase\\.test\\.data\\..*" "^metabase\\.query-processor-test\\..*$"]}
    metabase.util.honeysql-extensions/cast                                       {:namespaces ["^metabase\\.driver\\..*$" "^metabase\\.test\\.data\\..*" "^metabase\\.query-processor-test\\..*$"]}
    metabase.util.honeysql-extensions/cast-unless-type-in                        {:namespaces ["^metabase\\.driver\\..*$" "^metabase\\.test\\.data\\..*" "^metabase\\.query-processor-test\\..*$"]}
    metabase.util.honeysql-extensions/ceil                                       {:namespaces ["^metabase\\.driver\\..*$" "^metabase\\.test\\.data\\..*" "^metabase\\.query-processor-test\\..*$"]}
    metabase.util.honeysql-extensions/concat                                     {:namespaces ["^metabase\\.driver\\..*$" "^metabase\\.test\\.data\\..*" "^metabase\\.query-processor-test\\..*$"]}
    metabase.util.honeysql-extensions/database-type                              {:namespaces ["^metabase\\.driver\\..*$" "^metabase\\.test\\.data\\..*" "^metabase\\.query-processor-test\\..*$"]}
    metabase.util.honeysql-extensions/day                                        {:namespaces ["^metabase\\.driver\\..*$" "^metabase\\.test\\.data\\..*" "^metabase\\.query-processor-test\\..*$"]}
    metabase.util.honeysql-extensions/dec                                        {:namespaces ["^metabase\\.driver\\..*$" "^metabase\\.test\\.data\\..*" "^metabase\\.query-processor-test\\..*$"]}
    metabase.util.honeysql-extensions/floor                                      {:namespaces ["^metabase\\.driver\\..*$" "^metabase\\.test\\.data\\..*" "^metabase\\.query-processor-test\\..*$"]}
    metabase.util.honeysql-extensions/format                                     {:namespaces ["^metabase\\.driver\\..*$" "^metabase\\.test\\.data\\..*" "^metabase\\.query-processor-test\\..*$"]}
    metabase.util.honeysql-extensions/hour                                       {:namespaces ["^metabase\\.driver\\..*$" "^metabase\\.test\\.data\\..*" "^metabase\\.query-processor-test\\..*$"]}
    metabase.util.honeysql-extensions/identifier                                 {:namespaces ["^metabase\\.driver\\..*$" "^metabase\\.test\\.data\\..*" "^metabase\\.query-processor-test\\..*$"]}
    metabase.util.honeysql-extensions/identifier?                                {:namespaces ["^metabase\\.driver\\..*$" "^metabase\\.test\\.data\\..*" "^metabase\\.query-processor-test\\..*$"]}
    metabase.util.honeysql-extensions/inc                                        {:namespaces ["^metabase\\.driver\\..*$" "^metabase\\.test\\.data\\..*" "^metabase\\.query-processor-test\\..*$"]}
    metabase.util.honeysql-extensions/is-of-type?                                {:namespaces ["^metabase\\.driver\\..*$" "^metabase\\.test\\.data\\..*" "^metabase\\.query-processor-test\\..*$"]}
    metabase.util.honeysql-extensions/literal                                    {:namespaces ["^metabase\\.driver\\..*$" "^metabase\\.test\\.data\\..*" "^metabase\\.query-processor-test\\..*$"]}
    metabase.util.honeysql-extensions/maybe-cast                                 {:namespaces ["^metabase\\.driver\\..*$" "^metabase\\.test\\.data\\..*" "^metabase\\.query-processor-test\\..*$"]}
    metabase.util.honeysql-extensions/minute                                     {:namespaces ["^metabase\\.driver\\..*$" "^metabase\\.test\\.data\\..*" "^metabase\\.query-processor-test\\..*$"]}
    metabase.util.honeysql-extensions/mod                                        {:namespaces ["^metabase\\.driver\\..*$" "^metabase\\.test\\.data\\..*" "^metabase\\.query-processor-test\\..*$"]}
    metabase.util.honeysql-extensions/month                                      {:namespaces ["^metabase\\.driver\\..*$" "^metabase\\.test\\.data\\..*" "^metabase\\.query-processor-test\\..*$"]}
    metabase.util.honeysql-extensions/quarter                                    {:namespaces ["^metabase\\.driver\\..*$" "^metabase\\.test\\.data\\..*" "^metabase\\.query-processor-test\\..*$"]}
    metabase.util.honeysql-extensions/quoted-cast                                {:namespaces ["^metabase\\.driver\\..*$" "^metabase\\.test\\.data\\..*" "^metabase\\.query-processor-test\\..*$"]}
    metabase.util.honeysql-extensions/raw                                        {:namespaces ["^metabase\\.driver\\..*$" "^metabase\\.test\\.data\\..*" "^metabase\\.query-processor-test\\..*$"]}
    metabase.util.honeysql-extensions/round                                      {:namespaces ["^metabase\\.driver\\..*$" "^metabase\\.test\\.data\\..*" "^metabase\\.query-processor-test\\..*$"]}
    metabase.util.honeysql-extensions/second                                     {:namespaces ["^metabase\\.driver\\..*$" "^metabase\\.test\\.data\\..*" "^metabase\\.query-processor-test\\..*$"]}
    metabase.util.honeysql-extensions/type-info                                  {:namespaces ["^metabase\\.driver\\..*$" "^metabase\\.test\\.data\\..*" "^metabase\\.query-processor-test\\..*$"]}
    metabase.util.honeysql-extensions/type-info->db-type                         {:namespaces ["^metabase\\.driver\\..*$" "^metabase\\.test\\.data\\..*" "^metabase\\.query-processor-test\\..*$"]}
    metabase.util.honeysql-extensions/unwrap-typed-honeysql-form                 {:namespaces ["^metabase\\.driver\\..*$" "^metabase\\.test\\.data\\..*" "^metabase\\.query-processor-test\\..*$"]}
    metabase.util.honeysql-extensions/week                                       {:namespaces ["^metabase\\.driver\\..*$" "^metabase\\.test\\.data\\..*" "^metabase\\.query-processor-test\\..*$"]}
    metabase.util.honeysql-extensions/with-database-type-info                    {:namespaces ["^metabase\\.driver\\..*$" "^metabase\\.test\\.data\\..*" "^metabase\\.query-processor-test\\..*$"]}
    metabase.util.honeysql-extensions/with-type-info                             {:namespaces ["^metabase\\.driver\\..*$" "^metabase\\.test\\.data\\..*" "^metabase\\.query-processor-test\\..*$"]}
    metabase.util.honeysql-extensions/year                                       {:namespaces ["^metabase\\.driver\\..*$" "^metabase\\.test\\.data\\..*" "^metabase\\.query-processor-test\\..*$"]}
    schema.core/both                                                             {:namespaces ["metabase.*"]}
    schema.core/either                                                           {:namespaces ["metabase.*"]}}}

  :discouraged-var
<<<<<<< HEAD
  {clojure.core/print        {:message "Use clojure.tools.logging instead of clojure.core/print"}
   clojure.core/println      {:message "Use clojure.tools.logging instead of clojure.core/println"}
   clojure.core/printf       {:message "Use clojure.tools.logging instead of clojure.core/printf"}
   clojure.core/prn          {:message "Use clojure.tools.logging instead of clojure.core/prn"}
   clojure.core/pr           {:message "Use clojure.tools.logging instead of clojure.core/pr"}
   clojure.pprint/pprint     {:message "Use clojure.tools.logging instead of clojure.pprint/pprint"}
   clojure.string/lower-case {:message "Use metabase.util/lower-case-en instead of clojure.string/lower-case"}
   clojure.string/upper-case {:message "Use metabase.util/upper-case-en instead of clojure.string/upper-case"}
   toucan.db/update-where!   {:message "Use toucan2.core/update! instead of toucan.db/update-where!"}
   honeysql.core/call        {:message "Use hx/call instead because it is Honey SQL 2 friendly"}
   honeysql.core/raw         {:message "Use hx/raw instead because it is Honey SQL 2 friendly"}
   java-time/with-clock      {:message "Use mt/with-clock"}
   toucan.db/query           {:message "Use mdb.query/query instead of toucan.db/query"}
   toucan.db/reducible-query {:message "Use mdb.query/reducible-query instead of toucan.db/reducible-query"}}
=======
  {clojure.core/print            {:message "Use clojure.tools.logging instead of clojure.core/print"}
   clojure.core/println          {:message "Use clojure.tools.logging instead of clojure.core/println"}
   clojure.core/printf           {:message "Use clojure.tools.logging instead of clojure.core/printf"}
   clojure.core/prn              {:message "Use clojure.tools.logging instead of clojure.core/prn"}
   clojure.core/pr               {:message "Use clojure.tools.logging instead of clojure.core/pr"}
   clojure.pprint/pprint         {:message "Use clojure.tools.logging instead of clojure.pprint/pprint"}
   clojure.string/lower-case     {:message "Use metabase.util/lower-case-en instead of clojure.string/lower-case"}
   clojure.string/upper-case     {:message "Use metabase.util/upper-case-en instead of clojure.string/upper-case"}
   honeysql.core/call            {:message "Use hx/call instead because it is Honey SQL 2 friendly"}
   honeysql.core/raw             {:message "Use hx/raw instead because it is Honey SQL 2 friendly"}
   java-time/with-clock          {:message "Use mt/with-clock"}
   toucan.db/select              {:message "Use t2/select instead of toucan.db/select"}
   toucan.db/select-one          {:message "Use t2/select-one instead of toucan.db/select-one"}
   toucan.db/select-one-id       {:message "Use t2/select-one-pk instead of toucan.db/select-one-id"}
   toucan.db/select-one-field    {:message "Use t2/select-one-fn instead of toucan.db/select-one-field"}
   toucan.db/select-ids          {:message "Use t2/select-pks-set instead of toucan.db/select-ids"}
   toucan.db/select-field        {:message "Use t2/select-fn instead of toucan.db/select-field"}
   toucan.db/select-field->field {:message "Use t2/select-fn->fn instead of toucan.db/select-field->field"}
   toucan.db/select-field->id    {:message "Use t2/select-fn->pk instead of toucan.db/select-field->id"}
   toucan.db/select-id->field    {:message "Use t2/select-pk->field instead of toucan.db/select-id->field"}
   toucan.db/delete!             {:message "Use t2/delete! instead of toucan.db/delete!"}
   toucan.db/update!             {:message "Use t2/update! instead of toucan.db/update!"}
   toucan.db/query               {:message "Use mdb.query/query instead of toucan.db/query"}
   toucan.db/reducible-query     {:message "Use mdb.query/reducible-query instead of toucan.db/reducible-query"}}

>>>>>>> 9abbfa6f

  :discouraged-namespace
  {clojure.tools.logging {:message "Use metabase.util.log instead of clojure.tools.logging directly"}
   metabase.util.jvm     {:message "All of metabase.util.jvm is re-exported from metabase.util; prefer that"}}

  :unresolved-var
  {:exclude
   [colorize.core]}

  :unsorted-required-namespaces {:level :warning}

  :consistent-alias
  {:aliases
   {buddy.core.hash                                                 buddy-hash
    cheshire.generate                                               json.generate
    clojure.tools.logging                                           log
    clj-http.client                                                 http
    clj-ldap.client                                                 ldap
    clj-time.coerce                                                 time.coerce
    clj-time.format                                                 time.format
    clojure.core.async                                              a
    clojure.core.match                                              clojure.core.match ; Prefer :refer [match]
    clojure.data                                                    data
    clojure.math.combinatorics                                      math.combo
    clojure.pprint                                                  pprint
    clojure.spec.alpha                                              s
    clojure.string                                                  str
    clojure.test                                                    t
    clojure.tools.build.api                                         b
    clojure.tools.namespace.dependency                              ns.deps
    clojure.tools.namespace.find                                    ns.find
    clojure.tools.namespace.parse                                   ns.parse
    colorize.core                                                   colorize
    environ.core                                                    env
    hf.depstar.api                                                  depstar
    hiccup.core                                                     hiccup
    hiccup.util                                                     hiccup.util
    honey.sql                                                       sql
    honey.sql.helpers                                               sql.helpers
    honeysql.core                                                   hsql
    honeysql.format                                                 hformat
    honeysql.helpers                                                hh
    honeysql.types                                                  htypes
    java-time                                                       t
    malli.core                                                      mc
    malli.error                                                     me
    malli.experimental                                              mx
    malli.generator                                                 mg
    malli.provider                                                  mp
    malli.transform                                                 mtx
    malli.util                                                      mut
    medley.core                                                     m
    metabase-enterprise.audit-app.pages.common                      common
    metabase-enterprise.sandbox.api.table                           table
    metabase-enterprise.test                                        met
    metabase.analytics.stats                                        stats
    metabase.api.activity                                           api.activity
    metabase.api.alert                                              api.alert
    metabase.api.automagic-dashboards                               api.magic
    metabase.api.bookmark                                           api.bookmark
    metabase.api.card                                               api.card
    metabase.api.card-test                                          api.card-test
    metabase.api.collection                                         api.collection
    metabase.api.common                                             api
    metabase.api.dashboard                                          api.dashboard
    metabase.api.dashboard-test                                     api.dashboard-test
    metabase.api.database                                           api.database
    metabase.api.dataset                                            api.dataset
    metabase.api.email                                              api.email
    metabase.api.embed                                              api.embed
    metabase.api.field                                              api.field
    metabase.api.geojson                                            api.geojson
    metabase.api.ldap                                               api.ldap
    metabase.api.logic-history                                      api.login-history
    metabase.api.metric                                             api.metric
    metabase.api.native-query-snippet                               api.native-query-snippet
    metabase.api.notify                                             api.notify
    metabase.api.permission-graph                                   api.permission-graph
    metabase.api.permissions                                        api.permissions
    metabase.api.pivots                                             api.pivots
    metabase.api.premium-features                                   api.premium-features
    metabase.api.preview-embed                                      api.preview-embed
    metabase.api.public                                             api.public
    metabase.api.pulse                                              api.pulse
    metabase.api.query-description                                  api.qd
    metabase.api.revision                                           api.revision
    metabase.api.search                                             api.search
    metabase.api.segment                                            api.segment
    metabase.api.session                                            api.session
    metabase.api.setting                                            api.setting
    metabase.api.setup                                              api.setup
    metabase.api.slack                                              api.slack
    metabase.api.table                                              api.table
    metabase.api.task                                               api.task
    metabase.api.tiles                                              api.tiles
    metabase.api.timeline                                           api.timeline
    metabase.api.timeline-event                                     api.timeline-event
    metabase.api.transform                                          api.transform
    metabase.api.user                                               api.user
    metabase.api.util                                               api.util
    metabase.async.streaming-response.thread-pool                   thread-pool
    metabase.automagic-dashboards.core                              magic
    metabase.automagic-dashboards.populate                          populate
    metabase.cmd.copy.h2                                            copy.h2
    metabase.config                                                 config
    metabase.config.file                                            config.file
    metabase.connection-pool                                        connection-pool
    metabase.db.connection                                          mdb.connection
    metabase.db.jdbc-protocols                                      mdb.jdbc-protocols
    metabase.db.metadata-queries                                    metadata-queries
    metabase.db.spec                                                mdb.spec
    metabase.db.query                                               mdb.query
    metabase.domain-entities.specs                                  de.specs
    metabase.driver.common.parameters                               params
    metabase.driver.common.parameters.dates                         params.dates
    metabase.driver.common.parameters.operators                     params.ops
    metabase.driver.common.parameters.parse                         params.parse
    metabase.driver.common.parameters.values                        params.values
    metabase.driver.druid.client                                    druid.client
    metabase.driver.druid.execute                                   druid.execute
    metabase.driver.druid.js                                        druid.js
    metabase.driver.druid.query-processor                           druid.qp
    metabase.driver.druid.sync                                      druid.sync
    metabase.driver.googleanalytics.client                          ga.client
    metabase.driver.googleanalytics.execute                         ga.execute
    metabase.driver.googleanalytics.metadata                        ga.metadata
    metabase.driver.googleanalytics.query-processor                 ga.qp
    metabase.driver.impl                                            driver.impl
    metabase.driver.mongo.execute                                   mongo.execute
    metabase.driver.mongo.parameters                                mongo.params
    metabase.driver.mongo.query-processor                           mongo.qp
    metabase.driver.mongo.util                                      mongo.util
    metabase.driver.sql                                             driver.sql
    metabase.driver.sql-jdbc.common                                 sql-jdbc.common
    metabase.driver.sql-jdbc.connection                             sql-jdbc.conn
    metabase.driver.sql-jdbc.execute                                sql-jdbc.execute
    metabase.driver.sql-jdbc.execute.diagnostic                     sql-jdbc.execute.diagnostic
    metabase.driver.sql-jdbc.execute.legacy-impl                    sql-jdbc.legacy
    metabase.driver.sql-jdbc.execute.old-impl                       sql-jdbc.execute.old
    metabase.driver.sql-jdbc.sync                                   sql-jdbc.sync
    metabase.driver.sql-jdbc.sync.common                            sql-jdbc.sync.common
    metabase.driver.sql-jdbc.sync.describe-database                 sql-jdbc.describe-database
    metabase.driver.sql-jdbc.sync.describe-table                    sql-jdbc.describe-table
    metabase.driver.sql-jdbc.sync.interface                         sql-jdbc.sync.interface
    metabase.driver.sql-jdbc.test-util                              sql-jdbc.tu
    metabase.driver.sql.parameters.substitute                       sql.params.substitute
    metabase.driver.sql.parameters.substitution                     sql.params.substitution
    metabase.email-test                                             et
    metabase.email.messages                                         messages
    metabase.http-client                                            client
    metabase.mbql.normalize                                         mbql.normalize
    metabase.mbql.schema                                            mbql.s
    metabase.mbql.util                                              mbql.u
    metabase.models.activity                                        activity
    metabase.models.application-permissions-revision                a-perm-revision
    metabase.models.bookmark                                        bookmark
    metabase.models.collection                                      collection
    metabase.models.collection.graph                                graph
    metabase.models.collection-permission-graph-revision            c-perm-revision
    metabase.models.dashboard-card                                  dashboard-card
    metabase.models.database                                        database
    metabase.models.dependency                                      dependency
    metabase.models.field-values                                    field-values
    metabase.models.interface                                       mi
    metabase.models.moderation-review                               moderation-review
    metabase.models.native-query-snippet                            native-query-snippet
    metabase.models.permissions                                     perms
    metabase.models.permissions-group                               perms-group
    metabase.models.permissions-group-membership                    perms-group-membership
    metabase.models.permissions-revision                            perms-revision
    metabase.models.permissions.parse                               perms-parse
    metabase.models.pulse                                           pulse
    metabase.models.pulse-channel                                   pulse-channel
    metabase.models.pulse-channel-recipient                         pulse-channel-recipient
    metabase.models.query.permissions                               query-perms
    metabase.models.setting.cache                                   setting.cache
    metabase.models.timeline                                        timeline
    metabase.models.timeline-event                                  timeline-event
    metabase.plugins.initialize                                     plugins.init
    metabase.public-settings                                        public-settings
    metabase.public-settings.premium-features                       premium-features
    metabase.pulse                                                  pulse ; NB some conflicts with metabase.models.pulse
    metabase.pulse.markdown                                         markdown
    metabase.pulse.render                                           render
    metabase.pulse.render.body                                      body
    metabase.pulse.render.common                                    common
    metabase.pulse.render.style                                     style
    metabase.query-processor-test                                   qp.test
    metabase.query-processor.context                                qp.context
    metabase.query-processor.error-type                             qp.error-type
    metabase.query-processor.interface                              qp.i
    metabase.query-processor.middleware.add-dimension-projections   qp.add-dimension-projections
    metabase.query-processor.middleware.add-implicit-clauses        qp.add-implicit-clauses
    metabase.query-processor.middleware.add-implicit-joins          qp.add-implicit-joins
    metabase.query-processor.middleware.auto-bucket-datetimes       qp.auto-bucket-datetimes
    metabase.query-processor.middleware.constraints                 qp.constraints
    metabase.query-processor.middleware.cumulative-aggregations     qp.cumulative-aggregations
    metabase.query-processor.middleware.parameters.mbql             qp.mbql
    metabase.query-processor.middleware.parameters.native           qp.native
    metabase.query-processor.middleware.permissions                 qp.perms
    metabase.query-processor.middleware.pre-alias-aggregations      qp.pre-alias-aggregations
    metabase.query-processor.middleware.resolve-database-and-driver qp.resolve-database-and-driver
    metabase.query-processor.middleware.resolve-fields              qp.resolve-fields
    metabase.query-processor.middleware.resolve-referenced          qp.resolve-referenced
    metabase.query-processor.middleware.resolve-source-table        qp.resolve-source-table
    metabase.query-processor.middleware.wrap-value-literals         qp.wrap-value-literals
    metabase.query-processor.pivot                                  qp.pivot
    metabase.query-processor.streaming                              qp.streaming
    metabase.query-processor.streaming.interface                    qp.si
    metabase.query-processor.streaming.xlsx                         qp.xlsx
    metabase.query-processor.timezone                               qp.timezone
    metabase.query-processor.util                                   qp.util
    metabase.related                                                related
    metabase.search.scoring                                         scoring
    metabase.server.middleware.auth                                 mw.auth
    metabase.server.middleware.browser-cookie                       mw.browser-cookie
    metabase.server.middleware.exceptions                           mw.exceptions
    metabase.server.middleware.json                                 mw.json
    metabase.server.middleware.log                                  mw.log
    metabase.server.middleware.misc                                 mw.misc
    metabase.server.middleware.offset-paging                        mw.offset-paging
    metabase.server.middleware.security                             mw.security
    metabase.server.middleware.session                              mw.session
    metabase.server.middleware.ssl                                  mw.ssl
    metabase.server.middleware.util                                 mw.util
    metabase.server.protocols                                       server.protocols
    metabase.shared.util                                            shared.u
    metabase.shared.util.currency                                   currency
    metabase.sync.analyze.classifiers.category                      classifiers.category
    metabase.sync.analyze.classifiers.name                          classifiers.name
    metabase.sync.analyze.classifiers.no-preview-display            classifiers.no-preview-display
    metabase.sync.analyze.classifiers.text-fingerprint              classifiers.text-fingerprint
    metabase.sync.analyze.fingerprint                               fingerprint
    metabase.sync.analyze.fingerprint.fingerprinters                fingerprinters
    metabase.sync.analyze.fingerprint.insights                      insights
    metabase.sync.analyze.query-results                             qr
    metabase.sync.field-values                                      field-values
    metabase.sync.interface                                         i
    metabase.sync.schedules                                         sync.schedules
    metabase.sync.sync-metadata.fields.fetch-metadata               fetch-metadata
    metabase.sync.util                                              sync-util
    metabase.sync.util-test                                         sync.util-test
    metabase.task.sync-databases                                    task.sync-databases
    metabase.test                                                   mt
    metabase.test.data.dataset-definitions                          defs
    metabase.test.data.env.impl                                     tx.env.impl
    metabase.test.data.impl                                         data.impl
    metabase.test.data.users                                        test.users
    metabase.test.domain-entities                                   test.de
    metabase.test.mock.util                                         mock.util
    metabase.test.sync                                              test.sync
    metabase.test.util.timezone                                     test.tz
    metabase.timeseries-query-processor-test.util                   tqpt
    metabase.transforms.core                                        tf
    metabase.transforms.materialize                                 tf.materialize
    metabase.transforms.specs                                       tf.specs
    metabase.util.cron                                              u.cron
    metabase.util.date-2                                            u.date
    metabase.util.date-2.common                                     u.date.common
    metabase.util.date-2.parse                                      u.date.parse
    metabase.util.embed                                             embed
    metabase.util.encryption                                        encryption
    metabase.util.encryption-test                                   encryption-test
    metabase.util.files                                             u.files
    metabase.util.honey-sql-1                                       h1x
    metabase.util.honey-sql-2                                       h2x
    metabase.util.honeysql-extensions                               hx
    metabase.util.i18n                                              i18n
    metabase.util.i18n.impl                                         i18n.impl
    metabase.util.jvm                                               u.jvm
    metabase.util.log                                               log
    metabase.util.macros                                            u.macros
    metabase.util.malli                                             mu
    metabase.util.malli.schema                                      ms
    metabase.util.password                                          u.password
    metabase.util.schema                                            su
    metabase.util.ui-logic                                          ui-logic
    metabase.util.urls                                              urls
    metabuild-common.core                                           u
    metabuild-common.output                                         out
    metabuild-common.shell                                          shell
    monger.collection                                               mcoll
    ring.mock.request                                               ring.mock
    ring.util.codec                                                 codec
    ring.util.response                                              response
    ring.adapter.jetty9.servlet                                     servlet
    saml20-clj.core                                                 saml
    toucan.db                                                       db
    toucan.models                                                   models}}

  :metabase/disallow-invoking-model         {:level :warning}
  :metabase/disallow-class-or-type-on-model {:level :warning}}

 :lint-as
 {clojure.core.logic/defne                                                             clj-kondo.lint-as/def-catch-all
  clojure.test.check.clojure-test/defspec                                              clojure.test/deftest
  clojurewerkz.quartzite.jobs/defjob                                                   clojure.core/defn
  honeysql.helpers/defhelper                                                           clj-kondo.lint-as/def-catch-all
  honeysql.util/defalias                                                               clojure.core/def
  metabase-enterprise.serialization.test-util/with-random-dump-dir                     clojure.core/let
  metabase.actions.test-util/with-actions                                              clojure.core/let
  metabase.api.common/let-404                                                          clojure.core/let
  metabase.api.dashboard-test/let-url                                                  clojure.core/let
  metabase.api.search-test/do-test-users                                               clojure.core/let
  metabase.async.api-response-test/with-response                                       clojure.core/let
  metabase.dashboard-subscription-test/with-dashboard-sub-for-card                     clojure.core/let
  metabase.db.custom-migrations/define-migration                                       clj-kondo.lint-as/def-catch-all
  metabase.db.custom-migrations/define-reversible-migration                            clj-kondo.lint-as/def-catch-all
  metabase.db.data-migrations/defmigration                                             clojure.core/def
  metabase.db.liquibase/with-liquibase                                                 clojure.core/let
  metabase.db.schema-migrations-test.impl/with-temp-empty-app-db                       clojure.core/let
  metabase.domain-entities.malli/defn                                                  schema.core/defn
  metabase.driver.mongo.query-processor/mongo-let                                      clojure.core/let
  metabase.driver.mongo.util/with-mongo-connection                                     clojure.core/let
  metabase.driver.sql-jdbc.actions/with-jdbc-transaction                               clojure.core/let
  metabase.driver.sql-jdbc.connection/with-connection-spec-for-testing-connection      clojure.core/let
  metabase.driver.sql-jdbc.execute.diagnostic/capturing-diagnostic-info                clojure.core/fn
  metabase.integrations.ldap/with-ldap-connection                                      clojure.core/fn
  metabase.mbql.schema.macros/defclause                                                clj-kondo.lint-as/def-catch-all
  metabase.models.collection-test/with-collection-in-location                          clojure.core/let
  metabase.models.json-migration/def-json-migration                                    clj-kondo.lint-as/def-catch-all
  metabase.models.setting.multi-setting/define-multi-setting                           clojure.core/def
  metabase.models.setting/defsetting                                                   clj-kondo.lint-as/def-catch-all
  metabase.public-settings.premium-features/defenterprise                              clj-kondo.lint-as/def-catch-all
  metabase.public-settings.premium-features/defenterprise-schema                       clj-kondo.lint-as/def-catch-all
  metabase.public-settings.premium-features/define-premium-feature                     clojure.core/def
  metabase.pulse-test/with-pulse-for-card                                              clojure.core/let
  metabase.query-processor.error-type/deferror                                         clojure.core/def
  metabase.query-processor.middleware.cache.impl/with-reducible-deserialized-results   clojure.core/let
  metabase.query-processor.middleware.process-userland-query-test/with-query-execution clojure.core/let
  metabase.shared.util.namespaces/import-fns                                           potemkin/import-vars
  metabase.sync.util/sum-for                                                           clojure.core/for
  metabase.sync.util/with-emoji-progress-bar                                           clojure.core/let
  metabase.test.data.interface/defdataset                                              clojure.core/def
  metabase.test.data.interface/defdataset-edn                                          clojure.core/def
  metabase.test/defdataset                                                             clojure.core/def
  metabase.test/with-actions                                                           clojure.core/let
  metabase.test/with-open-channels                                                     clojure.core/let
  metabase.test/with-single-admin-user                                                 clojure.core/fn
  metabase.test/with-temp-dir                                                          clojure.core/let
  metabase.test/with-temp-file                                                         clojure.core/let
  metabase.test/with-user-in-groups                                                    clojure.core/let
  metabase.util.files/with-open-path-to-resource                                       clojure.core/let
  metabase.util.malli/defn                                                             schema.core/defn
  metabase.util.ssh/with-ssh-tunnel                                                    clojure.core/let
  monger.operators/defoperator                                                         clojure.core/def
  potemkin.types/defprotocol+                                                          clojure.core/defprotocol
  potemkin.types/defrecord+                                                            clojure.core/defrecord
  potemkin.types/deftype+                                                              clojure.core/deftype
  potemkin/defprotocol+                                                                clojure.core/defprotocol
  potemkin/defrecord+                                                                  clojure.core/defrecord
  potemkin/deftype+                                                                    clojure.core/deftype
  toucan.db/with-call-counting                                                         clojure.core/fn}

 :hooks
 {:analyze-call
  {clojure.test/deftest                                                                                                      hooks.clojure.test/deftest
   metabase-enterprise.advanced-permissions.models.permissions.application-permissions-test/with-new-group-and-current-graph hooks.common/with-two-top-level-bindings
   metabase-enterprise.audit-app.pages-test/with-temp-objects                                                                hooks.common/with-one-binding
   metabase-enterprise.serialization.test-util/with-temp-dpc                                                                 hooks.toucan.util.test/with-temp*
   metabase.analytics.prometheus-test/with-prometheus-system                                                                 hooks.common/with-two-bindings
   metabase.api.alert-test/with-alert-in-collection                                                                          hooks.common/with-four-bindings
   metabase.api.card-test/with-persistence-setup                                                                             hooks.common/with-one-top-level-binding
   metabase.api.card-test/with-temp-native-card                                                                              hooks.common/with-two-bindings
   metabase.api.card-test/with-temp-native-card-with-params                                                                  hooks.common/with-two-bindings
   metabase.api.collection-test/with-french-user-and-personal-collection                                                     hooks.common/with-two-top-level-bindings
   metabase.api.common/defendpoint                                                                                           hooks.metabase.api.common/defendpoint
   metabase.api.common/defendpoint-async                                                                                     hooks.metabase.api.common/defendpoint
   metabase.api.common/defendpoint-async-schema                                                                              hooks.metabase.api.common/defendpoint
   metabase.api.common/defendpoint-schema                                                                                    hooks.metabase.api.common/defendpoint
   metabase.api.dashboard-test/with-chain-filter-fixtures                                                                    hooks.common/let-one-with-optional-value
   metabase.api.card-test/with-card-param-values-fixtures                                                                    hooks.common/let-one-with-optional-value
   metabase.api.embed-test/do-response-formats                                                                               hooks.common/with-two-bindings
   metabase.api.embed-test/with-chain-filter-fixtures                                                                        hooks.common/let-one-with-optional-value
   metabase.api.embed-test/with-temp-card                                                                                    hooks.common/let-one-with-optional-value
   metabase.api.embed-test/with-temp-dashcard                                                                                hooks.common/let-one-with-optional-value
   metabase.api.persist-test/with-setup                                                                                      hooks.common/with-one-top-level-binding
   metabase.api.public-test/with-required-param-card                                                                         hooks.common/with-one-binding
   metabase.api.public-test/with-temp-public-card                                                                            hooks.common/let-one-with-optional-value
   metabase.api.public-test/with-temp-public-dashboard                                                                       hooks.common/let-one-with-optional-value
   metabase.api.public-test/with-temp-public-dashboard-and-card                                                              hooks.common/with-three-bindings
   metabase.api.search-test/with-search-items-in-collection                                                                  hooks.metabase.api.search-test/with-search-items-in-collection
   metabase.api.search-test/with-search-items-in-root-collection                                                             hooks.common/do*
   metabase.api.user-test/with-temp-user-email                                                                               hooks.common/with-one-binding
   metabase.async.streaming-response-test/with-start-execution-chan                                                          hooks.common/with-one-binding
   metabase.db.schema-migrations-test.impl/test-migrations                                                                   hooks.metabase.db.schema-migrations-test.impl/test-migrations
   metabase.dashboard-subscription-test/with-link-card-fixture-for-dashboard                                                 hooks.common/let-second
   metabase.models.collection-test/with-collection-hierarchy                                                                 hooks.common/let-one-with-optional-value
   metabase.models.collection-test/with-personal-and-impersonal-collections                                                  hooks.common/with-two-bindings
   metabase.models.dashboard-test/with-dash-in-collection                                                                    hooks.common/with-three-bindings
   metabase.models.interface/define-simple-hydration-method                                                                  hooks.metabase.models.interface/define-hydration-method
   metabase.models.interface/define-batched-hydration-method                                                                 hooks.metabase.models.interface/define-hydration-method
   metabase.models.pulse-test/with-dashboard-subscription-in-collection                                                      hooks.common/with-four-bindings
   metabase.models.pulse-test/with-pulse-in-collection                                                                       hooks.common/with-four-bindings
   metabase.models.setting.multi-setting/define-multi-setting                                                                hooks.metabase.models.setting/defsetting
   metabase.models.setting/defsetting                                                                                        hooks.metabase.models.setting/defsetting
   metabase.pulse.test-util/checkins-query-card                                                                              hooks.metabase.test.data/$ids
   metabase.query-processor-test.expressions-test/calculate-bird-scarcity                                                    hooks.metabase.query-processor-test.expressions-test/calculate-bird-scarcity
   metabase.query-processor-test.filter-test/count-with-filter-clause                                                        hooks.metabase.test.data/$ids
   metabase.query-processor.middleware.cache-test/with-mock-cache                                                            hooks.common/with-two-bindings
   metabase.sample-data-test/with-temp-sample-database-db                                                                    hooks.common/with-one-binding
   metabase.test.data.users/with-group                                                                                       hooks.common/let-one-with-optional-value
   metabase.test.data/$ids                                                                                                   hooks.metabase.test.data/$ids
   metabase.test.data/dataset                                                                                                hooks.metabase.test.data/dataset
   metabase.test.data/mbql-query                                                                                             hooks.metabase.test.data/mbql-query
   metabase.test.data/run-mbql-query                                                                                         hooks.metabase.test.data/mbql-query
   metabase.test.util.async/with-open-channels                                                                               hooks.common/let-with-optional-value-for-last-binding
   metabase.test.util.log/with-log-level                                                                                     hooks.common/with-ignored-first-arg
   metabase.test.util.log/with-log-messages-for-level                                                                        hooks.common/with-ignored-first-arg
   metabase.test.util/discard-setting-changes                                                                                hooks.common/with-ignored-first-arg
   metabase.test.util/with-column-remappings                                                                                 hooks.common/with-ignored-first-arg
   metabase.test.util/with-non-admin-groups-no-root-collection-perms                                                         hooks.common/do*
   metabase.test.util/with-temp-file                                                                                         hooks.metabase.test.util/with-temp-file
   metabase.test.util/with-temporary-setting-values                                                                          hooks.metabase.test.util/with-temporary-setting-values
   metabase.test/$ids                                                                                                        hooks.metabase.test.data/$ids
   metabase.test/dataset                                                                                                     hooks.metabase.test.data/dataset
   metabase.test/discard-setting-changes                                                                                     hooks.common/with-ignored-first-arg
   metabase.test/mbql-query                                                                                                  hooks.metabase.test.data/mbql-query
   metabase.test/query                                                                                                       hooks.metabase.test.data/mbql-query
   metabase.test/test-drivers                                                                                                hooks.common/do*
   metabase.test/run-mbql-query                                                                                              hooks.metabase.test.data/mbql-query
   metabase.test/with-column-remappings                                                                                      hooks.common/with-ignored-first-arg
   metabase.test/with-group                                                                                                  hooks.common/let-one-with-optional-value
   metabase.test/with-log-level                                                                                              hooks.common/with-ignored-first-arg
   metabase.test/with-log-messages-for-level                                                                                 hooks.common/with-ignored-first-arg
   metabase.test/with-non-admin-groups-no-root-collection-perms                                                              hooks.common/do*
   metabase.test/with-temp                                                                                                   hooks.toucan.util.test/with-temp
   metabase.test/with-temp*                                                                                                  hooks.toucan.util.test/with-temp*
   metabase.test/with-temp-file                                                                                              hooks.metabase.test.util/with-temp-file
   metabase.test/with-temporary-setting-values                                                                               hooks.metabase.test.util/with-temporary-setting-values
   toucan.util.test/with-temp                                                                                                hooks.toucan.util.test/with-temp
   toucan.util.test/with-temp*                                                                                               hooks.toucan.util.test/with-temp*}

  :macroexpand
  {clojurewerkz.quartzite.jobs/build                                            macros.quartz/build-job
   clojurewerkz.quartzite.schedule.cron/schedule                                macros.quartz/schedule
   clojurewerkz.quartzite.schedule.simple/schedule                              macros.quartz/simple-schedule
   clojurewerkz.quartzite.triggers/build                                        macros.quartz/build-trigger
   metabase-enterprise.sandbox.test-util/with-gtaps                             macros.metabase-enterprise.sandbox.test-util/with-gtaps
   metabase-enterprise.serialization.test-util/with-world                       macros.metabase-enterprise.serialization.test-util/with-world
   metabase-enterprise.test/with-gtaps                                          macros.metabase-enterprise.sandbox.test-util/with-gtaps
   metabase.api.card-test/with-ordered-items                                    macros.metabase.api.card-test/with-ordered-items
   metabase.api.collection-test/with-collection-hierarchy                       macros.metabase.api.collection-test/with-collection-hierarchy
   metabase.api.collection-test/with-some-children-of-collection                macros.metabase.api.collection-test/with-some-children-of-collection
   metabase.api.common/define-routes                                            macros.metabase.api.common/define-routes
   metabase.api.embed-test/with-embedding-enabled-and-temp-card-referencing     macros.metabase.api.embed-test/with-embedding-enabled-and-temp-card-referencing
   metabase.api.embed-test/with-embedding-enabled-and-temp-dashcard-referencing macros.metabase.api.embed-test/with-embedding-enabled-and-temp-dashcard-referencing
   metabase.api.public-test/with-sharing-enabled-and-temp-card-referencing      macros.metabase.api.public-test/with-sharing-enabled-and-temp-card-referencing
   metabase.api.public-test/with-sharing-enabled-and-temp-dashcard-referencing  macros.metabase.api.public-test/with-sharing-enabled-and-temp-dashcard-referencing
   metabase.domain-entities.malli/define-getters-and-setters                    macros.metabase.domain-entities.malli/define-getters-and-setters
   metabase.lib.filter/deffilter                                                macros.metabase.lib.filter/deffilter
   metabase.lib.common/defop                                                    macros.metabase.lib.common/defop
   metabase.models.params.chain-filter-test/chain-filter                        macros.metabase.models.params.chain-filter-test/chain-filter
   metabase.models.params.chain-filter-test/chain-filter-search                 macros.metabase.models.params.chain-filter-test/chain-filter
   metabase.models.user-test/with-groups                                        macros.metabase.models.user-test/with-groups
   metabase.query-processor.streaming/streaming-response                        macros.metabase.query-processor.streaming/streaming-response
   metabase.related-test/with-world                                             macros.metabase.related-test/with-world
   metabase.shared.util.namespaces/import-fn                                    macros.metabase.shared.util.namespaces/import-fn
   metabase.test.data.users/with-group-for-user                                 macros.metabase.test.data.users/with-group-for-user
   metabase.test.util/with-temp-env-var-value                                   macros.metabase.test.util/with-temp-env-var-value
   metabase.test.util/with-temporary-raw-setting-values                         macros.metabase.test.util/with-temporary-raw-setting-values
   metabase.test/with-group-for-user                                            macros.metabase.test.data.users/with-group-for-user
   metabase.test/with-persistence-enabled                                       macros.metabase.test.persistence/with-persistence-enabled
   metabase.test/with-temp-env-var-value                                        macros.metabase.test.util/with-temp-env-var-value
   metabase.test/with-temporary-raw-setting-values                              macros.metabase.test.util/with-temporary-raw-setting-values}}

 :config-in-comment
 {:linters {:unresolved-symbol {:level :off}}}

 ;;
 ;; TEST CONFIG
 ;;
 :ns-groups
 ;; the following patterns are considered to be test namespaces:
 ;;
 ;; - Any namespace ending in `-test` or `-test.whatever`
 ;; - Any namespace ending in `test-util`
 ;; - Any namespace that starts with `metabase.test`
 ;;
 ;; this list isn't exhaustive because it misses some stuff like the test runner and HTTP client but it's easier to go
 ;; fix those namespaces than it is to make this regex super hairy.
 [{:pattern "(?:.*-test(?:\\..*)?$)|(?:.*test-util$)|(?:^metabase\\.test.*)"
   :name    test-namespaces}
  {:pattern "^(?!.*-test(?:\\..*)?$)(?!.*test-util$)(?!^metabase\\.test.*).*$"
   :name    source-namespaces}
  {:pattern "metabase\\.cmd.*"
   :name    printable-namespaces}
  {:pattern "^metabase\\.lib\\.*"
   :name    metabase-lib}
  ;; Basically everything except `metabase.driver.` or `metabase.test-data.` except for the drivers explicitly called
  ;; out below. Remove these drivers from the regex once we switch to Honey SQL 2.
  ;;
  ;; This regex is way too big to easily read or write by hand, so use the [[metabase.util.regex/rx]] macro to
  ;; generate it. It was generated from the following form:
  ;;
  ;; (str
  ;;  (metabase.util.regex/rx
  ;;   #"^metabase\."
  ;;   [:not [:and #"util\." [:or "honeysql-extensions" "honey-sql-1"]]]
  ;;   [:not "query-processor-test"]
  ;;   [:not [:and
  ;;          [:or "driver" #"test\.data"]
  ;;          #"\."
  ;;          [:or
  ;;           [:and "sql" [:? "-jdbc"]]
  ;;           #"(?:sql(?:-jdbc)?)"
  ;;           "bigquery-cloud-sdk"
  ;;           [:and "presto" [:? [:or "-common" "-jdbc"]]]
  ;;           "sqlserver"]
  ;;          [:? "-test"]
  ;;          [:or #"\." #"$"]]]
  ;;   ".*"))
  ;;
  ;; Please keep this form updated when you change the generated regex! <3
  {:pattern "^metabase\\.(?!util\\.(?:(?:honeysql-extensions)|(?:honey-sql-1)))(?!query-processor-test)(?!(?:(?:driver)|(?:test\\.data))\\.(?:(?:sql(?:-jdbc)?)|(?:(?:sql(?:-jdbc)?))|(?:bigquery-cloud-sdk)|(?:presto(?:(?:(?:-common)|(?:-jdbc)))?)|(?:sqlserver))(?:-test)?(?:(?:\\.)|(?:$))).*"
   :name    honey-sql-2-namespaces}]

 :config-in-ns
 {test-namespaces
  {:linters
   {:inline-def                                    {:level :off}
    :missing-docstring                             {:level :off}
    :private-call                                  {:level :off}
    :hooks.metabase.test.data/mbql-query-first-arg {:level :error}}}

  source-namespaces
  {:linters
   {:discouraged-var
    {clojure.core/with-redefs {:message "Don't use with-redefs"}
     clojure.core/eval        {:message "Don't use eval"}}}}

  printable-namespaces
  {:linters
   {:discouraged-var {:level :off}}}

  honey-sql-2-namespaces
  {:linters
   {:discouraged-namespace
    {clj-yaml.core                     {:message "Use metabase.util.yaml"}
     honeysql.core                     {:message "Use Honey SQL 2"}
     honeysql.format                   {:message "Use Honey SQL 2"}
     honeysql.helpers                  {:message "Use Honey SQL 2"}
     honeysql.types                    {:message "Use Honey SQL 2"}
     honeysql.util                     {:message "Use Honey SQL 2"}
     metabase.util.honeysql-extensions {:message "Use h2x"}
     metabase.util.honey-sql-1         {:message "Use h2x"}}}}

  ;; enable all the extra linters we haven't enabled in the core app yet in MLv2. It's all new code so we can adhere
  ;; to the new stricter rules from day 1
  metabase-lib
  {:linters
   {:docstring-leading-trailing-whitespace                 {:level :warning}
    :reduce-without-init                                   {:level :warning}
    :used-underscored-binding                              {:level :warning}
    :single-key-in                                         {:level :warning}
    :keyword-binding                                       {:level :warning}
    :shadowed-var                                          {:level :warning}
    :metabase/deftest-not-marked-parallel-or-synchronized  {:level :warning}}}}}<|MERGE_RESOLUTION|>--- conflicted
+++ resolved
@@ -123,22 +123,6 @@
     schema.core/either                                                           {:namespaces ["metabase.*"]}}}
 
   :discouraged-var
-<<<<<<< HEAD
-  {clojure.core/print        {:message "Use clojure.tools.logging instead of clojure.core/print"}
-   clojure.core/println      {:message "Use clojure.tools.logging instead of clojure.core/println"}
-   clojure.core/printf       {:message "Use clojure.tools.logging instead of clojure.core/printf"}
-   clojure.core/prn          {:message "Use clojure.tools.logging instead of clojure.core/prn"}
-   clojure.core/pr           {:message "Use clojure.tools.logging instead of clojure.core/pr"}
-   clojure.pprint/pprint     {:message "Use clojure.tools.logging instead of clojure.pprint/pprint"}
-   clojure.string/lower-case {:message "Use metabase.util/lower-case-en instead of clojure.string/lower-case"}
-   clojure.string/upper-case {:message "Use metabase.util/upper-case-en instead of clojure.string/upper-case"}
-   toucan.db/update-where!   {:message "Use toucan2.core/update! instead of toucan.db/update-where!"}
-   honeysql.core/call        {:message "Use hx/call instead because it is Honey SQL 2 friendly"}
-   honeysql.core/raw         {:message "Use hx/raw instead because it is Honey SQL 2 friendly"}
-   java-time/with-clock      {:message "Use mt/with-clock"}
-   toucan.db/query           {:message "Use mdb.query/query instead of toucan.db/query"}
-   toucan.db/reducible-query {:message "Use mdb.query/reducible-query instead of toucan.db/reducible-query"}}
-=======
   {clojure.core/print            {:message "Use clojure.tools.logging instead of clojure.core/print"}
    clojure.core/println          {:message "Use clojure.tools.logging instead of clojure.core/println"}
    clojure.core/printf           {:message "Use clojure.tools.logging instead of clojure.core/printf"}
@@ -161,10 +145,9 @@
    toucan.db/select-id->field    {:message "Use t2/select-pk->field instead of toucan.db/select-id->field"}
    toucan.db/delete!             {:message "Use t2/delete! instead of toucan.db/delete!"}
    toucan.db/update!             {:message "Use t2/update! instead of toucan.db/update!"}
+   toucan.db/update-where!       {:message "Use t2/update! instead of toucan.db/update-where!"}
    toucan.db/query               {:message "Use mdb.query/query instead of toucan.db/query"}
    toucan.db/reducible-query     {:message "Use mdb.query/reducible-query instead of toucan.db/reducible-query"}}
-
->>>>>>> 9abbfa6f
 
   :discouraged-namespace
   {clojure.tools.logging {:message "Use metabase.util.log instead of clojure.tools.logging directly"}
