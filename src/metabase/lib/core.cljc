(ns metabase.lib.core
  "Currently this is mostly a convenience namespace for REPL and test usage. We'll probably have a slightly different
  version of this for namespace for QB and QP usage in the future -- TBD."
  (:refer-clojure :exclude [filter remove replace and or not = < <= > ->> >= not-empty case count distinct max min
                            + - * / time abs concat replace ref var float])
  (:require
   [metabase.lib.aggregation :as lib.aggregation]
   [metabase.lib.binning :as lib.binning]
   [metabase.lib.breakout :as lib.breakout]
   [metabase.lib.card]
   [metabase.lib.column-group :as lib.column-group]
   [metabase.lib.common :as lib.common]
   [metabase.lib.convert :as lib.convert]
   [metabase.lib.convert.metadata-to-legacy]
   [metabase.lib.database :as lib.database]
   [metabase.lib.dispatch]
   [metabase.lib.drill-thru :as lib.drill-thru]
   [metabase.lib.drill-thru.column-extract :as lib.drill-thru.column-extract]
   [metabase.lib.drill-thru.pivot :as lib.drill-thru.pivot]
   [metabase.lib.equality :as lib.equality]
   [metabase.lib.expression :as lib.expression]
   [metabase.lib.extraction :as lib.extraction]
   [metabase.lib.fe-util :as lib.fe-util]
   [metabase.lib.field :as lib.field]
   [metabase.lib.field.util]
   [metabase.lib.filter :as lib.filter]
   [metabase.lib.filter.desugar]
   [metabase.lib.filter.negate]
   [metabase.lib.filter.simplify-compound]
   [metabase.lib.filter.update :as lib.filter.update]
   [metabase.lib.join :as lib.join]
   [metabase.lib.join.util]
   [metabase.lib.limit :as lib.limit]
   [metabase.lib.metadata]
   [metabase.lib.metadata.calculation :as lib.metadata.calculation]
   [metabase.lib.metadata.composed-provider :as lib.metadata.composed-provider]
   [metabase.lib.metric :as lib.metric]
   [metabase.lib.native :as lib.native]
   [metabase.lib.normalize :as lib.normalize]
   [metabase.lib.options]
   [metabase.lib.order-by :as lib.order-by]
   [metabase.lib.page]
   [metabase.lib.parse :as lib.parse]
   [metabase.lib.query :as lib.query]
   [metabase.lib.ref :as lib.ref]
   [metabase.lib.remove-replace :as lib.remove-replace]
   [metabase.lib.schema.util]
   [metabase.lib.segment :as lib.segment]
   [metabase.lib.stage :as lib.stage]
   [metabase.lib.swap :as lib.swap]
   [metabase.lib.table :as lib.table]
   [metabase.lib.template-tags :as lib.template-tags]
   [metabase.lib.temporal-bucket :as lib.temporal-bucket]
   [metabase.lib.util :as lib.util]
<<<<<<< HEAD
   [metabase.lib.validate :as lib.validate]
=======
   [metabase.lib.walk.util]
>>>>>>> 3477b876
   [metabase.util.namespaces :as shared.ns]))

(comment lib.aggregation/keep-me
         lib.binning/keep-me
         lib.breakout/keep-me
         metabase.lib.card
         lib.column-group/keep-me
         lib.common/keep-me
         lib.convert/keep-me
         metabase.lib.convert.metadata-to-legacy/keep-me
         lib.database/keep-me
         metabase.lib.dispatch/keep-me
         lib.drill-thru.column-extract/keep-me
         lib.drill-thru.pivot/keep-me
         lib.drill-thru/keep-me
         lib.equality/keep-me
         lib.expression/keep-me
         lib.extraction/keep-me
         lib.fe-util/keep-me
         lib.field/keep-me
         metabase.lib.field.util/keep-me
         lib.filter.update/keep-me
         metabase.lib.filter.desugar/keep-me
         metabase.lib.filter.negate/keep-me
         metabase.lib.filter.simplify-compound/keep-me
         lib.filter/keep-me
         lib.join/keep-me
         metabase.lib.join.util/keep-me
         lib.limit/keep-me
         metabase.lib.metadata/keep-me
         lib.metadata.calculation/keep-me
         lib.metadata.composed-provider/keep-me
         lib.metric/keep-me
         lib.native/keep-me
         lib.normalize/keep-me
         metabase.lib.options/keep-me
         lib.order-by/keep-me
         lib.parse/keep-me
         lib.query/keep-me
         lib.ref/keep-me
         lib.remove-replace/keep-me
         metabase.lib.schema.util/keep-me
         lib.segment/keep-me
         lib.stage/keep-me
         lib.swap/keep-me
         lib.table/keep-me
         lib.template-tags/keep-me
         lib.temporal-bucket/keep-me
         lib.util/keep-me
         metabase.lib.walk.util/keep-me)

(shared.ns/import-fns
 [lib.aggregation
  aggregable-columns
  aggregate
  aggregation-clause
  aggregation-ref
  aggregation-operator-columns
  aggregations
  aggregations-metadata
  available-aggregation-operators
  selected-aggregation-operators
  count
  avg
  count-where
  distinct
  distinct-where
  max
  median
  min
  percentile
  share
  stddev
  sum
  sum-where
  var
  cum-count
  cum-sum]
 [lib.binning
  available-binning-strategies
  binning
  with-binning]
 [lib.breakout
  breakout
  breakout-column
  breakoutable-columns
  breakouts
  breakouts-metadata
  remove-all-breakouts]
 [metabase.lib.card
  card->underlying-query]
 [lib.column-group
  columns-group-columns
  group-columns]
 [lib.common
  external-op]
 [lib.convert
  ->legacy-MBQL
  ->pMBQL
  without-cleaning]
 [metabase.lib.convert.metadata-to-legacy
  lib-metadata-column->legacy-metadata-column
  lib-metadata-column-key->legacy-metadata-column-key]
 [lib.database
  database-id]
 [metabase.lib.dispatch
  dispatch-value]
 [lib.drill-thru
  available-drill-thrus
  drill-thru]
 [lib.drill-thru.column-extract
  extractions-for-drill]
 [lib.drill-thru.pivot
  pivot-columns-for-type
  pivot-types]
 [lib.equality
  find-column-for-legacy-ref
  find-matching-column]
 [lib.expression
  expression
  expressions
  expressions-metadata
  expressionable-columns
  expression-ref
  resolve-expression
  with-expression-name
  +
  -
  *
  /
  case
  coalesce
  abs
  log
  exp
  sqrt
  ceil
  floor
  round
  power
  date
  datetime
  interval
  relative-datetime
  time
  absolute-datetime
  now
  convert-timezone
  get-week
  get-year
  get-month
  get-day
  get-day-of-week
  get-hour
  get-minute
  get-second
  get-quarter
  datetime-add
  datetime-subtract
  concat
  substring
  replace
  regex-match-first
  length
  trim
  ltrim
  rtrim
  upper
  lower
  offset
  text
  today
  split-part
  integer
  float]
 [lib.extraction
  column-extractions
  extract
  extraction-expression]
 [lib.fe-util
  dependent-metadata
  table-or-card-dependent-metadata
  expression-clause
  expression-parts
  string-filter-clause
  string-filter-parts
  number-filter-clause
  number-filter-parts
  coordinate-filter-clause
  coordinate-filter-parts
  boolean-filter-clause
  boolean-filter-parts
  specific-date-filter-clause
  specific-date-filter-parts
  relative-date-filter-clause
  relative-date-filter-parts
  exclude-date-filter-clause
  exclude-date-filter-parts
  time-filter-clause
  time-filter-parts
  default-filter-clause
  default-filter-parts
  filter-args-display-name]
 [lib.field
  add-field
  fieldable-columns
  fields
  find-visible-column-for-ref
  remove-field
  with-fields]
 [metabase.lib.field.util
  update-keys-for-col-from-previous-stage]
 [lib.filter
  add-filter-to-stage
  filter
  filters
  filterable-columns
  filterable-column-operators
  filter-clause
  filter-operator
  filter-parts
  find-filter-for-legacy-filter
  find-filterable-column-for-legacy-ref
  and
  or
  not
  = !=
  < <=
  > >=
  in not-in
  between
  inside
  is-null not-null
  is-empty not-empty
  starts-with ends-with
  contains does-not-contain
  relative-time-interval
  time-interval
  segment]
 [metabase.lib.filter.desugar
  desugar-filter-clause]
 [metabase.lib.filter.negate
  negate-boolean-expression]
 [metabase.lib.filter.simplify-compound
  simplify-compound-filter
  simplify-filters]
 [lib.filter.update
  update-lat-lon-filter
  update-numeric-filter
  update-temporal-filter]
 [lib.join
  available-join-strategies
  join
  join-clause
  join-condition-lhs-columns
  join-condition-operators
  join-condition-rhs-columns
  join-condition-update-temporal-bucketing
  join-conditions
  join-fields
  join-fields-to-add-to-parent-stage
  join-lhs-display-name
  join-strategy
  joinable-columns
  joins
  raw-join-strategy
  suggested-join-conditions
  with-join-alias
  with-join-fields
  with-join-strategy
  with-join-conditions]
 [metabase.lib.join.util
  current-join-alias]
 [lib.metric
  available-metrics]
 [lib.limit
  current-limit
  limit
  max-rows-limit]
 [metabase.lib.metadata
  general-cached-value]
 [lib.metadata.calculation
  column-name
  describe-query
  describe-top-level-key
  display-name
  display-info
  metadata
  returned-columns
  suggested-name
  type-of
  visible-columns]
 [lib.metadata.composed-provider
  composed-metadata-provider]
 [lib.native
  engine
  extract-template-tags
  has-template-tag-variables?
  has-write-permission
  native-extras
  native-query
  raw-native-query
  recognize-template-tags
  required-native-extras
  native-query-card-ids
  native-query-snippet-ids
  template-tags-referenced-cards
  template-tags
  with-different-database
  with-native-extras
  with-native-query
  with-template-tags]
 [metabase.lib.options
  ensure-uuid
  options
  update-options]
 [lib.order-by
  change-direction
  order-by
  order-by-clause
  order-bys
  orderable-columns]
 [lib.normalize
  normalize]
 [metabase.lib.page
  current-page
  with-page]
 [lib.parse
  parse]
 [lib.query
  ->query
  can-preview
  can-run
  can-save
  check-card-overwrite
  preview-query
  query
  query-from-legacy-inner-query
  stage-count
  uses-metric?
  uses-segment?
  with-different-table
  with-wrapped-native-query
  wrap-native-query-with-mbql]
 [lib.ref
  ref]
 [lib.remove-replace
  remove-clause
  remove-join
  rename-join
  replace-clause
  replace-join]
 [metabase.lib.schema.util]
 [lib.segment
  available-segments]
 [lib.stage
  append-stage
  drop-stage
  drop-empty-stages
  ensure-filter-stage
  has-clauses?]
 [lib.swap
  swap-clauses]
 [lib.template-tags
  template-tags->card-ids
  template-tags->snippet-ids]
 [lib.temporal-bucket
  describe-temporal-unit
  describe-temporal-interval
  describe-relative-datetime
  available-temporal-buckets
  available-temporal-units
  raw-temporal-bucket
  temporal-bucket
  with-temporal-bucket]
 [lib.util
  fresh-uuids
  native-stage?
  normalized-query-type
  previous-stage
  previous-stage-number
  query-stage
  source-table-id
  update-query-stage]
<<<<<<< HEAD
 [lib.validate
  find-bad-refs])
=======
 [metabase.lib.walk.util
  all-source-card-ids
  all-source-table-ids
  all-template-tags])
>>>>>>> 3477b876
<|MERGE_RESOLUTION|>--- conflicted
+++ resolved
@@ -52,11 +52,8 @@
    [metabase.lib.template-tags :as lib.template-tags]
    [metabase.lib.temporal-bucket :as lib.temporal-bucket]
    [metabase.lib.util :as lib.util]
-<<<<<<< HEAD
    [metabase.lib.validate :as lib.validate]
-=======
    [metabase.lib.walk.util]
->>>>>>> 3477b876
    [metabase.util.namespaces :as shared.ns]))
 
 (comment lib.aggregation/keep-me
@@ -441,12 +438,9 @@
   query-stage
   source-table-id
   update-query-stage]
-<<<<<<< HEAD
  [lib.validate
   find-bad-refs])
-=======
  [metabase.lib.walk.util
   all-source-card-ids
   all-source-table-ids
-  all-template-tags])
->>>>>>> 3477b876
+  all-template-tags])