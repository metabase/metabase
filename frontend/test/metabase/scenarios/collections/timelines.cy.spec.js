import { restore } from "__support__/e2e/cypress";

describe("scenarios > collections > timelines", () => {
  beforeEach(() => {
    restore();
  });

  describe("as admin", () => {
    beforeEach(() => {
      cy.signInAsAdmin();
    });

    it("should create the first event and timeline", () => {
      cy.visit("/collection/root");

      cy.findByLabelText("calendar icon").click();

      cy.findByText("Add an event").click();
      cy.findByLabelText("Event name").type("RC1");
      cy.findByLabelText("Date").type("10/20/2020");
      cy.button("Create").click();

      cy.findByText("RC1");
      cy.findByText("October 20, 2020");
      cy.findByLabelText("star icon");

      cy.findByText("Add an event").click();
      cy.findByLabelText("Event name").type("RC2");
      cy.findByLabelText("Date").type("5/12/2021");
      cy.findByText("Star").click();
      cy.findByText("Balloons").click();
      cy.button("Create").click();

      cy.findByText("RC2");
      cy.findByText("May 12, 2021");
      cy.findByLabelText("balloons icon");
    });

    it("should search for events", () => {
      cy.createTimelineWithEvents({
        events: [
          { name: "RC1" },
          { name: "RC2" },
          { name: "v1.0" },
          { name: "v1.1" },
        ],
      });

      cy.visit("/collection/root/timelines");

      cy.findByPlaceholderText("Search for an event").type("V1");
      cy.findByText("v1.0");
      cy.findByText("v1.1");
      cy.findByText("RC1").should("not.exist");
      cy.findByText("RC2").should("not.exist");
    });

    it("should create an event with date", () => {
      cy.visit("/collection/root");

      cy.findByLabelText("calendar icon").click();
      cy.findByText("Add an event").click();

      cy.findByLabelText("Event name").type("RC1");
      cy.findByRole("button", { name: "calendar icon" }).click();
      cy.findByText("15").click();
      cy.findByText("Done").click();
      cy.findByText("Create").click();

      cy.findByText("Our analytics events");
      cy.findByText("RC1");
<<<<<<< HEAD
=======
      cy.findByText("AM").should("not.exist");
>>>>>>> 9a036a3c
    });

    it("should create an event with date and time", () => {
      cy.visit("/collection/root");

      cy.findByLabelText("calendar icon").click();
      cy.findByText("Add an event").click();

      cy.findByLabelText("Event name").type("RC1");
      cy.findByRole("button", { name: "calendar icon" }).click();
      cy.findByText("15").click();
      cy.findByText("Add time").click();
      cy.findByLabelText("Hours")
        .clear()
        .type("10");
      cy.findByLabelText("Minutes")
        .clear()
        .type("20");
      cy.findByText("Done").click();
      cy.findByText("Create").click();

      cy.findByText("Our analytics events");
      cy.findByText("RC1");
      cy.findByText(/10:20 AM/);
    });

    it("should edit an event", () => {
      cy.createTimelineWithEvents({ events: [{ name: "RC1" }] });
      cy.visit("/collection/root/timelines");

      openEventMenu("RC1");
      cy.findByText("Edit event").click();
      cy.findByLabelText("Event name")
        .clear()
        .type("RC2");
      cy.button("Update").click();

      cy.findByText("RC2");
    });

    it("should archive an event when editing this event", () => {
      cy.createTimelineWithEvents({
        timeline: { name: "Releases" },
        events: [{ name: "RC1" }, { name: "RC2" }],
      });

      cy.visit("/collection/root/timelines");

      openEventMenu("RC1");
      cy.findByText("Edit event").click();
      cy.findByText("Archive event").click();

      cy.findByText("Releases");
      cy.findByText("RC1").should("not.exist");
    });

    it("should archive an event from the timeline and undo", () => {
      cy.createTimelineWithEvents({
        timeline: { name: "Releases" },
        events: [{ name: "RC1" }, { name: "RC2" }],
      });

      cy.visit("/collection/root/timelines");

      openEventMenu("RC1");
      cy.findByText("Archive event").click();
      cy.findByText("RC1").should("not.exist");
      cy.findByText("Undo").click();
      cy.findByText("RC1");
    });

    it("should unarchive an event from the archive and undo", () => {
      cy.createTimelineWithEvents({
        timeline: { name: "Releases" },
        events: [{ name: "RC1", archived: true }],
      });

      cy.visit("/collection/root/timelines");
      openTimelineMenu("Releases");
      cy.findByText("View archived events").click();

      cy.findByText("Archived events");
      openEventMenu("RC1");
      cy.findByText("Unarchive event").click();
      cy.findByText("No events found");

      cy.findByText("Undo").click();
      cy.findByText("RC1");
    });

    it("should delete an event", () => {
      cy.createTimelineWithEvents({
        timeline: { name: "Releases" },
        events: [{ name: "RC1", archived: true }],
      });

      cy.visit("/collection/root/timelines");
      openTimelineMenu("Releases");
      cy.findByText("View archived events").click();

      cy.findByText("Archived events");
      openEventMenu("RC1");
      cy.findByText("Delete event").click();
      cy.findByText("Delete").click();
      cy.findByText("No events found");
    });

    it("should create an additional timeline", () => {
      cy.createTimelineWithEvents({
        timeline: { name: "Releases" },
        events: [{ name: "RC1" }],
      });

      cy.visit("/collection/root/timelines");
      openTimelineMenu("Releases");
      cy.findByText("New timeline").click();
      cy.findByLabelText("Timeline name").type("Launches");
      cy.findByText("Create").click();

      cy.findByText("Launches");
      cy.findByText("Add an event");
    });

    it("should edit a timeline", () => {
      cy.createTimelineWithEvents({
        timeline: { name: "Releases" },
        events: [{ name: "RC1" }],
      });

      cy.visit("/collection/root/timelines");
      openTimelineMenu("Releases");
      cy.findByText("Edit timeline details").click();
      cy.findByLabelText("Timeline name")
        .clear()
        .type("Launches");
      cy.findByText("Update").click();

      cy.findByText("Launches");
    });

    it("should archive and unarchive a timeline", () => {
      cy.createTimelineWithEvents({
        timeline: { name: "Releases" },
        events: [{ name: "RC1" }, { name: "RC2" }],
      });

      cy.visit("/collection/root/timelines");
      openTimelineMenu("Releases");
      cy.findByText("Edit timeline details").click();
      cy.findByText("Archive timeline and all events").click();
      cy.findByText("Our analytics events");
      cy.findByText("Add an event");

      cy.findByText("Undo").click();
      cy.findByText("Releases");
      cy.findByText("RC1");
      cy.findByText("RC2");
    });
  });

  describe("as readonly user", () => {
    it("should not allow creating new timelines in collections", () => {
      cy.signIn("readonly");
      cy.visit("/collection/root");

      cy.findByLabelText("calendar icon").click();
      cy.findByText("Our analytics events");
      cy.findByText("Add an event").should("not.exist");
    });

    it("should not allow creating new events in existing timelines", () => {
      cy.signInAsAdmin();
      cy.createTimelineWithEvents({
        timeline: { name: "Releases" },
        events: [{ name: "RC1" }],
      });
      cy.signOut();

      cy.signIn("readonly");
      cy.visit("/collection/root");
      cy.findByLabelText("calendar icon").click();
      cy.findByText("Releases");
      cy.findByText("Add an event").should("not.exist");
    });
  });
});

const openEventMenu = name => {
  return cy
    .findByText(name)
    .parent()
    .parent()
    .within(() => cy.findByLabelText("ellipsis icon").click());
};

const openTimelineMenu = name => {
  return cy
    .findByText(name)
    .parent()
    .within(() => cy.findByLabelText("ellipsis icon").click());
};<|MERGE_RESOLUTION|>--- conflicted
+++ resolved
@@ -69,10 +69,7 @@
 
       cy.findByText("Our analytics events");
       cy.findByText("RC1");
-<<<<<<< HEAD
-=======
       cy.findByText("AM").should("not.exist");
->>>>>>> 9a036a3c
     });
 
     it("should create an event with date and time", () => {
