--- conflicted
+++ resolved
@@ -27,15 +27,12 @@
 
 - Added a feature `:expressions/today` for drivers that support generating a date for the current day.
 
-<<<<<<< HEAD
 - Added the driver features `:transforms/table`, `:transforms/view`, and `:transforms/matarialized-view` for drivers
   that support transforms with table, view, and materialized view as target, respectively.
-=======
+
 ## Metabase 0.55.9
 
 - Add multi-method `driver/do-with-resilient-connection` for executing functions in a context where closed connections may be automatically reopened
-
->>>>>>> f8f5e20c
 
 ## Metabase 0.55.0
 
