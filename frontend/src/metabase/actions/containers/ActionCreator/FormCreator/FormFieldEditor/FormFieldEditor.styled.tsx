// eslint-disable-next-line no-restricted-imports
import styled from "@emotion/styled";
import { forwardRef } from "react";

import FormField from "metabase/core/components/FormField";
import Radio from "metabase/core/components/Radio";
import { darken } from "metabase/lib/colors";
import { space } from "metabase/styled-components/theme";
import { Icon, type IconProps } from "metabase/ui";

const DRAG_HANDLE_SIZE = 12;

export const FormFieldContainer = styled.div`
  background-color: var(--mb-color-bg-white);
  border: 1px solid var(--mb-color-border);
  border-radius: ${space(1)};
  overflow: hidden;
`;

const ContentContainer = styled.div`
  display: flex;
  gap: ${space(1)};
`;

export const EditorContainer = styled(ContentContainer)`
  display: flex;
  padding: 1rem 1rem 0.85rem 0.85rem;
  gap: ${space(1)};

  ${Radio.RadioGroupVariants.join(", ")} {
    margin-top: 10px;
  }

  ${Radio.RadioContainerVariants.join(", ")} {
    padding: 4px 10px;
  }
`;

export const Column = styled.div<{ full?: boolean }>`
  display: flex;
  flex-direction: column;
  flex: ${props => (props.full ? 1 : "unset")};
  min-width: ${DRAG_HANDLE_SIZE}px;
`;

export const Header = styled.div`
  display: flex;
  justify-content: space-between;
  align-items: center;
`;

export const Title = styled.div`
  color: var(--mb-color-text-dark);
  font-weight: 700;
`;

export const Subtitle = styled.div`
  color: var(--mb-color-text-medium);
  font-size: 0.85rem;
  font-weight: 700;
  margin-top: 1.2rem;
`;

<<<<<<< HEAD
export const DragHandle = styled((props: IconProps) => (
  <Icon {...props} size={props.size ?? DRAG_HANDLE_SIZE} />
))`
=======
export const DragHandle = styled(
  forwardRef<SVGSVGElement, IconProps>(function DragHandle(props, ref) {
    return <Icon {...props} size={props.size ?? DRAG_HANDLE_SIZE} ref={ref} />;
  }),
)`
>>>>>>> 087adec8
  color: var(--mb-color-text-medium);
  margin-top: 4px;
`;

export const PreviewContainer = styled(ContentContainer)`
  background-color: var(--mb-color-bg-light);
  border-top: 1px solid ${() => darken("bg-light", 0.1)};
  padding: 1rem 1rem 2rem 1rem;

  ${FormField.Root} {
    margin-bottom: 0;
  }

  ${FormField.Label} {
    color: var(--mb-color-text-dark);
  }
`;

export const InputContainer = styled.div`
  flex: 1 0 1;
`;<|MERGE_RESOLUTION|>--- conflicted
+++ resolved
@@ -61,17 +61,11 @@
   margin-top: 1.2rem;
 `;
 
-<<<<<<< HEAD
-export const DragHandle = styled((props: IconProps) => (
-  <Icon {...props} size={props.size ?? DRAG_HANDLE_SIZE} />
-))`
-=======
 export const DragHandle = styled(
   forwardRef<SVGSVGElement, IconProps>(function DragHandle(props, ref) {
     return <Icon {...props} size={props.size ?? DRAG_HANDLE_SIZE} ref={ref} />;
   }),
 )`
->>>>>>> 087adec8
   color: var(--mb-color-text-medium);
   margin-top: 4px;
 `;
