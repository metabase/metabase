(ns metabase.query-processor.middleware.metrics
  (:require
   [medley.core :as m]
   [metabase.lib.convert :as lib.convert]
   [metabase.lib.core :as lib]
   [metabase.lib.metadata :as lib.metadata]
   [metabase.lib.util :as lib.util]
   [metabase.lib.util.match :as lib.util.match]
   [metabase.lib.walk :as lib.walk]
   [metabase.util :as u]
   [metabase.util.log :as log]
   [metabase.util.malli :as mu]))

(defn- replace-metric-aggregation-refs [query stage-number lookup]
  (if-let [aggregations (lib/aggregations query stage-number)]
    (let [columns (lib/visible-columns query stage-number)]
      (assoc-in query [:stages stage-number :aggregation]
                (lib.util.match/replace aggregations
                  [:metric _ metric-id]
                  (if-let [{replacement :aggregation metric-name :name} (get lookup metric-id)]
                    ;; We have to replace references from the source-metric with references appropriate for
                    ;; this stage (expression/aggregation -> field, field-id to string)
                    (let [replacement (lib.util.match/replace replacement
                                        [(tag :guard #{:expression :field :aggregation}) _ _]
                                        (if-let [col (lib/find-matching-column &match columns)]
                                          (lib/ref col)
                                          ;; This is probably due to a field-id where it shouldn't be
                                          &match))]
                      (update (lib.util/fresh-uuids replacement)
                              1
                              #(merge
                                 %
                                 {:name metric-name}
                                 (select-keys % [:name :display-name])
                                 (select-keys (get &match 1) [:lib/uuid :name :display-name]))))
                    (throw (ex-info "Incompatible metric" {:match &match :lookup lookup}))))))
    query))

(defn- find-metric-ids
  [x]
  (lib.util.match/match x
    [:metric _ (id :guard pos-int?)]
    id))

(defn- fetch-referenced-metrics
  [query stage]
  (let [metric-ids (find-metric-ids stage)]
    (->> metric-ids
         (lib.metadata/bulk-metadata-or-throw query :metadata/card)
         (into {}
               (map (fn [card-metadata]
                      (let [unprocessed-metric-query (lib/query query (:dataset-query card-metadata))
                            [_ {aggregation-name :name}] (first (lib/aggregations unprocessed-metric-query))
                            metric-query (lib.convert/->pMBQL
                                           ((requiring-resolve 'metabase.query-processor.preprocess/preprocess)
                                            unprocessed-metric-query))
                            metric-name (:name card-metadata)]
                        (if-let [aggregation (first (lib/aggregations metric-query))]
                          [(:id card-metadata)
                           {:query metric-query
                            :aggregation (assoc-in aggregation [1 :name] (or aggregation-name metric-name))
                            :name metric-name}]
                          (throw (ex-info "Source metric missing aggregation" {:source metric-query})))))))
         not-empty)))

(defn- expression-with-name-from-source
  [query [_ {:lib/keys [expression-name]} :as expression]]
  (lib/expression query 0 expression-name expression))

(defn- update-metric-query-expression-names
  [metric-query unique-name-fn]
  (let [original+new-name-pairs (into []
                                      (keep (fn [[_ {:lib/keys [expression-name]}]]
                                              (let [new-name (unique-name-fn expression-name)]
                                                (when-not (= new-name expression-name)
                                                  [expression-name new-name]))))
                                      (lib/expressions metric-query))]
    (reduce
      (fn [metric-query [original-name new-name]]
        (let [expression (m/find-first (comp #{original-name} :lib/expression-name second) (lib/expressions metric-query))]
          (lib/replace-clause
            metric-query
            expression
            (lib/with-expression-name expression new-name))))
      metric-query
      original+new-name-pairs)))

(defn- temp-query-at-stage-path
  [query stage-path]
  (cond-> query
    stage-path (lib.walk/query-for-path stage-path)
    stage-path :query))

(defn splice-compatible-metrics
  "Splices in metric definitions that are compatible with the query."
  [query path expanded-stages]
  (if-let [lookup (fetch-referenced-metrics query (:aggregation (first expanded-stages)))]
    (let [temp-query (temp-query-at-stage-path query path)
          unique-name-fn (lib.util/unique-name-generator
                           (:lib/metadata query)
                           (map
                             (comp :lib/expression-name second)
                             (lib/expressions temp-query)))
          new-query (reduce
                      (fn [query [_metric-id {metric-query :query}]]
                        (if (and (= (lib.util/source-table-id query) (lib.util/source-table-id metric-query))
                              (= 1 (lib/stage-count metric-query)))
                          (let [metric-query (update-metric-query-expression-names metric-query unique-name-fn)]
                            (as-> query $q
<<<<<<< HEAD
                              (reduce expression-with-name-from-source $q expressions)
                              (reduce #(lib/filter %1 0 %2) $q filters)
=======
                              (reduce expression-with-name-from-source $q (lib/expressions metric-query 0))
                              (reduce lib/filter $q (lib/filters metric-query 0))
>>>>>>> e5e879af
                              (replace-metric-aggregation-refs $q 0 lookup)))
                          (throw (ex-info "Incompatible metric" {:query query
                                                                 :metric metric-query}))))
                      temp-query
                      lookup)]
      (:stages new-query))
    expanded-stages))

(defn- find-metric-transition
  "Finds an unadjusted transition between a metric source-card and the next stage."
  [query expanded-stages]
  (some (fn [[[idx-a stage-a] [_idx-b stage-b]]]
          (let [stage-a-source (:qp/stage-is-from-source-card stage-a)
                metric-metadata (some->> stage-a-source (lib.metadata/card query))]
            (when (and
                    stage-a-source
                    (not= stage-a-source (:qp/stage-is-from-source-card stage-b))
                    (= (:type metric-metadata) :metric)
                    ;; This indicates this stage has not been processed
                    ;; because metrics must have aggregations
                    ;; if it is missing, then it has been removed in this process
                    (:aggregation stage-a))
              [idx-a metric-metadata])))
        (partition-all 2 1 (m/indexed expanded-stages))))

(defn- update-metric-transition-stages
  "Adjusts source-card metrics referencing themselves in the next stage.

   The final stage of the metric is adjusted by removing:
   ```
     :aggregation
     :breakout
     :order-by
   ```

   `:fields` are added explictly to pass previous-stage fields onto the following-stage

   The following stages will have `[:metric {} id]` clauses
   replaced with the actual aggregation of the metric."
  [query stage-path expanded-stages last-metric-stage-number metric-metadata]
  (mu/disable-enforcement
    (let [[pre-transition-stages [last-metric-stage _following-stage & following-stages]] (split-at last-metric-stage-number expanded-stages)
          metric-name (:name metric-metadata)
          metric-aggregation (-> last-metric-stage :aggregation first)
          stage-query (temp-query-at-stage-path query stage-path)
          stage-query (update-in stage-query
                                 [:stages last-metric-stage-number]
                                 (fn [stage]
                                   (dissoc stage :breakout :order-by :aggregation :fields :lib/stage-metadata)))
          ;; Needed for field references to resolve further in the pipeline
          stage-query (lib/with-fields stage-query last-metric-stage-number (lib/fieldable-columns stage-query last-metric-stage-number))
          new-metric-stage (lib.util/query-stage stage-query last-metric-stage-number)
          lookup {(:id metric-metadata)
                  {:name metric-name :aggregation metric-aggregation}}
          stage-query (replace-metric-aggregation-refs
                        stage-query
                        (inc last-metric-stage-number)
                        lookup)
          new-following-stage (lib.util/query-stage stage-query (inc last-metric-stage-number))
          combined-stages (vec (remove nil? (concat pre-transition-stages
                                                    [new-metric-stage new-following-stage]
                                                    following-stages)))]
      combined-stages)))

(defn- adjust-metric-stages
  "`expanded-stages` are the result of :stages from fetch-source-query.
   All source-card stages have been spliced in already.

   To adjust:

   We look for the transition between the last stage of a metric and the next stage following it.
   We adjust those two stages - as explained in `expand`.
   "
  [query path expanded-stages]
  ;; Find a transition point, if it exists
  (let [[idx metric-metadata] (find-metric-transition query expanded-stages)
        [first-stage] expanded-stages]
    (cond
      idx
      (let [new-stages (update-metric-transition-stages query path expanded-stages idx metric-metadata)]
        (recur (assoc-in query (conj path :stages) new-stages) path new-stages))

      (:source-table first-stage)
      (splice-compatible-metrics query path expanded-stages)

      :else
      expanded-stages)))

(defn adjust
  "Looks for `[:metric {} id]` clause references and adjusts the query accordingly.

   Expects stages to have been processed by `fetch-source-query/resolve-source-cards`
   such that source card stages have been spliced in across the query.

   Metrics can be referenced in two scenarios:
   1. Compatible source table metrics.
      Multiple metrics can be referenced in the first stage of a query that references a `:source-table`
      Those metrics must:
      - Be single stage metrics.
      - Have the same `:source-table` as the query
   2. Metric source cards can reference themselves.
      A query built from a `:source-card` of `:type :metric` can reference itself."
  [query]
  (let [query (lib.walk/walk
                query
                (fn [_query path-type path stage-or-join]
                  (when (= path-type :lib.walk/join)
                    (update stage-or-join :stages #(adjust-metric-stages query path %)))))]
    (u/prog1
      (update query :stages #(adjust-metric-stages query nil %))
      (when-let [metric (lib.util.match/match-one <>
                          [:metric _ _] &match)]
        (log/warn "Failed to replace metric"
                  (pr-str {:metric metric}))))))<|MERGE_RESOLUTION|>--- conflicted
+++ resolved
@@ -107,13 +107,8 @@
                               (= 1 (lib/stage-count metric-query)))
                           (let [metric-query (update-metric-query-expression-names metric-query unique-name-fn)]
                             (as-> query $q
-<<<<<<< HEAD
-                              (reduce expression-with-name-from-source $q expressions)
-                              (reduce #(lib/filter %1 0 %2) $q filters)
-=======
                               (reduce expression-with-name-from-source $q (lib/expressions metric-query 0))
-                              (reduce lib/filter $q (lib/filters metric-query 0))
->>>>>>> e5e879af
+                              (reduce #(lib/filter %1 0 %2) $q (lib/filters metric-query 0))
                               (replace-metric-aggregation-refs $q 0 lookup)))
                           (throw (ex-info "Incompatible metric" {:query query
                                                                  :metric metric-query}))))
