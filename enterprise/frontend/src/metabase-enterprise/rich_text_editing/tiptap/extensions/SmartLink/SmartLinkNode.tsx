--- conflicted
+++ resolved
@@ -42,6 +42,7 @@
   Document,
   MentionableUser,
   Table,
+  Transform,
 } from "metabase-types/api";
 
 import {
@@ -56,6 +57,7 @@
   | Dashboard
   | Collection
   | Table
+  | Transform
   | Database
   | Document
   | MentionableUser;
@@ -417,8 +419,6 @@
     // TODO: fix type cast...
     const iconData = getIcon(entityToObjectWithModel(entity as any, model));
 
-    const name = "display_name" in entity ? entity.display_name : entity?.name;
-
     return (
       <NodeViewWrapper as="span">
         <a
@@ -433,11 +433,7 @@
         >
           <span className={styles.smartLinkInner}>
             <Icon name={iconData.name} className={styles.icon} />
-<<<<<<< HEAD
-            {name}
-=======
             {getName(entity)}
->>>>>>> c4de2725
           </span>
         </a>
       </NodeViewWrapper>
