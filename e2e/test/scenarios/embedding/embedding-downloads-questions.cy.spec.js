--- conflicted
+++ resolved
@@ -44,11 +44,7 @@
       cy.get("@questionId").then(questionId => {
         visitQuestion(questionId);
 
-<<<<<<< HEAD
-        openStaticEmbeddingModal({ activeTab: "Appearance" });
-=======
         openStaticEmbeddingModal({ activeTab: "appearance" });
->>>>>>> 2557cece
 
         cy.log(
           "Embedding settings page should not show option to disable downloads",
@@ -107,20 +103,13 @@
       cy.get("@questionId").then(questionId => {
         visitQuestion(questionId);
 
-<<<<<<< HEAD
-        openStaticEmbeddingModal("Appearance");
-=======
         openStaticEmbeddingModal({ activeTab: "appearance" });
->>>>>>> 2557cece
 
         cy.log("Disable downloads");
         cy.findByLabelText("Enable users to download data from this embed?")
           .as("allow-download-toggle")
           .should("be.checked");
-<<<<<<< HEAD
-=======
 
->>>>>>> 2557cece
         cy.findByText("Enable users to download data from this embed?").click();
         cy.get("@allow-download-toggle").should("not.be.checked");
 
