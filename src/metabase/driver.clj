--- conflicted
+++ resolved
@@ -1218,21 +1218,6 @@
 (defmulti native-query-deps
   "Gets the table dependencies of a given sql string (or equivalent).
 
-<<<<<<< HEAD
-  Drivers that support any of the `:transforms/...` features must implement this method."
-  {:added "0.57.0" :arglists '([driver query] [driver query metadata-provider transforms])}
-  dispatch-on-initialized-driver
-  :hierarchy #'hierarchy)
-
-(defmulti native-result-metadata
-  "Gets the result-metadata for a native query using static analysis (i.e., without actually
-  going to the database)."
-  {:added "0.57.0" :arglists '([driver metadata-provider native-query])}
-  dispatch-on-initialized-driver
-  :hierarchy #'hierarchy)
-
-(defmulti validate-native-query-fields
-=======
   Drivers that support any of the `:transforms/...` features must implement this method.
 
   `query` is a Lib `:metabase.lib.schema/native-only-query`; you can use [[metabase.driver-api.core/raw-native-query]]
@@ -1240,7 +1225,6 @@
 
   The return value should match the `:metabase.driver/native-query-deps` schema."
   {:added "0.57.0" :arglists '([driver query])}
->>>>>>> db08e235
   dispatch-on-initialized-driver
   :hierarchy #'hierarchy)
 
