--- conflicted
+++ resolved
@@ -34,29 +34,12 @@
   );
 }
 
-<<<<<<< HEAD
-=======
-// TODO: @uladzimirdev fix type definition in https://github.com/metabase/metabase/pull/38596
-export type MappingOption = {
-  name: string;
-  icon: string;
-  isForeign: boolean;
-  target: ParameterTarget;
-};
-
->>>>>>> f7e0185c
 export function getMappingOptionByTarget<T extends DashboardCard>(
   mappingOptions: ParameterMappingOption[],
   dashcard: T,
-<<<<<<< HEAD
   target?: ParameterTarget | null,
   question?: T extends QuestionDashboardCard ? Question : undefined,
 ): ParameterMappingOption | undefined {
-=======
-  target: ParameterTarget,
-  question?: T extends QuestionDashboardCard ? Question : undefined,
-): MappingOption | undefined {
->>>>>>> f7e0185c
   if (!target) {
     return;
   }
@@ -106,13 +89,9 @@
     query,
     stageIndex,
     columns,
-<<<<<<< HEAD
     mappingOptions
       .filter(isStructuredQuerySectionOption)
-      .map(({ target }) => target[1]),
-=======
-    mappingOptions.map(({ target }) => normalize(target[1])),
->>>>>>> f7e0185c
+      .map(({ target }) => normalize(target[1])),
   );
 
   const mappingIndex = mappingColumnIndexes.indexOf(columnByTargetIndex);
