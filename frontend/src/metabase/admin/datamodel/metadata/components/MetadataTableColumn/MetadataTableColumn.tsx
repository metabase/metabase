--- conflicted
+++ resolved
@@ -76,7 +76,6 @@
     >
       <div className={cx(CS.flex, CS.flexColumn, CS.flexAuto)}>
         <div className={cx(CS.flex, CS.flexColumn)}>
-<<<<<<< HEAD
           <div className={cx(CS.flex, CS.flexAuto)}>
             <div>
               <Label>{getFieldRawName(field)}</Label>
@@ -109,6 +108,7 @@
               <Button
                 aria-label={t`Field settings`}
                 component={Link}
+                flex="0 0 auto"
                 justify="center"
                 mr="sm"
                 p="10"
@@ -122,51 +122,6 @@
               >
                 <Icon name="gear" />
               </Button>
-=======
-          <div>
-            <ColumnInput
-              style={{ minWidth: 420 }}
-              className={cx(CS.floatLeft, CS.inlineBlock)}
-              type="text"
-              value={field.displayName()}
-              onBlurChange={handleChangeName}
-            />
-            <div className={CS.clearfix}>
-              <div className={cx(CS.flex, CS.flexAuto)}>
-                <div className={cx(CS.pl1, CS.flexAuto)}>
-                  <FieldVisibilityPicker
-                    className={CS.block}
-                    field={field}
-                    onUpdateField={onUpdateField}
-                  />
-                </div>
-                <div className={cx(CS.flexAuto, CS.px1)}>
-                  <SemanticTypeAndTargetPicker
-                    className={CS.block}
-                    field={field}
-                    idFields={idFields}
-                    onUpdateField={onUpdateField}
-                  />
-                </div>
-                <Button
-                  aria-label={t`Field settings`}
-                  component={Link}
-                  flex="0 0 auto"
-                  justify="center"
-                  mr="sm"
-                  p="10"
-                  to={Urls.dataModelField(
-                    selectedDatabaseId,
-                    selectedSchemaId,
-                    selectedTableId,
-                    Number(field.id),
-                  )}
-                  w="40"
-                >
-                  <Icon name="gear" />
-                </Button>
-              </div>
->>>>>>> 216212b2
             </div>
           </div>
           <div
