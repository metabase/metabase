import type { Extension } from "@uiw/react-codemirror";
<<<<<<< HEAD
=======
import cx from "classnames";
>>>>>>> eeecd9a1

import { CodeMirror } from "metabase/common/components/CodeMirror";

import type { CodeLanguage } from "./types";
import { useExtensions } from "./utils";

type Props = {
  className?: string;
  highlightRanges?: { start: number; end: number }[];
  id?: string;
  language?: CodeLanguage | Extension;
  lineNumbers?: boolean;
  readOnly?: boolean;
  value: string;
  onChange?: (value: string) => void;
  extensions?: Extension[];
  "data-testid"?: string;
};

export function CodeEditor({
  className,
  highlightRanges,
  id,
  language,
  lineNumbers = true,
  readOnly,
  value,
  onChange,
  extensions: externalExtensions,
  ...rest
}: Props) {
  const extensions = useExtensions({
    language,
    extensions: externalExtensions,
  });

  return (
    <CodeMirror
      basicSetup={{
        lineNumbers,
        foldGutter: false,
        highlightActiveLine: false,
        highlightActiveLineGutter: false,
      }}
      className={className}
      extensions={extensions}
      id={id}
      readOnly={readOnly}
      value={value}
      onChange={onChange}
      highlightRanges={highlightRanges}
      {...rest}
    />
  );
}<|MERGE_RESOLUTION|>--- conflicted
+++ resolved
@@ -1,8 +1,4 @@
 import type { Extension } from "@uiw/react-codemirror";
-<<<<<<< HEAD
-=======
-import cx from "classnames";
->>>>>>> eeecd9a1
 
 import { CodeMirror } from "metabase/common/components/CodeMirror";
 
