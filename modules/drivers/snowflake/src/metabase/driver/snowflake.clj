--- conflicted
+++ resolved
@@ -219,15 +219,6 @@
 
 (defmethod driver/describe-database :snowflake
   [driver database]
-<<<<<<< HEAD
-  (jdbc/with-db-metadata [metadata (sql-jdbc.conn/db->pooled-connection-spec database)]
-    {:tables (set (for [table (sql-jdbc.sync/fast-active-tables driver database metadata (db-name database))]
-                    (let [remarks (:remarks table)]
-                      {:name        (:table_name table)
-                       :schema      (:table_schem table)
-                       :description (when-not (str/blank? remarks)
-                                      remarks)})))}))
-=======
   ;; using the JDBC `.getTables` method seems to be pretty buggy -- it works sometimes but other times randomly
   ;; returns nothing
   (let [db-name          (db-name database)
@@ -235,11 +226,13 @@
     {:tables (set (for [table (jdbc/query
                                (sql-jdbc.conn/db->pooled-connection-spec database)
                                (format "SHOW TABLES IN DATABASE \"%s\"" db-name))
-                        :when (not (contains? excluded-schemas (:schema_name table)))]
+                        :when (and (not (contains? excluded-schemas (:schema_name table)))
+                                   (sql-jdbc.sync/have-select-privilege? driver database
+                                                                         {:table_name  (:name table)
+                                                                          :table_schem (:schema_name table)}))]
                     {:name        (:name table)
                      :schema      (:schema_name table)
                      :description (not-empty (:comment table))}))}))
->>>>>>> ea22d293
 
 (defmethod driver/describe-table :snowflake
   [driver database table]
