--- conflicted
+++ resolved
@@ -3,23 +3,13 @@
 
   Deprecated: will soon be migrated to notification APIs."
   (:require
-<<<<<<< HEAD
    [clojure.set :as set]
-=======
-   [clojure.set :refer [difference]]
->>>>>>> 08a52d31
    [compojure.core :refer [DELETE GET POST PUT]]
    [metabase.api.common :as api]
    [metabase.api.notification :as api.notification]
    [metabase.config :as config]
    [metabase.plugins.classloader :as classloader]
-<<<<<<< HEAD
    [metabase.util.cron :as u.cron]
-=======
-   [metabase.premium-features.core :as premium-features]
-   [metabase.util :as u]
-   [metabase.util.i18n :refer [tru]]
->>>>>>> 08a52d31
    [metabase.util.malli.schema :as ms]
    [toucan2.core :as t2]))
 
@@ -28,7 +18,6 @@
 (when config/ee-available?
   (classloader/require 'metabase-enterprise.advanced-permissions.common))
 
-<<<<<<< HEAD
 (defn- notification->pulse
   "Convert a notification to the legacy pulse structure for backward compatibility."
   [notification]
@@ -85,9 +74,6 @@
                                                       {})})))
                                 (:handlers notification))})))
 
-=======
-#_{:clj-kondo/ignore [:deprecated-var]}
->>>>>>> 08a52d31
 (api/defendpoint GET "/"
   "Fetch alerts which the current user has created or will receive, or all alerts if the user is an admin.
   The optional `user_id` will return alerts created by the corresponding user, but is ignored for non-admin users."
@@ -109,165 +95,16 @@
   "Fetch an alert by ID"
   [id]
   {id ms/PositiveInt}
-<<<<<<< HEAD
   (-> (api.notification/get-notification id)
       api/read-check
       notification->pulse))
-=======
-  (-> (api/read-check (models.pulse/retrieve-alert id))
-      (t2/hydrate :can_write)))
-
-#_{:clj-kondo/ignore [:deprecated-var]}
-(api/defendpoint GET "/question/:id"
-  "Fetch all alerts for the given question (`Card`) id"
-  [id archived]
-  {id       [:maybe ms/PositiveInt]
-   archived [:maybe ms/BooleanValue]}
-  (-> (if api/*is-superuser?*
-        (models.pulse/retrieve-alerts-for-cards {:card-ids [id], :archived? archived})
-        (models.pulse/retrieve-user-alerts-for-card {:card-id id, :user-id api/*current-user-id*, :archived?  archived}))
-      (t2/hydrate :can_write)))
-
-(defn- only-alert-keys [request]
-  (u/select-keys-when request
-                      :present [:alert_condition :alert_first_only :alert_above_goal :archived]))
-
-(defn email-channel
-  "Get email channel from an alert."
-  [alert]
-  (m/find-first #(= :email (keyword (:channel_type %))) (:channels alert)))
-
-(defn- slack-channel
-  "Get slack channel from an alert."
-  [alert]
-  (m/find-first #(= :slack (keyword (:channel_type %))) (:channels alert)))
-
-(defn- maybe-include-csv [card alert-condition]
-  (if (= "rows" alert-condition)
-    (assoc card :include_csv true)
-    card))
-
-#_{:clj-kondo/ignore [:deprecated-var]}
-(api/defendpoint POST "/"
-  "Create a new Alert."
-  [:as {{:keys [alert_condition card channels alert_first_only alert_above_goal]
-         :as new-alert-request-body} :body}]
-  {alert_condition  models.pulse/AlertConditions
-   alert_first_only :boolean
-   alert_above_goal [:maybe :boolean]
-   card             models.pulse/CardRef
-   channels         [:+ :map]}
-  (validation/check-has-application-permission :subscription false)
-  ;; To create an Alert you need read perms for its Card
-  (api/read-check :model/Card (u/the-id card))
-  ;; ok, now create the Alert
-  (let [alert-card (-> card (maybe-include-csv alert_condition) models.pulse/card->ref)
-        new-alert  (api/check-500
-                    (-> new-alert-request-body
-                        only-alert-keys
-                        (models.pulse/create-alert! api/*current-user-id* alert-card channels)))]
-    (events/publish-event! :event/alert-create {:object new-alert :user-id api/*current-user-id*})
-    ;; return our new Alert
-    new-alert))
-
-#_{:clj-kondo/ignore [:deprecated-var]}
-(api/defendpoint PUT "/:id"
-  "Update a `Alert` with ID."
-  [id :as {{:keys [alert_condition alert_first_only alert_above_goal card channels archived]
-            :as alert-updates} :body}]
-  {id               ms/PositiveInt
-   alert_condition  [:maybe models.pulse/AlertConditions]
-   alert_first_only [:maybe :boolean]
-   alert_above_goal [:maybe :boolean]
-   card             [:maybe models.pulse/CardRef]
-   channels         [:maybe [:+ [:map]]]
-   archived         [:maybe :boolean]}
-  (try
-    (validation/check-has-application-permission :monitoring)
-    (catch clojure.lang.ExceptionInfo _e
-      (validation/check-has-application-permission :subscription false)))
-
-  ;; fetch the existing Alert in the DB
-  (let [alert-before-update                   (api/check-404 (models.pulse/retrieve-alert id))
-        current-user-has-application-permissions? (and (premium-features/enable-advanced-permissions?)
-                                                       (resolve 'metabase-enterprise.advanced-permissions.common/current-user-has-application-permissions?))
-        has-subscription-perms?               (and current-user-has-application-permissions?
-                                                   (current-user-has-application-permissions? :subscription))
-        has-monitoring-permissions?           (and current-user-has-application-permissions?
-                                                   (current-user-has-application-permissions? :monitoring))]
-    (assert (:card alert-before-update)
-            (tru "Invalid Alert: Alert does not have a Card associated with it"))
-    ;; check permissions as needed.
-    ;; Check permissions to update existing Card
-    (api/read-check :model/Card (u/the-id (:card alert-before-update)))
-    ;; if trying to change the card, check perms for that as well
-    (when card
-      (api/write-check :model/Card (u/the-id card)))
-
-    (when-not (or api/*is-superuser?*
-                  has-monitoring-permissions?
-                  has-subscription-perms?)
-      (api/check (= (-> alert-before-update :creator :id) api/*current-user-id*)
-                 [403 (tru "Non-admin users without monitoring or subscription permissions are only allowed to update alerts that they created")])
-      (api/check (or (not (contains? alert-updates :channels))
-                     (and (= 1 (count channels))
-                          ;; Non-admin alerts can only include the creator as a recipient
-                          (= [api/*current-user-id*]
-                             (map :id (:recipients (email-channel alert-updates))))))
-                 [403 (tru "Non-admin users without monitoring or subscription permissions are not allowed to modify the channels for an alert")]))
-
-    ;; only admin or users with subscription permissions can add recipients
-    (let [to-add-recipients (difference (set (map :id (:recipients (email-channel alert-updates))))
-                                        (set (map :id (:recipients (email-channel alert-before-update)))))]
-      (api/check (or api/*is-superuser?*
-                     has-subscription-perms?
-                     (empty? to-add-recipients))
-                 [403 (tru "Non-admin users without subscription permissions are not allowed to add recipients")]))
-
-    ;; now update the Alert
-    (let [updated-alert (models.pulse/update-alert!
-                         (merge
-                          (assoc (only-alert-keys alert-updates)
-                                 :id id)
-                          (when card
-                            {:card (models.pulse/card->ref card)})
-                          (when (contains? alert-updates :channels)
-                            {:channels channels})
-                          ;; automatically archive alert if it now has no recipients
-                          (when (and (contains? alert-updates :channels)
-                                     (not (seq (:recipients (email-channel alert-updates))))
-                                     (not (slack-channel alert-updates)))
-                            {:archived true})))]
-      ;; Only admins or users has subscription or monitoring perms
-      ;; can update recipients or explicitly archive an alert
-      ;; Finally, return the updated Alert
-      updated-alert)))
->>>>>>> 08a52d31
 
 #_{:clj-kondo/ignore [:deprecated-var]}
 (api/defendpoint DELETE "/:id/subscription"
   "For users to unsubscribe themselves from the given alert."
   [id]
   {id ms/PositiveInt}
-<<<<<<< HEAD
   (api.notification/unsubscribe-user! id api/*current-user-id*)
   api/generic-204-no-content)
-=======
-  (validation/check-has-application-permission :subscription false)
-  (let [alert (models.pulse/retrieve-alert id)]
-    (api/read-check alert)
-    (api/let-404 [alert-id (u/the-id alert)
-                  pc-id    (t2/select-one-pk :model/PulseChannel :pulse_id alert-id :channel_type "email")
-                  pcr-id   (t2/select-one-pk :model/PulseChannelRecipient :pulse_channel_id pc-id :user_id api/*current-user-id*)]
-      (t2/delete! :model/PulseChannelRecipient :id pcr-id))
-    ;; Send emails letting people know they have been unsubscribed
-    (let [user @api/*current-user*]
-      (when (email/email-configured?)
-        (messages/send-you-unsubscribed-notification-card-email! alert user))
-      (events/publish-event! :event/alert-unsubscribe {:object {:email (:email user)}
-                                                       :user-id api/*current-user-id*}))
-    ;; finally, return a 204 No Content
-    api/generic-204-no-content))
->>>>>>> 08a52d31
 
 (api/define-routes)