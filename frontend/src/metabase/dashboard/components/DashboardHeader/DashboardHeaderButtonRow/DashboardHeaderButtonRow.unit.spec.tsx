import userEvent from "@testing-library/user-event";
import { Route } from "react-router";

import { setupBookmarksEndpoints } from "__support__/server-mocks";
import { createMockEntitiesState } from "__support__/store";
import { renderWithProviders, screen, within } from "__support__/ui";
import type { DashboardActionKey } from "metabase/dashboard/components/DashboardHeader/DashboardHeaderButtonRow/types";
import { MockDashboardContext } from "metabase/public/containers/PublicOrEmbeddedDashboard/mock-context";
import type { IconName } from "metabase/ui";
import {
  createMockDashboard,
  createMockDashboardCard,
  createMockDatabase,
  createMockUser,
} from "metabase-types/api/mocks";
import {
  createMockDashboardState,
  createMockStoreDashboard,
} from "metabase-types/store/mocks";

import { DashboardHeaderButtonRow } from "./DashboardHeaderButtonRow";
import { DASHBOARD_ACTION } from "./action-buttons";
import { DASHBOARD_EDITING_ACTIONS, DASHBOARD_VIEW_ACTIONS } from "./constants";

const DASHBOARD_EXPECTED_DATA_MAP: Record<
  DashboardActionKey,
  | {
      icon: IconName;
      tooltip: string | null;
    }
  | Record<string, never>
> = {
  [DASHBOARD_ACTION.ADD_QUESTION]: {
    icon: "add",
    tooltip: "Add questions",
  },
  [DASHBOARD_ACTION.ADD_HEADING_OR_TEXT]: {
    icon: "string",
    tooltip: "Add a heading or text",
  },
  [DASHBOARD_ACTION.ADD_LINK_CARD]: {
    icon: "link",
    tooltip: "Add a link or iframe",
  },
  [DASHBOARD_ACTION.ADD_SECTION]: {
    icon: "section",
    tooltip: "Add section",
  },
  [DASHBOARD_ACTION.ADD_FILTER_PARAMETER]: {
    icon: "filter",
    tooltip: "Add a filter or parameter",
  },
  [DASHBOARD_ACTION.ADD_ACTION_ELEMENT]: {
    icon: "click",
    tooltip: "Add action button",
  },
  [DASHBOARD_ACTION.EXTRA_EDIT_BUTTONS_MENU]: {
    icon: "ellipsis",
    tooltip: "Toggle width",
  },
  [DASHBOARD_ACTION.COPY_ANALYTICS_DASHBOARD]: {
    icon: "clone",
    tooltip: null,
  },
  [DASHBOARD_ACTION.EDIT_DASHBOARD]: {
    icon: "pencil",
    tooltip: "Edit dashboard",
  },
  [DASHBOARD_ACTION.DASHBOARD_SHARING]: {
    icon: "share",
    tooltip: "Sharing",
  },
  [DASHBOARD_ACTION.REFRESH_WIDGET]: {
    icon: "clock",
    tooltip: "Auto-refresh",
  },
  [DASHBOARD_ACTION.NIGHT_MODE_TOGGLE]: {
    icon: "sun",
    tooltip: "Daytime mode",
  },
  [DASHBOARD_ACTION.FULLSCREEN_TOGGLE]: {
    icon: "expand",
    tooltip: "Enter fullscreen",
  },
  [DASHBOARD_ACTION.DASHBOARD_HEADER_ACTION_DIVIDER]: {},
  [DASHBOARD_ACTION.DASHBOARD_BOOKMARK]: {
    icon: "bookmark",
    tooltip: "Bookmark",
  },
  [DASHBOARD_ACTION.DASHBOARD_INFO]: {
    icon: "info",
    tooltip: "More info",
  },
  [DASHBOARD_ACTION.DASHBOARD_ACTION_MENU]: {
    icon: "ellipsis",
    tooltip: "Move, trash, and more…",
  },
  [DASHBOARD_ACTION.FULLSCREEN_ANALYTICS_DASHBOARD]: {
    icon: "expand",
    tooltip: null,
  },
};

const setup = ({
  isEditing,
  hasModelActionsEnabled,
  isFullscreen = false,
  isPublic,
  isAnalyticsDashboard,
  hasNightModeToggle = true,
  isNightMode = false,
  isAdmin = false,
}: Partial<{
  isEditing: boolean;
  hasModelActionsEnabled: boolean;
  isFullscreen: boolean;
  isPublic: boolean;
  isAnalyticsDashboard: boolean;
  hasNightModeToggle: boolean;
  isNightMode: boolean;
  isAdmin: boolean;
}>) => {
  setupBookmarksEndpoints([]);

  const MOCK_DATABASE = createMockDatabase({
    settings: {
      "database-enable-actions": hasModelActionsEnabled,
    },
  });

  const MOCK_DASHCARD = createMockDashboardCard();
  const MOCK_DASHBOARD = createMockDashboard({
    dashcards: [MOCK_DASHCARD],
  });
  const MOCK_STORE_DASHBOARD = createMockStoreDashboard({
    ...MOCK_DASHBOARD,
    dashcards: MOCK_DASHBOARD.dashcards.map((dc) => dc.id),
    tabs: [],
  });
  const MOCK_DASH_STATE = createMockDashboardState({
    dashboardId: MOCK_DASHBOARD.id,
    dashboards: {
      [MOCK_STORE_DASHBOARD.id]: {
        ...MOCK_STORE_DASHBOARD,
      },
    },
    dashcards: {
      [MOCK_DASHCARD.id]: MOCK_DASHCARD,
    },
    editingDashboard: isEditing ? MOCK_DASHBOARD : null,
  });

  return renderWithProviders(
    <Route
      path="*"
      component={() => (
<<<<<<< HEAD
        <MockDashboardContext>
=======
        <MockDashboardContext
          dashboardId={MOCK_DASHBOARD.id}
          navigateToNewCardFromDashboard={null}
        >
>>>>>>> ee962c16
          <DashboardHeaderButtonRow
            canResetFilters
            onResetFilters={jest.fn()}
            refreshPeriod={null}
            onRefreshPeriodChange={jest.fn()}
            setRefreshElapsedHook={jest.fn()}
            isFullscreen={isFullscreen}
            onFullscreenChange={jest.fn()}
            hasNightModeToggle={hasNightModeToggle}
            onNightModeChange={jest.fn()}
            isNightMode={isNightMode}
            isPublic={isPublic}
            isAnalyticsDashboard={isAnalyticsDashboard}
          />
        </MockDashboardContext>
      )}
    ></Route>,
    {
      storeInitialState: {
        dashboard: MOCK_DASH_STATE,
        entities: createMockEntitiesState({
          databases: [MOCK_DATABASE],
        }),
        currentUser: createMockUser({
          is_superuser: isAdmin,
        }),
      },
      withRouter: true,
    },
  );
};

const expectButtonInHeader = async ({
  button,
  action,
}: {
  button: HTMLElement;
  action: DashboardActionKey;
}) => {
  expect(
    within(button).getByLabelText(
      `${DASHBOARD_EXPECTED_DATA_MAP[action].icon} icon`,
    ),
  ).toBeInTheDocument();

  await userEvent.hover(
    within(button).getByLabelText(
      `${DASHBOARD_EXPECTED_DATA_MAP[action].icon} icon`,
    ),
  );

  const { tooltip } = DASHBOARD_EXPECTED_DATA_MAP[action];
  if (tooltip) {
    expect(await screen.findByText(tooltip)).toBeInTheDocument();
  }
};

const expectButtonsToStrictMatchHeader = async ({
  expectedButtons,
  checkLength,
}: {
  expectedButtons: DashboardActionKey[];
  checkLength?: boolean;
}) => {
  const buttons = screen.getAllByTestId("dashboard-header-row-button");

  if (checkLength) {
    expect(buttons).toHaveLength(expectedButtons.length);
  }

  for (let i = 0; i < buttons.length; i++) {
    const button = buttons[i];
    const action = expectedButtons[i];
    expect(button).toHaveAttribute("data-element-id", action);
    if (action !== DASHBOARD_ACTION.DASHBOARD_HEADER_ACTION_DIVIDER) {
      await expectButtonInHeader({ button, action });
    }
  }
};

const expectButtonsToExistInHeader = async ({
  expectedButtons,
}: {
  expectedButtons: DashboardActionKey[];
}) => {
  for (const action of expectedButtons) {
    const button = screen.getByLabelText(
      `${DASHBOARD_EXPECTED_DATA_MAP[action].icon} icon`,
    );

    expect(button).toBeInTheDocument();

    await userEvent.hover(button);

    const { tooltip } = DASHBOARD_EXPECTED_DATA_MAP[action];
    if (tooltip) {
      expect(await screen.findByText(tooltip)).toBeInTheDocument();
    }
  }
};

describe("DashboardHeaderButtonRow", () => {
  describe("when editing", () => {
    it("should show all edit-related buttons", async () => {
      setup({ isEditing: true, hasModelActionsEnabled: true });
      await expectButtonsToStrictMatchHeader({
        expectedButtons: DASHBOARD_EDITING_ACTIONS,
        checkLength: true,
      });
    });

    it("should not show `Add action element` when model actions are disabled", async () => {
      setup({ isEditing: true, hasModelActionsEnabled: false });
      await expectButtonsToStrictMatchHeader({
        expectedButtons: DASHBOARD_EDITING_ACTIONS.filter(
          (action) => action !== DASHBOARD_ACTION.ADD_ACTION_ELEMENT,
        ),
        checkLength: true,
      });
    });

    it("should not show view-related buttons", () => {
      setup({ isEditing: true });
      const buttons = screen.getAllByTestId("dashboard-header-row-button");

      const validActions = DASHBOARD_VIEW_ACTIONS.filter(
        (action) => action !== DASHBOARD_ACTION.DASHBOARD_HEADER_ACTION_DIVIDER,
      );

      for (const button of buttons) {
        const buttonKey = button.getAttribute("data-element-id");
        expect(validActions).not.toContain(buttonKey);
      }
    });
  });

  describe("when not editing", () => {
    it("should show view-related buttons", async () => {
      setup({
        isEditing: false,
        isNightMode: false,
        isAnalyticsDashboard: false,
        hasNightModeToggle: true,
        isAdmin: true,
      });
      await expectButtonsToStrictMatchHeader({
        expectedButtons: [
          DASHBOARD_ACTION.EDIT_DASHBOARD,
          DASHBOARD_ACTION.DASHBOARD_SHARING,
          DASHBOARD_ACTION.REFRESH_WIDGET,
          DASHBOARD_ACTION.DASHBOARD_HEADER_ACTION_DIVIDER,
          DASHBOARD_ACTION.DASHBOARD_BOOKMARK,
          DASHBOARD_ACTION.DASHBOARD_INFO,
          DASHBOARD_ACTION.DASHBOARD_ACTION_MENU,
        ],
        checkLength: true,
      });
    });

    it("should show sharing button", () => {
      setup({ isEditing: false });
      expect(screen.getByTestId("sharing-menu-button")).toBeInTheDocument();
    });

    it("should not show editing-related buttons", () => {
      setup({ isEditing: false });
      const buttons = screen.getAllByTestId("dashboard-header-row-button");

      const validActions = DASHBOARD_EDITING_ACTIONS.filter(
        (action) => action !== DASHBOARD_ACTION.DASHBOARD_HEADER_ACTION_DIVIDER,
      );

      for (const button of buttons) {
        const buttonKey = button.getAttribute("data-element-id");
        expect(validActions).not.toContain(buttonKey);
      }
    });

    it("should show fullscreen toggle when dashboard is public", async () => {
      setup({ isEditing: false, isPublic: true });
      await expectButtonsToExistInHeader({
        expectedButtons: [DASHBOARD_ACTION.FULLSCREEN_TOGGLE],
      });
    });

    it("should show night mode toggle when in fullscreen", async () => {
      setup({
        isEditing: false,
        isFullscreen: true,
        hasNightModeToggle: true,
        isNightMode: true,
      });

      await expectButtonsToExistInHeader({
        expectedButtons: [DASHBOARD_ACTION.NIGHT_MODE_TOGGLE],
      });
    });
  });

  describe("when viewing analytics dashboard", () => {
    it("should show analytics-specific buttons with correct icons and tooltips", async () => {
      setup({ isEditing: false, isAnalyticsDashboard: true });
      await expectButtonsToExistInHeader({
        expectedButtons: [
          DASHBOARD_ACTION.COPY_ANALYTICS_DASHBOARD,
          DASHBOARD_ACTION.FULLSCREEN_ANALYTICS_DASHBOARD,
        ],
      });
    });

    it("should not show regular dashboard action menu", () => {
      setup({ isEditing: false, isAnalyticsDashboard: true });

      expect(
        screen.queryByLabelText(
          `${DASHBOARD_EXPECTED_DATA_MAP[DASHBOARD_ACTION.DASHBOARD_ACTION_MENU].icon} icon`,
        ),
      ).not.toBeInTheDocument();
    });
  });
});<|MERGE_RESOLUTION|>--- conflicted
+++ resolved
@@ -154,14 +154,10 @@
     <Route
       path="*"
       component={() => (
-<<<<<<< HEAD
-        <MockDashboardContext>
-=======
         <MockDashboardContext
           dashboardId={MOCK_DASHBOARD.id}
           navigateToNewCardFromDashboard={null}
         >
->>>>>>> ee962c16
           <DashboardHeaderButtonRow
             canResetFilters
             onResetFilters={jest.fn()}
