--- conflicted
+++ resolved
@@ -38,16 +38,9 @@
 
 (defn randomly-once-an-hour
   "Schedule map for once an hour at a random minute of the hour."
-<<<<<<< HEAD
-  []
-  ;; avoid around zero marks since it's busy time
-  ;; prevent zeros and 50s which would appear as non-random choices
-  (let [choices (remove #{10 50} (range 5 55))]
-=======
   [excluded-minute]
-   ;; avoid around near the hour because it's usually when notifications are scheduled.
+    ;; avoid around near the hour because it's usually when notifications are scheduled.
   (let [choices (remove #{excluded-minute} (range 5 55))]
->>>>>>> 2ae676e8
     {:schedule_minute (rand-nth choices)
      :schedule_type   "hourly"}))
 
@@ -74,12 +67,8 @@
 
 (def default-metadata-sync-schedule-cron-strings
   "Default `:metadata_sync_schedule`s (two as application and db have different defaults)."
-<<<<<<< HEAD
-  #{"0 10 * * * ? *" "0 50 * * * ? *"})
-=======
   #{"0 0 * * * ? *" "0 50 * * * ? *"})
 
 (def old-sample-metadata-sync-schedule-cron-string
   "Before ADM-943, the default value for this sync string was 43 causing issues with stampedes."
-  "0 43 * * * ? *")
->>>>>>> 2ae676e8
+  "0 43 * * * ? *")