--- conflicted
+++ resolved
@@ -77,15 +77,8 @@
   visibleColumns = COLLECTION_BROWSER_LIST_COLUMNS,
   className,
   style,
-<<<<<<< HEAD
-}: Omit<CollectionBrowserProps, "collectionId"> & {
-  collectionId: CollectionId;
-}) => {
-  const baseCollectionId = useSdkSelector(state =>
-=======
 }: CollectionBrowserProps) => {
   const baseCollectionId = useSdkSelector((state) =>
->>>>>>> 482ed3ef
     getCollectionIdSlugFromReference(state, collectionId),
   );
 
