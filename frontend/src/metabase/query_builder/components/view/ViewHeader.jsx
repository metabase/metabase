import React, { useEffect, useCallback, useState } from "react";
import PropTypes from "prop-types";
import { t } from "ttag";
import cx from "classnames";

<<<<<<< HEAD
import Link from "metabase/components/Link";
import Icon from "metabase/components/Icon";
import ButtonBar from "metabase/components/ButtonBar";
import CollectionBadge from "metabase/questions/components/CollectionBadge";
import LastEditInfoLabel from "metabase/components/LastEditInfoLabel";
import SavedQuestionHeaderButton from "metabase/query_builder/components/SavedQuestionHeaderButton/SavedQuestionHeaderButton";
import ViewSection, { ViewHeading, ViewSubHeading } from "./ViewSection";
=======
import { usePrevious, useMount } from "react-use";
import * as Urls from "metabase/lib/urls";
import { SERVER_ERROR_TYPES } from "metabase/lib/errors";
import MetabaseSettings from "metabase/lib/settings";

import Link from "metabase/core/components/Link";
>>>>>>> b9511a61
import ViewButton from "metabase/query_builder/components/view/ViewButton";

import { useToggle } from "metabase/hooks/use-toggle";

import { MODAL_TYPES } from "metabase/query_builder/constants";
import SavedQuestionHeaderButton from "metabase/query_builder/components/SavedQuestionHeaderButton/SavedQuestionHeaderButton";

import RunButtonWithTooltip from "../RunButtonWithTooltip";

import QuestionActions from "../QuestionActions";
import { HeadBreadcrumbs } from "./HeaderBreadcrumbs";
import QuestionDataSource from "./QuestionDataSource";
import QuestionDescription from "./QuestionDescription";
import QuestionNotebookButton from "./QuestionNotebookButton";
import ConvertQueryButton from "./ConvertQueryButton";
import QuestionFilters, {
  FilterHeaderToggle,
  FilterHeader,
  QuestionFilterWidget,
} from "./QuestionFilters";
import { QuestionSummarizeWidget } from "./QuestionSummaries";
import {
  AdHocViewHeading,
  SaveButton,
  SavedQuestionHeaderButtonContainer,
  ViewHeaderMainLeftContentContainer,
  ViewHeaderLeftSubHeading,
  ViewHeaderContainer,
  StyledLastEditInfoLabel,
  StyledQuestionDataSource,
  SavedQuestionLeftSideRoot,
  AdHocLeftSideRoot,
  HeaderDivider,
  ViewHeaderActionPanel,
  ViewHeaderIconButtonContainer,
} from "./ViewHeader.styled";

const viewTitleHeaderPropTypes = {
  question: PropTypes.object.isRequired,
  originalQuestion: PropTypes.object,

  queryBuilderMode: PropTypes.oneOf(["view", "notebook"]),
  setQueryBuilderMode: PropTypes.func,

  result: PropTypes.object,

  isDirty: PropTypes.bool,
  isRunnable: PropTypes.bool,
  isRunning: PropTypes.bool,
  isResultDirty: PropTypes.bool,
  isNativeEditorOpen: PropTypes.bool,
  isNavBarOpen: PropTypes.bool,
  isShowingSummarySidebar: PropTypes.bool,
  isShowingQuestionDetailsSidebar: PropTypes.bool,
  isObjectDetail: PropTypes.bool,
  isAdditionalInfoVisible: PropTypes.bool,

  runQuestionQuery: PropTypes.func,
  cancelQuery: PropTypes.func,
  updateQuestion: PropTypes.func,

  onOpenModal: PropTypes.func,
  onEditSummary: PropTypes.func,
  onCloseSummary: PropTypes.func,
  onOpenQuestionDetails: PropTypes.func,

  className: PropTypes.string,
  style: PropTypes.object,
};

export function ViewTitleHeader(props) {
  const { question, className, style, isNavBarOpen, updateQuestion } = props;

  const [
    areFiltersExpanded,
    { turnOn: expandFilters, turnOff: collapseFilters },
  ] = useToggle(!question?.isSaved());

  const previousQuestion = usePrevious(question);

  useEffect(() => {
    if (!question.isStructured() || !previousQuestion?.isStructured()) {
      return;
    }

    const filtersCount = question.query().filters().length;
    const previousFiltersCount = previousQuestion.query().filters().length;

    if (filtersCount > previousFiltersCount) {
      expandFilters();
    }
  }, [previousQuestion, question, expandFilters]);

  const isStructured = question.isStructured();
  const isNative = question.isNative();
  const isSaved = question.isSaved();
  const isDataset = question.isDataset();

  const isSummarized =
    isStructured && question.query().topLevelQuery().hasAggregations();

<<<<<<< HEAD
  render() {
    const {
      className,
      style,
      question,
      onOpenModal,
      originalQuestion,
      isDirty,
      queryBuilderMode,
      setQueryBuilderMode,
      result,
      isRunnable,
      isRunning,
      isResultDirty,
      isPreviewing,
      isNativeEditorOpen,
      runQuestionQuery,
      cancelQuery,
      isShowingSummarySidebar,
      onEditSummary,
      onCloseSummary,
      isShowingFilterSidebar,
      onAddFilter,
      onCloseFilter,
      isShowingQuestionDetailsSidebar,
      onOpenQuestionDetails,
      onCloseQuestionDetails,
      onOpenQuestionHistory,
      isObjectDetail,
    } = this.props;
    const { isFiltersExpanded } = this.state;
    const isShowingNotebook = queryBuilderMode === "notebook";
    const lastEditInfo = question.lastEditInfo();

    const isStructured = question.isStructured();
    const isNative = question.isNative();
    const isSaved = question.isSaved();

    const isSummarized =
      isStructured &&
      question
        .query()
        .topLevelQuery()
        .hasAggregations();

    const showFiltersInHeading = !isSummarized && !isFiltersExpanded;
    const dashboardUrl = document.cookie.replace(
      /(?:(?:^|.*;\s*)dashboardUrl\s*\=\s*([^;]*).*$)|^.*$/,
      "$1",
    );
    const dashboardName = document.cookie.replace(
      /(?:(?:^|.*;\s*)dashboardName\s*\=\s*([^;]*).*$)|^.*$/,
      "$1",
    );
    return (
      <ViewSection
        className={cx("border-bottom", className)}
=======
  const onQueryChange = useCallback(
    newQuery => {
      updateQuestion(newQuery.question(), { run: true });
    },
    [updateQuestion],
  );

  return (
    <>
      <ViewHeaderContainer
        className={className}
>>>>>>> b9511a61
        style={style}
        data-testid="qb-header"
        isNavBarOpen={isNavBarOpen}
      >
        {isSaved ? (
<<<<<<< HEAD
          <div>
            <div className="flex align-center">
              <SavedQuestionHeaderButtonContainer>
                <SavedQuestionHeaderButton
                  question={question}
                  isActive={isShowingQuestionDetailsSidebar}
                  onClick={
                    isShowingQuestionDetailsSidebar
                      ? onCloseQuestionDetails
                      : onOpenQuestionDetails
                  }
                />
              </SavedQuestionHeaderButtonContainer>
              {lastEditInfo && (
                <LastEditInfoLabel
                  className="ml1 text-light"
                  item={question.card()}
                  onClick={onOpenQuestionHistory}
                />
              )}
            </div>
            <ViewSubHeading
              id="viewBreadcrumbs"
              className="flex align-center flex-wrap pt1"
            >
              {dashboardUrl && (
                <Link
                  to={dashboardUrl}
                  className="mr2 mb1"
                  style={{
                    color: "rgb(148, 154, 171)",
                    fontSize: "0.875em",
                    fontWeight: "bold",
                  }}
                >
                  <Icon name="dashboard" size="11" />
                  <span class="ml1 text-wrap">{dashboardName}</span>
                </Link>
              )}

              <CollectionBadge
                className="mb1"
                collectionId={question.collectionId()}
              />

              {QuestionDataSource.shouldRender(this.props) && (
                <QuestionDataSource
                  className="ml2 mb1"
                  question={question}
                  isObjectDetail={isObjectDetail}
                  subHead
                />
              )}

              {QuestionFilters.shouldRender(this.props) && (
                <QuestionFilters
                  className="mb1"
                  question={question}
                  expanded={isFiltersExpanded}
                  onExpand={this.expandFilters}
                  onCollapse={this.collapseFilters}
                />
              )}
            </ViewSubHeading>
          </div>
        ) : (
          <div>
            <div id="viewName" className="flex align-baseline flex-wrap">
              <ViewHeading className="mt1 mr2 mb1">
                {isNative ? (
                  t`New question`
                ) : (
                  <QuestionDescription
                    question={question}
                    isObjectDetail={isObjectDetail}
                  />
                )}
              </ViewHeading>
              {showFiltersInHeading &&
                QuestionFilters.shouldRender(this.props) && (
                  <QuestionFilters
                    className="mr2 mb1"
                    question={question}
                    expanded={isFiltersExpanded}
                    onExpand={this.expandFilters}
                    onCollapse={this.collapseFilters}
                  />
                )}
              {QuestionLineage.shouldRender(this.props) && (
                <QuestionLineage
                  className="mr2 mb1"
                  question={question}
                  originalQuestion={originalQuestion}
                />
              )}
            </div>
            <div className="flex align-center flex-wrap">
              {dashboardUrl && (
                <Link
                  to={dashboardUrl}
                  className="mr2 mb1"
                  style={{
                    color: "rgb(148, 154, 171)",
                    fontSize: "0.875em",
                    fontWeight: "bold",
                  }}
                >
                  <Icon name="dashboard" size="11" />
                  <span class="ml1 text-wrap">{dashboardName}</span>
                </Link>
              )}
              {isSummarized && (
                <QuestionDataSource
                  className="mb1"
                  question={question}
                  isObjectDetail={isObjectDetail}
                  subHead
                  data-metabase-event={`Question Data Source Click`}
                />
              )}
              {!showFiltersInHeading &&
                QuestionFilters.shouldRender(this.props) && (
                  <QuestionFilters
                    className="mb1"
                    question={question}
                    expanded={isFiltersExpanded}
                    onExpand={this.expandFilters}
                    onCollapse={this.collapseFilters}
                  />
                )}
            </div>
          </div>
=======
          <SavedQuestionLeftSide {...props} />
        ) : (
          <AhHocQuestionLeftSide
            {...props}
            isNative={isNative}
            isSummarized={isSummarized}
          />
>>>>>>> b9511a61
        )}
        <ViewTitleHeaderRightSide
          {...props}
          isSaved={isSaved}
          isDataset={isDataset}
          isNative={isNative}
          isSummarized={isSummarized}
          areFiltersExpanded={areFiltersExpanded}
          onExpandFilters={expandFilters}
          onCollapseFilters={collapseFilters}
          onQueryChange={onQueryChange}
        />
      </ViewHeaderContainer>
      {QuestionFilters.shouldRender(props) && (
        <FilterHeader
          {...props}
          expanded={areFiltersExpanded}
          question={question}
          onQueryChange={onQueryChange}
        />
      )}
    </>
  );
}

SavedQuestionLeftSide.propTypes = {
  question: PropTypes.object.isRequired,
  isObjectDetail: PropTypes.bool,
  isAdditionalInfoVisible: PropTypes.bool,
  isShowingQuestionDetailsSidebar: PropTypes.bool,
  onOpenQuestionInfo: PropTypes.func.isRequired,
  onSave: PropTypes.func,
};

function SavedQuestionLeftSide(props) {
  const {
    question,
    isObjectDetail,
    isAdditionalInfoVisible,
    onOpenQuestionInfo,
    onSave,
  } = props;

  const [showSubHeader, setShowSubHeader] = useState(true);

  useMount(() => {
    const timerId = setTimeout(() => {
      setShowSubHeader(false);
    }, 4000);
    return () => clearTimeout(timerId);
  });

  const hasLastEditInfo = question.lastEditInfo() != null;
  const isDataset = question.isDataset();

  const onHeaderChange = useCallback(
    name => {
      if (name && name !== question.displayName()) {
        onSave(question.setDisplayName(name).card());
      }
    },
    [question, onSave],
  );

  return (
    <SavedQuestionLeftSideRoot
      data-testid="qb-header-left-side"
      showSubHeader={showSubHeader}
    >
      <ViewHeaderMainLeftContentContainer>
        <SavedQuestionHeaderButtonContainer isDataset={isDataset}>
          <HeadBreadcrumbs
            divider={<HeaderDivider>/</HeaderDivider>}
            parts={[
              ...(isAdditionalInfoVisible && isDataset
                ? [
                    <DatasetCollectionBadge
                      key="collection"
                      dataset={question}
                    />,
                  ]
                : []),

              <SavedQuestionHeaderButton
                key={question.displayName()}
                question={question}
                onSave={onHeaderChange}
              />,
            ]}
          />
        </SavedQuestionHeaderButtonContainer>
      </ViewHeaderMainLeftContentContainer>
      {isAdditionalInfoVisible && (
        <ViewHeaderLeftSubHeading>
          {QuestionDataSource.shouldRender(props) && !isDataset && (
            <StyledQuestionDataSource
              question={question}
              isObjectDetail={isObjectDetail}
              subHead
            />
          )}
          {hasLastEditInfo && isAdditionalInfoVisible && (
            <StyledLastEditInfoLabel
              item={question.card()}
              onClick={onOpenQuestionInfo}
            />
          )}
        </ViewHeaderLeftSubHeading>
      )}
    </SavedQuestionLeftSideRoot>
  );
}

AhHocQuestionLeftSide.propTypes = {
  question: PropTypes.object.isRequired,
  originalQuestion: PropTypes.object,
  isNative: PropTypes.bool,
  isObjectDetail: PropTypes.bool,
  isSummarized: PropTypes.bool,
  onOpenModal: PropTypes.func,
};

function AhHocQuestionLeftSide(props) {
  const {
    question,
    originalQuestion,
    isNative,
    isObjectDetail,
    isSummarized,
    onOpenModal,
  } = props;

  const handleTitleClick = () => {
    const query = question.query();
    if (!query.readOnly()) {
      onOpenModal(MODAL_TYPES.SAVE);
    }
  };

  return (
    <AdHocLeftSideRoot>
      <ViewHeaderMainLeftContentContainer>
        <AdHocViewHeading color="medium">
          {isNative ? (
            t`New question`
          ) : (
            <QuestionDescription
              question={question}
              originalQuestion={originalQuestion}
              isObjectDetail={isObjectDetail}
              onClick={handleTitleClick}
            />
          )}
        </AdHocViewHeading>
      </ViewHeaderMainLeftContentContainer>
      <ViewHeaderLeftSubHeading>
        {isSummarized && (
          <QuestionDataSource
            className="mb1"
            question={question}
            isObjectDetail={isObjectDetail}
            subHead
            data-metabase-event="Question Data Source Click"
          />
        )}
      </ViewHeaderLeftSubHeading>
    </AdHocLeftSideRoot>
  );
}

DatasetCollectionBadge.propTypes = {
  dataset: PropTypes.object.isRequired,
};

function DatasetCollectionBadge({ dataset }) {
  const { collection } = dataset.card();
  return (
    <HeadBreadcrumbs.Badge to={Urls.collection(collection)} icon="model">
      {collection?.name || t`Our analytics`}
    </HeadBreadcrumbs.Badge>
  );
}

ViewTitleHeaderRightSide.propTypes = {
  question: PropTypes.object.isRequired,
  result: PropTypes.object,
  queryBuilderMode: PropTypes.oneOf(["view", "notebook"]),
  isDataset: PropTypes.bool,
  isSaved: PropTypes.bool,
  isNative: PropTypes.bool,
  isRunnable: PropTypes.bool,
  isRunning: PropTypes.bool,
  isNativeEditorOpen: PropTypes.bool,
  isShowingSummarySidebar: PropTypes.bool,
  isDirty: PropTypes.bool,
  isResultDirty: PropTypes.bool,
  isActionListVisible: PropTypes.bool,
  runQuestionQuery: PropTypes.func,
  updateQuestion: PropTypes.func.isRequired,
  cancelQuery: PropTypes.func,
  onOpenModal: PropTypes.func,
  onEditSummary: PropTypes.func,
  onCloseSummary: PropTypes.func,
  setQueryBuilderMode: PropTypes.func,
  turnDatasetIntoQuestion: PropTypes.func,
  areFiltersExpanded: PropTypes.bool,
  onExpandFilters: PropTypes.func,
  onCollapseFilters: PropTypes.func,
  isBookmarked: PropTypes.bool,
  toggleBookmark: PropTypes.func,
  onOpenQuestionInfo: PropTypes.func,
  onCloseQuestionInfo: PropTypes.func,
  isShowingQuestionInfoSidebar: PropTypes.bool,
  onModelPersistenceChange: PropTypes.bool,
  onQueryChange: PropTypes.func,
};

function ViewTitleHeaderRightSide(props) {
  const {
    question,
    result,
    queryBuilderMode,
    isBookmarked,
    toggleBookmark,
    isSaved,
    isDataset,
    isNative,
    isRunnable,
    isRunning,
    isNativeEditorOpen,
    isShowingSummarySidebar,
    isDirty,
    isResultDirty,
    isActionListVisible,
    runQuestionQuery,
    cancelQuery,
    onOpenModal,
    onEditSummary,
    onCloseSummary,
    setQueryBuilderMode,
    turnDatasetIntoQuestion,
    areFiltersExpanded,
    onExpandFilters,
    onCollapseFilters,
    isShowingQuestionInfoSidebar,
    onCloseQuestionInfo,
    onOpenQuestionInfo,
    onModelPersistenceChange,
    onQueryChange,
  } = props;
  const isShowingNotebook = queryBuilderMode === "notebook";
  const query = question.query();
  const isReadOnlyQuery = query.readOnly();
  const canEditQuery = !isReadOnlyQuery;
  const canRunAdhocQueries = !isReadOnlyQuery;
  const canNest = query.canNest();
  const hasExploreResultsLink =
    isNative &&
    canNest &&
    isSaved &&
    canRunAdhocQueries &&
    MetabaseSettings.get("enable-nested-queries");

  const isNewQuery = !query.hasData();
  const hasSaveButton =
    !isDataset &&
    !!isDirty &&
    (isNewQuery || canEditQuery) &&
    isActionListVisible;
  const isMissingPermissions =
    result?.error_type === SERVER_ERROR_TYPES.missingPermissions;
  const hasRunButton =
    isRunnable && !isNativeEditorOpen && !isMissingPermissions;

  const handleInfoClick = useCallback(() => {
    if (isShowingQuestionInfoSidebar) {
      onCloseQuestionInfo();
    } else {
      onOpenQuestionInfo();
    }
  }, [isShowingQuestionInfoSidebar, onOpenQuestionInfo, onCloseQuestionInfo]);

  return (
    <ViewHeaderActionPanel data-testid="qb-header-action-panel">
      {QuestionFilters.shouldRender(props) && (
        <FilterHeaderToggle
          className="ml2 mr1"
          question={question}
          expanded={areFiltersExpanded}
          onExpand={onExpandFilters}
          onCollapse={onCollapseFilters}
          onQueryChange={onQueryChange}
        />
      )}
      {QuestionFilterWidget.shouldRender(props) && (
        <QuestionFilterWidget
          className="hide sm-show"
          onOpenModal={onOpenModal}
        />
      )}
      {QuestionSummarizeWidget.shouldRender(props) && (
        <QuestionSummarizeWidget
          className="hide sm-show"
          isShowingSummarySidebar={isShowingSummarySidebar}
          onEditSummary={onEditSummary}
          onCloseSummary={onCloseSummary}
          data-metabase-event="View Mode; Open Summary Widget"
        />
      )}
      {QuestionNotebookButton.shouldRender(props) && (
        <ViewHeaderIconButtonContainer>
          <QuestionNotebookButton
            iconSize={16}
            question={question}
            isShowingNotebook={isShowingNotebook}
            setQueryBuilderMode={setQueryBuilderMode}
            data-metabase-event={
              isShowingNotebook
                ? `Notebook Mode;Go to View Mode`
                : `View Mode; Go to Notebook Mode`
            }
          />
        </ViewHeaderIconButtonContainer>
      )}
      {ConvertQueryButton.shouldRender(props) && (
        <ConvertQueryButton question={question} onOpenModal={onOpenModal} />
      )}
      {hasExploreResultsLink && <ExploreResultsLink question={question} />}
      {hasRunButton && !isShowingNotebook && (
        <ViewHeaderIconButtonContainer>
          <RunButtonWithTooltip
            className={cx("text-brand-hover text-dark", {
              "text-white-hover": isResultDirty,
            })}
            iconSize={16}
            onlyIcon
            medium
            compact
            result={result}
            isRunning={isRunning}
            isDirty={isResultDirty}
            onRun={() => runQuestionQuery({ ignoreCache: true })}
            onCancel={cancelQuery}
          />
        </ViewHeaderIconButtonContainer>
      )}
      {isSaved && (
        <QuestionActions
          isShowingQuestionInfoSidebar={isShowingQuestionInfoSidebar}
          isBookmarked={isBookmarked}
          handleBookmark={toggleBookmark}
          onOpenModal={onOpenModal}
          question={question}
          setQueryBuilderMode={setQueryBuilderMode}
          turnDatasetIntoQuestion={turnDatasetIntoQuestion}
          onInfoClick={handleInfoClick}
          onModelPersistenceChange={onModelPersistenceChange}
        />
      )}
      {hasSaveButton && (
        <SaveButton
          disabled={!question.canRun() || !canEditQuery}
          tooltip={{
            tooltip: t`You don't have permission to save this question.`,
            isEnabled: !canEditQuery,
            placement: "left",
          }}
          data-metabase-event={
            isShowingNotebook
              ? `Notebook Mode; Click Save`
              : `View Mode; Click Save`
          }
          onClick={() => onOpenModal("save")}
        >
          {t`Save`}
        </SaveButton>
      )}
    </ViewHeaderActionPanel>
  );
}

ExploreResultsLink.propTypes = {
  question: PropTypes.object.isRequired,
};

function ExploreResultsLink({ question }) {
  const url = question
    .composeThisQuery()
    .setDisplay("table")
    .setSettings({})
    .getUrl();

  return (
    <Link to={url}>
      <ViewButton medium p={[2, 1]} icon="insight" labelBreakpoint="sm">
        {t`Explore results`}
      </ViewButton>
    </Link>
  );
}

ViewTitleHeader.propTypes = viewTitleHeaderPropTypes;<|MERGE_RESOLUTION|>--- conflicted
+++ resolved
@@ -3,22 +3,12 @@
 import { t } from "ttag";
 import cx from "classnames";
 
-<<<<<<< HEAD
-import Link from "metabase/components/Link";
-import Icon from "metabase/components/Icon";
-import ButtonBar from "metabase/components/ButtonBar";
-import CollectionBadge from "metabase/questions/components/CollectionBadge";
-import LastEditInfoLabel from "metabase/components/LastEditInfoLabel";
-import SavedQuestionHeaderButton from "metabase/query_builder/components/SavedQuestionHeaderButton/SavedQuestionHeaderButton";
-import ViewSection, { ViewHeading, ViewSubHeading } from "./ViewSection";
-=======
 import { usePrevious, useMount } from "react-use";
 import * as Urls from "metabase/lib/urls";
 import { SERVER_ERROR_TYPES } from "metabase/lib/errors";
 import MetabaseSettings from "metabase/lib/settings";
 
 import Link from "metabase/core/components/Link";
->>>>>>> b9511a61
 import ViewButton from "metabase/query_builder/components/view/ViewButton";
 
 import { useToggle } from "metabase/hooks/use-toggle";
@@ -120,65 +110,6 @@
   const isSummarized =
     isStructured && question.query().topLevelQuery().hasAggregations();
 
-<<<<<<< HEAD
-  render() {
-    const {
-      className,
-      style,
-      question,
-      onOpenModal,
-      originalQuestion,
-      isDirty,
-      queryBuilderMode,
-      setQueryBuilderMode,
-      result,
-      isRunnable,
-      isRunning,
-      isResultDirty,
-      isPreviewing,
-      isNativeEditorOpen,
-      runQuestionQuery,
-      cancelQuery,
-      isShowingSummarySidebar,
-      onEditSummary,
-      onCloseSummary,
-      isShowingFilterSidebar,
-      onAddFilter,
-      onCloseFilter,
-      isShowingQuestionDetailsSidebar,
-      onOpenQuestionDetails,
-      onCloseQuestionDetails,
-      onOpenQuestionHistory,
-      isObjectDetail,
-    } = this.props;
-    const { isFiltersExpanded } = this.state;
-    const isShowingNotebook = queryBuilderMode === "notebook";
-    const lastEditInfo = question.lastEditInfo();
-
-    const isStructured = question.isStructured();
-    const isNative = question.isNative();
-    const isSaved = question.isSaved();
-
-    const isSummarized =
-      isStructured &&
-      question
-        .query()
-        .topLevelQuery()
-        .hasAggregations();
-
-    const showFiltersInHeading = !isSummarized && !isFiltersExpanded;
-    const dashboardUrl = document.cookie.replace(
-      /(?:(?:^|.*;\s*)dashboardUrl\s*\=\s*([^;]*).*$)|^.*$/,
-      "$1",
-    );
-    const dashboardName = document.cookie.replace(
-      /(?:(?:^|.*;\s*)dashboardName\s*\=\s*([^;]*).*$)|^.*$/,
-      "$1",
-    );
-    return (
-      <ViewSection
-        className={cx("border-bottom", className)}
-=======
   const onQueryChange = useCallback(
     newQuery => {
       updateQuestion(newQuery.question(), { run: true });
@@ -190,146 +121,11 @@
     <>
       <ViewHeaderContainer
         className={className}
->>>>>>> b9511a61
         style={style}
         data-testid="qb-header"
         isNavBarOpen={isNavBarOpen}
       >
         {isSaved ? (
-<<<<<<< HEAD
-          <div>
-            <div className="flex align-center">
-              <SavedQuestionHeaderButtonContainer>
-                <SavedQuestionHeaderButton
-                  question={question}
-                  isActive={isShowingQuestionDetailsSidebar}
-                  onClick={
-                    isShowingQuestionDetailsSidebar
-                      ? onCloseQuestionDetails
-                      : onOpenQuestionDetails
-                  }
-                />
-              </SavedQuestionHeaderButtonContainer>
-              {lastEditInfo && (
-                <LastEditInfoLabel
-                  className="ml1 text-light"
-                  item={question.card()}
-                  onClick={onOpenQuestionHistory}
-                />
-              )}
-            </div>
-            <ViewSubHeading
-              id="viewBreadcrumbs"
-              className="flex align-center flex-wrap pt1"
-            >
-              {dashboardUrl && (
-                <Link
-                  to={dashboardUrl}
-                  className="mr2 mb1"
-                  style={{
-                    color: "rgb(148, 154, 171)",
-                    fontSize: "0.875em",
-                    fontWeight: "bold",
-                  }}
-                >
-                  <Icon name="dashboard" size="11" />
-                  <span class="ml1 text-wrap">{dashboardName}</span>
-                </Link>
-              )}
-
-              <CollectionBadge
-                className="mb1"
-                collectionId={question.collectionId()}
-              />
-
-              {QuestionDataSource.shouldRender(this.props) && (
-                <QuestionDataSource
-                  className="ml2 mb1"
-                  question={question}
-                  isObjectDetail={isObjectDetail}
-                  subHead
-                />
-              )}
-
-              {QuestionFilters.shouldRender(this.props) && (
-                <QuestionFilters
-                  className="mb1"
-                  question={question}
-                  expanded={isFiltersExpanded}
-                  onExpand={this.expandFilters}
-                  onCollapse={this.collapseFilters}
-                />
-              )}
-            </ViewSubHeading>
-          </div>
-        ) : (
-          <div>
-            <div id="viewName" className="flex align-baseline flex-wrap">
-              <ViewHeading className="mt1 mr2 mb1">
-                {isNative ? (
-                  t`New question`
-                ) : (
-                  <QuestionDescription
-                    question={question}
-                    isObjectDetail={isObjectDetail}
-                  />
-                )}
-              </ViewHeading>
-              {showFiltersInHeading &&
-                QuestionFilters.shouldRender(this.props) && (
-                  <QuestionFilters
-                    className="mr2 mb1"
-                    question={question}
-                    expanded={isFiltersExpanded}
-                    onExpand={this.expandFilters}
-                    onCollapse={this.collapseFilters}
-                  />
-                )}
-              {QuestionLineage.shouldRender(this.props) && (
-                <QuestionLineage
-                  className="mr2 mb1"
-                  question={question}
-                  originalQuestion={originalQuestion}
-                />
-              )}
-            </div>
-            <div className="flex align-center flex-wrap">
-              {dashboardUrl && (
-                <Link
-                  to={dashboardUrl}
-                  className="mr2 mb1"
-                  style={{
-                    color: "rgb(148, 154, 171)",
-                    fontSize: "0.875em",
-                    fontWeight: "bold",
-                  }}
-                >
-                  <Icon name="dashboard" size="11" />
-                  <span class="ml1 text-wrap">{dashboardName}</span>
-                </Link>
-              )}
-              {isSummarized && (
-                <QuestionDataSource
-                  className="mb1"
-                  question={question}
-                  isObjectDetail={isObjectDetail}
-                  subHead
-                  data-metabase-event={`Question Data Source Click`}
-                />
-              )}
-              {!showFiltersInHeading &&
-                QuestionFilters.shouldRender(this.props) && (
-                  <QuestionFilters
-                    className="mb1"
-                    question={question}
-                    expanded={isFiltersExpanded}
-                    onExpand={this.expandFilters}
-                    onCollapse={this.collapseFilters}
-                  />
-                )}
-            </div>
-          </div>
-=======
           <SavedQuestionLeftSide {...props} />
         ) : (
           <AhHocQuestionLeftSide
@@ -337,7 +133,6 @@
             isNative={isNative}
             isSummarized={isSummarized}
           />
->>>>>>> b9511a61
         )}
         <ViewTitleHeaderRightSide
           {...props}
