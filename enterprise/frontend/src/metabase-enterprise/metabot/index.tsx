import { IndexRoute } from "react-router";
import { t } from "ttag";

import { createAdminRouteGuard } from "metabase/admin/utils";
import { AdminSettingsLayout } from "metabase/common/components/AdminLayout/AdminSettingsLayout";
import { Route } from "metabase/hoc/Title";
import { PLUGIN_METABOT, PLUGIN_REDUCERS } from "metabase/plugins";
import { MetabotPurchasePage } from "metabase-enterprise/metabot/components/MetabotAdmin/MetabotPurchasePage";
import { MetabotDataStudioSidebar } from "metabase-enterprise/metabot/components/MetabotDataStudioSidebar";
import { hasPremiumFeature } from "metabase-enterprise/settings";

import { Metabot } from "./components/Metabot";
import { MetabotAdminPage } from "./components/MetabotAdmin/MetabotAdminPage";
import { MetabotAppBarButton } from "./components/MetabotAppBarButton";
import { MetabotDataStudioButton } from "./components/MetabotDataStudioButton";
import { getMetabotQuickLinks } from "./components/MetabotQuickLinks";
import { MetabotToggleButton } from "./components/MetabotToggleButton";
import { MetabotContext, MetabotProvider, defaultContext } from "./context";
import { getMetabotVisible, metabotReducer } from "./state";

<<<<<<< HEAD
if (hasPremiumFeature("metabot_v3")) {
  PLUGIN_METABOT.isEnabled = () => true;
  PLUGIN_METABOT.Metabot = Metabot;

  PLUGIN_METABOT.getMetabotRoutes = getMetabotQuickLinks;

  PLUGIN_METABOT.getAdminPaths = () => [
    {
      name: t`AI`,
      path: "/admin/metabot",
      key: "metabot",
    },
  ];
  PLUGIN_METABOT.getAdminRoutes = () => (
    <Route
      key="metabot"
      path="metabot"
      component={createAdminRouteGuard("metabot")}
    >
      <IndexRoute component={MetabotAdminPage} />
      <Route path=":metabotId" component={MetabotAdminPage} />
    </Route>
  );

  PLUGIN_METABOT.defaultMetabotContextValue = defaultContext;
  PLUGIN_METABOT.MetabotContext = MetabotContext;
  PLUGIN_METABOT.getMetabotProvider = () => MetabotProvider;
  // TODO: make enterprise store + fix type
  PLUGIN_METABOT.getMetabotVisible =
    getMetabotVisible as unknown as typeof PLUGIN_METABOT.getMetabotVisible;

  PLUGIN_METABOT.MetabotToggleButton = MetabotToggleButton;
  PLUGIN_METABOT.MetabotAppBarButton = MetabotAppBarButton;
  PLUGIN_METABOT.MetabotDataStudioButton = MetabotDataStudioButton;
  PLUGIN_METABOT.MetabotDataStudioSidebar = MetabotDataStudioSidebar;

  PLUGIN_REDUCERS.metabotPlugin = metabotReducer;
} else if (hasPremiumFeature("offer_metabase_ai")) {
  PLUGIN_METABOT.getAdminPaths = () => [
    {
      name: t`AI`,
      path: "/admin/metabot",
      key: "metabot",
    },
  ];
  PLUGIN_METABOT.getAdminRoutes = () => (
    <Route path="metabot" component={createAdminRouteGuard("metabot")}>
      <Route title={t`AI`} component={AdminSettingsLayout}>
        <IndexRoute component={MetabotPurchasePage} />
      </Route>
    </Route>
  );
}

=======
>>>>>>> aead8fab
/**
 * This is for Metabot in embedding
 *
 * TODO: Move this under a feature flag, but then we need to make our
 * store allowing injecting reducers dynamically since the store would
 * already be created before PLUGIN_REDUCERS.* is set via the dynamic EE plugin.
 */
PLUGIN_METABOT.getMetabotProvider = () => MetabotProvider;
PLUGIN_METABOT.defaultMetabotContextValue = defaultContext;
PLUGIN_METABOT.MetabotContext = MetabotContext;

PLUGIN_REDUCERS.metabotPlugin = metabotReducer;

/**
 * Initialize metabot plugin features that depend on hasPremiumFeature.
 */
export function initializePlugin() {
  if (hasPremiumFeature("metabot_v3")) {
    PLUGIN_METABOT.isEnabled = () => true;
    PLUGIN_METABOT.Metabot = Metabot;
    PLUGIN_METABOT.getMetabotRoutes = getMetabotQuickLinks;

    PLUGIN_METABOT.getAdminPaths = () => [
      {
        name: t`AI`,
        path: "/admin/metabot",
        key: "metabot",
      },
    ];
    PLUGIN_METABOT.getAdminRoutes = () => (
      <Route
        key="metabot"
        path="metabot"
        component={createAdminRouteGuard("metabot")}
      >
        <IndexRoute component={MetabotAdminPage} />
        <Route path=":metabotId" component={MetabotAdminPage} />
      </Route>
    );

    // TODO: make enterprise store + fix type
    PLUGIN_METABOT.getMetabotVisible =
      getMetabotVisible as unknown as typeof PLUGIN_METABOT.getMetabotVisible;

    PLUGIN_METABOT.MetabotToggleButton = MetabotToggleButton;
    PLUGIN_METABOT.MetabotAppBarButton = MetabotAppBarButton;
    PLUGIN_METABOT.MetabotAdminAppBarButton = MetabotAdminAppBarButton;
  } else if (hasPremiumFeature("offer_metabase_ai")) {
    PLUGIN_METABOT.getAdminPaths = () => [
      {
        name: t`AI`,
        path: "/admin/metabot",
        key: "metabot",
      },
    ];
    PLUGIN_METABOT.getAdminRoutes = () => (
      <Route path="metabot" component={createAdminRouteGuard("metabot")}>
        <Route title={t`AI`} component={AdminSettingsLayout}>
          <IndexRoute component={MetabotPurchasePage} />
        </Route>
      </Route>
    );
  }
}<|MERGE_RESOLUTION|>--- conflicted
+++ resolved
@@ -18,63 +18,6 @@
 import { MetabotContext, MetabotProvider, defaultContext } from "./context";
 import { getMetabotVisible, metabotReducer } from "./state";
 
-<<<<<<< HEAD
-if (hasPremiumFeature("metabot_v3")) {
-  PLUGIN_METABOT.isEnabled = () => true;
-  PLUGIN_METABOT.Metabot = Metabot;
-
-  PLUGIN_METABOT.getMetabotRoutes = getMetabotQuickLinks;
-
-  PLUGIN_METABOT.getAdminPaths = () => [
-    {
-      name: t`AI`,
-      path: "/admin/metabot",
-      key: "metabot",
-    },
-  ];
-  PLUGIN_METABOT.getAdminRoutes = () => (
-    <Route
-      key="metabot"
-      path="metabot"
-      component={createAdminRouteGuard("metabot")}
-    >
-      <IndexRoute component={MetabotAdminPage} />
-      <Route path=":metabotId" component={MetabotAdminPage} />
-    </Route>
-  );
-
-  PLUGIN_METABOT.defaultMetabotContextValue = defaultContext;
-  PLUGIN_METABOT.MetabotContext = MetabotContext;
-  PLUGIN_METABOT.getMetabotProvider = () => MetabotProvider;
-  // TODO: make enterprise store + fix type
-  PLUGIN_METABOT.getMetabotVisible =
-    getMetabotVisible as unknown as typeof PLUGIN_METABOT.getMetabotVisible;
-
-  PLUGIN_METABOT.MetabotToggleButton = MetabotToggleButton;
-  PLUGIN_METABOT.MetabotAppBarButton = MetabotAppBarButton;
-  PLUGIN_METABOT.MetabotDataStudioButton = MetabotDataStudioButton;
-  PLUGIN_METABOT.MetabotDataStudioSidebar = MetabotDataStudioSidebar;
-
-  PLUGIN_REDUCERS.metabotPlugin = metabotReducer;
-} else if (hasPremiumFeature("offer_metabase_ai")) {
-  PLUGIN_METABOT.getAdminPaths = () => [
-    {
-      name: t`AI`,
-      path: "/admin/metabot",
-      key: "metabot",
-    },
-  ];
-  PLUGIN_METABOT.getAdminRoutes = () => (
-    <Route path="metabot" component={createAdminRouteGuard("metabot")}>
-      <Route title={t`AI`} component={AdminSettingsLayout}>
-        <IndexRoute component={MetabotPurchasePage} />
-      </Route>
-    </Route>
-  );
-}
-
-=======
->>>>>>> aead8fab
 /**
  * This is for Metabot in embedding
  *
@@ -121,7 +64,8 @@
 
     PLUGIN_METABOT.MetabotToggleButton = MetabotToggleButton;
     PLUGIN_METABOT.MetabotAppBarButton = MetabotAppBarButton;
-    PLUGIN_METABOT.MetabotAdminAppBarButton = MetabotAdminAppBarButton;
+    PLUGIN_METABOT.MetabotDataStudioButton = MetabotDataStudioButton;
+    PLUGIN_METABOT.MetabotDataStudioSidebar = MetabotDataStudioSidebar;
   } else if (hasPremiumFeature("offer_metabase_ai")) {
     PLUGIN_METABOT.getAdminPaths = () => [
       {
