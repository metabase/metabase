--- conflicted
+++ resolved
@@ -5,12 +5,8 @@
    [clojure.test :refer :all]
    [java-time.api :as t]
    [metabase.audit-app.impl :as audit]
-<<<<<<< HEAD
    [metabase.config.core :as config]
-=======
-   [metabase.config :as config]
    [metabase.lib-be.metadata.jvm :as lib.metadata.jvm]
->>>>>>> 6d3d404d
    [metabase.lib.convert :as lib.convert]
    [metabase.lib.core :as lib]
    [metabase.lib.metadata :as lib.metadata]
