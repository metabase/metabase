(ns metabase-enterprise.sandbox.query-processor.middleware.row-level-restrictions
  "Apply segmented a.k.a. sandboxing anti-permissions to the query, i.e. replace sandboxed Tables with the
  appropriate [[metabase-enterprise.sandbox.models.group-table-access-policy]]s (GTAPs). See dox
  for [[metabase.models.permissions]] for a high-level overview of the Metabase permissions system."
  (:require
   [clojure.core.memoize :as memoize]
   [medley.core :as m]
   [metabase-enterprise.sandbox.api.util :as mt.api.u]
   [metabase-enterprise.sandbox.models.group-table-access-policy
    :as gtap
    :refer [GroupTableAccessPolicy]]
   [metabase.api.common :as api :refer [*current-user* *current-user-id*]]
   [metabase.db.connection :as mdb.connection]
   [metabase.mbql.schema :as mbql.s]
   [metabase.mbql.util :as mbql.u]
   [metabase.models.card :refer [Card]]
   [metabase.models.field :refer [Field]]
   [metabase.models.permissions :as perms]
   [metabase.models.permissions-group-membership
    :refer [PermissionsGroupMembership]]
   [metabase.models.query.permissions :as query-perms]
   [metabase.plugins.classloader :as classloader]
   [metabase.query-processor.error-type :as qp.error-type]
   [metabase.query-processor.middleware.fetch-source-query
    :as fetch-source-query]
   [metabase.query-processor.middleware.permissions :as qp.perms]
   [metabase.query-processor.store :as qp.store]
   [metabase.util :as u]
   [metabase.util.i18n :refer [trs tru]]
   [metabase.util.log :as log]
<<<<<<< HEAD
   [metabase.util.malli :as mu]
=======
   #_{:clj-kondo/ignore [:deprecated-namespace]}
>>>>>>> 116cef2d
   [metabase.util.schema :as su]
   [schema.core :as s]
   [toucan2.core :as t2]))

(set! *warn-on-reflection* true)

(comment mdb.connection/keep-me) ; used for [[memoize/ttl]]

;;; +----------------------------------------------------------------------------------------------------------------+
;;; |                                                  query->gtap                                                   |
;;; +----------------------------------------------------------------------------------------------------------------+

(defn- all-table-ids [m]
  (set
   (reduce
    concat
    (mbql.u/match m
      (_ :guard (every-pred map? :source-table (complement ::gtap?)))
      (let [recursive-ids (all-table-ids (dissoc &match :source-table))]
        (cons (:source-table &match) recursive-ids))))))

(defn- query->all-table-ids [query]
  (let [ids (all-table-ids query)]
    (when (seq ids)
      (qp.store/fetch-and-store-tables! ids)
      (set ids))))

(defn assert-one-gtap-per-table
  "Make sure all referenced Tables have at most one GTAP."
  [gtaps]
  (doseq [[table-id gtaps] (group-by :table_id gtaps)
          :when            (> (count gtaps) 1)]
    (throw (ex-info (tru "Found more than one group table access policy for user ''{0}''"
                         (:email @*current-user*))
                    {:type      qp.error-type/client
                     :table-id  table-id
                     :gtaps     gtaps
                     :user      *current-user-id*
                     :group-ids (map :group_id gtaps)}))))

(defn- tables->sandboxes [table-ids]
  (qp.store/cached [*current-user-id* table-ids]
    (let [group-ids           (qp.store/cached *current-user-id*
                                (t2/select-fn-set :group_id PermissionsGroupMembership :user_id *current-user-id*))
          sandboxes           (when (seq group-ids)
                               (t2/select GroupTableAccessPolicy :group_id [:in group-ids]
                                 :table_id [:in table-ids]))
          enforced-sandboxes (mt.api.u/enforced-sandboxes sandboxes group-ids)]
       (when (seq enforced-sandboxes)
         (assert-one-gtap-per-table enforced-sandboxes)
         enforced-sandboxes))))

(defn- query->table-id->gtap [query]
  {:pre [(some? *current-user-id*)]}
  (let [table-ids (query->all-table-ids query)
        gtaps     (some-> table-ids tables->sandboxes)]
    (when (seq gtaps)
      (m/index-by :table_id gtaps))))

;;; +----------------------------------------------------------------------------------------------------------------+
;;; |                                                Applying a GTAP                                                 |
;;; +----------------------------------------------------------------------------------------------------------------+

(s/defn ^:private target-field->base-type :- (s/maybe su/FieldType)
  "If the `:target` of a parameter contains a `:field` clause, return the base type corresponding to the Field it
  references. Otherwise returns `nil`."
  [[_ target-field-clause]]
  (when-let [field-id (mbql.u/match-one target-field-clause [:field (field-id :guard integer?) _] field-id)]
    ;; TODO -- we should be using the QP store for this. But when trying to change this I ran into "QP Store is not
    ;; initialized" errors. We should figure out why that's the case and then fix this
    (t2/select-one-fn :base_type Field :id field-id)))

(defn- attr-value->param-value
  "Take an `attr-value` with a desired `target-type` and coerce to that type if need be. If not type is given or it's
  already correct, return the original `attr-value`"
  [target-type attr-value]
  (let [attr-string? (string? attr-value)]
    (cond
      ;; If the attr-value is a string and the target type is integer, parse it as a long
      (and attr-string? (isa? target-type :type/Integer))
      (Long/parseLong attr-value)
      ;; If the attr-value is a string and the target type is float, parse it as a double
      (and attr-string? (isa? target-type :type/Float))
      (Double/parseDouble attr-value)
      ;; No need to parse it if the type isn't numeric or if it's already a number
      :else
      attr-value)))

(defn- attr-remapping->parameter [login-attributes [attr-name target]]
  (let [attr-value      (get login-attributes attr-name)
        field-base-type (target-field->base-type target)]
    (when (not attr-value)
      (throw (ex-info (tru "Query requires user attribute `{0}`" (name attr-name))
                      {:type qp.error-type/missing-required-parameter})))
    {:type   :category
     :target target
     :value  (attr-value->param-value field-base-type attr-value)}))

(defn- gtap->parameters [{attribute-remappings :attribute_remappings}]
  (mapv (partial attr-remapping->parameter (:login_attributes @*current-user*))
        attribute-remappings))

(s/defn ^:private preprocess-source-query :- mbql.s/SourceQuery
  [source-query :- mbql.s/SourceQuery]
  (try
    (let [query        {:database (:id (qp.store/database))
                        :type     :query
                        :query    source-query}
          preprocessed (binding [*current-user-id* nil]
                         (classloader/require 'metabase.query-processor)
                         ((resolve 'metabase.query-processor/preprocess) query))]
      (select-keys (:query preprocessed) [:source-query :source-metadata]))
    (catch Throwable e
      (throw (ex-info (tru "Error preprocessing source query when applying GTAP: {0}" (ex-message e))
                      {:source-query source-query}
                      e)))))

(s/defn ^:private card-gtap->source
  [{card-id :card_id, :as gtap}]
  (update-in (fetch-source-query/card-id->source-query-and-metadata card-id)
             [:source-query :parameters]
             concat
             (gtap->parameters gtap)))

(defn- table-gtap->source [{table-id :table_id, :as gtap}]
  {:source-query {:source-table table-id, :parameters (gtap->parameters gtap)}})

(s/defn ^:private mbql-query-metadata :- (su/non-empty [su/Map])
  [inner-query]
  (binding [*current-user-id* nil]
    ((requiring-resolve 'metabase.query-processor/query->expected-cols)
     {:database (u/the-id (qp.store/database))
      :type     :query
      :query    inner-query})))

;; cache the original metadata for a little bit so we don't have to preprocess a query every time we apply sandboxing
(def ^:private ^{:arglists '([table-id])} original-table-metadata
  (memoize/ttl
   ^{::memoize/args-fn (fn [[table-id]]
                         [(mdb.connection/unique-identifier) table-id])}
   (fn [table-id]
     (mbql-query-metadata {:source-table table-id}))
   :ttl/threshold (u/minutes->ms 1)))

(s/defn ^:private reconcile-metadata :- (su/non-empty [su/Map])
  "Combine the metadata in `source-query-metadata` with the `table-metadata` from the Table being sandboxed."
  [source-query-metadata :- (su/non-empty [su/Map]) table-metadata]
  (let [col-name->table-metadata (m/index-by :name table-metadata)]
    (vec
     (for [col   source-query-metadata
           :let  [table-col (get col-name->table-metadata (:name col))]
           :when table-col]
       (do
         (gtap/check-column-types-match col table-col)
         table-col)))))

(s/defn ^:private native-query-metadata :- (su/non-empty [su/Map])
  [source-query :- {:source-query s/Any, s/Keyword s/Any}]
  (let [result (binding [*current-user-id* nil]
                 ((requiring-resolve 'metabase.query-processor/process-query)
                  {:database (u/the-id (qp.store/database))
                   :type     :query
                   :query    {:source-query source-query
                              :limit        0}}))]
    (or (-> result :data :results_metadata :columns not-empty)
        (throw (ex-info (tru "Error running query to determine metadata")
                        {:source-query source-query
                         :result       result})))))

(s/defn ^:private source-query-form-ensure-metadata :- {:source-query    s/Any
                                                        :source-metadata (su/non-empty [su/Map])
                                                        s/Keyword        s/Any}
  "Add `:source-metadata` to a `source-query` if needed. If the source metadata had to be resolved (because Card with
  `card-id`) didn't already have it, save it so we don't have to resolve it again next time around."
  [{:keys [source-metadata], :as source-query} :- {:source-query s/Any, s/Keyword s/Any}
   table-id                                    :- su/IntGreaterThanZero
   card-id                                     :- (s/maybe su/IntGreaterThanZero)]
  (let [table-metadata   (original-table-metadata table-id)
        ;; make sure source query has `:source-metadata`; add it if needed
        [metadata save?] (cond
                           ;; if it already has `:source-metadata`, we're good to go.
                           (seq source-metadata)
                           [source-metadata false]

                           ;; if it doesn't have source metadata, but it's an MBQL query, we can preprocess the query to
                           ;; get the expected metadata.
                           (not (get-in source-query [:source-query :native]))
                           [(mbql-query-metadata source-query) true]

                           ;; otherwise if it's a native query we'll have to run the query really quickly to get the
                           ;; expected metadata.
                           :else
                           [(native-query-metadata source-query) true])
        metadata (reconcile-metadata metadata table-metadata)]
    (assert (seq metadata))
    ;; save the result metadata so we don't have to do it again next time if applicable
    (when (and card-id save?)
      (log/tracef "Saving results metadata for GTAP Card %s" card-id)
      (t2/update! Card card-id {:result_metadata metadata}))
    ;; make sure the fetched Fields are present the QP store
    (when-let [field-ids (not-empty (filter some? (map :id metadata)))]
      (qp.store/fetch-and-store-fields! field-ids))
    (assoc source-query :source-metadata metadata)))


(s/defn ^:private gtap->source :- {:source-query                     s/Any
                                   (s/optional-key :source-metadata) [mbql.s/SourceQueryMetadata]
                                   s/Keyword                         s/Any}
  "Get the source query associated with a `gtap`."
  [{card-id :card_id, table-id :table_id, :as gtap} :- su/Map]
  (-> ((if card-id
         card-gtap->source
         table-gtap->source) gtap)
      preprocess-source-query
      (source-query-form-ensure-metadata table-id card-id)))

(defn- sandbox->table-ids
  "Returns the set of table IDs which are used by the given sandbox. These are the sandboxed table itself, as well as
  any linked tables referenced via fields in the attribute remappings. This is the set of tables which need to be
  excluded from subsequent permission checks in order to run the sandboxed query."
  [{table-id :table_id, attribute-remappings :attribute_remappings}]
  (->>
   (for [target-field-clause (vals attribute-remappings)]
     (mbql.u/match-one target-field-clause
                       [:field (field-id :guard integer?) _]
                       (t2/select-one-fn :table_id Field :id field-id)))
   (cons table-id)
   (remove nil?)
   set))

(mu/defn ^:private sandbox->perms-set :- [:set perms/PathSchema]
  "Calculate the set of permissions needed to run the query associated with a sandbox; this set of permissions is excluded
  during the normal QP perms check.

  Background: when applying sandboxing, we don't want the QP perms check middleware to throw an Exception if the Current
  User doesn't have permissions to run the underlying sandboxed query, which will likely be greater than what they
  actually have. (For example, a User might have sandboxed query perms for Table 15, which is why we're applying a
  sandbox in the first place; the actual perms required to normally run the underlying sandbox query is more likely
  something like *full* query perms for Table 15.) The QP perms check middleware subtracts this set from the set of
  required permissions, allowing the user to run their sandboxed query."
  [{card-id :card_id :as sandbox}]
  (if card-id
    (qp.store/cached card-id
      (query-perms/perms-set (t2/select-one-fn :dataset_query Card :id card-id), :throw-exceptions? true))
    (set (map perms/table-query-path (sandbox->table-ids sandbox)))))

(defn- sandboxes->perms-set [sandboxes]
  (set (mapcat sandbox->perms-set sandboxes)))


;;; +----------------------------------------------------------------------------------------------------------------+
;;; |                                                   Middleware                                                   |
;;; +----------------------------------------------------------------------------------------------------------------+

;;; ------------------------------------------ apply-row-level-permissions -------------------------------------------

(defn- apply-gtap
  "Apply a GTAP to map m (e.g. a Join or inner query), replacing its `:source-table`/`:source-query` with the GTAP
  `:source-query`."
  [m gtap]
  ;; Only infer source query metadata for JOINS that use `:fields :all`. That's the only situation in which we
  ;; absolutely *need* to infer source query metadata (we need to know the columns returned by the source query so we
  ;; can generate the join against ALL fields). It's better not to infer the source metadata if we don't NEED to,
  ;; because we might be inferring the wrong thing. See comments above -- in practice a GTAP should have the same
  ;; columns as the Table it replaces, but this constraint is not enforced anywhere. If we infer metadata and the GTAP
  ;; turns out *not* to match exactly, the query could break. So only infer it in cases where the query would
  ;; definitely break otherwise.
  (u/prog1 (merge
            (dissoc m :source-table :source-query)
            (gtap->source gtap))
    (log/tracef "Applied GTAP: replaced\n%swith\n%s"
                (u/pprint-to-str 'yellow m)
                (u/pprint-to-str 'green <>))))

(defn- apply-gtaps
  "Replace `:source-table` entries that refer to Tables for which we have applicable GTAPs with `:source-query` entries
  from their GTAPs."
  [m table-id->gtap]
  ;; replace maps that have `:source-table` key and a matching entry in `table-id->gtap`, but do not have `::gtap?` key
  (mbql.u/replace m
    (_ :guard (every-pred map? (complement ::gtap?) :source-table #(get table-id->gtap (:source-table %))))
    (let [updated             (apply-gtap &match (get table-id->gtap (:source-table &match)))
          ;; now recursively apply gtaps anywhere else they might exist at this level, e.g. `:joins`
          recursively-updated (merge
                               (select-keys updated [:source-table :source-query])
                               (apply-gtaps (dissoc updated :source-table :source-query) table-id->gtap))]
      ;; add a `::gtap?` key next to every `:source-table` key so when we do a second pass after adding JOINs they
      ;; don't get processed again
      (mbql.u/replace recursively-updated
        (_ :guard (every-pred map? :source-table))
        (assoc &match ::gtap? true)))))

(defn- expected-cols [query]
  (binding [*current-user-id* nil]
    ((requiring-resolve 'metabase.query-processor/query->expected-cols) query)))

(defn- gtapped-query
  "Apply GTAPs to `query` and return the updated version of `query`."
  [original-query table-id->gtap]
  (let [sandboxed-query (apply-gtaps original-query table-id->gtap)]
    (if (= sandboxed-query original-query)
      original-query
      (-> sandboxed-query
          (assoc ::original-metadata (expected-cols original-query))
          (update-in [::qp.perms/perms :gtaps] (fn [perms] (into (set perms) (sandboxes->perms-set (vals table-id->gtap)))))))))

(def ^:private default-recursion-limit 20)
(def ^:private ^:dynamic *recursion-limit* default-recursion-limit)

(defn apply-sandboxing
  "Pre-processing middleware. Replaces source tables a User was querying against with source queries that (presumably)
  restrict the rows returned, based on presence of sandboxes."
  [query]
  (if-not api/*is-superuser?*
    (or (when-let [table-id->gtap (when *current-user-id*
                                    (query->table-id->gtap query))]
          (let [gtapped-query (gtapped-query query table-id->gtap)]
            (if (not= query gtapped-query)
              ;; Applying GTAPs to the query may have introduced references to tables that are also sandboxed,
              ;; so we need to recursively appby the middleware until new queries are not returned.
              (if (= *recursion-limit* 0)
                (throw (ex-info (trs "Reached recursion limit of {0} in \"apply-sandboxing\" middleware"
                                     default-recursion-limit)
                                query))
                (binding [*recursion-limit* (dec *recursion-limit*)]
                  (apply-sandboxing gtapped-query)))
              gtapped-query)))
        query)
    query))


;;;; Post-processing

(defn- merge-metadata
  "Merge column metadata from the non-sandboxed version of the query into the sandboxed results `metadata`. This way the
  final results metadata coming back matches what we'd get if the query was not running in a sandbox."
  [original-metadata metadata]
  (letfn [(merge-cols [cols]
            (let [col-name->expected-col (m/index-by :name original-metadata)]
              (for [col cols]
                (merge
                 col
                 (get col-name->expected-col (:name col))))))]
    (update metadata :cols merge-cols)))

(defn merge-sandboxing-metadata
  "Post-processing middleware. Merges in column metadata from the original, unsandboxed version of the query."
  [{::keys [original-metadata]} rff]
  (if original-metadata
    (fn merge-sandboxing-metadata-rff* [metadata]
      (rff (merge-metadata original-metadata metadata)))
    rff))<|MERGE_RESOLUTION|>--- conflicted
+++ resolved
@@ -28,11 +28,8 @@
    [metabase.util :as u]
    [metabase.util.i18n :refer [trs tru]]
    [metabase.util.log :as log]
-<<<<<<< HEAD
    [metabase.util.malli :as mu]
-=======
    #_{:clj-kondo/ignore [:deprecated-namespace]}
->>>>>>> 116cef2d
    [metabase.util.schema :as su]
    [schema.core :as s]
    [toucan2.core :as t2]))
