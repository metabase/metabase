(ns metabase.api.dashboard
  "/api/dashboard endpoints."
  (:require
   [cheshire.core :as json]
   [clojure.set :as set]
   [compojure.core :refer [DELETE GET POST PUT]]
   [medley.core :as m]
   [metabase.actions.execution :as actions.execution]
   [metabase.analytics.snowplow :as snowplow]
   [metabase.api.card :as api.card]
   [metabase.api.common :as api]
   [metabase.api.common.validation :as validation]
   [metabase.api.dataset :as api.dataset]
   [metabase.automagic-dashboards.populate :as populate]
   [metabase.events :as events]
   [metabase.mbql.util :as mbql.u]
   [metabase.models.card :refer [Card]]
   [metabase.models.collection :as collection]
   [metabase.models.dashboard :as dashboard :refer [Dashboard]]
   [metabase.models.dashboard-card :as dashboard-card :refer [DashboardCard]]
   [metabase.models.field :refer [Field]]
   [metabase.models.interface :as mi]
   [metabase.models.params :as params]
   [metabase.models.params.chain-filter :as chain-filter]
   [metabase.models.params.custom-values :as custom-values]
   [metabase.models.query :as query :refer [Query]]
   [metabase.models.query.permissions :as query-perms]
   [metabase.models.revision :as revision]
   [metabase.models.revision.last-edit :as last-edit]
   [metabase.models.table :refer [Table]]
   [metabase.query-processor.dashboard :as qp.dashboard]
   [metabase.query-processor.error-type :as qp.error-type]
   [metabase.query-processor.middleware.constraints :as qp.constraints]
   [metabase.query-processor.middleware.permissions :as qp.perms]
   [metabase.query-processor.pivot :as qp.pivot]
   [metabase.query-processor.util :as qp.util]
   [metabase.related :as related]
   [metabase.util :as u]
   [metabase.util.i18n :refer [tru]]
   [metabase.util.log :as log]
   [metabase.util.malli :as mu]
   [metabase.util.malli.schema :as ms]
   [metabase.util.schema :as su]
   [schema.core :as s]
   [toucan.hydrate :refer [hydrate]]
   [toucan2.core :as t2])
  (:import
   (java.util UUID)))

(set! *warn-on-reflection* true)

(defn- dashboards-list [filter-option]
  (as-> (t2/select :model/Dashboard {:where    [:and (case (or (keyword filter-option) :all)
                                                      (:all :archived)  true
                                                      :mine [:= :creator_id api/*current-user-id*])
                                                [:= :archived (= (keyword filter-option) :archived)]]
                                     :order-by [:%lower.name]}) <>
    (hydrate <> :creator)
    (filter mi/can-read? <>)))

#_{:clj-kondo/ignore [:deprecated-var]}
(api/defendpoint-schema GET "/"
  "Get `Dashboards`. With filter option `f` (default `all`), restrict results as follows:

  *  `all`      - Return all Dashboards.
  *  `mine`     - Return Dashboards created by the current user.
  *  `archived` - Return Dashboards that have been archived. (By default, these are *excluded*.)"
  [f]
  {f (s/maybe (s/enum "all" "mine" "archived"))}
  (let [dashboards (dashboards-list f)
        edit-infos (:dashboard (last-edit/fetch-last-edited-info {:dashboard-ids (map :id dashboards)}))]
    (into []
          (map (fn [{:keys [id] :as dashboard}]
                 (if-let [edit-info (get edit-infos id)]
                   (assoc dashboard :last-edit-info edit-info)
                   dashboard)))
          dashboards)))

#_{:clj-kondo/ignore [:deprecated-var]}
(api/defendpoint-schema POST "/"
  "Create a new Dashboard."
  [:as {{:keys [name description parameters cache_ttl collection_id collection_position], :as _dashboard} :body}]
  {name                su/NonBlankString
   parameters          (s/maybe [su/Parameter])
   description         (s/maybe s/Str)
   cache_ttl           (s/maybe su/IntGreaterThanZero)
   collection_id       (s/maybe su/IntGreaterThanZero)
   collection_position (s/maybe su/IntGreaterThanZero)}
  ;; if we're trying to save the new dashboard in a Collection make sure we have permissions to do that
  (collection/check-write-perms-for-collection collection_id)
  (let [dashboard-data {:name                name
                        :description         description
                        :parameters          (or parameters [])
                        :creator_id          api/*current-user-id*
                        :cache_ttl           cache_ttl
                        :collection_id       collection_id
                        :collection_position collection_position}
        dash           (t2/with-transaction [_conn]
                        ;; Adding a new dashboard at `collection_position` could cause other dashboards in this collection to change
                        ;; position, check that and fix up if needed
                        (api/maybe-reconcile-collection-position! dashboard-data)
                        ;; Ok, now save the Dashboard
                        (first (t2/insert-returning-instances! :model/Dashboard dashboard-data)))]
    (events/publish-event! :dashboard-create dash)
    (snowplow/track-event! ::snowplow/dashboard-created api/*current-user-id* {:dashboard-id (u/the-id dash)})
    (assoc dash :last-edit-info (last-edit/edit-information-for-user @api/*current-user*))))


;;; -------------------------------------------- Hiding Unreadable Cards ---------------------------------------------

(defn- hide-unreadable-card
  "If CARD is unreadable, replace it with an object containing only its `:id`."
  [card]
  (when card
    (if (mi/can-read? card)
      card
      (select-keys card [:id]))))

(defn- hide-unreadable-cards
  "Replace the `:card` and `:series` entries from dashcards that they user isn't allowed to read with empty objects."
  [dashboard]
  (update dashboard :ordered_cards (fn [dashcards]
                                     (vec (for [dashcard dashcards]
                                            (-> dashcard
                                                (update :card hide-unreadable-card)
                                                (update :series (partial mapv hide-unreadable-card))))))))


;;; ------------------------------------------ Query Average Duration Info -------------------------------------------

;; Adding the average execution time to all of the Cards in a Dashboard efficiently is somewhat involved. There are a
;; few things that make this tricky:
;;
;; 1. Queries are usually executed with `:constraints` that different from how they're actually defined, but not
;;    always. This means we should look up hashes for both the query as-is and for the query with
;;    `default-query-constraints` and use whichever one we find
;;
;; 2. The structure of DashCards themselves is complicated. It has a top-level `:card` property and (optionally) a
;;    sequence of additional Cards under `:series`
;;
;; 3. Query hashes are byte arrays, and two idential byte arrays aren't equal to each other in Java; thus they don't
;;    work as one would expect when being used as map keys
;;
;; Here's an overview of the approach used to efficiently add the info:
;;
;; 1. Build a sequence of query hashes (both as-is and with default constraints) for every card and series in the
;;    dashboard cards
;;
;; 2. Fetch all matching entries from Query in the DB and build a map of hash (converted to a Clojure vector) ->
;;    average execution time
;;
;; 3. Iterate back over each card and look for matching entries in the `hash-vec->avg-time` for either the normal hash
;;    or the hash with default constraints, and add the result as `:average_execution_time`

(defn- card->query-hashes
  "Return a tuple of possible hashes that would be associated with executions of CARD. The first is the hash of the
  query dictionary as-is; the second is one with the `default-query-constraints`, which is how it will most likely be
  run."
  [{:keys [dataset_query]}]
  (u/ignore-exceptions
    [(qp.util/query-hash dataset_query)
     (qp.util/query-hash (assoc dataset_query :constraints (qp.constraints/default-query-constraints)))]))

(defn- dashcard->query-hashes
  "Return a sequence of all the query hashes for this `dashcard`, including the top-level Card and any Series."
  [{:keys [card series]}]
  (reduce concat
          (card->query-hashes card)
          (for [card series]
            (card->query-hashes card))))

(defn- dashcards->query-hashes
  "Return a sequence of all the query hashes used in a `dashcards`."
  [dashcards]
  (apply concat (for [dashcard dashcards]
                  (dashcard->query-hashes dashcard))))

(defn- hashes->hash-vec->avg-time
  "Given some query `hashes`, return a map of hashes (as normal Clojure vectors) to the average query durations.
  (The hashes are represented as normal Clojure vectors because identical byte arrays aren't considered equal to one
  another, and thus do not work as one would expect when used as map keys.)"
  [hashes]
  (when (seq hashes)
    (into {} (for [[k v] (t2/select-fn->fn :query_hash :average_execution_time Query :query_hash [:in hashes])]
               {(vec k) v}))))

(defn- add-query-average-duration-to-card
  "Add `:query_average_duration` info to a `card` (i.e., the `:card` property of a DashCard or an entry in its `:series`
  array)."
  [card hash-vec->avg-time]
  (assoc card :query_average_duration (some (fn [query-hash]
                                              (hash-vec->avg-time (vec query-hash)))
                                            (card->query-hashes card))))

(defn- add-query-average-duration-to-dashcards
  "Add `:query_average_duration` to the top-level Card and any Series in a sequence of `dashcards`."
  ([dashcards]
   (add-query-average-duration-to-dashcards dashcards (hashes->hash-vec->avg-time (dashcards->query-hashes dashcards))))
  ([dashcards hash-vec->avg-time]
   (for [dashcard dashcards]
     (-> dashcard
         (update :card   add-query-average-duration-to-card hash-vec->avg-time)
         (update :series (fn [series]
                           (for [card series]
                             (add-query-average-duration-to-card card hash-vec->avg-time))))))))

(defn add-query-average-durations
  "Add a `average_execution_time` field to each card (and series) belonging to `dashboard`."
  [dashboard]
  (update dashboard :ordered_cards add-query-average-duration-to-dashcards))

(defn- get-dashboard
  "Get Dashboard with ID."
  [id]
  (-> (t2/select-one :model/Dashboard :id id)
      api/check-404
      ;; i'm a bit worried that this is an n+1 situation here. The cards can be batch hydrated i think because they
      ;; have a hydration key and an id. moderation_reviews currently aren't batch hydrated but i'm worried they
      ;; cannot be in this situation
<<<<<<< HEAD
      (hydrate :collection_authority_level :can_write :param_fields :ordered_tabs
               [:ordered_cards [:card [:moderation_reviews :moderator_details]] :series :dashcard/action :dashcard/linkcard-info])
=======
      (hydrate [:ordered_cards [:card [:moderation_reviews :moderator_details]] :series :dashcard/action :dashcard/linkcard-info]
               :collection_authority_level :can_write :param_fields :param_values)
>>>>>>> d8bf730d
      api/read-check
      api/check-not-archived
      hide-unreadable-cards
      add-query-average-durations))

(defn- cards-to-copy
  "Returns a map of which cards we need to copy and which are not to be copied. The `:copy` key is a map from id to
  card. The `:discard` key is a vector of cards which were not copied due to permissions."
  [ordered-cards]
  (letfn [(split-cards [{:keys [card series] :as db-card}]
            (cond
              (nil? (:card_id db-card)) ; text card
              {}

              ;; cards without permissions are just a map with an :id from [[hide-unreadable-card]]
              (not (mi/model card))
              {:retain nil, :discard (into [card] series)}

              (mi/can-read? card)
              (let [{writable true unwritable false} (group-by (comp boolean mi/can-read?)
                                                               series)]
                {:retain (into [card] writable), :discard unwritable})
              ;; if you can't write the base, we don't have anywhere to put the series
              :else
              {:discard (into [card] series)}))]
    (reduce (fn [acc db-card]
              (let [{:keys [retain discard]} (split-cards db-card)]
                (-> acc
                    (update :copy merge (m/index-by :id retain))
                    (update :discard concat discard))))
            {:copy {}
             :discard []}
            ordered-cards)))

(defn- duplicate-cards
  "Takes a dashboard id, and duplicates the cards both on the dashboard's cards and dashcardseries. Returns a map of
  {:copied {old-card-id duplicated-card} :uncopied [card]} so that the new dashboard can adjust accordingly."
  [dashboard dest-coll-id]
  (let [same-collection? (= (:collection_id dashboard) dest-coll-id)
        {:keys [copy discard]} (cards-to-copy (:ordered_cards dashboard))]
    (reduce (fn [m [id card]]
              (assoc-in m
                        [:copied id]
                        (if (:dataset card)
                          card
                          (api.card/create-card!
                           (cond-> (assoc card :collection_id dest-coll-id)
                             same-collection?
                             (update :name #(str % " -- " (tru "Duplicate"))))
                           ;; creating cards from a transaction. wait until tx complete to signal event
                           true))))
            {:copied {}
             :uncopied discard}
            copy)))

(defn update-cards-for-copy
  "Update ordered-cards in a dashboard for copying. If shallow copy, returns the cards. If deep copy, replaces ids with
  id from the newly-copied cards. If there is no new id, it means user lacked curate permissions for the cards
  collections and it is omitted. Dashboard-id is only needed for useful errors."
  [dashboard-id ordered-cards deep? id->new-card]
  (when (and deep? (nil? id->new-card))
    (throw (ex-info (tru "No copied card information found")
                    {:user-id api/*current-user-id*
                     :dashboard-id dashboard-id})))
  (if-not deep?
    ordered-cards
    (keep (fn [dashboard-card]
            (cond
              ;; text cards need no manipulation
              (nil? (:card_id dashboard-card))
              dashboard-card

              ;; if we didn't duplicate, it doesn't go in the dashboard
              (not (id->new-card (:card_id dashboard-card)))
              nil

              :else
              (let [new-id (fn [id]
                             (-> id id->new-card :id))]
                (-> dashboard-card
                    (update :card_id new-id)
                    (assoc :card (-> dashboard-card :card_id id->new-card))
                    (m/update-existing :parameter_mappings
                                       (fn [pms]
                                         (keep (fn [pm]
                                                 (m/update-existing pm :card_id new-id))
                                               pms)))
                    (m/update-existing :series
                                       (fn [series]
                                         (keep (fn [card]
                                                 (when-let [id' (new-id (:id card))]
                                                   (assoc card :id id')))
                                               series)))))))
          ordered-cards)))

#_{:clj-kondo/ignore [:deprecated-var]}
(api/defendpoint-schema POST "/:from-dashboard-id/copy"
  "Copy a Dashboard."
  [from-dashboard-id :as {{:keys [name description collection_id collection_position
                                  is_deep_copy], :as _dashboard} :body}]
  {name                   (s/maybe su/NonBlankString)
   description            (s/maybe s/Str)
   collection_id          (s/maybe su/IntGreaterThanZero)
   collection_position    (s/maybe su/IntGreaterThanZero)
   is_deep_copy           (s/maybe s/Bool)}
  ;; if we're trying to save the new dashboard in a Collection make sure we have permissions to do that
  (collection/check-write-perms-for-collection collection_id)
  (let [existing-dashboard (get-dashboard from-dashboard-id)
        dashboard-data {:name                (or name (:name existing-dashboard))
                        :description         (or description (:description existing-dashboard))
                        :parameters          (or (:parameters existing-dashboard) [])
                        :creator_id          api/*current-user-id*
                        :collection_id       collection_id
                        :collection_position collection_position}
        new-cards      (atom nil)
        dashboard      (t2/with-transaction [_conn]
                        ;; Adding a new dashboard at `collection_position` could cause other dashboards in this
                        ;; collection to change position, check that and fix up if needed
                        (api/maybe-reconcile-collection-position! dashboard-data)
                        ;; Ok, now save the Dashboard
                        (let [dash (first (t2/insert-returning-instances! :model/Dashboard dashboard-data))
                              {id->new-card :copied uncopied :uncopied}
                              (when is_deep_copy
                                (duplicate-cards existing-dashboard collection_id))]
                          (reset! new-cards (vals id->new-card))
                          (when-let [dashcards (seq (update-cards-for-copy from-dashboard-id
                                                                           (:ordered_cards existing-dashboard)
                                                                           is_deep_copy
                                                                           id->new-card))]
                            (api/check-500 (dashboard/add-dashcards! dash dashcards)))
                          (cond-> dash
                            (seq uncopied)
                            (assoc :uncopied uncopied))))]
    (snowplow/track-event! ::snowplow/dashboard-created api/*current-user-id* {:dashboard-id (u/the-id dashboard)})
    ;; must signal event outside of tx so cards are visible from other threads
    (when-let [newly-created-cards (seq @new-cards)]
      (doseq [card newly-created-cards]
        (events/publish-event! :card-create card)))
    (events/publish-event! :dashboard-create dashboard)))

;;; --------------------------------------------- Fetching/Updating/Etc. ---------------------------------------------

#_{:clj-kondo/ignore [:deprecated-var]}
(api/defendpoint-schema GET "/:id"
  "Get Dashboard with ID."
  [id]
  (let [dashboard (get-dashboard id)]
    (events/publish-event! :dashboard-read (assoc dashboard :actor_id api/*current-user-id*))
    (last-edit/with-last-edit-info dashboard :dashboard)))

(defn- check-allowed-to-change-embedding
  "You must be a superuser to change the value of `enable_embedding` or `embedding_params`. Embedding must be
  enabled."
  [dash-before-update dash-updates]
  (when (or (api/column-will-change? :enable_embedding dash-before-update dash-updates)
            (api/column-will-change? :embedding_params dash-before-update dash-updates))
    (validation/check-embedding-enabled)
    (api/check-superuser)))

#_{:clj-kondo/ignore [:deprecated-var]}
(api/defendpoint-schema PUT "/:id"
  "Update a Dashboard.

  Usually, you just need write permissions for this Dashboard to do this (which means you have appropriate
  permissions for the Cards belonging to this Dashboard), but to change the value of `enable_embedding` you must be a
  superuser."
  [id :as {{:keys [description name parameters caveats points_of_interest show_in_getting_started enable_embedding
                   embedding_params position archived collection_id collection_position cache_ttl]
            :as dash-updates} :body}]
  {name                    (s/maybe su/NonBlankString)
   description             (s/maybe s/Str)
   caveats                 (s/maybe s/Str)
   points_of_interest      (s/maybe s/Str)
   show_in_getting_started (s/maybe s/Bool)
   enable_embedding        (s/maybe s/Bool)
   embedding_params        (s/maybe su/EmbeddingParams)
   parameters              (s/maybe [su/Parameter])
   position                (s/maybe su/IntGreaterThanZero)
   archived                (s/maybe s/Bool)
   collection_id           (s/maybe su/IntGreaterThanZero)
   collection_position     (s/maybe su/IntGreaterThanZero)
   cache_ttl               (s/maybe su/IntGreaterThanZero)}
  (let [dash-before-update (api/write-check :model/Dashboard id)]
    ;; Do various permissions checks as needed
    (collection/check-allowed-to-change-collection dash-before-update dash-updates)
    (check-allowed-to-change-embedding dash-before-update dash-updates)
    (t2/with-transaction [_conn]
      ;; If the dashboard has an updated position, or if the dashboard is moving to a new collection, we might need to
      ;; adjust the collection position of other dashboards in the collection
      (api/maybe-reconcile-collection-position! dash-before-update dash-updates)
      ;; description, position, collection_id, and collection_position are allowed to be `nil`. Everything else must be
      ;; non-nil
      (when-let [updates (not-empty (u/select-keys-when dash-updates
                                      :present #{:description :position :collection_id :collection_position :cache_ttl}
                                      :non-nil #{:name :parameters :caveats :points_of_interest :show_in_getting_started :enable_embedding
                                                 :embedding_params :archived :auto_apply_filters}))]
        (t2/update! :model/Dashboard id updates))))
  ;; now publish an event and return the updated Dashboard
  (let [dashboard (t2/select-one :model/Dashboard :id id)]
    (events/publish-event! :dashboard-update (assoc dashboard :actor_id api/*current-user-id*))
    (assoc dashboard :last-edit-info (last-edit/edit-information-for-user @api/*current-user*))))

;; TODO - We can probably remove this in the near future since it should no longer be needed now that we're going to
;; be setting `:archived` to `true` via the `PUT` endpoint instead
#_{:clj-kondo/ignore [:deprecated-var]}
(api/defendpoint-schema DELETE "/:id"
  "Delete a Dashboard.

  This will remove also any questions/models/segments/metrics that use this database."
  [id]
  (log/warn (str "DELETE /api/dashboard/:id is deprecated. Instead of deleting a Dashboard, you should change its "
                 "`archived` value via PUT /api/dashboard/:id."))
  (let [dashboard (api/write-check :model/Dashboard id)]
    (t2/delete! :model/Dashboard :id id)
    (events/publish-event! :dashboard-delete (assoc dashboard :actor_id api/*current-user-id*)))
  api/generic-204-no-content)

(defn- param-target->field-id [target query]
  (when-let [field-clause (params/param-target->field-clause target {:dataset_query query})]
    (mbql.u/match-one field-clause [:field (id :guard integer?) _] id)))

;; TODO -- should we only check *new* or *modified* mappings?
(s/defn ^:private check-parameter-mapping-permissions
  "Starting in 0.41.0, you must have *data* permissions in order to add or modify a DashboardCard parameter mapping."
  {:added "0.41.0"}
  [parameter-mappings :- [dashboard-card/ParamMapping]]
  (when (seq parameter-mappings)
    ;; calculate a set of all Field IDs referenced by parameter mappings; then from those Field IDs calculate a set of
    ;; all Table IDs to which those Fields belong. This is done in a batched fashion so we can avoid N+1 query issues
    ;; if there happen to be a lot of parameters
    (let [card-ids              (into #{}
                                      (comp (map :card-id)
                                            (remove nil?))
                                      parameter-mappings)]
      (when (seq card-ids)
        (let [card-id->query        (t2/select-pk->fn :dataset_query Card :id [:in card-ids])
              field-ids             (set (for [{:keys [target card-id]} parameter-mappings
                                               :when                    card-id
                                               :let                     [query    (or (card-id->query card-id)
                                                                                      (throw (ex-info (tru "Card {0} does not exist or does not have a valid query."
                                                                                                           card-id)
                                                                                                      {:status-code 404
                                                                                                       :card-id     card-id})))
                                                                         field-id (param-target->field-id target query)]
                                               :when                    field-id]
                                           field-id))
              table-ids             (when (seq field-ids)
                                      (t2/select-fn-set :table_id Field :id [:in field-ids]))
              table-id->database-id (when (seq table-ids)
                                      (t2/select-pk->fn :db_id Table :id [:in table-ids]))]
          (doseq [table-id table-ids
                  :let     [database-id (table-id->database-id table-id)]]
            ;; check whether we'd actually be able to query this Table (do we have ad-hoc data perms for it?)
            (when-not (query-perms/can-query-table? database-id table-id)
              (throw (ex-info (tru "You must have data permissions to add a parameter referencing the Table {0}."
                                   (pr-str (t2/select-one-fn :name Table :id table-id)))
                              {:status-code        403
                               :database-id        database-id
                               :table-id           table-id
                               :actual-permissions @api/*current-user-permissions-set*})))))))))

(defn- existing-parameter-mappings
  "Returns a map of DashboardCard ID -> parameter mappings for a Dashboard of the form

  {<dashboard-card-id> #{{:target       [:dimension [:field 1000 nil]]
                          :parameter_id \"abcdef\"}}}"
  [dashboard-id]
  (m/map-vals (fn [mappings]
                (into #{} (map #(select-keys % [:target :parameter_id])) mappings))
              (t2/select-pk->fn :parameter_mappings DashboardCard :dashboard_id dashboard-id)))

(defn- check-updated-parameter-mapping-permissions
  "In 0.41.0+ you now require data permissions for the Table in question to add or modify Dashboard parameter mappings.
  Check that the current user has the appropriate permissions. Don't check any parameter mappings that already exist
  for this Dashboard -- only check permissions for new or modified ones."
  [dashboard-id dashcards]
  (let [dashcard-id->existing-mappings (existing-parameter-mappings dashboard-id)
        existing-mapping?              (fn [dashcard-id mapping]
                                         (let [[mapping]         (mi/normalize-parameters-list [mapping])
                                               existing-mappings (get dashcard-id->existing-mappings dashcard-id)]
                                           (contains? existing-mappings (select-keys mapping [:target :parameter_id]))))
        new-mappings                   (for [{mappings :parameter_mappings, dashcard-id :id} dashcards
                                             mapping mappings
                                             :when (not (existing-mapping? dashcard-id mapping))]
                                         (assoc mapping :dashcard-id dashcard-id))
        ;; need to add the appropriate `:card-id` for all the new mappings we're going to check.
        dashcard-id->card-id           (when (seq new-mappings)
                                         (t2/select-pk->fn :card_id DashboardCard
                                           :dashboard_id dashboard-id
                                           :id           [:in (set (map :dashcard-id new-mappings))]))
        new-mappings                   (for [{:keys [dashcard-id], :as mapping} new-mappings]
                                         (assoc mapping :card-id (get dashcard-id->card-id dashcard-id)))]
    (check-parameter-mapping-permissions new-mappings)))

(mu/defn ^:private classify-changes :- [:map
                                        [:to-create [:sequential [:map [:id ms/NegativeInt]]]]
                                        [:to-update [:sequential [:map [:id ms/PositiveInt]]]]
                                        [:to-delete [:sequential [:map [:id ms/PositiveInt]]]]]
  "Given 2 lists of seq maps of changes, where each map an has an `id` key,
  return a map of 3 keys: `:to-create`, `:to-update`, `:to-delete`.

  Where:
    :to-create is a list of maps that has negative ids in `new-items`
    :to-update is a list of maps that has ids in both `current-items` and `new-items`
    :to delete is a list of maps that has ids only in `current-items`"
  [current-items :- [:sequential [:map [:id ms/PositiveInt]]]
   new-items     :- [:sequential [:map [:id ms/Int]]]]
  (let [new-change-ids     (set (map :id new-items))
        to-create          (filter (comp neg? :id) new-items)
        ;; to-update items are new items with id in the current items
        to-update          (filter (comp pos? :id) new-items)
        ;; to delete items in current but not new items
        to-delete          (remove (comp new-change-ids :id) current-items)]
    {:to-update to-update
     :to-delete to-delete
     :to-create to-create}))

(mu/defn ^:private create-tabs! :- [:map-of neg-int? pos-int?]
  "Create the new tabs and returned a mapping from temporary tab ID to the new tab ID."
  [dashboard :- map?
   new-tabs  :- [:sequential [:map [:id neg-int?]]]]
  (let [new-tab-ids (t2/insert-returning-pks! :model/DashboardTab (->> new-tabs
                                                                       (map #(dissoc % :id))
                                                                       (map #(assoc % :dashboard_id (:id dashboard)))))]

    (zipmap (map :id new-tabs) new-tab-ids)))

(mu/defn ^:private update-tabs! :- nil?
  [dashboard :- [:map [:id pos-int?]
                      [:ordered_tabs [:maybe [:sequential map?]]]]
   new-tabs  :- [:sequential [:map [:id ms/PositiveInt]]]]
  (let [current-tabs    (:ordered_tabs dashboard)
        update-ks       [:name :position]
        id->current-tab (group-by :id current-tabs)
        to-update-tabs  (filter
                          ;; filter out tabs that haven't changed
                          (fn [new-tab]
                            (let [current-tab (get id->current-tab (:id new-tab))]
                              (not= (select-keys current-tab update-ks)
                                    (select-keys new-tab update-ks))))

                          new-tabs)]
    (doseq [tab to-update-tabs]
      (t2/update! :model/DashboardTab (:id tab) (select-keys tab update-ks)))
    nil))

(mu/defn ^:private delete-tabs! :- nil?
  [tab-ids :- [:sequential {:min 1} ms/PositiveInt]]
  (when (seq tab-ids)
    (t2/delete! :model/DashboardTab :id [:in tab-ids]))
  nil)

(defn ^:private do-update-tabs!
  "Given current tabs and new tabs, do the necessary create/update/delete to apply new tab changes.
  Returns:
  - a map of temporary tab ID to the new real tab ID
  - a list of deleted tab ids"
  [dashboard current-tabs new-tabs]
  (when-not (= (range (count new-tabs))
               (sort (map :position new-tabs)))
    (throw (ex-info (tru "Tab positions must be sequential and start at 0")
                    {:status-code 400})))
  (let [{:keys [to-create to-update to-delete]} (classify-changes current-tabs new-tabs)
        to-delete-ids                           (set (map :id to-delete))
        _                                       (when-let [to-delete-ids (seq to-delete-ids)]
                                                  (delete-tabs! to-delete-ids))
        temp-tab-id->tab-id                     (when (seq to-create)
                                                  (create-tabs! dashboard to-create))
        _                                       (when (seq to-update)
                                                  (update-tabs! dashboard to-update))]
    {:temp->real-tab-ids temp-tab-id->tab-id
     :deleted-tab-ids    to-delete-ids}))

(defn- create-dashcards!
  [dashboard dashcards]
  (doseq [{:keys [card_id]} dashcards
          :when  (pos-int? card_id)]
    (api/check-not-archived (api/read-check Card card_id)))
  (check-parameter-mapping-permissions (for [{:keys [card_id parameter_mappings]} dashcards
                                             mapping parameter_mappings]
                                        (assoc mapping :card-id card_id)))
  (u/prog1 (api/check-500 (dashboard/add-dashcards! dashboard (map #(assoc % :creator_id @api/*current-user*) dashcards)))
    (events/publish-event! :dashboard-add-cards {:id (:id dashboard) :actor_id api/*current-user-id* :dashcards <>})
    (for [{:keys [card_id]} <>
          :when             (pos-int? card_id)]
      (snowplow/track-event! ::snowplow/question-added-to-dashboard
                             api/*current-user-id*
                             {:dashboard-id (:id dashboard) :question-id card_id}))))

(defn- update-dashcards! [dashboard dashcards]
  (check-updated-parameter-mapping-permissions (:id dashboard) dashcards)
  ;; transform the dashcard data to the format of the DashboardCard model
  ;; so update-dashcards! can compare them with existing dashcards
  (dashboard/update-dashcards! dashboard (map dashboard-card/from-parsed-json dashcards))
  ;; TODO this is potentially misleading, we don't know for sure here that the dashcards are repositioned
  (events/publish-event! :dashboard-reposition-cards {:id (:id dashboard) :actor_id api/*current-user-id* :dashcards dashcards}))

(defn- delete-dashcards! [{dashboard-id :id :as _dashboard} dashcard-ids]
  (when (seq dashcard-ids)
    (dashboard-card/delete-dashboard-cards!
      (t2/select DashboardCard :id [:in dashcard-ids])
      dashboard-id
      api/*current-user-id*)))

(defn- do-update-dashcards!
  [dashboard current-cards new-cards]
  (let [{:keys [to-create to-update to-delete]} (classify-changes current-cards new-cards)]
    (when (seq to-delete)
      (delete-dashcards! dashboard (map :id to-delete)))
    (when (seq to-create)
      (create-dashcards! dashboard to-create))
    (when (seq to-update)
      (update-dashcards! dashboard to-update))))

(def ^:private UpdatedDashboardCard
  [:map
   ;; id can be negative, it indicates a new card and BE should create them
   [:id                                  int?]
   [:size_x                              ms/PositiveInt]
   [:size_y                              ms/PositiveInt]
   [:row                                 ms/IntGreaterThanOrEqualToZero]
   [:col                                 ms/IntGreaterThanOrEqualToZero]
   [:parameter_mappings {:optional true} [:maybe [:sequential [:map
                                                               [:parameter_id ms/NonBlankString]
                                                               [:target       :any]]]]]
   [:series             {:optional true} [:maybe [:sequential map?]]]])

(def ^:private UpdatedDashboardTab
  [:map
   ;; id can be negative, it indicates a new card and BE should create them
   [:id   ms/Int]
   [:name ms/NonBlankString]])

(api/defendpoint PUT "/:id/cards"
  "Update `Cards` and `Tabs` on a Dashboard. Request body should have the form:

    {:cards        [{:id                 ... ; DashboardCard ID
                     :size_x             ...
                     :size_y             ...
                     :row                ...
                     :col                ...
                     :parameter_mappings ...
                     :series             [{:id 123
                                           ...}]}
                     ...]
     :ordered_tabs [{:id       ... ; DashboardTab ID
                     :name     ...}]}"
  [id :as {{:keys [cards ordered_tabs]} :body}]
  {id           ms/PositiveInt
   cards        (ms/maps-with-unique-key [:sequential UpdatedDashboardCard] :id)
   ;; ordered_tabs should be required in production, making it optional because lots of
   ;; e2e tests curerntly doesn't include it
   ordered_tabs [:maybe (ms/maps-with-unique-key [:sequential UpdatedDashboardTab] :id)]}
  (let [dashboard (-> (api/write-check Dashboard id)
                      api/check-not-archived
                      (t2/hydrate [:ordered_cards :series :card] :ordered_tabs))
        new-tabs  (map-indexed (fn [idx tab] (assoc tab :position idx)) ordered_tabs)]
    (when (and (seq (:ordered_tabs dashboard))
               (not (every? #(some? (:dashboard_tab_id %)) cards)))
      (throw (ex-info (tru "This dashboard has tab, makes sure every card has a tab")
                      {:status-code 400})))
    (api/check-500
      (t2/with-transaction [_conn]
        (let [{:keys [temp->real-tab-ids
                      deleted-tab-ids]} (do-update-tabs! dashboard (:ordered_tabs dashboard) new-tabs)
              current-cards             (cond->> (:ordered_cards dashboard)
                                          (seq deleted-tab-ids)
                                          (remove (fn [card]
                                                   (contains? deleted-tab-ids (:dashboard_tab_id card)))))
              new-cards                 (cond->> cards
                                          ;; fixup the temporary tab ids with the real ones
                                          (seq temp->real-tab-ids)
                                          (map (fn [card]
                                                 (if-let [real-tab-id (get temp->real-tab-ids (:dashboard_tab_id card))]
                                                   (assoc card :dashboard_tab_id real-tab-id)
                                                   card))))]
          (do-update-dashcards! dashboard current-cards new-cards))
        true))
    {:cards        (t2/hydrate (dashboard/ordered-cards id) :series)
     :ordered_tabs (dashboard/ordered-tabs id)}))

#_{:clj-kondo/ignore [:deprecated-var]}
(api/defendpoint-schema GET "/:id/revisions"
  "Fetch `Revisions` for Dashboard with ID."
  [id]
  (api/read-check :model/Dashboard id)
  (revision/revisions+details :model/Dashboard id))

#_{:clj-kondo/ignore [:deprecated-var]}
(api/defendpoint-schema POST "/:id/revert"
  "Revert a Dashboard to a prior `Revision`."
  [id :as {{:keys [revision_id]} :body}]
  {revision_id su/IntGreaterThanZero}
  (api/write-check :model/Dashboard id)
  (revision/revert!
    :entity      :model/Dashboard
    :id          id
    :user-id     api/*current-user-id*
    :revision-id revision_id))

;;; ----------------------------------------------- Sharing is Caring ------------------------------------------------

#_{:clj-kondo/ignore [:deprecated-var]}
(api/defendpoint-schema POST "/:dashboard-id/public_link"
  "Generate publicly-accessible links for this Dashboard. Returns UUID to be used in public links. (If this
  Dashboard has already been shared, it will return the existing public link rather than creating a new one.) Public
  sharing must be enabled."
  [dashboard-id]
  (api/check-superuser)
  (validation/check-public-sharing-enabled)
  (api/check-not-archived (api/read-check :model/Dashboard dashboard-id))
  {:uuid (or (t2/select-one-fn :public_uuid :model/Dashboard :id dashboard-id)
             (u/prog1 (str (UUID/randomUUID))
               (t2/update! :model/Dashboard dashboard-id
                           {:public_uuid       <>
                            :made_public_by_id api/*current-user-id*})))})

#_{:clj-kondo/ignore [:deprecated-var]}
(api/defendpoint-schema DELETE "/:dashboard-id/public_link"
  "Delete the publicly-accessible link to this Dashboard."
  [dashboard-id]
  (validation/check-has-application-permission :setting)
  (validation/check-public-sharing-enabled)
  (api/check-exists? :model/Dashboard :id dashboard-id, :public_uuid [:not= nil], :archived false)
  (t2/update! :model/Dashboard dashboard-id
              {:public_uuid       nil
               :made_public_by_id nil})
  {:status 204, :body nil})

#_{:clj-kondo/ignore [:deprecated-var]}
(api/defendpoint-schema GET "/public"
  "Fetch a list of Dashboards with public UUIDs. These dashboards are publicly-accessible *if* public sharing is
  enabled."
  []
  (validation/check-has-application-permission :setting)
  (validation/check-public-sharing-enabled)
  (t2/select [:model/Dashboard :name :id :public_uuid], :public_uuid [:not= nil], :archived false))

#_{:clj-kondo/ignore [:deprecated-var]}
(api/defendpoint-schema GET "/embeddable"
  "Fetch a list of Dashboards where `enable_embedding` is `true`. The dashboards can be embedded using the embedding
  endpoints and a signed JWT."
  []
  (validation/check-has-application-permission :setting)
  (validation/check-embedding-enabled)
  (t2/select [:model/Dashboard :name :id], :enable_embedding true, :archived false))

#_{:clj-kondo/ignore [:deprecated-var]}
(api/defendpoint-schema GET "/:id/related"
  "Return related entities."
  [id]
  (-> (t2/select-one :model/Dashboard :id id) api/read-check related/related))

;;; ---------------------------------------------- Transient dashboards ----------------------------------------------

#_{:clj-kondo/ignore [:deprecated-var]}
(api/defendpoint-schema POST "/save/collection/:parent-collection-id"
  "Save a denormalized description of dashboard into collection with ID `:parent-collection-id`."
  [parent-collection-id :as {dashboard :body}]
  (collection/check-write-perms-for-collection parent-collection-id)
  (->> (dashboard/save-transient-dashboard! dashboard parent-collection-id)
       (events/publish-event! :dashboard-create)))

#_{:clj-kondo/ignore [:deprecated-var]}
(api/defendpoint-schema POST "/save"
  "Save a denormalized description of dashboard."
  [:as {dashboard :body}]
  (let [parent-collection-id (if api/*is-superuser?*
                               (:id (populate/get-or-create-root-container-collection))
                               (t2/select-one-fn :id 'Collection
                                 :personal_owner_id api/*current-user-id*))]
    (->> (dashboard/save-transient-dashboard! dashboard parent-collection-id)
         (events/publish-event! :dashboard-create))))


;;; ------------------------------------- Chain-filtering param value endpoints --------------------------------------

(def ^:const result-limit
  "How many results to return when chain filtering"
  1000)

(s/defn ^:private mappings->field-ids :- (s/maybe #{su/IntGreaterThanZero})
  [parameter-mappings :- (s/maybe (s/cond-pre #{dashboard-card/ParamMapping} [dashboard-card/ParamMapping]))]
  (set (for [{{:keys [card]} :dashcard :keys [target]} parameter-mappings
             :let  [field-clause (params/param-target->field-clause target card)]
             :when field-clause
             :let  [{:keys [result_metadata]} card
                    field-id (or
                              ;; Get the field id from the field-clause if it contains it. This is the common case for
                              ;; mbql queries.
                              (mbql.u/match-one field-clause [:field (id :guard integer?) _] id)
                              ;; Attempt to get the field clause from the model metadata corresponding to the field.
                              ;; This is the common case for native queries in which mappings from original columns
                              ;; have been performed using model metadata.
                              (:id (qp.util/field->field-info field-clause result_metadata)))]
             :when field-id]
         field-id)))

(defn- param-key->field-ids
  "Get Field ID(s) associated with a parameter in a Dashboard.

    (param-key->field-ids (t2/select-one Dashboard :id 62) \"ee876336\")
    ;; -> #{276}"
  [dashboard param-key]
  {:pre [(string? param-key)]}
  (let [{:keys [resolved-params]} (hydrate dashboard :resolved-params)
        param                     (get resolved-params param-key)]
    (mappings->field-ids (:mappings param))))

(defn- chain-filter-constraints [dashboard constraint-param-key->value]
  (into {} (for [[param-key value] constraint-param-key->value
                 field-id          (param-key->field-ids dashboard param-key)]
             [field-id value])))

(mu/defn chain-filter
  "C H A I N filters!

  Used to query for values that populate chained filter dropdowns and text search boxes."
  ([dashboard param-key constraint-param-key->value]
   (chain-filter dashboard param-key constraint-param-key->value nil))

  ([dashboard                   :- ms/Map
    param-key                   :- ms/NonBlankString
    constraint-param-key->value :- ms/Map
    query                       :- [:maybe ms/NonBlankString]]
   (let [constraints (chain-filter-constraints dashboard constraint-param-key->value)
         field-ids   (param-key->field-ids dashboard param-key)]
     (when (empty? field-ids)
       (throw (ex-info (tru "Parameter {0} does not have any Fields associated with it" (pr-str param-key))
                       {:param       (get (:resolved-params dashboard) param-key)
                        :status-code 400})))
     ;; TODO - we should combine these all into a single UNION ALL query against the data warehouse instead of doing a
     ;; separate query for each Field (for parameters that are mapped to more than one Field)
     (try
       (let [results (map (if (seq query)
                            #(chain-filter/chain-filter-search % constraints query :limit result-limit)
                            #(chain-filter/chain-filter % constraints :limit result-limit))
                          field-ids)
             values (distinct (mapcat :values results))
             has_more_values (boolean (some true? (map :has_more_values results)))]
         ;; results can come back as [v ...] *or* as [[orig remapped] ...]. Sort by remapped value if it's there
         {:values          (if (sequential? (first values))
                             (sort-by second values)
                             (sort values))
          :has_more_values has_more_values})
       (catch clojure.lang.ExceptionInfo e
         (if (= (:type (u/all-ex-data e)) qp.error-type/missing-required-permissions)
           (api/throw-403 e)
           (throw e)))))))

(s/defn param-values
  "Fetch values for a parameter.

  The source of values could be:
  - static-list: user defined values list
  - card: values is result of running a card
  - nil: chain-filter"
  ([dashboard param-key query-params]
   (param-values dashboard param-key query-params nil))

  ([dashboard                   :- su/Map
    param-key                   :- su/NonBlankString
    constraint-param-key->value :- su/Map
    query                       :- (s/maybe su/NonBlankString)]
   (let [dashboard (hydrate dashboard :resolved-params)
         param     (get (:resolved-params dashboard) param-key)]
     (when-not param
       (throw (ex-info (tru "Dashboard does not have a parameter with the ID {0}" (pr-str param-key))
                       {:resolved-params (keys (:resolved-params dashboard))
                        :status-code     400})))
     (custom-values/parameter->values param query (fn [] (chain-filter dashboard param-key constraint-param-key->value query))))))

#_{:clj-kondo/ignore [:deprecated-var]}
(api/defendpoint-schema GET "/:id/params/:param-key/values"
  "Fetch possible values of the parameter whose ID is `:param-key`. If the values come directly from a query, optionally
  restrict these values by passing query parameters like `other-parameter=value` e.g.

    ;; fetch values for Dashboard 1 parameter 'abc' that are possible when parameter 'def' is set to 100
    GET /api/dashboard/1/params/abc/values?def=100"
  [id param-key :as {:keys [query-params]}]
  (let [dashboard (api/read-check :model/Dashboard id)]
    ;; If a user can read the dashboard, then they can lookup filters. This also works with sandboxing.
    (binding [qp.perms/*param-values-query* true]
      (param-values dashboard param-key query-params))))

#_{:clj-kondo/ignore [:deprecated-var]}
(api/defendpoint-schema GET "/:id/params/:param-key/search/:query"
  "Fetch possible values of the parameter whose ID is `:param-key` that contain `:query`. Optionally restrict
  these values by passing query parameters like `other-parameter=value` e.g.

    ;; fetch values for Dashboard 1 parameter 'abc' that contain 'Cam' and are possible when parameter 'def' is set
    ;; to 100
     GET /api/dashboard/1/params/abc/search/Cam?def=100

  Currently limited to first 1000 results."
  [id param-key query :as {:keys [query-params]}]
  (let [dashboard (api/read-check :model/Dashboard id)]
    ;; If a user can read the dashboard, then they can lookup filters. This also works with sandboxing.
    (binding [qp.perms/*param-values-query* true]
      (param-values dashboard param-key query-params query))))

#_{:clj-kondo/ignore [:deprecated-var]}
(api/defendpoint-schema GET "/params/valid-filter-fields"
  "Utility endpoint for powering Dashboard UI. Given some set of `filtered` Field IDs (presumably Fields used in
  parameters) and a set of `filtering` Field IDs that will be used to restrict values of `filtered` Fields, for each
  `filtered` Field ID return the subset of `filtering` Field IDs that would actually be used in a chain filter query
  with these Fields.

  e.g. in a chain filter query like

    GET /api/dashboard/10/params/PARAM_1/values?PARAM_2=100

  Assume `PARAM_1` maps to Field 1 and `PARAM_2` maps to Fields 2 and 3. The underlying MBQL query may or may not
  filter against Fields 2 and 3, depending on whether an FK relationship that lets us create a join against Field 1
  can be found. You can use this endpoint to determine which of those Fields is actually used:

    GET /api/dashboard/params/valid-filter-fields?filtered=1&filtering=2&filtering=3
    ;; ->
    {1 [2 3]}

  Results are returned as a map of

    `filtered` Field ID -> subset of `filtering` Field IDs that would be used in chain filter query"
  [:as {{:keys [filtered filtering]} :params}]
  {filtered  (s/cond-pre su/IntStringGreaterThanZero
                         (su/non-empty [su/IntStringGreaterThanZero]))
   filtering (s/maybe (s/cond-pre su/IntStringGreaterThanZero
                                  (su/non-empty [su/IntStringGreaterThanZero])))}
    ;; parse IDs for filtered/filtering
  (letfn [(parse-ids [s]
            (set (cond
                   (string? s)     [(Integer/parseUnsignedInt s)]
                   (sequential? s) (map (fn [i] (Integer/parseUnsignedInt i)) s))))]
    (let [filtered-field-ids  (parse-ids filtered)
          filtering-field-ids (parse-ids filtering)]
      (doseq [field-id (set/union filtered-field-ids filtering-field-ids)]
        (api/read-check Field field-id))
      (into {} (for [field-id filtered-field-ids]
                 [field-id (sort (chain-filter/filterable-field-ids field-id filtering-field-ids))])))))

(def ParameterWithID
  "Schema for a parameter map with an string `:id`."
  (su/with-api-error-message
    {:id       su/NonBlankString
     s/Keyword s/Any}
    "value must be a parameter map with an 'id' key"))


;;; ---------------------------------- Executing the action associated with a Dashcard -------------------------------
#_{:clj-kondo/ignore [:deprecated-var]}
(api/defendpoint-schema GET "/:dashboard-id/dashcard/:dashcard-id/execute"
  "Fetches the values for filling in execution parameters. Pass PK parameters and values to select."
  [dashboard-id dashcard-id parameters]
  {dashboard-id su/IntGreaterThanZero
   dashcard-id su/IntGreaterThanZero
   parameters su/JSONString}
  (api/read-check :model/Dashboard dashboard-id)
  (actions.execution/fetch-values dashboard-id dashcard-id (json/parse-string parameters)))

#_{:clj-kondo/ignore [:deprecated-var]}
(api/defendpoint-schema POST "/:dashboard-id/dashcard/:dashcard-id/execute"
  "Execute the associated Action in the context of a `Dashboard` and `DashboardCard` that includes it.

   `parameters` should be the mapped dashboard parameters with values.
   `extra_parameters` should be the extra, user entered parameter values."
  [dashboard-id dashcard-id :as {{:keys [parameters], :as _body} :body}]
  {dashboard-id su/IntGreaterThanZero
   dashcard-id su/IntGreaterThanZero
   parameters (s/maybe {s/Keyword s/Any})}
  (api/read-check :model/Dashboard dashboard-id)
  ;; Undo middleware string->keyword coercion
  (actions.execution/execute-dashcard! dashboard-id dashcard-id (update-keys parameters name)))

;;; ---------------------------------- Running the query associated with a Dashcard ----------------------------------

#_{:clj-kondo/ignore [:deprecated-var]}
(api/defendpoint-schema POST "/:dashboard-id/dashcard/:dashcard-id/card/:card-id/query"
  "Run the query associated with a Saved Question (`Card`) in the context of a `Dashboard` that includes it."
  [dashboard-id dashcard-id card-id :as {{:keys [parameters], :as body} :body}]
  {parameters (s/maybe [ParameterWithID])}
  (m/mapply qp.dashboard/run-query-for-dashcard-async
            (merge
             body
             {:dashboard-id dashboard-id
              :card-id      card-id
              :dashcard-id  dashcard-id})))

#_{:clj-kondo/ignore [:deprecated-var]}
(api/defendpoint-schema POST "/:dashboard-id/dashcard/:dashcard-id/card/:card-id/query/:export-format"
  "Run the query associated with a Saved Question (`Card`) in the context of a `Dashboard` that includes it, and return
  its results as a file in the specified format.

  `parameters` should be passed as query parameter encoded as a serialized JSON string (this is because this endpoint
  is normally used to power 'Download Results' buttons that use HTML `form` actions)."
  [dashboard-id dashcard-id card-id export-format :as {{:keys [parameters], :as request-parameters} :params}]
  {parameters    (s/maybe su/JSONString)
   export-format api.dataset/ExportFormat}
  (m/mapply qp.dashboard/run-query-for-dashcard-async
            (merge
             request-parameters
             {:dashboard-id  dashboard-id
              :card-id       card-id
              :dashcard-id   dashcard-id
              :export-format export-format
              :parameters    (json/parse-string parameters keyword)
              :constraints   nil
              ;; TODO -- passing this `:middleware` map is a little repetitive, need to think of a way to not have to
              ;; specify this all over the codebase any time we want to do a query with an export format. Maybe this
              ;; should be the default if `export-format` isn't `:api`?
              :middleware    {:process-viz-settings?  true
                              :skip-results-metadata? true
                              :ignore-cached-results? true
                              :format-rows?           false
                              :js-int-to-string?      false}})))

#_{:clj-kondo/ignore [:deprecated-var]}
(api/defendpoint-schema POST "/pivot/:dashboard-id/dashcard/:dashcard-id/card/:card-id/query"
  "Run a pivot table query for a specific DashCard."
  [dashboard-id dashcard-id card-id :as {{:keys [parameters], :as body} :body}]
  {parameters (s/maybe [ParameterWithID])}
  (m/mapply qp.dashboard/run-query-for-dashcard-async
            (merge
             body
             {:dashboard-id dashboard-id
              :card-id      card-id
              :dashcard-id  dashcard-id
              :qp-runner    qp.pivot/run-pivot-query})))

(api/define-routes)<|MERGE_RESOLUTION|>--- conflicted
+++ resolved
@@ -217,13 +217,8 @@
       ;; i'm a bit worried that this is an n+1 situation here. The cards can be batch hydrated i think because they
       ;; have a hydration key and an id. moderation_reviews currently aren't batch hydrated but i'm worried they
       ;; cannot be in this situation
-<<<<<<< HEAD
-      (hydrate :collection_authority_level :can_write :param_fields :ordered_tabs
-               [:ordered_cards [:card [:moderation_reviews :moderator_details]] :series :dashcard/action :dashcard/linkcard-info])
-=======
       (hydrate [:ordered_cards [:card [:moderation_reviews :moderator_details]] :series :dashcard/action :dashcard/linkcard-info]
-               :collection_authority_level :can_write :param_fields :param_values)
->>>>>>> d8bf730d
+               :ordered_tabs :collection_authority_level :can_write :param_fields :param_values)
       api/read-check
       api/check-not-archived
       hide-unreadable-cards
