;; A "module" is any `metabase.<module>.core` namespace in `src`.
;;
;; ## `api`:
;;
;; Map of module name => the "core" external public-facing API namespace(s). You have three options here:
;;
;; 1. Special sentinel value `:any` means means this module does not (yet) have external public-facing API
;;    namespace(s). This is mostly a temporary placeholder until we go in and create module namespaces, which means
;;    you should go create one.
;;
;; 2. A set of namespace symbols. All namespaces in other modules will only be allowed to use namespaces from
;;    this set. Ideally this set should only have one namespace, but restricting it to a set of several is still
;;    better than `:any`.
;;
;; 3. `nil` or not listed here -- we default to assuming there is (some subset) of the 'standard' API namespaces
;;    `<module>.api`, `<module>.core`, and `<module>.init`
;;
;; ## `uses`:
;;
;; Map of module => other modules you're allowed to use there. You have two options here:
;;
;; 1. `:any` means namespaces in this module are allowed to use any other module -- allowed modules are not
;;    enforced for this module. Module API namespaces for modules that have them defined are still enforced. For
;;    ones that are `nil`, please go in and add a list of allowed modules. `:any` is mostly meant a temporary
;;    placeholder until we can fill these all out, so feel free to fix these.
;;
;; 2. A set of module symbols. This is the list of modules that are allowed to be referenced. An empty set means no
;;    other modules are allowed to be referenced; this is the default for any modules that aren't listed here.
;;
;; ## Tips
;;
;; PRO TIP: Check out the [[dev.deps-graph]] namespace for helpful tools to see where a module is used externally, and
;; for tools for calculating this config -- you can use [[dev.deps-graph/print-kondo-config-diff]] to see what updates
;; you need to make
{:metabase/modules
 {actions
  {:api  #{metabase.actions.api
           metabase.actions.core}
   :uses #{analytics
           api
           collections
           driver
           legacy-mbql
           lib
           model-persistence
           models
           query-processor
           search
           settings
           util}}

  activity-feed
  {:api  #{metabase.activity-feed.api metabase.activity-feed.init}
   :uses #{api collections config db events models util}}

  appearance
  {:api  #{metabase.appearance.core
           metabase.appearance.init}
   :uses #{settings util}}

  analytics
  {:api  #{metabase.analytics.api
           metabase.analytics.core
           metabase.analytics.init
           metabase.analytics.prometheus
           metabase.analytics.snowplow}
   :uses #{appearance
           api
           channel
           config
           db
           driver
           eid-translation
           internal-stats
           lib-be
           models
           premium-features
           session
           settings
           sso
           system
           task
           util
           version}}

  analyze
  {:api  #{metabase.analyze.core
           metabase.analyze.query-results}
   :uses #{config
           driver
           legacy-mbql
           lib
           models
           sync
           util}}

  api
  {:api #{metabase.api.auth
          metabase.api.card
          metabase.api.cards
          metabase.api.common
          metabase.api.common.validation
          metabase.api.dashboard
          metabase.api.database
          metabase.api.dataset
          metabase.api.docs
          metabase.api.field
          metabase.api.logger
          metabase.api.macros
          metabase.api.open-api
          metabase.api.query-metadata
          metabase.api.routes.common
          metabase.api.table
          metabase.api.user
          metabase.api.util
          metabase.api.util.handlers}
   :uses #{actions
           analytics
           analyze
           api-routes
           appearance
           channel
           classloader
           collections
           config
           database-routing
           db
           driver
           embedding
           events
           legacy-mbql
           lib
           lib-be
           logger
           model-persistence
           models
           permissions
           premium-features
           pulse
           query-processor
           request
           revisions
           sample-data
           search
           server
           session
           settings
           sso
           sync
           types
           upload
           util
           xrays
           enterprise/advanced-permissions}}

  api-keys
  {:api  #{metabase.api-keys.api
           metabase.api-keys.core}
   :uses #{api
           db
           events
           models
           permissions
           util}}

  api-routes
  {:api  #{metabase.api-routes.core}
   :uses :any}

  audit-app
  {:api  #{metabase.audit-app.core
           metabase.audit-app.init}
   :uses #{api
           db
           events
           models
           premium-features
           settings
           task
           task-history
           util}}

  auth-provider
  {:api  #{metabase.auth-provider.core}
   :uses #{premium-features}}

  bookmarks
  {:api  #{metabase.bookmarks.api}
   :uses #{api
           db
           models
           util}}

  bug-reporting
  {:api  #{metabase.bug-reporting.api
           metabase.bug-reporting.init}
   :uses #{analytics
           api
           config
           db
           driver
           premium-features
           settings
           util}}

  cache
  {:api  #{metabase.cache.api
           metabase.cache.core
           metabase.cache.init}
   :uses #{api
           config
           db
           events
           models
           premium-features
           settings
           util}}

  ;; TODO -- way too many API namespaces.
  channel
  {:api  #{metabase.channel.api
           metabase.channel.core
           metabase.channel.email
           metabase.channel.email.messages
           metabase.channel.init
           metabase.channel.models.channel
           metabase.channel.render.core
           metabase.channel.settings
           metabase.channel.slack
           metabase.channel.template.core}
   :uses #{analytics
           api
           appearance
           collections
           config
           db
           driver
           events
           formatter
           lib
           lib-be
           models
           notification
           permissions
           premium-features
           system
           settings
           query-processor
           task
           timeline
           types
           util}}

  classloader
  {:api  #{metabase.classloader.core
           metabase.classloader.init}
   :uses #{util}}

  cloud-migration
  {:api  #{metabase.cloud-migration.api
           metabase.cloud-migration.core
           metabase.cloud-migration.init}
   :uses #{api
           cmd
           config
           db
           models
           premium-features
           settings
           task
           util}}

  content-verification
  {:api  #{metabase.content-verification.core
           metabase.content-verification.init}
   :uses #{db
           models
           util}}

  cmd
  {:api  #{metabase.cmd
           metabase.cmd.copy
           metabase.cmd.dump-to-h2}
   :uses #{api
           api-routes
           classloader
           config
           db
           legacy-mbql
           models
           query-processor
           search
           settings
           util}}

  collections
  {:api  #{metabase.collections.api
           metabase.collections.models.collection
           metabase.collections.models.collection.root}
   :uses #{api
           api-keys
           audit-app
           config
           db
           driver
           events
           legacy-mbql
           models
           permissions
           premium-features
           request
           revisions
           search
           upload
           util}}

  ;; technically this 'uses' `enterprise/core` and `test` since it tries to load them to see if they exists so we know
  ;; if EE/test code is available; however we can ignore them since they're not real usages.
  config
  {:api  #{metabase.config}
   :uses #{}}

  ;; this is not actually a real module, but comes from one of our libraries.
  connection-pool
  {:api  #{metabase.connection-pool}
   :uses #{}}

  core
  {:api  #{metabase.core.initialization-status}
   :uses :any}

  database-routing
  {:api  #{metabase.database-routing.core}
   :uses #{premium-features}}

  db
  {:api  #{metabase.db
           metabase.db.metadata-queries
           metabase.db.query
           metabase.db.setup}
   :uses #{auth-provider
           classloader
           config
           connection-pool
           driver
           legacy-mbql
           lib
           query-processor
           task
           util}}

  driver
  {:api #{metabase.driver
          metabase.driver.common
          metabase.driver.common.parameters
          metabase.driver.common.parameters.dates
          metabase.driver.common.parameters.operators
          metabase.driver.common.parameters.parse
          metabase.driver.common.parameters.values
          metabase.driver.ddl.interface
          metabase.driver.h2
          metabase.driver.impl
          metabase.driver.init
          metabase.driver.mysql
          metabase.driver.postgres
          metabase.driver.sql
          metabase.driver.sql-jdbc.connection
          metabase.driver.sql-jdbc.execute
          metabase.driver.sql-jdbc.execute.diagnostic
          metabase.driver.sql-jdbc.sync
          metabase.driver.sql.query-processor
          metabase.driver.sql.query-processor.deprecated
          metabase.driver.sql.util
          metabase.driver.sync
          metabase.driver.util}
   :uses #{actions
           api
           appearance
           auth-provider
           classloader
           config
           connection-pool
           database-routing
           db
           legacy-mbql
           lib
           lib-be
           logger
           models
           notification
           premium-features
           pulse
           query-processor
           settings
           sync
           system
           upload
           warehouses
           util}}

  eid-translation
  {:api  #{metabase.eid-translation.api
           metabase.eid-translation.core}
   :uses #{api
           settings
           util}}

  embedding
  {:api  #{metabase.embedding.api
           metabase.embedding.app-origins-sdk
           metabase.embedding.init
           metabase.embedding.settings}
   :uses #{analytics
           api
           config
           driver
           eid-translation
           events
           models
           notification
           premium-features
           public-sharing
           query-processor
           settings
           tiles
           util}}

  events
  {:api  #{metabase.events.core
           metabase.events.init}
   :uses #{channel
           driver
           models
           util
           view-log}}

  formatter
  {:api  #{metabase.formatter}
   :uses #{appearance
           models
           system
           query-processor
           types
           util}}

  geojson
  {:api  #{metabase.geojson.api
           metabase.geojson.init}
   :uses #{api
           settings
           util}}

  indexed-entities
  {:api  #{metabase.indexed-entities.api
           metabase.indexed-entities.init}
   :uses #{analytics
           api
           driver
           legacy-mbql
           lib
           models
           query-processor
           search
           sync
           task
           util}}

  internal-stats
  {:api #{metabase.internal-stats.core}
   :uses #{db
           models}}

  legacy-mbql
  {:api #{metabase.legacy-mbql.normalize
          metabase.legacy-mbql.predicates
          metabase.legacy-mbql.schema
          metabase.legacy-mbql.schema.helpers
          metabase.legacy-mbql.util}
   :uses #{lib
           models
           types
           util}}

  lib
  {:api #{metabase.lib.binning
          metabase.lib.binning.util
          metabase.lib.card
          metabase.lib.core
          metabase.lib.equality
          metabase.lib.field
          metabase.lib.filter
          metabase.lib.ident
          metabase.lib.join.util
          metabase.lib.metadata
          metabase.lib.metadata.calculation
          metabase.lib.metadata.jvm
          metabase.lib.metadata.protocols
          metabase.lib.normalize
          metabase.lib.options
          metabase.lib.query
          metabase.lib.schema
          metabase.lib.schema.actions
          metabase.lib.schema.binning
          metabase.lib.schema.common
          metabase.lib.schema.expression
          metabase.lib.schema.expression.temporal
          metabase.lib.schema.expression.window
          metabase.lib.schema.id
          metabase.lib.schema.info
          metabase.lib.schema.literal
          metabase.lib.schema.metadata
          metabase.lib.schema.parameter
          metabase.lib.schema.template-tag
          metabase.lib.schema.temporal-bucketing
          metabase.lib.schema.util
          metabase.lib.temporal-bucket
          metabase.lib.types.isa
          metabase.lib.util
          metabase.lib.util.match
          metabase.lib.walk}
   :uses #{config
           legacy-mbql
           models
           settings
           types
           util}}

  lib-be
  {:api #{metabase.lib-be.core
          metabase.lib-be.init}
   :uses #{models
           settings
           task
           util}}

  logger
  {:api  #{metabase.logger
           metabase.logger.init}
   :uses #{classloader
           config}}

  login-history
  {:api #{metabase.login-history.api
          metabase.login-history.core
          metabase.login-history.init}
   :uses #{analytics
           api
           channel
           request
           settings
           util}}

  model-persistence
  {:api #{metabase.model-persistence.api
          metabase.model-persistence.core
          metabase.model-persistence.init}
   :uses #{api
           db
           driver
           events
           lib
           models
           premium-features
           settings
           query-processor
           request
           system
           task
           task-history
           util}}

  models
  {:api #{metabase.models.application-permissions-revision
          metabase.models.card
          metabase.models.card.metadata
          metabase.models.dashboard
          metabase.models.dashboard-card
          metabase.models.dashboard-tab
          metabase.models.dashboard.constants
          metabase.models.database
          metabase.models.dispatch
          metabase.models.field
          metabase.models.field-values
          metabase.models.humanization
          metabase.models.init
          metabase.models.interface
          metabase.models.params
          metabase.models.params.chain-filter
          metabase.models.params.custom-values
          metabase.models.params.field-values
          metabase.models.params.shared
          metabase.models.query
          metabase.models.query.permissions
          metabase.models.resolution
          metabase.models.secret
          metabase.models.serialization
          metabase.models.table
          metabase.models.user
          metabase.models.user-parameter-value
          metabase.models.util.spec-update
          metabase.models.visualization-settings}
   :uses #{analytics
           analyze
           api
           audit-app
           cache
           channel
           classloader
           collections
           config
           content-verification
           db
           driver
           events
           legacy-mbql
           lib
           notification
           permissions
           premium-features
           settings
           public-sharing
           pulse
           query-analysis
           query-processor
           request
           search
           setup
           sync
           system
           types
           util}}

  native-query-snippets
  {:api  #{metabase.native-query-snippets.api
           metabase.native-query-snippets.core}
   :uses #{api
           collections
           models
           permissions
           premium-features
           util}}

  notification
  {:api  #{metabase.notification.api
           metabase.notification.core
           metabase.notification.init
           metabase.notification.models
           metabase.notification.payload.core}
   :uses #{analytics
           api
           appearance
           channel
           config
           driver
           events
           models
           permissions
           premium-features
           query-processor
           request
           session
           settings
           sso
           system
           task
           task-history
           util}}

  permissions
  {:api  #{metabase.permissions.api
           metabase.permissions.core
           metabase.permissions.models.collection-permission-graph-revision
           metabase.permissions.models.collection.graph
           metabase.permissions.models.data-permissions
           metabase.permissions.models.permissions
           metabase.permissions.models.permissions-group
           metabase.permissions.util}
   :uses #{api
           audit-app
           collections
           config
           db
           models
           premium-features
           request
           server
           settings
           util}}

  pivot
  {:api #{metabase.pivot.core}
   :uses #{models
           util}}

  plugins
  {:api  #{metabase.plugins.core}
   :uses #{classloader
           config
           driver
           util}}

  premium-features
  {:api  #{metabase.premium-features.api
           metabase.premium-features.core
           metabase.premium-features.init}
   :uses #{api
           classloader
           config
           db
           internal-stats
           settings
           util}}

  product-feedback
  {:api  #{metabase.product-feedback.api
           metabase.product-feedback.init}
   :uses #{analytics
           api
           channel
           config
           db
           driver
           premium-features
           settings
           task
           util}}

  public-sharing
  {:api  #{metabase.public-sharing.api
           metabase.public-sharing.core
           metabase.public-sharing.init}
   :uses #{actions
           analytics
           api
           events
           lib
           models
           query-processor
           request
           settings
           tiles
           util}}

  pulse
  {:api  #{metabase.pulse.api
           metabase.pulse.core
           metabase.pulse.init
           metabase.pulse.task.send-pulses}
   :uses #{api
           channel
           classloader
           collections
           config
           db
           driver
           events
           models
           notification
           permissions
           premium-features
           query-processor
           request
           task
           task-history
           util
           enterprise/advanced-permissions
           enterprise/sandbox}}

  query-analysis
  {:api  #{metabase.query-analysis.core
           metabase.query-analysis.init}
   :uses #{config
           driver
           legacy-mbql
           lib
           query-processor
           settings
           task
           util}}

  query-processor
  {:api #{metabase.query-processor
          metabase.query-processor.card
          metabase.query-processor.compile
          metabase.query-processor.dashboard
          metabase.query-processor.debug
          metabase.query-processor.error-type
          metabase.query-processor.init
          metabase.query-processor.interface
          metabase.query-processor.metadata
          metabase.query-processor.middleware.annotate
          metabase.query-processor.middleware.cache-backend.db
          metabase.query-processor.middleware.constraints
          metabase.query-processor.middleware.fetch-source-query-legacy
          metabase.query-processor.middleware.limit
          metabase.query-processor.middleware.permissions
          metabase.query-processor.middleware.wrap-value-literals
          metabase.query-processor.pipeline
          metabase.query-processor.pivot
          metabase.query-processor.preprocess
          metabase.query-processor.reducible
          metabase.query-processor.schema
          metabase.query-processor.setup
          metabase.query-processor.store
          metabase.query-processor.streaming
          metabase.query-processor.streaming.common
          metabase.query-processor.streaming.interface
          metabase.query-processor.timezone
          metabase.query-processor.util
          metabase.query-processor.util.add-alias-info
          metabase.query-processor.util.nest-query
          metabase.query-processor.util.persisted-cache
          metabase.query-processor.util.relative-datetime
          metabase.query-processor.util.transformations.nest-breakouts
          metabase.query-processor.writeback}
   :uses #{analytics
           analyze
           api
           appearance
           audit-app
           cache
           config
           driver
           events
           formatter
           legacy-mbql
           lib
           lib-be
           model-persistence
           models
           permissions
           pivot
           premium-features
           request
           settings
           system
           server
           types
           util}}

  request
  {:api  #{metabase.request.core
           metabase.request.init}
   :uses #{api
           config
           models
           permissions
           session
           settings
           util}}

  revisions
  {:api  #{metabase.revisions.api
           metabase.revisions.core
           metabase.revisions.init}
   :uses #{api
           config
           events
           models
           util}}

  sample-data
  {:api  #{metabase.sample-data.core
           metabase.sample-data.init}
   :uses #{plugins
           settings
           sync
           util}}

  search
  {:api #{metabase.search.api
          metabase.search.appdb.scoring
          metabase.search.config
          metabase.search.core
          metabase.search.in-place.scoring
          metabase.search.ingestion
          metabase.search.init
          metabase.search.spec}
   :uses #{analytics
           api
           appearance
           audit-app
           collections
           config
           db
           driver
           models
           permissions
           premium-features
           settings
           request
           startup
           task
           util}}

  segments
  {:api  #{metabase.segments.api}
   :uses #{api
           events
           legacy-mbql
           lib
           models
           permissions
           search
           util
           xrays}}

  server
  {:api #{metabase.server.core
          metabase.server.init
<<<<<<< HEAD
=======
          metabase.server.middleware.json
>>>>>>> d52a4e35
          metabase.server.middleware.session
          metabase.server.streaming-response} ; TODO -- too many API namespaces
   :uses #{analytics
           api
           api-keys
           api-routes
           appearance
           config
           core
           db
           driver
           embedding
           models
           premium-features
           request
           session
           settings
           system
           util
           enterprise/sso}}

  session
  {:api  #{metabase.session.core
           metabase.session.api
           metabase.session.init
           metabase.session.models.session ; TODO -- shouldn't be exposed as an API namespace
           metabase.session.settings}      ; TODO -- shouldn't be exposed as an API namespace
   :uses #{api
           channel
           config
           db
           driver
           events
           login-history
           models
           settings
           request
           sso
           system
           task
           util}}

  settings
  {:api  #{metabase.settings.api
           metabase.settings.core
           metabase.settings.init}
   :uses #{api
           config
           db
           events
           models
           premium-features
           util
           enterprise/advanced-permissions}}

  setup
  {:api  #{metabase.setup.api metabase.setup.core}
   :uses #{analytics
           api
           appearance
           channel
           config
           db
           events
           models
           permissions
           request
           session
           settings
           system
           util}}

  sso
  {:api  #{metabase.sso.api
           metabase.sso.core
           metabase.sso.init}
   :uses #{api
           config
           models
           permissions
           premium-features
           settings
           util}}

  startup
  {:api  #{metabase.startup.core}
   :uses #{util}}

  sync
  {:api #{metabase.sync.api
          metabase.sync.core
          metabase.sync.init
          metabase.sync.schedules
          metabase.sync.task.sync-databases
          metabase.sync.util}
   :uses #{analyze
           api
           audit-app
           config
           db
           driver
           events
           lib
           models
           query-processor
           settings
           task
           task-history
           util}}

  system
  {:api  #{metabase.system.core
           metabase.system.init}
   :uses #{appearance settings util}}

  task
  {:api #{metabase.task.bootstrap
          metabase.task.core}
<<<<<<< HEAD
   :uses #{analytics classloader db util}}
=======
   :uses #{analytics
           db
           plugins
           util}}
>>>>>>> d52a4e35

  task-history
  {:api  #{metabase.task-history.api
           metabase.task-history.core
           metabase.task-history.init}
   :uses #{api
           models
           permissions
           premium-features
           request
           task
           util}}

  testing-api
  {:api  #{metabase.testing-api.api
           metabase.testing-api.core
           metabase.testing-api.init}
   :uses #{analytics
           api
           config
           db
           premium-features
           search
           util}}

  tiles
  {:api  #{metabase.tiles.api
           metabase.tiles.init}
   :uses #{api
           legacy-mbql
           query-processor
           settings
           util}}

  timeline
  {:api  #{metabase.timeline.api
           metabase.timeline.core}
   :uses #{analytics
           api
           collections
           models
           util}}

  types
  {:api  #{metabase.types}
   :uses #{util}}

  upload
  {:api  #{metabase.upload.api
           metabase.upload.core
           metabase.upload.init}
   :uses #{analytics
           appearance
           api
           collections
           driver
           events
           legacy-mbql
           lib
           model-persistence
           models
           permissions
           settings
           sync
           util}}

  user-key-value
  {:api  #{metabase.user-key-value.api
           metabase.user-key-value.init}
   :uses #{api
           config
           lib
           util}}

  util
  {:api :any
<<<<<<< HEAD
   :uses #{classloader
=======
   :uses #{channel
>>>>>>> d52a4e35
           config
           db
           driver
           legacy-mbql
           lib
           models
<<<<<<< HEAD
           settings}}
=======
           plugins
           settings
           system}}
>>>>>>> d52a4e35

  version
  {:api  #{metabase.version.core
           metabase.version.init}
   :uses #{config
           settings
           system
           task
           util}}

  view-log
  {:api  #{metabase.view-log.core
           metabase.view-log.init}
   :uses #{analytics
           api
           audit-app
           events
           models
           premium-features
           util}}

  warehouses
  {:api  #{metabase.warehouses.core
           metabase.warehouses.init}
   :uses #{premium-features
           settings
           util}}

  xrays
  {:api  #{metabase.xrays.api
           metabase.xrays.core
           metabase.xrays.init}
   :uses #{analyze
           appearance
           api
           collections
           driver
           legacy-mbql
           lib
           models
           settings
           query-processor
           util}}

  enterprise/advanced-config
  {:api  #{metabase-enterprise.advanced-config.api.logs
           metabase-enterprise.advanced-config.models.notification
           metabase-enterprise.advanced-config.init
           metabase-enterprise.advanced-config.file}
   :uses #{api
           api-keys
           db
           driver
           models
           permissions
           premium-features
           setup
           settings
           sync
           util}}

  enterprise/advanced-permissions
  {:api  #{metabase-enterprise.advanced-permissions.api.routes
           metabase-enterprise.advanced-permissions.common
           metabase-enterprise.advanced-permissions.models.permissions.group-manager}
   :uses #{api
           enterprise/impersonation
           lib
           models
           permissions
           premium-features
           query-processor
           util}}

  enterprise/ai-entity-analysis
  {:api #{metabase-enterprise.ai-entity-analysis.api}
   :uses #{api
           enterprise/metabot-v3
           premium-features}}

  enterprise/ai-sql-fixer
  {:api #{metabase-enterprise.ai-sql-fixer.api}
   :uses #{api
           driver
           enterprise/metabot-v3
           query-analysis
           query-processor
           util}}

  enterprise/ai-sql-generation
  {:api #{metabase-enterprise.ai-sql-generation.api}
   :uses #{api
           driver
           enterprise/metabot-v3
           models
           util}}

  enterprise/analytics
  {:api  #{}
   :uses #{driver
           premium-features
           enterprise/advanced-config
           enterprise/scim
           enterprise/sso}}

  enterprise/api
  {:api  #{metabase-enterprise.api.routes
           metabase-enterprise.api.routes.common}
   :uses :any}

  enterprise/audit-app
  {:api  #{metabase-enterprise.audit-app.api.routes}
   :uses #{api
           audit-app
           classloader
           db
           driver
           lib
           models
           permissions
           plugins
           premium-features
           query-processor
           settings
           sync
           util
           enterprise/serialization}}

  enterprise/auth-provider
  {:api  #{}
   :uses #{premium-features
           util}}

  enterprise/billing
  {:api  #{metabase-enterprise.billing.api.routes}
   :uses #{api
           premium-features util}}

  enterprise/cache
  {:api  #{metabase-enterprise.cache.init}
   :uses #{cache
           premium-features
           query-processor
           task
           util}}

  enterprise/content-verification
  {:api  #{metabase-enterprise.content-verification.api.routes}
   :uses #{api
           content-verification
           util
           enterprise/api}}

  enterprise/core
  {:api  #{metabase-enterprise.core.init}
   :uses :any}

  enterprise/dashboard-subscription-filters
  {:api  #{}
   :uses #{premium-features}}

  enterprise/data-editing
  {:api  #{metabase-enterprise.data-editing.api}
   :uses #{api
           actions
           util}}

  enterprise/database-routing
  {:api #{metabase-enterprise.database-routing.api}
   :uses #{api
           config
           database-routing
           events
           lib
           models
           premium-features
           query-processor
           settings
           util}}

  enterprise/enhancements
  {:api  #{metabase-enterprise.enhancements.init}
   :uses #{models
           premium-features
           settings
           sso
           util enterprise/sso}}

  enterprise/gsheets
  {:api  #{metabase-enterprise.gsheets.api}
   :uses #{api
           analytics
           premium-features
           settings
           util
           enterprise/harbormaster}}

  enterprise/harbormaster
  {:api #{metabase-enterprise.harbormaster.client}
   :uses #{api
           cloud-migration
           util}}

  enterprise/impersonation
  {:api #{metabase-enterprise.impersonation.api}
   :uses #{api
           audit-app
           driver
           lib
           models
           premium-features
           query-processor
           util
           enterprise/sandbox}}

  enterprise/internal-stats
  {:api #{}
   :uses #{premium-features
           settings}}

  enterprise/llm
  {:api  #{metabase-enterprise.llm.api}
   :uses #{analytics
           analyze
           api
           query-processor
           settings
           util}}

  enterprise/metabot-v3
  {:api #{metabase-enterprise.metabot-v3.api metabase-enterprise.metabot-v3.core
          metabase-enterprise.metabot-v3.tools.api}
   :uses #{api
           collections
           config
           db
           legacy-mbql
           lib
           models
           premium-features
           settings
           pulse
           query-processor
           request
           system
           util}}

  enterprise/premium-features
  {:api  #{}
   :uses #{premium-features
           util}}

  enterprise/query-reference-validation
  {:api  #{metabase-enterprise.query-reference-validation.api}
   :uses #{api
           collections
           query-analysis
           request
           util}}

  enterprise/sandbox
  {:api #{metabase-enterprise.sandbox.api.routes
          metabase-enterprise.sandbox.api.util}
   :uses #{api
           audit-app
           classloader
           db
           driver
           legacy-mbql
           lib
           models
           permissions
           premium-features
           query-processor
           request
           util
           enterprise/api}}

  enterprise/scim
  {:api  #{metabase-enterprise.scim.core
           metabase-enterprise.scim.init
           metabase-enterprise.scim.routes}
   :uses #{analytics
           api
           api-keys
           models
           permissions
           settings
           server
           system
           util
           enterprise/serialization}}

  enterprise/search
  {:api  #{}
   :uses #{premium-features
           search}}

  enterprise/serialization
  {:api #{metabase-enterprise.serialization.api
          metabase-enterprise.serialization.cmd
          metabase-enterprise.serialization.v2.backfill-ids}
   :uses #{analytics
           api
           appearance
           collections
           config
           db
           legacy-mbql
           lib
           logger
           models
           plugins
           premium-features
           settings
           setup
           util}}

  enterprise/snippet-collections
  {:api  #{}
   :uses #{models
           native-query-snippets
           permissions
           premium-features
           util}}

  enterprise/sso
  {:api #{metabase-enterprise.sso.api.routes
          metabase-enterprise.sso.integrations.sso-settings
          metabase-enterprise.sso.integrations.sso-utils}
   :uses #{api
           appearance
           channel
           embedding
           events
           notification
           premium-features
           request
           session
           settings
           sso
           system
           util
           enterprise/scim}}

  enterprise/stale
  {:api  #{metabase-enterprise.stale.api
           metabase-enterprise.stale.init}
   :uses #{analytics
           api
           collections
           embedding
           models
           premium-features
           request
           settings
           util}}

  enterprise/upload-management
  {:api  #{metabase-enterprise.upload-management.api}
   :uses #{api
           models
           premium-features
           upload
           util}}}

 ;; namespaces matching these patterns (with `re-find`) are excluded from the module linter. Since regex literals
 ;; aren't allowed in EDN just used the `(str <regex>)` version i.e. two slashes instead of one.
 ;;
 ;; this is mostly intended for excluding test namespaces or those rare 'glue' namespaces that glue multiple modules
 ;; together, e.g. `metabase.lib.metadata.jvm`.
 :linters
 {:metabase/modules
  {:ignored-namespace-patterns
   #{"-test$"                           ; anything ending in `-test`
     "test[-.]util"                     ; anything that contains `test.util` or `test-util`
     "test\\.impl"                      ; anything that contains `test.impl`
     "test-setup"                       ; anything that contains `test-setup`
     "^metabase(?:-enterprise)?\\.test" ; anything starting with `metabase.test` or `metabase-enterprise.test`
     "^metabase\\.http-client$"}}}}     ; `metabase.http-client` which is a test-only namespace despite its name.<|MERGE_RESOLUTION|>--- conflicted
+++ resolved
@@ -908,10 +908,6 @@
   server
   {:api #{metabase.server.core
           metabase.server.init
-<<<<<<< HEAD
-=======
-          metabase.server.middleware.json
->>>>>>> d52a4e35
           metabase.server.middleware.session
           metabase.server.streaming-response} ; TODO -- too many API namespaces
    :uses #{analytics
@@ -1030,14 +1026,10 @@
   task
   {:api #{metabase.task.bootstrap
           metabase.task.core}
-<<<<<<< HEAD
-   :uses #{analytics classloader db util}}
-=======
-   :uses #{analytics
-           db
-           plugins
-           util}}
->>>>>>> d52a4e35
+   :uses #{analytics
+           classloader
+           db
+           util}}
 
   task-history
   {:api  #{metabase.task-history.api
@@ -1114,24 +1106,16 @@
 
   util
   {:api :any
-<<<<<<< HEAD
    :uses #{classloader
-=======
-   :uses #{channel
->>>>>>> d52a4e35
-           config
-           db
-           driver
-           legacy-mbql
-           lib
-           models
-<<<<<<< HEAD
-           settings}}
-=======
-           plugins
+           channel
+           config
+           db
+           driver
+           legacy-mbql
+           lib
+           models
            settings
            system}}
->>>>>>> d52a4e35
 
   version
   {:api  #{metabase.version.core
