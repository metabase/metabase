(ns ^:mb/once metabase.api.search-test
  "There are more tests around search in [[metabase.search.impl-test]]. TODO: we should move more of the tests
  below into that namespace."
  (:require
   [clojure.set :as set]
   [clojure.string :as str]
   [clojure.test :refer :all]
   [metabase.analytics.prometheus :as prometheus]
   [metabase.legacy-mbql.normalize :as mbql.normalize]
   [metabase.models
    :refer [Action Card CardBookmark Collection Dashboard DashboardBookmark
            DashboardCard Database PermissionsGroup PermissionsGroupMembership
            Pulse PulseCard QueryAction Segment Table]]
   [metabase.models.collection :as collection]
   [metabase.models.data-permissions :as data-perms]
   [metabase.models.database :as database]
   [metabase.models.interface :as mi]
   [metabase.models.model-index :as model-index]
   [metabase.models.moderation-review :as moderation-review]
   [metabase.models.permissions :as perms]
   [metabase.models.permissions-group :as perms-group]
   [metabase.models.revision :as revision]
   [metabase.public-settings :as public-settings]
   [metabase.public-settings.premium-features :as premium-features]
   [metabase.search.appdb.core :as search.engines.appdb]
   [metabase.search.appdb.index :as search.index]
   [metabase.search.config :as search.config]
<<<<<<< HEAD
   [metabase.search.fulltext :as search.fulltext]
   [metabase.search.in-place.scoring :as scoring]
=======
   [metabase.search.core :as search]
   [metabase.search.in-place.scoring :as scoring]
   [metabase.search.test-util :as search.tu]
>>>>>>> cfe32222
   [metabase.test :as mt]
   [metabase.util :as u]
   [toucan2.core :as t2]
   [toucan2.tools.with-temp :as t2.with-temp]))

(comment
  ;; We need this to ensure the engine hierarchy is registered
  search.engines.appdb/keep-me)

(set! *warn-on-reflection* true)

(def ^:private default-collection {:id false :name nil :authority_level nil :type nil})

(def ^:private default-search-row
  {:archived                   false
   :dashboard_id               false
   :dashboard                  nil
   :effective_location         nil
   :location                   nil
   :bookmark                   nil
   :collection                 default-collection
   :collection_authority_level nil
   :collection_position        nil
   :context                    nil
   :created_at                 true
   :creator_common_name        nil
   :creator_id                 false
   :dashboardcard_count        nil
   :database_id                false
   :database_name              nil
   :dataset_query              nil
   :description                nil
   :display                    nil
   :id                         true
   :initial_sync_status        nil
   :model_id                   false
   :model_name                 nil
   :moderated_status           nil
   :last_editor_common_name    nil
   :last_editor_id             false
   :last_edited_at             false
   :pk_ref                     nil
   :model_index_id             false ;; columns ending in _id get booleaned
   :table_description          nil
   :table_id                   false
   :table_name                 nil
   :table_schema               nil
   :updated_at                 true})

(defn- table-search-results
  "Segments come back with information about their Tables as of 0.33.0. The `model-defaults` for Segment
  put them in the `:checkins` Table."
  []
  (merge
   {:table_id true, :database_id true}
   (t2/select-one [Table [:name :table_name] [:schema :table_schema] [:description :table_description]]
                  :id (mt/id :checkins))))

(defn- sorted-results [results]
  (->> results
       (sort-by (juxt (comp (var-get #'scoring/model->sort-position) :model)))
       reverse))

(defn- make-result
  [name & kvs]
  (apply assoc default-search-row :name name kvs))

(defn- query-action
  [action-id]
  {:action_id     action-id
   :database_id   (u/the-id (mt/db))
   :dataset_query (mt/query venues)})

(def ^:private test-collection (make-result "collection test collection"
                                            :bookmark false
                                            :model "collection"
                                            ;; TODO the default-collection data for this doesn't make sense:
                                            :collection (assoc default-collection :id true :name true)
                                            :effective_location "/"
                                            :location "/"
                                            :updated_at false
                                            :type nil
                                            :can_write true))

(def ^:private action-model-params {:name "ActionModel", :type :model})

(defn- default-search-results []
  (sorted-results
   [(make-result "dashboard test dashboard", :model "dashboard", :bookmark false :creator_id true :creator_common_name "Rasta Toucan" :can_write true)
    test-collection
    (make-result "card test card", :model "card", :bookmark false, :dashboardcard_count 0 :creator_id true :creator_common_name "Rasta Toucan" :dataset_query nil :display "table" :can_write true)
    (make-result "dataset test dataset", :model "dataset", :bookmark false, :dashboardcard_count 0 :creator_id true :creator_common_name "Rasta Toucan" :dataset_query nil :display "table" :can_write true)
    (make-result "action test action", :model "action", :model_name (:name action-model-params), :model_id true,
                 :database_id true :creator_id true :creator_common_name "Rasta Toucan" :dataset_query (update (mt/query venues) :type name))
    (make-result "metric test metric", :model "metric", :bookmark false, :dashboardcard_count 0 :creator_id true :creator_common_name "Rasta Toucan" :dataset_query nil :display "table" :can_write true)
    (merge
     (make-result "segment test segment", :model "segment", :description "Lookin' for a blueberry" :creator_id true :creator_common_name "Rasta Toucan")
     (table-search-results))]))

(defn- default-segment-results []
  (filter #(contains? #{"segment"} (:model %)) (default-search-results)))

(defn- default-archived-results []
  (for [result (default-search-results)
        :when (false? (:archived result))]
    (cond-> result
      true (assoc :archived true)
      (= (:model result) "collection") (assoc :location (collection/trash-path)
                                              :effective_location (collection/trash-path)
                                              :collection (assoc default-collection :id true :name true :type "trash")))))

(defn- on-search-types [model-set f coll]
  (for [search-item coll]
    (if (contains? model-set (:model search-item))
      (f search-item)
      search-item)))

(defn- default-results-with-collection []
  (on-search-types #{"dashboard" "pulse" "card" "dataset" "metric" "action"}
                   #(assoc % :collection {:id true,
                                          :name (if (= (:model %) "action") nil true)
                                          :authority_level nil
                                          :type nil})
                   (default-search-results)))

(defn- do-with-search-items [search-string in-root-collection? f]
  (let [data-map      (fn [instance-name]
                        {:name (format instance-name search-string)})
        coll-data-map (fn [instance-name collection]
                        (merge (data-map instance-name)
                               (when-not in-root-collection?
                                 {:collection_id (u/the-id collection)})))]
    (search.tu/with-temp-index-table
      (mt/with-temp [Collection  coll           (data-map "collection %s collection")
                     Card        action-model   (if in-root-collection?
                                                  action-model-params
                                                  (assoc action-model-params :collection_id (u/the-id coll)))
                     Action      {action-id :id
                                  :as action}   (merge (data-map "action %s action")
                                                       {:type :query, :model_id (u/the-id action-model)})
                     Database    {db-id :id
                                  :as db}       (data-map "database %s database")
                     Table       table          (merge (data-map "database %s database")
                                                       {:db_id db-id})

                     QueryAction _qa (query-action action-id)
                     Card        card           (coll-data-map "card %s card" coll)
                     Card        dataset        (assoc (coll-data-map "dataset %s dataset" coll)
                                                       :type :model)
                     Dashboard   dashboard      (coll-data-map "dashboard %s dashboard" coll)
                     Card        metric         (assoc (coll-data-map "metric %s metric" coll)
                                                       :type :metric)
                     Segment     segment        (data-map "segment %s segment")]
        (f {:action     action
            :collection coll
            :card       card
            :database   db
            :dataset    dataset
            :dashboard  dashboard
            :metric     metric
            :table      table
            :segment    segment})))))

(defmacro ^:private with-search-items-in-root-collection [search-string & body]
  `(do-with-search-items ~search-string true (fn [~'_] ~@body)))

(defmacro ^:private with-search-items-in-collection [created-items-sym search-string & body]
  `(do-with-search-items ~search-string false (fn [~created-items-sym] ~@body)))

(def ^:private ^:dynamic *search-request-results-database-id*
  "Filter out all results from `search-request` that don't have this Database ID. Default: the default H2 `test-data`
  Database. Other results are filtered out so these tests can be ran from the REPL without the presence of other
  Databases causing the tests to fail."
  mt/id)

(def ^:private remove-databases
  "Remove DBs from the results, which is useful since test databases unrelated to this suite can pollute the results"
  (partial remove #(= (:model %) "database")))

(defn- process-raw-data [raw-data keep-database-id]
  (for [result raw-data
        ;; filter out any results not from the usual test data DB (e.g. results from other drivers)
        :when  (contains? #{keep-database-id nil} (:database_id result))]
    (-> result
        mt/boolean-ids-and-timestamps
        (update-in [:collection :name] #(some-> % string?))
        ;; `:scores` is just used for debugging and would be a pain to match against.
        (dissoc :scores))))

(defn- make-search-request [user-kwd params]
  (apply mt/user-http-request user-kwd :get 200 "search" params))

(defn- search-request-data-with [xf user-kwd & params]
  (let [raw-results-data (:data (make-search-request user-kwd params))
        keep-database-id (if (fn? *search-request-results-database-id*)
                           (*search-request-results-database-id*)
                           *search-request-results-database-id*)]
    (if (:error raw-results-data)
      raw-results-data
      (vec (xf (process-raw-data raw-results-data keep-database-id))))))

(defn- search-request-with [xf user-kwd & params]
  (let [raw-results      (make-search-request user-kwd params)
        keep-database-id (if (fn? *search-request-results-database-id*)
                           (*search-request-results-database-id*)
                           *search-request-results-database-id*)]
    (if (:error (:data raw-results))
      raw-results
      (update raw-results :data
              (fn [raw-data]
                (vec (xf (process-raw-data raw-data keep-database-id))))))))

(defn- search-request
  [& args]
  (apply search-request-with (comp sorted-results remove-databases) args))

(defn- search-request-data
  "Gets just the data elements of the search"
  [& args]
  (apply search-request-data-with (comp sorted-results remove-databases) args))

(defn- unsorted-search-request-data
  [& args]
  (apply search-request-data-with identity args))

(deftest basic-test
  (testing "Basic search, should find 1 of each entity type, all items in the root collection"
    (with-search-items-in-root-collection "test"
      (is (= (default-search-results)
             (search-request-data :crowberto :q "test"))))))

(deftest basic-test-2
  (testing "Basic search should only return substring matches"
    (with-search-items-in-root-collection "test"
      (with-search-items-in-root-collection "something different"
        (is (= (default-search-results)
               (search-request-data :crowberto :q "test")))))))

(deftest basic-test-3
  (testing "It prioritizes exact matches"
    (with-search-items-in-root-collection "test"
      (with-redefs [search.config/*db-max-results* 1]
        (is (= [test-collection]
               (search-request-data :crowberto :q "test collection")))))))

(deftest basic-test-4
  (testing "It limits matches properly"
    (with-search-items-in-root-collection "test"
      (is (>= 2 (count (search-request-data :crowberto :q "test" :limit "2" :offset "0")))))))

(deftest basic-test-5
  (testing "It offsets matches properly"
    (with-search-items-in-root-collection "test"
      (is (<= 4 (count (search-request-data :crowberto :q "test" :limit "100" :offset "2")))))))

(deftest basic-test-6
  (testing "It offsets without limit properly"
    (with-search-items-in-root-collection "test"
      (is (<= 5 (count (search-request-data :crowberto :q "test" :offset "2")))))))

(deftest basic-test-7
  (testing "It limits without offset properly"
    (with-search-items-in-root-collection "test"
      (is (>= 2 (count (search-request-data :crowberto :q "test" :limit "2")))))))

(deftest basic-test-8
  (testing "It subsets matches for model"
    (with-search-items-in-root-collection "test"
      (is (= 0 (count (search-request-data :crowberto :q "test" :models "database"))))
      (is (= 1 (count (search-request-data :crowberto :q "test" :models "database" :models "card")))))))

(deftest basic-test-9
  (testing "It distinguishes datasets from cards"
    (with-search-items-in-root-collection "test"
      (let [results (search-request-data :crowberto :q "test" :models "dataset")]
        (is (= 1 (count results)))
        (is (= "dataset" (-> results first :model))))
      (let [results (search-request-data :crowberto :q "test" :models "card")]
        (is (= 1 (count results)))
        (is (= "card" (-> results first :model)))))))

(deftest basic-test-10
  (testing "It returns limit and offset params in return result"
    (with-search-items-in-root-collection "test"
      (is (= 2 (:limit (search-request :crowberto :q "test" :limit "2" :offset "3"))))
      (is (= 3 (:offset (search-request :crowberto :q "test" :limit "2" :offset "3")))))))

(deftest custom-engine-test
  (when (search/supports-index?)
    (testing "It can use an alternate search engine"
      (search/init-index! {:force-reset? false :re-populate? false})
      (with-search-items-in-root-collection "test"
<<<<<<< HEAD
        (let [resp (search-request :crowberto :q "test" :search_engine "fulltext" :limit 1)]
=======
        (let [resp (search-request :crowberto :q "test" :search_engine "appdb" :limit 1)]
>>>>>>> cfe32222
          ;; The index is not populated here, so there's not much interesting to assert.
          (is (= "search.engine/appdb" (:engine resp))))))

    (testing "It can use the old search engine name, e.g. for old cookies"
      (search/init-index! {:force-reset? false :re-populate? false})
      (with-search-items-in-root-collection "test"
        (let [resp (search-request :crowberto :q "test" :search_engine "fulltext" :limit 1)]
          (is (= "search.engine/fulltext" (:engine resp))))))

    (testing "It will not use an unknown search engine"
      (search/init-index! {:force-reset? false :re-populate? false})
      (with-search-items-in-root-collection "test"
        (let [resp (search-request :crowberto :q "test" :search_engine "wut" :limit 1)]
          (is (#{"search.engine/in-place"
                 "search.engine/appdb"}
               (:engine resp))))))))

(defn- get-available-models [& args]
  (set
   (:available_models
    (apply mt/user-http-request :crowberto :get 200 "search" :calculate_available_models true args))))

(deftest archived-models-test
  (testing "It returns some stuff when you get results"
    (with-search-items-in-root-collection "test"
      ;; sometimes there is a "table" in these responses. might be do to garbage in CI
      (is (set/subset? #{"dashboard" "dataset" "segment" "collection" "database" "metric" "card"}
                       (get-available-models :q "test")))))
  (testing "It returns nothing if there are no results"
    (with-search-items-in-root-collection "test"
      (is (= #{} (get-available-models :q "noresults"))))))

(deftest available-models-test
  ;; Porting these tests over earlier
  (doseq [engine ["in-place" "appdb"]]
    (let [search-term "query-model-set"
          get-available-models #(apply get-available-models :search_engine engine %&)]
      (with-search-items-in-root-collection search-term
        (testing "should returns a list of models that search result will return"
          (is (= #{"dashboard" "table" "dataset" "segment" "collection" "database" "action" "metric" "card"}
                 (get-available-models)))
          (is (= #{"dashboard" "table" "dataset" "segment" "collection" "database" "action" "metric" "card"}
                 (get-available-models :q search-term))))
        (testing "return a subset of model for created-by filter"
          (is (= #{"dashboard" "dataset" "card" "metric" "action"}
                 (get-available-models :q search-term :created_by (mt/user->id :rasta)))))
        (testing "return a subset of model for verified filter"
          (t2.with-temp/with-temp
            [:model/Card       {v-card-id :id}   {:name (format "%s Verified Card" search-term)}
             :model/Card       {v-model-id :id}  {:name (format "%s Verified Model" search-term) :type :model}
             :model/Card       {v-metric-id :id} {:name (format "%s Verified Metric" search-term) :type :metric}
             :model/Collection {_v-coll-id :id}  {:name (format "%s Verified Collection" search-term) :authority_level "official"}]
            (testing "when has both :content-verification features"
              (mt/with-premium-features #{:content-verification}
                (mt/with-verified-cards! [v-card-id v-model-id v-metric-id]
                  (is (= #{"card" "dataset" "metric"}
                         (get-available-models :q search-term :verified true))))))
            (testing "when has :content-verification feature only"
              (mt/with-premium-features #{:content-verification}
                (mt/with-verified-cards! [v-card-id]
                  (is (= #{"card"}
                         (get-available-models :q search-term :verified true))))))))
        (testing "return a subset of model for created_at filter"
          (is (= #{"dashboard" "table" "dataset" "collection" "database" "action" "card" "metric"}
                 (get-available-models :q search-term :created_at "today"))))

        (testing "return a subset of model for search_native_query filter"
          (is (= #{"dataset" "action" "card" "metric"}
                 (get-available-models :q search-term :search_native_query true))))))))

(def ^:private dashboard-count-results
  (letfn [(make-card [dashboard-count]
            (make-result (str "dashboard-count " dashboard-count) :dashboardcard_count dashboard-count,
                         :model "card", :bookmark false :creator_id true :creator_common_name "Rasta Toucan"
                         :dataset_query nil :display "table" :can_write true))]
    (set [(make-card 5)
          (make-card 3)
          (make-card 0)])))

(deftest dashboard-count-test
  (testing "It sorts by dashboard count"
    (mt/with-temp [Card          {card-id-3 :id} {:name "dashboard-count 3"}
                   Card          {card-id-5 :id} {:name "dashboard-count 5"}
                   Card          _               {:name "dashboard-count 0"}
                   Dashboard     {dash-id :id}   {}
                   DashboardCard _               {:card_id card-id-3 :dashboard_id dash-id}
                   DashboardCard _               {:card_id card-id-3 :dashboard_id dash-id}
                   DashboardCard _               {:card_id card-id-3 :dashboard_id dash-id}
                   DashboardCard _               {:card_id card-id-5 :dashboard_id dash-id}
                   DashboardCard _               {:card_id card-id-5 :dashboard_id dash-id}
                   DashboardCard _               {:card_id card-id-5 :dashboard_id dash-id}
                   DashboardCard _               {:card_id card-id-5 :dashboard_id dash-id}
                   DashboardCard _               {:card_id card-id-5 :dashboard_id dash-id}]
      (is (=? (sort-by :dashboardcard_count dashboard-count-results)
              (sort-by :dashboardcard_count (unsorted-search-request-data :rasta :q "dashboard-count")))))))

(deftest moderated-status-test
  (let [search-term "moderated-status-test"]
    (mt/with-temp [:model/Card {card-id :id} {:name "moderated-status-test"}]
      ;; an item could have multiple moderation-review, and it's current status is defined as
      ;; moderation-review.most_recent, so we creates multiple moderation review here to make sure
      ;; test result return the most recent status and don't duplicate the result
      (doseq [status ["verified" nil "verified"]]
        (moderation-review/create-review! {:moderated_item_id   card-id
                                           :moderated_item_type "card"
                                           :moderator_id        (mt/user->id :crowberto)
                                           :status              status}))
      (is (=? [{:id               card-id
                :model            "card"
                :moderated_status "verified"}]
              (:data (mt/user-http-request :crowberto :get 200 "search" :q search-term)))))))

(deftest archived-permissions-test
  (testing "Users without perms for a collection can't see search results that were trashed from that collection"
    (let [search-name (random-uuid)
          named       #(str search-name "-" %)]
      (mt/with-temp [:model/Collection {parent-id :id} {}
                     :model/Dashboard {dash :id} {:collection_id parent-id :name (named "dashboard")}
                     :model/Card {card :id} {:collection_id parent-id :name (named "card")}
                     :model/Card {model :id} {:collection_id parent-id :type :model :name (named "model")}]
        (mt/with-full-data-perms-for-all-users!
          (perms/revoke-collection-permissions! (perms-group/all-users) parent-id)
          (testing "sanity check: before archiving, we can't see these items"
            (is (= [] (:data (mt/user-http-request :rasta :get 200 "/search"
                                                   :archived true :q search-name)))))
          (mt/user-http-request :crowberto :put 200 (str "dashboard/" (u/the-id dash)) {:archived true})
          (mt/user-http-request :crowberto :put 200 (str "card/" (u/the-id card)) {:archived true})
          (mt/user-http-request :crowberto :put 200 (str "card/" (u/the-id model)) {:archived true})
          (testing "after archiving, we still can't see these items"
            (is (= [] (:data (mt/user-http-request :rasta :get 200 "/search"
                                                   :archived true :q search-name)))))
          (testing "an admin can see the items"
            (is (= #{dash card model}
                   (set (map :id (:data (mt/user-http-request :crowberto :get 200 "/search"
                                                              :archived true :q search-name)))))))
          (testing "the collection ID is correct - the Trash ID"
            (is (= #{(collection/trash-collection-id)}
                   (set (map (comp :id :collection) (:data (mt/user-http-request :crowberto :get 200 "/search"
                                                                                 :archived true :q search-name)))))))
          (testing "if we are granted permissions on the original collection, we can see the trashed items"
            (perms/grant-collection-readwrite-permissions! (perms-group/all-users) parent-id)
            (is (= #{dash card model}
                   (set (map :id (:data (mt/user-http-request :rasta :get 200 "/search"
                                                              :archived true :q search-name))))))))))))

(deftest permissions-test
  (testing (str "Ensure that users without perms for the root collection don't get results NOTE: Segments "
                "don't have collections, so they'll be returned")
    (mt/with-non-admin-groups-no-root-collection-perms
      (with-search-items-in-root-collection "test"
        (mt/with-full-data-perms-for-all-users!
          (is (= (default-segment-results)
                 (search-request-data :rasta :q "test"))))))))

(deftest permissions-test-2
  (testing "Users that have root collection permissions should get root collection search results"
    (mt/with-non-admin-groups-no-root-collection-perms
      (with-search-items-in-root-collection "test"
        (mt/with-full-data-perms-for-all-users!
          (mt/with-temp [PermissionsGroup           group {}
                         PermissionsGroupMembership _ {:user_id (mt/user->id :rasta), :group_id (u/the-id group)}]
            (perms/grant-permissions! group (perms/collection-read-path {:metabase.models.collection.root/is-root? true}))
            (is (mt/ordered-subset? (->> (default-search-results)
                                         (remove (comp #{"collection"} :model))
                                         (map #(cond-> %
                                                 (contains? #{"dashboard" "card" "dataset" "metric"} (:model %))
                                                 (assoc :can_write false))))
                                    (search-request-data :rasta :q "test")))))))))

(deftest permissions-test-3
  (testing "Users without root collection permissions should still see other collections they have access to"
    (mt/with-non-admin-groups-no-root-collection-perms
      (with-search-items-in-collection {:keys [collection]} "test"
        (with-search-items-in-root-collection "test2"
          (mt/with-temp [PermissionsGroup           group {}
                         PermissionsGroupMembership _ {:user_id (mt/user->id :rasta), :group_id (u/the-id group)}]
            (mt/with-full-data-perms-for-all-users!
              (perms/grant-collection-read-permissions! group (u/the-id collection))
              (is (=? (->> (default-results-with-collection)
                           (map #(cond-> %
                                   (contains? #{"collection" "dashboard" "card" "dataset" "metric"} (:model %))
                                   (assoc :can_write false)))
                           (concat (map #(merge default-search-row % (table-search-results))
                                        [{:name "segment test2 segment", :description "Lookin' for a blueberry",
                                          :model "segment" :creator_id true :creator_common_name "Rasta Toucan"}]))
                           ;; This reverse is hokey; it's because the test2 results happen to come first in the API response
                           reverse
                           sorted-results)
                      (search-request-data :rasta :q "test"))))))))))

(deftest permissions-test-4
  (testing (str "Users with root collection permissions should be able to search root collection data long with "
                "collections they have access to")
    (mt/with-non-admin-groups-no-root-collection-perms
      (with-search-items-in-collection {:keys [collection]} "test"
        (with-search-items-in-root-collection "test2"
          (mt/with-temp [PermissionsGroup           group {}
                         PermissionsGroupMembership _ {:user_id (mt/user->id :rasta) :group_id (u/the-id group)}]
            (mt/with-full-data-perms-for-all-users!
              (perms/grant-permissions! group (perms/collection-read-path {:metabase.models.collection.root/is-root? true}))
              (perms/grant-collection-read-permissions! group collection)
              (is (mt/ordered-subset? (->> (default-results-with-collection)
                                           (concat (->> (default-search-results)
                                                        (remove #(= "collection" (:model %)))
                                                        (map #(update % :name str/replace "test" "test2"))))
                                           (map #(cond-> %
                                                   (contains? #{"collection" "dashboard" "card" "dataset" "metric"} (:model %))
                                                   (assoc :can_write false)))
                                           reverse
                                           sorted-results)
                                      (search-request-data :rasta :q "test"))))))))))

(deftest permissions-test-5
  (testing "Users with access to multiple collections should see results from all collections they have access to"
    (with-search-items-in-collection {coll-1 :collection} "test"
      (with-search-items-in-collection {coll-2 :collection} "test2"
        (mt/with-temp [PermissionsGroup           group {}
                       PermissionsGroupMembership _ {:user_id (mt/user->id :rasta) :group_id (u/the-id group)}]
          (mt/with-full-data-perms-for-all-users!
            (perms/grant-collection-read-permissions! group (u/the-id coll-1))
            (perms/grant-collection-read-permissions! group (u/the-id coll-2))
            (is (mt/ordered-subset? (sorted-results
                                     (reverse
                                      (into
                                       (default-results-with-collection)
                                       (map (fn [row] (update row :name #(str/replace % "test" "test2")))
                                            (default-results-with-collection)))))
                                    (search-request-data :rasta :q "test")))))))))

(deftest permissions-test-6
  (testing "User should only see results in the collection they have access to"
    (mt/with-non-admin-groups-no-root-collection-perms
      (with-search-items-in-collection {coll-1 :collection} "test"
        (with-search-items-in-collection _ "test2"
          (mt/with-full-data-perms-for-all-users!
            (mt/with-temp [PermissionsGroup           group {}
                           PermissionsGroupMembership _ {:user_id (mt/user->id :rasta) :group_id (u/the-id group)}]
              (perms/grant-collection-read-permissions! group (u/the-id coll-1))
              (is (= (->> (default-results-with-collection)
                          (concat (map #(merge default-search-row % (table-search-results))
                                       [{:name "segment test2 segment" :description "Lookin' for a blueberry" :model "segment"
                                         :creator_id true :creator_common_name "Rasta Toucan"}]))
                          (map #(cond-> %
                                  (contains? #{"collection" "dashboard" "card" "dataset" "metric"} (:model %))
                                  (assoc :can_write false)))
                          reverse
                          sorted-results)
                     (search-request-data :rasta :q "test"))))))))))

(deftest permissions-test-7
  (testing "Segments on tables for which the user does not have access to should not show up in results"
    (mt/with-temp [Database {db-id :id} {}
                   Table    {table-id :id} {:db_id  db-id
                                            :schema nil}
                   Segment  _ {:table_id table-id
                               :name     "test segment"}]
      (mt/with-no-data-perms-for-all-users!
        (is (= []
               (search-request-data :rasta :q "test")))))))

(deftest permissions-test-8
  (testing "Databases for which the user does not have access to should not show up in results"
    (mt/with-temp [Database _db-1  {:name "db-1"}
                   Database _db-2 {:name "db-2"}]
      (is (set/subset? #{"db-2" "db-1"}
                       (->> (search-request-data-with sorted-results :rasta :q "db")
                            (map :name)
                            set)))
      (mt/with-no-data-perms-for-all-users!
        (is (nil? ((->> (search-request-data-with sorted-results :rasta :q "db")
                        (map :name)
                        set)
                   "db-1")))))))

(deftest bookmarks-test
  (testing "Bookmarks are per user, so other user's bookmarks don't cause search results to be altered"
    (with-search-items-in-collection {:keys [card dashboard]} "test"
      (mt/with-temp [CardBookmark      _ {:card_id (u/the-id card)
                                          :user_id (mt/user->id :rasta)}
                     DashboardBookmark _ {:dashboard_id (u/the-id dashboard)
                                          :user_id      (mt/user->id :rasta)}]
        (is (= (default-results-with-collection)
               (search-request-data :crowberto :q "test"))))))

  (testing "Basic search, should find 1 of each entity type and include bookmarks when available"
    (with-search-items-in-collection {:keys [card dashboard]} "test"
      (mt/with-temp [CardBookmark      _ {:card_id (u/the-id card)
                                          :user_id (mt/user->id :crowberto)}
                     DashboardBookmark _ {:dashboard_id (u/the-id dashboard)
                                          :user_id      (mt/user->id :crowberto)}]
        (is (= (on-search-types #{"dashboard" "card"}
                                #(assoc % :bookmark true)
                                (default-results-with-collection))
               (search-request-data :crowberto :q "test")))))))

(defn- archived [m]
  (assoc m :archived true))

(deftest database-test
  (testing "Should search database names and descriptions"
    (mt/with-temp [Database _ {:name "aviaries"}
                   Database _ {:name "user_favorite_places" :description "Join table between users and their favorite places, which could include aviaries"}
                   Database _ {:name "users" :description "As it sounds"}]
      (letfn [(result [db]
                (merge {:name nil
                        :model "database"
                        :description nil}
                       db))]
        (is (= (sorted-results
                (map result [{:name "aviaries"}
                             {:name "user_favorite_places"
                              :description "Join table between users and their favorite places, which could include aviaries"}]))
               (map #(select-keys % [:name :model :description])
                    (search-request-data-with sorted-results :crowberto :q "aviaries"))))))))

(deftest indexed-entity-test
  (testing "Should search indexed entities"
    (mt/dataset airports
      (let [query (mt/mbql-query municipality)]
        (mt/with-temp [Card model {:type          :model
                                   :dataset_query query}]
          (let [model-index (model-index/create
                             (mt/$ids {:model-id   (:id model)
                                       :pk-ref     $municipality.id
                                       :value-ref  $municipality.name
                                       :creator-id (mt/user->id :rasta)}))
                relevant    (comp (filter (comp #{(:id model)} :model_id))
                                  (filter (comp #{"indexed-entity"} :model)))
                search!     (fn [search-term]
                              (:data (make-search-request :crowberto [:q search-term])))]
            (model-index/add-values! model-index)

            (is (= #{"Dallas-Fort Worth" "Fort Lauderdale" "Fort Myers"
                     "Fort Worth" "Fort Smith" "Fort Wayne"}
                   (into #{} (comp relevant (map :name)) (search! "fort"))))

            (let [normalize (fn [x] (-> x (update :pk_ref mbql.normalize/normalize)))]
              (is (=? {"Rome"   {:pk_ref         (mt/$ids $municipality.id)
                                 :name           "Rome"
                                 :model_id       (:id model)
                                 :model_name     (:name model)
                                 :model_index_id (mt/malli=? :int)}
                       "Tromsø" {:pk_ref         (mt/$ids $municipality.id)
                                 :name           "Tromsø"
                                 :model_id       (:id model)
                                 :model_name     (:name model)
                                 :model_index_id (mt/malli=? :int)}}
                      (into {} (comp relevant (map (juxt :name normalize)))
                            (search! "rom")))))))))))

(deftest indexed-entity-perms-test
  (mt/dataset airports
    (let [query (mt/mbql-query municipality)]
      (mt/with-temp [Collection collection           {:name     "test"
                                                      :location "/"}
                     Card       root-model           {:type         :model
                                                      :dataset_query query
                                                      :collection_id nil}
                     Card       sub-collection-model {:type          :model
                                                      :dataset_query query
                                                      :collection_id (u/id collection)}]
        (let [model-index-1 (model-index/create
                             (mt/$ids {:model-id   (:id root-model)
                                       :pk-ref     $municipality.id
                                       :value-ref  $municipality.name
                                       :creator-id (mt/user->id :rasta)}))
              model-index-2 (model-index/create
                             (mt/$ids {:model-id   (:id sub-collection-model)
                                       :pk-ref     $municipality.id
                                       :value-ref  $municipality.name
                                       :creator-id (mt/user->id :rasta)}))
              relevant-1    (comp (filter (comp #{(:id root-model)} :model_id))
                                  (filter (comp #{"indexed-entity"} :model)))
              relevant-2    (comp (filter (comp #{(:id sub-collection-model)} :model_id))
                                  (filter (comp #{"indexed-entity"} :model)))
              search!       (fn search!
                              ([search-term] (search! search-term :crowberto))
                              ([search-term user] (:data (make-search-request user [:q search-term]))))
              normalize     (fn [x] (-> x (update :pk_ref mbql.normalize/normalize)))]
          (model-index/add-values! model-index-1)
          (model-index/add-values! model-index-2)

          (testing "Indexed entities returned if a non-admin user has full data perms and collection access"
            (mt/with-all-users-data-perms-graph! {(mt/id) {:view-data :unrestricted
                                                           :create-queries :query-builder-and-native}}
              (is (=? {"Rome"   {:pk_ref         (mt/$ids $municipality.id)
                                 :name           "Rome"
                                 :model_id       (:id root-model)
                                 :model_name     (:name root-model)
                                 :model_index_id (mt/malli=? :int)}
                       "Tromsø" {:pk_ref         (mt/$ids $municipality.id)
                                 :name           "Tromsø"
                                 :model_id       (:id root-model)
                                 :model_name     (:name root-model)
                                 :model_index_id (mt/malli=? :int)}}
                      (into {} (comp relevant-1 (map (juxt :name normalize)))
                            (search! "rom" :rasta))))))

          (testing "Indexed entities are not returned if a user doesn't have full data perms for the DB"
            (mt/with-all-users-data-perms-graph! {(mt/id) {:view-data :unrestricted
                                                           :create-queries :no}}
              (is (= #{}
                     (into #{} (comp relevant-1 (map (juxt :name normalize)))
                           (search! "rom" :rasta)))))

            (mt/with-all-users-data-perms-graph! {(mt/id) {:view-data :unrestricted
                                                           :create-queries :query-builder}}
              (is (= #{}
                     (into #{} (comp relevant-1 (map (juxt :name normalize)))
                           (search! "rom" :rasta)))))

            (let [[id-1 id-2 id-3 id-4] (map u/the-id (database/tables (mt/db)))]
              (mt/with-all-users-data-perms-graph! {(mt/id) {:view-data :unrestricted
                                                             :create-queries {"PUBLIC" {id-1 :query-builder
                                                                                        id-2 :query-builder
                                                                                        id-3 :query-builder
                                                                                        id-4 :no}}}}
                (is (= #{}
                       (into #{} (comp relevant-1 (map (juxt :name normalize)))
                             (search! "rom" :rasta))))))

            (mt/with-additional-premium-features #{:advanced-permissions}
              (mt/with-all-users-data-perms-graph! {(mt/id) {:view-data :blocked
                                                             :create-queries :no}}
                (is (= #{}
                       (into #{} (comp relevant-1 (map (juxt :name normalize)))
                             (search! "rom" :rasta)))))))

          (testing "Indexed entities are not returned if a user doesn't have root collection access"
            (mt/with-non-admin-groups-no-root-collection-perms
              (is (= #{}
                     (into #{} (comp relevant-1 (map (juxt :name normalize)))
                           (search! "rom" :rasta)))))

            (mt/with-non-admin-groups-no-collection-perms collection
              (is (= #{}
                     (into #{} (comp relevant-2 (map (juxt :name normalize)))
                           (search! "rom" :rasta))))))

          (testing "Sandboxed users do not see indexed entities in search"
            (with-redefs [premium-features/impersonated-user? (constantly true)]
              (is (empty? (into #{} (comp relevant-1 (map :name)) (search! "fort")))))
            (with-redefs [premium-features/sandboxed-user? (constantly true)]
              (is (empty? (into #{} (comp relevant-1 (map :name)) (search! "fort")))))))))))

(defn- archived-collection [m]
  (assoc m
         :archived true
         :archived_directly true
         :archive_operation_id (str (random-uuid))))

(defn- archived-with-trashed-from-id [m]
  (assoc m
         :archived true
         :archived_directly true
         :collection_id (:collection_id m)))

(deftest archived-results-test
  (testing "Should return unarchived results by default"
    (with-search-items-in-root-collection "test"
      (mt/with-temp [Card        action-model {:type :model}
                     Action      {action-id :id} (archived {:name     "action test action 2"
                                                            :type     :query
                                                            :model_id (u/the-id action-model)})
                     QueryAction _ (query-action action-id)
                     Card        _ (archived {:name "card test card 2"})
                     Card        _ (archived {:name "dataset test dataset" :type :model})
                     Dashboard   _ (archived {:name "dashboard test dashboard 2"})
                     Collection  _ (archived-collection {:name "collection test collection 2"})
                     Card        _ (archived {:name "metric test metric 2" :type :metric})
                     Segment     _ (archived {:name "segment test segment 2"})]
        (is (= (default-search-results)
               (search-request-data :crowberto :q "test")))))))

(deftest archived-results-test-2
  (testing "Should return archived results when specified"
    (with-search-items-in-root-collection "test2"
      (mt/with-temp [Card        action-model action-model-params
                     Action      {action-id :id} (archived {:name     "action test action"
                                                            :type     :query
                                                            :model_id (u/the-id action-model)})
                     QueryAction _ (query-action action-id)
                     Action      _ (archived {:name     "action that will not appear in results"
                                              :type     :query
                                              :model_id (u/the-id action-model)})
                     Card        _ (archived {:name "card test card"})
                     Card        _ (archived {:name "card that will not appear in results"})
                     Card        _ (archived {:name "dataset test dataset" :type :model})
                     Dashboard   _ (archived {:name "dashboard test dashboard"})
                     Collection  _ (archived-collection {:name "collection test collection"})
                     Card        _ (archived {:name "metric test metric" :type :metric})
                     Segment     _ (archived {:name "segment test segment"})]
        (is (= (default-archived-results)
               (search-request-data :crowberto :q "test", :archived "true")))))))

(deftest archived-results-test-3
  (testing "Should return archived results when specified without a search query"
    (with-search-items-in-root-collection "test2"
      (mt/with-temp [Card        action-model action-model-params
                     Action      {action-id :id} (archived {:name     "action test action"
                                                            :type     :query
                                                            :model_id (u/the-id action-model)})
                     QueryAction _ (query-action action-id)
                     Card        _ (archived {:name "card test card"})
                     Card        _ (archived {:name "dataset test dataset" :type :model})
                     Dashboard   _ (archived {:name "dashboard test dashboard"})
                     Collection  _ (archived-collection {:name "collection test collection"})
                     Card        _ (archived {:name "metric test metric" :type :metric})
                     Segment     _ (archived {:name "segment test segment"})]
        (is (mt/ordered-subset? (default-archived-results)
                                (search-request-data :crowberto :archived "true")))))))

(deftest alerts-test
  (testing "Search should not return alerts"
    (with-search-items-in-root-collection "test"
      (mt/with-temp [Pulse pulse {:alert_condition  "rows"
                                  :alert_first_only false
                                  :alert_above_goal nil
                                  :name             nil}]
        (is (= []
               (filter (fn [{:keys [model id]}]
                         (and (= id (u/the-id pulse))
                              (= "pulse" model)))
                       (:data (mt/user-http-request :crowberto :get 200 "search")))))))))

(defn- default-table-search-row [table-name]
  (merge
   default-search-row
   {:name                table-name
    :table_name          table-name
    :table_id            true
    :archived            nil
    :model               "table"
    :database_id         true
    :database_name       "test-data (h2)"
    :pk_ref              nil
    :initial_sync_status "complete"}))

(defmacro ^:private do-test-users {:style/indent 1} [[user-binding users] & body]
  `(doseq [user# ~users
           :let [~user-binding user#]]
     (testing (format "\nuser = %s" user#)
       ~@body)))

(deftest table-test
  (testing "You should see Tables in the search results!\n"
    (mt/with-temp [Table _ {:name "RoundTable"}]
      (do-test-users [user [:crowberto :rasta]]
        (is (= [(default-table-search-row "RoundTable")]
               (search-request-data user :q "RoundTable" :models "table")))))))

(deftest table-test-2
  (testing "You should not see hidden tables"
    (mt/with-temp [Table _normal {:name "Foo Visible"}
                   Table _hidden {:name "Foo Hidden", :visibility_type "hidden"}]
      (do-test-users [user [:crowberto :rasta]]
        (is (= [(default-table-search-row "Foo Visible")]
               (search-request-data user :q "Foo")))))))

(deftest table-test-3
  (testing "You should be able to search by their display name"
    (let [lancelot "Lancelot's Favorite Furniture"]
      (mt/with-temp [Table _ {:name "RoundTable" :display_name lancelot}]
        (do-test-users [user [:crowberto :rasta]]
          (is (= [(assoc (default-table-search-row "RoundTable") :name lancelot)]
                 (search-request-data user :q "Lancelot"))))))))

(deftest table-test-4
  (testing "You should be able to search by their description"
    (let [lancelot "Lancelot's Favorite Furniture"]
      (mt/with-temp [Table _ {:name "RoundTable" :description lancelot}]
        (do-test-users [user [:crowberto :rasta]]
          (is (= [(assoc (default-table-search-row "RoundTable") :description lancelot :table_description lancelot)]
                 (search-request-data user :q "Lancelot"))))))))

(deftest table-test-5
  (testing "When searching with ?archived=true, normal Tables should not show up in the results"
    (let [table-name (mt/random-name)]
      (mt/with-temp [Table _ {:name table-name}]
        (do-test-users [user [:crowberto :rasta]]
          (is (= []
                 (search-request-data user :q table-name :archived true))))))))

(deftest table-test-6
  (testing "*archived* tables should not appear in search results"
    (let [table-name (mt/random-name)]
      (mt/with-temp [Table _ {:name table-name, :active false}]
        (do-test-users [user [:crowberto :rasta]]
          (is (= []
                 (search-request-data user :q table-name))))))))

(deftest table-test-7
  (testing "you should not be able to see a Table if the current user doesn't have permissions for that Table"
    (mt/with-temp [Database {db-id :id} {}
                   Table    table {:db_id db-id}]
      (mt/with-no-data-perms-for-all-users!
        (is (= []
               (binding [*search-request-results-database-id* db-id]
                 (search-request-data :rasta :q (:name table)))))))))

(deftest all-users-no-perms-table-test
  (testing (str "If the All Users group doesn't have perms to view a Table, but the current User is in a group that "
                "does have perms, they should still be able to see it (#12332)")
    (mt/with-temp [Database                   {db-id :id} {:name "test-data (h2)"}
                   Table                      table {:name "RoundTable" :db_id db-id}
                   PermissionsGroup           {group-id :id} {}
                   PermissionsGroupMembership _ {:group_id group-id :user_id (mt/user->id :rasta)}]
      (mt/with-no-data-perms-for-all-users!
        (data-perms/set-database-permission! group-id db-id :perms/view-data :unrestricted)
        (data-perms/set-table-permission! group-id table :perms/create-queries :query-builder)
        (do-test-users [user [:crowberto :rasta]]
          (is (= [(default-table-search-row "RoundTable")]
                 (binding [*search-request-results-database-id* db-id]
                   (search-request-data user :q "RoundTable")))))))))

(deftest all-users-no-data-perms-table-test
  (testing "If the All Users group doesn't have perms to view a Table they sholdn't see it (#16855)"
    (mt/with-temp [Database                   {db-id :id} {}
                   Table                      table {:name "RoundTable", :db_id db-id}]
      (mt/with-restored-data-perms-for-group! (:id (perms-group/all-users))
        (data-perms/set-table-permission! (perms-group/all-users) table :perms/create-queries :no)
        (is (= []
               (filter #(= (:name %) "RoundTable")
                       (binding [*search-request-results-database-id* db-id]
                         (search-request-data :rasta :q "RoundTable")))))))))

(deftest collection-namespaces-test
  (testing "Search should only return Collections in the 'default' namespace"
    (mt/with-temp [Collection _c1 {:name "Normal Collection"}
                   Collection _c2 {:name "Coin Collection" :namespace "currency"}]
      (assert (not (t2/exists? Collection :name "Coin Collection", :namespace nil)))
      (is (=? [{:name "Normal Collection"}]
              (->> (search-request-data :crowberto :q "Collection")
                   (filter #(and (= (:model %) "collection")
                                 (#{"Normal Collection" "Coin Collection"} (:name %))))))))))

(deftest no-dashboard-subscription-pulses-test
  (testing "Pulses used for Dashboard subscriptions should not be returned by search results (#14190)"
    (letfn [(search-for-pulses [{pulse-id :id}]
              (->> (:data (mt/user-http-request :crowberto :get "search?q=electro"))
                   (filter #(and (= (:model %) "pulse")
                                 (= (:id %) pulse-id)))
                   first))]
      (t2.with-temp/with-temp [Pulse pulse {:name "Electro-Magnetic Pulse"}]
        (testing "Pulses are not searchable"
          (is (= nil (search-for-pulses pulse))))
        (mt/with-temp [Card      card-1 {}
                       PulseCard _ {:pulse_id (:id pulse), :card_id (:id card-1)}
                       Card      card-2 {}
                       PulseCard _ {:pulse_id (:id pulse), :card_id (:id card-2)}]
          (testing "Create some Pulse Cards: we should not find them."
            (is (= nil (search-for-pulses pulse))))
          (testing "Even as a dashboard subscription, the pulse is not found."
            (mt/with-temp [Dashboard dashboard {}]
              (t2/update! Pulse (:id pulse) {:dashboard_id (:id dashboard)})
              (is (= nil (search-for-pulses pulse))))))))))

(deftest filter-by-creator-test
  (let [search-term "Created by Filter"]
    (with-search-items-in-root-collection search-term
      (mt/with-temp
        [:model/User      {user-id :id}      {:first_name "Explorer" :last_name "Curious"}
         :model/User      {user-id-2 :id}    {:first_name "Explorer" :last_name "Hubble"}
         :model/Card      {card-id :id}      {:name (format "%s Card 1" search-term) :creator_id user-id}
         :model/Card      {card-id-2 :id}    {:name (format "%s Card 2" search-term) :creator_id user-id
                                              :collection_id (:id (collection/user->personal-collection user-id))}
         :model/Card      {card-id-3 :id}    {:name (format "%s Card 3" search-term) :creator_id user-id :archived true}
         :model/Card      {card-id-4 :id}    {:name (format "%s Card 4" search-term) :creator_id user-id-2}
         :model/Card      {model-id :id}     {:name (format "%s Dataset 1" search-term) :type :model :creator_id user-id}
         :model/Dashboard {dashboard-id :id} {:name (format "%s Dashboard 1" search-term) :creator_id user-id}
         :model/Action    {action-id :id}    {:name (format "%s Action 1" search-term) :model_id model-id :creator_id user-id :type :http}]

        (testing "sanity check that without search by created_by we have more results than if a filter is provided"
          (is (> (:total (mt/user-http-request :crowberto :get 200 "search" :q search-term))
                 5)))

        (testing "Able to filter by creator"
          (let [resp (mt/user-http-request :crowberto :get 200 "search"
                                           :q search-term
                                           :created_by user-id
                                           :calculate_available_models true)]

            (testing "only a subset of models are applicable"
              (is (= #{"card" "dataset" "dashboard" "action"} (set (:available_models resp)))))

            (testing "results contains only entities with the specified creator"
              (is (= #{[dashboard-id "dashboard" "Created by Filter Dashboard 1"]
                       [card-id      "card"      "Created by Filter Card 1"]
                       [card-id-2    "card"      "Created by Filter Card 2"]
                       [model-id     "dataset"   "Created by Filter Dataset 1"]
                       [action-id    "action"    "Created by Filter Action 1"]}
                     (->> (:data resp)
                          (map (juxt :id :model :name))
                          set))))))

        (testing "Able to filter by multiple creators"
          (let [resp (mt/user-http-request :crowberto :get 200 "search"
                                           :q search-term
                                           :created_by user-id
                                           :created_by user-id-2
                                           :calculate_available_models true)]

            (testing "only a subset of models are applicable"
              (is (= #{"card" "dataset" "dashboard" "action"} (set (:available_models resp)))))

            (testing "results contains only entities with the specified creator"
              (is (= #{[dashboard-id "dashboard" "Created by Filter Dashboard 1"]
                       [card-id      "card"      "Created by Filter Card 1"]
                       [card-id-2    "card"      "Created by Filter Card 2"]
                       [card-id-4    "card"      "Created by Filter Card 4"]
                       [model-id     "dataset"   "Created by Filter Dataset 1"]
                       [action-id    "action"    "Created by Filter Action 1"]}
                     (->> (:data resp)
                          (map (juxt :id :model :name))
                          set))))))

        (testing "Works with archived filter"
          (is (=? [{:model "card"
                    :id     card-id-3
                    :archived true}]
                  (:data (mt/user-http-request :crowberto :get 200 "search" :q search-term :created_by user-id :archived true)))))

        (testing "Works with models filter"
          (testing "return intersections of supported models with provided models"
            (is (= #{"dashboard" "card"}
                   (->> (mt/user-http-request :crowberto :get 200 "search" :q search-term :created_by user-id :models "card" :models "dashboard")
                        :data
                        (map :model)
                        set))))

          (testing "return nothing if there is no intersection"
            (is (= #{}
                   (->> (mt/user-http-request :crowberto :get 200 "search" :q search-term :created_by user-id :models "table" :models "database")
                        :data
                        (map :model)
                        set)))))

        (testing "respect the read permissions"
          (let [resp (mt/user-http-request :rasta :get 200 "search" :q search-term :created_by user-id)]
            (is (not (contains?
                      (->> (:data resp)
                           (filter #(= (:model %) "card"))
                           (map :id)
                           set)
                      card-id-2)))))

        (testing "error if creator_id is not an integer"
          (let [resp (mt/user-http-request :crowberto :get 400 "search" :q search-term :created_by "not-a-valid-user-id")]
            (is (= {:created_by "nullable vector of value must be an integer greater than zero."}
                   (:errors resp)))))))))

(deftest filter-by-last-edited-by-test
  (let [search-term "last-edited-by"]
    (mt/with-temp
      [:model/Card       {rasta-card-id :id}   {:name search-term}
       :model/Card       {lucky-card-id :id}   {:name search-term}
       :model/Card       {rasta-model-id :id}  {:name search-term :type :model}
       :model/Card       {lucky-model-id :id}  {:name search-term :type :model}
       :model/Dashboard  {rasta-dash-id :id}   {:name search-term}
       :model/Dashboard  {lucky-dash-id :id}   {:name search-term}
       :model/Card       {rasta-metric-id :id} {:name search-term :type :metric}
       :model/Card       {lucky-metric-id :id} {:name search-term :type :metric}]
      (let [rasta-user-id (mt/user->id :rasta)
            lucky-user-id (mt/user->id :lucky)]
        (doseq [[model id user-id] [[:model/Card rasta-card-id rasta-user-id] [:model/Card rasta-model-id rasta-user-id]
                                    [:model/Dashboard rasta-dash-id rasta-user-id] [:model/Card rasta-metric-id rasta-user-id]
                                    [:model/Card lucky-card-id lucky-user-id] [:model/Card lucky-model-id lucky-user-id]
                                    [:model/Dashboard lucky-dash-id lucky-user-id] [:model/Card lucky-metric-id lucky-user-id]]]
          (revision/push-revision!
           {:entity       model
            :id           id
            :user-id      user-id
            :is-creation? true
            :object       (merge {:id id}
                                 (when (= model :model/Card)
                                   {:type "question"}))}))

        (testing "Able to filter by last editor"
          (let [resp (mt/user-http-request :crowberto :get 200 "search"
                                           :q search-term
                                           :last_edited_by rasta-user-id
                                           :calculate_available_models true)]

            (testing "only a subset of models are applicable"
              (is (= #{"dashboard" "dataset" "metric" "card"} (set (:available_models resp)))))

            (testing "results contains only entities with the specified creator"
              (is (= #{[rasta-metric-id "metric"]
                       [rasta-card-id   "card"]
                       [rasta-model-id  "dataset"]
                       [rasta-dash-id   "dashboard"]}
                     (->> (:data resp)
                          (map (juxt :id :model))
                          set))))))

        (testing "Able to filter by multiple last editor"
          (let [resp (mt/user-http-request :crowberto :get 200 "search"
                                           :q search-term
                                           :last_edited_by rasta-user-id
                                           :last_edited_by lucky-user-id
                                           :calculate_available_models true)]

            (testing "only a subset of models are applicable"
              (is (= #{"dashboard" "dataset" "metric" "card"} (set (:available_models resp)))))

            (testing "results contains only entities with the specified creator"
              (is (= #{[rasta-metric-id "metric"]
                       [rasta-card-id   "card"]
                       [rasta-model-id  "dataset"]
                       [rasta-dash-id   "dashboard"]
                       [lucky-metric-id "metric"]
                       [lucky-card-id   "card"]
                       [lucky-model-id  "dataset"]
                       [lucky-dash-id   "dashboard"]}
                     (->> (:data resp)
                          (map (juxt :id :model))
                          set))))))

        (testing "error if last_edited_by is not an integer"
          (let [resp (mt/user-http-request :crowberto :get 400 "search" :q search-term :last_edited_by "not-a-valid-user-id")]
            (is (= {:last_edited_by "nullable vector of value must be an integer greater than zero."}
                   (:errors resp)))))))))

(deftest verified-filter-test
  (let [search-term "Verified filter"]
    (t2.with-temp/with-temp
      [:model/Card {v-card-id :id}  {:name (format "%s Verified Card" search-term)}
       :model/Card {_card-id :id}   {:name (format "%s Normal Card" search-term)}
       :model/Card {_model-id :id}  {:name (format "%s Normal Model" search-term) :type :model}
       :model/Card {v-model-id :id} {:name (format "%s Verified Model" search-term) :type :model}]
      (mt/with-verified-cards! [v-card-id v-model-id]
        (mt/with-premium-features #{:content-verification}
          (testing "Able to filter only verified items"
            (let [resp (mt/user-http-request :crowberto :get 200 "search"
                                             :q search-term
                                             :verified true
                                             :calculate_available_models true)]
              (testing "do not returns duplicated verified cards"
                (is (= 1 (->> resp
                              :data
                              (filter #(= {:model "card" :id v-card-id} (select-keys % [:model :id])))
                              count))))

              (testing "only a subset of models are applicable"
                (is (= #{"card" "dataset"} (set (:available_models resp)))))

              (testing "results contains only verified entities"
                (is (= #{[v-card-id  "card"       "Verified filter Verified Card"]
                         [v-model-id "dataset"    "Verified filter Verified Model"]}

                       (->> (:data resp)
                            (map (juxt :id :model :name))
                            set))))))

          (testing "Returns schema error if attempt to serach for non-verified items"
            (is (= {:verified "nullable true"}
                   (:errors (mt/user-http-request :crowberto :get 400 "search" :q "x" :verified false)))))

          (testing "Works with models filter"
            (testing "return intersections of supported models with provided models"
              (is (= #{"card"}
                     (->> (mt/user-http-request :crowberto :get 200 "search"
                                                :q search-term :verified true :models "card" :models "dashboard" :model "table")
                          :data
                          (map :model)
                          set))))))

        (mt/with-premium-features #{:content-verification}
          (testing "Returns verified cards and models only if :content-verification is enabled"
            (let [resp (mt/user-http-request :crowberto :get 200 "search"
                                             :q search-term
                                             :verified true
                                             :calculate_available_models true)]

              (testing "only a subset of models are applicable"
                (is (= #{"card" "dataset"} (set (:available_models resp)))))

              (testing "results contains only verified entities"
                (is (= #{[v-card-id  "card"    "Verified filter Verified Card"]
                         [v-model-id "dataset" "Verified filter Verified Model"]}
                       (->> (:data resp)
                            (map (juxt :id :model :name))
                            set)))))))

        (testing "error if doesn't have premium-features"
          (mt/with-premium-features #{}
            (mt/assert-has-premium-feature-error
             "Content Management or Official Collections"
             (mt/user-http-request :crowberto :get 402 "search" :q search-term :verified true))))))))

(deftest created-at-api-test
  (let [search-term "created-at-filtering"]
    (with-search-items-in-root-collection search-term
      (testing "returns only applicable models"
        (is (=? {:available_models #(= #{"dashboard" "table" "dataset" "collection" "database" "action" "card" "metric"}
                                       (set %))}
                (mt/user-http-request :crowberto :get 200 "search" :q search-term :created_at "today"
                                      :calculate_available_models true))))

      (testing "works with others filter too"
        (is (= #{"dashboard" "table" "dataset" "collection" "database" "action" "card" "metric"}
               (-> (mt/user-http-request :crowberto :get 200 "search" :q search-term :created_at "today" :creator_id (mt/user->id :rasta)
                                         :calculate_available_models true)
                   :available_models
                   set))))

      (testing "error if invalids created_at string"
        (is (= "Failed to parse datetime value: today~"
               (mt/user-http-request :crowberto :get 400 "search" :q search-term :created_at "today~" :creator_id (mt/user->id :rasta))))))))

(deftest filter-by-last-edited-at-test
  (let [search-term "last-edited-at-filtering"]
    (t2.with-temp/with-temp
      [:model/Card       {card-id :id}   {:name search-term}
       :model/Card       {model-id :id}  {:name search-term :type :model}
       :model/Dashboard  {dash-id :id}   {:name search-term}
       :model/Card       {metric-id :id} {:name search-term :type :metric}
       :model/Action     {action-id :id} {:name       search-term
                                          :model_id   model-id
                                          :type       :http}]
      (doseq [[model id] [[:model/Card card-id] [:model/Card model-id]
                          [:model/Dashboard dash-id] [:model/Card metric-id]]]
        (revision/push-revision!
         {:entity       model
          :id           id
          :user-id      (mt/user->id :rasta)
          :is-creation? true
          :object       (merge {:id id}
                               (when (= model :model/Card)
                                 {:type "question"}))}))
      (testing "returns only applicable models"
        (let [resp (mt/user-http-request :crowberto :get 200 "search" :q search-term :last_edited_at "today"
                                         :calculate_available_models true)]
          (is (= #{[action-id "action"]
                   [card-id   "card"]
                   [dash-id   "dashboard"]
                   [model-id  "dataset"]
                   [metric-id "metric"]}
                 (->> (:data resp)
                      (map (juxt :id :model))
                      set)))

          (is (= #{"action" "card" "dashboard" "dataset" "metric"}
                 (-> resp
                     :available_models
                     set)))))

      (testing "works with the last_edited_by filter too"
        (doseq [[model id] [[:model/Card card-id] [:model/Card model-id]
                            [:model/Dashboard dash-id] [:model/Card metric-id]]]
          (revision/push-revision!
           {:entity       model
            :id           id
            :user-id      (mt/user->id :rasta)
            :is-creation? true
            :object       (merge {:id id}
                                 (when (= model :model/Card)
                                   {:type "question"}))}))
        (is (= #{"dashboard" "dataset" "metric" "card"}
               (-> (mt/user-http-request :crowberto :get 200 "search" :q search-term :last_edited_at "today" :last_edited_by (mt/user->id :rasta)
                                         :calculate_available_models true)
                   :available_models
                   set))))

      (testing "error if invalids last_edited_at string"
        (is (= "Failed to parse datetime value: today~"
               (mt/user-http-request :crowberto :get 400 "search" :q search-term :last_edited_at "today~" :creator_id (mt/user->id :rasta))))))))

(deftest filter-by-ids-test
  (let [ids #(->> % :data (map :id) set)]
    (mt/with-temp [:model/Card {c1 :id} {:name "a"}
                   :model/Card {c2 :id} {:name "b"}]
      (testing "returns exactly the instances we need"
        (is (= #{c1}
               (ids (mt/user-http-request :crowberto :get 200 "search" :models "card" :ids c1))))
        (is (= #{c1 c2}
               (ids (mt/user-http-request :crowberto :get 200 "search" :models "card" :ids c1 :ids c2)))))
      (testing "requires single model type to be supplied"
        (is (= "Filtering by ids work only when you ask for a single model"
               (mt/user-http-request :crowberto :get 400 "search" :models "card" :models "dashboard" :ids c1)))
        (is (= "Filtering by ids work only when you ask for a single model"
               (mt/user-http-request :crowberto :get 400 "search" :ids c1)))))))

(deftest available-models-should-be-independent-of-models-param-test
  (testing "if a search request includes `models` params, the `available_models` from the response should not be restricted by it"
    (let [search-term "Available models"]
      (with-search-items-in-root-collection search-term
        (testing "GET /api/search"
          (is (= #{"dashboard" "dataset" "segment" "collection" "action" "metric" "card" "table" "database"}
                 (-> (mt/user-http-request :crowberto :get 200 "search" :q search-term :models "card"
                                           :calculate_available_models true)
                     :available_models
                     set)))

          (is (= #{"dashboard" "dataset" "segment" "collection" "action" "metric" "card" "table" "database"}
                 (-> (mt/user-http-request :crowberto :get 200 "search" :q search-term :models "card" :models "dashboard"
                                           :calculate_available_models true)
                     :available_models
                     set))))))))

(deftest search-native-query-test
  (let [search-term "search-native-query"]
    (mt/with-temp
      [:model/Card {mbql-card :id}             {:name search-term}
       :model/Card {native-card-in-name :id}   {:name search-term}
       :model/Card {native-card-in-query :id}  {:dataset_query (mt/native-query {:query (format "select %s" search-term)})}
       :model/Card {mbql-model :id}            {:name search-term :type :model}
       :model/Card {native-model-in-name :id}  {:name search-term :type :model}
       :model/Card {native-model-in-query :id} {:dataset_query (mt/native-query {:query (format "select %s" search-term)}) :type :model}]
      (mt/with-actions
       [_                         {:type :model :dataset_query (mt/mbql-query venues)}
        {http-action :action-id}  {:type :http :name search-term}
        {query-action :action-id} {:type :query :dataset_query (mt/native-query {:query (format "delete from %s" search-term)})}]
        (testing "by default do not search for native content"
          (is (= #{["card" mbql-card]
                   ["card" native-card-in-name]
                   ["dataset" mbql-model]
                   ["dataset" native-model-in-name]
                   ["action" http-action]}
                 (->> (mt/user-http-request :crowberto :get 200 "search" :q search-term)
                      :data
                      (map (juxt :model :id))
                      set))))

        (testing "if search-native-query is true, search both dataset_query and the name"
          (is (= #{["card" mbql-card]
                   ["card" native-card-in-name]
                   ["dataset" mbql-model]
                   ["dataset" native-model-in-name]
                   ["action" http-action]

                   ["card" native-card-in-query]
                   ["dataset" native-model-in-query]
                   ["action" query-action]}
                 (->> (mt/user-http-request :crowberto :get 200 "search" :q search-term :search_native_query true)
                      :data
                      (map (juxt :model :id))
                      set))))))))

(deftest search-result-with-user-metadata-test
  (let [search-term "with-user-metadata"]
    (mt/with-temp
      [:model/User {user-id-1 :id} {:first_name "Ngoc"
                                    :last_name  "Khuat"}
       :model/User {user-id-2 :id} {:first_name nil
                                    :last_name  nil
                                    :email      "ngoc@metabase.com"}
       :model/Card {card-id-1 :id} {:creator_id user-id-1
                                    :name       search-term}
       :model/Card {card-id-2 :id} {:creator_id user-id-2
                                    :name       search-term}]

      (revision/push-revision!
       {:entity       :model/Card
        :id           card-id-1
        :user-id      user-id-1
        :is-creation? true
        :object       {:id card-id-1 :type "question"}})

      (revision/push-revision!
       {:entity       :model/Card
        :id           card-id-2
        :user-id      user-id-2
        :is-creation? true
        :object       {:id card-id-2 :type "question"}})

      (testing "search result should returns creator_common_name and last_editor_common_name"
        (is (= #{["card" card-id-1 "Ngoc Khuat" "Ngoc Khuat"]
                 ;; for user that doesn't have first_name or last_name, should fall backs to email
                 ["card" card-id-2 "ngoc@metabase.com" "ngoc@metabase.com"]}
               (->> (mt/user-http-request :crowberto :get 200 "search" :q search-term)
                    :data
                    (map (juxt :model :id :creator_common_name :last_editor_common_name))
                    set)))))))

(deftest models-archived-string-test
  (testing "search request includes `archived-string` param"
    (with-search-items-in-root-collection "Available models"
      (mt/with-temp [Card   {model-id :id} action-model-params
                     Action _              (archived {:name     "test action"
                                                      :type     :query
                                                      :model_id model-id})]
        (testing "`archived-string` is 'false'"
          (is (= #{"dashboard" "table" "dataset" "segment" "collection" "database" "action" "metric" "card"}
                 (get-available-models :archived "false"))))
        (testing "`archived-string` is 'true'"
          (is (= #{"action"}
                 (get-available-models :archived "true"))))))))

(deftest filter-items-in-personal-collection-test
  (let [search-term "filter-items-in-personal-collection"
        rasta-personal-coll-id     (t2/select-one-pk :model/Collection :personal_owner_id (mt/user->id :rasta))
        crowberto-personal-coll-id (t2/select-one-pk :model/Collection :personal_owner_id (mt/user->id :crowberto))
        search                      (fn [user filter-type]
                                      (->> (mt/user-http-request user :get 200 "search" :q search-term
                                                                 :filter_items_in_personal_collection filter-type)
                                           :data
                                           (map (juxt :model :id))
                                           set))]
    (mt/with-temp
      [:model/Collection {coll-sub-public :id}     {:location "/" :name search-term}
       :model/Dashboard  {dash-public :id}         {:collection_id nil :name search-term}
       :model/Dashboard  {dash-sub-public :id}     {:collection_id coll-sub-public :name search-term}
       :model/Collection {coll-sub-rasta :id}      {:location (format "/%d/" rasta-personal-coll-id) :name search-term}
       :model/Card       {card-rasta :id}          {:collection_id rasta-personal-coll-id :name search-term}
       :model/Card       {card-sub-rasta :id}      {:collection_id coll-sub-rasta :name search-term}
       :model/Collection {coll-sub-crowberto :id}  {:location (format "/%d/" crowberto-personal-coll-id) :name search-term}
       :model/Card       {model-crowberto :id}     {:collection_id crowberto-personal-coll-id :type :model :name search-term}
       :model/Card       {model-sub-crowberto :id} {:collection_id coll-sub-crowberto :type :model :name search-term}]
      (testing "admin only"
        (is (= #{["dataset" model-crowberto]
                 ["dataset" model-sub-crowberto]
                 ["card" card-rasta]
                 ["card" card-sub-rasta]
                 ["collection" coll-sub-crowberto]
                 ["collection" coll-sub-rasta]}
               (search :crowberto "only"))))
      (testing "non-admin only"
        (is (= #{["card" card-rasta]
                 ["card" card-sub-rasta]
                 ["collection" coll-sub-rasta]}
               (search :rasta "only"))))
      (testing "admin exclude"
        (is (= #{["dashboard" dash-public]
                 ["dashboard" dash-sub-public]
                 ["collection" coll-sub-public]}
               (search :rasta "exclude"))))
      (testing "non-admin exclude"
        (is (= #{["dashboard" dash-public]
                 ["dashboard" dash-sub-public]
                 ["collection" coll-sub-public]}
               (search :rasta "exclude"))))
      (testing "getting models should return only models that are applied"
        (is (= #{"dashboard" "collection"}
               (get-available-models :q search-term :filter_items_in_personal_collection "exclude")))))))

(deftest collection-effective-parent-test
  (mt/with-temp [:model/Collection coll-1  {:name "Collection 1"}
                 :model/Collection coll-2  {:name "Collection 2", :location (collection/location-path coll-1)}
                 :model/Collection _coll-3 {:name "Collection 3", :location (collection/location-path coll-1 coll-2)}]
    (testing "Collection search results are properly hydrated with their effective parent in the :collection field"
      (let [result (mt/user-http-request :rasta :get 200 "search" :q "Collection 3" :models ["collection"])]
        (is (= {:id              (u/the-id coll-2)
                :name            "Collection 2"
                :authority_level nil
                :type            nil}
               (-> result :data first :collection))))

      (perms/revoke-collection-permissions! (perms-group/all-users) coll-2)
      (let [result (mt/user-http-request :rasta :get 200 "search" :q "Collection 3" :models ["collection"])]
        (is (= {:id              (u/the-id coll-1)
                :name            "Collection 1"
                :authority_level nil
                :type            nil}
               (-> result :data first :collection))))

      (perms/revoke-collection-permissions! (perms-group/all-users) coll-1)
      (let [result (mt/user-http-request :rasta :get 200 "search" :q "Collection 3" :models ["collection"])]
        (is (= {:id              "root"
                :name            "Our analytics"
                :authority_level nil
                :type            nil}
               (-> result :data first :collection)))))))

(deftest archived-search-results-with-no-write-perms-test
  (testing "Results which the searching user has no write permissions for are filtered out. (#24018, #33602)"
    ;; note that the collection does not start out archived, so that we can revoke/grant permissions on it
    (mt/with-temp [Collection  {collection-id :id} {:name "collection test collection"}
                   Card        {card-1-id :id} (archived-with-trashed-from-id {:name "card test card is returned"})
                   Card        {card-2-id :id} (archived-with-trashed-from-id {:name "card test card"
                                                                               :collection_id collection-id})
                   Card        {card-3-id :id} (archived-with-trashed-from-id {:name "dataset test dataset"
                                                                               :type :model
                                                                               :collection_id collection-id})
                   Dashboard   _ (archived-with-trashed-from-id {:name          "dashboard test dashboard"
                                                                 :collection_id collection-id})]
      ;; remove read/write access and add back read access to the collection
      (perms/revoke-collection-permissions! (perms-group/all-users) collection-id)
      (perms/grant-collection-read-permissions! (perms-group/all-users) collection-id)
      (mt/with-current-user (mt/user->id :crowberto)
        (collection/archive-or-unarchive-collection! (t2/select-one :model/Collection :id collection-id)
                                                     {:archived true}))
      (testing "Sanity check: Lucky should not be able to write our test Collection"
        (mt/with-test-user :lucky
          (is (not (mi/can-write? :model/Collection collection-id)))))
      (is (= ["card test card is returned"]
             (->> (mt/user-http-request :lucky :get 200 "search" :archived true :q "test" :models ["card"])
                  :data
                  (filter #(#{card-1-id card-2-id card-3-id} (:id %)))
                  (map :name)))))))

(deftest model-ancestors-gets-ancestor-collections
  (testing "Collection names are correct"
    (mt/with-temp [Collection {top-col-id :id} {:name "top level col" :location "/"}
                   Collection {mid-col-id :id} {:name "middle level col" :location (str "/" top-col-id "/")}
                   Card {leaf-card-id :id} {:type :model :collection_id mid-col-id :name "leaf model"}
                   Card {top-card-id :id} {:type :model :collection_id top-col-id :name "top model"}]
      (is (= #{[leaf-card-id [{:name "top level col" :type nil :id top-col-id}]]
               [top-card-id []]}
             (->> (mt/user-http-request :rasta :get 200 "search" :model_ancestors true :q "model" :models ["dataset"])
                  :data
                  (map (juxt :id #(get-in % [:collection :effective_ancestors])))
                  (into #{})))))))

(deftest model-ancestors-gets-ancestor-collections-2
  (testing "Collection names are correct"
    (mt/with-temp [Collection {top-col-id :id} {:name "top level col" :location "/"}
                   Collection {mid-col-id :id} {:name "middle level col" :location (str "/" top-col-id "/")}
                   Card {leaf-card-id :id} {:type :model :collection_id mid-col-id :name "leaf model"}
                   Card {top-card-id :id} {:type :model :collection_id top-col-id :name "top model"}]
      (is (= #{[leaf-card-id [{:name "top level col" :type nil :id top-col-id}]]
               [top-card-id []]}
             (->> (mt/user-http-request :rasta :get 200 "search" :model_ancestors true :q "model" :models ["dataset"])
                  :data
                  (map (juxt :id #(get-in % [:collection :effective_ancestors])))
                  (into #{})))))))

(deftest model-ancestors-gets-ancestor-collections-3
  (testing "Non-models don't get collection_ancestors"
    (mt/with-temp [Card _ {:name "question"
                           :collection_id nil}]
      (is (not (contains? (->> (mt/user-http-request :rasta :get 200 "search" :model_ancestors true :q "question" :models ["dataset" "card"])
                               :data
                               (filter #(= (:name %) "question"))
                               first
                               :collection)
                          :effective_ancestors))))))

(deftest model-ancestors-gets-ancestor-collections-4
  (testing "If `model_parents` is not passed, it doesn't get populated"
    (mt/with-temp [Collection {top-col-id :id} {:name "top level col" :location "/"}
                   Collection {mid-col-id :id} {:name "middle level col" :location (str "/" top-col-id "/")}
                   Card _ {:type :model :collection_id mid-col-id :name "leaf model"}
                   Card _ {:type :model :collection_id top-col-id :name "top model"}]
      (is (= [nil nil]
             (->> (mt/user-http-request :rasta :get 200 "search" :model_ancestors false :q "model" :models ["dataset"])
                  :data
                  (map #(get-in % [:collection :effective_ancestors]))))))))

(deftest collection-type-is-returned
  (testing "Users without perms for a collection can't see search results that were trashed from that collection"
    (let [search-name (random-uuid)
          named       #(str search-name "-" %)]
      (mt/with-temp [:model/Collection {parent-id :id :as parent} {}
                     :model/Collection _ {:location (collection/children-location parent)
                                          :name (named "collection")
                                          :type "meow mix"}
                     :model/Dashboard _ {:collection_id parent-id :name (named "dashboard")}
                     :model/Card _ {:collection_id parent-id :name (named "card")}
                     :model/Card _ {:collection_id parent-id :type :model :name (named "model")}]
        (testing "the collection data includes the type under `item.type` for collections"
          (is (every? #(contains? % :type)
                      (->> (mt/user-http-request :crowberto :get 200 "/search" :q search-name)
                           :data
                           (filter #(= (:model %) "collection")))))
          (is (not-any? #(contains? % :type)
                        (->> (mt/user-http-request :crowberto :get 200 "/search" :q search-name)
                             :data
                             (remove #(= (:model %) "collection"))))))
        (testing "`item.type` is correct for collections"
          (is (= #{"meow mix"} (->> (mt/user-http-request :crowberto :get 200 "/search" :q search-name)
                                    :data
                                    (keep :type)
                                    set)))))
      (testing "Type is on both `item.collection.type` and `item.collection.effective_ancestors`"
        (mt/with-temp [Collection {top-col-id :id} {:name "top level col" :location "/" :type "foo"}
                       Collection {mid-col-id :id} {:name "middle level col" :type "bar" :location (str "/" top-col-id "/")}
                       Card {leaf-card-id :id} {:type :model :collection_id mid-col-id :name "leaf model"}]
          (let [leaf-card-response (->> (mt/user-http-request :rasta :get 200 "search" :model_ancestors true :q "model" :models ["dataset"])
                                        :data
                                        (filter #(= (:id %) leaf-card-id))
                                        first)]
            (is (= {:id mid-col-id
                    :name "middle level col"
                    :type "bar"
                    :authority_level nil
                    :effective_ancestors [{:id top-col-id
                                           :name "top level col"
                                           :type "foo"}]}
                   (:collection leaf-card-response)))))))))

(deftest force-reindex-test
  (when (search/supports-index?)
<<<<<<< HEAD
    (mt/with-temp [Card {id :id} {:name "It boggles the mind!"}]
      (let [search-results #(:data (mt/user-http-request :rasta :get 200 "search" :q "boggle" :search_engine "fulltext"))]
        (try
          (t2/delete! :search_index)
          (catch Exception _))
        (is (empty? (search-results)))
        (mt/user-http-request :crowberto :post 200 "search/force-reindex")
        (is (loop [attempts-left 5]
              (if (some (comp #{id} :id) (search-results))
                ::success
                (when (pos? attempts-left)
                  (Thread/sleep 200)
                  (recur (dec attempts-left))))))))))

(deftest weights-test
  (let [original-weights   (search.config/weights)
        original-overrides (public-settings/experimental-search-weight-overrides)]
    (try
      (is (= original-weights (mt/user-http-request :crowberto :get 200 "search/weights")))
      (is (mt/user-http-request :rasta :put 403 "search/weights"))
      (is (= original-weights (mt/user-http-request :crowberto :put 200 "search/weights")))
      (is (= (assoc original-weights :recency 4 :text 20)
             (mt/user-http-request :crowberto :put 200 "search/weights" {:recency 4, :text 20})))
      (is (= (assoc original-weights :recency 4 :text 30.0)
             (mt/user-http-request :crowberto :get 200 "search/weights?text=30")))
      (is (mt/user-http-request :crowberto :put 400 "search/weights" {:bad-spelling 2}))
      (is (= (assoc original-weights :recency 4 :text 30.0)
             (mt/user-http-request :crowberto :get 200 "search/weights")))
      (finally
        (public-settings/experimental-search-weight-overrides! original-overrides)))))
=======
    (search.tu/with-temp-index-table
      (mt/with-temp [Card {id :id} {:name "It boggles the mind!"}]
        (mt/user-http-request :crowberto :post 200 "search/re-init")
        (let [search-results #(:data (mt/user-http-request :rasta :get % "search" :q "boggle" :search_engine "appdb"))]
          (is (try (t2/delete! (search.index/active-table)) (catch Exception _ :already-deleted)))
          (is (empty? (search-results 200)))
          (mt/user-http-request :crowberto :post 200 "search/force-reindex")
          (is (loop [attempts-left 5]
                (if (and (pos? (try (t2/count (search.index/active-table)) (catch Exception _ 0)))
                         (some (comp #{id} :id) (search-results 200)))
                  ::success
                  (when (pos? attempts-left)
                    (Thread/sleep 200)
                    (recur (dec attempts-left)))))))))))

(defn- weights-url
  ([]
   "search/weights")
  ([params]
   (str (weights-url)
        (when (seq params) "?")
        (str/join "&" (map (fn [[k v]]
                             (str
                              (namespace k)
                              (when (namespace k) "/")
                              (name k)
                              "=" v))
                           params))))
  ([context params]
   (weights-url (assoc params :context (name context)))))

(deftest ^:synchronized weights-test
  (let [base-url           (weights-url)
        original-weights   (search.config/weights :default)
        original-overrides (public-settings/experimental-search-weight-overrides)]
    (try
      (public-settings/experimental-search-weight-overrides! nil)
      (testing "default weights"
        (is (= original-weights (mt/user-http-request :crowberto :get 200 base-url)))
        (is (mt/user-http-request :rasta :get 403 (weights-url {:recency 4})))
        (is (= (assoc original-weights :recency 4.0)
               (mt/user-http-request :crowberto :get 200 (weights-url {:recency 4}))))
        (is (= (assoc original-weights :recency 4.0 :text 30.0)
               (mt/user-http-request :crowberto :get 200 (weights-url {:text 30}))))
        (is (= (assoc original-weights :recency 4.0 :text 30.0)
               (mt/user-http-request :crowberto :get 200 base-url))))

      (testing "custom context"
        (let [context          :none-given
              context-url      (weights-url context {})
              original-weights (search.config/weights context)]
          ;; overrides from before will cascade
          (is (= 30.0 (:text (mt/user-http-request :crowberto :get 200 context-url))))
          (is (= original-weights (mt/user-http-request :crowberto :get 200 context-url)))
          (is (mt/user-http-request :rasta :get 403 (weights-url context {:recency 5})))
          (is (= (assoc original-weights :recency 5.0)
                 (mt/user-http-request :crowberto :get 200 (weights-url context {:recency 5}))))
          (is (= (assoc original-weights :recency 5.0 :text 40.0)
                 (mt/user-http-request :crowberto :get 200 (weights-url context {:text 40}))))
          (is (= (assoc original-weights :recency 5.0 :text 40.0)
                 (mt/user-http-request :crowberto :get 200 context-url)))))

      (testing "all weights (nested)"
        (let [context     :all
              context-url (weights-url context {})
              all-weights (search.config/weights context)]
          (is (= all-weights (mt/user-http-request :crowberto :get 200 context-url)))
          (is (= (mt/user-http-request :crowberto :get 200 base-url)
                 (:default (mt/user-http-request :crowberto :get 200 context-url))))
          (is (= (mt/user-http-request :crowberto :get 200 (weights-url :none-given {}))
                 (merge
                  (:default (mt/user-http-request :crowberto :get 200 context-url))
                  (:none-given (mt/user-http-request :crowberto :get 200 context-url)))))
          (is (mt/user-http-request :rasta :get 403 (weights-url context {:recency 4})))
          (is (mt/user-http-request :crowberto :get 400 (weights-url context {:recency 4})))
          (is (mt/user-http-request :crowberto :get 400 (weights-url context {:text 30})))
          (is (= all-weights (mt/user-http-request :crowberto :get 200 context-url)))))

      (testing "ranker parameters"
        (let [context :just-for-fun]
          (is (mt/user-http-request :crowberto :get 200 (weights-url context {:model/dataset 10})))
          (is (= 10.0 (search.config/scorer-param context :model :dataset)))
          (is (mt/user-http-request :crowberto :get 200 (weights-url context {:model/dataset 5})))
          (is (= 5.0 (search.config/scorer-param context :model :dataset)))))

      (finally
        (public-settings/experimental-search-weight-overrides! original-overrides)))))

(deftest dashboard-questions
  (testing "Dashboard questions get a dashboard_id when searched"
    (let [search-name (random-uuid)
          named #(str search-name "-" %)]
      (mt/with-temp [:model/Dashboard {dash-id :id} {:name (named "dashboard")}
                     :model/Card {card-id :id} {:dashboard_id dash-id :name (named "dashboard card")}
                     :model/Card {reg-card-id :id} {:name (named "regular card")}
                     ;; DQs aren't searchable without a DashboardCard (see later test)
                     :model/DashboardCard _ {:dashboard_id dash-id :card_id card-id}]
        (testing "The card data includes the `dashboard_id`"
          (is (= dash-id
                 (->> (mt/user-http-request :crowberto :get 200 "/search" :q search-name :include_dashboard_questions "true")
                      :data
                      (filter #(= card-id (:id %)))
                      first
                      :dashboard_id))))
        (testing "The card data also include `dashboard` info"
          (is (= {:id dash-id
                  :name (named "dashboard")
                  :moderation_status nil}
                 (->> (mt/user-http-request :crowberto :get 200 "/search" :q search-name :include_dashboard_questions "true")
                      :data
                      (filter #(= card-id (:id %)))
                      first
                      :dashboard))))
        (testing "Regular cards don't have it"
          (is (nil?
               (->> (mt/user-http-request :crowberto :get 200 "/search" :q search-name :include_dashboard_questions "true")
                    :data
                    (filter #(= reg-card-id (:id %)))
                    first
                    :dashboard_id)))
          (is (nil?
               (->> (mt/user-http-request :crowberto :get 200 "/search" :q search-name :include_dashboard_questions "true")
                    :data
                    (filter #(= reg-card-id (:id %)))
                    first
                    :dashboard))))
        (testing "Dashboard questions are only returned if you pass `include_dashboard_questions=true`"
          (is (= []
                 (->> (mt/user-http-request :crowberto :get 200 "/search" :q search-name :include_dashboard_questions "false")
                      :data
                      (filter #(= card-id (:id %))))))))))
  (testing "Dashboard questions aren't searchable without a DashboardCard"
    (let [search-name (random-uuid)
          named #(str search-name "-" %)]
      (mt/with-temp [:model/Dashboard {dash-id :id} {:name "Dashboard"}
                     :model/Card _ {:dashboard_id dash-id :name (named "dashboard card")}]
        (is (= {:total 0
                :data []}
               (select-keys
                (mt/user-http-request :crowberto :get 200 "/search" :q search-name :include_dashboard_questions "true")
                [:total :data])))))))

(deftest prometheus-response-metrics-test
  (testing "Prometheus counters get incremented for error responses"
    (let [calls (atom nil)]
      (mt/with-dynamic-redefs [prometheus/inc! #(swap! calls conj %)]
        (testing "Success response"
          (search-request :crowberto :q "test")
          (is (= 1 (count (filter #{:metabase-search/response-ok} @calls))))
          (is (= 0 (count (filter #{:metabase-search/response-error} @calls)))))

        (testing "Bad request (400)"
          (mt/user-http-request :crowberto :get 400 "/search" :q " ")
          (is (= 1 (count (filter #{:metabase-search/response-ok} @calls))))
          ;; We do not treat client side errors as errors for our alerts.
          (is (= 0 (count (filter #{:metabase-search/response-error} @calls)))))

        (testing "Unexpected server error (500)"
          (mt/with-dynamic-redefs [search/search (fn [& _] (throw (Exception.)))]
            (mt/user-http-request :crowberto :get 500 "/search" :q "test")
            (is (= 1 (count (filter #{:metabase-search/response-ok} @calls))))
            (is (= 1 (count (filter #{:metabase-search/response-error} @calls))))))))))
>>>>>>> cfe32222
<|MERGE_RESOLUTION|>--- conflicted
+++ resolved
@@ -25,14 +25,9 @@
    [metabase.search.appdb.core :as search.engines.appdb]
    [metabase.search.appdb.index :as search.index]
    [metabase.search.config :as search.config]
-<<<<<<< HEAD
-   [metabase.search.fulltext :as search.fulltext]
-   [metabase.search.in-place.scoring :as scoring]
-=======
    [metabase.search.core :as search]
    [metabase.search.in-place.scoring :as scoring]
    [metabase.search.test-util :as search.tu]
->>>>>>> cfe32222
    [metabase.test :as mt]
    [metabase.util :as u]
    [toucan2.core :as t2]
@@ -325,11 +320,7 @@
     (testing "It can use an alternate search engine"
       (search/init-index! {:force-reset? false :re-populate? false})
       (with-search-items-in-root-collection "test"
-<<<<<<< HEAD
-        (let [resp (search-request :crowberto :q "test" :search_engine "fulltext" :limit 1)]
-=======
         (let [resp (search-request :crowberto :q "test" :search_engine "appdb" :limit 1)]
->>>>>>> cfe32222
           ;; The index is not populated here, so there's not much interesting to assert.
           (is (= "search.engine/appdb" (:engine resp))))))
 
@@ -1613,38 +1604,6 @@
 
 (deftest force-reindex-test
   (when (search/supports-index?)
-<<<<<<< HEAD
-    (mt/with-temp [Card {id :id} {:name "It boggles the mind!"}]
-      (let [search-results #(:data (mt/user-http-request :rasta :get 200 "search" :q "boggle" :search_engine "fulltext"))]
-        (try
-          (t2/delete! :search_index)
-          (catch Exception _))
-        (is (empty? (search-results)))
-        (mt/user-http-request :crowberto :post 200 "search/force-reindex")
-        (is (loop [attempts-left 5]
-              (if (some (comp #{id} :id) (search-results))
-                ::success
-                (when (pos? attempts-left)
-                  (Thread/sleep 200)
-                  (recur (dec attempts-left))))))))))
-
-(deftest weights-test
-  (let [original-weights   (search.config/weights)
-        original-overrides (public-settings/experimental-search-weight-overrides)]
-    (try
-      (is (= original-weights (mt/user-http-request :crowberto :get 200 "search/weights")))
-      (is (mt/user-http-request :rasta :put 403 "search/weights"))
-      (is (= original-weights (mt/user-http-request :crowberto :put 200 "search/weights")))
-      (is (= (assoc original-weights :recency 4 :text 20)
-             (mt/user-http-request :crowberto :put 200 "search/weights" {:recency 4, :text 20})))
-      (is (= (assoc original-weights :recency 4 :text 30.0)
-             (mt/user-http-request :crowberto :get 200 "search/weights?text=30")))
-      (is (mt/user-http-request :crowberto :put 400 "search/weights" {:bad-spelling 2}))
-      (is (= (assoc original-weights :recency 4 :text 30.0)
-             (mt/user-http-request :crowberto :get 200 "search/weights")))
-      (finally
-        (public-settings/experimental-search-weight-overrides! original-overrides)))))
-=======
     (search.tu/with-temp-index-table
       (mt/with-temp [Card {id :id} {:name "It boggles the mind!"}]
         (mt/user-http-request :crowberto :post 200 "search/re-init")
@@ -1806,5 +1765,4 @@
           (mt/with-dynamic-redefs [search/search (fn [& _] (throw (Exception.)))]
             (mt/user-http-request :crowberto :get 500 "/search" :q "test")
             (is (= 1 (count (filter #{:metabase-search/response-ok} @calls))))
-            (is (= 1 (count (filter #{:metabase-search/response-error} @calls))))))))))
->>>>>>> cfe32222
+            (is (= 1 (count (filter #{:metabase-search/response-error} @calls))))))))))