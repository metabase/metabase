--- conflicted
+++ resolved
@@ -15,7 +15,8 @@
    [metabase.test.fixtures :as fixtures]
    [metabase.test.mock.util :refer [pulse-channel-defaults]]
    [metabase.util :as u]
-   [toucan2.core :as t2]))
+   [toucan2.core :as t2]
+   [toucan2.tools.with-temp :as t2.with-temp]))
 
 (use-fixtures :once (fixtures/initialize :notifications))
 
@@ -114,11 +115,7 @@
   Cards that are. Alerts do not go in Collections; their perms are derived from their Cards.)"
   [grant-collection-perms-fn! alerts-or-ids f]
   (mt/with-non-admin-groups-no-root-collection-perms
-<<<<<<< HEAD
-    (mt/with-temp [Collection collection]
-=======
     (t2.with-temp/with-temp [:model/Collection collection]
->>>>>>> 8d23fd74
       (grant-collection-perms-fn! (perms-group/all-users) collection)
       ;; Go ahead and put all the Cards for all of the Alerts in the temp Collection
       (when (seq alerts-or-ids)
@@ -320,13 +317,8 @@
                 (update-in [:channels 0] merge {:schedule_hour 12, :schedule_type "daily", :recipients []}))
             (new-alert-email :rasta {"has any results" true})]
            (mt/with-non-admin-groups-no-root-collection-perms
-<<<<<<< HEAD
-             (mt/with-temp [Collection collection]
-               (t2/update! Card (u/the-id card) {:collection_id (u/the-id collection)})
-=======
              (t2.with-temp/with-temp [:model/Collection collection]
                (t2/update! :model/Card (u/the-id card) {:collection_id (u/the-id collection)})
->>>>>>> 8d23fd74
                (with-alert-setup!
                  (perms/grant-collection-read-permissions! (perms-group/all-users) collection)
                  [(et/with-expected-messages 1
@@ -692,17 +684,10 @@
 (deftest alert-event-test
   (mt/with-premium-features #{:audit-app}
     (mt/with-non-admin-groups-no-root-collection-perms
-<<<<<<< HEAD
-      (mt/with-temp [Collection collection {}
-                     Card       card {:name          "My question"
-                                      :display       "bar"
-                                      :collection_id (u/the-id collection)}]
-=======
       (t2.with-temp/with-temp [:model/Collection collection {}
                                :model/Card       card {:name          "My question"
                                                        :display       "bar"
                                                        :collection_id (u/the-id collection)}]
->>>>>>> 8d23fd74
         (perms/grant-collection-read-permissions! (perms-group/all-users) collection)
         (with-alert-setup!
           (et/with-expected-messages 1
