(ns metabase.sync.sync-metadata.metabase-metadata-test
  "Tests for the logic that syncs the `_metabase_metadata` Table."
  (:require
   [clojure.test :refer :all]
   [metabase.sync.sync-metadata.metabase-metadata :as metabase-metadata]
   [metabase.test :as mt]
   [metabase.test.mock.moviedb :as moviedb]
   [metabase.util :as u]
   [toucan2.core :as t2]))

(deftest sync-metabase-metadata-test
  (testing ":Test that the `_metabase_metadata` table can be used to populate values for things like descriptions"
    (letfn [(get-table-and-fields-descriptions [table-or-id]
              (-> (t2/select-one [:model/Table :id :name :description], :id (u/the-id table-or-id))
                  (t2/hydrate :fields)
                  (update :fields #(for [field %]
                                     (select-keys field [:name :description])))
                  mt/boolean-ids-and-timestamps))]
<<<<<<< HEAD
      (mt/with-temp [Database db {:engine ::moviedb/moviedb}]
=======
      (t2.with-temp/with-temp [:model/Database db {:engine ::moviedb/moviedb}]
>>>>>>> 8d23fd74
        ;; manually add in the movies table
        (let [table (first (t2/insert-returning-instances! :model/Table
                                                           :db_id  (u/the-id db)
                                                           :name   "movies"
                                                           :active true))]
          (t2/insert! :model/Field
                      :database_type "BOOL"
                      :base_type     :type/Boolean
                      :table_id      (u/the-id table)
                      :name          "filming")
          (testing "before"
            (is (= {:name        "movies"
                    :description nil
                    :id          true
                    :fields      [{:name "filming", :description nil}]}
                   (get-table-and-fields-descriptions table)))
            (is (nil? (:description (t2/select-one :model/Database :id (u/the-id db))))))
          (metabase-metadata/sync-metabase-metadata! db)
          (testing "after"
            (is (= {:name        "movies"
                    :description "A cinematic adventure."
                    :id          true
                    :fields      [{:name "filming", :description "If the movie is currently being filmed."}]}
                   (get-table-and-fields-descriptions table)))
            (is (= "Information about movies" (:description (t2/select-one :model/Database :id (u/the-id db)))))))))))<|MERGE_RESOLUTION|>--- conflicted
+++ resolved
@@ -6,7 +6,8 @@
    [metabase.test :as mt]
    [metabase.test.mock.moviedb :as moviedb]
    [metabase.util :as u]
-   [toucan2.core :as t2]))
+   [toucan2.core :as t2]
+   [toucan2.tools.with-temp :as t2.with-temp]))
 
 (deftest sync-metabase-metadata-test
   (testing ":Test that the `_metabase_metadata` table can be used to populate values for things like descriptions"
@@ -16,11 +17,7 @@
                   (update :fields #(for [field %]
                                      (select-keys field [:name :description])))
                   mt/boolean-ids-and-timestamps))]
-<<<<<<< HEAD
-      (mt/with-temp [Database db {:engine ::moviedb/moviedb}]
-=======
       (t2.with-temp/with-temp [:model/Database db {:engine ::moviedb/moviedb}]
->>>>>>> 8d23fd74
         ;; manually add in the movies table
         (let [table (first (t2/insert-returning-instances! :model/Table
                                                            :db_id  (u/the-id db)
