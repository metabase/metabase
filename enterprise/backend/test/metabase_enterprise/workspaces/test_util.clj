--- conflicted
+++ resolved
@@ -14,15 +14,10 @@
   "Sets up test fixtures for workspace tests. Must be called at the top level of test namespaces."
   []
   (use-fixtures :once (fn [tests]
-<<<<<<< HEAD
                         ;; E.g. app-db.yml tests perorm driver tests. Workspaces are not supported on mysql.
                         ;; Following disj suppresses those runs destined for failure.
                         (mt/test-drivers (mt/normal-drivers-with-feature :workspace)
                           (mt/with-premium-features [:workspaces :dependencies :transforms]
-=======
-                        (mt/test-drivers (mt/normal-drivers-with-feature :workspace :transforms/table)
-                          (mt/with-premium-features [:workspace :dependencies :transforms]
->>>>>>> dd579af2
                             (search.tu/with-index-disabled
                               (tests))))))
 
