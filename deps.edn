;; -*- comment-column: 80; -*-
{:deps
 ;; !!!!!!!!!!!!!!!!!!!!!!!!!!!!!!!!!!!!!!!!!!!!!!!!!!!!!!!!!!!!!!!!!!!!!!!!!!!!!!!!!!!!!!!!!!!!!!!!!!!!!!!!!!!!!!!!!!!
 ;; !!                                   PLEASE KEEP THESE ORGANIZED ALPHABETICALLY                                  !!
 ;; !!                                   AND ADD A COMMENT EXPLAINING THEIR PURPOSE                                  !!
 ;; !!!!!!!!!!!!!!!!!!!!!!!!!!!!!!!!!!!!!!!!!!!!!!!!!!!!!!!!!!!!!!!!!!!!!!!!!!!!!!!!!!!!!!!!!!!!!!!!!!!!!!!!!!!!!!!!!!!
 {amalloy/ring-buffer                       {:mvn/version "1.3.1"               ; fixed length queue implementation, used in log buffering
                                             :exclusions  [org.clojure/clojure
                                                           org.clojure/clojurescript]}
  amalloy/ring-gzip-middleware              {:mvn/version "0.1.4"}              ; Ring middleware to GZIP responses if client can handle it
  babashka/fs                               {:mvn/version "0.5.24"}             ; Portable filesystem operations
  bigml/histogram                           {:mvn/version "5.0.0"               ; Histogram data structure
                                             :exclusions  [junit/junit]}
  buddy/buddy-core                          {:mvn/version "1.12.0-430"          ; various cryptographic functions
                                             :exclusions  [commons-codec/commons-codec
                                                           org.bouncycastle/bcpkix-jdk15on
                                                           org.bouncycastle/bcprov-jdk15on
                                                           org.bouncycastle/bcpkix-jdk18on
                                                           org.bouncycastle/bcprov-jdk18on]}
  buddy/buddy-sign                          {:mvn/version "3.6.1-359"}          ; JSON Web Tokens; High-Level message signing library
  camel-snake-kebab/camel-snake-kebab       {:mvn/version "0.4.3"}              ; util functions for converting between camel, snake, and kebob case
  cheshire/cheshire                         {:mvn/version "5.13.0"}             ; fast JSON encoding (used by Ring JSON middleware)
  clj-bom/clj-bom                           {:mvn/version "0.1.2"}              ; handle BOMs in imported CSVs
  clj-commons/clj-yaml                      {:mvn/version "1.0.29"}             ; Clojure wrapper for YAML library SnakeYAML
  clj-commons/iapetos                       {:mvn/version "0.1.14"}             ; prometheus metrics
  clj-http/clj-http                         {:mvn/version "3.13.0"              ; HTTP client
                                             :exclusions  [commons-codec/commons-codec
                                                           commons-io/commons-io
                                                           slingshot/slingshot]}
  clojure.java-time/clojure.java-time       {:mvn/version "1.4.3"}              ; java.time utilities
  clojurewerkz/quartzite                    {:mvn/version "2.2.0"               ; scheduling library
                                             :exclusions  [com.mchange.c3p0/c3p0
                                                           com.zaxxer/HikariCP-java7]}
  colorize/colorize                         {:mvn/version "0.1.1"               ; string output with ANSI color codes (for logging)
                                             :exclusions  [org.clojure/clojure]}
  com.clearspring.analytics/stream          {:mvn/version "2.9.8"               ; Various sketching algorithms
                                             :exclusions  [it.unimi.dsi/fastutil
                                                           org.slf4j/slf4j-api]}
  com.draines/postal                        {:mvn/version "2.0.5"}              ; SMTP library
  com.fasterxml.woodstox/woodstox-core      {:mvn/version "7.1.0"}              ; trans dep of commons-codec
  ; Detect the charset in uploaded CSV files
  com.github.albfernandez/juniversalchardet {:mvn/version "2.5.0"}
  com.github.blagerweij/liquibase-sessionlock {:mvn/version "1.6.9"}            ; session lock for liquibase migrations
  com.github.jknack/handlebars              ^:antq/exclude                      ; 4.4.0 requires java 17+
                                            {:mvn/version "4.3.1"}              ; templating engine
  com.github.seancorfield/honeysql          {:mvn/version "2.6.1270"}           ; Honey SQL 2. SQL generation from Clojure data maps
  com.github.seancorfield/next.jdbc         {:mvn/version "1.3.994"}            ; Talk to JDBC DBs
  com.github.steffan-westcott/clj-otel-api  {:mvn/version "0.2.7"}              ; Telemetry library
  com.github.vertical-blank/sql-formatter   {:mvn/version "2.0.5"}              ; Java SQL formatting library https://github.com/vertical-blank/sql-formatter
  com.google.guava/guava                    {:mvn/version "33.4.0-jre"}         ; dep for BigQuery, Spark, and GA. Require here rather than letting different dep versions stomp on each other — see comments on #9697
  com.h2database/h2                         ^:antq/exclude                      ; https://metaboat.slack.com/archives/CKZEMT1MJ/p1727191010259979
                                            {:mvn/version "2.1.214"}            ; embedded SQL database
  com.ibm.icu/icu4j                         {:mvn/version "76.1"}               ; Used to transliterate Unicode characters into Latin characters
  com.mchange/c3p0                          {:mvn/version "0.10.1"}             ; DB connection pool
  com.snowplowanalytics/snowplow-java-tracker ^:antq/exclude                    ; 2+ depend on apache httpclient 5.x, but saml and clj-http depend on 4.x
  {:mvn/version "1.0.1"}              ; Snowplow analytics
  com.taoensso/nippy                        {:mvn/version "3.4.2"}              ; Fast serialization (i.e., GZIP) library for Clojure
  com.vladsch.flexmark/flexmark             {:mvn/version "0.64.8"}             ; Markdown parsing
  com.vladsch.flexmark/flexmark-ext-autolink
  {:mvn/version "0.64.8"}             ; Flexmark extension for auto-linking bare URLs
  commons-codec/commons-codec               {:mvn/version "1.18.0"}             ; Apache Commons -- useful codec util fns
  commons-io/commons-io                     {:mvn/version "2.18.0"}             ; Apache Commons -- useful IO util fns
  commons-net/commons-net                   {:mvn/version "3.11.1"}             ; Apache Commons -- useful network utils. Transitive dep of Snowplow, pinned due to CVE-2021-37533
  commons-validator/commons-validator       {:mvn/version "1.9.0"               ; Apache Commons -- useful validation util fns
                                             :exclusions  [commons-beanutils/commons-beanutils
                                                           commons-digester/commons-digester
                                                           commons-logging/commons-logging]}
  compojure/compojure                       {:mvn/version "1.7.1"               ; HTTP Routing library built on Ring
                                             :exclusions  [ring/ring-codec]}
  crypto-random/crypto-random               {:mvn/version "1.2.1"}              ; library for generating cryptographically secure random bytes and strings
  diehard/diehard                           {:mvn/version "0.11.12"}
  dk.ative/docjure                          {:mvn/version "1.21.0"              ; excel export
                                             :exclusions  [org.apache.poi/poi
                                                           org.apache.poi/poi-ooxml]}
  environ/environ                           {:mvn/version "1.2.0"}              ; env vars/Java properties abstraction
  hiccup/hiccup                             {:mvn/version "1.0.5"}              ; HTML templating
  inflections/inflections                   {:mvn/version "0.14.2"}             ; Clojure/Script library used for prularizing words
  instaparse/instaparse                     {:mvn/version "1.5.0"}              ; Make your own parser
  io.github.camsaul/toucan2                 {:mvn/version "1.0.561"}
  io.github.eerohele/pp                     {#_#_:git/tag "2024-11-13.77"       ; super fast pretty-printing library
                                             :git/sha "7ac1bc56de95520ff4938df05e3518e9b051415d"
                                             :git/url "https://github.com/eerohele/pp"}
  io.github.metabase/macaw                  {:mvn/version "0.2.25"}             ; Parse native SQL queries
  io.github.resilience4j/resilience4j-retry ^:antq/exclude                      ; 2.x do not support Java 8
  {:mvn/version "1.7.1"}              ; Support for retrying operations
  io.prometheus/simpleclient_hotspot        {:mvn/version "0.16.0"}             ; prometheus jvm collector
  io.prometheus/simpleclient_jetty          {:mvn/version "0.16.0"}             ; prometheus jetty collector
  javax.servlet/servlet-api                 {:mvn/version "2.5"}                ; used by ring's multipart-params (file upload)
  junegunn/grouper                          {:mvn/version "0.1.1"}              ; Batch processing helper
  ;; Pinned to include fix for reflection warning, which can cause Eastwood to fail.
  ;; Requested the release here: https://github.com/MastodonC/kixi.stats/issues/52
  kixi/stats                                {;; :git/sha     "0.5.7"            ; Various statistic measures implemented as transducers
                                             :git/sha     "6563dd32e2960f0a127244b3f43934f3cded5b80"
                                             :git/url     "https://github.com/MastodonC/kixi.stats"
                                             :exclusions  [org.clojure/data.avl]}
  lambdaisland/uri                          {:mvn/version "1.19.155"}           ; Used by openai-clojure
  medley/medley                             {:mvn/version "1.4.0"}              ; lightweight lib of useful functions
  metabase/connection-pool                  {:mvn/version "1.2.0"}              ; simple wrapper around C3P0. JDBC connection pools
  metabase/saml20-clj                       {:mvn/version "3.0.0.175"
                                             :exclusions [; EE SAML integration TODO: bump version when we release the library
                                                          org.bouncycastle/bcpkix-jdk15on
                                                          org.bouncycastle/bcprov-jdk15on
                                                          org.bouncycastle/bcpkix-jdk18on
                                                          org.bouncycastle/bcprov-jdk18on]}
  metabase/throttle                         {:mvn/version "1.0.2"}              ; Tools for throttling access to API endpoints and other code pathways
  methodical/methodical                     {:mvn/version "1.0.125"}            ; drop-in replacements for Clojure multimethods and adds several advanced features
  metosin/malli                             {:mvn/version "0.17.0"}             ; Data-driven Schemas for Clojure/Script and babashka
  nano-id/nano-id                           {:mvn/version "1.1.0"}              ; NanoID generator for generating entity_ids
  net.cgrand/macrovich                      {:mvn/version "0.2.2"}              ; utils for writing macros for both Clojure & ClojureScript
  net.clojars.wkok/openai-clojure           {:mvn/version "0.22.0"
                                             :exclusions  [lambdaisland/uri]}   ; OpenAI
  net.i2p.crypto/eddsa                      {:mvn/version "0.3.0"}              ; ED25519 key support (optional dependency for org.apache.sshd/sshd-core)
  net.redhogs.cronparser/cron-parser-core   {:mvn/version "3.5"                 ; describe Cron schedule in human-readable language
                                             :exclusions  [org.slf4j/slf4j-api]}
  net.sf.cssbox/cssbox                      {:mvn/version "5.0.2"               ; HTML / CSS rendering
                                             :exclusions  [org.slf4j/slf4j-api
                                                           junit/junit]}
  net.thisptr/jackson-jq                    {:mvn/version "1.2.0"}              ; Java implementation of the JQ json query language
  org.apache.commons/commons-compress       {:mvn/version "1.27.1"}             ; compression utils
  org.apache.commons/commons-lang3          {:mvn/version "3.17.0"}             ; helper methods for working with java.lang stuff
  org.apache.logging.log4j/log4j-1.2-api    {:mvn/version "2.24.3"}             ; apache logging framework
  org.apache.logging.log4j/log4j-api        {:mvn/version "2.24.3"}             ; add compatibility with log4j 1.2
  org.apache.logging.log4j/log4j-core       {:mvn/version "2.24.3"}             ; apache logging framework
  org.apache.logging.log4j/log4j-jcl        {:mvn/version "2.24.3"}             ; allows the commons-logging API to work with log4j 2
  org.apache.logging.log4j/log4j-jul        {:mvn/version "2.24.3"}             ; java.util.logging (JUL) -> Log4j2 adapter
  org.apache.logging.log4j/log4j-layout-template-json
  {:mvn/version "2.24.3"}             ; allows the custom json logging format
  org.apache.logging.log4j/log4j-slf4j2-impl
  {:mvn/version "2.24.3"}             ; allows the slf4j2 API to work with log4j 2
  org.apache.poi/poi                        {:mvn/version "5.4.0"}              ; Work with Office documents (e.g. Excel spreadsheets) -- newer version than one specified by Docjure
  org.apache.poi/poi-ooxml                  {:mvn/version "5.4.0"
                                             :exclusions  [org.bouncycastle/bcpkix-jdk15on
                                                           org.bouncycastle/bcprov-jdk15on]}
  org.apache.poi/poi-ooxml-full             {:mvn/version "5.4.0"}
  org.apache.sshd/sshd-core                 {:mvn/version "2.15.0"              ; ssh tunneling and test server
                                             :exclusions  [org.slf4j/slf4j-api
                                                           org.slf4j/jcl-over-slf4j]}
  org.apache.tika/tika-core                 {:mvn/version "3.1.0"}
  org.apache.xmlgraphics/batik-all          {:mvn/version "1.18"}               ; SVG -> image
  org.bouncycastle/bcpkix-jdk18on           {:mvn/version "1.80"}               ; Bouncy Castle crypto library -- explicit version of BC specified to resolve illegal reflective access errors
  org.bouncycastle/bcprov-jdk18on           {:mvn/version "1.80"}
  org.clj-commons/claypoole                 {:mvn/version "1.2.2"}              ; Threadpool tools for Clojure
  org.clj-commons/hickory                   {:mvn/version "0.7.5"               ; Parse HTML into Clojure data structures
                                             :exclusions [org.jsoup/jsoup]}
  org.clojars.pntblnk/clj-ldap              {:mvn/version "0.0.17"}             ; LDAP client
  org.clojure/clojure                       {:mvn/version "1.12.0"}
  org.clojure/core.async                    {:mvn/version "1.7.701"
                                             :exclusions  [org.clojure/tools.reader]}
  org.clojure/core.logic                    {:mvn/version "1.1.0"}              ; optimized pattern matching library for Clojure
  org.clojure/core.match                    {:mvn/version "1.1.0"}
  org.clojure/core.memoize                  {:mvn/version "1.1.266"}            ; useful FIFO, LRU, etc. caching mechanisms
  org.clojure/data.csv                      {:mvn/version "1.1.0"}              ; CSV parsing / generation
  org.clojure/data.xml                      {:mvn/version "0.2.0-alpha9"}       ; XML parsing / generation
  org.clojure/java.classpath                {:mvn/version "1.1.0"}              ; examine the Java classpath from Clojure programs
  org.clojure/java.jdbc                     {:mvn/version "0.7.12"}             ; basic JDBC access from Clojure
  org.clojure/java.jmx                      {:mvn/version "1.1.0"}              ; JMX bean library, for exporting diagnostic info
  org.clojure/math.combinatorics            {:mvn/version "0.3.0"}              ; combinatorics functions
  org.clojure/math.numeric-tower            {:mvn/version "0.1.0"}              ; math functions like `ceil`
  org.clojure/tools.cli                     {:mvn/version "1.1.230"}            ; command-line argument parsing
  org.clojure/tools.logging                 {:mvn/version "1.3.0"}              ; logging framework
  org.clojure/tools.macro                   {:mvn/version "0.2.1"}              ; local macros
  org.clojure/tools.namespace               {:mvn/version "1.5.0"}
  org.clojure/tools.reader                  {:mvn/version "1.5.0"}
  org.clojure/tools.trace                   {:mvn/version "0.8.0"}              ; function tracing
  org.eclipse.jetty/jetty-server            ^:antq/exclude                      ; 12.x do not support Java 8
  {:mvn/version "11.0.24"}            ; web server
  org.eclipse.jetty.websocket/websocket-jetty-server {:mvn/version "11.0.24"}   ; ring-jetty-adapter needs that
  org.flatland/ordered                      {:mvn/version "1.15.12"}            ; ordered maps & sets
  org.graalvm.polyglot/js-community         {:mvn/version "24.1.2" :extension "pom"} ; JavaScript engine
  org.graalvm.polyglot/polyglot             {:mvn/version "24.1.2"}             ; GraalVM platform, required by JS engine
  org.jsoup/jsoup                           {:mvn/version "1.18.3"}             ; required by hickory
  org.liquibase/liquibase-core              ^:antq/exclude                      ; FIXME: no idea why it fails
  {:mvn/version "4.26.0"              ; migration management (Java lib)
   :exclusions  [ch.qos.logback/logback-classic]}
  org.mariadb.jdbc/mariadb-java-client      ^:antq/exclude                      ; 3.x only support jdbc:mariadb, so using 2.x for now
  {:mvn/version "2.7.10"}             ; MySQL/MariaDB driver
  org.mindrot/jbcrypt                       {:mvn/version "0.4"}                ; Crypto library
  org.postgresql/postgresql                 {:mvn/version "42.7.5"}             ; Postgres driver
  org.slf4j/slf4j-api                       {:mvn/version "2.0.17"}             ; abstraction for logging frameworks -- allows end user to plug in desired logging framework at deployment time
  org.tcrawley/dynapath                     {:mvn/version "1.1.0"}              ; Dynamically add Jars (e.g. Oracle or Vertica) to classpath
  org.threeten/threeten-extra               {:mvn/version "1.8.0"}              ; extra Java 8 java.time classes like DayOfMonth and Quarter
  potemkin/potemkin                         {:mvn/version "0.4.7"               ; utility macros & fns
                                             :exclusions  [riddley/riddley]}
  pretty/pretty                             {:mvn/version "1.0.5"}              ; protocol for defining how custom types should be pretty printed
  ;; Dependency below is our fork of redux - utility functions for building and composing transducers. The
  ;; group/artifact name is the same as with the upstream so that it overrides the original dependency everywhere.
  redux/redux                               {:git/url "https://github.com/metabase/redux"
                                             :sha "4a37feaf817a2a6b5ef688c927f6fd4375964433"}
  riddley/riddley                           {:mvn/version "0.2.0"}              ; code walking lib -- used interally by Potemkin, manifold, etc.
  ring/ring-core                            {:mvn/version "1.13.0"}             ; HTTP abstraction
  ring/ring-jetty-adapter                   {:mvn/version "1.13.0"              ; Jetty adapter
                                             :exclusions [org.eclipse.jetty/jetty-server
                                                          org.eclipse.jetty.websocket/websocket-jetty-server]}
  slingshot/slingshot                       {:mvn/version "0.12.2"}             ; enhanced throw/catch, used by other deps
  stencil/stencil                           {:mvn/version "0.5.0"}              ; Mustache templates for Clojure
  user-agent/user-agent                     {:mvn/version "0.1.1"}              ; User-Agent string parser, for Login History page & elsewhere
  weavejester/dependency                    {:mvn/version "0.2.1"}              ; Dependency graphs and topological sorting
  xerces/xercesImpl                         {:mvn/version "2.12.2"}}            ; SAX2 parser, transient dependency of batik

;; !!!!!!!!!!!!!!!!!!!!!!!!!!!!!!!!!!!!!!!!!!!!!!!!!!!!!!!!!!!!!!!!!!!!!!!!!!!!!!!!!!!!!!!!!!!!!!!!!!!!!!!!!!!!!!!!!!!
 ;; !!         PLEASE KEEP NEW DEPENDENCIES ABOVE ALPHABETICALLY ORGANIZED AND ADD COMMENTS EXPLAINING THEM.         !!
 ;; !!                            *PLEASE DO NOT* ADD NEW ONES TO THE BOTTOM OF THE LIST.                            !!
 ;; !!!!!!!!!!!!!!!!!!!!!!!!!!!!!!!!!!!!!!!!!!!!!!!!!!!!!!!!!!!!!!!!!!!!!!!!!!!!!!!!!!!!!!!!!!!!!!!!!!!!!!!!!!!!!!!!!!!

 :paths
 ["src" "resources"]

 ;; These are needed for the Athena and Redshift drivers if you are developing against them locally. If those drivers'
 ;; dependencies are not included (i.e., if we don't have the `:drivers` profile), these repos are effectively
 ;; ignored.
 ;;
 ;; 1. Maven repos from subprojects do not get copied over -- see
 ;; https://ask.clojure.org/index.php/10726/deps-manifest-dependencies-respect-repos-dependent-project
 ;;
 ;; 2. You cannot include `:mvn/repos` inside of an alias -- see
 ;; https://ask.clojure.org/index.php/12367/support-mvn-repos-inside-an-alias -- if we could, this could go in the
 ;; `:drivers` alias instead.
 :mvn/repos
 {"metabase-maven-downloads" {:url "https://s3.amazonaws.com/metabase-maven-downloads"}
  "redshift" {:url "https://s3.amazonaws.com/redshift-maven-repository/release"}
  ;; for metabase/saml20-clj
  "opensaml" {:url "https://build.shibboleth.net/nexus/content/repositories/releases/"}}

 :aliases
 {;;; Local Dev & test profiles

  ;; for local development: start a REPL with
  ;;
  ;;    clojure -A:dev (basic dev REPL that includes test namespaces)
  ;;    clojure -A:dev:drivers:drivers-dev (dev REPL w/ drivers + tests)
  ;;    clojure -A:dev:ee:ee-dev (dev REPL w/ EE code including tests)
  ;;
  ;; You can start a web server from this REPL with
  ;;
  ;;    (require 'dev)
  ;;    (dev/start!)
  :dev
  {:extra-deps
   {clj-http-fake/clj-http-fake  {:mvn/version "1.0.4"
                                  :exclusions  [slingshot/slingshot]}
    clj-kondo/clj-kondo          {:mvn/version "2025.02.20"}                ; included here mainly to facilitate working on the stuff in `.clj-kondo/src`
    cloverage/cloverage          {:mvn/version "1.2.4"}
    com.clojure-goes-fast/clj-async-profiler
    {:mvn/version "1.6.1"}                     ; Enables local profiling and heat map generation
    com.clojure-goes-fast/clj-memory-meter
    {:mvn/version "0.4.0"}                     ; Enables easy memory measurement
    com.gfredericks/test.chuck   {:mvn/version "0.2.14"}                    ; generating strings from regexes (useful with malli)
    criterium/criterium          {:mvn/version "0.4.6"}                     ; benchmarking library
    dev.weavejester/hashp        {:mvn/version "0.3.0"}                     ; debugging/spying utility
    djblue/portal                {:mvn/version "0.58.5"}                    ; ui for inspecting values
    io.github.camsaul/humane-are {:mvn/version "1.0.2"}
    io.github.metabase/hawk      {:mvn/version "1.0.7"}
    jonase/eastwood              {:mvn/version "1.4.3"                      ; inspects namespaces and reports possible problems using tools.analyzer
                                  :exclusions
                                  [org.ow2.asm/asm-all]}
    lambdaisland/deep-diff2      {:mvn/version "2.12.219"}                  ; way better diffs
    nrepl/nrepl                  {:mvn/version "1.3.1"}                     ; nREPL server
    org.clojure/algo.generic     {:mvn/version "1.0.1"}
    peridot/peridot              {:git/url "https://github.com/piranha/peridot.git"
                                  :sha "db627c627db3b527a63caf472f0422e4cbfdf574"} ; mocking Ring requests; waiting for upstream release of commit 0fc7c01 (explicit charset)
    pjstadig/humane-test-output  {:mvn/version "0.11.0"}
    reifyhealth/specmonstah      {:mvn/version "2.1.0"
                                  :exclusions  [org.clojure/clojure
                                                org.clojure/clojurescript]} ; lets you write test fixtures that are clear, concise, and easy to maintain (clojure.spec)
    rewrite-clj/rewrite-clj      {:mvn/version "1.1.49"}                    ; clojure source parsing and rewriting
    ring/ring-mock               {:mvn/version "0.4.0"}                     ; creating Ring request maps for testing purposes
    talltale/talltale            {:mvn/version "0.5.14"}}                   ; generates fake data, useful for prototyping or load testing
   :extra-paths ["dev/src" "local/src" "test" "test_resources" ".clj-kondo/src" ".clj-kondo/test"]
   :jvm-opts    ["-Dmb.run.mode=dev"
                 "-Dmb.field.filter.operators.enabled=true"
                 "-Dmb.test.env.setting=ABCDEFG"
                 "-Dmacaw.run.mode=dev"
                 "-Duser.timezone=UTC"
                 "-Dfile.encoding=UTF-8"
                 "-Duser.language=en"
                 "-Duser.country=US"
                 ;; Allow clojure goes fast tooling to work
                 "-Djdk.attach.allowAttachSelf"
                 ;; This will suppress the warning about dynamically loaded agents (like clj-memory-meter)
                 "-XX:+EnableDynamicAgentLoading"
                 ;; set the logging properties set in `metabase.core.bootstrap`. calling (dev) will load it but
                 ;; putting here to be sure
                 "-Dlog4j2.contextSelector=org.apache.logging.log4j.core.selector.BasicContextSelector"
                 "-Dclojure.tools.logging.factory=clojure.tools.logging.impl/log4j2-factory"
                 ;; If Clojure fails to start (e.g. because of a compilation error somewhere) print the error
                 ;; report/stacktrace to stderr rather than to a random EDN file in /tmp/
                 "-Dclojure.main.report=stderr"
                 ;; Exceptions that get thrown repeatedly are created without stacktraces as a performance
                 ;; optimization in newer Java versions. This makes debugging pretty hard when working on stuff
                 ;; locally -- prefer debuggability over performance for local dev work.
                 "-XX:-OmitStackTraceInFastThrow"
                 ;; prevent Java icon from randomly popping up in macOS dock
                 "-Djava.awt.headless=true"
                 ;; ignore options that aren't present in older versions of Java, like the one below:
                 "-XX:+IgnoreUnrecognizedVMOptions"
                 ;; include more details for debugging NPEs (Java 14+)
                 "-XX:+ShowCodeDetailsInExceptionMessages"
                 ;; Support Snowflake in Java 17+. See https://github.com/metabase/metabase/pull/47997 and
                 ;; https://community.snowflake.com/s/article/JDBC-Driver-Compatibility-Issue-With-JDK-16-and-Later
                 "--add-opens"
                 "java.base/java.nio=ALL-UNNAMED"]}

  ;; This is probably the best way to start the app for dev mode.
  ;; 1. Runs (dev) (start!) for you
  ;; 2. This starts the repl too: just like the :nrepl alias below. (see [[user/-main]])
  ;; clj -M:dev:dev-start:drivers:drivers-dev:ee:ee-dev
  :dev-start {:main-opts ["-m" "user"]
              :jvm-opts ["-Dmb.run.mode=dev"
                         "-Dmacaw.run.mode=dev"
                         "-Djava.awt.headless=true"]}

  ;; includes test code as source paths. Run tests with clojure -X:dev:test
  :test
  {:extra-paths ["test_config"]
   :exec-fn     metabase.test-runner/find-and-run-tests-cli
   :exec-args   {:exclude-tags [:metabot-v3/e2e]}
   :jvm-opts    ["-Dmb.run.mode=test"
                 "-Dmacaw.run.mode=test"
                 "-Dmb.db.in.memory=true"
                 "-Dmb.jetty.join=false"
                 "-Dmb.field.filter.operators.enabled=true"
                 "-Dmb.api.key=test-api-key"
                 ;; Different port from normal `:dev` so you can run tests on a different server.
                 ;; TODO -- figure out how to do a random port like in the old project.clj?
                 "-Dmb.jetty.port=3001"]}

  ;; run the dev server with
  ;; clojure -M:run
  ;; clojure -M:run:drivers (include all drivers)
  ;; clojure -M:run:ee (include EE code)
  :run
  {:main-opts ["-m" "metabase.core.bootstrap"]
   :jvm-opts  ["-Dmb.run.mode=dev"
               "-Dmacaw.run.mode=dev"
               "-Djava.awt.headless=true"]}                   ; prevent Java icon from randomly popping up in macOS dock

  ;; run the prod server when generating docs
  ;; as some default values differ between dev and prod
  ;;
  ;;    clojure -M:ee:doc api-documentation
  :doc
  {:main-opts ["-m" "metabase.core.bootstrap"]
   :jvm-opts  ["-Dmb.run.mode=prod"
               "-Djava.awt.headless=true"]}                   ; prevent Java icon from randomly popping up in macOS dock

  ;; alias for CI-specific options.
  :ci
  {:jvm-opts ["-Xmx12g"
              "-Xms12g"
              ;; normally CircleCI sets `CI` as an env var, so this is mostly to replicate that locally. Hawk will not
              ;; print the progress bar in output when this is set. Progress bars aren't very CI friendly
              "-Dci=TRUE"]}

  ;; include EE source code.
  :ee
  {:extra-paths ["enterprise/backend/src"]}

  ;; Include EE tests.
  ;; for EE dev:   `clojure -X:dev:ee:ee-dev`
  ;; for EE tests: `clojure -X:dev:ee:ee-dev:test`
  :ee-dev
  {:extra-paths ["enterprise/backend/test"]}

  ;; these aliases exist for symmetry with the ee aliases. Empty for now.
  :oss
  {}

  :oss-dev
  {}

  ;; Generate BE documentation with
  ;; clojure -M:marginalia
  :marginalia
  {:extra-deps
   {marginalia/marginalia {:mvn/version "0.9.2"}}
   :main-opts ["-m" "marginalia.main" "-n" "Metabase" "-d" "backend-docs" "-D"
               "The simplest, fastest way to get business intelligence and analytics to everyone in your company 😋"
               "dev" "src" "enterprise/backend/src"]}

  ;; Generate a single file's docs with
  ;;   clojure -M:marginalia/one src/metabase/some/namespace.clj
  ;; which creates `backend-docs/metabase.some.namespace.html`
  :marginalia/one
  {:extra-deps
   {marginalia/marginalia {:mvn/version "0.9.2"}}
   :main-opts ["-m" "marginalia.main" "-m" "-n" "Metabase" "-d" "backend-docs" "-D"
               "The simplest, fastest way to get business intelligence and analytics to everyone in your company 😋"]}

  ;; Find outdated versions of dependencies. Run with `clojure -M:outdated`
  :outdated {;; Note that it is `:deps`, not `:extra-deps`
             :deps {com.github.liquidz/antq {:mvn/version "RELEASE"}}
             :main-opts ["-m" "antq.core" "--skip=github-action"]}

  :cljs
  {:extra-paths ["test"]
   :extra-deps
   {binaryage/devtools                 {:mvn/version "1.0.7"}
    cider/cider-nrepl                  {:mvn/version "0.52.1"}
    cider/piggieback                   {:mvn/version "0.6.0"}
    cljs-bean/cljs-bean                {:mvn/version "1.9.0"}
    com.lambdaisland/glogi             {:mvn/version "1.3.169"}
    io.github.metabase/hawk            {:mvn/version "1.0.7"}
    org.clojars.mmb90/cljs-cache       {:mvn/version "0.1.4"}
    refactor-nrepl/refactor-nrepl      {:mvn/version "3.10.0"}
    ;; keep it in sync with package.json
    thheller/shadow-cljs               {:mvn/version "2.28.21"}}}

  ;; for local dev -- include the drivers locally with :dev:drivers
  :drivers
  {:extra-deps
   {metabase/driver-modules {:local/root "modules/drivers"}}}

  ;; for local dev: include drivers as well as their tests.
  ;;
  ;;    clojure -X:dev:drivers:drivers-dev:test
  ;;
  ;; or
  ;;
  ;;    clojure -X:dev:ee:ee-dev:drivers:drivers-dev:test (for EE)
  :drivers-dev
  {:extra-paths
   ["modules/drivers/athena/test"
    "modules/drivers/bigquery-cloud-sdk/test"
    "modules/drivers/databricks/test"
    "modules/drivers/druid/test"
    "modules/drivers/druid-jdbc/test"
    "modules/drivers/hive-like/test"
    "modules/drivers/mongo/test"
    "modules/drivers/oracle/test"
    "modules/drivers/presto-jdbc/test"
    "modules/drivers/redshift/test"
    "modules/drivers/snowflake/test"
    "modules/drivers/sparksql/test"
    "modules/drivers/sqlite/test"
    "modules/drivers/sqlserver/test"
    "modules/drivers/vertica/test"]}

;;; Linters

  ;; clojure -M:kondo --lint src test
  ;;
  ;; clojure -M:kondo --version
  ;;
  ;; clojure -M:kondo --copy-configs --dependencies --lint "$(clojure -A:dev -Spath)" --skip-lint --parallel
  ;;
  ;; Run Kondo from the JVM using the pinned version. Preferable to running the installed command since we can pin the
  ;; version here which may be different from the version installed on your computer.
  ;;
  ;; Use this to only run Kondo against specific files.
  :kondo
  {:replace-deps
   {clj-kondo/clj-kondo {:mvn/version "2025.02.20"}}

   :main-opts
   ["-m" "clj-kondo.main"]}

  ;; clojure -M:kondo:kondo/all
  ;;
  ;; Like the command above but includes arguments so it lints everything.
  :kondo/all
  {:main-opts
   ["-m" "clj-kondo.main"
    ;; disabled for now since this seems to cause random failures -- see https://github.com/clj-kondo/clj-kondo/issues/2218
    #_"--parallel"
    ;; enable this if Kondo isn't working as expected or if LSP jump-to-definition is being fussy
    #_"--debug"
    "--lint"
    "src"
    "test"
    "enterprise/backend/src"
    "enterprise/backend/test"
    "bin/build/src"
    "bin/build/test"
    "bin/lint-migrations-file/src"
    "bin/lint-migrations-file/test"
    "bin/release-list/src"
    "bin/release-list/test"
    "modules/drivers/athena/src"
    "modules/drivers/athena/test"
    "modules/drivers/bigquery-cloud-sdk/src"
    "modules/drivers/bigquery-cloud-sdk/test"
    "modules/drivers/databricks/src"
    "modules/drivers/databricks/test"
    "modules/drivers/druid-jdbc/src"
    "modules/drivers/druid-jdbc/test"
    "modules/drivers/druid/src"
    "modules/drivers/druid/test"
    "modules/drivers/hive-like/src"
    "modules/drivers/hive-like/test"
    "modules/drivers/mongo/src"
    "modules/drivers/mongo/test"
    "modules/drivers/oracle/src"
    "modules/drivers/oracle/test"
    "modules/drivers/presto-jdbc/src"
    "modules/drivers/presto-jdbc/test"
    "modules/drivers/redshift/src"
    "modules/drivers/redshift/test"
    "modules/drivers/snowflake/src"
    "modules/drivers/snowflake/test"
    "modules/drivers/sparksql/src"
    "modules/drivers/sparksql/test"
    "modules/drivers/sqlite/src"
    "modules/drivers/sqlite/test"
    "modules/drivers/sqlserver/src"
    "modules/drivers/sqlserver/test"
    "modules/drivers/vertica/src"
    "modules/drivers/vertica/test"]}

  ;; clojure -M:ee:drivers:check
  ;;
  ;; checks that all the namespaces we actually ship can be compiled, without any dependencies that we don't
  ;; ship (such as `:dev` dependencies). See #27009 for more context.
  :check
  {:extra-deps {athos/clj-check {:git/url "https://github.com/athos/clj-check.git"
                                 :sha     "d997df866b2a04b7ce7b17533093ee0a2e2cb729"}}
   :main-opts  ["-m" "clj-check.check"
                "src"
                "enterprise/backend/src"
                "modules/drivers/athena/src"
                "modules/drivers/bigquery-cloud-sdk/src"
                "modules/drivers/databricks/src"
                "modules/drivers/druid/src"
                "modules/drivers/druid-jdbc/src"
                "modules/drivers/hive-like/src"
                "modules/drivers/mongo/src"
                "modules/drivers/oracle/src"
                "modules/drivers/presto-jdbc/src"
                "modules/drivers/redshift/src"
                "modules/drivers/snowflake/src"
                "modules/drivers/sparksql/src"
                "modules/drivers/sqlite/src"
                "modules/drivers/sqlserver/src"
                "modules/drivers/vertica/src"]
   :jvm-opts   ["-Dclojure.main.report=stderr"]}

  ;; clojure -X:dev:ee:ee-dev:drivers:drivers-dev:test:eastwood
  :eastwood
  {:exec-fn   metabase.linters.eastwood/eastwood
   :exec-args {;; manually specify the source paths for the time being (exclude test paths) until we fix Eastwood
               ;; errors in the test paths (once PR #17193 is merged)
               :source-paths    ["src"
                                 "enterprise/backend/src"
                                 "modules/drivers/athena/src"
                                 "modules/drivers/bigquery-cloud-sdk/src"
                                 "modules/drivers/databricks/src"
                                 "modules/drivers/druid/src"
                                 "modules/drivers/druid-jdbc/src"
                                 "modules/drivers/hive-like/src"
                                 "modules/drivers/mongo/src"
                                 "modules/drivers/oracle/src"
                                 "modules/drivers/presto-jdbc/src"
                                 "modules/drivers/redshift/src"
                                 "modules/drivers/snowflake/src"
                                 "modules/drivers/sparksql/src"
                                 "modules/drivers/sqlite/src"
                                 "modules/drivers/sqlserver/src"
                                 "modules/drivers/vertica/src"]
               :exclude-linters [;; Turn this off temporarily until we finish removing
                                 ;; self-deprecated functions & macros
                                 :deprecations
                                 ;; this has a fit in libs that use Potemkin `import-vars` such
                                 ;; as `java-time`
                                 :implicit-dependencies
                                 ;; too many false positives for now
                                 :unused-ret-vals
                                 ;; Kondo lints this for us anyway, and this isn't as easy to configure.
                                 :wrong-arity
                                 ;; Kondo lints this for us anyway, and this isn't as easy to configure.
                                 :suspicious-expression]
               ;; Snowplow has a dynamic dependency on okhttp3.CookieJar that we
               ;; don't use but eastwood detects. This is discussed in Slack here
               ;; https://clojurians.slack.com/archives/C03S1KBA2/p1667925853699669
               ;; An issue has been filed here https://github.com/jonase/eastwood/issues/444
               ;; and a simple reproduction repo can be found here https://github.com/metabase/snowplow-eastwood-issue
               :exclude-namespaces [metabase.analytics.snowplow]}}

  ;; clojure -T:whitespace-linter
  :whitespace-linter
  {:deps       {com.github.camsaul/whitespace-linter {:sha "e35bc252ccf5cc74f7d543ef95ad8a3e5131f25b"}}
   :ns-default whitespace-linter
   :exec-fn    whitespace-linter/lint
   :exec-args  {:paths            ["./.dir-locals.el"
                                   "./deps.edn"
                                   "./package.json"
                                   "./shadow-cljs.edn"
                                   ".clj-kondo"
                                   ".github"
                                   "bin"
                                   "enterprise"
                                   "frontend"
                                   "resources"
                                   "src"
                                   "test"]
                :include-patterns ["\\.clj.?$"
                                   "\\.edn$"
                                   "\\.el$"
                                   "\\.html$"
                                   "\\.json$"
                                   "\\.jsx?$"
                                   "\\.sh$"
                                   "\\.yaml$"
                                   "\\.yml$"]
                :exclude-patterns [".clj-kondo/better-cond/.*"
                                   ".clj-kondo/com.github.seancorfield/.*"
                                   "resources/i18n/.*\\.edn$"
                                   "resources/frontend_client"
                                   "resources/frontend_shared"
                                   "resources/html-entities.edn"
                                   "resources/openapi/.*"
                                   "frontend/src/cljs"
                                   "frontend/test/metabase/lib/urls\\.unit\\.spec\\.js$"
                                   "frontend/test/metabase/lib/formatting\\.unit\\.spec\\.js$"
                                   "src/metabase/util/currency\\.cljc$"
                                   "test/metabase/channel/render/png_test.clj"
                                   "#.+#$"
                                   "\\.transit\\.json$"]}}

  ;; clojure -X:dev:ee:ee-dev:test:cloverage
  :cloverage
  {:exec-fn   metabase.cloverage-runner/run-project
   :exec-args {:fail-threshold 69
               :codecov?       true
               ;; don't instrument logging forms, since they won't get executed as part of tests anyway
               ;; log calls expand to these
               :exclude-call
               [clojure.tools.logging/logf
                clojure.tools.logging/logp
                metabase.util.log/logf
                metabase.util.log/logp]

               :src-ns-path
               ["src" "enterprise/backend/src"]

               :test-ns-path
               ["test" "enterprise/backend/test"]

               :ns-regex
               ["^metabase\\..*" "^metabase-enterprise\\..*"]

               ;; don't instrument Postgres/MySQL driver namespaces, because we don't current run tests for them
               ;; as part of recording test coverage, which means they can give us false positives.
               ;;
               ;; regex literals aren't allowed in EDN. We parse them in `./test/cloverage.clj`
               :ns-exclude-regex
               ["metabase\\.driver\\.mysql.*"
                "metabase\\.driver\\.postgres.*"]}
   ;; different port from `:test` so you can run it at the same time as `:test`.
   :jvm-opts ["-Dmb.jetty.port=3002"]}

  ;; To fix indentation in all source files
  ;;
  ;;     ./bin/mage cljfmt-all
  ;;
  ;; to fix errors in specific source files:
  ;;
  ;;     ./bin/mage cljfmt-file file1.clj file2.clj
  ;;
  ;; - and you can mix in directories:
  ;;
  ;;     ./bin/mage cljfmt-file test file1.clj
  ;;
  ;; to check for errors without fixing them:
  ;;
  ;;    ./bin/mage cljfmt-all
  ;;
  ;; ./bin/mage cljfmt-all -h for more info
  :cljfmt
  {:deps       {io.github.weavejester/cljfmt {:git/sha "fc3340da3c8344b3fbb336d190ce696ef40e42d4"}}
   :ns-default cljfmt.tool
   :exec-fn    cljfmt.tool/fix}

;;; building Uberjar, build and release scripts

  :build
  {:extra-paths
   ["bin/build/resources"
    "bin/build/src"]

   :extra-deps
   {com.bhauman/spell-spec            {:mvn/version "0.1.2"}                    ; used to find misspellings in YAML files
    expound/expound                   {:mvn/version "0.9.0"}                    ; better output of spec validation errors
    io.github.borkdude/grasp          {:mvn/version "0.1.4"}
    io.github.clojure/tools.build     {:mvn/version "0.10.7"}
    io.github.seancorfield/build-uber-log4j2-handler
    {:git/tag "v2.24.0" :git/sha "de93f51"}                                     ; collect binary files for log4j2
    org.clojure/data.xml              {:mvn/version "0.2.0-alpha9"}
    org.clojure/tools.deps.alpha      {:mvn/version "0.15.1254"}
    org.fedorahosted.tennera/jgettext {:mvn/version "0.15.1"}}

   :jvm-opts
   ["-Dclojure.main.report=stderr"
    "-XX:-OmitStackTraceInFastThrow"
    "-XX:+IgnoreUnrecognizedVMOptions"
    "-XX:+ShowCodeDetailsInExceptionMessages"]}

  ;; Build everything:
  ;;
  ;;    clojure -X:drivers:build:build/all
  ;;    clojure -X:drivers:build:build/all :edition :ee
  ;;
  ;; Run just a specific build step:
  ;;
  ;;    clojure -X:drivers:build:build/all :steps '[:version]'
  ;;
  ;; the various steps available are:
  ;;
  ;;    :version :translations :frontend :licenses :drivers :uberjar
  :build/all
  {:exec-fn build/build-cli}

  ;; build just the uberjar (without i18n, drivers, etc.)
  ;;
  ;; clojure -X:build:build/uberjar
  ;; clojure -X:build:build/uberjar :edition :ee
  :build/uberjar
  {:exec-fn build.uberjar/uberjar}

  ;; List dependencies without a license. Not really 100% sure why this needs `:dev`
  ;;
  ;; clojure -X:build:build/list-without-license
  :build/list-without-license
  {:exec-fn build/list-without-license}

  ;; Build a single driver.
  ;;
  ;;   clojure -X:build:drivers:build/driver :driver :sqlserver :edition :oss
  :build/driver
  {:exec-fn build-driver/build-driver}

  ;; Build all of the drivers.
  ;;
  ;;    clojure -X:build:drivers:build/drivers
  ;;    clojure -X:build:drivers:build/drivers :edition :ee
  :build/drivers
  {:exec-fn build-drivers/build-drivers}

  ;; Verify that a driver JAR looks correct.
  ;;
  ;;    clojure -X:build:build/verify-driver :driver :mongo
  :build/verify-driver
  {:exec-fn verify-driver/verify-driver}

  ;; Build i18n artifacts.
  ;;
  ;;    clojure -X:build:build/i18n
  :build/i18n
  {:exec-fn i18n.create-artifacts/create-all-artifacts!}

  ;; extra paths and deps for working on build scripts, or running the tests.
  :build-dev
  {:extra-paths ["bin/build/test"]

   :extra-deps
   {org.clojure/data.json {:mvn/version "2.5.1"}}}

  ;; Run tests for the build scripts:
  ;;
  ;; clj -X:dev:drivers:build:build-dev:build-test
  :build-test
  {:exec-fn   mb.hawk.core/find-and-run-tests-cli
   :exec-args {:only ["bin/build/test"]}}

;;; Other misc convenience aliases

  ;; Profile Metabase start time with clojure -M:profile
  :profile
  {:main-opts ["-m" "metabase.core.bootstrap" "profile"]
   :jvm-opts  ["-XX:+CITime" ; print time spent in JIT compiler
               "-Xlog:gc"]}

  ;; get the H2 shell with clojure -X:dev:h2
  :h2
  {:extra-paths ["dev/src"]
   :exec-fn     dev.h2-shell/shell
   :jvm-opts    ["-Dfile.encoding=UTF-8"]}

  :generate-automagic-dashboards-pot
  {:main-opts ["-m" "metabase.xrays.automagic-dashboards.dashboard-templates"]}

  ;; Start a Network REPL (nrepl) that you can connect your editor to.
  ;;
  ;; clojure -M:dev:nrepl (etc.)
  :nrepl
  {:extra-deps {nrepl/nrepl {:mvn/version "1.3.1"}}
   :main-opts  ["-m" "nrepl.cmdline" "-p" "50605"]}

  ;; - start a Socket REPL on port 50505 that you can connect your editor to:
  :socket {:jvm-opts ["-Dclojure.server.repl={:address,\"0.0.0.0\",:port,50505,:accept,clojure.core.server/repl}"]}

  ;; Liquibase CLI:
  ;;
  ;;    clojure -M:liquibase <command>
  ;;
  ;; e.g.
  ;;
  ;;    clojure -M:liquibase dbDoc target/liquibase
  :liquibase
  {:extra-deps  {ch.qos.logback/logback-classic {:mvn/version "1.5.17"}}
   :extra-paths ["dev/src"]
   :main-opts   ["-m" "dev.liquibase"]}

  ;; Migrate CLI:
  ;;    clojure -M:migrate <command>
  ;; E.g.
  ;;    clojure -M:migrate up                       ;; migrate up to the latest
  ;;    clojure -M:migrate rollback count 2         ;; rollback 2 migrations
  ;;    clojure -M:migrate rollback id "v40.00.001" ;; rollback to a specific migration with id
  ;;    clojure -M:migrate status                   ;; print the latest migration id
  :migrate
  {:extra-deps {io.github.camsaul/humane-are {:mvn/version "1.0.2"}}
   :extra-paths ["dev/src"]
   :main-opts   ["-m" "dev.migrate"]}

  ;; run tests against MLv2. Very fast since this is almost all ^:parallel
  :test/mlv2
  {:exec-args {:only ["test/metabase/lib"]}}

  ;; test the Query Processor
  ;;
  ;;    clj -X:dev:ee:ee-dev:test:test/qp
  :test/qp
  {:exec-args {:only ["test/metabase/driver"
                      "test/metabase/query_processor"
                      "test/metabase/query_processor_test"
                      metabase-enterprise.advanced-permissions.models.permissions.block-permissions-test
                      metabase-enterprise.sandbox.query-processor.middleware.row-level-restrictions-test]}}

  ;; test the notification system
  ;;    clj -X:dev:ee:ee-dev:test:test/notification
  :test/notification
  {:exec-args {:only ["test/metabase/notification"
                      "test/metabase/channel"]}}

  ;; test all MBQL related stuff: MLv2, the legacy shared `metabase.legacy-mbql` code, and the QP
  ;;
  ;;    clj -X:dev:ee:ee-dev:test:test/mbql
  :test/mbql
  {:exec-args {:only ["test/mbql"
                      "test/metabase/lib"
                      "test/metabase/legacy_mbql"
                      "test/metabase/driver"
                      "test/metabase/query_processor"
                      "test/metabase/query_processor_test"
                      metabase-enterprise.advanced-permissions.models.permissions.block-permissions-test
                      metabase-enterprise.sandbox.query-processor.middleware.row-level-restrictions-test]}}

  ;; test search-related stuff.
  ;;
  ;;    clj -X:dev:ee:ee-dev:test:test/search
  :test/search
  {:exec-args {:only ["test/metabase/search"]}}

  ;; test custom clj-kondo linters and hooks.
  ;;
  ;;    clj -X:dev:test:test/kondo
  :test/kondo
  {:exec-args {:only [".clj-kondo/test"]}}

  ;; watch and reload clojure namespaces
  :watch {:extra-deps
          {com.nextjournal/beholder     {:mvn/version "1.0.2"} ;; watcher
           io.github.tonsky/clj-reload {:mvn/version "0.9.0"}} ;; reloader
          :extra-paths "dev/src/watch"
<<<<<<< HEAD
          :main-opts ["-m" "watch.watceher"]}
=======
          :main-opts ["-m" "watch.watcher"]}

  ;; DB configs -- start DBs with:
  ;; ./bin/mage start-db postgres oldest
  :db/postgres-oldest
  {:jvm-opts
   ["-Dmb.db.type=postgres"
    "-Dmb.db.connection.uri=jdbc:postgresql://localhost:5432/metabase?user=metabase&password=password"]}
  ;; ./bin/mage start-db postgres latest
  :db/postgres-latest
  {:jvm-opts
   ["-Dmb.db.type=postgres"
    "-Dmb.db.connection.uri=jdbc:postgresql://localhost:5433/metabase?user=metabase&password=password"]}
  ;; ./bin/mage start-db mysql oldest
  :db/mysql-oldest
  {:jvm-opts
   ["-Dmb.db.type=mysql"
    "-Dmb.db.connection.uri=jdbc:mysql://localhost:3308/metabase_test?user=root&password="]}
  ;; ./bin/mage start-db mysql latest
  :db/mysql-latest
  {:jvm-opts
   ["-Dmb.db.type=mysql"
    "-Dmb.db.connection.uri=jdbc:mysql://localhost:3309/metabase_test?user=root&password="]}
  ;; ./bin/mage start-db mariadb oldest
  :db/mariadb-oldest
  {:jvm-opts
   ["-Dmb.db.type=mysql"
    "-Dmb.db.connection.uri=jdbc:mysql://localhost:3306/metabase_test?user=root&password="]}
  ;; ./bin/mage start-db mariadb latest
  :db/mariadb-latest
  {:jvm-opts
   ["-Dmb.db.type=mysql"
    "-Dmb.db.connection.uri=jdbc:mysql://localhost:3307/metabase_test?user=root&password="]}}}
>>>>>>> f68c0e25

  ;; For experimenting with MetaBot v3 from the CLI.
  ;;
  ;;    clj -X:ee:metabot-v3/repl
  :metabot-v3/repl
  {:exec-fn metabase-enterprise.metabot-v3.repl/user-repl-cli}

  ;; clj -X:dev:ee:ee-dev:test:test/metabot-v3
  :test/metabot-v3
  {:exec-args {:only "enterprise/backend/test/metabase_enterprise/metabot_v3"}}}}

 ;; TODO -- consider creating an alias that includes the `./bin` build-drivers & release code as well so we can work
 ;; on them all from a single REPL process.<|MERGE_RESOLUTION|>--- conflicted
+++ resolved
@@ -861,9 +861,6 @@
           {com.nextjournal/beholder     {:mvn/version "1.0.2"} ;; watcher
            io.github.tonsky/clj-reload {:mvn/version "0.9.0"}} ;; reloader
           :extra-paths "dev/src/watch"
-<<<<<<< HEAD
-          :main-opts ["-m" "watch.watceher"]}
-=======
           :main-opts ["-m" "watch.watcher"]}
 
   ;; DB configs -- start DBs with:
@@ -897,17 +894,6 @@
   {:jvm-opts
    ["-Dmb.db.type=mysql"
     "-Dmb.db.connection.uri=jdbc:mysql://localhost:3307/metabase_test?user=root&password="]}}}
->>>>>>> f68c0e25
-
-  ;; For experimenting with MetaBot v3 from the CLI.
-  ;;
-  ;;    clj -X:ee:metabot-v3/repl
-  :metabot-v3/repl
-  {:exec-fn metabase-enterprise.metabot-v3.repl/user-repl-cli}
-
-  ;; clj -X:dev:ee:ee-dev:test:test/metabot-v3
-  :test/metabot-v3
-  {:exec-args {:only "enterprise/backend/test/metabase_enterprise/metabot_v3"}}}}
-
- ;; TODO -- consider creating an alias that includes the `./bin` build-drivers & release code as well so we can work
- ;; on them all from a single REPL process.+
+;; TODO -- consider creating an alias that includes the `./bin` build-drivers & release code as well so we can work
+  ;; on them all from a single REPL process.