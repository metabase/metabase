--- conflicted
+++ resolved
@@ -731,11 +731,7 @@
       .clear()
       .type(newName)
       .blur();
-<<<<<<< HEAD
-    tableInteractive().findByTextEnsureVisible(newName);
-=======
     H.tableInteractive().findByTextEnsureVisible(newName);
->>>>>>> cfe32222
   }
 
   function verifyColumnName(name: string) {
