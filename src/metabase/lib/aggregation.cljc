(ns metabase.lib.aggregation
  (:refer-clojure :exclude [count distinct max min])
  (:require
   [metabase.lib.common :as lib.common]
   [metabase.lib.metadata.calculation :as lib.metadata.calculation]
   [metabase.lib.schema :as lib.schema]
   [metabase.lib.schema.aggregation :as lib.schema.aggregation]
   [metabase.lib.schema.common :as lib.schema.common]
   [metabase.lib.util :as lib.util]
   [metabase.shared.util.i18n :as i18n]
   [metabase.util.malli :as mu])
  #?(:cljs (:require-macros [metabase.lib.aggregation])))

(mu/defn resolve-aggregation :- ::lib.schema.aggregation/aggregation
  "Resolve an aggregation with a specific `index`."
  [query        :- ::lib.schema/query
   stage-number :- :int
   index        :- ::lib.schema.common/int-greater-than-or-equal-to-zero]
  (let [{aggregations :aggregation} (lib.util/query-stage query stage-number)]
    (when (<= (clojure.core/count aggregations) index)
      (throw (ex-info (i18n/tru "No aggregation at index {0}" index)
                      {:index        index
                       :query        query
                       :stage-number stage-number})))
    (nth aggregations index)))

(defmethod lib.metadata.calculation/describe-top-level-key :aggregation
  [query stage-number _k]
  (when-let [aggregations (not-empty (:aggregation (lib.util/query-stage query stage-number)))]
    (lib.util/join-strings-with-conjunction
     (i18n/tru "and")
     (for [aggregation aggregations]
       (lib.metadata.calculation/display-name query stage-number aggregation)))))

(defmethod lib.metadata.calculation/metadata :aggregation
  [query stage-number [_ag opts index, :as aggregation-ref]]
  (let [aggregation (resolve-aggregation query stage-number index)]
    (merge
     (lib.metadata.calculation/metadata query stage-number aggregation)
     {:field_ref aggregation-ref}
     (when (:base-type opts)
       {:base_type (:base-type opts)}))))

;;; TODO -- merge this stuff into `defop` somehow.

(defmethod lib.metadata.calculation/display-name-method :aggregation
  [query stage-number [_tag _opts index]]
  (lib.metadata.calculation/display-name query stage-number (resolve-aggregation query stage-number index)))

(defmethod lib.metadata.calculation/display-name-method :count
  [query stage-number [_count _opts x]]
  ;; x is optional.
  (if x
    (i18n/tru "Count of {0}" (lib.metadata.calculation/display-name query stage-number x))
    (i18n/tru "Count")))

(defmethod lib.metadata.calculation/column-name-method :count
  [query stage-number [_count _opts x]]
  (if x
    (str "count_" (lib.metadata.calculation/column-name query stage-number x))
    "count"))

(defmethod lib.metadata.calculation/display-name-method :case
  [_query _stage-number _case]
  (i18n/tru "Case"))

(defmethod lib.metadata.calculation/column-name-method :case
  [_query _stage-number _case]
  "case")

(defmethod lib.metadata.calculation/display-name-method :distinct
  [query stage-number [_distinct _opts x]]
  (i18n/tru "Distinct values of {0}"  (lib.metadata.calculation/display-name query stage-number x)))

(defmethod lib.metadata.calculation/column-name-method :distinct
  [query stage-number [_distinct _opts x]]
  (str "distinct_" (lib.metadata.calculation/column-name query stage-number x)))

(defmethod lib.metadata.calculation/display-name-method :avg
  [query stage-number [_avg _opts x]]
  (i18n/tru "Average of {0}" (lib.metadata.calculation/display-name query stage-number x)))

(defmethod lib.metadata.calculation/column-name-method :avg
  [query stage-number [_avg _opts x]]
  (str "avg_" (lib.metadata.calculation/column-name query stage-number x)))

(defmethod lib.metadata.calculation/display-name-method :cum-count
  [query stage-number [_cum-count _opts x]]
  (i18n/tru "Cumulative count of {0}" (lib.metadata.calculation/display-name query stage-number x)))

(defmethod lib.metadata.calculation/column-name-method :cum-count
  [query stage-number [_avg _opts x]]
  (str "cum_count_" (lib.metadata.calculation/column-name query stage-number x)))

(defmethod lib.metadata.calculation/display-name-method :sum
  [query stage-number [_sum _opts x]]
  (i18n/tru "Sum of {0}" (lib.metadata.calculation/display-name query stage-number x)))

(defmethod lib.metadata.calculation/column-name-method :sum
  [query stage-number [_sum _opts x]]
  (str "sum_" (lib.metadata.calculation/column-name query stage-number x)))

(defmethod lib.metadata.calculation/display-name-method :cum-sum
  [query stage-number [_cum-sum _opts x]]
  (i18n/tru "Cumulative sum of {0}" (lib.metadata.calculation/display-name query stage-number x)))

(defmethod lib.metadata.calculation/column-name-method :cum-sum
  [query stage-number [_avg _opts x]]
  (str "cum_sum_" (lib.metadata.calculation/column-name query stage-number x)))

(defmethod lib.metadata.calculation/display-name-method :stddev
  [query stage-number [_stddev _opts x]]
  (i18n/tru "Standard deviation of {0}" (lib.metadata.calculation/display-name query stage-number x)))

(defmethod lib.metadata.calculation/column-name-method :stddev
  [query stage-number [_avg _opts x]]
  (str "std_dev_" (lib.metadata.calculation/column-name query stage-number x)))

(defmethod lib.metadata.calculation/display-name-method :min
  [query stage-number [_min _opts x]]
  (i18n/tru "Min of {0}" (lib.metadata.calculation/display-name query stage-number x)))

(defmethod lib.metadata.calculation/column-name-method :min
  [query stage-number [_min _opts x]]
  (str "min_" (lib.metadata.calculation/column-name query stage-number x)))

(defmethod lib.metadata.calculation/display-name-method :max
  [query stage-number [_max _opts x]]
  (i18n/tru "Max of {0}" (lib.metadata.calculation/display-name query stage-number x)))

(defmethod lib.metadata.calculation/column-name-method :max
  [query stage-number [_max _opts x]]
  (str "max_" (lib.metadata.calculation/column-name query stage-number x)))

(defmethod lib.metadata.calculation/display-name-method :var
  [query stage-number [_var _opts x]]
  (i18n/tru "Variance of {0}" (lib.metadata.calculation/display-name query stage-number x)))

(defmethod lib.metadata.calculation/column-name-method :var
  [query stage-number [_var _opts x]]
  (str "var_" (lib.metadata.calculation/column-name query stage-number x)))

(defmethod lib.metadata.calculation/display-name-method :median
  [query stage-number [_median _opts x]]
  (i18n/tru "Median of {0}" (lib.metadata.calculation/display-name query stage-number x)))

(defmethod lib.metadata.calculation/column-name-method :median
  [query stage-number [_median _opts x]]
  (str "median_" (lib.metadata.calculation/column-name query stage-number x)))

(defmethod lib.metadata.calculation/display-name-method :percentile
  [query stage-number [_percentile _opts x p]]
  (i18n/tru "{0}th percentile of {1}" p (lib.metadata.calculation/display-name query stage-number x)))

(defmethod lib.metadata.calculation/column-name-method :percentile
  [query stage-number [_percentile _opts x p]]
  (lib.util/format "p%d_%s" p (lib.metadata.calculation/column-name query stage-number x)))

;;; we don't currently have sophisticated logic for generating nice display names for filter clauses

(defmethod lib.metadata.calculation/display-name-method :sum-where
  [query stage-number [_sum-where _opts x _pred]]
  (i18n/tru "Sum of {0} matching condition" (lib.metadata.calculation/display-name query stage-number x)))

(defmethod lib.metadata.calculation/column-name-method :sum-where
  [query stage-number [_sum-where _opts x]]
  (str "sum_where_" (lib.metadata.calculation/column-name query stage-number x)))

(defmethod lib.metadata.calculation/display-name-method :share
  [_query _stage-number _share]
  (i18n/tru "Share of rows matching condition"))

(defmethod lib.metadata.calculation/column-name-method :share
  [_query _stage-number _share]
  "share")

(defmethod lib.metadata.calculation/display-name-method :count-where
  [_query _stage-number _count-where]
  (i18n/tru "Count of rows matching condition"))

(defmethod lib.metadata.calculation/column-name-method :count-where
  [_query _stage-number _count-where]
  "count-where")

(lib.common/defop count [] [x])
(lib.common/defop avg [x])
(lib.common/defop count-where [x y])
(lib.common/defop distinct [x])
(lib.common/defop max [x])
(lib.common/defop median [x])
(lib.common/defop min [x])
(lib.common/defop percentile [x y])
(lib.common/defop share [x])
(lib.common/defop stddev [x])
(lib.common/defop sum [x])
(lib.common/defop sum-where [x y])

(mu/defn aggregate :- ::lib.schema/query
  "Adds an aggregation to query."
  ([query an-aggregate-clause]
   (aggregate query -1 an-aggregate-clause))
  ([query stage-number an-aggregate-clause]
   (let [stage-number (or stage-number -1)]
     (lib.util/update-query-stage
<<<<<<< HEAD
      query stage-number
      update :aggregation
      (fn [aggregations]
        (conj (vec aggregations) (lib.common/->op-arg query stage-number an-aggregate-clause)))))))
=======
       query stage-number
       update :aggregation
       (fn [aggregations]
         (conj (vec aggregations) (lib.common/->op-arg query stage-number an-aggregate-clause)))))))
>>>>>>> 290b2db5
<|MERGE_RESOLUTION|>--- conflicted
+++ resolved
@@ -202,14 +202,7 @@
   ([query stage-number an-aggregate-clause]
    (let [stage-number (or stage-number -1)]
      (lib.util/update-query-stage
-<<<<<<< HEAD
-      query stage-number
-      update :aggregation
-      (fn [aggregations]
-        (conj (vec aggregations) (lib.common/->op-arg query stage-number an-aggregate-clause)))))))
-=======
        query stage-number
        update :aggregation
        (fn [aggregations]
-         (conj (vec aggregations) (lib.common/->op-arg query stage-number an-aggregate-clause)))))))
->>>>>>> 290b2db5
+         (conj (vec aggregations) (lib.common/->op-arg query stage-number an-aggregate-clause)))))))