--- conflicted
+++ resolved
@@ -2,16 +2,6 @@
   (:require
    [clojure.test :refer :all]
    [metabase.models.humanization :as humanization]
-<<<<<<< HEAD
-   [metabase.models.table :refer [Table]]
-   [metabase.test :as mt]
-   [toucan2.core :as t2]))
-
-(defn- get-humanized-display-name! [actual-name strategy]
-  (with-redefs [humanization/humanization-strategy (constantly strategy)]
-    (mt/with-temp [Table {table-id :id} {:name actual-name}]
-      (t2/select-one-fn :display_name Table, :id table-id))))
-=======
    [metabase.test.util :as tu]
    [toucan2.core :as t2]
    [toucan2.tools.with-temp :as t2.with-temp]))
@@ -20,7 +10,6 @@
   (with-redefs [humanization/humanization-strategy (constantly strategy)]
     (t2.with-temp/with-temp [:model/Table {table-id :id} {:name actual-name}]
       (t2/select-one-fn :display_name :model/Table, :id table-id))))
->>>>>>> 8d23fd74
 
 (deftest humanized-display-name-test
   (testing "check that we get the expected :display_name with humanization *enabled*"
@@ -41,15 +30,9 @@
                                     "fussybird_sightings" {:initial  "Fussybird Sightings"
                                                            :simple   "Fussybird Sightings"
                                                            :none     "fussybird_sightings"}}]
-<<<<<<< HEAD
-      (mt/with-temporary-setting-values [humanization-strategy "simple"]
-        (mt/with-temp [Table {table-id :id} {:name actual-name}]
-          (letfn [(display-name [] (t2/select-one-fn :display_name Table, :id table-id))]
-=======
       (tu/with-temporary-setting-values [humanization-strategy "simple"]
         (t2.with-temp/with-temp [:model/Table {table-id :id} {:name actual-name}]
           (letfn [(display-name [] (t2/select-one-fn :display_name :model/Table, :id table-id))]
->>>>>>> 8d23fd74
             (testing "initial display name"
               (is (= (:initial expected)
                      (display-name))))
@@ -65,13 +48,8 @@
 (deftest do-not-overwrite-custom-names-test
   (testing "check that if we give a field a custom display_name that changing strategy doesn't overwrite it"
     (doseq [initial-strategy ["simple" "none"]]
-<<<<<<< HEAD
-      (mt/with-temporary-setting-values [humanization-strategy initial-strategy]
-        (mt/with-temp [Table {table-id :id} {:name "toucansare_cool", :display_name "My Favorite Table"}]
-=======
       (tu/with-temporary-setting-values [humanization-strategy initial-strategy]
         (t2.with-temp/with-temp [:model/Table {table-id :id} {:name "toucansare_cool", :display_name "My Favorite Table"}]
->>>>>>> 8d23fd74
           (doseq [new-strategy ["simple" "none"]]
             (testing (format "switch from %s -> %s" initial-strategy new-strategy)
               (humanization/humanization-strategy! new-strategy)
@@ -79,6 +57,6 @@
                      (t2/select-one-fn :display_name :model/Table, :id table-id))))))))))
 
 (deftest invalid-strategies-default-to-simple
-  (mt/with-temporary-raw-setting-values [humanization-strategy "invalid-choice"]
+  (tu/with-temporary-raw-setting-values [humanization-strategy "invalid-choice"]
     (is (= :simple (humanization/humanization-strategy)))
     (is (= "Foo Bar" (humanization/name->human-readable-name "foo_bar")))))