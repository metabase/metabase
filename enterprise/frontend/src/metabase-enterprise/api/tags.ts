--- conflicted
+++ resolved
@@ -52,13 +52,10 @@
   "remote-sync-branches",
   "remote-sync-current-task",
   "python-transform-library",
-<<<<<<< HEAD
   "workspace",
-=======
   "support-access-grant",
   "support-access-grant-current",
   "library-collection",
->>>>>>> 384d24a7
 ] as const;
 
 export type EnterpriseTagType = (typeof ENTERPRISE_TAG_TYPES)[number];
