--- conflicted
+++ resolved
@@ -8,11 +8,6 @@
    [metabase.lib.convert :as lib.convert]
    [metabase.lib.core :as lib]
    [metabase.lib.metadata :as lib.metadata]
-<<<<<<< HEAD
-=======
-   [metabase.lib.metadata.calculation :as lib.metadata.calculation]
-   [metabase.lib.metadata.composed-provider :as lib.metadata.composed-provider]
->>>>>>> 0f65cde6
    [metabase.lib.metadata.protocols :as metadata.protocols]
    [metabase.lib.query :as lib.query]
    [metabase.lib.schema :as lib.schema]
@@ -277,21 +272,6 @@
   source Card."
   [query       :- ::lib.schema/query
    column-name :- ::lib.schema.common/non-blank-string]
-  (let [cols     (lib.metadata.calculation/visible-columns query)
-        metadata (or (m/find-first #(= (:name %) column-name)
-                                   cols)
-                     (let [col-names (vec (sort (map :name cols)))]
-                       (throw (ex-info (str "No column named " (pr-str column-name) "; found: " (pr-str col-names))
-                                       {:column column-name
-                                        :found  col-names}))))]
-    (lib/ref metadata)))
-
-(mu/defn field-literal-ref :- ::lib.schema.ref/field.literal
-  "Get a `:field` 'literal' ref (a `:field` ref that uses a string column name rather than an integer ID) for a column
-  with `column-name` returned by a `query`. This only makes sense for queries with multiple stages, or ones with a
-  source Card."
-  [query       :- ::lib.schema/query
-   column-name :- ::lib.schema.common/non-blank-string]
   (let [cols     (lib/visible-columns query)
         metadata (or (m/find-first #(= (:name %) column-name)
                                    cols)
