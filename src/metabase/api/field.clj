(ns metabase.api.field
  (:require
   [clojure.string :as str]
   [compojure.core :refer [DELETE GET POST PUT]]
   [metabase.api.common :as api]
   [metabase.db.metadata-queries :as metadata-queries]
   [metabase.models.dimension :refer [Dimension]]
   [metabase.models.field :as field :refer [Field]]
   [metabase.models.field-values :as field-values :refer [FieldValues]]
   [metabase.models.interface :as mi]
   [metabase.models.params.chain-filter :as chain-filter]
   [metabase.models.params.field-values :as params.field-values]
   [metabase.models.permissions :as perms]
   [metabase.models.table :as table :refer [Table]]
   [metabase.query-processor :as qp]
   [metabase.related :as related]
   [metabase.server.middleware.offset-paging :as mw.offset-paging]
   [metabase.sync :as sync]
   [metabase.sync.concurrent :as sync.concurrent]
   [metabase.types :as types]
   [metabase.util :as u]
   [metabase.util.i18n :refer [trs]]
   [metabase.util.log :as log]
   [metabase.util.malli :as mu]
   [metabase.util.malli.schema :as ms]
   [metabase.util.schema :as su]
   [schema.core :as s]
   [toucan2.core :as t2])
  (:import
   (java.text NumberFormat)))

(set! *warn-on-reflection* true)

;;; --------------------------------------------- Basic CRUD Operations ----------------------------------------------

(def ^:private default-max-field-search-limit 1000)

(def ^:private FieldVisibilityType
  "Schema for a valid `Field` visibility type."
  (apply s/enum (map name field/visibility-types)))

(defn- has-segmented-query-permissions?
  "Does the Current User have segmented query permissions for `table`?"
  [table]
  (perms/set-has-full-permissions? @api/*current-user-permissions-set*
    (perms/table-segmented-query-path table)))

(defn- throw-if-no-read-or-segmented-perms
  "Validates that the user either has full read permissions for `field` or segmented permissions on the table
  associated with `field`. Throws an exception that will return a 403 if not."
  [field]
  (when-not (or (mi/can-read? field)
                (has-segmented-query-permissions? (field/table field)))
    (api/throw-403)))

#_{:clj-kondo/ignore [:deprecated-var]}
(api/defendpoint-schema GET "/:id"
  "Get `Field` with ID."
  [id include_editable_data_model]
  (let [include_editable_data_model (Boolean/parseBoolean include_editable_data_model)
        field                       (-> (api/check-404 (t2/select-one Field :id id))
                                        (t2/hydrate [:table :db] :has_field_values :dimensions :name_field))
        field                       (if include_editable_data_model
                                      (field/hydrate-target-with-write-perms field)
                                      (t2/hydrate field :target))]
    ;; Normal read perms = normal access.
    ;;
    ;; There's also a special case where we allow you to fetch a Field even if you don't have full read permissions for
    ;; it: if you have segmented query access to the Table it belongs to. In this case, we'll still let you fetch the
    ;; Field, since this is required to power features like Dashboard filters, but we'll treat this Field a little
    ;; differently in other endpoints such as the FieldValues fetching endpoint.
    ;;
    ;; Check for permissions and throw 403 if we don't have them...
    (if include_editable_data_model
      (api/write-check Table (:table_id field))
      (throw-if-no-read-or-segmented-perms field))
    ;; ...but if we do, return the Field <3
    field))

(defn- clear-dimension-on-fk-change! [{:keys [dimensions], :as _field}]
  (doseq [{dimension-id :id, dimension-type :type} dimensions]
    (when (and dimension-id (= :external dimension-type))
      (t2/delete! Dimension :id dimension-id))))

(defn- removed-fk-semantic-type? [old-semantic-type new-semantic-type]
  (and (not= old-semantic-type new-semantic-type)
       (isa? old-semantic-type :type/FK)
       (or (nil? new-semantic-type)
           (not (isa? new-semantic-type :type/FK)))))

(defn- internal-remapping-allowed? [base-type semantic-type]
  (and (isa? base-type :type/Integer)
       (or
        (nil? semantic-type)
        (isa? semantic-type :type/Category)
        (isa? semantic-type :type/Enum))))

(defn- clear-dimension-on-type-change!
  "Removes a related dimension if the field is moving to a type that
  does not support remapping"
  [{:keys [dimensions], :as _old-field} base-type new-semantic-type]
  (doseq [{old-dim-id :id, old-dim-type :type} dimensions]
    (when (and old-dim-id
               (= :internal old-dim-type)
               (not (internal-remapping-allowed? base-type new-semantic-type)))
      (t2/delete! Dimension :id old-dim-id))))

(defn- update-nested-fields-on-json-unfolding-change!
  "If JSON unfolding was enabled for a JSON field, it activates previously synced nested fields from the JSON field.
   If JSON unfolding was disabled for that field, it inactivates the nested fields from the JSON field.
   Returns nil."
  [old-field new-json-unfolding]
  (when (not= new-json-unfolding (:json_unfolding old-field))
    (if new-json-unfolding
      (let [update-result (t2/update! Field
                                      :table_id (:table_id old-field)
                                      :nfc_path [:like (str "[\"" (:name old-field) "\",%]")]
                                      {:active true})]
        (when (zero? update-result)
          ;; Sync the table if no nested fields exist. This means the table hasn't previously
          ;; been synced when JSON unfolding was enabled. This assumes the JSON field is already updated to have
          ;; JSON unfolding enabled.
          (let [table (field/table old-field)]
            (sync.concurrent/submit-task (fn [] (sync/sync-table! table))))))
      (t2/update! Field
                  :table_id (:table_id old-field)
                  :nfc_path [:like (str "[\"" (:name old-field) "\",%]")]
                  {:active false})))
  nil)

#_{:clj-kondo/ignore [:deprecated-var]}
(api/defendpoint-schema PUT "/:id"
  "Update `Field` with ID."
  [id :as {{:keys [caveats description display_name fk_target_field_id points_of_interest semantic_type
                   coercion_strategy visibility_type has_field_values settings nfc_path json_unfolding]
            :as   body} :body}]
  {caveats            (s/maybe su/NonBlankString)
   description        (s/maybe su/NonBlankString)
   display_name       (s/maybe su/NonBlankString)
   fk_target_field_id (s/maybe su/IntGreaterThanZero)
   points_of_interest (s/maybe su/NonBlankString)
   semantic_type      (s/maybe su/FieldSemanticOrRelationTypeKeywordOrString)
   coercion_strategy  (s/maybe su/CoercionStrategyKeywordOrString)
   visibility_type    (s/maybe FieldVisibilityType)
   has_field_values   (s/maybe (apply s/enum (map name field/has-field-values-options)))
   settings           (s/maybe su/Map)
   nfc_path           (s/maybe [su/NonBlankString])
   json_unfolding     (s/maybe s/Bool)}
  (let [field             (t2/hydrate (api/write-check Field id) :dimensions)
        new-semantic-type (keyword (get body :semantic_type (:semantic_type field)))
        [effective-type coercion-strategy]
        (or (when-let [coercion_strategy (keyword coercion_strategy)]
              (let [effective (types/effective-type-for-coercion coercion_strategy)]
                ;; throw an error in an else branch?
                (when (types/is-coercible? coercion_strategy (:base_type field) effective)
                  [effective coercion_strategy])))
            [(:base_type field) nil])
        removed-fk?        (removed-fk-semantic-type? (:semantic_type field) new-semantic-type)
        fk-target-field-id (get body :fk_target_field_id (:fk_target_field_id field))]

    ;; validate that fk_target_field_id is a valid Field
    ;; TODO - we should also check that the Field is within the same database as our field
    (when fk-target-field-id
      (api/checkp (t2/exists? Field :id fk-target-field-id)
        :fk_target_field_id "Invalid target field"))
    (when (and display_name
               (not removed-fk?)
               (not= (:display_name field) display_name))
      (t2/update! Dimension :field_id id {:name display_name}))
    ;; everything checks out, now update the field
    (api/check-500
     (t2/with-transaction [_conn]
       (when removed-fk?
         (clear-dimension-on-fk-change! field))
       (clear-dimension-on-type-change! field (:base_type field) new-semantic-type)
       (t2/update! Field id
                   (u/select-keys-when (assoc body
                                              :fk_target_field_id (when-not removed-fk? fk-target-field-id)
                                              :effective_type effective-type
                                              :coercion_strategy coercion-strategy)
                                       :present #{:caveats :description :fk_target_field_id :points_of_interest :semantic_type :visibility_type
                                                  :coercion_strategy :effective_type :has_field_values :nfc_path :json_unfolding}
                                       :non-nil #{:display_name :settings}))))
    (when (some? json_unfolding)
      (update-nested-fields-on-json-unfolding-change! field json_unfolding))
    ;; return updated field. note the fingerprint on this might be out of date if the task below would replace them
    ;; but that shouldn't matter for the datamodel page
    (u/prog1 (-> (t2/select-one Field :id id)
                 (t2/hydrate :dimensions :has_field_values)
                 (field/hydrate-target-with-write-perms))
      (when (not= effective-type (:effective_type field))
        (sync.concurrent/submit-task (fn [] (sync/refingerprint-field! <>)))))))

;;; ------------------------------------------------- Field Metadata -------------------------------------------------

#_{:clj-kondo/ignore [:deprecated-var]}
(api/defendpoint-schema GET "/:id/summary"
  "Get the count and distinct count of `Field` with ID."
  [id]
  (let [field (api/read-check Field id)]
    [[:count     (metadata-queries/field-count field)]
     [:distincts (metadata-queries/field-distinct-count field)]]))


;;; --------------------------------------------------- Dimensions ---------------------------------------------------

#_{:clj-kondo/ignore [:deprecated-var]}
(api/defendpoint-schema POST "/:id/dimension"
  "Sets the dimension for the given field at ID"
  [id :as {{dimension-type :type, dimension-name :name, human_readable_field_id :human_readable_field_id} :body}]
  {dimension-type          (su/api-param "type" (s/enum "internal" "external"))
   dimension-name          (su/api-param "name" su/NonBlankString)
   human_readable_field_id (s/maybe su/IntGreaterThanZero)}
  (api/write-check Field id)
  (api/check (or (= dimension-type "internal")
                 (and (= dimension-type "external")
                      human_readable_field_id))
             [400 "Foreign key based remappings require a human readable field id"])
  (if-let [dimension (t2/select-one Dimension :field_id id)]
    (t2/update! Dimension (u/the-id dimension)
                {:type                    dimension-type
                 :name                    dimension-name
                 :human_readable_field_id human_readable_field_id})
    (t2/insert! Dimension
                {:field_id                id
                 :type                    dimension-type
                 :name                    dimension-name
                 :human_readable_field_id human_readable_field_id}))
  (t2/select-one Dimension :field_id id))

#_{:clj-kondo/ignore [:deprecated-var]}
(api/defendpoint-schema DELETE "/:id/dimension"
  "Remove the dimension associated to field at ID"
  [id]
  (api/write-check Field id)
  (t2/delete! Dimension :field_id id)
  api/generic-204-no-content)


;;; -------------------------------------------------- FieldValues ---------------------------------------------------

(def ^:private empty-field-values
  {:values []})

(declare search-values)

(mu/defn field->values :- ms/FieldValuesResult
  "Fetch FieldValues, if they exist, for a `field` and return them in an appropriate format for public/embedded
  use-cases."
  [{has-field-values-type :has_field_values, field-id :id, has_more_values :has_more_values, :as field}]
  ;; TODO: explain why using remapped fields is restricted to `has_field_values=list`
  (if-let [remapped-field-id (when (= has-field-values-type :list)
                               (chain-filter/remapped-field-id field-id))]
    {:values          (search-values (api/check-404 field)
                                     (api/check-404 (t2/select-one Field :id remapped-field-id)))
     :field_id        field-id
     :has_more_values has_more_values}
    (params.field-values/get-or-create-field-values-for-current-user! (api/check-404 field))))

<<<<<<< HEAD
(mu/defn search-values-from-field-id :- ms/FieldValuesResult
=======
(defn search-values-from-field-id
>>>>>>> 8fb5cf9f
  "Search for values of a field given by `field-id` that contain `query`."
  [field-id query]
  (let [field        (api/read-check (t2/select-one Field :id field-id))
        search-field (or (some->> (chain-filter/remapped-field-id field-id)
                                  (t2/select-one Field :id))
                         field)]
    {:values          (search-values field search-field query)
     ;; assume there are more if doing a search, otherwise there are no more values
     :has_more_values (not (str/blank? query))
     :field_id        field-id}))

;; TODO -- not sure `has_field_values` actually has to be `:list` -- see code above.
(api/defendpoint GET "/:id/values"
  "If a Field's value of `has_field_values` is `:list`, return a list of all the distinct values of the Field (or remapped Field), and (if
  defined by a User) a map of human-readable remapped values."
  [id]
  {id ms/PositiveInt}
  (let [field (api/read-check (t2/select-one Field :id id))]
    (field->values field)))

;; match things like GET /field%2Ccreated_at%2options
;; (this is how things like [field,created_at,{:base-type,:type/Datetime}] look when URL-encoded)
#_{:clj-kondo/ignore [:deprecated-var]}
(api/defendpoint-schema GET "/field%2C:field-name%2C:options/values"
  "Implementation of the field values endpoint for fields in the Saved Questions 'virtual' DB. This endpoint is just a
  convenience to simplify the frontend code. It just returns the standard 'empty' field values response."
  ;; we don't actually care what field-name or field-type are, so they're ignored
  [_ _]
  empty-field-values)

(defn- validate-human-readable-pairs
  "Human readable values are optional, but if present they must be present for each field value. Throws if invalid,
  returns a boolean indicating whether human readable values were found."
  [value-pairs]
  (let [human-readable-missing? #(= ::not-found (get % 1 ::not-found))
        has-human-readable-values? (not-any? human-readable-missing? value-pairs)]
    (api/check (or has-human-readable-values?
                   (every? human-readable-missing? value-pairs))
      [400 "If remapped values are specified, they must be specified for all field values"])
    has-human-readable-values?))

(defn- update-field-values! [field-value-id value-pairs]
  (let [human-readable-values? (validate-human-readable-pairs value-pairs)]
    (api/check-500 (pos? (t2/update! FieldValues field-value-id
                                     {:values (map first value-pairs)
                                      :human_readable_values (when human-readable-values?
                                                               (map second value-pairs))})))))

(defn- create-field-values!
  [field-or-id value-pairs]
  (let [human-readable-values? (validate-human-readable-pairs value-pairs)]
    (t2/insert! FieldValues
                :type :full
                :field_id (u/the-id field-or-id)
                :values (map first value-pairs)
                :human_readable_values (when human-readable-values?
                                         (map second value-pairs)))))

#_{:clj-kondo/ignore [:deprecated-var]}
(api/defendpoint-schema POST "/:id/values"
  "Update the fields values and human-readable values for a `Field` whose semantic type is
  `category`/`city`/`state`/`country` or whose base type is `type/Boolean`. The human-readable values are optional."
  [id :as {{value-pairs :values} :body}]
  {value-pairs [[(s/one s/Any "value") (s/optional su/NonBlankString "human readable value")]]}
  (let [field (api/write-check Field id)]
    (api/check (field-values/field-should-have-field-values? field)
      [400 (str "You can only update the human readable values of a mapped values of a Field whose value of "
                "`has_field_values` is `list` or whose 'base_type' is 'type/Boolean'.")])
    (if-let [field-value-id (t2/select-one-pk FieldValues, :field_id id :type :full)]
      (update-field-values! field-value-id value-pairs)
      (create-field-values! field value-pairs)))
  {:status :success})

#_{:clj-kondo/ignore [:deprecated-var]}
(api/defendpoint-schema POST "/:id/rescan_values"
  "Manually trigger an update for the FieldValues for this Field. Only applies to Fields that are eligible for
   FieldValues."
  [id]
  (let [field (api/write-check (t2/select-one Field :id id))]
    ;; Override *current-user-permissions-set* so that permission checks pass during sync. If a user has DB detail perms
    ;; but no data perms, they should stll be able to trigger a sync of field values. This is fine because we don't
    ;; return any actual field values from this API. (#21764)
    (binding [api/*current-user-permissions-set* (atom #{"/"})]
      (field-values/create-or-update-full-field-values! field)))
  {:status :success})

#_{:clj-kondo/ignore [:deprecated-var]}
(api/defendpoint-schema POST "/:id/discard_values"
  "Discard the FieldValues belonging to this Field. Only applies to fields that have FieldValues. If this Field's
   Database is set up to automatically sync FieldValues, they will be recreated during the next cycle."
  [id]
  (field-values/clear-field-values-for-field! (api/write-check (t2/select-one Field :id id)))
  {:status :success})

;;; --------------------------------------------------- Searching ----------------------------------------------------

(defn- table-id [field]
  (u/the-id (:table_id field)))

(defn- db-id [field]
  (u/the-id (t2/select-one-fn :db_id Table :id (table-id field))))

(defn- follow-fks
  "Automatically follow the target IDs in an FK `field` until we reach the PK it points to, and return that. For
  non-FK Fields, returns them as-is. For example, with the Sample Database:

     (follow-fks <PEOPLE.ID Field>)        ;-> <PEOPLE.ID Field>
     (follow-fks <REVIEWS.REVIEWER Field>) ;-> <PEOPLE.ID Field>

  This is used below to seamlessly handle either PK or FK Fields without having to think about which is which in the
  `search-values` and `remapped-value` functions."
  [{semantic-type :semantic_type, fk-target-field-id :fk_target_field_id, :as field}]
  (if (and (isa? semantic-type :type/FK)
           fk-target-field-id)
    (t2/select-one Field :id fk-target-field-id)
    field))

(defn- search-values-query
  "Generate the MBQL query used to power FieldValues search in [[search-values]] below. The actual query generated
  differs slightly based on whether the two Fields are the same Field."
  [field search-field value limit]
  {:database (db-id field)
   :type     :query
   :query    {:source-table (table-id field)
              :filter       (when (some? value)
                              [:contains [:field (u/the-id search-field) nil] value {:case-sensitive false}])
              ;; if both fields are the same then make sure not to refer to it twice in the `:breakout` clause.
              ;; Otherwise this will break certain drivers like BigQuery that don't support duplicate
              ;; identifiers/aliases
              :breakout     (if (= (u/the-id field) (u/the-id search-field))
                              [[:field (u/the-id field) nil]]
                              [[:field (u/the-id field) nil]
                               [:field (u/the-id search-field) nil]])
              :limit        limit}})

(mu/defn search-values :- [:maybe ms/FieldValuesList]
  "Search for values of `search-field` that contain `value` (up to `limit`, if specified), and return pairs like

      [<value-of-field> <matching-value-of-search-field>].

<<<<<<< HEAD
   If `search-field` and `field` are the same, simply return 1-tuples like
=======
   If `search-field` and `field` are the same, simply return 1-vectors like
>>>>>>> 8fb5cf9f

      [<matching-value-of-field>].

   For example, with the Sample Database, you could search for the first three IDs & names of People whose name
  contains `Ma` as follows:

      (search-values <PEOPLE.ID Field> <PEOPLE.NAME Field> \"Ma\" 3)
      ;; -> ((14 \"Marilyne Mohr\")
             (36 \"Margot Farrell\")
             (48 \"Maryam Douglas\"))"
  ([field search-field]
   (search-values field search-field nil nil))
  ([field search-field value]
   (search-values field search-field value nil))
  ([field
    search-field
    value        :- [:maybe ms/NonBlankString]
    maybe-limit  :- [:maybe ms/PositiveInt]]
   (try
     (let [field   (follow-fks field)
           limit   (or maybe-limit default-max-field-search-limit)
           results (qp/process-query (search-values-query field search-field value limit))]
       (get-in results [:data :rows]))
     ;; this Exception is usually one that can be ignored which is why I gave it log level debug
     (catch Throwable e
       (log/debug e (trs "Error searching field values"))
       nil))))

(api/defendpoint GET "/:id/search/:search-id"
  "Search for values of a Field with `search-id` that start with `value`. See docstring for
  `metabase.api.field/search-values` for a more detailed explanation."
  [id search-id value]
<<<<<<< HEAD
  {value ms/NonBlankString}
=======
  {id        ms/PositiveInt
   search-id ms/PositiveInt
   value     ms/NonBlankString}
>>>>>>> 8fb5cf9f
  (let [field        (api/check-404 (t2/select-one Field :id id))
        search-field (api/check-404 (t2/select-one Field :id search-id))]
    (throw-if-no-read-or-segmented-perms field)
    (throw-if-no-read-or-segmented-perms search-field)
    (search-values field search-field value mw.offset-paging/*limit*)))

(defn remapped-value
  "Search for one specific remapping where the value of `field` exactly matches `value`. Returns a pair like

      [<value-of-field> <value-of-remapped-field>]

   if a match is found.

   For example, with the Sample Database, you could find the name of the Person with ID 20 as follows:

      (remapped-value <PEOPLE.ID Field> <PEOPLE.NAME Field> 20)
      ;; -> [20 \"Peter Watsica\"]"
  [field remapped-field value]
  (try
    (let [field   (follow-fks field)
          results (qp/process-query
                   {:database (db-id field)
                    :type     :query
                    :query    {:source-table (table-id field)
                               :filter       [:= [:field (u/the-id field) nil] value]
                               :fields       [[:field (u/the-id field) nil]
                                              [:field (u/the-id remapped-field) nil]]
                               :limit        1}})]
      ;; return first row if it exists
      (first (get-in results [:data :rows])))
    ;; as with fn above this error can usually be safely ignored which is why log level is log/debug
    (catch Throwable e
      (log/debug e (trs "Error searching for remapping"))
      nil)))

(defn parse-query-param-value-for-field
  "Parse a `value` passed as a URL query param in a way appropriate for the `field` it belongs to. E.g. for text Fields
  the value doesn't need to be parsed; for numeric Fields we should parse it as a number."
  [field ^String value]
  (if (isa? (:base_type field) :type/Number)
    (.parse (NumberFormat/getInstance) value)
    value))

#_{:clj-kondo/ignore [:deprecated-var]}
(api/defendpoint-schema GET "/:id/remapping/:remapped-id"
  "Fetch remapped Field values."
  [id remapped-id, ^String value]
  (let [field          (api/read-check Field id)
        remapped-field (api/read-check Field remapped-id)
        value          (parse-query-param-value-for-field field value)]
    (remapped-value field remapped-field value)))

#_{:clj-kondo/ignore [:deprecated-var]}
(api/defendpoint-schema GET "/:id/related"
  "Return related entities."
  [id]
  (-> (t2/select-one Field :id id) api/read-check related/related))

(api/define-routes)<|MERGE_RESOLUTION|>--- conflicted
+++ resolved
@@ -257,11 +257,7 @@
      :has_more_values has_more_values}
     (params.field-values/get-or-create-field-values-for-current-user! (api/check-404 field))))
 
-<<<<<<< HEAD
 (mu/defn search-values-from-field-id :- ms/FieldValuesResult
-=======
-(defn search-values-from-field-id
->>>>>>> 8fb5cf9f
   "Search for values of a field given by `field-id` that contain `query`."
   [field-id query]
   (let [field        (api/read-check (t2/select-one Field :id field-id))
@@ -402,11 +398,7 @@
 
       [<value-of-field> <matching-value-of-search-field>].
 
-<<<<<<< HEAD
    If `search-field` and `field` are the same, simply return 1-tuples like
-=======
-   If `search-field` and `field` are the same, simply return 1-vectors like
->>>>>>> 8fb5cf9f
 
       [<matching-value-of-field>].
 
@@ -439,13 +431,9 @@
   "Search for values of a Field with `search-id` that start with `value`. See docstring for
   `metabase.api.field/search-values` for a more detailed explanation."
   [id search-id value]
-<<<<<<< HEAD
-  {value ms/NonBlankString}
-=======
   {id        ms/PositiveInt
    search-id ms/PositiveInt
    value     ms/NonBlankString}
->>>>>>> 8fb5cf9f
   (let [field        (api/check-404 (t2/select-one Field :id id))
         search-field (api/check-404 (t2/select-one Field :id search-id))]
     (throw-if-no-read-or-segmented-perms field)
