--- conflicted
+++ resolved
@@ -570,7 +570,6 @@
         (log/debugf "Failed to find a match in one of the query's joins in stage %d" stage-number)
         nil)))
 
-<<<<<<< HEAD
 (defn- fallback-metadata-for-demonic-field-id-from-different-source-table
   [query stage-number col]
   (when-let [source-table-id (lib.util/source-table-id query)]
@@ -595,9 +594,9 @@
         (log/errorf "Failed to find a way to implicitly join %s" (lib.util.log/format-field query col))
         nil))))
 
-(defn- fallback-metadata-for-field-id [query stage-number id-or-name]
-  (when (pos-int? id-or-name)
-    (when-some [col (field-metadata query id-or-name)]
+(defn- fallback-metadata-for-field [query stage-number id-or-name]
+  (let [source-table-id (:source-table (lib.util/query-stage query stage-number))]
+    (when-some [col (field-metadata query source-table-id id-or-name)]
       (merge-metadata
        col
        {::fallback-metadata? true}
@@ -616,16 +615,6 @@
 
          :else
          (fallback-metadata-for-demonic-field-id-from-different-source-table query stage-number col))))))
-=======
-(defn- fallback-metadata-for-field [query stage-number id-or-name]
-  (let [source-table-id (:source-table (lib.util/query-stage query stage-number))]
-    (when-some [col (field-metadata query source-table-id id-or-name)]
-      (assoc col
-             ::fallback-metadata? true
-             :lib/source          (if (zero? (lib.util/canonical-stage-index query stage-number))
-                                    :source/table-defaults
-                                    :source/previous-stage)))))
->>>>>>> 3d2789c2
 
 (defn- maybe-resolve-expression-in-current-stage [query stage-number id-or-name]
   (when (string? id-or-name)
@@ -645,11 +634,7 @@
   (log/debugf "Resolving %s from previous stage, source table, or source card" (pr-str id-or-name))
   (let [col (or (resolve-from-previous-stage-or-source* query stage-number id-or-name)
                 (do
-<<<<<<< HEAD
                   (log/debugf "Failed to resolve %s in stage %d" (lib.util.log/format-field query id-or-name) stage-number)
-=======
-                  (log/debugf "Failed to resolve Field %s in stage %s. Trying other methods..." (pr-str id-or-name) (pr-str stage-number))
->>>>>>> 3d2789c2
                   (resolve-ref-missing-join-alias query stage-number id-or-name))
                 ;; if we haven't found a match yet try getting metadata from the metadata provider if this is a
                 ;; Field ID ref. It's likely a ref that makes little or no sense (e.g. wrong table) but we can
@@ -674,93 +659,7 @@
    [_tag {:keys [source-field join-alias], :as opts} id-or-name, :as #?(:clj field-ref :cljs _field-ref)] :- :mbql.clause/field]
   ;; this is just for easier debugging
   (let [stage-number (lib.util/canonical-stage-index query stage-number)]
-<<<<<<< HEAD
     (log/debugf "Resolving %s in stage %d" (lib.util.log/format-field query id-or-name) stage-number)
-    (when-let [source-card-id (lib.util/source-card-id query)]
-      (log/debugf "Query has source Card %d" source-card-id))
-    (when-let [source-table-id (lib.util/source-table-id query)]
-      (log/debugf "Query has source %s" (lib.util.log/format-table query source-table-id)))
-    (u/prog1 (-> (merge-metadata
-                  {:lib/type :metadata/column}
-                  (or (when join-alias
-                        (resolve-in-join query stage-number join-alias source-field id-or-name))
-                      (when source-field
-                        (resolve-in-implicit-join query stage-number source-field id-or-name))
-                      (resolve-from-previous-stage-or-source query stage-number id-or-name)
-                      (merge
-                       (or (fallback-metadata-for-field-id query stage-number id-or-name)
-                           (fallback-metadata id-or-name))
-                       (when (and join-alias
-                                  (contains? (into #{}
-                                                   (map :alias)
-                                                   (:joins (lib.util/query-stage query stage-number)))
-                                             join-alias))
-                         {:lib/source                   :source/joins
-                          :metabase.lib.join/join-alias join-alias})))
-                  (options-metadata opts)
-                  {:lib/original-ref-for-result-metadata-purposes-only field-ref})
-                 (as-> $col (assoc $col :display-name (lib.metadata.calculation/display-name query stage-number $col)))
-                 ;; `:lib/desired-column-alias` needs to be recalculated in the context of the stage where the ref
-                 ;; appears, go ahead and remove it so we don't accidentally try to use it when it may or may not be
-                 ;; accurate at all.
-                 ;;
-                 ;; We should OTOH keep `:lib/deduplicated-name`, because this is used to calculate subsequent
-                 ;; deduplicated names, see [[metabase.lib.stage-test/return-correct-deduplicated-names-test]] for an
-                 ;; example.
-                 (dissoc :lib/desired-column-alias))
-      ;; sanity check the metadata that we return. (Clj + dev/test only)
-      #?(:clj
-         (when (or config/is-dev? config/is-test?)
-           (when (= (:lib/source <>) :source/joins)
-             (let [stage-joins (:joins (lib.util/query-stage query stage-number))]
-               (assert (seq (:joins (lib.util/query-stage query stage-number)))
-                       "Stage has no joins, how can source be :source/joins??")
-               (assert (some (fn [join]
-                               (= (:alias join) (:metabase.lib.join/join-alias <>)))
-                             stage-joins)
-                       "Resolved column has join alias for join that does not exist in this stage")))
-           (when (#{:source/table-defaults :source/native :source/card} (:lib/source <>))
-             (assert (zero? stage-number)
-                     "A column can only come from a :source-table, :source-card or native query in the first stage of a query"))
-           (when-let [source-field (:source-field opts)]
-             (when-let [resolved-source-field ((some-fn :fk-field-id :lib/original-fk-field-id) <>)]
-               (assert (= resolved-source-field source-field)
-                       "Resolved column has different :source-field")))
-           (when (= (:lib/source <>) :source/table-defaults)
-             ;; TODO (Cam 9/4/25) -- this seems like an obvious invariant but `:source/table-defaults` is used in the
-             ;; fallback metadata in some situations and enabling this basically breaks that. If we improve stuff
-             ;; maybe we can enable this assertion.
-             #_(assert (= (:table-id <>)
-                          (lib.util/source-table-id query))
-                       (lib.util/format "Resolved column has :source/table-defaults but is from a different table (%s versus %s)"
-                                        (lib.util.log/format-table query (:table-id <>))
-                                        (lib.util.log/format-table query (lib.util/source-table-id query))))
-             (when (not= (:table-id <>)
-                         (lib.util/source-table-id query))
-               (log/error (u/format-color :red
-                                          "Resolved column %s has :source/table-defaults but is from a different table than the query :source-table (%s)"
-                                          (lib.util.log/format-field query <>)
-                                          (lib.util.log/format-table query (lib.util/source-table-id query))))))
-           (when (pos-int? id-or-name)
-             (assert (:id <>) (lib.util/format "Resolved column is missing :id, but original ref had ID %d" id-or-name))
-             (when-not (= (:id <>) id-or-name)
-               (throw (ex-info (lib.util/format "Resolved column (%s) has different ID that the original ref (%s)"
-                                                (lib.util.log/format-field query (:id <>))
-                                                (lib.util.log/format-field query id-or-name))
-                               {:query query, :stage-number stage-number, :ref field-ref, :resolved <>})))
-             (when-not (= (:table-id <>)
-                          (:table-id (lib.metadata/field query id-or-name)))
-               (throw (ex-info (lib.util/format "Resolved column has different Table (%s) than original ref (%s)"
-                                                (lib.util.log/format-table query (:table-id <>))
-                                                (lib.util.log/format-table query (:table-id (lib.metadata/field query id-or-name))))
-                               {:query query, :stage-number stage-number, :ref field-ref, :resolved <>})))
-             (when (= (:lib/source <>) :source/expressions)
-               (throw (ex-info (lib.util/format "Field ID ref (%s) should NEVER resolve to an expression (%s)!"
-                                                (lib.util.log/format-field query id-or-name)
-                                                (pr-str (:lib/expression-name <>)))
-                               {:query query, :stage-number stage-number, :ref field-ref, :resolved <>})))))))))
-=======
-    (log/debugf "Resolving %s in stage %s" (pr-str id-or-name) (pr-str stage-number))
     (-> (merge-metadata
          {:lib/type :metadata/column}
          (or (when join-alias
@@ -812,5 +711,4 @@
                  (when-some [resolved-source-field ((some-fn :fk-field-id :lib/original-fk-field-id) <>)]
                    (when-not (= resolved-source-field source-field)
                      (throw (ex-info "Resolved column has different :source-field"
-                                     {:query query, :stage-number stage-number, :field-ref field-ref, :col <>})))))))))))
->>>>>>> 3d2789c2
+                                     {:query query, :stage-number stage-number, :field-ref field-ref, :col <>})))))))))))