--- conflicted
+++ resolved
@@ -8,10 +8,6 @@
    [metabase-enterprise.metabot-v3.client.schema :as metabot-v3.client.schema]
    [metabase-enterprise.metabot-v3.context :as metabot-v3.context]
    [metabase-enterprise.metabot-v3.tools :as metabot-v3.tools]
-<<<<<<< HEAD
-=======
-   [metabase.analytics.snowplow :as snowplow]
->>>>>>> eb58bfcc
    [metabase.api.common :as api]
    [metabase.models.setting :refer [defsetting]]
    [metabase.public-settings :as public-settings]
@@ -54,25 +50,14 @@
 (mu/defn- build-request-body
   [context :- [:maybe ::metabot-v3.context/context]
    messages :- [:maybe ::metabot-v3.client.schema/messages]
-<<<<<<< HEAD
    session-id :- :string]
-=======
-   session-id :- uuid?]
->>>>>>> eb58bfcc
   (encode-request-body
    {:messages      messages
     :context       {}
     :tools         (metabot-v3.tools/applicable-tools (metabot-v3.tools/*tools-metadata*) context)
-<<<<<<< HEAD
     :session-id    session-id
     :user-id       api/*current-user-id*
     :instance-info (*instance-info*)}))
-=======
-    :instance-info (*instance-info*)
-    :user-id       api/*current-user-id*
-    :session-id    session-id}))
->>>>>>> eb58bfcc
-
 
 (defn- ->json-bytes ^bytes [x]
   (with-open [os (java.io.ByteArrayOutputStream.)
@@ -125,12 +110,8 @@
   "Make a request to the AI Proxy."
   [context :- [:maybe ::metabot-v3.context/context]
    messages :- [:maybe ::metabot-v3.client.schema/messages]
-<<<<<<< HEAD
    session-id :- :string]
 
-=======
-   session-id :- uuid?]
->>>>>>> eb58bfcc
   ;; TODO -- when `:metabot-v3` code goes live remove this check and check for the `:metabot-v3` feature specifically.
   (assert (premium-features/has-any-features?) (i18n/tru "You must have a valid enterprise token to use MetaBot."))
   #_(premium-features/assert-has-feature :metabot-v3 "MetaBot")
@@ -159,14 +140,9 @@
 ;;; Example flow. Copy this into the REPL to debug things
 (comment
   ;; request 1
-<<<<<<< HEAD
   (let [session-id (str (random-uuid))
         message-1  "Send an email to Cam"
         response-1 (*request* {} [(str->message message-1)] session-id)]
-=======
-  (let [message-1  "Send an email to Cam"
-        response-1 (*request* {} [(str->message message-1)] (random-uuid))]
->>>>>>> eb58bfcc
     ;; response 1 looks something like:
     (comment {:message {:content "Sorry I don't understand that. Could you please clarify what you would like to include in the email to Cam?"
                         :role :assistant
@@ -175,11 +151,7 @@
     (let [history   [(str->message message-1)
                      (:message response-1)
                      (str->message "Cam's email is cam@metabase.com")]
-<<<<<<< HEAD
           response-2 (*request* {} history session-id)]
-=======
-          response-2 (*request* {} history (random-uuid))]
->>>>>>> eb58bfcc
       ;; response 2 looks like:
       (comment {:message
                 {:content "",
@@ -189,11 +161,7 @@
       (let [history (conj (vec history)
                           (:message response-2)
                           (str->message "Thank you!"))]
-<<<<<<< HEAD
         (*request* {} history session-id)))))
-=======
-        (*request* {} history (random-uuid))))))
->>>>>>> eb58bfcc
 
 #_#_(*request* "Send an invite to Cam at cam@metabase.com" {} [])
   (*request* "" {}
