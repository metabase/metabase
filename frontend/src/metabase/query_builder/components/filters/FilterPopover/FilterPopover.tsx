import { useState, useEffect } from "react";
import type * as React from "react";
import { t } from "ttag";

import { usePrevious } from "react-use";

import { color } from "metabase/lib/colors";

import { Icon } from "metabase/core/components/Icon";
import SidebarHeader from "metabase/query_builder/components/SidebarHeader";
import { ExpressionWidget } from "metabase/query_builder/components/expressions/ExpressionWidget";
import { ExpressionWidgetHeader } from "metabase/query_builder/components/expressions/ExpressionWidgetHeader";
import type { Expression } from "metabase-types/api";
import { isStartingFrom } from "metabase-lib/queries/utils/query-time";
import type { FieldDimension } from "metabase-lib/Dimension";
import type StructuredQuery from "metabase-lib/queries/StructuredQuery";
import Filter from "metabase-lib/queries/structured/Filter";
import { isExpression } from "metabase-lib/expressions";

import DatePicker from "../pickers/DatePicker/DatePicker";
import TimePicker from "../pickers/TimePicker";
import type { DateShortcutOptions } from "../pickers/DatePicker/DatePickerShortcutOptions";
import DimensionList from "../../DimensionList";
import {
  Button,
  EmptyFilterPickerPlaceholder,
  FilterPopoverSeparator,
} from "./FilterPopover.styled";
import { FilterPopoverFooter } from "./FilterPopoverFooter";
import { FilterPopoverPicker } from "./FilterPopoverPicker";
import { FilterPopoverHeader } from "./FilterPopoverHeader";

const MIN_WIDTH = 300;
const MAX_WIDTH = 410;

const CUSTOM_SECTION_NAME = t`Custom Expression`;

type Props = {
  className?: string;
  style?: React.CSSProperties;
  fieldPickerTitle?: string;
  filter?: Filter;
  query: StructuredQuery;
  onChange?: (filter: Filter) => void;
  onChangeFilter: (filter: Filter) => void;
  onResize?: () => void;
  onClose?: () => void;

  noCommitButton?: boolean;
  showFieldPicker?: boolean;
  showOperatorSelector?: boolean;
  dateShortcutOptions?: DateShortcutOptions;
  showCustom?: boolean;
  isNew?: boolean;
  isTopLevel?: boolean;
  checkedColor?: string;
};

export function FilterPopover({
  isNew: isNewProp,
  filter: filterProp,
  style = {},
  showFieldPicker = true,
  showCustom = true,
  noCommitButton,
  className,
  query: legacyQuery,
  showOperatorSelector,
  fieldPickerTitle,
  isTopLevel,
  dateShortcutOptions,
  checkedColor,
  onChange,
  onChangeFilter,
  onResize,
  onClose,
}: Props) {
  const [filter, setFilter] = useState(
    filterProp instanceof Filter ? filterProp : null,
  );
  const [choosingField, setChoosingField] = useState(!filter);
  const [editingFilter, setEditingFilter] = useState(
    !!(filter?.isCustom() && !isStartingFrom(filter)),
  );

  const previousQuery = usePrevious(legacyQuery);
  const question = legacyQuery.question();

  // if the underlying query changes (e.x. additional metadata is loaded) update the filter's query
  useEffect(() => {
    if (
      filter &&
      filter.legacyQuery() === previousQuery &&
      legacyQuery !== previousQuery
    ) {
      setFilter(filter.setQuery(legacyQuery));
    }
  }, [legacyQuery, previousQuery, filter]);

  useEffect(() => {
    if (typeof onChange === "function" && filter && filter !== filterProp) {
      onChange(filter);
    }
  }, [filter, onChange, filterProp]);

  // we should only commit the filter once to prevent
  // inconsistent filters from being committed
  const handleCommitFilter = (
    newFilter: Filter | null,
    query: StructuredQuery,
  ) => {
    if (newFilter && !(newFilter instanceof Filter)) {
      newFilter = new Filter(newFilter, null, query);
    }
    if (newFilter && newFilter.isValid() && onChangeFilter) {
      onChangeFilter(newFilter);
      if (typeof onClose === "function") {
        onClose();
      }
    }
  };

  const handleUpdateAndCommit = (newFilterMbql: any[]) => {
    const base = filter || new Filter([], null, legacyQuery);
    const newFilter = base.set(newFilterMbql) as Filter;

    setFilter(newFilter);
    handleCommitFilter(newFilter, legacyQuery);
  };

  const handleCommit = (newFilterMbql?: any[]) => {
    handleCommitFilter(
      newFilterMbql ? filter?.set(newFilterMbql) : filter,
      legacyQuery,
    );
  };

  const handleDimensionChange = (dimension: FieldDimension) => {
    const field = dimension?.field();
    const newFilter =
      !filter ||
      filter.legacyQuery() !== dimension.legacyQuery() ||
      field?.isDate?.()
        ? new Filter(
            [],
            null,
            dimension.legacyQuery() ||
              (filter && filter.legacyQuery()) ||
              legacyQuery,
          )
        : filter;

    setFilter(
      newFilter.setDimension(dimension.mbql(), { useDefaultOperator: true }),
    );

    setChoosingField(false);
  };

  const handleFilterChange = (mbql: any[] = []) => {
    const newFilter = filter
      ? filter.set(mbql)
      : new Filter(mbql, null, legacyQuery);
    setFilter(newFilter);
    onResize?.();
  };

  const handleExpressionChange = (name: string, expression: Expression) => {
    if (isExpression(expression) && Array.isArray(expression)) {
      handleUpdateAndCommit(expression);
    }
  };

  const handleExpressionWidgetClose = () => {
    setEditingFilter(false);
  };

  if (editingFilter) {
    const filterMBQL = filter?.raw();
    const expression = isExpression(filterMBQL) ? filterMBQL : undefined;
    return (
      <ExpressionWidget
<<<<<<< HEAD
        query={question._getMLv2Query()}
=======
        query={legacyQuery.question().query()}
>>>>>>> 9b3e51e0
        stageIndex={-1}
        expression={expression}
        startRule="boolean"
        header={<ExpressionWidgetHeader onBack={handleExpressionWidgetClose} />}
        onChangeExpression={handleExpressionChange}
        onClose={handleExpressionWidgetClose}
      />
    );
  }

  const dimension = filter && filter.dimension();
  if (!filter || choosingField || !dimension) {
    return (
      <div
        className={className}
        style={{ minWidth: MIN_WIDTH, overflowY: "auto", ...style }}
      >
        {fieldPickerTitle && (
          <SidebarHeader className="mx1 my2" title={fieldPickerTitle} />
        )}
        <DimensionList
          style={{ color: color("filter") }}
          maxHeight={Infinity}
          dimension={dimension}
          sections={
            isTopLevel
              ? legacyQuery.topLevelFilterFieldOptionSections()
              : (
                  (filter && filter.legacyQuery()) ||
                  legacyQuery
                ).filterFieldOptionSections(filter, {
                  includeSegments: showCustom,
                })
          }
          onChangeDimension={(dimension: FieldDimension) =>
            handleDimensionChange(dimension)
          }
          onChangeOther={(item: { filter: Filter; query: StructuredQuery }) => {
            // special case for segments
            handleCommitFilter(item.filter, item.query);
          }}
          width="100%"
          alwaysExpanded={isTopLevel}
        />
        {showCustom && (
          <div
            style={{ color: color("filter") }}
            className="List-section List-section--togglable"
            onClick={() => setEditingFilter(true)}
          >
            <div className="List-section-header mx2 py2 flex align-center hover-parent hover--opacity cursor-pointer">
              <span className="List-section-icon mr1 flex align-center">
                <Icon name="filter" />
              </span>
              <h3 className="List-section-title text-wrap">
                {CUSTOM_SECTION_NAME}
              </h3>
            </div>
          </div>
        )}
      </div>
    );
  }

  const field = dimension.field();
  const isNew = isNewProp || !filterProp?.operator();
  const primaryColor = color("brand");
  const onBack = () => {
    setChoosingField(true);
  };

  const shouldShowDatePicker = field?.isDate() && !field?.isTime();
  const supportsExpressions = question.database()?.supportsExpressions();

  const filterOperator = filter.operator();
  const hasPicker = filterOperator && filterOperator.fields.length > 0;

  return (
    <div className={className} style={{ minWidth: MIN_WIDTH, ...style }}>
      {shouldShowDatePicker ? (
        <DatePicker
          className={className}
          filter={filter}
          dateShortcutOptions={dateShortcutOptions}
          primaryColor={primaryColor}
          minWidth={MIN_WIDTH}
          maxWidth={MAX_WIDTH}
          onBack={onBack}
          onCommit={handleCommit}
          onFilterChange={handleFilterChange}
          disableChangingDimension={!showFieldPicker}
          supportsExpressions={supportsExpressions}
        >
          <Button
            data-ui-tag="add-filter"
            primaryColor={primaryColor}
            disabled={!filter.isValid()}
            className="ml-auto"
            onClick={() => handleCommit()}
          >
            {isNew ? t`Add filter` : t`Update filter`}
          </Button>
        </DatePicker>
      ) : (
        <div>
          {field?.isTime() ? (
            <TimePicker
              className={className}
              filter={filter}
              primaryColor={primaryColor}
              minWidth={MIN_WIDTH}
              maxWidth={MAX_WIDTH}
              onBack={onBack}
              onCommit={handleCommit}
              onFilterChange={handleFilterChange}
            />
          ) : (
            <>
              <FilterPopoverHeader
                filter={filter}
                onFilterChange={handleFilterChange}
                onBack={onBack}
                showFieldPicker={showFieldPicker}
                forceShowOperatorSelector={showOperatorSelector}
              />
              {hasPicker ? (
                <>
                  <FilterPopoverSeparator data-testid="filter-popover-separator" />
                  <FilterPopoverPicker
                    className="px1 pt1 pb1"
                    filter={filter}
                    onFilterChange={handleFilterChange}
                    onCommit={handleCommit}
                    maxWidth={MAX_WIDTH}
                    primaryColor={primaryColor}
                    checkedColor={checkedColor}
                  />
                </>
              ) : (
                <EmptyFilterPickerPlaceholder data-testid="empty-picker-placeholder" />
              )}
            </>
          )}
          <FilterPopoverFooter
            className="px1 pb1"
            filter={filter}
            onFilterChange={handleFilterChange}
            onCommit={!noCommitButton ? handleCommit : null}
            isNew={!!isNew}
          />
        </div>
      )}
    </div>
  );
}<|MERGE_RESOLUTION|>--- conflicted
+++ resolved
@@ -180,11 +180,7 @@
     const expression = isExpression(filterMBQL) ? filterMBQL : undefined;
     return (
       <ExpressionWidget
-<<<<<<< HEAD
-        query={question._getMLv2Query()}
-=======
-        query={legacyQuery.question().query()}
->>>>>>> 9b3e51e0
+        query={question.query()}
         stageIndex={-1}
         expression={expression}
         startRule="boolean"
