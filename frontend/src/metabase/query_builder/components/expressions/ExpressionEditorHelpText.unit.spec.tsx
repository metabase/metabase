--- conflicted
+++ resolved
@@ -1,11 +1,5 @@
 import React from "react";
 import { render, screen, within } from "@testing-library/react";
-<<<<<<< HEAD
-import { createMockMetadata } from "__support__/metadata";
-import { getBrokenUpTextMatcher } from "__support__/ui";
-import { checkNotNull } from "metabase/core/utils/types";
-import { createMockDatabase } from "metabase-types/api/mocks";
-=======
 import { checkNotNull } from "metabase/core/utils/types";
 import { createMockMetadata } from "__support__/metadata";
 import { getBrokenUpTextMatcher } from "__support__/ui";
@@ -13,23 +7,11 @@
   createSampleDatabase,
   SAMPLE_DB_ID,
 } from "metabase-types/api/mocks/presets";
->>>>>>> 20394b11
 import { getHelpText } from "./ExpressionEditorTextfield/helper-text-strings";
 import ExpressionEditorHelpText, {
   ExpressionEditorHelpTextProps,
 } from "./ExpressionEditorHelpText";
 
-<<<<<<< HEAD
-const DB_ID = 1;
-
-const metadata = createMockMetadata({
-  databases: [createMockDatabase({ id: DB_ID })],
-});
-
-const DATABASE = checkNotNull(metadata.database(DB_ID));
-
-=======
->>>>>>> 20394b11
 describe("ExpressionEditorHelpText", () => {
   const metadata = createMockMetadata({ databases: [createSampleDatabase()] });
   const database = checkNotNull(metadata.database(SAMPLE_DB_ID));
