--- conflicted
+++ resolved
@@ -1,8 +1,4 @@
-<<<<<<< HEAD
-import { useCallback } from "react";
-=======
 import React from "react";
->>>>>>> 3335bcc7
 import { t } from "ttag";
 import { updateIn } from "icepick";
 import { useDispatch, useSelector } from "metabase/lib/redux";
