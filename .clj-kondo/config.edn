{:config-paths ["macros"]
 :linters
 {:unresolved-symbol
  {:exclude
   [instaparse.core/transform
    (clojure.core.logic/fresh)
    (clojure.core.logic/matcha)
    (clojure.core.logic/run)
    (clojure.test/is [query= sql=])
    (clojure.tools.macro/macrolet)
    (metabase.async.streaming-response/streaming-response)
    (metabase.driver.druid.query-processor-test/druid-query-returning-rows)
    (metabase.mbql.util.match/match)
    (metabase.mbql.util.match/match-one)
    (metabase.mbql.util.match/replace)
    (metabase.mbql.util.match/replace-in)
    (metabase.mbql.util/match)
    (metabase.mbql.util/match-one)
    (metabase.mbql.util/replace)
    (metabase.mbql.util/replace-in)
    (metabase.query-processor.middleware.cache-backend.interface/with-cached-results)
    (metabase.util.regex/rx [opt])
    (metabase.util/prog1 [<>])
    (taoensso.nippy/extend-freeze)
    (taoensso.nippy/extend-thaw)]}

  :refer-all                                {:level   :warning
                                             :exclude [clojure.test]}
  ;; TODO (cam): I think we just need to tell it how to handle MBQL match and we can enable this?
  :unexpected-recur                         {:level :off}
  ;; TODO (cam): can we fix these?
  :unused-referred-var                      {:exclude {compojure.core [GET DELETE POST PUT]}}
  :missing-else-branch                      {:level :warning}
  :misplaced-docstring                      {:level :warning}
  :non-arg-vec-return-type-hint             {:level :warning}
  :missing-body-in-when                     {:level :warning}
  :missing-docstring                        {:level :warning}
  ;; TODO (braden): This is useful, but it doesn't grok eg. enterprise/backend/src
  :namespace-name-mismatch                  {:level :off}
  :use                                      {:level :warning}
  :redundant-fn-wrapper                     {:level :warning}
  :invalid-arity                            {:skip-args [metabase.mbql.util.match/match]}
  :warn-on-reflection                       {:level :warning}
  ;; TODO (cam): here are some more linters we should experiment with enabling -- some might be useful.
  ;; :docstring-no-summary                  {:level :warning}
  ;; :docstring-leading-trailing-whitespace {:level :warning}
  ;; :reduce-without-init                   {:level :warning}
  ;; :used-underscored-binding              {:level :warning}
  ;; :single-key-in                         {:level :warning}
  ;; :keyword-binding                       {:level :warning}
  ;; :main-without-gen-class                {:level :warning}
  ;; :shadowed-var                          {:level :warning}
  :deprecated-var
  {:exclude
   {metabase.cmd/dump                                                            {:namespaces ["metabase\\.cmd-test" "metabase-enterprise\\.serialization\\.cmd-test"]}
    metabase.cmd/load                                                            {:namespaces ["metabase\\.cmd-test" "metabase-enterprise\\.serialization\\.cmd-test"]}
    metabase.db.data-migrations/data-migrations                                  {:namespaces ["metabase\\.db\\.data-migrations"]}
    metabase.db.data-migrations/defmigration                                     {:namespaces ["metabase\\.db\\.data-migrations"]}
    metabase.db.data-migrations/run-migration-if-needed!                         {:namespaces ["metabase\\.db\\.data-migrations"]}
    metabase.driver.common/ThreadSafeSimpleDateFormat                            {:namespaces ["metabase\\.driver.*"]}
    metabase.driver.common/create-db-time-formatters                             {:namespaces ["metabase\\.driver.*"]}
    metabase.driver.common/current-db-time                                       {:namespaces ["metabase.*"]}
    metabase.driver.common/current-db-time-date-formatters                       {:namespaces ["metabase\\.driver.*"]}
    metabase.driver.common/current-db-time-native-query                          {:namespaces ["metabase\\.driver.*"]}
    metabase.driver.common/first-successful-parse                                {:namespaces ["metabase\\.driver.*"]}
    metabase.driver.sql-jdbc.execute.old-impl/set-timezone-sql                   {:namespaces ["metabase\\.driver.*"]}
    metabase.driver.sql-jdbc.execute/set-time-zone-if-supported!                 {:namespaces ["metabase\\.driver.*"]}
    metabase.driver.sql.query-processor.deprecated/*field-options*               {:namespaces ["metabase\\.driver.*"]}
    metabase.driver.sql.query-processor.deprecated/*source-query*                {:namespaces ["metabase\\.driver.*"]}
    metabase.driver.sql.query-processor.deprecated/*table-alias*                 {:namespaces ["metabase\\.driver.*"]}
    metabase.driver.sql.query-processor.deprecated/escape-alias                  {:namespaces ["metabase\\.driver.*"]}
    metabase.driver.sql.query-processor.deprecated/field->alias                  {:namespaces ["metabase\\.driver.*"]}
    metabase.driver.sql.query-processor.deprecated/field->identifier             {:namespaces ["metabase\\.driver.*"]}
    metabase.driver.sql.query-processor.deprecated/prefix-field-alias            {:namespaces ["metabase\\.driver.*"]}
    metabase.driver/current-db-time                                              {:namespaces ["metabase.*"]}
    metabase.driver/supports?                                                    {:namespaces ["metabase.*"]}
    metabase.public-settings.premium-features/enable-enhancements?               {:namespaces ["metabase\\.models.*"]}
    metabase.query-processor.middleware.resolve-joins/maybe-resolve-source-table {:namespaces ["metabase.*"]}
    metabase.query-processor.util/normalize-token                                {:namespaces ["metabase.*"]}
    schema.core/both                                                             {:namespaces ["metabase.*"]}
    schema.core/either                                                           {:namespaces ["metabase.*"]}}}

  :discouraged-var
  {clojure.core/print        {:message "Use clojure.tools.logging instead of clojure.core/print"}
   clojure.core/println      {:message "Use clojure.tools.logging instead of clojure.core/println"}
   clojure.core/printf       {:message "Use clojure.tools.logging instead of clojure.core/printf"}
   clojure.core/prn          {:message "Use clojure.tools.logging instead of clojure.core/prn"}
   clojure.core/pr           {:message "Use clojure.tools.logging instead of clojure.core/pr"}
   clojure.pprint/pprint     {:message "Use clojure.tools.logging instead of clojure.pprint/pprint"}
   clojure.string/lower-case {:message "Use metabase.util/lower-case-en instead of clojure.string/lower-case"}
   clojure.string/upper-case {:message "Use metabase.util/upper-case-en instead of clojure.string/upper-case"}
   honeysql.core/call        {:message "Use hx/call instead because it is Honey SQL 2 friendly"}
   honeysql.core/raw         {:message "Use hx/raw instead because it is Honey SQL 2 friendly"}
   java-time/with-clock      {:message "Use mt/with-clock"}
   toucan.db/query           {:message "Use mdb.query/query instead of toucan.db/query"}
   toucan.db/reducible-query {:message "Use mdb.query/reducible-query instead of toucan.db/reducible-query"}}

  :discouraged-namespace
  {clojure.tools.logging {:message "Use metabase.util.log instead of clojure.tools.logging directly"}
   metabase.util.jvm     {:message "All of metabase.util.jvm is re-exported from metabase.util; prefer that"}}

  :unresolved-var
  {:exclude
   [colorize.core]}

  :unsorted-required-namespaces             {:level :warning}

  :consistent-alias
  {:aliases
   {buddy.core.hash                                                 buddy-hash
    cheshire.generate                                               json.generate
    clojure.tools.logging                                           log
    clj-http.client                                                 http
    clj-ldap.client                                                 ldap
    clj-time.coerce                                                 time.coerce
    clj-time.format                                                 time.format
    clojure.core.async                                              a
    clojure.core.match                                              clojure.core.match ; Prefer :refer [match]
    clojure.data                                                    data
    clojure.math.combinatorics                                      math.combo
    clojure.pprint                                                  pprint
    clojure.spec.alpha                                              s
    clojure.string                                                  str
    clojure.test                                                    t
    clojure.tools.build.api                                         b
    clojure.tools.namespace.dependency                              ns.deps
    clojure.tools.namespace.find                                    ns.find
    clojure.tools.namespace.parse                                   ns.parse
    colorize.core                                                   colorize
    environ.core                                                    env
    hf.depstar.api                                                  depstar
    hiccup.core                                                     hiccup
    hiccup.util                                                     hiccup.util
    honey.sql                                                       sql
    honey.sql.helpers                                               sql.helpers
    honeysql.core                                                   hsql
    honeysql.format                                                 hformat
    honeysql.helpers                                                hh
    honeysql.types                                                  htypes
    java-time                                                       t
    malli.core                                                      mc
    malli.error                                                     me
    malli.experimental                                              mx
    malli.generator                                                 mg
    malli.provider                                                  mp
    malli.transform                                                 mtx
    malli.util                                                      mut
    medley.core                                                     m
    metabase-enterprise.audit-app.pages.common                      common
    metabase-enterprise.sandbox.api.table                           table
    metabase-enterprise.test                                        met
    metabase.analytics.stats                                        stats
    metabase.api.activity                                           api.activity
    metabase.api.alert                                              api.alert
    metabase.api.automagic-dashboards                               api.magic
    metabase.api.bookmark                                           api.bookmark
    metabase.api.card                                               api.card
    metabase.api.card-test                                          api.card-test
    metabase.api.collection                                         api.collection
    metabase.api.common                                             api
    metabase.api.dashboard                                          api.dashboard
    metabase.api.dashboard-test                                     api.dashboard-test
    metabase.api.database                                           api.database
    metabase.api.dataset                                            api.dataset
    metabase.api.email                                              api.email
    metabase.api.embed                                              api.embed
    metabase.api.field                                              api.field
    metabase.api.geojson                                            api.geojson
    metabase.api.ldap                                               api.ldap
    metabase.api.logic-history                                      api.login-history
    metabase.api.metric                                             api.metric
    metabase.api.native-query-snippet                               api.native-query-snippet
    metabase.api.notify                                             api.notify
    metabase.api.permission-graph                                   api.permission-graph
    metabase.api.permissions                                        api.permissions
    metabase.api.pivots                                             api.pivots
    metabase.api.premium-features                                   api.premium-features
    metabase.api.preview-embed                                      api.preview-embed
    metabase.api.public                                             api.public
    metabase.api.pulse                                              api.pulse
    metabase.api.query-description                                  api.qd
    metabase.api.revision                                           api.revision
    metabase.api.search                                             api.search
    metabase.api.segment                                            api.segment
    metabase.api.session                                            api.session
    metabase.api.setting                                            api.setting
    metabase.api.setup                                              api.setup
    metabase.api.slack                                              api.slack
    metabase.api.table                                              api.table
    metabase.api.task                                               api.task
    metabase.api.tiles                                              api.tiles
    metabase.api.timeline                                           api.timeline
    metabase.api.timeline-event                                     api.timeline-event
    metabase.api.transform                                          api.transform
    metabase.api.user                                               api.user
    metabase.api.util                                               api.util
    metabase.async.streaming-response.thread-pool                   thread-pool
    metabase.automagic-dashboards.core                              magic
    metabase.automagic-dashboards.populate                          populate
    metabase.cmd.copy.h2                                            copy.h2
    metabase.config                                                 config
    metabase.config.file                                            config.file
    metabase.connection-pool                                        connection-pool
    metabase.db.connection                                          mdb.connection
    metabase.db.jdbc-protocols                                      mdb.jdbc-protocols
    metabase.db.metadata-queries                                    metadata-queries
    metabase.db.spec                                                mdb.spec
    metabase.db.query                                               mdb.query
    metabase.domain-entities.specs                                  de.specs
    metabase.driver.common.parameters                               params
    metabase.driver.common.parameters.dates                         params.dates
    metabase.driver.common.parameters.operators                     params.ops
    metabase.driver.common.parameters.parse                         params.parse
    metabase.driver.common.parameters.values                        params.values
    metabase.driver.druid.client                                    druid.client
    metabase.driver.druid.execute                                   druid.execute
    metabase.driver.druid.js                                        druid.js
    metabase.driver.druid.query-processor                           druid.qp
    metabase.driver.druid.sync                                      druid.sync
    metabase.driver.googleanalytics.client                          ga.client
    metabase.driver.googleanalytics.execute                         ga.execute
    metabase.driver.googleanalytics.metadata                        ga.metadata
    metabase.driver.googleanalytics.query-processor                 ga.qp
    metabase.driver.impl                                            driver.impl
    metabase.driver.mongo.execute                                   mongo.execute
    metabase.driver.mongo.parameters                                mongo.params
    metabase.driver.mongo.query-processor                           mongo.qp
    metabase.driver.mongo.util                                      mongo.util
    metabase.driver.sql                                             driver.sql
    metabase.driver.sql-jdbc.common                                 sql-jdbc.common
    metabase.driver.sql-jdbc.connection                             sql-jdbc.conn
    metabase.driver.sql-jdbc.execute                                sql-jdbc.execute
    metabase.driver.sql-jdbc.execute.diagnostic                     sql-jdbc.execute.diagnostic
    metabase.driver.sql-jdbc.execute.legacy-impl                    sql-jdbc.legacy
    metabase.driver.sql-jdbc.execute.old-impl                       sql-jdbc.execute.old
    metabase.driver.sql-jdbc.sync                                   sql-jdbc.sync
    metabase.driver.sql-jdbc.sync.common                            sql-jdbc.sync.common
    metabase.driver.sql-jdbc.sync.describe-database                 sql-jdbc.describe-database
    metabase.driver.sql-jdbc.sync.describe-table                    sql-jdbc.describe-table
    metabase.driver.sql-jdbc.sync.interface                         sql-jdbc.sync.interface
    metabase.driver.sql-jdbc.test-util                              sql-jdbc.tu
    metabase.driver.sql.parameters.substitute                       sql.params.substitute
    metabase.driver.sql.parameters.substitution                     sql.params.substitution
    metabase.email-test                                             et
    metabase.email.messages                                         messages
    metabase.http-client                                            client
    metabase.mbql.normalize                                         mbql.normalize
    metabase.mbql.schema                                            mbql.s
    metabase.mbql.util                                              mbql.u
    metabase.models.activity                                        activity
    metabase.models.application-permissions-revision                a-perm-revision
    metabase.models.bookmark                                        bookmark
    metabase.models.collection                                      collection
    metabase.models.collection.graph                                graph
    metabase.models.collection-permission-graph-revision            c-perm-revision
    metabase.models.dashboard-card                                  dashboard-card
    metabase.models.database                                        database
    metabase.models.dependency                                      dependency
    metabase.models.field-values                                    field-values
    metabase.models.interface                                       mi
    metabase.models.moderation-review                               moderation-review
    metabase.models.native-query-snippet                            native-query-snippet
    metabase.models.permissions                                     perms
    metabase.models.permissions-group                               perms-group
    metabase.models.permissions-group-membership                    perms-group-membership
    metabase.models.permissions-revision                            perms-revision
    metabase.models.permissions.parse                               perms-parse
    metabase.models.pulse                                           pulse
    metabase.models.pulse-channel                                   pulse-channel
    metabase.models.pulse-channel-recipient                         pulse-channel-recipient
    metabase.models.query.permissions                               query-perms
    metabase.models.setting.cache                                   setting.cache
    metabase.models.timeline                                        timeline
    metabase.models.timeline-event                                  timeline-event
    metabase.plugins.initialize                                     plugins.init
    metabase.public-settings                                        public-settings
    metabase.public-settings.premium-features                       premium-features
    metabase.pulse                                                  pulse ; NB some conflicts with metabase.models.pulse
    metabase.pulse.markdown                                         markdown
    metabase.pulse.render                                           render
    metabase.pulse.render.body                                      body
    metabase.pulse.render.common                                    common
    metabase.pulse.render.style                                     style
    metabase.query-processor-test                                   qp.test
    metabase.query-processor.context                                qp.context
    metabase.query-processor.error-type                             qp.error-type
    metabase.query-processor.interface                              qp.i
    metabase.query-processor.middleware.add-dimension-projections   qp.add-dimension-projections
    metabase.query-processor.middleware.add-implicit-clauses        qp.add-implicit-clauses
    metabase.query-processor.middleware.add-implicit-joins          qp.add-implicit-joins
    metabase.query-processor.middleware.auto-bucket-datetimes       qp.auto-bucket-datetimes
    metabase.query-processor.middleware.constraints                 qp.constraints
    metabase.query-processor.middleware.cumulative-aggregations     qp.cumulative-aggregations
    metabase.query-processor.middleware.parameters.mbql             qp.mbql
    metabase.query-processor.middleware.parameters.native           qp.native
    metabase.query-processor.middleware.permissions                 qp.perms
    metabase.query-processor.middleware.pre-alias-aggregations      qp.pre-alias-aggregations
    metabase.query-processor.middleware.resolve-database-and-driver qp.resolve-database-and-driver
    metabase.query-processor.middleware.resolve-fields              qp.resolve-fields
    metabase.query-processor.middleware.resolve-referenced          qp.resolve-referenced
    metabase.query-processor.middleware.resolve-source-table        qp.resolve-source-table
    metabase.query-processor.middleware.wrap-value-literals         qp.wrap-value-literals
    metabase.query-processor.pivot                                  qp.pivot
    metabase.query-processor.streaming                              qp.streaming
    metabase.query-processor.streaming.interface                    qp.si
    metabase.query-processor.streaming.xlsx                         qp.xlsx
    metabase.query-processor.timezone                               qp.timezone
    metabase.query-processor.util                                   qp.util
    metabase.related                                                related
    metabase.search.scoring                                         scoring
    metabase.server.middleware.auth                                 mw.auth
    metabase.server.middleware.browser-cookie                       mw.browser-cookie
    metabase.server.middleware.exceptions                           mw.exceptions
    metabase.server.middleware.json                                 mw.json
    metabase.server.middleware.log                                  mw.log
    metabase.server.middleware.misc                                 mw.misc
    metabase.server.middleware.offset-paging                        mw.offset-paging
    metabase.server.middleware.security                             mw.security
    metabase.server.middleware.session                              mw.session
    metabase.server.middleware.ssl                                  mw.ssl
    metabase.server.middleware.util                                 mw.util
    metabase.server.protocols                                       server.protocols
    metabase.shared.util                                            shared.u
    metabase.shared.util.currency                                   currency
    metabase.sync.analyze.classifiers.category                      classifiers.category
    metabase.sync.analyze.classifiers.name                          classifiers.name
    metabase.sync.analyze.classifiers.no-preview-display            classifiers.no-preview-display
    metabase.sync.analyze.classifiers.text-fingerprint              classifiers.text-fingerprint
    metabase.sync.analyze.fingerprint                               fingerprint
    metabase.sync.analyze.fingerprint.fingerprinters                fingerprinters
    metabase.sync.analyze.fingerprint.insights                      insights
    metabase.sync.analyze.query-results                             qr
    metabase.sync.field-values                                      field-values
    metabase.sync.interface                                         i
    metabase.sync.schedules                                         sync.schedules
    metabase.sync.sync-metadata.fields.fetch-metadata               fetch-metadata
    metabase.sync.util                                              sync-util
    metabase.sync.util-test                                         sync.util-test
    metabase.task.sync-databases                                    task.sync-databases
    metabase.test                                                   mt
    metabase.test.data.dataset-definitions                          defs
    metabase.test.data.env.impl                                     tx.env.impl
    metabase.test.data.impl                                         data.impl
    metabase.test.data.users                                        test.users
    metabase.test.domain-entities                                   test.de
    metabase.test.mock.util                                         mock.util
    metabase.test.sync                                              test.sync
    metabase.test.util.timezone                                     test.tz
    metabase.timeseries-query-processor-test.util                   tqpt
    metabase.transforms.core                                        tf
    metabase.transforms.materialize                                 tf.materialize
    metabase.transforms.specs                                       tf.specs
    metabase.util.cron                                              u.cron
    metabase.util.date-2                                            u.date
    metabase.util.date-2.common                                     u.date.common
    metabase.util.date-2.parse                                      u.date.parse
    metabase.util.embed                                             embed
    metabase.util.encryption                                        encryption
    metabase.util.encryption-test                                   encryption-test
    metabase.util.files                                             u.files
    metabase.util.honey-sql-1                                       h1x
    metabase.util.honey-sql-2                                       h2x
    metabase.util.honeysql-extensions                               hx
    metabase.util.i18n                                              i18n
    metabase.util.i18n.impl                                         i18n.impl
    metabase.util.jvm                                               u.jvm
    metabase.util.log                                               log
    metabase.util.macros                                            u.macros
    metabase.util.malli                                             mu
    metabase.util.malli.schema                                      ms
    metabase.util.password                                          u.password
    metabase.util.schema                                            su
    metabase.util.ui-logic                                          ui-logic
    metabase.util.urls                                              urls
    metabuild-common.core                                           u
    metabuild-common.output                                         out
    metabuild-common.shell                                          shell
    monger.collection                                               mcoll
    ring.mock.request                                               ring.mock
    ring.util.codec                                                 codec
    ring.util.response                                              response
    ring.adapter.jetty9.servlet                                     servlet
    saml20-clj.core                                                 saml
    toucan.db                                                       db
    toucan.models                                                   models}}

  :metabase/disallow-invoking-model         {:level :warning}
  :metabase/disallow-class-or-type-on-model {:level :warning}}

 :lint-as
 {clojure.core.logic/defne                                                             clj-kondo.lint-as/def-catch-all
  clojure.test.check.clojure-test/defspec                                              clojure.test/deftest
  clojurewerkz.quartzite.jobs/defjob                                                   clojure.core/defn
  honeysql.helpers/defhelper                                                           clj-kondo.lint-as/def-catch-all
  honeysql.util/defalias                                                               clojure.core/def
  metabase-enterprise.serialization.test-util/with-random-dump-dir                     clojure.core/let
  metabase.actions.test-util/with-actions                                              clojure.core/let
  metabase.api.common/let-404                                                          clojure.core/let
  metabase.api.dashboard-test/let-url                                                  clojure.core/let
  metabase.api.search-test/do-test-users                                               clojure.core/let
  metabase.async.api-response-test/with-response                                       clojure.core/let
  metabase.dashboard-subscription-test/with-dashboard-sub-for-card                     clojure.core/let
  metabase.db.custom-migrations/defmigration                                           clj-kondo.lint-as/def-catch-all
  metabase.db.custom-migrations/def-reversible-migration                               clj-kondo.lint-as/def-catch-all
  metabase.db.data-migrations/defmigration                                             clojure.core/def
  metabase.db.liquibase/with-liquibase                                                 clojure.core/let
  metabase.db.schema-migrations-test.impl/with-temp-empty-app-db                       clojure.core/let
  metabase.domain-entities.malli/defn                                                  schema.core/defn
  metabase.driver.mongo.query-processor/mongo-let                                      clojure.core/let
  metabase.driver.mongo.util/with-mongo-connection                                     clojure.core/let
  metabase.driver.sql-jdbc.actions/with-jdbc-transaction                               clojure.core/let
  metabase.driver.sql-jdbc.connection/with-connection-spec-for-testing-connection      clojure.core/let
  metabase.driver.sql-jdbc.execute.diagnostic/capturing-diagnostic-info                clojure.core/fn
  metabase.integrations.ldap/with-ldap-connection                                      clojure.core/fn
  metabase.mbql.schema.macros/defclause                                                clj-kondo.lint-as/def-catch-all
  metabase.models.collection-test/with-collection-in-location                          clojure.core/let
  metabase.models.json-migration/def-json-migration                                    clj-kondo.lint-as/def-catch-all
  metabase.models.setting.multi-setting/define-multi-setting                           clojure.core/def
  metabase.models.setting/defsetting                                                   clj-kondo.lint-as/def-catch-all
  metabase.public-settings.premium-features/defenterprise                              clj-kondo.lint-as/def-catch-all
  metabase.public-settings.premium-features/defenterprise-schema                       clj-kondo.lint-as/def-catch-all
  metabase.public-settings.premium-features/define-premium-feature                     clojure.core/def
  metabase.pulse-test/with-pulse-for-card                                              clojure.core/let
  metabase.query-processor.error-type/deferror                                         clojure.core/def
  metabase.query-processor.middleware.cache.impl/with-reducible-deserialized-results   clojure.core/let
  metabase.query-processor.middleware.process-userland-query-test/with-query-execution clojure.core/let
  metabase.shared.util.namespaces/import-fns                                           potemkin/import-vars
  metabase.sync.util/sum-for                                                           clojure.core/for
  metabase.sync.util/with-emoji-progress-bar                                           clojure.core/let
  metabase.test.data.interface/defdataset                                              clojure.core/def
  metabase.test.data.interface/defdataset-edn                                          clojure.core/def
  metabase.test/defdataset                                                             clojure.core/def
  metabase.test/with-actions                                                           clojure.core/let
  metabase.test/with-open-channels                                                     clojure.core/let
  metabase.test/with-single-admin-user                                                 clojure.core/fn
  metabase.test/with-temp-dir                                                          clojure.core/let
  metabase.test/with-temp-file                                                         clojure.core/let
  metabase.test/with-user-in-groups                                                    clojure.core/let
  metabase.util.files/with-open-path-to-resource                                       clojure.core/let
  metabase.util.malli/defn                                                             schema.core/defn
  metabase.util.ssh/with-ssh-tunnel                                                    clojure.core/let
  monger.operators/defoperator                                                         clojure.core/def
  potemkin.types/defprotocol+                                                          clojure.core/defprotocol
  potemkin.types/defrecord+                                                            clojure.core/defrecord
  potemkin.types/deftype+                                                              clojure.core/deftype
  potemkin/defprotocol+                                                                clojure.core/defprotocol
  potemkin/defrecord+                                                                  clojure.core/defrecord
  potemkin/deftype+                                                                    clojure.core/deftype
  toucan.db/with-call-counting                                                         clojure.core/fn}

 :hooks
 {:analyze-call
  {clojure.test/deftest                                                                                                      hooks.clojure.test/deftest
   metabase-enterprise.advanced-permissions.models.permissions.application-permissions-test/with-new-group-and-current-graph hooks.common/with-two-top-level-bindings
   metabase-enterprise.audit-app.pages-test/with-temp-objects                                                                hooks.common/with-one-binding
   metabase-enterprise.serialization.test-util/with-temp-dpc                                                                 hooks.toucan.util.test/with-temp*
   metabase.analytics.prometheus-test/with-prometheus-system                                                                 hooks.common/with-two-bindings
   metabase.api.alert-test/with-alert-in-collection                                                                          hooks.common/with-four-bindings
   metabase.api.card-test/with-persistence-setup                                                                             hooks.common/with-one-top-level-binding
   metabase.api.card-test/with-temp-native-card                                                                              hooks.common/with-two-bindings
   metabase.api.card-test/with-temp-native-card-with-params                                                                  hooks.common/with-two-bindings
   metabase.api.collection-test/with-french-user-and-personal-collection                                                     hooks.common/with-two-top-level-bindings
   metabase.api.common/defendpoint                                                                                           hooks.metabase.api.common/defendpoint
   metabase.api.common/defendpoint-async                                                                                     hooks.metabase.api.common/defendpoint
   metabase.api.common/defendpoint-async-schema                                                                              hooks.metabase.api.common/defendpoint
   metabase.api.common/defendpoint-schema                                                                                    hooks.metabase.api.common/defendpoint
   metabase.api.dashboard-test/with-chain-filter-fixtures                                                                    hooks.common/let-one-with-optional-value
   metabase.api.card-test/with-card-param-values-fixtures                                                                    hooks.common/let-one-with-optional-value
   metabase.api.embed-test/do-response-formats                                                                               hooks.common/with-two-bindings
   metabase.api.embed-test/with-chain-filter-fixtures                                                                        hooks.common/let-one-with-optional-value
   metabase.api.embed-test/with-temp-card                                                                                    hooks.common/let-one-with-optional-value
   metabase.api.embed-test/with-temp-dashcard                                                                                hooks.common/let-one-with-optional-value
   metabase.api.persist-test/with-setup                                                                                      hooks.common/with-one-top-level-binding
   metabase.api.public-test/with-required-param-card                                                                         hooks.common/with-one-binding
   metabase.api.public-test/with-temp-public-card                                                                            hooks.common/let-one-with-optional-value
   metabase.api.public-test/with-temp-public-dashboard                                                                       hooks.common/let-one-with-optional-value
   metabase.api.public-test/with-temp-public-dashboard-and-card                                                              hooks.common/with-three-bindings
   metabase.api.search-test/with-search-items-in-collection                                                                  hooks.metabase.api.search-test/with-search-items-in-collection
   metabase.api.search-test/with-search-items-in-root-collection                                                             hooks.common/do*
   metabase.api.user-test/with-temp-user-email                                                                               hooks.common/with-one-binding
   metabase.async.streaming-response-test/with-start-execution-chan                                                          hooks.common/with-one-binding
   metabase.db.schema-migrations-test.impl/test-migrations                                                                   hooks.metabase.db.schema-migrations-test.impl/test-migrations
   metabase.models.collection-test/with-collection-hierarchy                                                                 hooks.common/let-one-with-optional-value
   metabase.models.collection-test/with-personal-and-impersonal-collections                                                  hooks.common/with-two-bindings
   metabase.models.dashboard-test/with-dash-in-collection                                                                    hooks.common/with-three-bindings
   metabase.models.interface/define-simple-hydration-method                                                                  hooks.metabase.models.interface/define-hydration-method
   metabase.models.interface/define-batched-hydration-method                                                                 hooks.metabase.models.interface/define-hydration-method
   metabase.models.pulse-test/with-dashboard-subscription-in-collection                                                      hooks.common/with-four-bindings
   metabase.models.pulse-test/with-pulse-in-collection                                                                       hooks.common/with-four-bindings
   metabase.models.setting.multi-setting/define-multi-setting                                                                hooks.metabase.models.setting/defsetting
   metabase.models.setting/defsetting                                                                                        hooks.metabase.models.setting/defsetting
   metabase.pulse.test-util/checkins-query-card                                                                              hooks.metabase.test.data/$ids
   metabase.query-processor-test.expressions-test/calculate-bird-scarcity                                                    hooks.metabase.query-processor-test.expressions-test/calculate-bird-scarcity
   metabase.query-processor-test.filter-test/count-with-filter-clause                                                        hooks.metabase.test.data/$ids
   metabase.query-processor.middleware.cache-test/with-mock-cache                                                            hooks.common/with-two-bindings
   metabase.sample-data-test/with-temp-sample-database-db                                                                    hooks.common/with-one-binding
   metabase.test.data.users/with-group                                                                                       hooks.common/let-one-with-optional-value
   metabase.test.data/$ids                                                                                                   hooks.metabase.test.data/$ids
   metabase.test.data/dataset                                                                                                hooks.metabase.test.data/dataset
   metabase.test.data/mbql-query                                                                                             hooks.metabase.test.data/mbql-query
   metabase.test.data/run-mbql-query                                                                                         hooks.metabase.test.data/mbql-query
   metabase.test.util.async/with-open-channels                                                                               hooks.common/let-with-optional-value-for-last-binding
   metabase.test.util.log/with-log-level                                                                                     hooks.common/with-ignored-first-arg
   metabase.test.util.log/with-log-messages-for-level                                                                        hooks.common/with-ignored-first-arg
   metabase.test.util/discard-setting-changes                                                                                hooks.common/with-ignored-first-arg
   metabase.test.util/with-column-remappings                                                                                 hooks.common/with-ignored-first-arg
   metabase.test.util/with-non-admin-groups-no-root-collection-perms                                                         hooks.common/do*
   metabase.test.util/with-temp-file                                                                                         hooks.metabase.test.util/with-temp-file
   metabase.test.util/with-temporary-setting-values                                                                          hooks.metabase.test.util/with-temporary-setting-values
   metabase.test/$ids                                                                                                        hooks.metabase.test.data/$ids
   metabase.test/dataset                                                                                                     hooks.metabase.test.data/dataset
   metabase.test/discard-setting-changes                                                                                     hooks.common/with-ignored-first-arg
   metabase.test/mbql-query                                                                                                  hooks.metabase.test.data/mbql-query
   metabase.test/query                                                                                                       hooks.metabase.test.data/mbql-query
   metabase.test/test-drivers                                                                                                hooks.common/do*
   metabase.test/run-mbql-query                                                                                              hooks.metabase.test.data/mbql-query
   metabase.test/with-column-remappings                                                                                      hooks.common/with-ignored-first-arg
   metabase.test/with-group                                                                                                  hooks.common/let-one-with-optional-value
   metabase.test/with-log-level                                                                                              hooks.common/with-ignored-first-arg
   metabase.test/with-log-messages-for-level                                                                                 hooks.common/with-ignored-first-arg
   metabase.test/with-non-admin-groups-no-root-collection-perms                                                              hooks.common/do*
   metabase.test/with-temp                                                                                                   hooks.toucan.util.test/with-temp
   metabase.test/with-temp*                                                                                                  hooks.toucan.util.test/with-temp*
   metabase.test/with-temp-file                                                                                              hooks.metabase.test.util/with-temp-file
   metabase.test/with-temporary-setting-values                                                                               hooks.metabase.test.util/with-temporary-setting-values
   toucan.util.test/with-temp                                                                                                hooks.toucan.util.test/with-temp
   toucan.util.test/with-temp*                                                                                               hooks.toucan.util.test/with-temp*}

  :macroexpand
  {clojurewerkz.quartzite.jobs/build                                            macros.quartz/build-job
   clojurewerkz.quartzite.schedule.cron/schedule                                macros.quartz/schedule
   clojurewerkz.quartzite.schedule.simple/schedule                              macros.quartz/simple-schedule
   clojurewerkz.quartzite.triggers/build                                        macros.quartz/build-trigger
   metabase-enterprise.sandbox.test-util/with-gtaps                             macros.metabase-enterprise.sandbox.test-util/with-gtaps
   metabase-enterprise.serialization.test-util/with-world                       macros.metabase-enterprise.serialization.test-util/with-world
   metabase-enterprise.test/with-gtaps                                          macros.metabase-enterprise.sandbox.test-util/with-gtaps
   metabase.api.card-test/with-ordered-items                                    macros.metabase.api.card-test/with-ordered-items
   metabase.api.collection-test/with-collection-hierarchy                       macros.metabase.api.collection-test/with-collection-hierarchy
   metabase.api.collection-test/with-some-children-of-collection                macros.metabase.api.collection-test/with-some-children-of-collection
   metabase.api.common/define-routes                                            macros.metabase.api.common/define-routes
   metabase.api.embed-test/with-embedding-enabled-and-temp-card-referencing     macros.metabase.api.embed-test/with-embedding-enabled-and-temp-card-referencing
   metabase.api.embed-test/with-embedding-enabled-and-temp-dashcard-referencing macros.metabase.api.embed-test/with-embedding-enabled-and-temp-dashcard-referencing
   metabase.api.public-test/with-sharing-enabled-and-temp-card-referencing      macros.metabase.api.public-test/with-sharing-enabled-and-temp-card-referencing
   metabase.api.public-test/with-sharing-enabled-and-temp-dashcard-referencing  macros.metabase.api.public-test/with-sharing-enabled-and-temp-dashcard-referencing
   metabase.models.params.chain-filter-test/chain-filter                        macros.metabase.models.params.chain-filter-test/chain-filter
   metabase.models.params.chain-filter-test/chain-filter-search                 macros.metabase.models.params.chain-filter-test/chain-filter
   metabase.models.user-test/with-groups                                        macros.metabase.models.user-test/with-groups
   metabase.query-processor.streaming/streaming-response                        macros.metabase.query-processor.streaming/streaming-response
   metabase.related-test/with-world                                             macros.metabase.related-test/with-world
   metabase.shared.util.namespaces/import-fn                                    macros.metabase.shared.util.namespaces/import-fn
   metabase.test.data.users/with-group-for-user                                 macros.metabase.test.data.users/with-group-for-user
   metabase.test.util/with-temp-env-var-value                                   macros.metabase.test.util/with-temp-env-var-value
   metabase.test.util/with-temporary-raw-setting-values                         macros.metabase.test.util/with-temporary-raw-setting-values
   metabase.test/with-group-for-user                                            macros.metabase.test.data.users/with-group-for-user
   metabase.test/with-persistence-enabled                                       macros.metabase.test.persistence/with-persistence-enabled
   metabase.test/with-temp-env-var-value                                        macros.metabase.test.util/with-temp-env-var-value
   metabase.test/with-temporary-raw-setting-values                              macros.metabase.test.util/with-temporary-raw-setting-values}}

 :config-in-comment
 {:linters {:unresolved-symbol {:level :off}}}

 ;;
 ;; TEST CONFIG
 ;;
 :ns-groups
 ;; the following patterns are considered to be test namespaces:
 ;;
 ;; - Any namespace ending in `-test` or `-test.whatever`
 ;; - Any namespace ending in `test-util`
 ;; - Any namespace that starts with `metabase.test`
 ;;
 ;; this list isn't exhaustive because it misses some stuff like the test runner and HTTP client but it's easier to go
 ;; fix those namespaces than it is to make this regex super hairy.
 [{:pattern "(?:.*-test(?:\\..*)?$)|(?:.*test-util$)|(?:^metabase\\.test.*)"
   :name    test-namespaces}
  {:pattern "^(?!.*-test(?:\\..*)?$)(?!.*test-util$)(?!^metabase\\.test.*).*$"
   :name    source-namespaces}
  {:pattern "metabase\\.cmd.*"
   :name    printable-namespaces}
  ;; Basically everything except `metabase.driver.` or `metabase.test-data.` except for the drivers explicitly called
  ;; out below. Remove these drivers from the regex once we switch to Honey SQL 2.
  ;;
  ;; This regex is way too big to easily read or write by hand, so use the [[metabase.util.regex/rx]] macro to
  ;; generate it. It was generated from the following form:
  ;;
  ;; (str
  ;;  (metabase.util.regex/rx
  ;;   #"^metabase\."
  ;;   [:not [:and #"util\." [:or "honeysql-extensions" "honey-sql-1"]]]
  ;;   [:not "query-processor-test"]
  ;;   [:not [:and
  ;;          [:or "driver" #"test\.data"]
  ;;          #"\."
  ;;          [:or
  ;;           [:and "sql" [:? "-jdbc"]]
  ;;           #"(?:sql(?:-jdbc)?)"
  ;;           "bigquery-cloud-sdk"
  ;;           [:and "presto" [:? [:or "-common" "-jdbc"]]]
<<<<<<< HEAD
  ;;           "sqlite"
=======
  ;;           "snowflake"
>>>>>>> 42d973bb
  ;;           "sqlserver"]
  ;;          [:? "-test"]
  ;;          [:or #"\." #"$"]]]
  ;;   ".*"))
  ;;
  ;; Please keep this form updated when you change the generated regex! <3
<<<<<<< HEAD
  {:pattern "^metabase\\.(?!util\\.(?:(?:honeysql-extensions)|(?:honey-sql-1)))(?!query-processor-test)(?!(?:(?:driver)|(?:test\\.data))\\.(?:(?:sql(?:-jdbc)?)|(?:(?:sql(?:-jdbc)?))|(?:athena)|(?:bigquery-cloud-sdk)|(?:presto(?:(?:(?:-common)|(?:-jdbc)))?)|(?:sqlite)|(?:sqlserver))(?:-test)?(?:(?:\\.)|(?:$))).*"
=======
  {:pattern "^metabase\\.(?!util\\.(?:(?:honeysql-extensions)|(?:honey-sql-1)))(?!query-processor-test)(?!(?:(?:driver)|(?:test\\.data))\\.(?:(?:sql(?:-jdbc)?)|(?:(?:sql(?:-jdbc)?))|(?:bigquery-cloud-sdk)|(?:presto(?:(?:(?:-common)|(?:-jdbc)))?)|(?:snowflake)|(?:sqlserver))(?:-test)?(?:(?:\\.)|(?:$))).*"
>>>>>>> 42d973bb
   :name    honey-sql-2-namespaces}]

 :config-in-ns
 {test-namespaces
  {:linters
   {:inline-def                                    {:level :off}
    :missing-docstring                             {:level :off}
    :private-call                                  {:level :off}
    :hooks.metabase.test.data/mbql-query-first-arg {:level :error}}}

  source-namespaces
  {:linters
   {:discouraged-var
    {clojure.core/with-redefs {:message "Don't use with-redefs"}
     clojure.core/eval        {:message "Don't use eval"}}}}

  printable-namespaces
  {:linters
   {:discouraged-var {:level :off}}}

  honey-sql-2-namespaces
  {:linters
   {:discouraged-namespace
    {honeysql.core                     {:message "Use Honey SQL 2"}
     honeysql.format                   {:message "Use Honey SQL 2"}
     honeysql.helpers                  {:message "Use Honey SQL 2"}
     honeysql.types                    {:message "Use Honey SQL 2"}
     honeysql.util                     {:message "Use Honey SQL 2"}
     metabase.util.honeysql-extensions {:message "Use h2x"}
     metabase.util.honey-sql-1         {:message "Use h2x"}}}}}}<|MERGE_RESOLUTION|>--- conflicted
+++ resolved
@@ -596,22 +596,13 @@
   ;;           #"(?:sql(?:-jdbc)?)"
   ;;           "bigquery-cloud-sdk"
   ;;           [:and "presto" [:? [:or "-common" "-jdbc"]]]
-<<<<<<< HEAD
-  ;;           "sqlite"
-=======
-  ;;           "snowflake"
->>>>>>> 42d973bb
   ;;           "sqlserver"]
   ;;          [:? "-test"]
   ;;          [:or #"\." #"$"]]]
   ;;   ".*"))
   ;;
   ;; Please keep this form updated when you change the generated regex! <3
-<<<<<<< HEAD
-  {:pattern "^metabase\\.(?!util\\.(?:(?:honeysql-extensions)|(?:honey-sql-1)))(?!query-processor-test)(?!(?:(?:driver)|(?:test\\.data))\\.(?:(?:sql(?:-jdbc)?)|(?:(?:sql(?:-jdbc)?))|(?:athena)|(?:bigquery-cloud-sdk)|(?:presto(?:(?:(?:-common)|(?:-jdbc)))?)|(?:sqlite)|(?:sqlserver))(?:-test)?(?:(?:\\.)|(?:$))).*"
-=======
-  {:pattern "^metabase\\.(?!util\\.(?:(?:honeysql-extensions)|(?:honey-sql-1)))(?!query-processor-test)(?!(?:(?:driver)|(?:test\\.data))\\.(?:(?:sql(?:-jdbc)?)|(?:(?:sql(?:-jdbc)?))|(?:bigquery-cloud-sdk)|(?:presto(?:(?:(?:-common)|(?:-jdbc)))?)|(?:snowflake)|(?:sqlserver))(?:-test)?(?:(?:\\.)|(?:$))).*"
->>>>>>> 42d973bb
+  {:pattern "^metabase\\.(?!util\\.(?:(?:honeysql-extensions)|(?:honey-sql-1)))(?!query-processor-test)(?!(?:(?:driver)|(?:test\\.data))\\.(?:(?:sql(?:-jdbc)?)|(?:(?:sql(?:-jdbc)?))|(?:bigquery-cloud-sdk)|(?:presto(?:(?:(?:-common)|(?:-jdbc)))?)|(?:sqlserver))(?:-test)?(?:(?:\\.)|(?:$))).*"
    :name    honey-sql-2-namespaces}]
 
  :config-in-ns
