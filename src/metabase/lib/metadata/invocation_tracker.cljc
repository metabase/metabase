(ns metabase.lib.metadata.invocation-tracker
  (:require
   #?(:clj [pretty.core :as pretty])
   [metabase.lib.metadata.protocols :as lib.metadata.protocols]))

(def ^:private ^:dynamic *to-track-metadata-types*
  "Set of metadata types to track.
  Currently only `:metadata/card` is tracked for updating report_card.last_used_at.
  See [[metabase.query-processor.middleware.update-used-cards/update-used-cards!]].

  Making this dynamic for testing purposes."
  #{:metadata/card})

(defn- track-ids! [tracker metadata-type ids]
  ;; we only have usage for metadata/card for now, so we only track it to save some overhead
  (when (contains? *to-track-metadata-types* metadata-type)
    (swap! tracker update metadata-type (fn [item-ids]
                                          (into (vec item-ids) ids)))))

(defn- metadatas [tracker metadata-provider metadata-type ids]
  (track-ids! tracker metadata-type ids)
  (lib.metadata.protocols/metadatas metadata-provider metadata-type ids))

(defn- metadatas-for-table [tracker metadata-provider metadata-type table-id]
  (let [tracking-type (case metadata-type
                        :metadata/column        ::table-fields
                        :metadata/legacy-metric ::table-legacy-metrics
                        :metadata/segment       ::table-segments)]
    (track-ids! tracker tracking-type [table-id]))
  (lib.metadata.protocols/metadatas-for-table metadata-provider metadata-type table-id))

(defn- setting [tracker metadata-provider setting-key]
  (track-ids! tracker ::setting [setting-key])
  (lib.metadata.protocols/setting metadata-provider setting-key))

(deftype InvocationTracker [tracker metadata-provider]
  lib.metadata.protocols/InvocationTracker
  (invoked-ids [_this metadata-type]
    (get @tracker metadata-type))

  lib.metadata.protocols/MetadataProvider
  (database [_this]
    (lib.metadata.protocols/database metadata-provider))
  (metadatas [_this metadata-type ids]
    (metadatas tracker metadata-provider metadata-type ids))
  (tables [_this]
    (lib.metadata.protocols/tables metadata-provider))
  (metadatas-for-table [_this metadata-type table-id]
    (metadatas-for-table tracker metadata-provider metadata-type table-id))
  (setting [_this setting-key]
    (setting tracker metadata-provider setting-key))

  lib.metadata.protocols/CachedMetadataProvider
<<<<<<< HEAD
  (cached-metadatas [_this metadata-type ids]
    (lib.metadata.protocols/cached-metadatas metadata-provider metadata-type ids))
  (store-metadata! [_this object]
    (lib.metadata.protocols/store-metadata! metadata-provider object))
=======
  (cached-database [_this]                           (lib.metadata.protocols/cached-database metadata-provider))
  (cached-metadata [_this metadata-type id]          (lib.metadata.protocols/cached-metadata metadata-provider metadata-type id))
  (store-database! [_this database-metadata]         (lib.metadata.protocols/store-database! metadata-provider database-metadata))
  (store-metadata! [_this metadata-type id metadata] (lib.metadata.protocols/store-metadata! metadata-provider metadata-type id metadata))

  lib.metadata.protocols/BulkMetadataProvider
  (bulk-metadata [_this metadata-type ids] (lib.metadata.protocols/bulk-metadata metadata-provider metadata-type ids))
>>>>>>> a4e4e11a

  #?(:clj Object :cljs IEquiv)
  (#?(:clj equals :cljs -equiv) [_this another]
    (and (instance? InvocationTracker another)
         (= metadata-provider (.metadata-provider ^InvocationTracker another))))

  #?@(:clj
      [pretty/PrettyPrintable
       (pretty [_this]
               (list `invocation-tracker-provider metadata-provider))]))

(defn invocation-tracker-provider
  "Wraps `metadata-provider` with a provider that records all invoked ids of [[lib.metadata.protocols/MetadataProvider]] methods."
  [metadata-provider]
  (->InvocationTracker (atom {}) metadata-provider))<|MERGE_RESOLUTION|>--- conflicted
+++ resolved
@@ -51,20 +51,10 @@
     (setting tracker metadata-provider setting-key))
 
   lib.metadata.protocols/CachedMetadataProvider
-<<<<<<< HEAD
   (cached-metadatas [_this metadata-type ids]
     (lib.metadata.protocols/cached-metadatas metadata-provider metadata-type ids))
   (store-metadata! [_this object]
     (lib.metadata.protocols/store-metadata! metadata-provider object))
-=======
-  (cached-database [_this]                           (lib.metadata.protocols/cached-database metadata-provider))
-  (cached-metadata [_this metadata-type id]          (lib.metadata.protocols/cached-metadata metadata-provider metadata-type id))
-  (store-database! [_this database-metadata]         (lib.metadata.protocols/store-database! metadata-provider database-metadata))
-  (store-metadata! [_this metadata-type id metadata] (lib.metadata.protocols/store-metadata! metadata-provider metadata-type id metadata))
-
-  lib.metadata.protocols/BulkMetadataProvider
-  (bulk-metadata [_this metadata-type ids] (lib.metadata.protocols/bulk-metadata metadata-provider metadata-type ids))
->>>>>>> a4e4e11a
 
   #?(:clj Object :cljs IEquiv)
   (#?(:clj equals :cljs -equiv) [_this another]
@@ -74,7 +64,7 @@
   #?@(:clj
       [pretty/PrettyPrintable
        (pretty [_this]
-               (list `invocation-tracker-provider metadata-provider))]))
+         (list `invocation-tracker-provider metadata-provider))]))
 
 (defn invocation-tracker-provider
   "Wraps `metadata-provider` with a provider that records all invoked ids of [[lib.metadata.protocols/MetadataProvider]] methods."
