--- conflicted
+++ resolved
@@ -146,7 +146,6 @@
   (println "Language:"        (System/getProperty "user.language"))
   (println "File encoding:"   (System/getProperty "file.encoding")))
 
-<<<<<<< HEAD
 (defn ^:command api-documentation
   "Generate a markdown file containing documentation for all API endpoints. This is written to a file called
   `docs/api-documentation.md`."
@@ -154,14 +153,6 @@
   (classloader/require 'metabase.cmd.endpoint-dox)
   ((resolve 'metabase.cmd.endpoint-dox/generate-dox!)))
 
-(defn ^:command api-documentation-2
-  "Replacement for the [[api-documentation]] command that generates OpenAPI documentation instead of custom stuff."
-  []
-  (classloader/require 'metabase.cmd.endpoint-dox-2)
-  ((resolve 'metabase.cmd.endpoint-dox-2/generate-dox!)))
-
-=======
->>>>>>> bf53edef
 (defn ^:command environment-variables-documentation
   "Generates a markdown file containing documentation for environment variables relevant to configuring Metabase.
   The command only includes environment variables registered as defsettings.
