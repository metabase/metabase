<<<<<<< HEAD
export const USERS = {
  admin: {
    first_name: "Bobby",
    last_name: "Tables",
    username: "admin@metabase.com",
    password: "12341234",
  },
  normal: {
    first_name: "Robert",
    last_name: "Tableton",
    username: "normal@metabase.com",
    password: "12341234",
  },
  nodata: {
    first_name: "No Data",
    last_name: "Tableton",
    username: "nodata@metabase.com",
    password: "12341234",
  },
  nocollection: {
    first_name: "No Collection",
    last_name: "Tableton",
    username: "nocollection@metabase.com",
    password: "12341234",
  },
  none: {
    first_name: "None",
    last_name: "Tableton",
    username: "none@metabase.com",
    password: "12341234",
  },
=======
import "@testing-library/cypress/add-commands";

export const ADMIN_CREDS = {
  username: "bob@metabase.com",
  password: "12341234",
>>>>>>> f7e4135b
};

export function signIn(user = "admin") {
  cy.request("POST", "/api/session", USERS[user]);
}
export function signOut() {
  cy.clearCookie("metabase.SESSION");
}

export function signInAsAdmin() {
  signIn("admin");
}
export function signInAsNormalUser() {
  signIn("normal");
}

export function snapshot(name) {
  cy.request("POST", `/api/testing/snapshot/${name}`);
}
export function restore(name = "default") {
  cy.request("POST", `/api/testing/restore/${name}`);
}

// various Metabase-specific "scoping" functions like inside popover/modal/navbar/main content area
export function popover() {
  return cy.get(".PopoverContainer");
}
export function modal() {
  return cy.get(".ModalContainer");
}
export function nav() {
  return cy.get("nav");
}
export function main() {
  return cy.get("nav").next();
}

Cypress.on("uncaught:exception", (err, runnable) => false);<|MERGE_RESOLUTION|>--- conflicted
+++ resolved
@@ -1,4 +1,5 @@
-<<<<<<< HEAD
+import "@testing-library/cypress/add-commands";
+
 export const USERS = {
   admin: {
     first_name: "Bobby",
@@ -30,13 +31,6 @@
     username: "none@metabase.com",
     password: "12341234",
   },
-=======
-import "@testing-library/cypress/add-commands";
-
-export const ADMIN_CREDS = {
-  username: "bob@metabase.com",
-  password: "12341234",
->>>>>>> f7e4135b
 };
 
 export function signIn(user = "admin") {
