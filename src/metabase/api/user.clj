(ns metabase.api.user
  "/api/user endpoints"
  (:require [cemerick.friend.credentials :as creds]
            [clojure.string :as str]
            [compojure.core :refer [DELETE GET POST PUT]]
            [honeysql.helpers :as hh]
            [java-time :as t]
            [metabase.analytics.snowplow :as snowplow]
            [metabase.api.common :as api]
<<<<<<< HEAD
            [metabase.api.common.validation :as validation]
            [metabase.email.messages :as email]
=======
            [metabase.email.messages :as messages]
>>>>>>> 0aa8ec88
            [metabase.integrations.google :as google]
            [metabase.integrations.ldap :as ldap]
            [metabase.models.collection :as collection :refer [Collection]]
            [metabase.models.login-history :refer [LoginHistory]]
            [metabase.models.permissions-group :as perms-group]
            [metabase.models.user :as user :refer [User]]
            [metabase.plugins.classloader :as classloader]
            [metabase.public-settings.premium-features :as premium-features]
            [metabase.server.middleware.offset-paging :as mw.offset-paging]
            [metabase.util :as u]
            [metabase.util.i18n :as i18n :refer [tru]]
            [metabase.util.schema :as su]
            [schema.core :as s]
            [toucan.db :as db]
            [toucan.hydrate :refer [hydrate]]))

(u/ignore-exceptions (classloader/require 'metabase-enterprise.sandbox.api.util
                                          'metabase-enterprise.advanced-permissions.common
                                          'metabase-enterprise.advanced-permissions.models.permissions.group-manager))

(defn check-self-or-superuser
  "Check that `user-id` is *current-user-id*` or that `*current-user*` is a superuser, or throw a 403."
  [user-id]
  {:pre [(integer? user-id)]}
  (api/check-403
   (or
    (= user-id api/*current-user-id*)
    api/*is-superuser?*)))

(defn- fetch-user [& query-criteria]
  (apply db/select-one (vec (cons User user/admin-or-self-visible-columns)) query-criteria))

<<<<<<< HEAD
(defn- maybe-set-user-permissions-groups! [user-or-id new-groups-or-ids]
  (when (and (some? new-groups-or-ids)
             (not (= (user/group-ids user-or-id)
                     (set (map u/the-id new-groups-or-ids)))))
    (api/check-superuser)
    (user/set-permissions-groups! user-or-id new-groups-or-ids)))

(defn- maybe-set-user-group-memberships!
  [user-or-id new-user-group-memberships is-superuser?]
  (when (some? new-user-group-memberships)
    (when (some? is-superuser?)
      (api/checkp (= is-superuser? (contains? (set (map :id new-user-group-memberships)) (u/the-id (group/admin))))
                  "is_superuser" (tru "Value of is_superuser must correspond to presence of Admin group ID in group_ids.")))
    (if-let [f (and (premium-features/enable-advanced-permissions?)
                    (resolve 'metabase-enterprise.advanced-permissions.models.permissions.group-manager/set-user-group-memberships!))]
      (f user-or-id new-user-group-memberships)
      (maybe-set-user-permissions-groups! user-or-id (map :id new-user-group-memberships)))))
=======
(defn- maybe-set-user-permissions-groups! [user-or-id new-groups-or-ids & [is-superuser?]]
  ;; if someone passed in both `:is_superuser` and `:group_ids`, make sure the whether the admin group is in group_ids
  ;; agrees with is_superuser -- don't want to have ambiguous behavior
  (when (and (some? is-superuser?)
             new-groups-or-ids)
    (api/checkp (= is-superuser? (contains? (set new-groups-or-ids) (u/the-id (perms-group/admin))))
      "is_superuser" (tru "Value of is_superuser must correspond to presence of Admin group ID in group_ids.")))
  (when (some? new-groups-or-ids)
    (when-not (= (user/group-ids user-or-id)
                 (set (map u/the-id new-groups-or-ids)))
      (api/check-superuser)
      (user/set-permissions-groups! user-or-id new-groups-or-ids))))
>>>>>>> 0aa8ec88

(defn- updated-user-name [user-before-update first_name last_name]
  (let [prev_first_name (:first_name user-before-update)
        prev_last_name  (:last_name user-before-update)
        first_name      (or first_name prev_first_name)
        last_name       (or last_name prev_last_name)]
    (when (or (not= first_name prev_first_name)
              (not= last_name prev_last_name))
      [first_name last_name])))

(defn- maybe-update-user-personal-collection-name! [user-before-update first_name last_name]
  ;; If the user name is updated, we shall also update the personal collection name (if such collection exists).
  (when-some [[first_name last_name] (updated-user-name user-before-update first_name last_name)]
    (when-some [collection (collection/user->existing-personal-collection (u/the-id user-before-update))]
      (let [new-collection-name (collection/format-personal-collection-name first_name last_name :site)]
        (when-not (= new-collection-name (:name collection))
          (db/update! Collection (:id collection) :name new-collection-name))))))

;;; +----------------------------------------------------------------------------------------------------------------+
;;; |                   Fetching Users -- GET /api/user, GET /api/user/current, GET /api/user/:id                    |
;;; +----------------------------------------------------------------------------------------------------------------+

(defn- status-clause
  "Figure out what `where` clause to add to the user query when
  we get a fiddly status and include_deactivated query.

  This is to keep backwards compatibility with `include_deactivated` while adding `status."
  [status include_deactivated]
  (if include_deactivated
    nil
    (case status
      "all"         nil
      "deactivated" [:= :is_active false]
      "active"      [:= :is_active true]
      [:= :is_active true])))

(defn- wildcard-query [query] (str "%" (str/lower-case query) "%"))

(defn- query-clause
  "Honeysql clause to shove into user query if there's a query"
  [query]
  [:or
   [:like [:%lower.first_name] [(wildcard-query query)]]
   [:like [:%lower.last_name] [(wildcard-query query)]]
   [:like [:%lower.email] [(wildcard-query query)]]])

(defn- user-visible-columns
  "Columns of user table visible to current caller of API"
  []
  (if api/*is-superuser?* user/admin-or-self-visible-columns user/non-admin-or-self-visible-columns))

(defn- user-clauses
  "Honeysql clauses for filtering on users
  - with a status,
  - with a query,
  - with a group_id,
  - with include_deactivatved"
  [status query group_id include_deactivated]
  (cond-> {}
        true (hh/merge-where (status-clause status include_deactivated))
        true (hh/merge-where (when-let [segmented-user? (resolve 'metabase-enterprise.sandbox.api.util/segmented-user?)]
                               (when (segmented-user?)
                                 [:= :id api/*current-user-id*])))
        (some? query) (hh/merge-where (query-clause query))
        (some? group_id) (hh/merge-right-join :permissions_group_membership
                                              [:= :core_user.id :permissions_group_membership.user_id])
        (some? group_id) (hh/merge-where [:= :group_id group_id])))

(api/defendpoint GET "/"
  "Fetch a list of `Users`. By default returns every active user but only active users.

   - If `status` is `deactivated`, include deactivated users only.
   - If `status` is `all`, include all users (active and inactive).
   - Also supports `include_deactivated`, which if true, is equivalent to `status=all`; If is false, is equivalent to `status=active`.
   `status` and `include_deactivated` requires superuser permissions.
   - `include_deactivated` is a legacy alias for `status` and will be removed in a future release, users are advised to use `status` for better support and flexibility.
   If both params are passed, `status` takes precedence.

  For users with segmented permissions, return only themselves.

  Takes `limit`, `offset` for pagination.
  Takes `query` for filtering on first name, last name, email.
  Also takes `group_id`, which filters on group id."
  [status query group_id include_deactivated]
  {status                 (s/maybe s/Str)
   query                  (s/maybe s/Str)
   group_id               (s/maybe su/IntGreaterThanZero)
   include_deactivated    (s/maybe su/BooleanString)}
  (when (or status include_deactivated)
    (validation/check-group-manager))
  (let [include_deactivated (Boolean/parseBoolean include_deactivated)]
    {:data   (cond-> (db/select
                       (vec (cons User (user-visible-columns)))
                       (cond-> (user-clauses status query group_id include_deactivated)
                            true (hh/merge-order-by [:%lower.last_name :asc] [:%lower.first_name :asc])
<<<<<<< HEAD
                            (some? offset-paging/*limit*)  (hh/limit offset-paging/*limit*)
                            (some? offset-paging/*offset*) (hh/offset offset-paging/*offset*)))
               ;; For admins also include the IDs of Users' Personal Collections
               api/*is-superuser?*
               (hydrate :personal_collection_id)

               (or api/*is-superuser?*
                   api/*is-group-manager?*)
               (hydrate :group_ids :user_group_memberships))
=======
                            (some? mw.offset-paging/*limit*)  (hh/limit mw.offset-paging/*limit*)
                            (some? mw.offset-paging/*offset*) (hh/offset mw.offset-paging/*offset*)))
               ;; For admins, also include the IDs of the  Users' Personal Collections
               api/*is-superuser?* (hydrate :personal_collection_id :group_ids))
>>>>>>> 0aa8ec88
     :total  (db/count User (user-clauses status query group_id include_deactivated))
     :limit  mw.offset-paging/*limit*
     :offset mw.offset-paging/*offset*}))


(defn- maybe-add-advanced-permissions
  "If `advanced-permissions` is enabled, add to `user` a permissions map."
  [user]
  (if-let [with-advanced-permissions
           (and (premium-features/enable-advanced-permissions?)
                (resolve 'metabase-enterprise.advanced-permissions.common/with-advanced-permissions))]
    (with-advanced-permissions user)
    user))

(defn- add-has-question-and-dashboard
  "True when the user has permissions for at least one un-archived question and one un-archived dashboard."
  [user]
  (let [coll-ids-filter (collection/visible-collection-ids->honeysql-filter-clause
                          :collection_id
                          (collection/permissions-set->visible-collection-ids @api/*current-user-permissions-set*))
        perms-query {:where [:and
                             [:= :archived false]
                             coll-ids-filter]}]
    (assoc user :has_question_and_dashboard (and (db/exists? 'Card (perms-query user))
                                                 (db/exists? 'Dashboard (perms-query user))))))

(defn- add-first-login
  "Adds `first_login` key to the `User` with the oldest timestamp from that user's login history. Otherwise give the current time, as it's the user's first login."
  [{:keys [id] :as user}]
  (let [ts (or
            (:timestamp (db/select-one [LoginHistory :timestamp] :user_id id
                                       {:order-by [[:timestamp :asc]]}))
            (t/offset-date-time))]
    (assoc user :first_login ts)))

(api/defendpoint GET "/current"
  "Fetch the current `User`."
  []
  (-> (api/check-404 @api/*current-user*)
      (hydrate :personal_collection_id :group_ids :is_installer :has_invited_second_user)
      add-has-question-and-dashboard
      add-first-login
      maybe-add-advanced-permissions))

(api/defendpoint GET "/:id"
  "Fetch a `User`. You must be fetching yourself *or* be a superuser."
  [id]
  (check-self-or-superuser id)
  (-> (api/check-404 (fetch-user :id id, :is_active true))
      (hydrate :group_ids)))


;;; +----------------------------------------------------------------------------------------------------------------+
;;; |                                     Creating a new User -- POST /api/user                                      |
;;; +----------------------------------------------------------------------------------------------------------------+

(api/defendpoint POST "/"
  "Create a new `User`, return a 400 if the email address is already taken"
  [:as {{:keys [first_name last_name email group_ids login_attributes] :as body} :body}]
  {first_name       su/NonBlankString
   last_name        su/NonBlankString
   email            su/Email
   group_ids        (s/maybe [su/IntGreaterThanZero])
   login_attributes (s/maybe user/LoginAttributes)}
  (api/check-superuser)
  (api/checkp (not (db/exists? User :%lower.email (u/lower-case-en email)))
    "email" (tru "Email address already in use."))
  (db/transaction
    (let [new-user-id (u/the-id (user/create-and-invite-user!
                                 (u/select-keys-when body
                                   :non-nil [:first_name :last_name :email :password :login_attributes])
                                 @api/*current-user*
                                 false))]
      (maybe-set-user-permissions-groups! new-user-id group_ids)
      (snowplow/track-event! ::snowplow/invite-sent api/*current-user-id* {:invited-user-id new-user-id
                                                                           :source          "admin"})
      (-> (fetch-user :id new-user-id)
          (hydrate :group_ids)))))


;;; +----------------------------------------------------------------------------------------------------------------+
;;; |                                      Updating a User -- PUT /api/user/:id                                      |
;;; +----------------------------------------------------------------------------------------------------------------+

(defn- valid-email-update?
  "This predicate tests whether or not the user is allowed to update the email address associated with this account."
  [{:keys [google_auth ldap_auth email]} maybe-new-email]
  (or
   ;; Admin users can update
   api/*is-superuser?*
   ;; If the email address didn't change, let it through
   (= email maybe-new-email)
   ;; We should not allow a regular user to change their email address if they are a google/ldap user
   (and
    (not google_auth)
    (not ldap_auth))))

(def UserGroupMembership
  {:id                                su/IntGreaterThanZero
   ;; is_group_manager only included if `advanced-permissions` is enabled
   (s/optional-key :is_group_manager) s/Bool})

(api/defendpoint PUT "/:id"
  "Update an existing, active `User`.
  Self or superusers can update user info and groups.
  Group Managers can only add/remove users from groups they are manager of."
  [id :as {{:keys [email first_name last_name user_group_memberships
                   is_superuser is_group_manager login_attributes locale] :as body} :body}]
  {email                  (s/maybe su/Email)
   first_name             (s/maybe su/NonBlankString)
   last_name              (s/maybe su/NonBlankString)
   user_group_memberships (s/maybe [UserGroupMembership])
   is_superuser           (s/maybe s/Bool)
   is_group_manager       (s/maybe s/Bool)
   login_attributes       (s/maybe user/LoginAttributes)
   locale                 (s/maybe su/ValidLocale)}
  (try
   (check-self-or-superuser id)
   (catch clojure.lang.ExceptionInfo _e
     (validation/check-group-manager)))

  ;; only allow updates if the specified account is active
  (api/let-404 [user-before-update (fetch-user :id id, :is_active true)]
    ;; Google/LDAP non-admin users can't change their email to prevent account hijacking
    (api/check-403 (valid-email-update? user-before-update email))
    ;; can't change email if it's already taken BY ANOTHER ACCOUNT
    (api/checkp (not (db/exists? User, :%lower.email (if email (u/lower-case-en email) email), :id [:not= id]))
                "email" (tru "Email address already associated to another user."))
    (db/transaction
     ;; only user or self can update user info
     ;; implicitly prevent group manager from updating users' info
     (when (or (= id api/*current-user-id*)
               api/*is-superuser?*)
       (api/check-500
        (let [new-user
              (u/select-keys-when body
                                  :present (into #{:locale} (when api/*is-superuser?* [:login_attributes]))
                                  :non-nil (set (concat [:first_name :last_name :email]
                                                        (when api/*is-superuser?*
                                                          [:is_superuser]))))]
          (db/update! User id new-user)))
       (maybe-update-user-personal-collection-name! user-before-update first_name last_name))
     (maybe-set-user-group-memberships! id user_group_memberships is_superuser)))
  (-> (fetch-user :id id)
      (hydrate :user_group_memberships)))

;;; +----------------------------------------------------------------------------------------------------------------+
;;; |                              Reactivating a User -- PUT /api/user/:id/reactivate                               |
;;; +----------------------------------------------------------------------------------------------------------------+

(defn- reactivate-user! [existing-user]
  (db/update! User (u/the-id existing-user)
    :is_active     true
    :is_superuser  false
    ;; if the user orignally logged in via Google Auth and it's no longer enabled, convert them into a regular user
    ;; (see metabase#3323)
    :google_auth   (boolean (and (:google_auth existing-user)
                                 ;; if google-auth-client-id is set it means Google Auth is enabled
                                 (google/google-auth-client-id)))
    :ldap_auth     (boolean (and (:ldap_auth existing-user)
                                 (ldap/ldap-configured?))))
  ;; now return the existing user whether they were originally active or not
  (fetch-user :id (u/the-id existing-user)))

(api/defendpoint PUT "/:id/reactivate"
  "Reactivate user at `:id`"
  [id]
  (api/check-superuser)
  (let [user (db/select-one [User :id :is_active :google_auth :ldap_auth] :id id)]
    (api/check-404 user)
    ;; Can only reactivate inactive users
    (api/check (not (:is_active user))
      [400 {:message (tru "Not able to reactivate an active user")}])
    (reactivate-user! user)))


;;; +----------------------------------------------------------------------------------------------------------------+
;;; |                               Updating a Password -- PUT /api/user/:id/password                                |
;;; +----------------------------------------------------------------------------------------------------------------+

(api/defendpoint PUT "/:id/password"
  "Update a user's password."
  [id :as {{:keys [password old_password]} :body}]
  {password su/ValidPassword}
  (check-self-or-superuser id)
  (api/let-404 [user (db/select-one [User :password_salt :password], :id id, :is_active true)]
    ;; admins are allowed to reset anyone's password (in the admin people list) so no need to check the value of
    ;; `old_password` for them regular users have to know their password, however
    (when-not api/*is-superuser?*
      (api/checkp (creds/bcrypt-verify (str (:password_salt user) old_password) (:password user))
        "old_password"
        (tru "Invalid password"))))
  (user/set-password! id password)
  ;; return the updated User
  (fetch-user :id id))


;;; +----------------------------------------------------------------------------------------------------------------+
;;; |                             Deleting (Deactivating) a User -- DELETE /api/user/:id                             |
;;; +----------------------------------------------------------------------------------------------------------------+

(api/defendpoint DELETE "/:id"
  "Disable a `User`.  This does not remove the `User` from the DB, but instead disables their account."
  [id]
  (api/check-superuser)
  (api/check-500 (db/update! User id, :is_active false))
  {:success true})

;;; +----------------------------------------------------------------------------------------------------------------+
;;; |                  Other Endpoints -- PUT /api/user/:id/qpnewb, POST /api/user/:id/send_invite                   |
;;; +----------------------------------------------------------------------------------------------------------------+

;; TODO - This could be handled by PUT /api/user/:id, we don't need a separate endpoint
(api/defendpoint PUT "/:id/modal/:modal"
  "Indicate that a user has been informed about the vast intricacies of 'the' Query Builder."
  [id modal]
  (check-self-or-superuser id)
  (let [k (or (get {"qbnewb"      :is_qbnewb
                    "datasetnewb" :is_datasetnewb}
                   modal)
              (throw (ex-info (tru "Unrecognized modal: {0}" modal)
                              {:modal modal
                               :allowable-modals #{"qbnewb" "datasetnewb"}})))]
    (api/check-500 (db/update! User id, k false)))
  {:success true})

(api/defendpoint POST "/:id/send_invite"
  "Resend the user invite email for a given user."
  [id]
  (api/check-superuser)
  (when-let [user (User :id id, :is_active true)]
    (let [reset-token (user/set-password-reset-token! id)
          ;; NOTE: the new user join url is just a password reset with an indicator that this is a first time user
          join-url    (str (user/form-password-reset-url reset-token) "#new")]
      (messages/send-new-user-email! user @api/*current-user* join-url false)))
  {:success true})

(api/define-routes)<|MERGE_RESOLUTION|>--- conflicted
+++ resolved
@@ -7,12 +7,8 @@
             [java-time :as t]
             [metabase.analytics.snowplow :as snowplow]
             [metabase.api.common :as api]
-<<<<<<< HEAD
             [metabase.api.common.validation :as validation]
-            [metabase.email.messages :as email]
-=======
             [metabase.email.messages :as messages]
->>>>>>> 0aa8ec88
             [metabase.integrations.google :as google]
             [metabase.integrations.ldap :as ldap]
             [metabase.models.collection :as collection :refer [Collection]]
@@ -45,7 +41,6 @@
 (defn- fetch-user [& query-criteria]
   (apply db/select-one (vec (cons User user/admin-or-self-visible-columns)) query-criteria))
 
-<<<<<<< HEAD
 (defn- maybe-set-user-permissions-groups! [user-or-id new-groups-or-ids]
   (when (and (some? new-groups-or-ids)
              (not (= (user/group-ids user-or-id)
@@ -56,27 +51,15 @@
 (defn- maybe-set-user-group-memberships!
   [user-or-id new-user-group-memberships is-superuser?]
   (when (some? new-user-group-memberships)
+    ;; if someone passed in both `:is_superuser` and `:group_ids`, make sure the whether the admin group is in group_ids
+    ;; agrees with is_superuser -- don't want to have ambiguous behavior
     (when (some? is-superuser?)
-      (api/checkp (= is-superuser? (contains? (set (map :id new-user-group-memberships)) (u/the-id (group/admin))))
+      (api/checkp (= is-superuser? (contains? (set (map :id new-user-group-memberships)) (u/the-id (perms-group/admin))))
                   "is_superuser" (tru "Value of is_superuser must correspond to presence of Admin group ID in group_ids.")))
     (if-let [f (and (premium-features/enable-advanced-permissions?)
                     (resolve 'metabase-enterprise.advanced-permissions.models.permissions.group-manager/set-user-group-memberships!))]
       (f user-or-id new-user-group-memberships)
       (maybe-set-user-permissions-groups! user-or-id (map :id new-user-group-memberships)))))
-=======
-(defn- maybe-set-user-permissions-groups! [user-or-id new-groups-or-ids & [is-superuser?]]
-  ;; if someone passed in both `:is_superuser` and `:group_ids`, make sure the whether the admin group is in group_ids
-  ;; agrees with is_superuser -- don't want to have ambiguous behavior
-  (when (and (some? is-superuser?)
-             new-groups-or-ids)
-    (api/checkp (= is-superuser? (contains? (set new-groups-or-ids) (u/the-id (perms-group/admin))))
-      "is_superuser" (tru "Value of is_superuser must correspond to presence of Admin group ID in group_ids.")))
-  (when (some? new-groups-or-ids)
-    (when-not (= (user/group-ids user-or-id)
-                 (set (map u/the-id new-groups-or-ids)))
-      (api/check-superuser)
-      (user/set-permissions-groups! user-or-id new-groups-or-ids))))
->>>>>>> 0aa8ec88
 
 (defn- updated-user-name [user-before-update first_name last_name]
   (let [prev_first_name (:first_name user-before-update)
@@ -172,9 +155,8 @@
                        (vec (cons User (user-visible-columns)))
                        (cond-> (user-clauses status query group_id include_deactivated)
                             true (hh/merge-order-by [:%lower.last_name :asc] [:%lower.first_name :asc])
-<<<<<<< HEAD
-                            (some? offset-paging/*limit*)  (hh/limit offset-paging/*limit*)
-                            (some? offset-paging/*offset*) (hh/offset offset-paging/*offset*)))
+                            (some? mw.offset-paging/*limit*)  (hh/limit mw.offset-paging/*limit*)
+                            (some? mw.offset-paging/*offset*) (hh/offset mw.offset-paging/*offset*)))
                ;; For admins also include the IDs of Users' Personal Collections
                api/*is-superuser?*
                (hydrate :personal_collection_id)
@@ -182,12 +164,6 @@
                (or api/*is-superuser?*
                    api/*is-group-manager?*)
                (hydrate :group_ids :user_group_memberships))
-=======
-                            (some? mw.offset-paging/*limit*)  (hh/limit mw.offset-paging/*limit*)
-                            (some? mw.offset-paging/*offset*) (hh/offset mw.offset-paging/*offset*)))
-               ;; For admins, also include the IDs of the  Users' Personal Collections
-               api/*is-superuser?* (hydrate :personal_collection_id :group_ids))
->>>>>>> 0aa8ec88
      :total  (db/count User (user-clauses status query group_id include_deactivated))
      :limit  mw.offset-paging/*limit*
      :offset mw.offset-paging/*offset*}))
