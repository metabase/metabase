(ns metabase.test.util
  "Helper functions and macros for writing unit tests."
  (:require [cheshire.core :as json]
            [clojure.java.io :as io]
            [clojure.set :as set]
            [clojure.string :as str]
            [clojure.test :refer :all]
            [clojure.walk :as walk]
            [clojurewerkz.quartzite.scheduler :as qs]
            [colorize.core :as colorize]
            [environ.core :as env]
            [java-time :as t]
            [metabase.driver :as driver]
            [metabase.models :refer [Card Collection Dashboard DashboardCardSeries Database Dimension Field FieldValues
<<<<<<< HEAD
                                     LoginHistory Metric NativeQuerySnippet Permissions PermissionsGroup Pulse PulseCard
                                     PulseChannel Revision Segment Setting Table TaskHistory Timeline TimelineEvent User]]
=======
                                     LoginHistory Metric NativeQuerySnippet Permissions PermissionsGroup PermissionsGroupMembership
                                     Pulse PulseCard PulseChannel Revision Segment Table TaskHistory Timeline TimelineEvent User]]
>>>>>>> 450abef6
            [metabase.models.collection :as collection]
            [metabase.models.permissions :as perms]
            [metabase.models.permissions-group :as group]
            [metabase.models.setting :as setting]
            [metabase.models.setting.cache :as setting.cache]
            [metabase.plugins.classloader :as classloader]
            [metabase.task :as task]
            [metabase.test-runner.assert-exprs :as assert-exprs]
            [metabase.test-runner.parallel :as test-runner.parallel]
            [metabase.test.data :as data]
            [metabase.test.fixtures :as fixtures]
            [metabase.test.initialize :as initialize]
            [metabase.test.util.log :as tu.log]
            [metabase.util :as u]
            [metabase.util.files :as u.files]
            [potemkin :as p]
            [toucan.db :as db]
            [toucan.models :as t.models]
            [toucan.util.test :as tt])
  (:import [java.io File FileInputStream]
           java.net.ServerSocket
           java.util.concurrent.TimeoutException
           java.util.Locale
           [org.quartz CronTrigger JobDetail JobKey Scheduler Trigger]))

(comment tu.log/keep-me
         assert-exprs/keep-me)

(use-fixtures :once (fixtures/initialize :db))

;; these are imported because these functions originally lived in this namespace, and some tests might still be
;; referencing them from here. We can remove the imports once everyone is using `metabase.test` instead of using this
;; namespace directly.
(p/import-vars
 [tu.log
  with-log-level
  with-log-messages-for-level])

(defn- random-uppercase-letter []
  (char (+ (int \A) (rand-int 26))))

(defn random-name
  "Generate a random string of 20 uppercase letters."
  []
  (str/join (repeatedly 20 random-uppercase-letter)))

(defn random-email
  "Generate a random email address."
  []
  (str (u/lower-case-en (random-name)) "@metabase.com"))

(defn boolean-ids-and-timestamps
  "Useful for unit test comparisons. Converts map keys found in `data` satisfying `pred` with booleans when not nil."
  ([data]
   (boolean-ids-and-timestamps
    (every-pred (some-fn keyword? string?)
                (some-fn #{:id :created_at :updated_at :last_analyzed :created-at :updated-at :field-value-id :field-id
                           :date_joined :date-joined :last_login :dimension-id :human-readable-field-id :timestamp}
                         #(str/ends-with? % "_id")
                         #(str/ends-with? % "_at")))
    data))

  ([pred data]
   (walk/prewalk (fn [maybe-map]
                   (if (map? maybe-map)
                     (reduce-kv (fn [acc k v]
                                  (if (pred k)
                                    (assoc acc k (some? v))
                                    (assoc acc k v)))
                                {} maybe-map)
                     maybe-map))
                 data)))


(defn- user-id [username]
  (classloader/require 'metabase.test.data.users)
  ((resolve 'metabase.test.data.users/user->id) username))

(defn- rasta-id [] (user-id :rasta))

(def ^:private with-temp-defaults-fns
  {Card
   (fn [_] {:creator_id             (rasta-id)
            :database_id            (data/id)
            :dataset_query          {}
            :display                :table
            :name                   (random-name)
            :visualization_settings {}})

   Collection
   (fn [_] {:name  (random-name)
            :color "#ABCDEF"})

   Dashboard
   (fn [_] {:creator_id (rasta-id)
            :name       (random-name)})

   DashboardCardSeries
   (constantly {:position 0})

   Database
   (fn [_] {:details   {}
            :engine    :h2
            :is_sample false
            :name      (random-name)})

   Dimension
   (fn [_] {:name (random-name)
            :type "internal"})

   Field
   (fn [_] {:database_type "VARCHAR"
            :base_type     :type/Text
            :name          (random-name)
            :position      1
            :table_id      (data/id :checkins)})

   LoginHistory
   (fn [_] {:device_id          "129d39d1-6758-4d2c-a751-35b860007002"
            :device_description "Mozilla/5.0 (Windows NT 10.0; Win64; x64) AppleWebKit/537.36 (KHTML like Gecko) Chrome/89.0.4389.86 Safari/537.36"
            :ip_address         "0:0:0:0:0:0:0:1"})

   Metric
   (fn [_] {:creator_id  (rasta-id)
            :definition  {}
            :description "Lookin' for a blueberry"
            :name        "Toucans in the rainforest"
            :table_id    (data/id :checkins)})

   NativeQuerySnippet
   (fn [_] {:creator_id (user-id :crowberto)
            :name       (random-name)
            :content    "1 = 1"})

   PermissionsGroup
   (fn [_] {:name (random-name)})

   Pulse
   (fn [_] {:creator_id (rasta-id)
            :name       (random-name)})

   PulseCard
   (fn [_] {:position    0
            :include_csv false
            :include_xls false})

   PulseChannel
   (constantly {:channel_type  :email
                :details       {}
                :schedule_type :daily
                :schedule_hour 15})

   Revision
   (fn [_] {:user_id      (rasta-id)
            :is_creation  false
            :is_reversion false})

   Segment
   (fn [_] {:creator_id  (rasta-id)
            :definition  {}
            :description "Lookin' for a blueberry"
            :name        "Toucans in the rainforest"
            :table_id    (data/id :checkins)})

   ;; TODO - `with-temp` doesn't return `Sessions`, probably because their ID is a string?

   Table
   (fn [_] {:db_id  (data/id)
            :active true
            :name   (random-name)})

   TaskHistory
   (fn [_]
     (let [started (t/zoned-date-time)
           ended   (t/plus started (t/millis 10))]
       {:db_id      (data/id)
        :task       (random-name)
        :started_at started
        :ended_at   ended
        :duration   (.toMillis (t/duration started ended))}))

   Timeline
   (fn [_]
     {:name       "Timeline of bird squawks"
      :creator_id (rasta-id)})

   TimelineEvent
   (fn [_]
     {:name         "default timeline event"
      :timestamp    (t/zoned-date-time)
      :timezone     "US/Pacific"
      :time_matters true
      :creator_id   (rasta-id)})

   User
   (fn [_] {:first_name (random-name)
            :last_name  (random-name)
            :email      (random-email)
            :password   (random-name)})})

(defn- set-with-temp-defaults! []
  (doseq [[model defaults-fn] with-temp-defaults-fns]
    ;; make sure we have the latest version of the class in case it was redefined since we imported it
    (extend (Class/forName (.getCanonicalName (class model)))
      tt/WithTempDefaults
      {:with-temp-defaults defaults-fn})))

(set-with-temp-defaults!)

;; if any of the models get redefined, reload the `with-temp-defaults` so they apply to the new version of the model
(doseq [model-var [#'Card
                   #'Collection
                   #'Dashboard
                   #'DashboardCardSeries
                   #'Database
                   #'Dimension
                   #'Field
                   #'Metric
                   #'NativeQuerySnippet
                   #'Permissions
                   #'PermissionsGroup
                   #'Pulse
                   #'PulseCard
                   #'PulseChannel
                   #'Revision
                   #'Segment
                   #'Table
                   #'TaskHistory
                   #'User]]
  (remove-watch model-var ::reload)
  (add-watch
   model-var
   ::reload
   (fn [_ reference _ _]
     (println (format "%s changed, reloading with-temp-defaults" model-var))
     (set-with-temp-defaults!))))


;;; ------------------------------------------------- Other Util Fns -------------------------------------------------

(defn obj->json->obj
  "Convert an object to JSON and back again. This can be done to ensure something will match its serialized +
  deserialized form, e.g. keywords that aren't map keys, record types vs. plain map types, or timestamps vs ISO-8601
  strings:

     (obj->json->obj {:type :query}) -> {:type \"query\"}"
  {:style/indent 0}
  [obj]
  (json/parse-string (json/generate-string obj) keyword))

(defn- ->lisp-case-keyword [s]
  (-> (name s)
      (str/replace #"_" "-")
      str/lower-case
      keyword))

(defn do-with-temp-env-var-value
  "Impl for [[with-temp-env-var-value]] macro."
  [env-var-keyword value thunk]
  (test-runner.parallel/assert-test-is-not-parallel "with-temp-env-var-value")
  (let [value (str value)]
    (testing (colorize/blue (format "\nEnv var %s = %s\n" env-var-keyword (pr-str value)))
      (try
        ;; temporarily override the underlying environment variable value
        (with-redefs [env/env (assoc env/env env-var-keyword value)]
          ;; flush the Setting cache so it picks up the env var value for the Setting (if applicable)
          (setting.cache/restore-cache!)
          (thunk))
        (finally
          ;; flush the cache again so the original value of any env var Settings get restored
          (setting.cache/restore-cache!))))))

(defmacro with-temp-env-var-value
  "Temporarily override the value of one or more environment variables and execute `body`. Resets the Setting cache so
  any env var Settings will see the updated value, and resets the cache again at the conclusion of `body` so the
  original values are restored.

    (with-temp-env-var-value [mb-send-email-on-first-login-from-new-device \"FALSE\"]
      ...)"
  [[env-var value & more :as bindings] & body]
  {:pre [(vector? bindings) (even? (count bindings))]}
  `(do-with-temp-env-var-value
    ~(->lisp-case-keyword env-var)
    ~value
    (fn [] ~@(if (seq more)
               [`(with-temp-env-var-value ~(vec more) ~@body)]
               body))))

(setting/defsetting with-temp-env-var-value-test-setting
  "Setting for the `with-temp-env-var-value-test` test."
  :visibility :internal
  :setter     :none
  :default    "abc")

(deftest with-temp-env-var-value-test
  (is (= "abc"
         (with-temp-env-var-value-test-setting)))
  (with-temp-env-var-value [mb-with-temp-env-var-value-test-setting "def"]
    (testing "env var value"
      (is (= "def"
             (env/env :mb-with-temp-env-var-value-test-setting))))
    (testing "Setting value"
      (is (= "def"
             (with-temp-env-var-value-test-setting)))))
  (testing "original value should be restored"
    (testing "env var value"
      (is (= nil
             (env/env :mb-with-temp-env-var-value-test-setting))))
    (testing "Setting value"
      (is (= "abc"
             (with-temp-env-var-value-test-setting)))))

  (testing "override multiple env vars"
    (with-temp-env-var-value [some-fake-env-var 123, "ANOTHER_FAKE_ENV_VAR" "def"]
      (testing "Should convert values to strings"
        (is (= "123"
               (:some-fake-env-var env/env))))
      (testing "should handle CAPITALS/SNAKE_CASE"
        (is (= "def"
               (:another-fake-env-var env/env))))))

  (testing "validation"
    (are [form] (thrown?
                 clojure.lang.Compiler$CompilerException
                 (macroexpand form))
      (list `with-temp-env-var-value '[a])
      (list `with-temp-env-var-value '[a b c]))))

(defn do-with-temporary-setting-value
  "Temporarily set the value of the Setting named by keyword `setting-k` to `value` and execute `f`, then re-establish
  the original value. This works much the same way as [[binding]].

  If an env var value is set for the setting, this acts as a wrapper around [[do-with-temp-env-var-value]].
  If `raw-setting?` is `true`, this works like [[with-temp*]] against the `Setting` table, but it ensures no exception
  is thrown if a `setting-k` is already existed.

  Prefer the macro [[with-temporary-setting-values]] and [[with-temporary-raw-setting-values]] over using this function directly."
  [setting-k value thunk & {:keys [raw-setting?]}]
  (test-runner.parallel/assert-test-is-not-parallel "with-temporary-setting-values")
  (test-runner.parallel/assert-test-is-not-parallel "with-temporary-raw-setting-values")
  ;; plugins have to be initialized because changing `report-timezone` will call driver methods
  (initialize/initialize-if-needed! :db :plugins)
  (let [setting-k     (name setting-k)
        setting       (try
                       (#'setting/resolve-setting setting-k)
                       (catch Exception e
                         (when-not raw-setting?
                           (throw e))))]
    (if-let [env-var-value (and (not raw-setting?) (#'setting/env-var-value setting-k))]
      (do-with-temp-env-var-value setting env-var-value thunk)
      (let [original-value (db/select-one-field :value Setting :key (name setting-k))]
        (try
         (if-not raw-setting?
           (setting/set! setting-k value)
           (if original-value
             (db/update! Setting setting-k :value value)
             (db/insert! Setting :key setting-k :value value)))
         (testing (colorize/blue (format "\nSetting %s = %s\n" (keyword setting-k) (pr-str value)))
           (thunk))
         (catch Throwable e
           (throw (ex-info (str "Error in with-temporary-setting-values: " (ex-message e))
                           {:setting  setting-k
                            :location (symbol (name (:namespace setting)) (name setting-k))
                            :value    value}
                           e)))
         (finally
          (try
           (if original-value
             (db/update! Setting setting-k :value original-value)
             (db/delete! Setting :key setting-k))
           (catch Throwable e
             (throw (ex-info (str "Error restoring original Setting value: " (ex-message e))
                             {:setting        setting-k
                              :location       (symbol (name (:namespace setting)) setting-k)
                              :original-value original-value}
                             e))))))))))

(defmacro with-temporary-setting-values
  "Temporarily bind the site-wide values of one or more `Settings`, execute body, and re-establish the original values.
  This works much the same way as `binding`.

     (with-temporary-setting-values [google-auth-auto-create-accounts-domain \"metabase.com\"]
       (google-auth-auto-create-accounts-domain)) -> \"metabase.com\"

  If an env var value is set for the setting, this will change the env var rather than the setting stored in the DB.
  To temporarily override the value of *read-only* env vars, use [[with-temp-env-var-value]]."
  [[setting-k value & more :as bindings] & body]
  (assert (even? (count bindings)) "mismatched setting/value pairs: is each setting name followed by a value?")
  (if (empty? bindings)
    `(do ~@body)
    `(do-with-temporary-setting-value ~(keyword setting-k) ~value
       (fn []
         (with-temporary-setting-values ~more
           ~@body)))))

(defmacro with-temporary-raw-setting-values
  "Like `with-temporary-raw-setting-values` but works with raw value and it allows undefined settings."
  [[setting-k value & more :as bindings] & body]
  (assert (even? (count bindings)) "mismatched setting/value pairs: is each setting name followed by a value?")
  (if (empty? bindings)
    `(do ~@body)
    `(do-with-temporary-setting-value ~(keyword setting-k) ~value
       (fn []
         (with-temporary-raw-setting-values ~more
           ~@body))
       :raw-setting? true)))

(defn do-with-discarded-setting-changes [settings thunk]
  (initialize/initialize-if-needed! :db :plugins)
  ((reduce
    (fn [thunk setting-k]
      (fn []
        (do-with-temporary-setting-value setting-k (setting/get setting-k) thunk)))
    thunk
    settings)))

(defmacro discard-setting-changes
  "Execute `body` in a try-finally block, restoring any changes to listed `settings` to their original values at its
  conclusion.

    (discard-setting-changes [site-name]
      ...)"
  {:style/indent 1}
  [settings & body]
  `(do-with-discarded-setting-changes ~(mapv keyword settings) (fn [] ~@body)))


(defn do-with-temp-vals-in-db
  "Implementation function for `with-temp-vals-in-db` macro. Prefer that to using this directly."
  [model object-or-id column->temp-value f]
  (test-runner.parallel/assert-test-is-not-parallel "with-temp-vals-in-db")
  ;; use low-level `query` and `execute` functions here, because Toucan `select` and `update` functions tend to do
  ;; things like add columns like `common_name` that don't actually exist, causing subsequent update to fail
  (let [model                    (db/resolve-model model)
        [original-column->value] (db/query {:select (keys column->temp-value)
                                            :from   [model]
                                            :where  [:= :id (u/the-id object-or-id)]})]
    (assert original-column->value
            (format "%s %d not found." (name model) (u/the-id object-or-id)))
    (try
      (db/update! model (u/the-id object-or-id)
        column->temp-value)
      (f)
      (finally
        (db/execute!
         {:update model
          :set    original-column->value
          :where  [:= :id (u/the-id object-or-id)]})))))

(defmacro with-temp-vals-in-db
  "Temporary set values for an `object-or-id` in the application database, execute `body`, and then restore the
  original values. This is useful for cases when you want to test how something behaves with slightly different values
  in the DB for 'permanent' rows (rows that live for the life of the test suite, rather than just a single test). For
  example, Database/Table/Field rows related to the test DBs can be temporarily tweaked in this way.

    ;; temporarily make Field 100 a FK to Field 200 and call (do-something)
    (with-temp-vals-in-db Field 100 {:fk_target_field_id 200, :semantic_type \"type/FK\"}
      (do-something))"
  {:style/indent 3}
  [model object-or-id column->temp-value & body]
  `(do-with-temp-vals-in-db ~model ~object-or-id ~column->temp-value (fn [] ~@body)))

(defn is-uuid-string?
  "Is string S a valid UUID string?"
  ^Boolean [^String s]
  (boolean (when (string? s)
             (re-matches #"^[0-9a-f]{8}(?:-[0-9a-f]{4}){3}-[0-9a-f]{12}$" s))))

(defn- update-in-if-present
  "If the path `KS` is found in `M`, call update-in with the original
  arguments to this function, otherwise, return `M`"
  [m ks f & args]
  (if (= ::not-found (get-in m ks ::not-found))
    m
    (apply update-in m ks f args)))

(defn- ^:deprecated round-fingerprint-fields [fprint-type-map decimal-places fields]
  (reduce (fn [fprint field]
            (update-in-if-present fprint [field] (fn [num]
                                                   (if (integer? num)
                                                     num
                                                     (u/round-to-decimals decimal-places num)))))
          fprint-type-map fields))

(defn ^:deprecated round-fingerprint
  "Rounds the numerical fields of a fingerprint to 2 decimal places

  DEPRECATED -- this should no longer be needed; use `metabase.query-processor-test/col` to get the actual real-life
  fingerprint of the column instead."
  [field]
  (-> field
      (update-in-if-present [:fingerprint :type :type/Number] round-fingerprint-fields 2 [:min :max :avg :sd])
      ;; quartal estimation is order dependent and the ordering is not stable across different DB engines, hence more
      ;; aggressive trimming
      (update-in-if-present [:fingerprint :type :type/Number] round-fingerprint-fields 0 [:q1 :q3])
      (update-in-if-present [:fingerprint :type :type/Text]
                            round-fingerprint-fields 2
                            [:percent-json :percent-url :percent-email :average-length])))

(defn ^:deprecated round-fingerprint-cols
  "Round fingerprints to a few digits, so it can be included directly in 'expected' parts of tests.

  DEPRECATED -- this should no longer be needed; use `qp.tt/col` to get the actual real-life fingerprint of the
  column instead."
  ([query-results]
   (if (map? query-results)
     (let [maybe-data-cols (if (contains? query-results :data)
                             [:data :cols]
                             [:cols])]
       (round-fingerprint-cols maybe-data-cols query-results))
     (map round-fingerprint query-results)))

  ([k query-results]
   (update-in query-results k #(map round-fingerprint %))))

(defn postwalk-pred
  "Transform `form` by applying `f` to each node where `pred` returns true"
  [pred f form]
  (walk/postwalk (fn [node]
                   (if (pred node)
                     (f node)
                     node))
                 form))

(defn round-all-decimals
  "Uses `walk/postwalk` to crawl `data`, looking for any double values, will round any it finds"
  [decimal-place data]
  (postwalk-pred (some-fn double? decimal?)
                 #(u/round-to-decimals decimal-place %)
                 data))


;;; +----------------------------------------------------------------------------------------------------------------+
;;; |                                                   SCHEDULER                                                    |
;;; +----------------------------------------------------------------------------------------------------------------+

;; Various functions for letting us check that things get scheduled properly. Use these to put a temporary scheduler
;; in place and then check the tasks that get scheduled

(defn do-with-scheduler [scheduler thunk]
  (binding [task/*quartz-scheduler* scheduler]
    (thunk)))

(defmacro with-scheduler
  "Temporarily bind the Metabase Quartzite scheduler to `scheulder` and run `body`."
  {:style/indent 1}
  [scheduler & body]
  `(do-with-scheduler ~scheduler (fn [] ~@body)))

(defn do-with-temp-scheduler [f]
  (classloader/the-classloader)
  (initialize/initialize-if-needed! :db)
  (let [temp-scheduler        (qs/start (qs/initialize))
        is-default-scheduler? (identical? temp-scheduler (#'metabase.task/scheduler))]
    (if is-default-scheduler?
      (f)
      (with-scheduler temp-scheduler
        (try
          (f)
          (finally
            (qs/shutdown temp-scheduler)))))))

(defmacro with-temp-scheduler
  "Execute `body` with a temporary scheduler in place.

    (with-temp-scheduler
      (do-something-to-schedule-tasks)
      ;; verify that the right thing happened
      (scheduler-current-tasks))"
  {:style/indent 0}
  [& body]
  `(do-with-temp-scheduler (fn [] ~@body)))

(defn scheduler-current-tasks
  "Return information about the currently scheduled tasks (jobs+triggers) for the current scheduler. Intended so we
  can test that things were scheduled correctly."
  []
  (when-let [^Scheduler scheduler (#'task/scheduler)]
    (vec
     (sort-by
      :key
      (for [^JobKey job-key (.getJobKeys scheduler nil)]
        (let [^JobDetail job-detail (.getJobDetail scheduler job-key)
              triggers              (.getTriggersOfJob scheduler job-key)]
          {:description (.getDescription job-detail)
           :class       (.getJobClass job-detail)
           :key         (.getName job-key)
           :data        (into {} (.getJobDataMap job-detail))
           :triggers    (vec (for [^Trigger trigger triggers]
                               (merge
                                {:key (.getName (.getKey trigger))}
                                (when (instance? CronTrigger trigger)
                                  {:cron-schedule (.getCronExpression ^CronTrigger trigger)
                                   :data          (into {} (.getJobDataMap trigger))}))))}))))))

(defn ^:deprecated db-timezone-id
  "Return the timezone id from the test database. Must be called with `*driver*` bound,such as via `driver/with-driver`.
  DEPRECATED — just call `metabase.driver/db-default-timezone` instead directly."
  []
  (assert driver/*driver*)
  (let [db (data/db)]
    ;; clear the connection pool for SQL JDBC drivers. It's possible that a previous test ran and set the session's
    ;; timezone to something, then returned the session to the pool. Sometimes that connection's session can remain
    ;; intact and subsequent queries will continue in that timezone. That causes problems for tests that we can
    ;; determine the database's timezone.
    (driver/notify-database-updated driver/*driver* db)
    (data/dataset test-data
      (or
       (driver/db-default-timezone driver/*driver* db)
       (-> (driver/current-db-time driver/*driver* db)
           .getChronology
           .getZone
           .getID)))))

(defmulti with-model-cleanup-additional-conditions
  "Additional conditions that should be used to restrict which instances automatically get deleted by
  `with-model-cleanup`. Conditions should be a HoneySQL `:where` clause."
  {:arglists '([model])}
  type)

(defmethod with-model-cleanup-additional-conditions :default
  [_]
  nil)

(defmethod with-model-cleanup-additional-conditions (type Collection)
  [_]
  ;; NEVER delete personal collections for the test users.
  [:or
   [:= :personal_owner_id nil]
   [:not-in :personal_owner_id (set (map (requiring-resolve 'metabase.test.data.users/user->id)
                                         @(requiring-resolve 'metabase.test.data.users/usernames)))]])

(defn do-with-model-cleanup [models f]
  {:pre [(sequential? models) (every? t.models/model? models)]}
  (test-runner.parallel/assert-test-is-not-parallel "with-model-cleanup")
  (initialize/initialize-if-needed! :db)
  (let [model->old-max-id (into {} (for [model models]
                                     [model (:max-id (db/select-one [model [:%max.id :max-id]]))]))]
    (try
      (testing (str "\n" (pr-str (cons 'with-model-cleanup (map name models))) "\n")
        (f))
      (finally
        (doseq [model models
                ;; might not have an old max ID if this is the first time the macro is used in this test run.
                :let  [old-max-id            (or (get model->old-max-id model)
                                                 0)
                       max-id-condition      [:> :id old-max-id]
                       additional-conditions (with-model-cleanup-additional-conditions model)]]
          (db/execute!
           {:delete-from model
            :where       (if (seq additional-conditions)
                           [:and max-id-condition additional-conditions]
                           max-id-condition)}))))))

(defmacro with-model-cleanup
  "Execute `body`, then delete any *new* rows created for each model in `models`. Calls `delete!`, so if the model has
  defined any `pre-delete` behavior, that will be preserved.

  It's preferable to use `with-temp` instead, but you can use this macro if `with-temp` wouldn't work in your
  situation (e.g. when creating objects via the API).

    (with-model-cleanup [Card]
      (create-card-via-api!)
      (is (= ...)))"
  [models & body]
  `(do-with-model-cleanup ~models (fn [] ~@body)))

(deftest with-model-cleanup-test
  (testing "Make sure the with-model-cleanup macro actually works as expected"
    (tt/with-temp Card [other-card]
      (let [card-count-before (db/count Card)
            card-name         (random-name)]
        (with-model-cleanup [Card]
          (db/insert! Card (-> other-card (dissoc :id) (assoc :name card-name)))
          (testing "Card count should have increased by one"
            (is (= (inc card-count-before)
                   (db/count Card))))
          (testing "Card should exist"
            (is (db/exists? Card :name card-name))))
        (testing "Card should be deleted at end of with-model-cleanup form"
          (is (= card-count-before
                 (db/count Card)))
          (is (not (db/exists? Card :name card-name)))
          (testing "Shouldn't delete other Cards"
            (is (pos? (db/count Card)))))))))


;; TODO - not 100% sure I understand
(defn call-with-paused-query
  "This is a function to make testing query cancellation eaiser as it can be complex handling the multiple threads
  needed to orchestrate a query cancellation.

  This function takes `f` which is a function of 4 arguments:
     - query-thunk         - No-arg function that will invoke a query.
     - query promise       - Promise used to validate the query function was called.  Deliver something to this once the
                             query has started running
     - cancel promise      - Promise used to validate a cancellation function was called. Deliver something to this once
                             the query was successfully canceled.
     - pause query promise - Promise used to hang the query function, allowing cancellation. Wait for this to be
                             delivered to hang the query.

  `f` should return a future that can be canceled."
  [f]
  (let [called-cancel? (promise)
        called-query?  (promise)
        pause-query    (promise)
        query-thunk    (fn []
                         (data/run-mbql-query checkins
                           {:aggregation [[:count]]}))
        ;; When the query is ran via the datasets endpoint, it will run in a future. That future can be canceled,
        ;; which should cause an interrupt
        query-future   (f query-thunk called-query? called-cancel? pause-query)]
    ;; The cancelled-query? and called-cancel? timeouts are very high and are really just intended to
    ;; prevent the test from hanging indefinitely. It shouldn't be hit unless something is really wrong
    (when (= ::query-never-called (deref called-query? 10000 ::query-never-called))
      (throw (TimeoutException. "query should have been called by now.")))
    ;; At this point in time, the query is blocked, waiting for `pause-query` do be delivered. Cancel still should
    ;; not have been called yet.
    (assert (not (realized? called-cancel?)) "cancel still should not have been called yet.")
    ;; If we cancel the future, it should throw an InterruptedException, which should call the cancel
    ;; method on the prepared statement
    (future-cancel query-future)
    (when (= ::cancel-never-called (deref called-cancel? 10000 ::cancel-never-called))
      (throw (TimeoutException. "cancel should have been called by now.")))
    ;; This releases the fake query function so it finishes
    (deliver pause-query true)
    ::success))

(defmacro throw-if-called
  "Redefines `fn-var` with a function that throws an exception if it's called"
  {:style/indent 1}
  [fn-symb & body]
  {:pre [(symbol? fn-symb)]}
  `(with-redefs [~fn-symb (fn [& ~'_]
                            (throw (RuntimeException. ~(format "%s should not be called!" fn-symb))))]
     ~@body))

(defn do-with-discarded-collections-perms-changes [collection-or-id f]
  (initialize/initialize-if-needed! :db)
  (let [read-path                   (perms/collection-read-path collection-or-id)
        readwrite-path              (perms/collection-readwrite-path collection-or-id)
        groups-with-read-perms      (db/select-field :group_id Permissions :object read-path)
        groups-with-readwrite-perms (db/select-field :group_id Permissions :object readwrite-path)]
    (test-runner.parallel/assert-test-is-not-parallel "with-discarded-collections-perms-changes")
    (try
      (f)
      (finally
        (db/delete! Permissions :object [:in #{read-path readwrite-path}])
        (doseq [group-id groups-with-read-perms]
          (perms/grant-collection-read-permissions! group-id collection-or-id))
        (doseq [group-id groups-with-readwrite-perms]
          (perms/grant-collection-readwrite-permissions! group-id collection-or-id))))))

(defmacro with-discarded-collections-perms-changes
  "Execute `body`; then, in a `finally` block, restore permissions to `collection-or-id` to what they were originally."
  [collection-or-id & body]
  `(do-with-discarded-collections-perms-changes ~collection-or-id (fn [] ~@body)))

(defn do-with-non-admin-groups-no-collection-perms [collection f]
  (test-runner.parallel/assert-test-is-not-parallel "with-non-admin-groups-no-collection-perms")
  (try
    (do-with-discarded-collections-perms-changes
     collection
     (fn []
       (db/delete! Permissions
         :object [:in #{(perms/collection-read-path collection) (perms/collection-readwrite-path collection)}]
         :group_id [:not= (u/the-id (group/admin))])
       (f)))
    ;; if this is the default namespace Root Collection, then double-check to make sure all non-admin groups get
    ;; perms for it at the end. This is here mostly for legacy reasons; we can remove this but it will require
    ;; rewriting a few tests.
    (finally
      (when (and (:metabase.models.collection.root/is-root? collection)
                 (not (:namespace collection)))
        (doseq [group-id (db/select-ids PermissionsGroup :id [:not= (u/the-id (group/admin))])]
          (when-not (db/exists? Permissions :group_id group-id, :object "/collection/root/")
            (perms/grant-collection-readwrite-permissions! group-id collection/root-collection)))))))

(defmacro with-non-admin-groups-no-root-collection-perms
  "Temporarily remove Root Collection perms for all Groups besides the Admin group (which cannot have them removed). By
  default, all Groups have full readwrite perms for the Root Collection; use this macro to test situations where an
  admin has removed them.

  Only affects the Root Collection for the default namespace. Use
  `with-non-admin-groups-no-root-collection-for-namespace-perms` to do the same thing for the Root Collection of other
  namespaces."
  [& body]
  `(do-with-non-admin-groups-no-collection-perms collection/root-collection (fn [] ~@body)))

(defmacro with-non-admin-groups-no-root-collection-for-namespace-perms
  "Like `with-non-admin-groups-no-root-collection-perms`, but for the Root Collection of a non-default namespace."
  [collection-namespace & body]
  `(do-with-non-admin-groups-no-collection-perms
    (assoc collection/root-collection
           :namespace (name ~collection-namespace))
    (fn [] ~@body)))

(defn doall-recursive
  "Like `doall`, but recursively calls doall on map values and nested sequences, giving you a fully non-lazy object.
  Useful for tests when you need the entire object to be realized in the body of a `binding`, `with-redefs`, or
  `with-temp` form."
  [x]
  (cond
    (map? x)
    (into {} (for [[k v] (doall x)]
               [k (doall-recursive v)]))

    (sequential? x)
    (mapv doall-recursive (doall x))

    :else
    x))

(defmacro exception-and-message
  "Invokes `body`, catches the exception and returns a map with the exception class, message and data"
  [& body]
  `(try
     ~@body
     (catch Exception e#
       {:ex-class (class e#)
        :msg      (.getMessage e#)
        :data     (ex-data e#)})))

(defn call-with-locale
  "Sets the default locale temporarily to `locale-tag`, then invokes `f` and reverts the locale change"
  [locale-tag f]
  (test-runner.parallel/assert-test-is-not-parallel "with-locale")
  (let [current-locale (Locale/getDefault)]
    (try
      (Locale/setDefault (Locale/forLanguageTag locale-tag))
      (f)
      (finally
        (Locale/setDefault current-locale)))))

(defmacro with-locale
  "Allows a test to override the locale temporarily"
  [locale-tag & body]
  `(call-with-locale ~locale-tag (fn [] ~@body)))

(defn do-with-column-remappings [orig->remapped thunk]
  (transduce
   identity
   (fn
     ([] thunk)
     ([thunk] (thunk))
     ([thunk [original-column-id remap]]
      (let [original       (db/select-one Field :id (u/the-id original-column-id))
            describe-field (fn [{table-id :table_id, field-name :name}]
                             (format "%s.%s" (db/select-one-field :name Table :id table-id) field-name))]
        (if (integer? remap)
          ;; remap is integer => fk remap
          (let [remapped (db/select-one Field :id (u/the-id remap))]
            (fn []
              (tt/with-temp Dimension [_ {:field_id                (:id original)
                                          :name                    (format "%s [external remap]" (:display_name original))
                                          :type                    :external
                                          :human_readable_field_id (:id remapped)}]
                (testing (format "With FK remapping %s -> %s\n" (describe-field original) (describe-field remapped))
                  (thunk)))))
          ;; remap is sequential or map => HRV remap
          (let [values-map (if (sequential? remap)
                             (zipmap (range 1 (inc (count remap)))
                                     remap)
                             remap)]
            (fn []
              (tt/with-temp* [Dimension   [_ {:field_id (:id original)
                                              :name     (format "%s [internal remap]" (:display_name original))
                                              :type     :internal}]
                              FieldValues [_ {:field_id              (:id original)
                                              :values                (keys values-map)
                                              :human_readable_values (vals values-map)}]]
                (testing (format "With human readable values remapping %s -> %s\n"
                                 (describe-field original) (pr-str values-map))
                  (thunk)))))))))
   orig->remapped))

(defn- col-remappings-arg [x]
  (cond
    (and (symbol? x)
         (not (str/starts-with? x "%")))
    `(data/$ids ~(symbol (str \% x)))

    (and (seqable? x)
         (= (first x) 'values-of))
    (let [[_ table+field] x
          [table field]   (str/split (str table+field) #"\.")]
      `(into {} (get-in (data/run-mbql-query ~(symbol table)
                          {:fields [~'$id ~(symbol (str \$ field))]})
                        [:data :rows])))

    :else
    x))

(defmacro with-column-remappings
  "Execute `body` with column remappings in place. Can create either FK \"external\" or human-readable-values
  \"internal\" remappings:

  FK 'external' remapping -- pass a column to remap to (either as a symbol, or an integer ID):

    (with-column-remappings [reviews.product_id products.title]
      ...)

  Symbols are normally converted to [[metabase.test/id]] forms e.g.

    reviews.product_id -> (mt/id :reviews :product_id)

  human-readable-values 'internal' remappings: pass a vector or map of values. Vector just sets the first `n` values
  starting with 1 (for common cases where the column is an FK ID column)

    (with-column-remappings [venues.category_id [\"My Cat 1\" \"My Cat 2\"]]
      ...)

  equivalent to:

    (with-column-remappings [venues.category_id {1 \"My Cat 1\", 2 \"My Cat 2\"}]
      ...)

  You can also do a human-readable-values 'internal' remapping using the values from another Field by using the
  special `values-of` form:

    (with-column-remappings [venues.category_id (values-of categories.name)]
      ...)"
  {:arglists '([[original-col source-col & more-remappings] & body])}
  [cols & body]
  `(do-with-column-remappings
    ~(into {} (comp (map col-remappings-arg)
                    (partition-all 2))
           cols)
    (fn []
      ~@body)))

(defn find-free-port
  "Finds and returns an available port number on the current host. Does so by briefly creating a ServerSocket, which
  is closed when returning."
  []
  (with-open [socket (ServerSocket. 0)]
    (.getLocalPort socket)))

(defn do-with-env-keys-renamed-by
  "Evaluates the thunk with the current core.environ/env being redefined, its keys having been renamed by the given
  rename-fn. Prefer to use the with-env-keys-renamed-by macro version instead."
  [rename-fn thunk]
  (let [orig-e     env/env
        renames-fn (fn [m k _]
                     (let [k-str (name k)
                           new-k (rename-fn k-str)]
                       (if (not= k-str new-k)
                         (assoc m k (keyword new-k))
                         m)))
        renames    (reduce-kv renames-fn {} orig-e)
        new-e      (set/rename-keys orig-e renames)]
    (testing (colorize/blue (format "\nRenaming env vars by map: %s\n" (u/pprint-to-str renames)))
      (with-redefs [env/env new-e]
        (thunk)))))

(defmacro with-env-keys-renamed-by
  "Evaluates body with the current core.environ/env being redefined, its keys having been renamed by the given
  rename-fn."
  {:arglists '([rename-fn & body])}
  [rename-fn & body]
  `(do-with-env-keys-renamed-by ~rename-fn (fn [] ~@body)))

(defn do-with-temp-file
  "Impl for `with-temp-file` macro."
  [filename f]
  {:pre [(or (string? filename) (nil? filename))]}
  (let [filename (if (string? filename)
                   filename
                   (random-name))
        filename (str (u.files/get-path (System/getProperty "java.io.tmpdir") filename))]
    ;; delete file if it already exists
    (io/delete-file (io/file filename) :silently)
    (try
      (f filename)
      (finally
        (io/delete-file (io/file filename) :silently)))))

(defmacro with-temp-file
  "Execute `body` with newly created temporary file(s) in the system temporary directory. You may optionally specify the
  `filename` (without directory components) to be created in the temp directory; if `filename` is nil, a random
  filename will be used. The file will be deleted if it already exists, but will not be touched; use `spit` to load
  something in to it.

    ;; create a random temp filename. File is deleted if it already exists.
    (with-temp-file [filename]
      ...)

    ;; get a temp filename ending in `parrot-list.txt`
    (with-temp-file [filename \"parrot-list.txt\"]
      ...)"
  [[filename-binding filename-or-nil & more :as bindings] & body]
  {:pre [(vector? bindings) (>= (count bindings) 1)]}
  `(do-with-temp-file
    ~filename-or-nil
    (fn [~(vary-meta filename-binding assoc :tag `String)]
      ~@(if (seq more)
          [`(with-temp-file ~(vec more) ~@body)]
          body))))

(deftest with-temp-file-test
  (testing "random filename"
    (let [temp-filename (atom nil)]
      (with-temp-file [filename]
        (is (string? filename))
        (is (not (.exists (io/file filename))))
        (spit filename "wow")
        (reset! temp-filename filename))
      (testing "File should be deleted at end of macro form"
        (is (not (.exists (io/file @temp-filename)))))))

  (testing "explicit filename"
    (with-temp-file [filename "parrot-list.txt"]
      (is (string? filename))
      (is (not (.exists (io/file filename))))
      (is (str/ends-with? filename "parrot-list.txt"))
      (spit filename "wow")
      (testing "should delete existing file"
        (with-temp-file [filename "parrot-list.txt"]
          (is (not (.exists (io/file filename))))))))

  (testing "multiple bindings"
    (with-temp-file [filename nil, filename-2 "parrot-list.txt"]
      (is (string? filename))
      (is (string? filename-2))
      (is (not (.exists (io/file filename))))
      (is (not (.exists (io/file filename-2))))
      (is (not (str/ends-with? filename "parrot-list.txt")))
      (is (str/ends-with? filename-2 "parrot-list.txt"))))

  (testing "should delete existing file"
    (with-temp-file [filename "parrot-list.txt"]
      (spit filename "wow")
      (with-temp-file [filename "parrot-list.txt"]
        (is (not (.exists (io/file filename)))))))

  (testing "validation"
    (are [form] (thrown?
                 clojure.lang.Compiler$CompilerException
                 (macroexpand form))
      `(with-temp-file [])
      `(with-temp-file (+ 1 2)))))

(defn do-with-user-in-groups
  ([f groups-or-ids]
   (tt/with-temp User [user]
     (do-with-user-in-groups f user groups-or-ids)))
  ([f user [group-or-id & more]]
   (if group-or-id
     (tt/with-temp PermissionsGroupMembership [_ {:group_id (u/the-id group-or-id), :user_id (u/the-id user)}]
       (do-with-user-in-groups f user more))
     (f user))))

(defmacro with-user-in-groups
  "Create a User (and optionally PermissionsGroups), add user to a set of groups, and execute `body`.

    ;; create a new User, add to existing group `some-group`, execute body`
    (with-user-in-groups [user [some-group]]
      ...)

    ;; create a Group, then create a new User and add to new Group, then execute body
    (with-user-in-groups [new-group {:name \"My New Group\"}
                          user      [new-group]]
      ...)"
  {:arglists '([[group-binding-and-definition-pairs* user-binding groups-to-put-user-in?] & body]), :style/indent 1}
  [[& bindings] & body]
  (if (> (count bindings) 2)
    (let [[group-binding group-definition & more] bindings]
      `(tt/with-temp PermissionsGroup [~group-binding ~group-definition]
         (with-user-in-groups ~more ~@body)))
    (let [[user-binding groups-or-ids-to-put-user-in] bindings]
      `(do-with-user-in-groups (fn [~user-binding] ~@body) ~groups-or-ids-to-put-user-in))))

(defn secret-value-equals?
  "Checks whether a secret's `value` matches an `expected` value. If `expected` is a string, then the value's bytes are
  interpreted as a UTF-8 encoded string, then compared to `expected. Otherwise, the individual bytes of each are
  compared."
  {:added "0.42.0"}
  [expected ^bytes value]
  (cond (string? expected)
        (= expected (String. value "UTF-8"))

        (bytes? expected)
        (= (seq expected) (seq value))

        :else
        (throw (ex-info "expected parameter must be a string or bytes" {:expected expected :value value}))))

(defn select-keys-sequentially
  "`expected` is a vector of maps, and `actual` is a sequence of maps.  Maps a function over all items in `actual` that
  performs `select-keys` on the map at the equivalent index from `expected`.  Note the actual values of the maps in
  `expected` don't matter here, only the keys.

  Sample invocation:
  (select-keys-sequentially [{:a nil :b nil}
                             {:a nil :b nil}
                             {:b nil :x nil}] [{:a 1 :b 2}
                                               {:a 3 :b 4 :c 5 :d 6}
                                               {:b 7 :x 10 :y 11}])
  => ({:a 1, :b 2} {:a 3, :b 4} {:b 7, :x 10})

  This function can be used to help assert that certain (but not necessarily all) key/value pairs in a
  `connection-properties` vector match against some expected data."
  [expected actual]
  (cond (vector? expected)
    (map-indexed (fn [idx prop]
                   (reduce-kv (fn [acc k v]
                                (assoc acc k (if (map? v)
                                               (select-keys-sequentially (get (nth expected idx) k) v)
                                               v)))
                              {}
                              (select-keys prop (keys (nth expected idx)))))
                 actual)

    (map? expected)
    ;; recursive case (ex: to turn value that might be a flatland.ordered.map into a regular Clojure map)
    (select-keys actual (keys expected))

    :else
    actual))

(defn file->bytes
  "Reads a file at `file-path` completely into a byte array, returning that array."
  [^String file-path]
  (let [f   (File. file-path)
        ary (byte-array (.length f))]
    (with-open [is (FileInputStream. f)]
      (.read is ary)
      ary)))<|MERGE_RESOLUTION|>--- conflicted
+++ resolved
@@ -12,13 +12,8 @@
             [java-time :as t]
             [metabase.driver :as driver]
             [metabase.models :refer [Card Collection Dashboard DashboardCardSeries Database Dimension Field FieldValues
-<<<<<<< HEAD
-                                     LoginHistory Metric NativeQuerySnippet Permissions PermissionsGroup Pulse PulseCard
-                                     PulseChannel Revision Segment Setting Table TaskHistory Timeline TimelineEvent User]]
-=======
                                      LoginHistory Metric NativeQuerySnippet Permissions PermissionsGroup PermissionsGroupMembership
-                                     Pulse PulseCard PulseChannel Revision Segment Table TaskHistory Timeline TimelineEvent User]]
->>>>>>> 450abef6
+                                     Pulse PulseCard PulseChannel Revision Segment Setting Table TaskHistory Timeline TimelineEvent User]]
             [metabase.models.collection :as collection]
             [metabase.models.permissions :as perms]
             [metabase.models.permissions-group :as group]
