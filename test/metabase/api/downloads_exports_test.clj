--- conflicted
+++ resolved
@@ -52,14 +52,9 @@
   [export-format results]
   (when (seq results)
     (case export-format
-<<<<<<< HEAD
-      :csv  (try (csv/read-csv results) (catch Exception _ results))
-      :xlsx (read-xlsx results))))
-=======
       :csv  (csv/read-csv results)
       :xlsx (read-xlsx results)
       :json (tabulate-maps results))))
->>>>>>> f7b482c6
 
 (defn- card-download
   [{:keys [id] :as _card} {:keys [export-format format-rows pivot]}]
@@ -724,19 +719,11 @@
                                                   :format_rows true)
                             csv/read-csv)]
             (is (= [["Category" "Created At" "Sum of Price"]
-<<<<<<< HEAD
                     ["Doohickey" "May, 2016" "144.12"]
                     ["Doohickey" "June, 2016" "82.92"]
                     ["Doohickey" "July, 2016" "78.22"]
                     ["Doohickey" "August, 2016" "71.09"]
                     ["Doohickey" "September, 2016" "45.65"]]
-=======
-                    ["Doohickey" "2016-05-01T00:00:00Z" "144.12"]
-                    ["Doohickey" "2016-06-01T00:00:00Z" "82.92"]
-                    ["Doohickey" "2016-07-01T00:00:00Z" "78.22"]
-                    ["Doohickey" "2016-08-01T00:00:00Z" "71.09"]
-                    ["Doohickey" "2016-09-01T00:00:00Z" "45.65"]]
->>>>>>> f7b482c6
                    (take 6 result)))))))
     (testing "for xlsx"
       (mt/dataset test-data
