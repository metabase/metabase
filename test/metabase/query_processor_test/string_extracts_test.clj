--- conflicted
+++ resolved
@@ -1,18 +1,11 @@
 (ns metabase.query-processor-test.string-extracts-test
-<<<<<<< HEAD
-  (:require [clojure.test :refer :all]
-            [metabase.driver :as driver]
-            [metabase.driver.util :as driver.u]
-            [metabase.query-processor :as qp]
-            [metabase.test :as mt]
-            [metabase.test.data :as data]))
-=======
   (:require
    [clojure.test :refer :all]
+   [metabase.driver :as driver]
+   [metabase.driver.util :as driver.u]
    [metabase.query-processor :as qp]
    [metabase.test :as mt]
    [metabase.test.data :as data]))
->>>>>>> d2f10e9f
 
 (defn- test-string-extract
   [expr & [filter]]
