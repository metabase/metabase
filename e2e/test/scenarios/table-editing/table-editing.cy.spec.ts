import dayjs from "dayjs";

import { SAMPLE_DB_ID } from "e2e/support/cypress_data";
import { SAMPLE_DATABASE } from "e2e/support/cypress_sample_database";
import { resetSnowplow } from "e2e/support/helpers/e2e-snowplow-helpers";

const { H } = cy;

const { ORDERS_ID, PRODUCTS_ID, PEOPLE_ID } = SAMPLE_DATABASE;

describe("scenarios > table-editing", () => {
  beforeEach(() => {
    resetSnowplow();

    H.restore();
    cy.signInAsAdmin();

    H.activateToken("bleeding-edge");
    setTableEditingEnabledForDB(SAMPLE_DB_ID);

    cy.intercept("GET", "/api/database").as("getDatabases");
    cy.intercept("GET", "/api/table/*").as("getTable");
  });

  it("should show edit icon on table browser", () => {
    openTableBrowser();
    getTableEditIcon("People").should("be.visible");
  });

  it("should not show edit icon on table browser if user is not admin", () => {
    cy.signInAsNormalUser();

    openTableBrowser();
    getTableEditIcon("People").should("not.exist");
  });

  it("should allow to open table data edit mode", () => {
    openTableBrowser();
    openTableEdit("People");

    H.expectUnstructuredSnowplowEvent({
      event: "edit_data_button_clicked",
      triggered_from: "table-browser",
      target_id: PEOPLE_ID,
    });

    cy.wait("@getTable");

    cy.findByTestId("edit-table-data-root")
      .should("be.visible")
      .within(() => {
        cy.findByText("People").should("be.visible");
        cy.findByTestId("head-crumbs-container")
          .findByText("Edit")
          .should("be.visible");

        cy.findByTestId("table-root").should("be.visible");
      });

    cy.findByTestId("head-crumbs-container").findByText("People").click();

    cy.findByTestId("query-builder-root").should("be.visible");
  });

  describe("db setting is disabled", () => {
    it("should not allow to open table data view by default", () => {
      setTableEditingEnabledForDB(SAMPLE_DB_ID, false);
      openTableBrowser();
      getTableEditIcon("People").should("not.exist");
    });
  });

  describe("non-admin user", () => {
    beforeEach(() => {
      cy.signInAsNormalUser();
    });

    it("should not allow to open table data view", () => {
      cy.visit(`/browse/databases/${SAMPLE_DB_ID}/tables/${ORDERS_ID}/edit`);
      cy.findByTestId("edit-table-data-restricted").should("be.visible");
    });
  });

  describe("table edit mode", () => {
    beforeEach(() => {
      resetSnowplow();

      cy.intercept("GET", `/api/table/${ORDERS_ID}/query_metadata`).as(
        "getOrdersTable",
      );

      cy.intercept("POST", "api/dataset").as("getTableDataQuery");
      cy.intercept("POST", "api/ee/action-v2/execute-bulk").as(
        "updateTableData",
      );

      cy.visit(`/browse/databases/${SAMPLE_DB_ID}/tables/${ORDERS_ID}/edit`);

      cy.wait("@getOrdersTable");
    });

    it("should allow to filter table data", () => {
      cy.findByTestId("edit-table-data-root").findByText("Filter").click();

      H.popover().within(() => {
        cy.findByText("Discount").click();
        cy.findByText("Between").click();
      });

      H.menu().findByText("Not empty").click();
      H.popover().findByText("Apply filter").click();

      cy.wait("@getTableDataQuery");

      cy.findByTestId("filters-visibility-control").should("have.text", "1");

      // check that filter persists after page refresh
      cy.reload();
      cy.wait("@getTableDataQuery");

      cy.findByTestId("filters-visibility-control").should("have.text", "1");
      cy.findByTestId("filters-visibility-control").click();

      cy.findByTestId("qb-filters-panel")
        .should("be.visible")
        .within(() => {
          cy.icon("close").click();
        });

      cy.wait("@getTableDataQuery");
      cy.findByTestId("filters-visibility-control").should("not.exist");
    });

    it("should allow to sort table data", () => {
      cy.findByTestId("table-header").within(() => {
        cy.findByText("Quantity").click();

        cy.findAllByTestId("header-sort-indicator").should("have.length", 1);

        cy.findByText("Quantity")
          .closest("[role=button]")
          .findByLabelText("chevronup icon")
          .should("be.visible");

        cy.findByText("Quantity").click();

        cy.findByText("Quantity")
          .closest("[role=button]")
          .findByLabelText("chevrondown icon")
          .should("be.visible");
      });

      // check that sorting persist after page refresh
      cy.reload();
      cy.wait("@getTableDataQuery");

      cy.findByTestId("table-header").within(() => {
        cy.findByText("Quantity")
          .closest("[role=button]")
          .findByLabelText("chevrondown icon")
          .should("be.visible");

        cy.findByText("Quantity").click();

        cy.findAllByTestId("header-sort-indicator").should("have.length", 0);
      });
    });

    it("should allow to view row details", () => {
      openEditRowModal(2);
      H.modal().within(() => {
        cy.get("@rowId").then((rowId) => {
          cy.findByTestId("ID-field-input").should("have.text", rowId);
        });
      });
    });

    it("should allow to edit a row using a modal", () => {
      openEditRowModal(2);

      H.modal().within(() => {
        cy.findByTestId("Quantity-field-input")
          .type("{backspace}{backspace}{backspace}123")
          .blur();

        cy.findByTestId("update-row-save-button").click();
      });

      cy.wait("@updateTableData").then(({ response }) => {
        expect(response?.body.outputs[0].op).to.equal("updated");
        expect(response?.body.outputs[0].row.QUANTITY).to.equal(123);
      });

      H.modal().should("not.exist");

      H.undoToast().findByText("Successfully updated").should("be.visible");
      H.expectUnstructuredSnowplowEvent({
        event: "edit_data_record_modified",
        event_detail: "update",
        target_id: ORDERS_ID,
        triggered_from: "modal",
        result: "success",
      });
    });

    describe("inline cell editing", () => {
      // we use randomized values here to allow multiple runs in one session (since non-changed values are not updated)
      const cases = [
        {
          tableId: PRODUCTS_ID,
          dataType: "string",
          column: "EAN",
          value: Math.floor(Math.random() * 100000)
            .toString()
            .padStart(13, "0"),
        },
        {
          tableId: ORDERS_ID,
          dataType: "number",
          column: "TAX",
          value: Math.floor(Math.random() * 1000),
        },
        {
          tableId: PEOPLE_ID,
          dataType: "date",
          column: "BIRTH_DATE",
          value: dayjs(
            new Date(
              Date.now() -
                Math.floor(Math.random() * 1000 * 60 * 60 * 24 * 365),
            ),
          ).format("YYYY-MM-DD"),
        },
      ];

      cases.forEach(({ dataType, column, value, tableId }) => {
        it(`should allow to edit a cell with type ${dataType}`, () => {
          cy.visit(`/browse/databases/${SAMPLE_DB_ID}/tables/${tableId}/edit`);

          // Locate the table and the specific cell to edit
          cy.findByTestId("table-root")
            .findAllByRole("row")
            .eq(1) // Select the second row (index 1)
            .within(() => {
              cy.get(`[data-column-id='${column}']`)
                .as("targetCell")
                .click({ scrollBehavior: "center" }); // Activate inline editing
            });

          // Edit the cell value
          cy.get("@targetCell")
            .find("input")
            .first() // Assuming the cell becomes an input field
            .type(`{selectAll}{backspace}${value}`) // Enter the new value
            .blur(); // Trigger the save action by blurring the input

          cy.wait("@updateTableData").then(({ response }) => {
            expect(response?.body.outputs[0].op).to.equal("updated");
            if (dataType === "date") {
              expect(
                dayjs(response?.body.outputs[0].row[column]).format(
                  "YYYY-MM-DD",
                ),
              ).to.equal(value);
            } else {
              expect(response?.body.outputs[0].row[column]).to.equal(value);
            }
          });

          H.expectUnstructuredSnowplowEvent({
            event: "edit_data_record_modified",
            event_detail: "update",
            target_id: table === "Products" ? PRODUCTS_ID : ORDERS_ID,
            triggered_from: "inline",
            result: "success",
          });

          H.undoToast().findByText("Successfully updated").should("be.visible");
        });
      });

      it("should allow to edit a cell with datetime type", () => {
        cy.visit(`/browse/databases/${SAMPLE_DB_ID}/tables/${ORDERS_ID}/edit`);

        // Locate the table and the specific cell to edit
        cy.findByTestId("table-root")
          .findAllByRole("row")
          .eq(1) // Select the second row (index 1)
          .within(() => {
            cy.get("[data-column-id='CREATED_AT']").as("targetCell").click({
              scrollBehavior: false,
            }); // Activate inline editing
          });

        const day = Math.floor(Math.random() * 10) + 10; // 10-20
        const hour = Math.floor(Math.random() * 12);
        const minute = Math.floor(Math.random() * 60);

        H.popover().within(() => {
          cy.findByRole("button", { name: `${day} May 2024` }).click();
          cy.findAllByRole("spinbutton").eq(0).type(hour.toString());
          cy.findAllByRole("spinbutton").eq(1).type(minute.toString());
          // It's safe to click the last button because we're in the popover
          // eslint-disable-next-line no-unsafe-element-filtering
          cy.findAllByRole("button").last().click();
        });

        cy.wait("@updateTableData").then(({ response }) => {
          const targetDate = dayjs(
            new Date(2024, 4, day, hour, minute, 0),
          ).format("YYYY-MM-DDTHH:mm:ss");
          const savedDate = response?.body.outputs[0].row.CREATED_AT;

          expect(response?.body.outputs[0].op).to.equal("updated");
          // Omit timezone offset
          expect(savedDate.startsWith(targetDate)).to.be.true;
        });

        H.undoToast().findByText("Successfully updated").should("be.visible");
      });

      it("should allow to edit a cell with select type", () => {
        cy.visit(`/browse/databases/${SAMPLE_DB_ID}/tables/${ORDERS_ID}/edit`);

        cy.findByTestId("table-root")
          .findAllByRole("row")
          .eq(1)
          .within(() => {
            cy.get("[data-column-id='USER_ID']").as("targetCell").click({
              scrollBehavior: false,
            });
          });

        H.popover().within(() => {
          const randomIndex = Math.floor(2 + Math.random() * 18);

          cy.findAllByRole("option")
            .should("have.length", 20)
            .eq(randomIndex)
            .click();

          cy.wait("@updateTableData").then(({ response }) => {
            expect(response?.body.outputs[0].op).to.equal("updated");
          });
        });

        H.undoToast().findByText("Successfully updated").should("be.visible");
      });

      it("should not allow to edit PK cells", () => {
        cy.visit(
          `/browse/databases/${SAMPLE_DB_ID}/tables/${PRODUCTS_ID}/edit`,
        );

        cy.findByTestId("table-root")
          .findAllByRole("row")
          .eq(1)
          .within(() => {
            cy.get("[data-column-id='ID']")
              .as("targetCell")
              .click({
                scrollBehavior: false,
              })
              .find("input")
              .should("not.exist");
          });
      });

      it("should handle errors", () => {
        cy.findByTestId("table-root")
          .findAllByRole("row")
          .eq(1)
          .within(() => {
            cy.get("[data-column-id='TAX']")
              .as("targetCell")
              .click({
                scrollBehavior: false,
              })
              .find("input")
              .type("{selectAll}{backspace}aaa", {
                scrollBehavior: false,
              }) // Enter the new value
              .blur(); // Trigger the save action by blurring the input
          });

        H.undoToast()
          .findByText("Couldn't save table changes")
          .should("be.visible");
      });
    });
  });

  describe("create / delete row", () => {
    beforeEach(() => {
      resetSnowplow();

      cy.intercept("GET", `/api/table/${ORDERS_ID}/query_metadata`).as(
        "getOrdersTable",
      );

      cy.intercept("POST", "api/dataset").as("getTableDataQuery");
      cy.intercept("POST", "api/ee/action-v2/execute-bulk").as("executeBulk");

      cy.visit(`/browse/databases/${SAMPLE_DB_ID}/tables/${ORDERS_ID}/edit`);

      cy.wait("@getOrdersTable");
    });

    it("should allow to create a row", () => {
      cy.findByTestId("new-record-button").click();

      H.modal().within(() => {
        cy.findByText("Create a new record").should("be.visible");
        cy.findByTestId("Tax-field-input").type("50");
        cy.findByTestId("Total-field-input").type("100");
        cy.findByTestId("Discount-field-input").type("10");
        cy.findByTestId("create-row-form-submit-button").click();
      });

      cy.wait("@executeBulk").then(({ response, request }) => {
        expect(request.body.action).to.equal("data-grid.row/create");
        expect(response?.body.outputs[0].op).to.equal("created");
        expect(response?.body.outputs[0].row.TAX).to.equal(50);
        expect(response?.body.outputs[0].row.TOTAL).to.equal(100);
        expect(response?.body.outputs[0].row.DISCOUNT).to.equal(10);
      });

      H.undoToast().within(() => {
        cy.findByText("Record successfully created").should("be.visible");
        cy.findByLabelText("close icon").click();
      });
<<<<<<< HEAD

      H.expectUnstructuredSnowplowEvent({
        event: "edit_data_record_modified",
        event_detail: "create",
        target_id: ORDERS_ID,
        triggered_from: "modal",
        result: "success",
      });

      // We want to check if the new row is added as the last row to the table
      // eslint-disable-next-line no-unsafe-element-filtering
      cy.findByTestId("table-scroll-container")
        .scrollTo("bottom")
        .findAllByRole("row")
        .last()
        .should("have.attr", "data-dataset-index", "2000")
        .within(() => {
          cy.get('[data-column-id="TAX"]').should("have.text", "50");
          cy.get('[data-column-id="TOTAL"]').should("have.text", "100");
          cy.get('[data-column-id="DISCOUNT"]').should("have.text", "10");

          cy.findByTestId("detail-shortcut").click({
            scrollBehavior: false,
            force: true,
          });
        });

      H.modal()
        .first()
        .within(() => {
          cy.findByText("Edit record").should("be.visible");
          cy.findByTestId("delete-row-icon").click();
        });

      H.modal()
        .first()
        .within(() => {
          cy.findByText("Delete this record?").should("be.visible");
          cy.findByText("Delete record").click();
        });

      cy.wait("@executeBulk").then(({ response, request }) => {
        expect(request.body.action).to.equal("data-grid.row/delete");
        expect(response?.body.outputs[0].op).to.equal("deleted");
      });

      H.undoToast().findByText("Successfully deleted").should("be.visible");

      H.expectUnstructuredSnowplowEvent({
        event: "edit_data_record_modified",
        event_detail: "delete",
        target_id: ORDERS_ID,
        triggered_from: "modal",
        result: "success",
      });
=======
>>>>>>> 3194dd74
    });

    it("should allow to delete multiple rows (bulk)", () => {
      cy.findAllByTestId("row-select-checkbox").eq(15).click();
      cy.findAllByTestId("row-select-checkbox").eq(16).click();

      cy.findByTestId("toast-card").findByText("Delete").click();

      H.modal().within(() => {
        cy.findByText("Delete 2 records?").should("be.visible");
        cy.findByRole("button", { name: "Delete 2 records" }).click();
      });

      cy.wait("@executeBulk").then(({ response, request }) => {
        expect(request.body.action).to.equal("data-grid.row/delete");
        expect(response?.body.outputs[0].op).to.equal("deleted");
      });

      cy.findByTestId("toast-card").should("not.exist");

      H.undoToast().findByText("Successfully deleted").should("be.visible");
    });
  });
});

function setTableEditingEnabledForDB(dbId: number, enabled = true) {
  return cy.request("PUT", `/api/database/${dbId}`, {
    settings: {
      "database-enable-table-editing": enabled,
    },
  });
}

function openTableBrowser(databaseName: string = "Sample Database") {
  cy.visit("/browse/databases");
  cy.wait("@getDatabases");
  cy.findByTestId("database-browser").findByText(databaseName).click();
}

function getTableEditIcon(tableName: string) {
  return cy
    .findByTestId("browse-schemas")
    .contains(tableName)
    .realHover()
    .findByTestId("edit-table-icon");
}

function openTableEdit(tableName: string) {
  getTableEditIcon(tableName).click();
}

function openEditRowModal(rowIndex: number) {
  cy.findByTestId("table-root")
    .findAllByRole("row")
    .should("have.length.gte", 10)
    .eq(rowIndex)
    .within(() => {
      cy.findAllByTestId("cell-data")
        .first()
        .invoke("text")
        .then((text) => {
          cy.wrap(text).as("rowId");
        });

      cy.findAllByTestId("cell-data").first().realHover({
        scrollBehavior: false,
      });

      cy.findByTestId("row-edit-icon").click({
        scrollBehavior: false,
      });
    });

  H.modal().findByText("Edit record").should("be.visible");
}<|MERGE_RESOLUTION|>--- conflicted
+++ resolved
@@ -270,7 +270,7 @@
           H.expectUnstructuredSnowplowEvent({
             event: "edit_data_record_modified",
             event_detail: "update",
-            target_id: table === "Products" ? PRODUCTS_ID : ORDERS_ID,
+            target_id: tableId,
             triggered_from: "inline",
             result: "success",
           });
@@ -429,8 +429,8 @@
         cy.findByText("Record successfully created").should("be.visible");
         cy.findByLabelText("close icon").click();
       });
-<<<<<<< HEAD
-
+      
+      
       H.expectUnstructuredSnowplowEvent({
         event: "edit_data_record_modified",
         event_detail: "create",
@@ -438,55 +438,6 @@
         triggered_from: "modal",
         result: "success",
       });
-
-      // We want to check if the new row is added as the last row to the table
-      // eslint-disable-next-line no-unsafe-element-filtering
-      cy.findByTestId("table-scroll-container")
-        .scrollTo("bottom")
-        .findAllByRole("row")
-        .last()
-        .should("have.attr", "data-dataset-index", "2000")
-        .within(() => {
-          cy.get('[data-column-id="TAX"]').should("have.text", "50");
-          cy.get('[data-column-id="TOTAL"]').should("have.text", "100");
-          cy.get('[data-column-id="DISCOUNT"]').should("have.text", "10");
-
-          cy.findByTestId("detail-shortcut").click({
-            scrollBehavior: false,
-            force: true,
-          });
-        });
-
-      H.modal()
-        .first()
-        .within(() => {
-          cy.findByText("Edit record").should("be.visible");
-          cy.findByTestId("delete-row-icon").click();
-        });
-
-      H.modal()
-        .first()
-        .within(() => {
-          cy.findByText("Delete this record?").should("be.visible");
-          cy.findByText("Delete record").click();
-        });
-
-      cy.wait("@executeBulk").then(({ response, request }) => {
-        expect(request.body.action).to.equal("data-grid.row/delete");
-        expect(response?.body.outputs[0].op).to.equal("deleted");
-      });
-
-      H.undoToast().findByText("Successfully deleted").should("be.visible");
-
-      H.expectUnstructuredSnowplowEvent({
-        event: "edit_data_record_modified",
-        event_detail: "delete",
-        target_id: ORDERS_ID,
-        triggered_from: "modal",
-        result: "success",
-      });
-=======
->>>>>>> 3194dd74
     });
 
     it("should allow to delete multiple rows (bulk)", () => {
