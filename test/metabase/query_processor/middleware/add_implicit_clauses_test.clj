(ns ^:mb/driver-tests metabase.query-processor.middleware.add-implicit-clauses-test
  (:require
   [clojure.test :refer :all]
<<<<<<< HEAD
   [medley.core :as m]
=======
   [metabase.legacy-mbql.util :as mbql.u]
   [metabase.lib.convert :as lib.convert]
>>>>>>> b11e39d2
   [metabase.lib.core :as lib]
   [metabase.lib.metadata :as lib.metadata]
   [metabase.lib.test-metadata :as meta]
   [metabase.lib.test-util :as lib.tu]
   [metabase.lib.test-util.macros :as lib.tu.macros]
   [metabase.lib.types.isa :as lib.types.isa]
   [metabase.query-processor :as qp]
   [metabase.query-processor.middleware.add-implicit-clauses :as qp.add-implicit-clauses]
   [metabase.query-processor.middleware.add-source-metadata :as add-source-metadata]
   [metabase.query-processor.preprocess :as qp.preprocess]
   [metabase.query-processor.store :as qp.store]
   [metabase.query-processor.test-util :as qp.test-util]
   [metabase.test :as mt]))

(defn- add-implicit-breakout-order-by [inner-query]
  (let [query  (lib/query meta/metadata-provider {:database (meta/id), :type :query, :query inner-query})
        path   [:stages (dec (count (:stages query)))]
        stage' (#'qp.add-implicit-clauses/add-implicit-breakout-order-by query path (get-in query path))]
    (lib/->legacy-MBQL stage')))

(deftest ^:parallel add-order-bys-for-breakouts-test
  (testing "we should add order-bys for breakout clauses"
    (is (=? {:source-table 1
             :breakout     [[:field 1 nil]]
             :order-by     [[:asc [:field 1 nil]]]}
            (add-implicit-breakout-order-by
             {:source-table 1
              :breakout     [[:field 1 nil]]})))))

(deftest ^:parallel add-order-bys-for-breakouts-test-2
  (testing "we should add order-bys for breakout clauses"
    (testing "Add Field to existing order-by"
      (is (=? (lib.tu.macros/mbql-query orders
                {:breakout [$product-id->products.category]
                 :order-by [[:asc $created-at]
                            [:asc $product-id->products.category]]})
              (update (lib.tu.macros/mbql-query orders
                        {:breakout [$product-id->products.category]
                         :order-by [[:asc $created-at]]})
                      :query add-implicit-breakout-order-by))))))

(deftest ^:parallel add-order-bys-for-breakouts-test-3
  (testing "we should add order-bys for breakout clauses"
    (testing "...but not if the Field is already in an order-by"
      (mt/with-metadata-provider meta/metadata-provider
        (let [{:keys [query]} (lib.tu.macros/mbql-query orders
                                {:breakout [$product-id->products.category]
                                 :order-by [[:asc $product-id->products.category]]})]
          (is (=? query
                  (add-implicit-breakout-order-by query))))))))

(deftest ^:parallel add-order-bys-for-breakouts-test-4
  (testing "we should add order-bys for breakout clauses"
    (testing "...but not if the Field is already in an order-by"
      (mt/with-metadata-provider meta/metadata-provider
        (let [{:keys [query]} (lib.tu.macros/mbql-query orders
                                {:breakout [$product-id->products.category]
                                 :order-by [[:desc $product-id->products.category]]})]
          (is (=? query
                  (add-implicit-breakout-order-by query))))))))

(deftest ^:parallel add-order-bys-for-breakouts-test-5
  (testing "we should add order-bys for breakout clauses"
    (testing "...but not if the Field is already in an order-by"
      (testing "With a datetime-field"
        (mt/with-metadata-provider meta/metadata-provider
          (let [{:keys [query]} (lib.tu.macros/mbql-query orders
                                  {:breakout [!day.created-at]
                                   :order-by [[:asc !day.created-at]]})]
            (is (=? query
                    (add-implicit-breakout-order-by query)))))))))

(defn- add-implicit-fields
  ([inner-query]
   (add-implicit-fields meta/metadata-provider inner-query))

  ([mp inner-query]
   (let [query  (lib/query
                 mp
                 {:database (meta/id)
                  :type     :query
                  :query    inner-query})
         path   [:stages (dec (count (:stages query)))]
         stage' (#'qp.add-implicit-clauses/add-implicit-fields query path (get-in query path))]
     (lib/->legacy-MBQL stage'))))

(deftest ^:parallel add-order-bys-for-no-aggregations-test
  (testing "We should add sorted implicit Fields for a query with no aggregations"
    (is (=? (:query
             (lib.tu.macros/mbql-query venues
               {:fields [;; :type/PK Fields should get sorted first
                         [:field %id {}]
                         ;; followed by :type/Name Fields
                         [:field %name {}]
                         ;; followed by other Fields sorted by name
                         [:field %category-id {}]
                         [:field %latitude {}]
                         [:field %longitude {}]
                         [:field %price {}]]}))
            (add-implicit-fields (:query (lib.tu.macros/mbql-query venues)))))))

(deftest ^:parallel sort-by-field-position-test
  (testing "when adding sorted implicit Fields, Field positions should be taken into account"
    (let [mp (lib.tu/mock-metadata-provider
              meta/metadata-provider
              {:fields [{:id        1
                         :table-id  (meta/id :venues)
                         :position  100
                         :name      "bbbbb"
                         :base-type :type/Text}
                        {:id        2
                         :table-id  (meta/id :venues)
                         :position  101
                         :name      "aaaaa"
                         :base-type :type/Text}]})]
      (is (=? (:query
               (lib.tu.macros/mbql-query venues
                 {:fields [;; all fields with lower positions should get sorted first according to rules above
                           [:field %id {}]
                           [:field %name {}]
                           [:field %category-id {}]
                           [:field %latitude {}]
                           [:field %longitude {}]
                           [:field %price {}]
                           ;; followed by position = 100, then position = 101
                           [:field 1 {}]
                           [:field 2 {}]]}))
              (add-implicit-fields mp (:query (lib.tu.macros/mbql-query venues))))))))

(deftest ^:parallel default-bucketing-test
  (testing "datetime Fields should get default bucketing of :day"
    (let [mp (lib.tu/mock-metadata-provider
              meta/metadata-provider
              {:fields [{:id        1
                         :table-id  (meta/id :venues)
                         :position  2
                         :name      "aaaaa"
                         :base-type :type/DateTime}]})]
      (is (lib.types.isa/temporal? (lib.metadata/field mp 1)))
      (is (=? (:query
               (lib.tu.macros/mbql-query venues
                 {:fields [[:field %id {}]
                           [:field %name {}]
                           [:field 1 {}]
                           [:field %category-id {}]
                           [:field %latitude {}]
                           [:field %longitude {}]
                           [:field %price {}]]}))
              (add-implicit-fields mp (:query (lib.tu.macros/mbql-query venues))))))))

(deftest ^:parallel add-implicit-fields-for-source-queries-test
  (testing "We should add implicit Fields for source queries that have source-metadata as appropriate"
    (let [{{source-query :query} :dataset_query
           source-metadata       :result_metadata}
          (qp.test-util/card-with-source-metadata-for-query
           (mt/mbql-query checkins
             {:aggregation [[:count]]
              :breakout    [!month.$date]}))]
      (is (=? {:fields [[:field "DATE" {:inherited-temporal-unit :month}] ; (was an ID ref)
                        [:field "count" {:base-type :type/Integer}]]}
              (add-implicit-fields
               (mt/application-database-metadata-provider (mt/id))
               (:query (lib.tu.macros/mbql-query checkins
                         {:source-query    source-query
                          :source-metadata source-metadata}))))))))

(deftest ^:parallel expression-with-only-field-in-source-query-test
  (testing "Field coming from expression in source query should have string id"
    (let [{{source-query :query} :dataset_query
           source-metadata       :result_metadata}
          (qp.test-util/card-with-source-metadata-for-query
           (mt/mbql-query venues {:expressions {"ccprice" $price}}))]
      (is (some #(when (= % [:field "ccprice" {:base-type :type/Integer}]) %)
                (->> (lib.tu.macros/mbql-query nil
                       {:source-query    source-query
                        :source-metadata source-metadata})
                     :query
                     (add-implicit-fields (mt/application-database-metadata-provider (mt/id)))
                     :fields))))))

(defn- add-implicit-clauses
  ([query]
   (add-implicit-clauses meta/metadata-provider query))

  ([mp query]
   (let [query (lib/query mp query)]
     (-> query
         qp.add-implicit-clauses/add-implicit-clauses
         lib/->legacy-MBQL))))

(deftest ^:parallel joined-field-test
  (testing "When adding implicit `:fields` clauses, should include `join-alias` clauses for joined fields (#14745)"
    (doseq [field-ref (lib.tu.macros/$ids
                        [[:field %categories.name {:join-alias "c"}]
                         [:field %categories.name {:join-alias "c", :temporal-unit :default}]])]
      (testing (format "field ref = %s" (pr-str field-ref))
        (let [query (lib.tu.macros/mbql-query venues
                      {:source-query    {:source-table $$venues
                                         :fields       [$id &c.categories.name $category-id->categories.name]
                                         :joins        [{:fields       [&c.categories.name]
                                                         :source-table $$categories
                                                         :strategy     :left-join
                                                         :condition    [:= $category-id &c.categories.id]
                                                         :alias        "c"}]}
                       :source-metadata [{:table_id      $$venues
                                          :semantic_type :type/PK
                                          :name          "ID"
                                          :field_ref     $id
                                          :id            %id
                                          :display_name  "ID"
                                          :base_type     :type/BigInteger}
                                         {:table_id      $$categories
                                          :semantic_type :type/Name
                                          :name          "NAME"
                                          :field_ref     field-ref
                                          :id            %categories.name
                                          :display_name  "c → Name"
                                          :base_type     :type/Text}
                                         {:table_id     $$categories
                                          :name         "NAME"
                                          :field_ref    $category-id->categories.name
                                          :id           %categories.name
                                          :display_name "Category → Name"
                                          :base_type    :type/Text}]})]
          (is (=? [[:field "ID" {:base-type :type/BigInteger}]
                   [:field "c__NAME" {:base-type :type/Text}]
                   [:field "CATEGORIES__via__CATEGORY_ID__NAME" {:base-type :type/Text}]]
                  (get-in (add-implicit-clauses query)
                          [:query :fields]))))))))

(deftest ^:parallel add-correct-implicit-fields-for-deeply-nested-source-queries-test
  (testing "Make sure we add correct `:fields` from deeply-nested source queries (#14872)"
    (qp.store/with-metadata-provider meta/metadata-provider
      (let [expected-cols qp.preprocess/query->expected-cols
            q1            (lib.tu.macros/mbql-query orders
                            {:filter       [:= $id 1]
                             :aggregation  [[:sum $total]]
                             :breakout     [!day.created-at
                                            $product-id->products.title
                                            $product-id->products.category]})
            q2            (lib.tu.macros/mbql-query nil
                            {:source-query    (:query q1)
                             :filter          [:> *sum/Float 100]
                             :aggregation     [[:sum *sum/Float]]
                             :breakout        [$orders.product-id->products.title]
                             :source-metadata (expected-cols q1)})
            query         (lib.tu.macros/mbql-query nil
                            {:source-query    (:query q2)
                             :filter          [:> *sum/Float 100]
                             :source-metadata (expected-cols q2)})]
        (is (=? [[:field "PRODUCTS__via__PRODUCT_ID__TITLE" {:base-type :type/Text}]
                 [:field "sum" {:base-type :type/Float}]]
                (-> (add-implicit-clauses query)
                    :query
                    :fields)))))))

(deftest ^:parallel add-implicit-fields-for-source-query-inside-join-test
  (testing "Should add implicit `:fields` for `:source-query` inside a join"
    (is (=? (lib.tu.macros/mbql-query venues
              {:joins    [{:source-query {:source-table $$categories
                                          :fields       [[:field %categories.id {}]
                                                         [:field %categories.name {}]]}
                           :alias        "cat"
                           :condition    [:= $venues.category-id &cat.*ID/BigInteger]}]
               :fields   [[:field %venues.id {}]
                          [:field %venues.name {}]
                          [:field %venues.category-id {}]
                          [:field %venues.latitude {}]
                          [:field %venues.longitude {}]
                          [:field %venues.price {}]]
               :order-by [[:asc $venues.name]]
               :limit    3})
            (add-implicit-clauses
             (lib.tu.macros/mbql-query venues
               {:joins    [{:alias        "cat"
                            :source-query {:source-table $$categories}
                            :condition    [:= $category-id &cat.*categories.id]}]
                :order-by [[:asc $name]]
                :limit    3}))))))

(deftest ^:parallel add-implicit-fields-skip-join-test
  (testing "Don't add implicit `:fields` clause to a JOIN even if we have source metadata"
    (qp.store/with-metadata-provider meta/metadata-provider
      (is (=? (-> (add-source-metadata/add-source-metadata-for-source-queries
                   (lib.tu.macros/mbql-query venues
                     {:joins    [{:source-query {:source-table $$categories
                                                 :fields       [[:field %categories.id {}]
                                                                [:field %categories.name {}]]}
                                  :alias        "cat"
                                  :condition    [:= $venues.category-id &cat.*ID/BigInteger]}]
                      :fields   [[:field %venues.id {}]
                                 [:field %venues.name {}]
                                 [:field %venues.category-id {}]
                                 [:field %venues.latitude {}]
                                 [:field %venues.longitude {}]
                                 [:field %venues.price {}]]
                      :order-by [[:asc $venues.name]]
                      :limit    3}))
                  (m/dissoc-in [:query :joins 0 :source-metadata]))
              (add-implicit-clauses
               (add-source-metadata/add-source-metadata-for-source-queries
                (lib.tu.macros/mbql-query venues
                  {:source-table $$venues
                   :joins        [{:alias        "cat"
                                   :source-query {:source-table $$categories}
                                   :condition    [:= $category-id &cat.*categories.id]}]
                   :order-by     [[:asc $name]]
                   :limit        3}))))))))

(deftest ^:parallel model-breakout-sort-querying-test
  (mt/test-drivers (mt/normal-drivers)
    (testing "Query with sort, breakout and _model as a source_ works correctly (#44653)."
<<<<<<< HEAD
      (let [mp (lib.tu/mock-metadata-provider
                (mt/application-database-metadata-provider (mt/id))
                {:cards [{:id            1
                          :type          :model
                          :dataset-query (mt/mbql-query orders)}]})
            field-id                 (mt/id :products :created_at)
            {:keys [base-type name]} (lib.metadata/field mp field-id)]
        (qp.store/with-metadata-provider mp
          (is (= [1 19 37 64 79]
                 (->> (mt/run-mbql-query nil
                        {:source-table "card__1"
                         :aggregation  [[:count]]
                         :breakout     [[:field  name {:base-type base-type :temporal-unit :month}]]
                         :order-by     [[:asc [:field field-id {:base-type base-type :temporal-unit :month}]]]
                         :limit        5})
                      mt/rows
                      (mapv (comp int second))))))))))

(deftest ^:parallel changed-coercion-of-models-unerlying-data-test
  (let [mp    (mt/application-database-metadata-provider (mt/id))
        query (lib/query mp (lib.metadata/table mp (mt/id :venues)))
        mp    (lib.tu/mock-metadata-provider
               mp
               {:cards [{:id 1
                         :type :model
                         :dataset-query query}]})
        mp    (lib.tu/merged-mock-metadata-provider
               mp
               {:fields [{:id (mt/id :venues :price)
                          :coercion-strategy :Coercion/UNIXSeconds->DateTime
                          :effective-type :type/Instant}]})]
    ;; It is irrelevant which provider is used to get card and create query. Important is that one used in qp,
    ;; by means of `with-metdata-provider`, contains the coercion.
    (is (=? {:status :completed}
            (qp/process-query (lib/query mp (lib.metadata/card mp 1)))))))
=======
      (let [mp                       (lib.tu/mock-metadata-provider
                                      (mt/metadata-provider)
                                      {:cards [{:id            1
                                                :type          :model
                                                :dataset_query (mt/mbql-query orders)}]})
            field-id                 (mt/id :products :created_at)
            {:keys [base-type name]} (lib.metadata/field mp field-id)]
        (is (= [1 19 37 64 79]
               (->> (lib/query
                     mp
                     (mt/mbql-query nil
                       {:source-table "card__1"
                        :aggregation  [[:count]]
                        :breakout     [[:field  name {:base-type base-type :temporal-unit :month}]]
                        :order-by     [[:asc [:field field-id {:base-type base-type :temporal-unit :month}]]]
                        :limit        5}))
                    qp/process-query
                    mt/rows
                    (mapv (comp int second)))))))))

(deftest ^:parallel changed-coercion-of-models-underlying-data-test
  (let [mp    (mt/metadata-provider)
        query (lib/query mp (lib.metadata/table mp (mt/id :venues)))
        mp    (lib.tu/mock-metadata-provider
               mp
               {:cards [{:id            1
                         :type          :model
                         :dataset-query (lib.convert/->legacy-MBQL query)}]})
        query (lib/query mp (lib.metadata/card mp 1))
        ;; It is irrelevant which provider is used to get card and create query. Important is that one used in qp
        ;; contains the coercion.
        mp'   (lib.tu/merged-mock-metadata-provider
               mp
               {:fields [{:id                (mt/id :venues :price)
                          :coercion-strategy :Coercion/UNIXSeconds->DateTime
                          :effective-type    :type/Instant}]})]

    (is (=? {:status :completed}
            (qp/process-query (assoc query :lib/metadata mp'))))))
>>>>>>> b11e39d2

(deftest ^:parallel add-implicit-clauses-inside-joins-e2e-test
  (testing "Add :fields to a join with a source query with :expressions correctly"
    (let [query (lib/query
                 meta/metadata-provider
                 (lib.tu.macros/mbql-query nil
                   {:source-query {:source-query {:source-table $$products
                                                  :aggregation  [[:count]]
                                                  :breakout     [$products.category]}
                                   :expressions  {:CC [:+ 1 1]}}
                    :joins        [{:source-query {:source-query {:source-table $$products
                                                                  :aggregation  [[:count]]
                                                                  :breakout     [$products.category]}
                                                   :expressions  {:CC [:+ 1 1]}}
                                    :alias        "Q1"
                                    :condition    [:=
                                                   [:field "CC" {:base-type :type/Integer}]
                                                   [:field "CC" {:base-type :type/Integer, :join-alias "Q1"}]]
                                    :fields       :all}]
                    :order-by     [[:asc $products.category]
                                   [:desc [:field "count" {:base-type :type/Integer}]]
                                   [:asc &Q1.products.category]]
                    :limit        1}))]
      (is (=? [{:source-table (meta/id :products)}
               {:expressions  [[:+ {:lib/expression-name "CC"} 1 1]]
                :fields       [[:field {} (meta/id :products :category)]
                               [:field {:base-type :type/Integer} "count"]
                               [:expression {} "CC"]]}]
              (-> query
                  qp.preprocess/preprocess
                  :stages
                  last
                  :joins
                  first
                  :stages))))))<|MERGE_RESOLUTION|>--- conflicted
+++ resolved
@@ -1,12 +1,9 @@
 (ns ^:mb/driver-tests metabase.query-processor.middleware.add-implicit-clauses-test
   (:require
    [clojure.test :refer :all]
-<<<<<<< HEAD
    [medley.core :as m]
-=======
    [metabase.legacy-mbql.util :as mbql.u]
    [metabase.lib.convert :as lib.convert]
->>>>>>> b11e39d2
    [metabase.lib.core :as lib]
    [metabase.lib.metadata :as lib.metadata]
    [metabase.lib.test-metadata :as meta]
@@ -319,43 +316,6 @@
 (deftest ^:parallel model-breakout-sort-querying-test
   (mt/test-drivers (mt/normal-drivers)
     (testing "Query with sort, breakout and _model as a source_ works correctly (#44653)."
-<<<<<<< HEAD
-      (let [mp (lib.tu/mock-metadata-provider
-                (mt/application-database-metadata-provider (mt/id))
-                {:cards [{:id            1
-                          :type          :model
-                          :dataset-query (mt/mbql-query orders)}]})
-            field-id                 (mt/id :products :created_at)
-            {:keys [base-type name]} (lib.metadata/field mp field-id)]
-        (qp.store/with-metadata-provider mp
-          (is (= [1 19 37 64 79]
-                 (->> (mt/run-mbql-query nil
-                        {:source-table "card__1"
-                         :aggregation  [[:count]]
-                         :breakout     [[:field  name {:base-type base-type :temporal-unit :month}]]
-                         :order-by     [[:asc [:field field-id {:base-type base-type :temporal-unit :month}]]]
-                         :limit        5})
-                      mt/rows
-                      (mapv (comp int second))))))))))
-
-(deftest ^:parallel changed-coercion-of-models-unerlying-data-test
-  (let [mp    (mt/application-database-metadata-provider (mt/id))
-        query (lib/query mp (lib.metadata/table mp (mt/id :venues)))
-        mp    (lib.tu/mock-metadata-provider
-               mp
-               {:cards [{:id 1
-                         :type :model
-                         :dataset-query query}]})
-        mp    (lib.tu/merged-mock-metadata-provider
-               mp
-               {:fields [{:id (mt/id :venues :price)
-                          :coercion-strategy :Coercion/UNIXSeconds->DateTime
-                          :effective-type :type/Instant}]})]
-    ;; It is irrelevant which provider is used to get card and create query. Important is that one used in qp,
-    ;; by means of `with-metdata-provider`, contains the coercion.
-    (is (=? {:status :completed}
-            (qp/process-query (lib/query mp (lib.metadata/card mp 1)))))))
-=======
       (let [mp                       (lib.tu/mock-metadata-provider
                                       (mt/metadata-provider)
                                       {:cards [{:id            1
@@ -395,7 +355,6 @@
 
     (is (=? {:status :completed}
             (qp/process-query (assoc query :lib/metadata mp'))))))
->>>>>>> b11e39d2
 
 (deftest ^:parallel add-implicit-clauses-inside-joins-e2e-test
   (testing "Add :fields to a join with a source query with :expressions correctly"
