/* eslint-disable react/prop-types */
import React from "react";

import { t } from "ttag";
import _ from "underscore";

import { MODAL_TYPES } from "metabase/query_builder/constants";

import Modal from "metabase/components/Modal";

import SaveQuestionModal from "metabase/containers/SaveQuestionModal";
import QuestionSavedModal from "metabase/components/QuestionSavedModal";
import AddToDashSelectDashModal from "metabase/containers/AddToDashSelectDashModal";
import EditQuestionInfoModal from "metabase/query_builder/components/view/EditQuestionInfoModal";

import CollectionMoveModal from "metabase/containers/CollectionMoveModal";
import ArchiveQuestionModal from "metabase/query_builder/containers/ArchiveQuestionModal";
import QuestionEmbedWidget from "metabase/query_builder/containers/QuestionEmbedWidget";

import QuestionHistoryModal from "metabase/query_builder/containers/QuestionHistoryModal";
import { CreateAlertModalContent } from "metabase/query_builder/components/AlertModals";
import { ImpossibleToCreateModelModal } from "metabase/query_builder/components/ImpossibleToCreateModelModal";
import NewDatasetModal from "metabase/query_builder/components/NewDatasetModal";
import EntityCopyModal from "metabase/entities/containers/EntityCopyModal";
import NewEventModal from "metabase/timelines/questions/containers/NewEventModal";
import EditEventModal from "metabase/timelines/questions/containers/EditEventModal";

export default class QueryModals extends React.Component {
  showAlertsAfterQuestionSaved = () => {
    const { questionAlerts, user, onCloseModal, onOpenModal } = this.props;

    const hasAlertsCreatedByCurrentUser = _.any(
      questionAlerts,
      alert => alert.creator.id === user.id,
    );

    if (hasAlertsCreatedByCurrentUser) {
      // TODO Atte Keinänen 11/10/17: The question was replaced and there is already an alert created by current user.
      // Should we show pop up the alerts list in this case or do nothing (as we do currently)?
      onCloseModal();
    } else {
      // HACK: in a timeout because save modal closes itself
      setTimeout(() => onOpenModal(MODAL_TYPES.CREATE_ALERT));
    }
  };

  render() {
    const {
      modal,
      modalContext,
      question,
      onCloseModal,
      onOpenModal,
    } = this.props;

    return modal === MODAL_TYPES.SAVE ? (
      <Modal form onClose={onCloseModal}>
        <SaveQuestionModal
          card={this.props.card}
          originalCard={this.props.originalCard}
          tableMetadata={this.props.tableMetadata}
          initialCollectionId={this.props.initialCollectionId}
          onSave={async card => {
            // if saving modified question, don't show "add to dashboard" modal
            await this.props.onSave(card);
            onCloseModal();
          }}
          onCreate={async card => {
            await this.props.onCreate(card);
            onOpenModal(MODAL_TYPES.SAVED);
          }}
          onClose={onCloseModal}
        />
      </Modal>
    ) : modal === MODAL_TYPES.SAVED ? (
      <Modal small onClose={onCloseModal}>
        <QuestionSavedModal
          onClose={onCloseModal}
          addToDashboardFn={() => {
            onOpenModal(MODAL_TYPES.ADD_TO_DASHBOARD);
          }}
        />
      </Modal>
    ) : modal === MODAL_TYPES.ADD_TO_DASHBOARD_SAVE ? (
      <Modal onClose={onCloseModal}>
        <SaveQuestionModal
          card={this.props.card}
          originalCard={this.props.originalCard}
          tableMetadata={this.props.tableMetadata}
          initialCollectionId={this.props.initialCollectionId}
          onSave={async card => {
            await this.props.onSave(card);
            onOpenModal(MODAL_TYPES.ADD_TO_DASHBOARD);
          }}
          onCreate={async card => {
            await this.props.onCreate(card);
            onOpenModal(MODAL_TYPES.ADD_TO_DASHBOARD);
          }}
          onClose={onCloseModal}
          multiStep
        />
      </Modal>
    ) : modal === MODAL_TYPES.ADD_TO_DASHBOARD ? (
      <Modal onClose={onCloseModal}>
        <AddToDashSelectDashModal
          card={this.props.card}
          onClose={onCloseModal}
          onChangeLocation={this.props.onChangeLocation}
        />
      </Modal>
    ) : modal === MODAL_TYPES.CREATE_ALERT ? (
      <Modal full onClose={onCloseModal}>
        <CreateAlertModalContent
          onCancel={onCloseModal}
          onAlertCreated={onCloseModal}
        />
      </Modal>
    ) : modal === MODAL_TYPES.SAVE_QUESTION_BEFORE_ALERT ? (
      <Modal onClose={onCloseModal}>
        <SaveQuestionModal
          card={this.props.card}
          originalCard={this.props.originalCard}
          tableMetadata={this.props.tableMetadata}
          onSave={async card => {
            await this.props.onSave(card, false);
            this.showAlertsAfterQuestionSaved();
          }}
          onCreate={async card => {
            await this.props.onCreate(card, false);
            this.showAlertsAfterQuestionSaved();
          }}
          onClose={onCloseModal}
          multiStep
          initialCollectionId={this.props.initialCollectionId}
        />
      </Modal>
    ) : modal === MODAL_TYPES.SAVE_QUESTION_BEFORE_EMBED ? (
      <Modal onClose={onCloseModal}>
        <SaveQuestionModal
          card={this.props.card}
          originalCard={this.props.originalCard}
          tableMetadata={this.props.tableMetadata}
          onSave={async card => {
            await this.props.onSave(card, false);
            onOpenModal(MODAL_TYPES.EMBED);
          }}
          onCreate={async card => {
            await this.props.onCreate(card, false);
            onOpenModal(MODAL_TYPES.EMBED);
          }}
          onClose={onCloseModal}
          multiStep
          initialCollectionId={this.props.initialCollectionId}
        />
      </Modal>
    ) : modal === MODAL_TYPES.HISTORY ? (
      <Modal onClose={onCloseModal}>
        <QuestionHistoryModal
          questionId={this.props.card.id}
          onClose={onCloseModal}
          onReverted={() => {
            this.props.reloadCard();
            onCloseModal();
          }}
        />
      </Modal>
    ) : modal === MODAL_TYPES.MOVE ? (
      <Modal onClose={onCloseModal}>
        <CollectionMoveModal
          title={t`Which collection should this be in?`}
          initialCollectionId={question.collectionId()}
          onClose={onCloseModal}
          onMove={collection => {
            const card = question
              .setCollectionId(collection && collection.id)
              .card();

            this.props.onSave(card);
            onCloseModal();
          }}
        />
      </Modal>
    ) : modal === MODAL_TYPES.ARCHIVE ? (
      <Modal onClose={onCloseModal}>
        <ArchiveQuestionModal question={question} onClose={onCloseModal} />
      </Modal>
    ) : modal === MODAL_TYPES.EDIT ? (
      <Modal onClose={onCloseModal}>
        <EditQuestionInfoModal
          question={question}
          onClose={onCloseModal}
          onSave={card => this.props.onSave(card, false)}
        />
      </Modal>
    ) : modal === MODAL_TYPES.EMBED ? (
      <Modal full onClose={onCloseModal}>
        <QuestionEmbedWidget card={this.props.card} onClose={onCloseModal} />
      </Modal>
    ) : modal === MODAL_TYPES.CLONE ? (
      <Modal onClose={onCloseModal}>
        <EntityCopyModal
          entityType="questions"
          entityObject={this.props.card}
          copy={async formValues => {
            const object = await this.props.onCreate({
              ...this.props.card,
              ...formValues,
              description: formValues.description || null,
            });
            return { payload: { object } };
          }}
          onClose={onCloseModal}
          onSaved={() => onOpenModal(MODAL_TYPES.SAVED)}
        />
      </Modal>
    ) : modal === MODAL_TYPES.TURN_INTO_DATASET ? (
      <Modal small onClose={onCloseModal}>
        <NewDatasetModal onClose={onCloseModal} />
      </Modal>
    ) : modal === MODAL_TYPES.CAN_NOT_CREATE_MODEL ? (
      <Modal onClose={onCloseModal}>
        <ImpossibleToCreateModelModal onClose={onCloseModal} />
      </Modal>
    ) : modal === MODAL_TYPES.NEW_EVENT ? (
      <Modal onClose={onCloseModal}>
        <NewEventModal
          cardId={question.id()}
          collectionId={question.collectionId()}
          onClose={onCloseModal}
        />
      </Modal>
<<<<<<< HEAD
    ) : modal === MODAL_TYPES.NEW_EVENT_WITH_TIMELINE ? (
      <Modal onClose={onCloseModal}>
        <NewEventWithTimelineModal
          cardId={question.id()}
          collectionId={question.collectionId()}
          onClose={onCloseModal}
        />
      </Modal>
=======
>>>>>>> 17df4678
    ) : modal === MODAL_TYPES.EDIT_EVENT ? (
      <Modal onClose={onCloseModal}>
        <EditEventModal eventId={modalContext} onClose={onCloseModal} />
      </Modal>
    ) : null;
  }
}<|MERGE_RESOLUTION|>--- conflicted
+++ resolved
@@ -229,17 +229,6 @@
           onClose={onCloseModal}
         />
       </Modal>
-<<<<<<< HEAD
-    ) : modal === MODAL_TYPES.NEW_EVENT_WITH_TIMELINE ? (
-      <Modal onClose={onCloseModal}>
-        <NewEventWithTimelineModal
-          cardId={question.id()}
-          collectionId={question.collectionId()}
-          onClose={onCloseModal}
-        />
-      </Modal>
-=======
->>>>>>> 17df4678
     ) : modal === MODAL_TYPES.EDIT_EVENT ? (
       <Modal onClose={onCloseModal}>
         <EditEventModal eventId={modalContext} onClose={onCloseModal} />
