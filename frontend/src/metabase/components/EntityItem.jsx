/* eslint-disable react/prop-types */
import React, { useMemo } from "react";
import { t } from "ttag";
import cx from "classnames";

import * as Urls from "metabase/lib/urls";
import EntityMenu from "metabase/components/EntityMenu";
import Swapper from "metabase/core/components/Swapper";
import CheckBox from "metabase/core/components/CheckBox";
import Ellipsified from "metabase/core/components/Ellipsified";
import Icon from "metabase/components/Icon";
import {
  isPreviewShown,
  isFullyParametrized,
  isItemModel,
  isItemPinned,
} from "metabase/collections/utils";

import {
  EntityIconWrapper,
  EntityItemActions,
  EntityItemSpinner,
  EntityItemWrapper,
  EntityMenuContainer,
} from "./EntityItem.styled";

function EntityIconCheckBox({
  item,
  variant,
  icon,
  pinned,
  selectable,
  selected,
  showCheckbox,
  disabled,
  onToggleSelected,
  ...props
}) {
  const iconSize = variant === "small" ? 12 : 16;
  const handleClick = e => {
    e.preventDefault();
    onToggleSelected();
  };

  return (
    <EntityIconWrapper
      isPinned={pinned}
      model={item.model}
      onClick={selectable ? handleClick : null}
      rounded
      disabled={disabled}
      {...props}
    >
      {selectable ? (
        <Swapper
          defaultElement={
            <Icon
              name={icon.name}
              color={icon.color ?? "inherit"}
              size={iconSize}
            />
          }
          swappedElement={<CheckBox checked={selected} size={iconSize} />}
          isSwapped={selected || showCheckbox}
        />
      ) : (
        <Icon
          name={icon.name}
          color={icon.color ?? "inherit"}
          size={iconSize}
        />
      )}
    </EntityIconWrapper>
  );
}

function EntityItemName({ name, variant }) {
  return (
    <h3
      className={cx("overflow-hidden", {
        "text-list": variant === "list",
      })}
    >
      <Ellipsified>{name}</Ellipsified>
    </h3>
  );
}

function EntityItemMenu({
  item,
  isBookmarked,
  isXrayEnabled,
  onPin,
  onMove,
  onCopy,
  onArchive,
  onToggleBookmark,
  onTogglePreview,
  className,
  analyticsContext,
}) {
  const isPinned = isItemPinned(item);
  const isPreviewed = isPreviewShown(item);
  const isParametrized = isFullyParametrized(item);
  const isModel = isItemModel(item);
  const isXrayShown = isModel && isXrayEnabled;

  const actions = useMemo(
    () =>
      [
        onPin && {
          title: isPinned ? t`Unpin` : t`Pin this`,
          icon: "pin",
          action: onPin,
          event: `${analyticsContext};Entity Item;Pin Item;${item.model}`,
        },
        isXrayShown && {
          title: t`X-ray this`,
<<<<<<< HEAD
          link: Urls.xrayQuestion(item.id),
=======
          link: Urls.xrayModel(item.id),
>>>>>>> 2e769504
          icon: "bolt",
          event: `${analyticsContext};Entity Item;X-ray Item;${item.model}`,
        },
        onTogglePreview && {
          title: isPreviewed
            ? t`Don’t show visualization`
            : t`Show visualization`,
          icon: isPreviewed ? "eye_crossed_out" : "eye",
          action: onTogglePreview,
          tooltip: !isParametrized
            ? t`Open this question and fill in its variables to see it.`
            : undefined,
          disabled: !isParametrized,
          event: `${analyticsContext};Entity Item;Preview Item;${item.model}`,
        },
        onMove && {
          title: t`Move`,
          icon: "move",
          action: onMove,
          event: `${analyticsContext};Entity Item;Move Item;${item.model}`,
        },
        onCopy && {
          title: t`Duplicate`,
          icon: "clone",
          action: onCopy,
          event: `${analyticsContext};Entity Item;Copy Item;${item.model}`,
        },
        onArchive && {
          title: t`Archive`,
          icon: "archive",
          action: onArchive,
          event: `${analyticsContext};Entity Item;Archive Item;${item.model}`,
        },
        onToggleBookmark && {
          title: isBookmarked ? t`Remove from bookmarks` : t`Bookmark`,
          icon: "bookmark",
          action: onToggleBookmark,
          event: `${analyticsContext};Entity Item;Bookmark Item;${item.model}`,
        },
      ].filter(action => action),
    [
      item.id,
      item.model,
      isPinned,
      isXrayShown,
      isPreviewed,
      isParametrized,
      isBookmarked,
      onPin,
      onMove,
      onCopy,
      onArchive,
      onTogglePreview,
      onToggleBookmark,
      analyticsContext,
    ],
  );
  if (actions.length === 0) {
    return null;
  }
  return (
    <EntityMenuContainer align="center">
      <EntityMenu
        className={cx(className, "hover-child")}
        triggerIcon="ellipsis"
        items={actions}
      />
    </EntityMenuContainer>
  );
}

const EntityItem = ({
  analyticsContext,
  name,
  iconName,
  onPin,
  onMove,
  onCopy,
  onArchive,
  selected,
  onToggleSelected,
  selectable,
  variant,
  item,
  buttons,
  extraInfo,
  pinned,
  loading,
  disabled,
}) => {
  const icon = useMemo(() => ({ name: iconName }), [iconName]);

  return (
    <EntityItemWrapper
      className={cx("hover-parent hover--visibility", {
        "bg-light-hover": variant === "list",
      })}
      variant={variant}
      disabled={disabled}
    >
      <EntityIconCheckBox
        item={item}
        variant={variant}
        icon={icon}
        pinned={pinned}
        selectable={selectable}
        selected={selected}
        disabled={disabled}
        onToggleSelected={onToggleSelected}
      />

      <div className="overflow-hidden">
        <EntityItemName name={name} />
        <div>{extraInfo && extraInfo}</div>
      </div>

      <EntityItemActions onClick={e => e.preventDefault()}>
        {buttons}
        {loading && <EntityItemSpinner size={24} borderWidth={3} />}
        <EntityItemMenu
          item={item}
          onPin={onPin}
          onMove={onMove}
          onCopy={onCopy}
          onArchive={onArchive}
          className="ml1"
          analyticsContext={analyticsContext}
        />
      </EntityItemActions>
    </EntityItemWrapper>
  );
};

EntityItem.defaultProps = {
  selectable: false,
};

EntityItem.IconCheckBox = EntityIconCheckBox;
EntityItem.Name = EntityItemName;
EntityItem.Menu = EntityItemMenu;

export default EntityItem;<|MERGE_RESOLUTION|>--- conflicted
+++ resolved
@@ -116,11 +116,7 @@
         },
         isXrayShown && {
           title: t`X-ray this`,
-<<<<<<< HEAD
-          link: Urls.xrayQuestion(item.id),
-=======
           link: Urls.xrayModel(item.id),
->>>>>>> 2e769504
           icon: "bolt",
           event: `${analyticsContext};Entity Item;X-ray Item;${item.model}`,
         },
