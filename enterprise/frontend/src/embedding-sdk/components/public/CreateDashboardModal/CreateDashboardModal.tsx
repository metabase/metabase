import { withPublicComponentWrapper } from "embedding-sdk/components/private/PublicComponentWrapper";
import { useTranslatedCollectionId } from "embedding-sdk/hooks/private/use-translated-collection-id";
import type { SdkCollectionId } from "embedding-sdk/types/collection";
import { useCollectionQuery } from "metabase/common/hooks";
import { CreateDashboardModal as CreateDashboardModalCore } from "metabase/dashboard/containers/CreateDashboardModal";
import type { Dashboard } from "metabase-types/api";

/**
 * @category CreateDashboardModal
 */
export interface CreateDashboardModalProps {
  /**
   * Initial collection in which to create a dashboard. You can use predefined system values like `root` or `personal`.
   */
  initialCollectionId?: SdkCollectionId;

  /**
   * Whether the modal is open or not.
   */
  isOpen?: boolean;

  /**
   * Handler to react on dashboard creation.
   */
  onCreate: (dashboard: Dashboard) => void;

  /**
   * Handler to close modal component
   */
  onClose?: () => void;
}

const CreateDashboardModalInner = ({
  initialCollectionId = "personal",
  isOpen = true,
  onCreate,
  onClose,
}: CreateDashboardModalProps) => {
  const { id, isLoading: isTranslateCollectionLoading } =
    useTranslatedCollectionId({
      id: initialCollectionId,
    });

  const { isLoading: isCollectionQueryLoading } = useCollectionQuery({
    id,
  });

  const isLoading = isTranslateCollectionLoading && isCollectionQueryLoading;

  if (isLoading) {
    return null;
  }

  return (
    <CreateDashboardModalCore
      opened={!isLoading && isOpen}
      onCreate={onCreate}
      onClose={() => onClose?.()}
      collectionId={id}
    />
  );
};

<<<<<<< HEAD
=======
const CreateDashboardModalCoreWithLoading = _.compose(
  Collections.load({
    id: (_state: State, props: CreateDashboardModalCoreProps) =>
      props.collectionId,
    loadingAndErrorWrapper: false,
  }),
)(CreateDashboardModalCore);

/**
 * Creates a dashboard
 *
 * @function
 * @category CreateDashboardModal
 */
>>>>>>> 98c2872f
export const CreateDashboardModal = withPublicComponentWrapper(
  CreateDashboardModalInner,
);<|MERGE_RESOLUTION|>--- conflicted
+++ resolved
@@ -61,23 +61,12 @@
   );
 };
 
-<<<<<<< HEAD
-=======
-const CreateDashboardModalCoreWithLoading = _.compose(
-  Collections.load({
-    id: (_state: State, props: CreateDashboardModalCoreProps) =>
-      props.collectionId,
-    loadingAndErrorWrapper: false,
-  }),
-)(CreateDashboardModalCore);
-
 /**
  * Creates a dashboard
  *
  * @function
  * @category CreateDashboardModal
  */
->>>>>>> 98c2872f
 export const CreateDashboardModal = withPublicComponentWrapper(
   CreateDashboardModalInner,
 );