(ns metabase.pulse
  "Public API for sending Pulses."
  (:require
   [clojure.string :as str]
   [metabase.api.common :as api]
   [metabase.email :as email]
   [metabase.email.messages :as messages]
   [metabase.events :as events]
   [metabase.integrations.slack :as slack]
   [metabase.models.dashboard :as dashboard :refer [Dashboard]]
   [metabase.models.dashboard-card :as dashboard-card]
   [metabase.models.database :refer [Database]]
   [metabase.models.interface :as mi]
   [metabase.models.pulse :as pulse :refer [Pulse]]
   [metabase.models.serialization :as serdes]
   [metabase.public-settings :as public-settings]
   [metabase.pulse.markdown :as markdown]
   [metabase.pulse.parameters :as pulse-params]
   [metabase.pulse.render :as render]
   [metabase.pulse.util :as pu]
   [metabase.query-processor :as qp]
   [metabase.query-processor.dashboard :as qp.dashboard]
   [metabase.query-processor.timezone :as qp.timezone]
   [metabase.server.middleware.session :as mw.session]
   [metabase.shared.parameters.parameters :as shared.params]
   [metabase.util :as u]
   [metabase.util.i18n :refer [trs tru]]
   [metabase.util.log :as log]
   [metabase.util.malli :as mu]
   [metabase.util.retry :as retry]
   [metabase.util.ui-logic :as ui-logic]
   [metabase.util.urls :as urls]
   [toucan2.core :as t2])
  (:import
   (clojure.lang ExceptionInfo)))

;;; ------------------------------------------------- PULSE SENDING --------------------------------------------------

(defn- is-card-empty?
  "Check if the card is empty"
  [card]
  (if-let [result (:result card)]
    (or (zero? (-> result :row_count))
        ;; Many aggregations result in [[nil]] if there are no rows to aggregate after filters
        (= [[nil]]
           (-> result :data :rows)))
    ;; Text cards have no result; treat as empty
    true))

(defn- merge-default-values
  "For the specific case of Dashboard Subscriptions we should use `:default` parameter values as the actual `:value` for
  the parameter if none is specified. Normally the FE client will take `:default` and pass it in as `:value` if it
  wants to use it (see #20503 for more details) but this obviously isn't an option for Dashboard Subscriptions... so
  go thru `parameters` and change `:default` to `:value` unless a `:value` is explicitly specified."
  [parameters]
  (for [{default-value :default, :as parameter} parameters]
    (merge
     (when default-value
       {:value default-value})
     (dissoc parameter :default))))

(defn- execute-dashboard-subscription-card
  "Returns subscription result for a card.

  This function should be executed under pulse's creator permissions."
  [dashboard dashcard card-or-id parameters]
  (assert api/*current-user-id* "Makes sure you wrapped this with a `with-current-user`.")
  (try
    (let [card-id (u/the-id card-or-id)
          card    (t2/select-one :model/Card :id card-id)
          result  (qp.dashboard/process-query-for-dashcard
                   :dashboard-id  (u/the-id dashboard)
                   :card-id       card-id
                   :dashcard-id   (u/the-id dashcard)
                   :context       :pulse ; TODO - we should support for `:dashboard-subscription` and use that to differentiate the two
                   :export-format :api
                   :parameters    parameters
                   :middleware    {:process-viz-settings? true
                                   :js-int-to-string?     false}
                   :run           (^:once fn* [query info]
                                   (qp/process-query
                                    (qp/userland-query-with-default-constraints query info))))]
      (when-not (and (get-in dashcard [:visualization_settings :card.hide_empty]) (is-card-empty? result))
        {:card     card
         :dashcard dashcard
         :result   result
         :type     :card}))
    (catch Throwable e
      (log/warn e (trs "Error running query for Card {0}" card-or-id)))))

(defn virtual-card-of-type?
  "Check if dashcard is a virtual with type `ttype`, if `true` returns the dashcard, else returns `nil`.

  There are currently 4 types of virtual card: \"text\", \"action\", \"link\", \"placeholder\"."
  [dashcard ttype]
  (when (= ttype (get-in dashcard [:visualization_settings :virtual_card :display]))
    dashcard))

(defn- link-card-entity->url
  [{:keys [db_id id model] :as _entity}]
  (case model
    "card"       (urls/card-url id)
    "dataset"    (urls/card-url id)
    "collection" (urls/collection-url id)
    "dashboard"  (urls/dashboard-url id)
    "database"   (urls/database-url id)
    "table"      (urls/table-url db_id id)))

(defn- link-card->text-part
  [{:keys [entity url] :as _link-card}]
  (let [url-link-card? (some? url)]
    {:text (str (format
                  "### [%s](%s)"
                  (if url-link-card? url (:name entity))
                  (if url-link-card? url (link-card-entity->url entity)))
                (when-let [description (if url-link-card? nil (:description entity))]
                  (format "\n%s" description)))
     :type :text}))

(defn- dashcard-link-card->part
  "Convert a dashcard that is a link card to pulse part.

  This function should be executed under pulse's creator permissions."
  [dashcard]
  (assert api/*current-user-id* "Makes sure you wrapped this with a `with-current-user`.")
  (let [link-card (get-in dashcard [:visualization_settings :link])]
    (cond
      (some? (:url link-card))
      (link-card->text-part link-card)

      ;; if link card link to an entity, update the setting because
      ;; the info in viz-settings might be out-of-date
      (some? (:entity link-card))
      (let [{:keys [model id]} (:entity link-card)
            instance           (t2/select-one
                                 (serdes/link-card-model->toucan-model model)
                                 (dashboard-card/link-card-info-query-for-model model id))]
        (when (mi/can-read? instance)
          (link-card->text-part (assoc link-card :entity instance)))))))

(defn- escape-heading-markdown
  [dashcard]
  (if (= "heading" (get-in dashcard [:visualization_settings :virtual_card :display]))
    ;; If there's no heading text, the heading is empty, so we return nil.
    (when (get-in dashcard [:visualization_settings :text])
      (update-in dashcard [:visualization_settings :text]
                 #(str "## " (shared.params/escape-chars % shared.params/escaped-chars-regex))))
    dashcard))

(defn- dashcard->part
  "Given a dashcard returns its part based on its type.

  The result will follow the pulse's creator permissions."
  [dashcard pulse dashboard]
  (assert api/*current-user-id* "Makes sure you wrapped this with a `with-current-user`.")
  (cond
    (:card_id dashcard)
    (let [parameters (merge-default-values (pulse-params/parameters pulse dashboard))]
      (execute-dashboard-subscription-card dashboard dashcard (:card_id dashcard) parameters))

    ;; actions
    (virtual-card-of-type? dashcard "action")
    nil

    ;; link cards
    (virtual-card-of-type? dashcard "link")
    (dashcard-link-card->part dashcard)

    ;; placeholder cards aren't displayed
    (virtual-card-of-type? dashcard "placeholder")
    nil

    ;; text cards have existed for a while and I'm not sure if all existing text cards
    ;; will have virtual_card.display = "text", so assume everything else is a text card
    :else
    (let [parameters (merge-default-values (pulse-params/parameters pulse dashboard))]
      (some-> dashcard
              (pulse-params/process-virtual-dashcard parameters)
              escape-heading-markdown
              :visualization_settings
              (assoc :type :text)))))

(defn- dashcards->part
  [dashcards pulse dashboard]
  (let [ordered-dashcards (sort dashboard-card/dashcard-comparator dashcards)]
    (doall (for [dashcard ordered-dashcards
                 :let     [part (dashcard->part dashcard pulse dashboard)]
                 :when    (some? part)]
             part))))

(defn- tab->part
  [{:keys [name]}]
  {:text name
   :type :tab-title})

(defn- execute-dashboard
  "Fetch all the dashcards in a dashboard for a Pulse, and execute non-text cards.

  The generated parts will follow the pulse's creator permissions."
  [{:keys [skip_if_empty] pulse-creator-id :creator_id :as pulse} dashboard & {:as _options}]
  (let [dashboard-id (u/the-id dashboard)]
    (mw.session/with-current-user pulse-creator-id
      (let [parts (if (dashboard/has-tabs? dashboard)
                    (let [tabs-with-cards (t2/hydrate (t2/select :model/DashboardTab :dashboard_id dashboard-id) :tab-cards)]
                      (doall (flatten (for [{:keys [cards] :as tab} tabs-with-cards]
                                        (concat [(tab->part tab)] (dashcards->part cards pulse dashboard))))))
                    (dashcards->part (t2/select :model/DashboardCard :dashboard_id dashboard-id) pulse dashboard))]
        (if skip_if_empty
          ;; Remove any component of the parts that have no results when empty results aren't wanted
          (remove (fn [part] (zero? (get-in part [:result :row_count] 0))) parts)
          parts)))))

(defn- database-id [card]
  (or (:database_id card)
      (get-in card [:dataset_query :database])))

(mu/defn defaulted-timezone :- :string
  "Returns the timezone ID for the given `card`. Either the report timezone (if applicable) or the JVM timezone."
  [card :- (mi/InstanceOf :model/Card)]
  (or (some->> card database-id (t2/select-one Database :id) qp.timezone/results-timezone-id)
      (qp.timezone/system-timezone-id)))

(defn- first-question-name [pulse]
  (-> pulse :cards first :name))

(defn- alert-condition-type->description [condition-type]
  (case (keyword condition-type)
    :meets (trs "reached its goal")
    :below (trs "gone below its goal")
    :rows  (trs "results")))

(def ^:private block-text-length-limit 3000)
(def ^:private attachment-text-length-limit 2000)

(defn- truncate-mrkdwn
  "If a mrkdwn string is greater than Slack's length limit, truncates it to fit the limit and
  adds an ellipsis character to the end."
  [mrkdwn limit]
  (if (> (count mrkdwn) limit)
    (-> mrkdwn
        (subs 0 (dec limit))
        (str "…"))
    mrkdwn))

(defn- text->markdown-block
  [text]
  (let [mrkdwn (markdown/process-markdown text :slack)]
    (when (not (str/blank? mrkdwn))
      {:blocks [{:type "section"
                 :text {:type "mrkdwn"
                        :text (truncate-mrkdwn mrkdwn block-text-length-limit)}}]})))

(defn- part->attachment-data
  [part channel-id]
  (case (:type part)
    :card
    (let [{:keys [card dashcard result]}          part
          {card-id :id card-name :name :as card} card]
      {:title           (or (-> dashcard :visualization_settings :card.title)
                            card-name)
       :rendered-info   (render/render-pulse-card :inline (defaulted-timezone card) card dashcard result)
       :title_link      (urls/card-url card-id)
       :attachment-name "image.png"
       :channel-id      channel-id
       :fallback        card-name})

    :text
    (text->markdown-block (:text part))

    :tab-title
    (text->markdown-block (format "# %s" (:text part)))))

(defn- create-slack-attachment-data
  "Returns a seq of slack attachment data structures, used in `create-and-upload-slack-attachments!`"
  [parts]
  (let [channel-id (slack/files-channel)]
    (for [part  parts
          :let  [attachment (part->attachment-data part channel-id)]
          :when attachment]
      attachment)))

(defn- subject
  [{:keys [name cards dashboard_id]}]
  (if (or dashboard_id
          (some :dashboard_id cards))
    name
    (trs "Pulse: {0}" name)))

(defn- filter-text
  [filter]
  (truncate-mrkdwn
   (format "*%s*\n%s" (:name filter) (pulse-params/value-string filter))
   attachment-text-length-limit))

(defn- slack-dashboard-header
  "Returns a block element that includes a dashboard's name, creator, and filters, for inclusion in a
  Slack dashboard subscription"
  [pulse dashboard]
  (let [header-section  {:type "header"
                         :text {:type "plain_text"
                                :text (subject pulse)
                                :emoji true}}
        creator-section {:type   "section"
                         :fields [{:type "mrkdwn"
                                   :text (str "Sent by " (-> pulse :creator :common_name))}]}
        filters         (pulse-params/parameters pulse dashboard)
        filter-fields   (for [filter filters]
                          {:type "mrkdwn"
                           :text (filter-text filter)})
        filter-section  (when (seq filter-fields)
                          {:type   "section"
                           :fields filter-fields})]
    (if filter-section
      {:blocks [header-section filter-section creator-section]}
      {:blocks [header-section creator-section]})))

(defn- slack-dashboard-footer
  "Returns a block element with the footer text and link which should be at the end of a Slack dashboard subscription."
  [pulse dashboard]
  {:blocks
   [{:type "divider"}
    {:type "context"
     :elements [{:type "mrkdwn"
                 :text (str "<" (pulse-params/dashboard-url (u/the-id dashboard) (pulse-params/parameters pulse dashboard)) "|"
                            "*Sent from " (public-settings/site-name) "*>")}]}]})

(def slack-width
  "Maximum width of the rendered PNG of HTML to be sent to Slack. Content that exceeds this width (e.g. a table with
  many columns) is truncated."
  1200)

(defn create-and-upload-slack-attachments!
  "Create an attachment in Slack for a given Card by rendering its content into an image and uploading
  it. Slack-attachment-uploader is a function which takes image-bytes and an attachment name, uploads the file, and
  returns an image url, defaulting to slack/upload-file!.

  Nested `blocks` lists containing text cards are passed through unmodified."
  ([attachments] (create-and-upload-slack-attachments! attachments slack/upload-file!))
  ([attachments slack-attachment-uploader]
   (letfn [(f [a] (select-keys a [:title :title_link :fallback]))]
     (reduce (fn [processed {:keys [rendered-info attachment-name channel-id] :as attachment-data}]
               (conj processed (if (:blocks attachment-data)
                                 attachment-data
                                 (if (:render/text rendered-info)
                                   (-> (f attachment-data)
                                       (assoc :text (:render/text rendered-info)))
                                   (let [image-bytes (render/png-from-render-info rendered-info slack-width)
                                         image-url   (slack-attachment-uploader image-bytes attachment-name channel-id)]
                                     (-> (f attachment-data)
                                         (assoc :image_url image-url)))))))
             []
             attachments))))

(defn- are-all-parts-empty?
  "Do none of the cards have any results?"
  [results]
  (every? is-card-empty? results))

(defn- goal-met? [{:keys [alert_above_goal], :as pulse} [first-result]]
  (let [goal-comparison      (if alert_above_goal >= <)
        goal-val             (ui-logic/find-goal-value first-result)
        comparison-col-rowfn (ui-logic/make-goal-comparison-rowfn (:card first-result)
                                                            (get-in first-result [:result :data]))]

    (when-not (and goal-val comparison-col-rowfn)
      (throw (ex-info (tru "Unable to compare results to goal for alert.")
                      {:pulse  pulse
                       :result first-result})))
    (boolean
     (some (fn [row]
             (goal-comparison (comparison-col-rowfn row) goal-val))
           (get-in first-result [:result :data :rows])))))


;;; +----------------------------------------------------------------------------------------------------------------+
;;; |                                         Creating Notifications To Send                                         |
;;; +----------------------------------------------------------------------------------------------------------------+

(defn- alert-or-pulse [pulse]
  (if (:alert_condition pulse)
    :alert
    :pulse))

(defmulti ^:private should-send-notification?
  "Returns true if given the pulse type and resultset a new notification (pulse or alert) should be sent"
  (fn [pulse _parts] (alert-or-pulse pulse)))

(defmethod should-send-notification? :alert
  [{:keys [alert_condition] :as alert} parts]
  (cond
    (= "rows" alert_condition)
    (not (are-all-parts-empty? parts))

    (= "goal" alert_condition)
    (goal-met? alert parts)

    :else
    (let [^String error-text (tru "Unrecognized alert with condition ''{0}''" alert_condition)]
      (throw (IllegalArgumentException. error-text)))))

(defmethod should-send-notification? :pulse
  [pulse parts]
  (if (:skip_if_empty pulse)
    (not (are-all-parts-empty? parts))
    true))

(defn- parts->cards-count
  [parts]
  (count (filter #(some? (#{:text :card} (:type %))) parts)))

;; 'notification' used below means a map that has information needed to send a Pulse/Alert, including results of
;; running the underlying query
(defmulti ^:private notification
  "Polymorphic function for creating notifications. This logic is different for pulse type (i.e. alert vs. pulse) and
  channel_type (i.e. email vs. slack)"
  {:arglists '([alert-or-pulse parts channel])}
  (fn [pulse _ {:keys [channel_type]}]
    [(alert-or-pulse pulse) (keyword channel_type)]))

(defn- construct-pulse-email [subject recipients message]
  {:subject      subject
   :recipients   recipients
   :message-type :attachments
   :message      message})

(defmethod notification [:pulse :email]
  [{pulse-id :id, pulse-name :name, dashboard-id :dashboard_id, :as pulse} parts {:keys [recipients]}]
  (log/debug (u/format-color 'cyan (trs "Sending Pulse ({0}: {1}) with {2} Cards via email"
                                        pulse-id (pr-str pulse-name) (parts->cards-count parts))))
  (let [user-recipients     (filter (fn [recipient] (and (u/email? (:email recipient))
                                                         (some? (:id recipient)))) recipients)
        non-user-recipients (filter (fn [recipient] (and (u/email? (:email recipient))
                                                         (nil? (:id recipient)))) recipients)
<<<<<<< HEAD
        timezone            (some-> (some :card parts) defaulted-timezone)
=======
        timezone            (some->> parts (some :card) defaulted-timezone)
>>>>>>> aea4c074
        dashboard           (update (t2/select-one Dashboard :id dashboard-id) :description markdown/process-markdown :html)
        email-to-users      (when (> (count user-recipients) 0)
                              (construct-pulse-email (subject pulse) (mapv :email user-recipients) (messages/render-pulse-email timezone pulse dashboard parts nil)))
        email-to-nonusers   (for [non-user (map :email non-user-recipients)]
                              (construct-pulse-email (subject pulse) [non-user] (messages/render-pulse-email timezone pulse dashboard parts non-user)))]
    (if email-to-users
      (conj email-to-nonusers email-to-users)
      email-to-nonusers)))

(defmethod notification [:pulse :slack]
  [{pulse-id :id, pulse-name :name, dashboard-id :dashboard_id, :as pulse}
   parts
   {{channel-id :channel} :details}]
  (log/debug (u/format-color 'cyan (trs "Sending Pulse ({0}: {1}) with {2} Cards via Slack"
                                        pulse-id (pr-str pulse-name) (parts->cards-count parts))))
  (let [dashboard (t2/select-one Dashboard :id dashboard-id)]
    {:channel-id  channel-id
     :attachments (remove nil?
                          (flatten [(slack-dashboard-header pulse dashboard)
                                    (create-slack-attachment-data parts)
                                    (when dashboard (slack-dashboard-footer pulse dashboard))]))}))

(defmethod notification [:alert :email]
  [{:keys [id] :as pulse} parts channel]
  (log/debug (trs "Sending Alert ({0}: {1}) via email" id name))
  (let [condition-kwd       (messages/pulse->alert-condition-kwd pulse)
        email-subject       (trs "Alert: {0} has {1}"
                                 (first-question-name pulse)
                                 (alert-condition-type->description condition-kwd))
        user-recipients     (filter (fn [recipient] (and (u/email? (:email recipient))
                                                         (some? (:id recipient)))) (:recipients channel))
        non-user-recipients (filter (fn [recipient] (and (u/email? (:email recipient))
                                                         (nil? (:id recipient)))) (:recipients channel))
        first-part          (some :card parts)
        timezone            (defaulted-timezone first-part)
        email-to-users      (when (> (count user-recipients) 0)
                              (construct-pulse-email email-subject (mapv :email user-recipients) (messages/render-alert-email timezone pulse channel parts (ui-logic/find-goal-value first-part) nil)))
        email-to-nonusers   (for [non-user (map :email non-user-recipients)]
                              (construct-pulse-email email-subject [non-user] (messages/render-alert-email timezone pulse channel parts (ui-logic/find-goal-value first-part) non-user)))]
       (if email-to-users
         (conj email-to-nonusers email-to-users)
         email-to-nonusers)))

(defmethod notification [:alert :slack]
  [pulse parts {{channel-id :channel} :details}]
  (log/debug (u/format-color 'cyan (trs "Sending Alert ({0}: {1}) via Slack" (:id pulse) (:name pulse))))
  {:channel-id  channel-id
   :attachments (cons {:blocks [{:type "header"
                                 :text {:type "plain_text"
                                        :text (str "🔔 " (first-question-name pulse))
                                        :emoji true}}]}
                      (create-slack-attachment-data parts))})

(defmethod notification :default
  [_alert-or-pulse _parts {:keys [channel_type], :as _channel}]
  (throw (UnsupportedOperationException. (tru "Unrecognized channel type {0}" (pr-str channel_type)))))

(defn- parts->notifications [{:keys [channels channel-ids] pulse-id :id :as pulse} parts]
  (let [channel-ids (or channel-ids (mapv :id channels))]
    (when (should-send-notification? pulse parts)
      (let [event-type (if (= :pulse (alert-or-pulse pulse))
                         :event/subscription-send
                         :event/alert-send)]
        (events/publish-event! event-type {:id      (:id pulse)
                                           :user-id (:creator_id pulse)
                                           :object  {:recipients (map :recipients (:channels pulse))
                                                     :filters    (:parameters pulse)}}))

      (when (:alert_first_only pulse)
        (t2/delete! Pulse :id pulse-id))
      ;; `channel-ids` is the set of channels to send to now, so only send to those. Note the whole set of channels
      (for [channel channels
            :when   (contains? (set channel-ids) (:id channel))]
        (notification pulse parts channel)))))

(defn- pulse->notifications
  "Execute the underlying queries for a sequence of Pulses and return the parts as 'notification' maps."
  [{:keys [cards] pulse-id :id :as pulse} dashboard]
  (parts->notifications
    pulse
    (if dashboard
      ;; send the dashboard
      (execute-dashboard pulse dashboard)
      ;; send the cards instead
      (for [card cards
            ;; Pulse ID may be `nil` if the Pulse isn't saved yet
            :let [part (assoc (pu/execute-card pulse (u/the-id card) :pulse-id pulse-id) :type :card)]
            ;; some cards may return empty part, e.g. if the card has been archived
            :when part]
        part))))

;;; +----------------------------------------------------------------------------------------------------------------+
;;; |                                             Sending Notifications                                              |
;;; +----------------------------------------------------------------------------------------------------------------+

(defmulti ^:private send-notification!
  "Invokes the side-effecty function for sending emails/slacks depending on the notification type"
  {:arglists '([pulse-or-alert])}
  (fn [{:keys [channel-id]}]
    (if channel-id :slack :email)))

(defmethod send-notification! :slack
  [{:keys [channel-id message attachments]}]
  (let [attachments (create-and-upload-slack-attachments! attachments)]
    (try
      (slack/post-chat-message! channel-id message attachments)
      (catch ExceptionInfo e
        ;; Token errors have already been logged and we should not retry.
        (when-not (contains? (:errors (ex-data e)) :slack-token)
          (throw e))))))

(defmethod send-notification! :email
  [emails]
  (doseq [{:keys [subject recipients message-type message]} emails]
    (email/send-message-or-throw! {:subject      subject
                                   :recipients   recipients
                                   :message-type message-type
                                   :message      message
                                   :bcc?         (email/bcc-enabled?)})))

(defn- send-notification-retrying!
  "Like [[send-notification!]] but retries sending on errors according to the retry settings."
  [& args]
  (apply (retry/decorate send-notification!) args))

(defn- send-notifications! [notifications]
  (doseq [notification notifications]
    ;; do a try-catch around each notification so if one fails, we'll still send the other ones for example, an Alert
    ;; set up to send over both Slack & email: if Slack fails, we still want to send the email (#7409)
    (try
      (send-notification-retrying! notification)
      (catch Throwable e
        (log/error e (trs "Error sending notification!"))))))

(defn send-pulse!
  "Execute and Send a `Pulse`, optionally specifying the specific `PulseChannels`.  This includes running each
   `PulseCard`, formatting the content, and sending the content to any specified destination.

  `channel-ids` is the set of channel IDs to send to *now* -- this may be a subset of the full set of channels for
  the Pulse.

   Example:

    (send-pulse! pulse)                    ; Send to all Channels
    (send-pulse! pulse :channel-ids [312]) ; Send only to Channel with :id = 312"
  [{:keys [dashboard_id], :as pulse} & {:keys [channel-ids]}]
  {:pre [(map? pulse) (integer? (:creator_id pulse))]}
  (let [dashboard (t2/select-one Dashboard :id dashboard_id)
        pulse     (-> (mi/instance Pulse pulse)
                      ;; This is usually already done by this step, in the `send-pulses` task which uses `retrieve-pulse`
                      ;; to fetch the Pulse.
                      pulse/hydrate-notification
                      (merge (when channel-ids {:channel-ids channel-ids})))]
    (when (not (:archived dashboard))
      (send-notifications! (pulse->notifications pulse dashboard)))))<|MERGE_RESOLUTION|>--- conflicted
+++ resolved
@@ -431,11 +431,7 @@
                                                          (some? (:id recipient)))) recipients)
         non-user-recipients (filter (fn [recipient] (and (u/email? (:email recipient))
                                                          (nil? (:id recipient)))) recipients)
-<<<<<<< HEAD
-        timezone            (some-> (some :card parts) defaulted-timezone)
-=======
         timezone            (some->> parts (some :card) defaulted-timezone)
->>>>>>> aea4c074
         dashboard           (update (t2/select-one Dashboard :id dashboard-id) :description markdown/process-markdown :html)
         email-to-users      (when (> (count user-recipients) 0)
                               (construct-pulse-email (subject pulse) (mapv :email user-recipients) (messages/render-pulse-email timezone pulse dashboard parts nil)))
