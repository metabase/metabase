databaseChangeLog:
  - property:
      name: timestamp_type
      value: timestamp with time zone
      dbms: postgresql,h2
  - property:
      name: timestamp_type
      value: timestamp(6)
      dbms: mysql,mariadb
  - property:
      name: blob.type
      value: blob
      dbms: mysql,h2,mariadb
  - property:
      name: blob.type
      value: bytea
      dbms: postgresql
  # In MySQL, use LONGTEXT instead of TEXT (#7006)
  - property:
      name: text.type
      value: text
      dbms: postgresql,h2
  - property:
      name: text.type
      value: longtext
      dbms: mysql,mariadb
  # databasechangelog is uppercase in MySQL and H2 but lower-case in Postgres for reasons
  - property:
      name: databasechangelog.name
      value: DATABASECHANGELOG
      dbms: h2,mysql,mariadb
  - property:
      name: databasechangelog.name
      value: databasechangelog
      dbms: postgresql

  - objectQuotingStrategy: QUOTE_ALL_OBJECTS

  - changeSet:
      id: '1'
      author: agilliland
      validCheckSum: ANY
      changes:
      - createTable:
          columns:
          - column:
              autoIncrement: true
              constraints:
                nullable: false
                primaryKey: true
              name: id
              type: int
          - column:
              constraints:
                nullable: false
                unique: true
              name: slug
              type: varchar(254)
          - column:
              constraints:
                nullable: false
              name: name
              type: varchar(254)
          - column:
              name: description
              type: text
          - column:
              name: logo_url
              type: varchar(254)
          - column:
              constraints:
                nullable: false
              name: inherits
              type: boolean
          tableName: core_organization
      - createTable:
          columns:
          - column:
              autoIncrement: true
              constraints:
                nullable: false
                primaryKey: true
              name: id
              type: int
          - column:
              constraints:
                nullable: false
                unique: true
              name: email
              type: varchar(254)
          - column:
              constraints:
                nullable: false
              name: first_name
              type: varchar(254)
          - column:
              constraints:
                nullable: false
              name: last_name
              type: varchar(254)
          - column:
              constraints:
                nullable: false
              name: password
              type: varchar(254)
          - column:
              constraints:
                nullable: false
              defaultValue: default
              name: password_salt
              type: varchar(254)
          - column:
              constraints:
                nullable: false
              name: date_joined
              type: DATETIME
          - column:
              constraints:
                nullable: true
              name: last_login
              type: DATETIME
          - column:
              constraints:
                nullable: false
              name: is_staff
              type: boolean
          - column:
              constraints:
                nullable: false
              name: is_superuser
              type: boolean
          - column:
              constraints:
                nullable: false
              name: is_active
              type: boolean
          - column:
              name: reset_token
              type: varchar(254)
          - column:
              name: reset_triggered
              type: BIGINT
          tableName: core_user
      - createTable:
          columns:
          - column:
              autoIncrement: true
              constraints:
                nullable: false
                primaryKey: true
              name: id
              type: int
          - column:
              constraints:
                nullable: false
              name: admin
              type: boolean
          - column:
              constraints:
                deferrable: false
                foreignKeyName: fk_userorgperm_ref_user_id
                initiallyDeferred: false
                nullable: false
                referencedTableName: core_user
                referencedColumnNames: id
              name: user_id
              type: int
          - column:
              constraints:
                deferrable: false
                foreignKeyName: fk_userorgperm_ref_organization_id
                initiallyDeferred: false
                nullable: false
                referencedTableName: core_organization
                referencedColumnNames: id
              name: organization_id
              type: int
          tableName: core_userorgperm
      - addUniqueConstraint:
          columnNames: user_id, organization_id
          constraintName: idx_unique_user_id_organization_id
          tableName: core_userorgperm
      - createIndex:
          columns:
          - column:
              name: user_id
              type: int
          indexName: idx_userorgperm_user_id
          tableName: core_userorgperm
      - createIndex:
          columns:
          - column:
              name: organization_id
              type: int
          indexName: idx_userorgperm_organization_id
          tableName: core_userorgperm
      - createTable:
          columns:
          - column:
              autoIncrement: true
              constraints:
                nullable: false
                primaryKey: true
              name: id
              type: int
          - column:
              constraints:
                nullable: false
              name: url
              type: varchar(254)
          - column:
              constraints:
                nullable: false
              name: timestamp
              type: DATETIME
          - column:
              constraints:
                deferrable: false
                foreignKeyName: fk_permissionviolation_ref_user_id
                initiallyDeferred: false
                nullable: false
                referencedTableName: core_user
                referencedColumnNames: id
              name: user_id
              type: int
          tableName: core_permissionsviolation
      - createIndex:
          columns:
          - column:
              name: user_id
              type: int
          indexName: idx_permissionsviolation_user_id
          tableName: core_permissionsviolation
      - createTable:
          columns:
          - column:
              autoIncrement: true
              constraints:
                nullable: false
                primaryKey: true
              name: id
              type: int
          - column:
              constraints:
                nullable: false
              name: created_at
              type: DATETIME
          - column:
              constraints:
                nullable: false
              name: updated_at
              type: DATETIME
          - column:
              constraints:
                nullable: false
              name: name
              type: varchar(254)
          - column:
              name: description
              type: text
          - column:
              constraints:
                deferrable: false
                foreignKeyName: fk_database_ref_organization_id
                initiallyDeferred: false
                nullable: false
                referencedTableName: core_organization
                referencedColumnNames: id
              name: organization_id
              type: int
          - column:
              name: details
              type: text
          - column:
              constraints:
                nullable: false
              name: engine
              type: varchar(254)
          tableName: metabase_database
      - createIndex:
          columns:
          - column:
              name: organization_id
          indexName: idx_database_organization_id
          tableName: metabase_database
      - createTable:
          columns:
          - column:
              autoIncrement: true
              constraints:
                nullable: false
                primaryKey: true
              name: id
              type: int
          - column:
              constraints:
                nullable: false
              name: created_at
              type: DATETIME
          - column:
              constraints:
                nullable: false
              name: updated_at
              type: DATETIME
          - column:
              constraints:
                nullable: false
              name: name
              type: varchar(254)
          - column:
              name: rows
              type: int
          - column:
              name: description
              type: text
          - column:
              name: entity_name
              type: varchar(254)
          - column:
              name: entity_type
              type: varchar(254)
          - column:
              constraints:
                nullable: false
              name: active
              type: boolean
          - column:
              constraints:
                deferrable: false
                foreignKeyName: fk_table_ref_database_id
                initiallyDeferred: false
                nullable: false
                referencedTableName: metabase_database
                referencedColumnNames: id
              name: db_id
              type: int
          tableName: metabase_table
      - createIndex:
          columns:
          - column:
              name: db_id
          indexName: idx_table_db_id
          tableName: metabase_table
      - createTable:
          columns:
          - column:
              autoIncrement: true
              constraints:
                nullable: false
                primaryKey: true
              name: id
              type: int
          - column:
              constraints:
                nullable: false
              name: created_at
              type: DATETIME
          - column:
              constraints:
                nullable: false
              name: updated_at
              type: DATETIME
          - column:
              constraints:
                nullable: false
              name: name
              type: varchar(254)
          - column:
              constraints:
                nullable: false
              name: base_type
              type: varchar(255)
          - column:
              name: special_type
              type: varchar(255)
          - column:
              constraints:
                nullable: false
              name: active
              type: boolean
          - column:
              name: description
              type: text
          - column:
              constraints:
                nullable: false
              name: preview_display
              type: boolean
          - column:
              constraints:
                nullable: false
              name: position
              type: int
          - column:
              constraints:
                deferrable: false
                foreignKeyName: fk_field_ref_table_id
                initiallyDeferred: false
                nullable: false
                referencedTableName: metabase_table
                referencedColumnNames: id
              name: table_id
              type: int
          - column:
              constraints:
                nullable: false
              name: field_type
              type: varchar(254)
          tableName: metabase_field
      - createIndex:
          columns:
          - column:
              name: table_id
          indexName: idx_field_table_id
          tableName: metabase_field
      - createTable:
          columns:
          - column:
              autoIncrement: true
              constraints:
                nullable: false
                primaryKey: true
              name: id
              type: int
          - column:
              constraints:
                nullable: false
              name: created_at
              type: DATETIME
          - column:
              constraints:
                nullable: false
              name: updated_at
              type: DATETIME
          - column:
              constraints:
                nullable: false
              name: relationship
              type: varchar(254)
          - column:
              constraints:
                deferrable: false
                foreignKeyName: fk_foreignkey_dest_ref_field_id
                initiallyDeferred: false
                nullable: false
                referencedTableName: metabase_field
                referencedColumnNames: id
              name: destination_id
              type: int
          - column:
              constraints:
                deferrable: false
                foreignKeyName: fk_foreignkey_origin_ref_field_id
                initiallyDeferred: false
                nullable: false
                referencedTableName: metabase_field
                referencedColumnNames: id
              name: origin_id
              type: int
          tableName: metabase_foreignkey
      - createIndex:
          columns:
          - column:
              name: destination_id
          indexName: idx_foreignkey_destination_id
          tableName: metabase_foreignkey
      - createIndex:
          columns:
          - column:
              name: origin_id
          indexName: idx_foreignkey_origin_id
          tableName: metabase_foreignkey
      - createTable:
          columns:
          - column:
              autoIncrement: true
              constraints:
                nullable: false
                primaryKey: true
              name: id
              type: int
          - column:
              constraints:
                nullable: false
              name: created_at
              type: DATETIME
          - column:
              constraints:
                nullable: false
              name: updated_at
              type: DATETIME
          - column:
              name: values
              type: text
          - column:
              name: human_readable_values
              type: text
          - column:
              constraints:
                deferrable: false
                foreignKeyName: fk_fieldvalues_ref_field_id
                initiallyDeferred: false
                nullable: false
                referencedTableName: metabase_field
                referencedColumnNames: id
              name: field_id
              type: int
          tableName: metabase_fieldvalues
      - createIndex:
          columns:
          - column:
              name: field_id
          indexName: idx_fieldvalues_field_id
          tableName: metabase_fieldvalues
      - createTable:
          columns:
          - column:
              autoIncrement: true
              constraints:
                nullable: false
                primaryKey: true
              name: id
              type: int
          - column:
              constraints:
                nullable: false
              name: created_at
              type: DATETIME
          - column:
              constraints:
                nullable: false
              name: updated_at
              type: DATETIME
          - column:
              constraints:
                nullable: false
              name: name
              type: varchar(254)
          - column:
              constraints:
                deferrable: false
                foreignKeyName: fk_tablesegment_ref_table_id
                initiallyDeferred: false
                nullable: false
                referencedTableName: metabase_table
                referencedColumnNames: id
              name: table_id
              type: int
          - column:
              constraints:
                nullable: false
              name: filter_clause
              type: text
          tableName: metabase_tablesegment
      - createIndex:
          columns:
          - column:
              name: table_id
          indexName: idx_tablesegment_table_id
          tableName: metabase_tablesegment
      - createTable:
          columns:
          - column:
              autoIncrement: true
              constraints:
                nullable: false
                primaryKey: true
              name: id
              type: int
          - column:
              constraints:
                nullable: false
              name: created_at
              type: DATETIME
          - column:
              constraints:
                nullable: false
              name: updated_at
              type: DATETIME
          - column:
              constraints:
                nullable: false
              name: name
              type: varchar(254)
          - column:
              constraints:
                nullable: false
              name: type
              type: varchar(254)
          - column:
              constraints:
                nullable: false
              name: details
              type: text
          - column:
              constraints:
                nullable: false
              name: version
              type: int
          - column:
              constraints:
                nullable: false
              name: public_perms
              type: int
          - column:
              constraints:
                deferrable: false
                foreignKeyName: fk_query_ref_user_id
                initiallyDeferred: false
                nullable: false
                referencedTableName: core_user
                referencedColumnNames: id
              name: creator_id
              type: int
          - column:
              constraints:
                deferrable: false
                foreignKeyName: fk_query_ref_database_id
                initiallyDeferred: false
                nullable: false
                referencedTableName: metabase_database
                referencedColumnNames: id
              name: database_id
              type: int
          tableName: query_query
      - createIndex:
          columns:
          - column:
              name: creator_id
          indexName: idx_query_creator_id
          tableName: query_query
      - createIndex:
          columns:
          - column:
              name: database_id
          indexName: idx_query_database_id
          tableName: query_query
      - createTable:
          columns:
          - column:
              autoIncrement: true
              constraints:
                nullable: false
                primaryKey: true
              name: id
              type: int
          - column:
              constraints:
                nullable: false
                unique: true
              name: uuid
              type: varchar(254)
          - column:
              constraints:
                nullable: false
              name: version
              type: int
          - column:
              constraints:
                nullable: false
              name: json_query
              type: text
          - column:
              constraints:
                nullable: false
              name: raw_query
              type: text
          - column:
              constraints:
                nullable: false
              name: status
              type: varchar(254)
          - column:
              constraints:
                nullable: false
              name: started_at
              type: DATETIME
          - column:
              name: finished_at
              type: DATETIME
          - column:
              constraints:
                nullable: false
              name: running_time
              type: int
          - column:
              constraints:
                nullable: false
              name: error
              type: text
          - column:
              constraints:
                nullable: false
              name: result_file
              type: varchar(254)
          - column:
              constraints:
                nullable: false
              name: result_rows
              type: int
          - column:
              constraints:
                nullable: false
              name: result_data
              type: text
          - column:
              constraints:
                deferrable: false
                foreignKeyName: fk_queryexecution_ref_query_id
                initiallyDeferred: false
                nullable: true
                referencedTableName: query_query
                referencedColumnNames: id
              name: query_id
              type: int
          - column:
              constraints:
                nullable: false
              name: additional_info
              type: text
          - column:
              constraints:
                deferrable: false
                foreignKeyName: fk_queryexecution_ref_user_id
                initiallyDeferred: false
                nullable: false
                referencedTableName: core_user
                referencedColumnNames: id
              name: executor_id
              type: int
          tableName: query_queryexecution
      - createIndex:
          columns:
          - column:
              name: query_id
          indexName: idx_queryexecution_query_id
          tableName: query_queryexecution
      - createIndex:
          columns:
          - column:
              name: executor_id
          indexName: idx_queryexecution_executor_id
          tableName: query_queryexecution
      - createTable:
          columns:
          - column:
              autoIncrement: true
              constraints:
                nullable: false
                primaryKey: true
              name: id
              type: int
          - column:
              constraints:
                nullable: false
              name: created_at
              type: DATETIME
          - column:
              constraints:
                nullable: false
              name: updated_at
              type: DATETIME
          - column:
              constraints:
                nullable: false
              name: name
              type: varchar(254)
          - column:
              name: description
              type: text
          - column:
              constraints:
                nullable: false
              name: display
              type: varchar(254)
          - column:
              constraints:
                nullable: false
              name: public_perms
              type: int
          - column:
              constraints:
                nullable: false
              name: dataset_query
              type: text
          - column:
              constraints:
                nullable: false
              name: visualization_settings
              type: text
          - column:
              constraints:
                deferrable: false
                foreignKeyName: fk_card_ref_user_id
                initiallyDeferred: false
                nullable: false
                referencedTableName: core_user
                referencedColumnNames: id
              name: creator_id
              type: int
          - column:
              constraints:
                deferrable: false
                foreignKeyName: fk_card_ref_organization_id
                initiallyDeferred: false
                nullable: false
                referencedTableName: core_organization
                referencedColumnNames: id
              name: organization_id
              type: int
          tableName: report_card
      - createIndex:
          columns:
          - column:
              name: creator_id
          indexName: idx_card_creator_id
          tableName: report_card
      - createIndex:
          columns:
          - column:
              name: organization_id
          indexName: idx_card_organization_id
          tableName: report_card
      - createTable:
          columns:
          - column:
              autoIncrement: true
              constraints:
                nullable: false
                primaryKey: true
              name: id
              type: int
          - column:
              constraints:
                nullable: false
              name: created_at
              type: DATETIME
          - column:
              constraints:
                nullable: false
              name: updated_at
              type: DATETIME
          - column:
              constraints:
                deferrable: false
                foreignKeyName: fk_cardfavorite_ref_card_id
                initiallyDeferred: false
                nullable: false
                referencedTableName: report_card
                referencedColumnNames: id
              name: card_id
              type: int
          - column:
              constraints:
                deferrable: false
                foreignKeyName: fk_cardfavorite_ref_user_id
                initiallyDeferred: false
                nullable: false
                referencedTableName: core_user
                referencedColumnNames: id
              name: owner_id
              type: int
          tableName: report_cardfavorite
      - addUniqueConstraint:
          columnNames: card_id, owner_id
          constraintName: idx_unique_cardfavorite_card_id_owner_id
          tableName: report_cardfavorite
      - createIndex:
          columns:
          - column:
              name: card_id
          indexName: idx_cardfavorite_card_id
          tableName: report_cardfavorite
      - createIndex:
          columns:
          - column:
              name: owner_id
          indexName: idx_cardfavorite_owner_id
          tableName: report_cardfavorite
      - createTable:
          columns:
          - column:
              autoIncrement: true
              constraints:
                nullable: false
                primaryKey: true
              name: id
              type: int
          - column:
              constraints:
                nullable: false
              name: created_at
              type: DATETIME
          - column:
              constraints:
                nullable: false
              name: updated_at
              type: DATETIME
          - column:
              constraints:
                nullable: false
              name: name
              type: varchar(254)
          - column:
              name: description
              type: text
          - column:
              constraints:
                nullable: false
              name: public_perms
              type: int
          - column:
              constraints:
                deferrable: false
                foreignKeyName: fk_dashboard_ref_user_id
                initiallyDeferred: false
                nullable: false
                referencedTableName: core_user
                referencedColumnNames: id
              name: creator_id
              type: int
          - column:
              constraints:
                deferrable: false
                foreignKeyName: fk_dashboard_ref_organization_id
                initiallyDeferred: false
                nullable: false
                referencedTableName: core_organization
                referencedColumnNames: id
              name: organization_id
              type: int
          tableName: report_dashboard
      - createIndex:
          columns:
          - column:
              name: creator_id
          indexName: idx_dashboard_creator_id
          tableName: report_dashboard
      - createIndex:
          columns:
          - column:
              name: organization_id
          indexName: idx_dashboard_organization_id
          tableName: report_dashboard
      - createTable:
          columns:
          - column:
              autoIncrement: true
              constraints:
                nullable: false
                primaryKey: true
              name: id
              type: int
          - column:
              constraints:
                nullable: false
              name: created_at
              type: DATETIME
          - column:
              constraints:
                nullable: false
              name: updated_at
              type: DATETIME
          - column:
              constraints:
                nullable: false
              name: sizeX
              type: int
          - column:
              constraints:
                nullable: false
              name: sizeY
              type: int
          - column:
              name: row
              type: int
          - column:
              name: col
              type: int
          - column:
              constraints:
                deferrable: false
                foreignKeyName: fk_dashboardcard_ref_card_id
                initiallyDeferred: false
                nullable: false
                referencedTableName: report_card
                referencedColumnNames: id
              name: card_id
              type: int
          - column:
              constraints:
                deferrable: false
                foreignKeyName: fk_dashboardcard_ref_dashboard_id
                initiallyDeferred: false
                nullable: false
                referencedTableName: report_dashboard
                referencedColumnNames: id
              name: dashboard_id
              type: int
          tableName: report_dashboardcard
      - createIndex:
          columns:
          - column:
              name: card_id
          indexName: idx_dashboardcard_card_id
          tableName: report_dashboardcard
      - createIndex:
          columns:
          - column:
              name: dashboard_id
          indexName: idx_dashboardcard_dashboard_id
          tableName: report_dashboardcard
      - createTable:
          columns:
          - column:
              autoIncrement: true
              constraints:
                nullable: false
                primaryKey: true
              name: id
              type: int
          - column:
              constraints:
                deferrable: false
                foreignKeyName: fk_dashboardsubscription_ref_dashboard_id
                initiallyDeferred: false
                nullable: false
                referencedTableName: report_dashboard
                referencedColumnNames: id
              name: dashboard_id
              type: int
          - column:
              constraints:
                deferrable: false
                foreignKeyName: fk_dashboardsubscription_ref_user_id
                initiallyDeferred: false
                nullable: false
                referencedTableName: core_user
                referencedColumnNames: id
              name: user_id
              type: int
          tableName: report_dashboardsubscription
      - addUniqueConstraint:
          columnNames: dashboard_id, user_id
          constraintName: idx_uniq_dashsubscrip_dashboard_id_user_id
          tableName: report_dashboardsubscription
      - createIndex:
          columns:
          - column:
              name: dashboard_id
          indexName: idx_dashboardsubscription_dashboard_id
          tableName: report_dashboardsubscription
      - createIndex:
          columns:
          - column:
              name: user_id
          indexName: idx_dashboardsubscription_user_id
          tableName: report_dashboardsubscription
      - createTable:
          columns:
          - column:
              autoIncrement: true
              constraints:
                nullable: false
                primaryKey: true
              name: id
              type: int
          - column:
              constraints:
                nullable: false
              name: created_at
              type: DATETIME
          - column:
              constraints:
                nullable: false
              name: updated_at
              type: DATETIME
          - column:
              constraints:
                nullable: false
              name: name
              type: varchar(254)
          - column:
              name: description
              type: text
          - column:
              constraints:
                nullable: false
              name: public_perms
              type: int
          - column:
              constraints:
                nullable: false
              name: mode
              type: int
          - column:
              constraints:
                nullable: false
              name: version
              type: int
          - column:
              constraints:
                nullable: false
              name: dataset_query
              type: text
          - column:
              name: email_addresses
              type: text
          - column:
              constraints:
                deferrable: false
                foreignKeyName: fk_emailreport_ref_user_id
                initiallyDeferred: false
                nullable: false
                referencedTableName: core_user
                referencedColumnNames: id
              name: creator_id
              type: int
          - column:
              constraints:
                deferrable: false
                foreignKeyName: fk_emailreport_ref_organization_id
                initiallyDeferred: false
                nullable: false
                referencedTableName: core_organization
                referencedColumnNames: id
              name: organization_id
              type: int
          - column:
              constraints:
                nullable: false
              name: schedule
              type: text
          tableName: report_emailreport
      - createIndex:
          columns:
          - column:
              name: creator_id
          indexName: idx_emailreport_creator_id
          tableName: report_emailreport
      - createIndex:
          columns:
          - column:
              name: organization_id
          indexName: idx_emailreport_organization_id
          tableName: report_emailreport
      - createTable:
          columns:
          - column:
              autoIncrement: true
              constraints:
                nullable: false
                primaryKey: true
              name: id
              type: int
          - column:
              constraints:
                deferrable: false
                foreignKeyName: fk_emailreport_recipients_ref_emailreport_id
                initiallyDeferred: false
                nullable: false
                referencedTableName: report_emailreport
                referencedColumnNames: id
              name: emailreport_id
              type: int
          - column:
              constraints:
                deferrable: false
                foreignKeyName: fk_emailreport_recipients_ref_user_id
                initiallyDeferred: false
                nullable: false
                referencedTableName: core_user
                referencedColumnNames: id
              name: user_id
              type: int
          tableName: report_emailreport_recipients
      - addUniqueConstraint:
          columnNames: emailreport_id, user_id
          constraintName: idx_uniq_emailreportrecip_emailreport_id_user_id
          tableName: report_emailreport_recipients
      - createIndex:
          columns:
          - column:
              name: emailreport_id
          indexName: idx_emailreport_recipients_emailreport_id
          tableName: report_emailreport_recipients
      - createIndex:
          columns:
          - column:
              name: user_id
          indexName: idx_emailreport_recipients_user_id
          tableName: report_emailreport_recipients
      - createTable:
          columns:
          - column:
              autoIncrement: true
              constraints:
                nullable: false
                primaryKey: true
              name: id
              type: int
          - column:
              constraints:
                nullable: false
              name: details
              type: text
          - column:
              constraints:
                nullable: false
              name: status
              type: varchar(254)
          - column:
              constraints:
                nullable: false
              name: created_at
              type: DATETIME
          - column:
              name: started_at
              type: DATETIME
          - column:
              name: finished_at
              type: DATETIME
          - column:
              constraints:
                nullable: false
              name: error
              type: text
          - column:
              constraints:
                nullable: false
              name: sent_email
              type: text
          - column:
              constraints:
                deferrable: false
                foreignKeyName: fk_emailreportexecutions_ref_organization_id
                initiallyDeferred: false
                nullable: false
                referencedTableName: core_organization
                referencedColumnNames: id
              name: organization_id
              type: int
          - column:
              constraints:
                deferrable: false
                foreignKeyName: fk_emailreportexecutions_ref_report_id
                initiallyDeferred: false
                nullable: true
                referencedTableName: report_emailreport
                referencedColumnNames: id
              name: report_id
              type: int
          tableName: report_emailreportexecutions
      - createIndex:
          columns:
          - column:
              name: organization_id
          indexName: idx_emailreportexecutions_organization_id
          tableName: report_emailreportexecutions
      - createIndex:
          columns:
          - column:
              name: report_id
          indexName: idx_emailreportexecutions_report_id
          tableName: report_emailreportexecutions
      - createTable:
          columns:
          - column:
              autoIncrement: true
              constraints:
                nullable: false
                primaryKey: true
              name: id
              type: int
          - column:
              constraints:
                nullable: false
              name: created_at
              type: DATETIME
          - column:
              constraints:
                nullable: false
              name: updated_at
              type: DATETIME
          - column:
              constraints:
                nullable: false
              name: start
              type: DATETIME
          - column:
              constraints:
                nullable: false
              name: end
              type: DATETIME
          - column:
              name: title
              type: TEXT
          - column:
              constraints:
                nullable: false
              name: body
              type: TEXT
          - column:
              constraints:
                nullable: false
              name: annotation_type
              type: int
          - column:
              constraints:
                nullable: false
              name: edit_count
              type: int
          - column:
              constraints:
                nullable: false
              name: object_type_id
              type: int
          - column:
              constraints:
                nullable: false
              name: object_id
              type: int
          - column:
              constraints:
                deferrable: false
                foreignKeyName: fk_annotation_ref_user_id
                initiallyDeferred: false
                nullable: false
                referencedTableName: core_user
                referencedColumnNames: id
              name: author_id
              type: int
          - column:
              constraints:
                deferrable: false
                foreignKeyName: fk_annotation_ref_organization_id
                initiallyDeferred: false
                nullable: false
                referencedTableName: core_organization
                referencedColumnNames: id
              name: organization_id
              type: int
          tableName: annotation_annotation
      - createIndex:
          columns:
          - column:
              name: author_id
          indexName: idx_annotation_author_id
          tableName: annotation_annotation
      - createIndex:
          columns:
          - column:
              name: organization_id
          indexName: idx_annotation_organization_id
          tableName: annotation_annotation
      - createIndex:
          columns:
          - column:
              name: object_type_id
          indexName: idx_annotation_object_type_id
          tableName: annotation_annotation
      - createIndex:
          columns:
          - column:
              name: object_id
          indexName: idx_annotation_object_id
          tableName: annotation_annotation
      - modifySql:
          dbms: postgresql
          replace:
            replace: WITHOUT
            with: WITH
  - changeSet:
      id: '2'
      author: agilliland
      validCheckSum: ANY
      changes:
      - createTable:
          columns:
          - column:
              constraints:
                nullable: false
                primaryKey: true
              name: id
              type: varchar(254)
          - column:
              constraints:
                deferrable: false
                foreignKeyName: fk_session_ref_user_id
                initiallyDeferred: false
                nullable: false
                referencedTableName: core_user
                referencedColumnNames: id
              name: user_id
              type: int
          - column:
              constraints:
                nullable: false
              name: created_at
              type: DATETIME
          tableName: core_session
      - modifySql:
          dbms: postgresql
          replace:
            replace: WITHOUT
            with: WITH
  - changeSet:
      id: '4'
      author: cammsaul
      changes:
      - createTable:
          columns:
          - column:
              constraints:
                nullable: false
                primaryKey: true
              name: key
              type: varchar(254)
          - column:
              constraints:
                nullable: false
              name: value
              type: varchar(254)
          tableName: setting
  - changeSet:
      id: '5'
      author: agilliland
      changes:
      - addColumn:
          columns:
          - column:
              name: report_timezone
              type: varchar(254)
          tableName: core_organization
  - changeSet:
      id: '6'
      author: agilliland
      changes:
      - dropNotNullConstraint:
          columnDataType: int
          columnName: organization_id
          tableName: metabase_database
      - dropForeignKeyConstraint:
          baseTableName: metabase_database
          constraintName: fk_database_ref_organization_id
      - dropNotNullConstraint:
          columnDataType: int
          columnName: organization_id
          tableName: report_card
      - dropForeignKeyConstraint:
          baseTableName: report_card
          constraintName: fk_card_ref_organization_id
      - dropNotNullConstraint:
          columnDataType: int
          columnName: organization_id
          tableName: report_dashboard
      - dropForeignKeyConstraint:
          baseTableName: report_dashboard
          constraintName: fk_dashboard_ref_organization_id
      - dropNotNullConstraint:
          columnDataType: int
          columnName: organization_id
          tableName: report_emailreport
      - dropForeignKeyConstraint:
          baseTableName: report_emailreport
          constraintName: fk_emailreport_ref_organization_id
      - dropNotNullConstraint:
          columnDataType: int
          columnName: organization_id
          tableName: report_emailreportexecutions
      - dropForeignKeyConstraint:
          baseTableName: report_emailreportexecutions
          constraintName: fk_emailreportexecutions_ref_organization_id
      - dropNotNullConstraint:
          columnDataType: int
          columnName: organization_id
          tableName: annotation_annotation
      - dropForeignKeyConstraint:
          baseTableName: annotation_annotation
          constraintName: fk_annotation_ref_organization_id
  - changeSet:
      id: '7'
      author: cammsaul
      validCheckSum: ANY
      changes:
      - addColumn:
          columns:
          - column:
              constraints:
                foreignKeyName: fk_field_parent_ref_field_id
                nullable: true
                referencedTableName: metabase_field
                referencedColumnNames: id
              name: parent_id
              type: int
          tableName: metabase_field
  - changeSet:
      id: '8'
      author: tlrobinson
      changes:
      - addColumn:
          columns:
          - column:
              name: display_name
              type: varchar(254)
          tableName: metabase_table
      - addColumn:
          columns:
          - column:
              name: display_name
              type: varchar(254)
          tableName: metabase_field
  - changeSet:
      id: '9'
      author: tlrobinson
      changes:
      - addColumn:
          columns:
          - column:
              name: visibility_type
              type: varchar(254)
          tableName: metabase_table
  - changeSet:
      id: 10
      author: cammsaul
      validCheckSum: ANY
      changes:
        - createTable:
            tableName: revision
            columns:
              - column:
                  name: id
                  type: int
                  autoIncrement: true
                  constraints:
                    primaryKey: true
                    nullable: false
              - column:
                  name: model
                  type: varchar(16)
                  constraints:
                    nullable: false
              - column:
                  name: model_id
                  type: int
                  constraints:
                    nullable: false
              - column:
                  name: user_id
                  type: int
                  constraints:
                    nullable: false
                    referencedTableName: core_user
                    referencedColumnNames: id
                    foreignKeyName: fk_revision_ref_user_id
                    deferrable: false
                    initiallyDeferred: false
              - column:
                  name: timestamp
                  type: DATETIME
                  constraints:
                    nullable: false
              - column:
                  name: object
                  type: ${text.type}
                  constraints:
                    nullable: false
              - column:
                  name: is_reversion
                  type: boolean
                  defaultValueBoolean: false
                  constraints:
                    nullable: false
        - createIndex:
            tableName: revision
            indexName: idx_revision_model_model_id
            columns:
              - column:
                  name: model
              - column:
                  name: model_id
        - modifySql:
            dbms: postgresql
            replace:
              replace: WITHOUT
              with: WITH
        - modifySql:
            dbms: mysql,mariadb
            replace:
              replace: object VARCHAR
              with: object TEXT
  - changeSet:
      id: 11
      author: agilliland
      changes:
        - sql:
            sql: update report_dashboard set public_perms = 2 where public_perms = 1
  - changeSet:
      id: 12
      author: agilliland
      validCheckSum: ANY
      changes:
        - addColumn:
            tableName: report_card
            columns:
              - column:
                  name: database_id
                  type: int
                  constraints:
                    nullable: true
                    referencedTableName: metabase_database
                    referencedColumnNames: id
                    foreignKeyName: fk_report_card_ref_database_id
                    deferrable: false
                    initiallyDeferred: false
        - addColumn:
            tableName: report_card
            columns:
              - column:
                  name: table_id
                  type: int
                  constraints:
                    nullable: true
                    referencedTableName: metabase_table
                    referencedColumnNames: id
                    foreignKeyName: fk_report_card_ref_table_id
                    deferrable: false
                    initiallyDeferred: false
        - addColumn:
            tableName: report_card
            columns:
              - column:
                  name: query_type
                  type: varchar(16)
                  constraints:
                    nullable: true
  - changeSet:
      id: 13
      author: agilliland
      validCheckSum: ANY
      changes:
        - createTable:
            tableName: activity
            columns:
              - column:
                  name: id
                  type: int
                  autoIncrement: true
                  constraints:
                    primaryKey: true
                    nullable: false
              - column:
                  name: topic
                  type: varchar(32)
                  constraints:
                    nullable: false
              - column:
                  name: timestamp
                  type: DATETIME
                  constraints:
                    nullable: false
              - column:
                  name: user_id
                  type: int
                  constraints:
                    nullable: true
                    referencedTableName: core_user
                    referencedColumnNames: id
                    foreignKeyName: fk_activity_ref_user_id
                    deferrable: false
                    initiallyDeferred: false
              - column:
                  name: model
                  type: varchar(16)
                  constraints:
                    nullable: true
              - column:
                  name: model_id
                  type: int
                  constraints:
                    nullable: true
              - column:
                  name: database_id
                  type: int
                  constraints:
                    nullable: true
              - column:
                  name: table_id
                  type: int
                  constraints:
                    nullable: true
              - column:
                  name: custom_id
                  type: varchar(48)
                  constraints:
                    nullable: true
              - column:
                  name: details
                  type: ${text.type}
                  constraints:
                    nullable: false
        - createIndex:
            tableName: activity
            indexName: idx_activity_timestamp
            columns:
              column:
                name: timestamp
        - createIndex:
            tableName: activity
            indexName: idx_activity_user_id
            columns:
              column:
                name: user_id
        - createIndex:
            tableName: activity
            indexName: idx_activity_custom_id
            columns:
              column:
                name: custom_id
        - modifySql:
            dbms: postgresql
            replace:
              replace: WITHOUT
              with: WITH
        - modifySql:
            dbms: mysql,mariadb
            replace:
              replace: details VARCHAR
              with: details TEXT
  - changeSet:
      id: 14
      author: agilliland
      validCheckSum: ANY
      changes:
        - createTable:
            tableName: view_log
            columns:
              - column:
                  name: id
                  type: int
                  autoIncrement: true
                  constraints:
                    primaryKey: true
                    nullable: false
              - column:
                  name: user_id
                  type: int
                  constraints:
                    nullable: true
                    referencedTableName: core_user
                    referencedColumnNames: id
                    foreignKeyName: fk_view_log_ref_user_id
                    deferrable: false
                    initiallyDeferred: false
              - column:
                  name: model
                  type: varchar(16)
                  constraints:
                    nullable: false
              - column:
                  name: model_id
                  type: int
                  constraints:
                    nullable: false
              - column:
                  name: timestamp
                  type: DATETIME
                  constraints:
                    nullable: false
        - createIndex:
            tableName: view_log
            indexName: idx_view_log_user_id
            columns:
              column:
                name: user_id
        - createIndex:
            tableName: view_log
            indexName: idx_view_log_timestamp
            columns:
              column:
                name: model_id
        - modifySql:
            dbms: postgresql
            replace:
              replace: WITHOUT
              with: WITH
  - changeSet:
      id: 15
      author: agilliland
      changes:
        - addColumn:
            tableName: revision
            columns:
              - column:
                  name: is_creation
                  type: boolean
                  defaultValueBoolean: false
                  constraints:
                    nullable: false
  - changeSet:
      id: 16
      author: agilliland
      changes:
        - dropNotNullConstraint:
            tableName: core_user
            columnName: last_login
            columnDataType: DATETIME
        - modifySql:
            dbms: postgresql
            replace:
              replace: WITHOUT
              with: WITH
  - changeSet:
      id: 17
      author: agilliland
      changes:
        - addColumn:
            tableName: metabase_database
            columns:
              - column:
                  name: is_sample
                  type: boolean
                  defaultValueBoolean: false
                  constraints:
                    nullable: false
        - sql:
            sql: update metabase_database set is_sample = true where name = 'Sample Dataset'
  - changeSet:
      id: 18
      author: camsaul
      validCheckSum: ANY
      changes:
        - createTable:
            tableName: data_migrations
            columns:
              - column:
                  name: id
                  type: VARCHAR(254)
                  constraints:
                    primaryKey: true
                    nullable: false
              - column:
                  name: timestamp
                  type: DATETIME
                  constraints:
                    nullable: false
        - createIndex:
            tableName: data_migrations
            indexName: idx_data_migrations_id
            columns:
              column:
                name: id
  - changeSet:
      id: 19
      author: camsaul
      changes:
        - addColumn:
            tableName: metabase_table
            columns:
              - column:
                  name: schema
                  type: VARCHAR(256)
  - changeSet:
      id: 20
      author: agilliland
      validCheckSum: ANY
      changes:
        - createTable:
            tableName: pulse
            columns:
              - column:
                  name: id
                  type: int
                  autoIncrement: true
                  constraints:
                    primaryKey: true
                    nullable: false
              - column:
                  name: creator_id
                  type: int
                  constraints:
                    nullable: false
                    referencedTableName: core_user
                    referencedColumnNames: id
                    foreignKeyName: fk_pulse_ref_creator_id
                    deferrable: false
                    initiallyDeferred: false
              - column:
                  name: name
                  type: varchar(254)
                  constraints:
                    nullable: false
              - column:
                  name: public_perms
                  type: int
                  constraints:
                    nullable: false
              - column:
                  name: created_at
                  type: DATETIME
                  constraints:
                    nullable: false
              - column:
                  name: updated_at
                  type: DATETIME
                  constraints:
                    nullable: false
        - createIndex:
            tableName: pulse
            indexName: idx_pulse_creator_id
            columns:
              column:
                name: creator_id
        - createTable:
            tableName: pulse_card
            columns:
              - column:
                  name: id
                  type: int
                  autoIncrement: true
                  constraints:
                    primaryKey: true
                    nullable: false
              - column:
                  name: pulse_id
                  type: int
                  constraints:
                    nullable: false
                    referencedTableName: pulse
                    referencedColumnNames: id
                    foreignKeyName: fk_pulse_card_ref_pulse_id
                    deferrable: false
                    initiallyDeferred: false
              - column:
                  name: card_id
                  type: int
                  constraints:
                    nullable: false
                    referencedTableName: report_card
                    referencedColumnNames: id
                    foreignKeyName: fk_pulse_card_ref_card_id
                    deferrable: false
                    initiallyDeferred: false
              - column:
                  name: position
                  type: int
                  constraints:
                    nullable: false
        - createIndex:
            tableName: pulse_card
            indexName: idx_pulse_card_pulse_id
            columns:
              column:
                name: pulse_id
        - createIndex:
            tableName: pulse_card
            indexName: idx_pulse_card_card_id
            columns:
              column:
                name: card_id
        - createTable:
            tableName: pulse_channel
            columns:
              - column:
                  name: id
                  type: int
                  autoIncrement: true
                  constraints:
                    primaryKey: true
                    nullable: false
              - column:
                  name: pulse_id
                  type: int
                  constraints:
                    nullable: false
                    referencedTableName: pulse
                    referencedColumnNames: id
                    foreignKeyName: fk_pulse_channel_ref_pulse_id
                    deferrable: false
                    initiallyDeferred: false
              - column:
                  name: channel_type
                  type: varchar(32)
                  constraints:
                    nullable: false
              - column:
                  name: details
                  type: text
                  constraints:
                    nullable: false
              - column:
                  name: schedule_type
                  type: varchar(32)
                  constraints:
                    nullable: false
              - column:
                  name: schedule_hour
                  type: int
                  constraints:
                    nullable: true
              - column:
                  name: schedule_day
                  type: varchar(64)
                  constraints:
                    nullable: true
              - column:
                  name: created_at
                  type: DATETIME
                  constraints:
                    nullable: false
              - column:
                  name: updated_at
                  type: DATETIME
                  constraints:
                    nullable: false
        - createIndex:
            tableName: pulse_channel
            indexName: idx_pulse_channel_pulse_id
            columns:
              column:
                name: pulse_id
        - createIndex:
            tableName: pulse_channel
            indexName: idx_pulse_channel_schedule_type
            columns:
              column:
                name: schedule_type
        - createTable:
            tableName: pulse_channel_recipient
            columns:
              - column:
                  name: id
                  type: int
                  autoIncrement: true
                  constraints:
                    primaryKey: true
                    nullable: false
              - column:
                  name: pulse_channel_id
                  type: int
                  constraints:
                    nullable: false
                    referencedTableName: pulse_channel
                    referencedColumnNames: id
                    foreignKeyName: fk_pulse_channel_recipient_ref_pulse_channel_id
                    deferrable: false
                    initiallyDeferred: false
              - column:
                  name: user_id
                  type: int
                  constraints:
                    nullable: false
                    referencedTableName: core_user
                    referencedColumnNames: id
                    foreignKeyName: fk_pulse_channel_recipient_ref_user_id
                    deferrable: false
                    initiallyDeferred: false
        - modifySql:
            dbms: postgresql
            replace:
              replace: WITHOUT
              with: WITH
  - changeSet:
      id: 21
      author: agilliland
      validCheckSum: ANY
      changes:
        - createTable:
            tableName: segment
            columns:
              - column:
                  name: id
                  type: int
                  autoIncrement: true
                  constraints:
                    primaryKey: true
                    nullable: false
              - column:
                  name: table_id
                  type: int
                  constraints:
                    nullable: false
                    referencedTableName: metabase_table
                    referencedColumnNames: id
                    foreignKeyName: fk_segment_ref_table_id
                    deferrable: false
                    initiallyDeferred: false
              - column:
                  name: creator_id
                  type: int
                  constraints:
                    nullable: false
                    referencedTableName: core_user
                    referencedColumnNames: id
                    foreignKeyName: fk_segment_ref_creator_id
                    deferrable: false
                    initiallyDeferred: false
              - column:
                  name: name
                  type: varchar(254)
                  constraints:
                    nullable: false
              - column:
                  name: description
                  type: text
                  constraints:
                    nullable: true
              - column:
                  name: is_active
                  type: boolean
                  defaultValueBoolean: true
                  constraints:
                    nullable: false
              - column:
                  name: definition
                  type: text
                  constraints:
                    nullable: false
              - column:
                  name: created_at
                  type: DATETIME
                  constraints:
                    nullable: false
              - column:
                  name: updated_at
                  type: DATETIME
                  constraints:
                    nullable: false
        - createIndex:
            tableName: segment
            indexName: idx_segment_creator_id
            columns:
              column:
                name: creator_id
        - createIndex:
            tableName: segment
            indexName: idx_segment_table_id
            columns:
              column:
                name: table_id
        - modifySql:
            dbms: postgresql
            replace:
              replace: WITHOUT
              with: WITH
  - changeSet:
      id: 22
      author: agilliland
      changes:
        - addColumn:
            tableName: revision
            columns:
              - column:
                  name: message
                  type: text
                  constraints:
                    nullable: true
  - changeSet:
      id: 23
      author: agilliland
      changes:
        - modifyDataType:
            tableName: metabase_table
            columnName: rows
            newDataType: BIGINT
  - changeSet:
      id: 24
      author: agilliland
      changes:
        - createTable:
            tableName: dependency
            columns:
              - column:
                  name: id
                  type: int
                  autoIncrement: true
                  constraints:
                    primaryKey: true
                    nullable: false
              - column:
                  name: model
                  type: varchar(32)
                  constraints:
                    nullable: false
              - column:
                  name: model_id
                  type: int
                  constraints:
                    nullable: false
              - column:
                  name: dependent_on_model
                  type: varchar(32)
                  constraints:
                    nullable: false
              - column:
                  name: dependent_on_id
                  type: int
                  constraints:
                    nullable: false
              - column:
                  name: created_at
                  type: DATETIME
                  constraints:
                    nullable: false
        - createIndex:
            tableName: dependency
            indexName: idx_dependency_model
            columns:
              column:
                name: model
        - createIndex:
            tableName: dependency
            indexName: idx_dependency_model_id
            columns:
              column:
                name: model_id
        - createIndex:
            tableName: dependency
            indexName: idx_dependency_dependent_on_model
            columns:
              column:
                name: dependent_on_model
        - createIndex:
            tableName: dependency
            indexName: idx_dependency_dependent_on_id
            columns:
              column:
                name: dependent_on_id
        - modifySql:
            dbms: postgresql
            replace:
              replace: WITHOUT
              with: WITH
  - changeSet:
      id: 25
      author: agilliland
      validCheckSum: ANY
      changes:
        - createTable:
            tableName: metric
            columns:
              - column:
                  name: id
                  type: int
                  autoIncrement: true
                  constraints:
                    primaryKey: true
                    nullable: false
              - column:
                  name: table_id
                  type: int
                  constraints:
                    nullable: false
                    referencedTableName: metabase_table
                    referencedColumnNames: id
                    foreignKeyName: fk_metric_ref_table_id
                    deferrable: false
                    initiallyDeferred: false
              - column:
                  name: creator_id
                  type: int
                  constraints:
                    nullable: false
                    referencedTableName: core_user
                    referencedColumnNames: id
                    foreignKeyName: fk_metric_ref_creator_id
                    deferrable: false
                    initiallyDeferred: false
              - column:
                  name: name
                  type: varchar(254)
                  constraints:
                    nullable: false
              - column:
                  name: description
                  type: text
                  constraints:
                    nullable: true
              - column:
                  name: is_active
                  type: boolean
                  defaultValueBoolean: true
                  constraints:
                    nullable: false
              - column:
                  name: definition
                  type: text
                  constraints:
                    nullable: false
              - column:
                  name: created_at
                  type: DATETIME
                  constraints:
                    nullable: false
              - column:
                  name: updated_at
                  type: DATETIME
                  constraints:
                    nullable: false
        - createIndex:
            tableName: metric
            indexName: idx_metric_creator_id
            columns:
              column:
                name: creator_id
        - createIndex:
            tableName: metric
            indexName: idx_metric_table_id
            columns:
              column:
                name: table_id
        - modifySql:
            dbms: postgresql
            replace:
              replace: WITHOUT
              with: WITH
  - changeSet:
      id: 26
      author: agilliland
      changes:
        - addColumn:
            tableName: metabase_database
            columns:
              - column:
                  name: is_full_sync
                  type: boolean
                  defaultValueBoolean: true
                  constraints:
                    nullable: false
        - sql:
            sql: update metabase_database set is_full_sync = true
  - changeSet:
      id: 27
      author: agilliland
      validCheckSum: ANY
      changes:
        - createTable:
            tableName: dashboardcard_series
            columns:
              - column:
                  name: id
                  type: int
                  autoIncrement: true
                  constraints:
                    primaryKey: true
                    nullable: false
              - column:
                  name: dashboardcard_id
                  type: int
                  constraints:
                    nullable: false
                    referencedTableName: report_dashboardcard
                    referencedColumnNames: id
                    foreignKeyName: fk_dashboardcard_series_ref_dashboardcard_id
                    deferrable: false
                    initiallyDeferred: false
              - column:
                  name: card_id
                  type: int
                  constraints:
                    nullable: false
                    referencedTableName: report_card
                    referencedColumnNames: id
                    foreignKeyName: fk_dashboardcard_series_ref_card_id
                    deferrable: false
                    initiallyDeferred: false
              - column:
                  name: position
                  type: int
                  constraints:
                    nullable: false
        - createIndex:
            tableName: dashboardcard_series
            indexName: idx_dashboardcard_series_dashboardcard_id
            columns:
              column:
                name: dashboardcard_id
        - createIndex:
            tableName: dashboardcard_series
            indexName: idx_dashboardcard_series_card_id
            columns:
              column:
                name: card_id
        - modifySql:
            dbms: postgresql
            replace:
              replace: WITHOUT
              with: WITH
  - changeSet:
      id: 28
      author: agilliland
      changes:
        - addColumn:
            tableName: core_user
            columns:
              - column:
                  name: is_qbnewb
                  type: boolean
                  defaultValueBoolean: true
                  constraints:
                    nullable: false
  - changeSet:
      id: 29
      author: agilliland
      changes:
        - addColumn:
            tableName: pulse_channel
            columns:
              - column:
                  name: schedule_frame
                  type: varchar(32)
                  constraints:
                    nullable: true
  - changeSet:
      id: 30
      author: agilliland
      changes:
        - addColumn:
            tableName: metabase_field
            columns:
              - column:
                  name: visibility_type
                  type: varchar(32)
                  constraints:
                    nullable: true
                    deferrable: false
                    initiallyDeferred: false
        - addNotNullConstraint:
            columnDataType: varchar(32)
            columnName: visibility_type
            defaultNullValue: unset
            tableName: metabase_field

  - changeSet:
      id: 31
      author: agilliland
      changes:
        - addColumn:
            tableName: metabase_field
            columns:
              - column:
                  name: fk_target_field_id
                  type: int
                  constraints:
                    nullable: true
                    deferrable: false
                    initiallyDeferred: false
  - changeSet:
      id: 32
      author: camsaul
      validCheckSum: ANY
      changes:
        ######################################## label table ########################################
        - createTable:
            tableName: label
            columns:
              - column:
                  name: id
                  type: int
                  autoIncrement: true
                  constraints:
                    primaryKey: true
                    nullable: false
              - column:
                  name: name
                  type: VARCHAR(254)
                  constraints:
                    nullable: false
              - column:
                  name: slug
                  type: VARCHAR(254)
                  constraints:
                    nullable: false
                    unique: true
              - column:
                  name: icon
                  type: VARCHAR(128)
        - createIndex:
            tableName: label
            indexName: idx_label_slug
            columns:
              column:
                name: slug
        ######################################## card_label table ########################################
        - createTable:
            tableName: card_label
            columns:
              - column:
                  name: id
                  type: int
                  autoIncrement: true
                  constraints:
                    primaryKey: true
                    nullable: false
              - column:
                  name: card_id
                  type: int
                  constraints:
                    nullable: false
                    referencedTableName: report_card
                    referencedColumnNames: id
                    foreignKeyName: fk_card_label_ref_card_id
                    deferrable: false
                    initiallyDeferred: false
              - column:
                  name: label_id
                  type: int
                  constraints:
                    nullable: false
                    referencedTableName: label
                    referencedColumnNames: id
                    foreignKeyName: fk_card_label_ref_label_id
                    deferrable: false
                    initiallyDeferred: false
        - addUniqueConstraint:
            tableName: card_label
            columnNames: card_id, label_id
            constraintName: unique_card_label_card_id_label_id
        - createIndex:
            tableName: card_label
            indexName: idx_card_label_card_id
            columns:
              column:
                name: card_id
        - createIndex:
            tableName: card_label
            indexName: idx_card_label_label_id
            columns:
              column:
                name: label_id
        ######################################## add archived column to report_card ########################################
        - addColumn:
            tableName: report_card
            columns:
              - column:
                  name: archived
                  type: boolean
                  defaultValueBoolean: false
                  constraints:
                    nullable: false
  - changeSet:
      id: 32
      author: agilliland
      validCheckSum: ANY
      changes:
        - createTable:
            tableName: raw_table
            columns:
              - column:
                  name: id
                  type: int
                  autoIncrement: true
                  constraints:
                    primaryKey: true
                    nullable: false
              - column:
                  name: database_id
                  type: int
                  constraints:
                    nullable: false
                    referencedTableName: metabase_database
                    referencedColumnNames: id
                    foreignKeyName: fk_rawtable_ref_database
                    deferrable: false
                    initiallyDeferred: false
              - column:
                  name: active
                  type: boolean
                  constraints:
                    nullable: false
              - column:
                  name: schema
                  type: varchar(255)
                  constraints:
                    nullable: true
              - column:
                  name: name
                  type: varchar(255)
                  constraints:
                    nullable: false
              - column:
                  name: details
                  type: text
                  constraints:
                    nullable: false
              - column:
                  name: created_at
                  type: DATETIME
                  constraints:
                    nullable: false
              - column:
                  name: updated_at
                  type: DATETIME
                  constraints:
                    nullable: false
        - createIndex:
            tableName: raw_table
            indexName: idx_rawtable_database_id
            columns:
              column:
                name: database_id
        - addUniqueConstraint:
            tableName: raw_table
            columnNames: database_id, schema, name
            constraintName: uniq_raw_table_db_schema_name
        - createTable:
            tableName: raw_column
            columns:
              - column:
                  name: id
                  type: int
                  autoIncrement: true
                  constraints:
                    primaryKey: true
                    nullable: false
              - column:
                  name: raw_table_id
                  type: int
                  constraints:
                    nullable: false
                    referencedTableName: raw_table
                    referencedColumnNames: id
                    foreignKeyName: fk_rawcolumn_tableid_ref_rawtable
                    deferrable: false
                    initiallyDeferred: false
              - column:
                  name: active
                  type: boolean
                  constraints:
                    nullable: false
              - column:
                  name: name
                  type: varchar(255)
                  constraints:
                    nullable: false
              - column:
                  name: column_type
                  type: varchar(128)
                  constraints:
                    nullable: true
              - column:
                  name: is_pk
                  type: boolean
                  constraints:
                    nullable: false
              - column:
                  name: fk_target_column_id
                  type: int
                  constraints:
                    nullable: true
                    referencedTableName: raw_column
                    referencedColumnNames: id
                    foreignKeyName: fk_rawcolumn_fktarget_ref_rawcolumn
                    deferrable: false
                    initiallyDeferred: false
              - column:
                  name: details
                  type: text
                  constraints:
                    nullable: false
              - column:
                  name: created_at
                  type: DATETIME
                  constraints:
                    nullable: false
              - column:
                  name: updated_at
                  type: DATETIME
                  constraints:
                    nullable: false
        - createIndex:
            tableName: raw_column
            indexName: idx_rawcolumn_raw_table_id
            columns:
              column:
                name: raw_table_id
        - addUniqueConstraint:
            tableName: raw_column
            columnNames: raw_table_id, name
            constraintName: uniq_raw_column_table_name
        - addColumn:
            tableName: metabase_table
            columns:
              - column:
                  name: raw_table_id
                  type: int
                  constraints:
                    nullable: true
                    deferrable: false
                    initiallyDeferred: false
        - addColumn:
            tableName: metabase_field
            columns:
              - column:
                  name: raw_column_id
                  type: int
                  constraints:
                    nullable: true
                    deferrable: false
                    initiallyDeferred: false
        - addColumn:
            tableName: metabase_field
            columns:
              - column:
                  name: last_analyzed
                  type: DATETIME
                  constraints:
                    nullable: true
                    deferrable: false
                    initiallyDeferred: false
        - modifySql:
            dbms: postgresql
            replace:
              replace: WITHOUT
              with: WITH
  - changeSet:
      id: 34
      author: tlrobinson
      changes:
        ######################################## add enabled column to pulse_channel ########################################
        - addColumn:
            tableName: pulse_channel
            columns:
              - column:
                  name: enabled
                  type: boolean
                  defaultValueBoolean: true
                  constraints:
                    nullable: false
  - changeSet:
      id: 35
      author: agilliland
      changes:
        - modifyDataType:
            tableName: setting
            columnName: value
            newDataType: TEXT
        - addNotNullContstraint:
            tableName: setting
            columnNames: value
  - changeSet:
      id: 36
      author: agilliland
      changes:
        - addColumn:
            tableName: report_dashboard
            columns:
              - column:
                  name: parameters
                  type: text
                  constraints:
                    nullable: true
                    deferrable: false
                    initiallyDeferred: false
        - addNotNullConstraint:
            columnDataType: text
            columnName: parameters
            defaultNullValue: '[]'
            tableName: report_dashboard
        - addColumn:
            tableName: report_dashboardcard
            columns:
              - column:
                  name: parameter_mappings
                  type: text
                  constraints:
                    nullable: true
                    deferrable: false
                    initiallyDeferred: false
        - addNotNullConstraint:
            columnDataType: text
            columnName: parameter_mappings
            defaultNullValue: '[]'
            tableName: report_dashboardcard
  - changeSet:
      id: 37
      author: tlrobinson
      changes:
        - addColumn:
            tableName: query_queryexecution
            columns:
              - column:
                  name: query_hash
                  type: int
                  constraints:
                    nullable: true
        - addNotNullConstraint:
            tableName: query_queryexecution
            columnName: query_hash
            columnDataType: int
            defaultNullValue: 0
        - createIndex:
            tableName: query_queryexecution
            indexName: idx_query_queryexecution_query_hash
            columns:
              column:
                name: query_hash
        - createIndex:
            tableName: query_queryexecution
            indexName: idx_query_queryexecution_started_at
            columns:
              column:
                name: started_at
  - changeSet:
      id: 38
      author: camsaul
      validCheckSum: ANY
      changes:
        ######################################## Add "points_of_interest" metadata column to various models ########################################
        - addColumn:
            tableName: metabase_database
            columns:
              - column:
                  name: points_of_interest
                  type: text
        - addColumn:
            tableName: metabase_table
            columns:
              - column:
                  name: points_of_interest
                  type: text
        - addColumn:
            tableName: metabase_field
            columns:
              - column:
                  name: points_of_interest
                  type: text
        - addColumn:
            tableName: report_dashboard
            columns:
              - column:
                  name: points_of_interest
                  type: text
        - addColumn:
            tableName: metric
            columns:
              - column:
                  name: points_of_interest
                  type: text
        - addColumn:
            tableName: segment
            columns:
              - column:
                  name: points_of_interest
                  type: text
        ######################################## Add "caveats" metadata column to various models ########################################
        - addColumn:
            tableName: metabase_database
            columns:
              - column:
                  name: caveats
                  type: text
        - addColumn:
            tableName: metabase_table
            columns:
              - column:
                  name: caveats
                  type: text
        - addColumn:
            tableName: metabase_field
            columns:
              - column:
                  name: caveats
                  type: text
        - addColumn:
            tableName: report_dashboard
            columns:
              - column:
                  name: caveats
                  type: text
        - addColumn:
            tableName: metric
            columns:
              - column:
                  name: caveats
                  type: text
        - addColumn:
            tableName: segment
            columns:
              - column:
                  name: caveats
                  type: text
        ######################################## Add "how_is_this_calculated" to metric ########################################
        - addColumn:
            tableName: metric
            columns:
              - column:
                  name: how_is_this_calculated
                  type: text
        ######################################## Add "most important dashboard" (0 or 1 dashboards) ########################################
        - addColumn:
            tableName: report_dashboard
            columns:
              - column:
                  name: show_in_getting_started
                  type: boolean
                  defaultValueBoolean: false
                  constraints:
                    nullable: false
        - createIndex:
            tableName: report_dashboard
            indexName: idx_report_dashboard_show_in_getting_started
            columns:
              column:
                name: show_in_getting_started
        ######################################## Add "most important metrics" (0+ metrics) ########################################
        - addColumn:
            tableName: metric
            columns:
              - column:
                  name: show_in_getting_started
                  type: boolean
                  defaultValueBoolean: false
                  constraints:
                    nullable: false
        - createIndex:
            tableName: metric
            indexName: idx_metric_show_in_getting_started
            columns:
              column:
                name: show_in_getting_started
        ######################################## Add "most important tables (0+ tables) ########################################
        - addColumn:
            tableName: metabase_table
            columns:
              - column:
                  name: show_in_getting_started
                  type: boolean
                  defaultValueBoolean: false
                  constraints:
                    nullable: false
        - createIndex:
            tableName: metabase_table
            indexName: idx_metabase_table_show_in_getting_started
            columns:
              column:
                name: show_in_getting_started
        ######################################## Add "most important segments" (0+ segments) ########################################
        - addColumn:
            tableName: segment
            columns:
              - column:
                  name: show_in_getting_started
                  type: boolean
                  defaultValueBoolean: false
                  constraints:
                    nullable: false
        - createIndex:
            tableName: segment
            indexName: idx_segment_show_in_getting_started
            columns:
              column:
                name: show_in_getting_started
        ######################################## Add "metric_important_field" table ########################################
        - createTable:
            tableName: metric_important_field
            columns:
              - column:
                  name: id
                  type: int
                  autoIncrement: true
                  constraints:
                    primaryKey: true
                    nullable: false
              - column:
                  name: metric_id
                  type: int
                  constraints:
                    nullable: false
                    referencedTableName: metric
                    referencedColumnNames: id
                    foreignKeyName: fk_metric_important_field_metric_id
              - column:
                  name: field_id
                  type: int
                  constraints:
                    nullable: false
                    referencedTableName: metabase_field
                    referencedColumnNames: id
                    foreignKeyName: fk_metric_important_field_metabase_field_id
        - addUniqueConstraint:
            tableName: metric_important_field
            columnNames: metric_id, field_id
            constraintName: unique_metric_important_field_metric_id_field_id
        - createIndex:
            tableName: metric_important_field
            indexName: idx_metric_important_field_metric_id
            columns:
              column:
                name: metric_id
        - createIndex:
            tableName: metric_important_field
            indexName: idx_metric_important_field_field_id
            columns:
              column:
                name: field_id
  - changeSet:
      id: 39
      author: camsaul
      changes:
        - addColumn:
            tableName: core_user
            columns:
              - column:
                  name: google_auth
                  type: boolean
                  defaultValueBoolean: false
                  constraints:
                    nullable: false
  - changeSet:
      id: 40
      author: camsaul
      validCheckSum: ANY
      changes:
        ############################################################ add PermissionsGroup table ############################################################
        - createTable:
            tableName: permissions_group
            columns:
              - column:
                  name: id
                  type: int
                  autoIncrement: true
                  constraints:
                    primaryKey: true
                    nullable: false
              # TODO - it would be nice to make this a case-insensitive unique constraint / index?
              - column:
                  name: name
                  type: varchar(255)
                  constraints:
                    nullable: false
                    unique: true
                    uniqueConstraintName: unique_permissions_group_name
        - createIndex:
            tableName: permissions_group
            indexName: idx_permissions_group_name
            columns:
              column:
                name: name
        ############################################################ add PermissionsGroupMembership table ############################################################
        - createTable:
            tableName: permissions_group_membership
            columns:
              - column:
                  name: id
                  type: int
                  autoIncrement: true
                  constraints:
                    primaryKey: true
                    nullable: false
              - column:
                  name: user_id
                  type: int
                  constraints:
                    nullable: false
                    referencedTableName: core_user
                    referencedColumnNames: id
                    foreignKeyName: fk_permissions_group_membership_user_id
              - column:
                  name: group_id
                  type: int
                  constraints:
                    nullable: false
                    referencedTableName: permissions_group
                    referencedColumnNames: id
                    foreignKeyName: fk_permissions_group_group_id
        - addUniqueConstraint:
            tableName: permissions_group_membership
            columnNames: user_id, group_id
            constraintName: unique_permissions_group_membership_user_id_group_id
        # for things like all users in a given group
        - createIndex:
            tableName: permissions_group_membership
            indexName: idx_permissions_group_membership_group_id
            columns:
              column:
                name: group_id
        # for things like all groups a user belongs to
        - createIndex:
            tableName: permissions_group_membership
            indexName: idx_permissions_group_membership_user_id
            columns:
              column:
                name: user_id
        # for things like is given user a member of a given group (TODO - not sure we need this)
        - createIndex:
            tableName: permissions_group_membership
            indexName: idx_permissions_group_membership_group_id_user_id
            columns:
              - column:
                  name: group_id
              - column:
                  name: user_id
        ############################################################ add Permissions table ############################################################
        - createTable:
            tableName: permissions
            columns:
              - column:
                  name: id
                  type: int
                  autoIncrement: true
                  constraints:
                    primaryKey: true
                    nullable: false
              - column:
                  name: object
                  type: varchar(254)
                  constraints:
                    nullable: false
              - column:
                  name: group_id
                  type: int
                  constraints:
                    nullable: false
                    referencedTableName: permissions_group
                    referencedColumnNames: id
                    foreignKeyName: fk_permissions_group_id
        - createIndex:
            tableName: permissions
            indexName: idx_permissions_group_id
            columns:
              column:
                name: group_id
        - createIndex:
            tableName: permissions
            indexName: idx_permissions_object
            columns:
              column:
                name: object
        - createIndex:
            tableName: permissions
            indexName: idx_permissions_group_id_object
            columns:
              - column:
                  name: group_id
              - column:
                  name: object
        - addUniqueConstraint:
            tableName: permissions
            columnNames: group_id, object
        ############################################################ Tweaks to metabase_table ############################################################
        # Modify the length of metabase_table.schema from 256 -> 254
        # It turns out MySQL InnoDB indices have to be 767 bytes or less (at least for older versions of MySQL)
        # and 'utf8' text columns can use up to 3 bytes per character in MySQL -- see http://stackoverflow.com/a/22515986/1198455
        # So 256 * 3 = 768 bytes (too large to index / add unique constraints)
        # Drop this to 254; 254 * 3 = 762, which should give us room to index it along with a 4-byte integer as well if need be
        # Hoping this doesn't break anyone's existing databases. Hopefully there aren't any schemas that are 255 or 256 bytes long out there; any longer
        # and it would have already broke; any shorter and there's not problem.
        # Anyway, better to break it now than to leave it as-is and have and break permissions where the columns have to be 254 characters wide
        - modifyDataType:
            tableName: metabase_table
            columnName: schema
            newDataType: varchar(254)
        # Add index: this is for doing things like getting all the tables that belong to a given schema
        - createIndex:
            tableName: metabase_table
            indexName: idx_metabase_table_db_id_schema
            columns:
              - column:
                  name: db_id
              - column:
                  name: schema
  - changeSet:
      id: 41
      author: camsaul
      changes:
        - dropColumn:
            tableName: metabase_field
            columnName: field_type
        - addDefaultValue:
            tableName: metabase_field
            columnName: active
            defaultValueBoolean: true
        - addDefaultValue:
            tableName: metabase_field
            columnName: preview_display
            defaultValueBoolean: true
        - addDefaultValue:
            tableName: metabase_field
            columnName: position
            defaultValueNumeric: 0
        - addDefaultValue:
            tableName: metabase_field
            columnName: visibility_type
            defaultValue: "normal"
  - changeSet:
      id: 42
      author: camsaul
      changes:
        - dropForeignKeyConstraint:
            baseTableName: query_queryexecution
            constraintName: fk_queryexecution_ref_query_id
        - dropColumn:
            tableName: query_queryexecution
            columnName: query_id
        - dropColumn:
            tableName: core_user
            columnName: is_staff
        - dropColumn:
            tableName: metabase_database
            columnName: organization_id
        - dropColumn:
            tableName: report_card
            columnName: organization_id
        - dropColumn:
            tableName: report_dashboard
            columnName: organization_id
        - dropTable:
            tableName: annotation_annotation
        - dropTable:
            tableName: core_permissionsviolation
        - dropTable:
            tableName: core_userorgperm
        - dropTable:
            tableName: core_organization
        - dropTable:
            tableName: metabase_foreignkey
        - dropTable:
            tableName: metabase_tablesegment
        - dropTable:
            tableName: query_query
        - dropTable:
            tableName: report_dashboardsubscription
        - dropTable:
            tableName: report_emailreport_recipients
        - dropTable:
            tableName: report_emailreportexecutions
        - dropTable:
            tableName: report_emailreport
  - changeSet:
      id: 43
      author: camsaul
      validCheckSum: ANY
      changes:
        - createTable:
            tableName: permissions_revision
            remarks: 'Used to keep track of changes made to permissions.'
            columns:
              - column:
                  name: id
                  type: int
                  autoIncrement: true
                  constraints:
                    primaryKey: true
                    nullable: false
              - column:
                  name: before
                  type: text
                  remarks: 'Serialized JSON of the permissions before the changes.'
                  constraints:
                    nullable: false
              - column:
                  name: after
                  type: text
                  remarks: 'Serialized JSON of the permissions after the changes.'
                  constraints:
                    nullable: false
              - column:
                  name: user_id
                  type: int
                  remarks: 'The ID of the admin who made this set of changes.'
                  constraints:
                    nullable: false
                    referencedTableName: core_user
                    referencedColumnNames: id
                    foreignKeyName: fk_permissions_revision_user_id
              - column:
                  name: created_at
                  type: datetime
                  remarks: 'The timestamp of when these changes were made.'
                  constraints:
                    nullable: false
              - column:
                  name: remark
                  type: text
                  remarks: 'Optional remarks explaining why these changes were made.'
  - changeSet:
      id: 44
      author: camsaul
      changes:
        - dropColumn:
            tableName: report_card
            columnName: public_perms
        - dropColumn:
            tableName: report_dashboard
            columnName: public_perms
        - dropColumn:
            tableName: pulse
            columnName: public_perms
  - changeSet:
      id: 45
      author: tlrobinson
      changes:
        - addColumn:
            tableName: report_dashboardcard
            columns:
              - column:
                  name: visualization_settings
                  type: text
        - addNotNullConstraint:
            tableName: report_dashboardcard
            columnName: visualization_settings
            columnDataType: text
            defaultNullValue: '{}'
  - changeSet:
      id: 46
      author: camsaul
      changes:
        - addNotNullConstraint:
            tableName: report_dashboardcard
            columnName: row
            columnDataType: integer
            defaultNullValue: 0
        - addNotNullConstraint:
            tableName: report_dashboardcard
            columnName: col
            columnDataType: integer
            defaultNullValue: 0
        - addDefaultValue:
            tableName: report_dashboardcard
            columnName: row
            defaultValueNumeric: 0
        - addDefaultValue:
            tableName: report_dashboardcard
            columnName: col
            defaultValueNumeric: 0
  - changeSet:
      id: 47
      author: camsaul
      validCheckSum: ANY
      changes:
        ######################################## collection table ########################################
        - createTable:
            tableName: collection
            remarks: 'Collections are an optional way to organize Cards and handle permissions for them.'
            columns:
              - column:
                  name: id
                  type: int
                  autoIncrement: true
                  constraints:
                    primaryKey: true
                    nullable: false
              - column:
                  name: name
                  type: text
                  remarks: 'The unique, user-facing name of this Collection.'
                  constraints:
                    nullable: false
              - column:
                  name: slug
                  type: varchar(254)
                  remarks: 'URL-friendly, sluggified, indexed version of name.'
                  constraints:
                    nullable: false
                    unique: true
              - column:
                  name: description
                  type: text
                  remarks: 'Optional description for this Collection.'
              - column:
                  name: color
                  type: char(7)
                  remarks: 'Seven-character hex color for this Collection, including the preceding hash sign.'
                  constraints:
                    nullable: false
              - column:
                  name: archived
                  type: boolean
                  remarks: 'Whether this Collection has been archived and should be hidden from users.'
                  defaultValueBoolean: false
                  constraints:
                    nullable: false
        - createIndex:
            tableName: collection
            indexName: idx_collection_slug
            columns:
              column:
                name: slug
        ######################################## add collection_id to report_card ########################################
        - addColumn:
            tableName: report_card
            columns:
              - column:
                  name: collection_id
                  type: int
                  remarks: 'Optional ID of Collection this Card belongs to.'
                  constraints:
                    referencedTableName: collection
                    referencedColumnNames: id
                    foreignKeyName: fk_card_collection_id
        - createIndex:
            tableName: report_card
            indexName: idx_card_collection_id
            columns:
              column:
                name: collection_id
  - changeSet:
      id: 48
      author: camsaul
      validCheckSum: ANY
      changes:
        - createTable:
            tableName: collection_revision
            remarks: 'Used to keep track of changes made to collections.'
            columns:
              - column:
                  name: id
                  type: int
                  autoIncrement: true
                  constraints:
                    primaryKey: true
                    nullable: false
              - column:
                  name: before
                  type: text
                  remarks: 'Serialized JSON of the collections graph before the changes.'
                  constraints:
                    nullable: false
              - column:
                  name: after
                  type: text
                  remarks: 'Serialized JSON of the collections graph after the changes.'
                  constraints:
                    nullable: false
              - column:
                  name: user_id
                  type: int
                  remarks: 'The ID of the admin who made this set of changes.'
                  constraints:
                    nullable: false
                    referencedTableName: core_user
                    referencedColumnNames: id
                    foreignKeyName: fk_collection_revision_user_id
              - column:
                  name: created_at
                  type: datetime
                  remarks: 'The timestamp of when these changes were made.'
                  constraints:
                    nullable: false
              - column:
                  name: remark
                  type: text
                  remarks: 'Optional remarks explaining why these changes were made.'
  - changeSet:
      id: 49
      author: camsaul
      validCheckSum: ANY
      changes:
        ######################################## Card public_uuid & indices ########################################
        - addColumn:
            tableName: report_card
            columns:
              - column:
                  name: public_uuid
                  type: char(36)
                  remarks: 'Unique UUID used to in publically-accessible links to this Card.'
                  constraints:
                    unique: true
        - addColumn:
            tableName: report_card
            columns:
              - column:
                  name: made_public_by_id
                  type: int
                  remarks: 'The ID of the User who first publically shared this Card.'
                  constraints:
                    referencedTableName: core_user
                    referencedColumnNames: id
                    foreignKeyName: fk_card_made_public_by_id
        - createIndex:
            tableName: report_card
            indexName: idx_card_public_uuid
            columns:
              column:
                name: public_uuid
        ######################################## Dashboard public_uuid & indices ########################################
        - addColumn:
            tableName: report_dashboard
            columns:
              - column:
                  name: public_uuid
                  type: char(36)
                  remarks: 'Unique UUID used to in publically-accessible links to this Dashboard.'
                  constraints:
                    unique: true
        - addColumn:
            tableName: report_dashboard
            columns:
              - column:
                  name: made_public_by_id
                  type: int
                  remarks: 'The ID of the User who first publically shared this Dashboard.'
                  constraints:
                    referencedTableName: core_user
                    referencedColumnNames: id
                    foreignKeyName: fk_dashboard_made_public_by_id
        - createIndex:
            tableName: report_dashboard
            indexName: idx_dashboard_public_uuid
            columns:
              column:
                name: public_uuid
        ######################################## make query_queryexecution.executor_id nullable ########################################
        - dropNotNullConstraint:
            tableName: query_queryexecution
            columnName: executor_id
            columnDataType: int
  - changeSet:
      id: 50
      author: camsaul
      validCheckSum: ANY
      changes:
        ######################################## new Card columns ########################################
        - addColumn:
            tableName: report_card
            columns:
              - column:
                  name: enable_embedding
                  type: boolean
                  remarks: 'Is this Card allowed to be embedded in different websites (using a signed JWT)?'
                  defaultValueBoolean: false
                  constraints:
                    nullable: false
        - addColumn:
            tableName: report_card
            columns:
              - column:
                  name: embedding_params
                  type: text
                  remarks: 'Serialized JSON containing information about required parameters that must be supplied when embedding this Card.'
          ######################################## new Card columns ########################################
        - addColumn:
            tableName: report_dashboard
            columns:
              - column:
                  name: enable_embedding
                  type: boolean
                  remarks: 'Is this Dashboard allowed to be embedded in different websites (using a signed JWT)?'
                  defaultValueBoolean: false
                  constraints:
                    nullable: false
        - addColumn:
            tableName: report_dashboard
            columns:
              - column:
                  name: embedding_params
                  type: text
                  remarks: 'Serialized JSON containing information about required parameters that must be supplied when embedding this Dashboard.'
  - changeSet:
      id: 51
      author: camsaul
      validCheckSum: ANY
      changes:
        - createTable:
            tableName: query_execution
            remarks: 'A log of executed queries, used for calculating historic execution times, auditing, and other purposes.'
            columns:
              - column:
                  name: id
                  type: int
                  autoIncrement: true
                  constraints:
                    primaryKey: true
                    nullable: false
              - column:
                  name: hash
                  type: binary(32)
                  remarks: 'The hash of the query dictionary. This is a 256-bit SHA3 hash of the query.'
                  constraints:
                    nullable: false
              - column:
                  name: started_at
                  type: datetime
                  remarks: 'Timestamp of when this query started running.'
                  constraints:
                    nullable: false
              - column:
                  name: running_time
                  type: integer
                  remarks: 'The time, in milliseconds, this query took to complete.'
                  constraints:
                    nullable: false
              - column:
                  name: result_rows
                  type: integer
                  remarks: 'Number of rows in the query results.'
                  constraints:
                    nullable: false
              - column:
                  name: native
                  type: boolean
                  remarks: 'Whether the query was a native query, as opposed to an MBQL one (e.g., created with the GUI).'
                  constraints:
                    nullable: false
              - column:
                  name: context
                  type: varchar(32)
                  remarks: 'Short string specifying how this query was executed, e.g. in a Dashboard or Pulse.'
              - column:
                  name: error
                  type: text
                  remarks: 'Error message returned by failed query, if any.'
              # The following columns are foreign keys, but we don't keep FK constraints on them for a few reasons:
              # - We don't want to keep indexes on these columns since they wouldn't be generally useful and for size and performance reasons
              # - If a related object (e.g. a Dashboard) is deleted, we don't want to delete the related entries in the QueryExecution log.
              #   We could do something like make the constraint ON DELETE SET NULL, but that would require a full table scan to handle;
              #   If the QueryExecution log became tens of millions of rows large it would take a very long time to scan and update records
              - column:
                  name: executor_id
                  type: integer
                  remarks: 'The ID of the User who triggered this query execution, if any.'
              - column:
                  name: card_id
                  type: integer
                  remarks: 'The ID of the Card (Question) associated with this query execution, if any.'
              - column:
                  name: dashboard_id
                  type: integer
                  remarks: 'The ID of the Dashboard associated with this query execution, if any.'
              - column:
                  name: pulse_id
                  type: integer
                  remarks: 'The ID of the Pulse associated with this query execution, if any.'
        # For things like auditing recently executed queries
        - createIndex:
            tableName: query_execution
            indexName: idx_query_execution_started_at
            columns:
              column:
                name: started_at
        # For things like seeing the 10 most recent executions of a certain query
        - createIndex:
            tableName: query_execution
            indexName: idx_query_execution_query_hash_started_at
            columns:
              - column:
                  name: hash
              - column:
                  name: started_at
  - changeSet:
      id: 52
      author: camsaul
      changes:
        - createTable:
            tableName: query_cache
            remarks: 'Cached results of queries are stored here when using the DB-based query cache.'
            columns:
              - column:
                  name: query_hash
                  type: binary(32)
                  remarks: 'The hash of the query dictionary. (This is a 256-bit SHA3 hash of the query dict).'
                  constraints:
                    primaryKey: true
                    nullable: false
              - column:
                  name: updated_at
                  type: datetime
                  remarks: 'The timestamp of when these query results were last refreshed.'
                  constraints:
                    nullable: false
              - column:
                  name: results
                  type: ${blob.type}
                  remarks: 'Cached, compressed results of running the query with the given hash.'
                  constraints:
                    nullable: false
        - createIndex:
            tableName: query_cache
            indexName: idx_query_cache_updated_at
            columns:
              column:
                name: updated_at
        - addColumn:
            tableName: report_card
            columns:
              - column:
                  name: cache_ttl
                  type: int
                  remarks: 'The maximum time, in seconds, to return cached results for this Card rather than running a new query.'
  - changeSet:
      id: 53
      author: camsaul
      changes:
        - createTable:
            tableName: query
            remarks: 'Information (such as average execution time) for different queries that have been previously ran.'
            columns:
              - column:
                  name: query_hash
                  type: binary(32)
                  remarks: 'The hash of the query dictionary. (This is a 256-bit SHA3 hash of the query dict.)'
                  constraints:
                    primaryKey: true
                    nullable: false
              - column:
                  name: average_execution_time
                  type: int
                  remarks: 'Average execution time for the query, round to nearest number of milliseconds. This is updated as a rolling average.'
                  constraints:
                    nullable: false
  - changeSet:
      id: 54
      author: tlrobinson
      validCheckSum: ANY
      changes:
        - addColumn:
            tableName: pulse
            columns:
              - column:
                  name: skip_if_empty
                  type: boolean
                  remarks: 'Skip a scheduled Pulse if none of its questions have any results'
                  defaultValueBoolean: false
                  constraints:
                    nullable: false
  - changeSet:
      id: 55
      author: camsaul
      validCheckSum: ANY
      changes:
        - addColumn:
            tableName: report_dashboard
            columns:
              - column:
                  name: archived
                  type: boolean
                  remarks: 'Is this Dashboard archived (effectively treated as deleted?)'
                  defaultValueBoolean: false
                  constraints:
                    nullable: false
        - addColumn:
            tableName: report_dashboard
            columns:
              - column:
                  name: position
                  type: integer
                  remarks: 'The position this Dashboard should appear in the Dashboards list, lower-numbered positions appearing before higher numbered ones.'
        - createTable:
            tableName: dashboard_favorite
            remarks: 'Presence of a row here indicates a given User has favorited a given Dashboard.'
            columns:
              - column:
                  name: id
                  type: int
                  autoIncrement: true
                  constraints:
                    primaryKey: true
                    nullable: false
              - column:
                  name: user_id
                  type: int
                  remarks: 'ID of the User who favorited the Dashboard.'
                  constraints:
                    nullable: false
                    referencedTableName: core_user
                    referencedColumnNames: id
                    foreignKeyName: fk_dashboard_favorite_user_id
                    deleteCascade: true
              - column:
                  name: dashboard_id
                  type: int
                  remarks: 'ID of the Dashboard favorited by the User.'
                  constraints:
                    nullable: false
                    referencedTableName: report_dashboard
                    referencedColumnNames: id
                    foreignKeyName: fk_dashboard_favorite_dashboard_id
                    deleteCascade: true
        - addUniqueConstraint:
            tableName: dashboard_favorite
            columnNames: user_id, dashboard_id
            constraintName: unique_dashboard_favorite_user_id_dashboard_id
        - createIndex:
            tableName: dashboard_favorite
            indexName: idx_dashboard_favorite_user_id
            columns:
              - column:
                  name: user_id
        - createIndex:
            tableName: dashboard_favorite
            indexName: idx_dashboard_favorite_dashboard_id
            columns:
              - column:
                  name: dashboard_id
  - changeSet:
      id: 56
      author: wwwiiilll
      comment: 'Added 0.25.0'
      changes:
        - addColumn:
            tableName: core_user
            columns:
              - column:
                  name: ldap_auth
                  type: boolean
                  defaultValueBoolean: false
                  constraints:
                    nullable: false
  - changeSet:
      id: 57
      author: camsaul
      comment: 'Added 0.25.0'
      changes:
        - addColumn:
            tableName: report_card
            columns:
              - column:
                  name: result_metadata
                  type: text
                  remarks: 'Serialized JSON containing metadata about the result columns from running the query.'
  - changeSet:
      id: 58
      author: senior
      validCheckSum: ANY
      comment: 'Added 0.25.0'
      changes:
        - createTable:
            tableName: dimension
            remarks: 'Stores references to alternate views of existing fields, such as remapping an integer to a description, like an enum'
            columns:
              - column:
                  name: id
                  type: int
                  autoIncrement: true
                  constraints:
                    primaryKey: true
                    nullable: false
              - column:
                  name: field_id
                  type: int
                  remarks: 'ID of the field this dimension row applies to'
                  constraints:
                    deferrable: false
                    foreignKeyName: fk_dimension_ref_field_id
                    initiallyDeferred: false
                    nullable: false
                    referencedTableName: metabase_field
                    referencedColumnNames: id
                    deleteCascade: true
              - column:
                  name: name
                  type: VARCHAR(254)
                  remarks: 'Short description used as the display name of this new column'
                  constraints:
                    nullable: false
              - column:
                  name: type
                  type: varchar(254)
                  remarks: 'Either internal for a user defined remapping or external for a foreign key based remapping'
                  constraints:
                    nullable: false
              - column:
                  name: human_readable_field_id
                  type: int
                  remarks: 'Only used with external type remappings. Indicates which field on the FK related table to use for display'
                  constraints:
                    deferrable: false
                    foreignKeyName: fk_dimension_displayfk_ref_field_id
                    initiallyDeferred: false
                    nullable: true
                    referencedTableName: metabase_field
                    referencedColumnNames: id
                    deleteCascade: true
              - column:
                  name: created_at
                  type: DATETIME
                  remarks: 'The timestamp of when the dimension was created.'
                  constraints:
                    nullable: false
              - column:
                  name: updated_at
                  type: DATETIME
                  remarks: 'The timestamp of when these dimension was last updated.'
                  constraints:
                    nullable: false
        - addUniqueConstraint:
            tableName: dimension
            columnNames: field_id, name
            constraintName: unique_dimension_field_id_name
        - createIndex:
            tableName: dimension
            indexName: idx_dimension_field_id
            columns:
              - column:
                  name: field_id
  - changeSet:
      id: 59
      author: camsaul
      comment: 'Added 0.26.0'
      changes:
        - addColumn:
            tableName: metabase_field
            columns:
              - column:
                  name: fingerprint
                  type: text
                  remarks: 'Serialized JSON containing non-identifying information about this Field, such as min, max, and percent JSON. Used for classification.'
  - changeSet:
      id: 60
      author: camsaul
      validCheckSum: ANY
      comment: 'Added 0.26.0'
      changes:
        - addColumn:
            tableName: metabase_database
            columns:
              - column:
                  name: metadata_sync_schedule
                  type: varchar(254)
                  remarks: 'The cron schedule string for when this database should undergo the metadata sync process (and analysis for new fields).'
                  defaultValue: '0 50 * * * ? *' # run at the end of every hour
                  constraints:
                    nullable: false
        - addColumn:
            tableName: metabase_database
            columns:
              - column:
                  name: cache_field_values_schedule
                  type: varchar(254)
                  remarks: 'The cron schedule string for when FieldValues for eligible Fields should be updated.'
                  defaultValue: '0 50 0 * * ? *' # run at 12:50 AM
                  constraints:
                    nullable: false
  - changeSet:
      id: 61
      author: camsaul
      comment: 'Added 0.26.0'
      changes:
        - addColumn:
            tableName: metabase_field
            columns:
              - column:
                  name: fingerprint_version
                  type: int
                  remarks: 'The version of the fingerprint for this Field. Used so we can keep track of which Fields need to be analyzed again when new things are added to fingerprints.'
                  defaultValue: 0
                  constraints:
                    nullable: false
  - changeSet:
      id: 62
      author: senior
      comment: 'Added 0.26.0'
      changes:
        - addColumn:
            tableName: metabase_database
            columns:
              - column:
                  name: timezone
                  type: VARCHAR(254)
                  remarks: 'Timezone identifier for the database, set by the sync process'
  - changeSet:
      id: 63
      author: camsaul
      comment: 'Added 0.26.0'
      changes:
        - addColumn:
            tableName: metabase_database
            columns:
              - column:
                  name: is_on_demand
                  type: boolean
                  remarks: 'Whether we should do On-Demand caching of FieldValues for this DB. This means FieldValues are updated when their Field is used in a Dashboard or Card param.'
                  defaultValue: false
                  constraints:
                    nullable: false
  - changeSet:
      id: 64
      author: senior
      comment: 'Added 0.26.0'
      changes:
      - dropForeignKeyConstraint:
          baseTableName: raw_table
          constraintName: fk_rawtable_ref_database
          remarks: 'This FK prevents deleting databases even though RAW_TABLE is no longer used. The table is still around to support downgrades, but the FK reference is no longer needed.'
# Changeset 65 was accidentally released in 0.26.0.RC2. The changeset has been removed from the migrations list so that
# users that haven't ran the migration (i.e. they didn't run 0.26.0.RC2) won't waste time running it just to have it
# reversed. For 0.26.0.RC2 users, the below changeset will remove those tables if they are present
  - changeSet:
      id: 66
      author: senior
      comment: 'Added 0.26.0'
      validCheckSum: ANY
      changes:
        - sql:
            sql: drop table if exists computation_job_result cascade
        - sql:
            sql: drop table if exists computation_job cascade
# NOTE Atte Keinänen 9/28/17: This was originally in changeset 65 as explained above
  - changeSet:
      id: 67
      author: attekei
      validCheckSum: ANY
      comment: 'Added 0.27.0'
      changes:
        - createTable:
            tableName: computation_job
            remarks: 'Stores submitted async computation jobs.'
            columns:
              - column:
                  name: id
                  type: int
                  autoIncrement: true
                  constraints:
                    primaryKey: true
                    nullable: false
              - column:
                  constraints:
                    deferrable: false
                    foreignKeyName: fk_computation_job_ref_user_id
                    initiallyDeferred: false
                    referencedTableName: core_user
                    referencedColumnNames: id
                  name: creator_id
                  type: int
              - column:
                  name: created_at
                  type: DATETIME
                  constraints:
                    nullable: false
              - column:
                  name: updated_at
                  type: DATETIME
                  constraints:
                    nullable: false
              - column:
                  name: type
                  type: varchar(254)
                  constraints:
                    nullable: false
              - column:
                  name: status
                  type: varchar(254)
                  constraints:
                    nullable: false
        - createTable:
            tableName: computation_job_result
            remarks: 'Stores results of async computation jobs.'
            columns:
              - column:
                  name: id
                  type: int
                  autoIncrement: true
                  constraints:
                    primaryKey: true
                    nullable: false
              - column:
                  constraints:
                    deferrable: false
                    foreignKeyName: fk_computation_result_ref_job_id
                    initiallyDeferred: false
                    nullable: false
                    referencedTableName: computation_job
                    referencedColumnNames: id
                  name: job_id
                  type: int
              - column:
                  name: created_at
                  type: DATETIME
                  constraints:
                    nullable: false
              - column:
                  name: updated_at
                  type: DATETIME
                  constraints:
                    nullable: false
              - column:
                  name: permanence
                  type: varchar(254)
                  constraints:
                    nullable: false
              - column:
                  name: payload
                  type: text
                  constraints:
                    nullable: false
  - changeSet:
      id: 68
      author: sbelak
      comment: 'Added 0.27.0'
      validCheckSum: ANY
      changes:
        - addColumn:
            tableName: computation_job
            columns:
              - column:
                  name: context
                  type: text
        - addColumn:
            tableName: computation_job
            columns:
              - column:
                  name: ended_at
                  type: DATETIME
  - changeSet:
      id: 69
      author: senior
      validCheckSum: ANY
      comment: 'Added 0.27.0'
      remarks: 'Add columns to the pulse table for alerts'
      changes:
        - addColumn:
            tableName: pulse
            columns:
              - column:
                  name: alert_condition
                  type: varchar(254)
                  remarks: 'Condition (i.e. "rows" or "goal") used as a guard for alerts'
        - addColumn:
            tableName: pulse
            columns:
              - column:
                  name: alert_first_only
                  type: boolean
                  remarks: 'True if the alert should be disabled after the first notification'
        - addColumn:
            tableName: pulse
            columns:
              - column:
                  name: alert_above_goal
                  type: boolean
                  remarks: 'For a goal condition, alert when above the goal'
        # There is no name for an alert, so this column is only required for pulses
        - dropNotNullConstraint:
            tableName: pulse
            columnName: name
            columnDataType: varchar(254)
  - changeSet:
      id: 70
      author: camsaul
      comment: 'Added 0.28.0'
      changes:
        - addColumn:
            tableName: metabase_field
            columns:
              - column:
                  name: database_type
                  type: varchar(255)
                  remarks: 'The actual type of this column in the database. e.g. VARCHAR or TEXT.'
        # We want to enforce NOT NULL right away for all columns going forward so just put some sort of
        # placeholder in place for existing columns.
        - addNotNullConstraint:
            tableName: metabase_field
            columnName: database_type
            columnDataType: varchar(255)
            defaultNullValue: '?'
  - changeSet:
      id: 71
      author: camsaul
      comment: 'Added 0.28.0'
      changes:
        # drop the NOT NULL constraint on DashboardCard.card_id since we're now letting you add things other than Cards
        # to Dashboards, for example static text cards
        - dropNotNullConstraint:
            tableName: report_dashboardcard
            columnName: card_id
            columnDataType: int
  - changeSet:
      id: 72
      author: senior
      validCheckSum: ANY
      comment: 'Added 0.28.0'
      changes:
        - addColumn:
            tableName: pulse_card
            columns:
              - column:
                  name: include_csv
                  type: boolean
                  defaultValueBoolean: false
                  remarks: 'True if a CSV of the data should be included for this pulse card'
                  constraints:
                    nullable: false
        - addColumn:
            tableName: pulse_card
            columns:
              - column:
                  name: include_xls
                  type: boolean
                  defaultValueBoolean: false
                  remarks: 'True if a XLS of the data should be included for this pulse card'
                  constraints:
                    nullable: false
  - changeSet:
      id: 73
      author: camsaul
      comment: 'Added 0.29.0'
      changes:
        # add a new 'options' (serialized JSON) column to Database to store things like whether we should default to
        # making string searches case-insensitive
        - addColumn:
            tableName: metabase_database
            columns:
              - column:
                  name: options
                  type: text
                  remarks: 'Serialized JSON containing various options like QB behavior.'
  - changeSet:
      id: 74
      author: camsaul
      comment: 'Added 0.29.0'
      changes:
        - addColumn:
            tableName: metabase_field
            columns:
              - column:
                  name: has_field_values
                  type: text
                  remarks: 'Whether we have FieldValues ("list"), should ad-hoc search ("search"), disable entirely ("none"), or infer dynamically (null)"'
  - changeSet:
      id: 75
      author: camsaul
      comment: 'Added 0.28.2'
      changes:
        - addColumn:
            tableName: report_card
            columns:
              - column:
                  name: read_permissions
                  type: text
                  remarks: 'Permissions required to view this Card and run its query.'
  - changeSet:
      id: 76
      author: senior
      comment: 'Added 0.30.0'
      changes:
        - addColumn:
            tableName: metabase_table
            columns:
              - column:
                  name: fields_hash
                  type: text
                  remarks: 'Computed hash of all of the fields associated to this table'
  - changeSet:
      id: 77
      author: senior
      comment: 'Added 0.30.0'
      changes:
        - addColumn:
            tableName: core_user
            columns:
              - column:
                  name: login_attributes
                  type: text
                  remarks: 'JSON serialized map with attributes used for row level permissions'
  - changeSet:
      id: 78
      author: camsaul
      validCheckSum: ANY
      comment: 'Added 0.30.0'
      changes:
        - createTable:
            tableName: group_table_access_policy
            remarks: 'Records that a given Card (Question) should automatically replace a given Table as query source for a given a Perms Group.'
            columns:
              - column:
                  name: id
                  type: int
                  autoIncrement: true
                  constraints:
                    primaryKey: true
                    nullable: false
              - column:
                  name: group_id
                  type: int
                  remarks: 'ID of the Permissions Group this policy affects.'
                  constraints:
                    nullable: false
                    referencedTableName: permissions_group
                    referencedColumnNames: id
                    foreignKeyName: fk_gtap_group_id
                    deleteCascade: true
              - column:
                  name: table_id
                  type: int
                  remarks: 'ID of the Table that should get automatically replaced as query source for the Permissions Group.'
                  constraints:
                    nullable: false
                    referencedTableName: metabase_table
                    referencedColumnNames: id
                    foreignKeyName: fk_gtap_table_id
                    deleteCascade: true
              - column:
                  name: card_id
                  type: int
                  remarks: 'ID of the Card (Question) to be used to replace the Table.'
                  constraints:
                    nullable: false
                    referencedTableName: report_card
                    referencedColumnNames: id
                    foreignKeyName: fk_gtap_card_id
              - column:
                  name: attribute_remappings
                  type: text
                  remarks: 'JSON-encoded map of user attribute identifier to the param name used in the Card.'
              # TODO - do we also want to include `created_at` and `updated_at` columns here? We can add them later if needed
        # Add an index on table_id + group_id since that is what the Query Processor is going to be looking up 99% of
        # the time in order to get the corresponding Card ID for query-rewriting purposes
        #
        # TODO - do we want indexes on any of the other FKs? Are we going to be looking up all the GTAPs for a given
        # Table or for a given Group with enough regularity we would want to put indexes on those columns?
        - createIndex:
            indexName: idx_gtap_table_id_group_id
            tableName: group_table_access_policy
            columns:
              - column:
                  name: table_id
              - column:
                  name: group_id
        # There should only ever be one GTAP entry for a give Group + Table combination.
        - addUniqueConstraint:
            tableName: group_table_access_policy
            columnNames: table_id, group_id
            constraintName: unique_gtap_table_id_group_id
  - changeSet:
      id: 79
      author: camsaul
      validCheckSum: ANY
      comment: 'Added 0.30.0'
      changes:
        - addColumn:
            tableName: report_dashboard
            columns:
              - column:
                  name: collection_id
                  type: int
                  remarks: 'Optional ID of Collection this Dashboard belongs to.'
                  constraints:
                    referencedTableName: collection
                    referencedColumnNames: id
                    foreignKeyName: fk_dashboard_collection_id
              # TODO - if someone deletes a collection, what should happen to the Dashboards that are in it? Should they
              # get deleted as well? Or should collection_id be cleared, effectively putting them in the so-called
              # "root" collection?
        - createIndex:
            tableName: report_dashboard
            indexName: idx_dashboard_collection_id
            columns:
              - column:
                  name: collection_id
        - addColumn:
            tableName: pulse
            columns:
              - column:
                  name: collection_id
                  type: int
                  remarks: 'Options ID of Collection this Pulse belongs to.'
                  constraints:
                    referencedTableName: collection
                    referencedColumnNames: id
                    foreignKeyName: fk_pulse_collection_id
        - createIndex:
            tableName: pulse
            indexName: idx_pulse_collection_id
            columns:
              - column:
                  name: collection_id
  - changeSet:
      id: 80
      author: camsaul
      changes:
        - addColumn:
            tableName: collection
            columns:
              - column:
                  name: location
                  type: varchar(254)
                  remarks: 'Directory-structure path of ancestor Collections. e.g. "/1/2/" means our Parent is Collection 2, and their parent is Collection 1.'
                  constraints:
                    nullable: false
                  defaultValue: "/"
        - createIndex:
            tableName: collection
            indexName: idx_collection_location
            columns:
              - column:
                  name: location
  - changeSet:
      id: 81
      author: camsaul
      comment: 'Added 0.30.0'
      changes:
        - addColumn:
            tableName: report_dashboard
            columns:
              - column:
                  name: collection_position
                  type: smallint
                  remarks: 'Optional pinned position for this item in its Collection. NULL means item is not pinned.'
        - addColumn:
            tableName: report_card
            columns:
              - column:
                  name: collection_position
                  type: smallint
                  remarks: 'Optional pinned position for this item in its Collection. NULL means item is not pinned.'
        - addColumn:
            tableName: pulse
            columns:
              - column:
                  name: collection_position
                  type: smallint
                  remarks: 'Optional pinned position for this item in its Collection. NULL means item is not pinned.'
  - changeSet:
      id: 82
      author: senior
      comment: 'Added 0.30.0'
      changes:
        - addColumn:
            tableName: core_user
            columns:
              - column:
                  name: updated_at
                  type: datetime
                  remarks: 'When was this User last updated?'
        - sql:
            sql: update core_user set updated_at=date_joined
# Remove the GTAP card_id constraint. When not included, will default to querying against the GTAP table_id.
  - changeSet:
      id: 83
      author: senior
      comment: 'Added 0.30.0'
      changes:
        - dropNotNullConstraint:
            tableName: group_table_access_policy
            columnName: card_id
            columnDataType: int
# Switch the logic for metric/segment archiving to be more consistent with other entities in the model.
# Similarly, add the archived flag to pulses which doesn't have one.
  - changeSet:
      id: 84
      author: senior
      comment: 'Added 0.30.0'
      changes:
        - renameColumn:
            tableName: metric
            columnDataType: boolean
            newColumnName: archived
            oldColumnName: is_active
        - addDefaultValue:
            tableName: metric
            columnDataType: boolean
            columnName: archived
            defaultValueBoolean: false
        - renameColumn:
            tableName: segment
            columnDataType: boolean
            newColumnName: archived
            oldColumnName: is_active
        - addDefaultValue:
            tableName: segment
            columnDataType: boolean
            columnName: archived
            defaultValueBoolean: false
        - addColumn:
            tableName: pulse
            columns:
              - column:
                  name: archived
                  type: boolean
                  remarks: 'Has this pulse been archived?'
                  defaultValueBoolean: false
        # Before this change, metrics/segments had opposite logic, rather than marking something as archived
        # it was marked as active. Since the column is now an archived column, flip the boolean value
        #
        # As you may have noticed, we're not flipping the value for Metric here. @senior originally intended to do so,
        # but the YAML was off slightly. We have corrected this issue at a later date -- see migration #100
        - sql:
            sql: update segment set archived = not(archived)
  # Personal Collections, and removing Collection's unique constraint and index on slug
  - changeSet:
      id: 85
      author: camsaul
      validCheckSum: ANY
      comment: 'Added 0.30.0'
      changes:
        - addColumn:
            tableName: collection
            columns:
              - column:
                  name: personal_owner_id
                  type: int
                  remarks: 'If set, this Collection is a personal Collection, for exclusive use of the User with this ID.'
                  constraints:
                    referencedTableName: core_user
                    referencedColumnNames: id
                    foreignKeyName: fk_collection_personal_owner_id
                    unique: true
                    uniqueConstraintName: unique_collection_personal_owner_id
                    deleteCascade: true
        # Needed so we can efficiently look up the Collection belonging to a User, and so we can efficiently enforce the
        # unique constraint
        - createIndex:
            tableName: collection
            indexName: idx_collection_personal_owner_id
            columns:
              - column:
                  name: personal_owner_id
        # We're no longer enforcing unique constraints on Collection slugs or using them directly in the URLs, so let's
        # go ahead and remove stuff related to that...
        #
        # It's easier to just copy the value of slug to a new column and drop the old one than to try to deduce what the
        # unique constraint is named locally across all of our different DBMSes
        # (For example see https://stackoverflow.com/questions/10008476/dropping-unique-constraint-for-column-in-h2)
        #
        # Here's the plan: add new column _slug; copy values of slug into _slug; remove slug; rename _slug to slug
        - addColumn:
            tableName: collection
            columns:
              - column:
                  name: _slug
                  type: varchar(254)
                  remarks: 'Sluggified version of the Collection name. Used only for display purposes in URL; not unique or indexed.'
        # I don't know of an easy way to copy existing values of slug to _slug with Liquibase as we create the column so
        # just have to do it this way instead
        - sql:
            sql: UPDATE collection SET _slug = slug
        - addNotNullConstraint:
            tableName: collection
            columnName: _slug
            columnDataType: varchar(254)
        - dropColumn:
            tableName: collection
            columnName: slug
        - renameColumn:
            tableName: collection
            oldColumnName: _slug
            newColumnName: slug
            columnDataType: varchar(254)
        # Let's try to make sure the comments on the name column of Collection actually reflect reality
        - sql:
            dbms: postgresql,h2
            sql: "COMMENT ON COLUMN collection.name IS 'The user-facing name of this Collection.'"
        - sql:
            dbms: mysql,mariadb
            sql: "ALTER TABLE `collection` CHANGE `name` `name` TEXT NOT NULL COMMENT 'The user-facing name of this Collection.'"

# In 0.30.0 we finally removed the long-deprecated native read permissions. Since they're no longer considered valid by
# our permissions code, remove any entries for them so they don't cause problems.
  - changeSet:
      id: 86
      author: camsaul
      comment: 'Added 0.30.0'
      changes:
        - sql:
            sql: DELETE FROM permissions WHERE object LIKE '%/native/read/'

# Time to finally get rid of the RawTable and RawColumn tables. Bye Felicia!
  - changeSet:
      id: 87
      author: camsaul
      comment: 'Added 0.30.0'
      changes:
        - dropTable:
            tableName: raw_column
        - dropTable:
            tableName: raw_table
  - changeSet:
      id: 88
      author: senior
      comment: 'Added 0.30.0'
      changes:
        - addColumn:
            tableName: core_user
            columns:
              - column:
                  name: saml_auth
                  type: boolean
                  defaultValueBoolean: false
                  constraints:
                    nullable: false
                  remarks: 'Boolean to indicate if this user is authenticated via SAML'

# The Quartz Task Scheduler can use a DB to 'cluster' tasks and make sure they are only ran by a single instance where
# using a multi-instance Metabase setup.

# Quartz identifiers are upper-case in MySQL and H2 but lower-case in PostgreSQL for reasons... so we'll have to
# define properties for EVERYTHING and use the correct identifiers

  - property: {name: quartz.blob_data.name,                         dbms: "postgresql",       value: blob_data}
  - property: {name: quartz.blob_data.name,                         dbms: "mysql,mariadb,h2", value: BLOB_DATA}
  - property: {name: quartz.bool_prop_1.name,                       dbms: "postgresql",       value: bool_prop_1}
  - property: {name: quartz.bool_prop_1.name,                       dbms: "mysql,mariadb,h2", value: BOOL_PROP_1}
  - property: {name: quartz.bool_prop_2.name,                       dbms: "postgresql",       value: bool_prop_2}
  - property: {name: quartz.bool_prop_2.name,                       dbms: "mysql,mariadb,h2", value: BOOL_PROP_2}
  - property: {name: quartz.calendar.name,                          dbms: "postgresql",       value: calendar}
  - property: {name: quartz.calendar.name,                          dbms: "mysql,mariadb,h2", value: CALENDAR}
  - property: {name: quartz.calendar_name.name,                     dbms: "postgresql",       value: calendar_name}
  - property: {name: quartz.calendar_name.name,                     dbms: "mysql,mariadb,h2", value: CALENDAR_NAME}
  - property: {name: quartz.checkin_interval.name,                  dbms: "postgresql",       value: checkin_interval}
  - property: {name: quartz.checkin_interval.name,                  dbms: "mysql,mariadb,h2", value: CHECKIN_INTERVAL}
  - property: {name: quartz.cron_expression.name,                   dbms: "postgresql",       value: cron_expression}
  - property: {name: quartz.cron_expression.name,                   dbms: "mysql,mariadb,h2", value: CRON_EXPRESSION}
  - property: {name: quartz.dec_prop_1.name,                        dbms: "postgresql",       value: dec_prop_1}
  - property: {name: quartz.dec_prop_1.name,                        dbms: "mysql,mariadb,h2", value: DEC_PROP_1}
  - property: {name: quartz.dec_prop_2.name,                        dbms: "postgresql",       value: dec_prop_2}
  - property: {name: quartz.dec_prop_2.name,                        dbms: "mysql,mariadb,h2", value: DEC_PROP_2}
  - property: {name: quartz.description.name,                       dbms: "postgresql",       value: description}
  - property: {name: quartz.description.name,                       dbms: "mysql,mariadb,h2", value: DESCRIPTION}
  - property: {name: quartz.end_time.name,                          dbms: "postgresql",       value: end_time}
  - property: {name: quartz.end_time.name,                          dbms: "mysql,mariadb,h2", value: END_TIME}
  - property: {name: quartz.entry_id.name,                          dbms: "postgresql",       value: entry_id}
  - property: {name: quartz.entry_id.name,                          dbms: "mysql,mariadb,h2", value: ENTRY_ID}
  - property: {name: quartz.fired_time.name,                        dbms: "postgresql",       value: fired_time}
  - property: {name: quartz.fired_time.name,                        dbms: "mysql,mariadb,h2", value: FIRED_TIME}
  - property: {name: quartz.fk_qrtz_blob_triggers_triggers.name,    dbms: "postgresql",       value: fk_qrtz_blob_triggers_triggers}
  - property: {name: quartz.fk_qrtz_blob_triggers_triggers.name,    dbms: "mysql,mariadb,h2", value: FK_QRTZ_BLOB_TRIGGERS_TRIGGERS}
  - property: {name: quartz.fk_qrtz_cron_triggers_triggers.name,    dbms: "postgresql",       value: fk_qrtz_cron_triggers_triggers}
  - property: {name: quartz.fk_qrtz_cron_triggers_triggers.name,    dbms: "mysql,mariadb,h2", value: FK_QRTZ_CRON_TRIGGERS_TRIGGERS}
  - property: {name: quartz.fk_qrtz_simple_triggers_triggers.name,  dbms: "postgresql",       value: fk_qrtz_simple_triggers_triggers}
  - property: {name: quartz.fk_qrtz_simple_triggers_triggers.name,  dbms: "mysql,mariadb,h2", value: FK_QRTZ_SIMPLE_TRIGGERS_TRIGGERS}
  - property: {name: quartz.fk_qrtz_simprop_triggers_triggers.name, dbms: "postgresql",       value: fk_qrtz_simprop_triggers_triggers}
  - property: {name: quartz.fk_qrtz_simprop_triggers_triggers.name, dbms: "mysql,mariadb,h2", value: FK_QRTZ_SIMPROP_TRIGGERS_TRIGGERS}
  - property: {name: quartz.fk_qrtz_triggers_job_details.name,      dbms: "postgresql",       value: fk_qrtz_triggers_job_details}
  - property: {name: quartz.fk_qrtz_triggers_job_details.name,      dbms: "mysql,mariadb,h2", value: FK_QRTZ_TRIGGERS_JOB_DETAILS}
  - property: {name: quartz.idx_qrtz_ft_inst_job_req_rcvry.name,    dbms: "postgresql",       value: idx_qrtz_ft_inst_job_req_rcvry}
  - property: {name: quartz.idx_qrtz_ft_inst_job_req_rcvry.name,    dbms: "mysql,mariadb,h2", value: IDX_QRTZ_FT_INST_JOB_REQ_RCVRY}
  - property: {name: quartz.idx_qrtz_ft_jg.name,                    dbms: "postgresql",       value: idx_qrtz_ft_jg}
  - property: {name: quartz.idx_qrtz_ft_jg.name,                    dbms: "mysql,mariadb,h2", value: IDX_QRTZ_FT_JG}
  - property: {name: quartz.idx_qrtz_ft_j_g.name,                   dbms: "postgresql",       value: idx_qrtz_ft_j_g}
  - property: {name: quartz.idx_qrtz_ft_j_g.name,                   dbms: "mysql,mariadb,h2", value: IDX_QRTZ_FT_J_G}
  - property: {name: quartz.idx_qrtz_ft_tg.name,                    dbms: "postgresql",       value: idx_qrtz_ft_tg}
  - property: {name: quartz.idx_qrtz_ft_tg.name,                    dbms: "mysql,mariadb,h2", value: IDX_QRTZ_FT_TG}
  - property: {name: quartz.idx_qrtz_ft_trig_inst_name.name,        dbms: "postgresql",       value: idx_qrtz_ft_trig_inst_name}
  - property: {name: quartz.idx_qrtz_ft_trig_inst_name.name,        dbms: "mysql,mariadb,h2", value: IDX_QRTZ_FT_TRIG_INST_NAME}
  - property: {name: quartz.idx_qrtz_ft_t_g.name,                   dbms: "postgresql",       value: idx_qrtz_ft_t_g}
  - property: {name: quartz.idx_qrtz_ft_t_g.name,                   dbms: "mysql,mariadb,h2", value: IDX_QRTZ_FT_T_G}
  - property: {name: quartz.idx_qrtz_j_grp.name,                    dbms: "postgresql",       value: idx_qrtz_j_grp}
  - property: {name: quartz.idx_qrtz_j_grp.name,                    dbms: "mysql,mariadb,h2", value: IDX_QRTZ_J_GRP}
  - property: {name: quartz.idx_qrtz_j_req_recovery.name,           dbms: "postgresql",       value: idx_qrtz_j_req_recovery}
  - property: {name: quartz.idx_qrtz_j_req_recovery.name,           dbms: "mysql,mariadb,h2", value: IDX_QRTZ_J_REQ_RECOVERY}
  - property: {name: quartz.idx_qrtz_t_c.name,                      dbms: "postgresql",       value: idx_qrtz_t_c}
  - property: {name: quartz.idx_qrtz_t_c.name,                      dbms: "mysql,mariadb,h2", value: IDX_QRTZ_T_C}
  - property: {name: quartz.idx_qrtz_t_g.name,                      dbms: "postgresql",       value: idx_qrtz_t_g}
  - property: {name: quartz.idx_qrtz_t_g.name,                      dbms: "mysql,mariadb,h2", value: IDX_QRTZ_T_G}
  - property: {name: quartz.idx_qrtz_t_j.name,                      dbms: "postgresql",       value: idx_qrtz_t_j}
  - property: {name: quartz.idx_qrtz_t_j.name,                      dbms: "mysql,mariadb,h2", value: IDX_QRTZ_T_J}
  - property: {name: quartz.idx_qrtz_t_jg.name,                     dbms: "postgresql",       value: idx_qrtz_t_jg}
  - property: {name: quartz.idx_qrtz_t_jg.name,                     dbms: "mysql,mariadb,h2", value: IDX_QRTZ_T_JG}
  - property: {name: quartz.idx_qrtz_t_next_fire_time.name,         dbms: "postgresql",       value: idx_qrtz_t_next_fire_time}
  - property: {name: quartz.idx_qrtz_t_next_fire_time.name,         dbms: "mysql,mariadb,h2", value: IDX_QRTZ_T_NEXT_FIRE_TIME}
  - property: {name: quartz.idx_qrtz_t_nft_misfire.name,            dbms: "postgresql",       value: idx_qrtz_t_nft_misfire}
  - property: {name: quartz.idx_qrtz_t_nft_misfire.name,            dbms: "mysql,mariadb,h2", value: IDX_QRTZ_T_NFT_MISFIRE}
  - property: {name: quartz.idx_qrtz_t_nft_st.name,                 dbms: "postgresql",       value: idx_qrtz_t_nft_st}
  - property: {name: quartz.idx_qrtz_t_nft_st.name,                 dbms: "mysql,mariadb,h2", value: IDX_QRTZ_T_NFT_ST}
  - property: {name: quartz.idx_qrtz_t_nft_st_misfire.name,         dbms: "postgresql",       value: idx_qrtz_t_nft_st_misfire}
  - property: {name: quartz.idx_qrtz_t_nft_st_misfire.name,         dbms: "mysql,mariadb,h2", value: IDX_QRTZ_T_NFT_ST_MISFIRE}
  - property: {name: quartz.idx_qrtz_t_nft_st_misfire_grp.name,     dbms: "postgresql",       value: idx_qrtz_t_nft_st_misfire_grp}
  - property: {name: quartz.idx_qrtz_t_nft_st_misfire_grp.name,     dbms: "mysql,mariadb,h2", value: IDX_QRTZ_T_NFT_ST_MISFIRE_GRP}
  - property: {name: quartz.idx_qrtz_t_n_g_state.name,              dbms: "postgresql",       value: idx_qrtz_t_n_g_state}
  - property: {name: quartz.idx_qrtz_t_n_g_state.name,              dbms: "mysql,mariadb,h2", value: IDX_QRTZ_T_N_G_STATE}
  - property: {name: quartz.idx_qrtz_t_n_state.name,                dbms: "postgresql",       value: idx_qrtz_t_n_state}
  - property: {name: quartz.idx_qrtz_t_n_state.name,                dbms: "mysql,mariadb,h2", value: IDX_QRTZ_T_N_STATE}
  - property: {name: quartz.idx_qrtz_t_state.name,                  dbms: "postgresql",       value: idx_qrtz_t_state}
  - property: {name: quartz.idx_qrtz_t_state.name,                  dbms: "mysql,mariadb,h2", value: IDX_QRTZ_T_STATE}
  - property: {name: quartz.instance_name.name,                     dbms: "postgresql",       value: instance_name}
  - property: {name: quartz.instance_name.name,                     dbms: "mysql,mariadb,h2", value: INSTANCE_NAME}
  - property: {name: quartz.int_prop_1.name,                        dbms: "postgresql",       value: int_prop_1}
  - property: {name: quartz.int_prop_1.name,                        dbms: "mysql,mariadb,h2", value: INT_PROP_1}
  - property: {name: quartz.int_prop_2.name,                        dbms: "postgresql",       value: int_prop_2}
  - property: {name: quartz.int_prop_2.name,                        dbms: "mysql,mariadb,h2", value: INT_PROP_2}
  - property: {name: quartz.is_durable.name,                        dbms: "postgresql",       value: is_durable}
  - property: {name: quartz.is_durable.name,                        dbms: "mysql,mariadb,h2", value: IS_DURABLE}
  - property: {name: quartz.is_nonconcurrent.name,                  dbms: "postgresql",       value: is_nonconcurrent}
  - property: {name: quartz.is_nonconcurrent.name,                  dbms: "mysql,mariadb,h2", value: IS_NONCONCURRENT}
  - property: {name: quartz.is_update_data.name,                    dbms: "postgresql",       value: is_update_data}
  - property: {name: quartz.is_update_data.name,                    dbms: "mysql,mariadb,h2", value: IS_UPDATE_DATA}
  - property: {name: quartz.job_class_name.name,                    dbms: "postgresql",       value: job_class_name}
  - property: {name: quartz.job_class_name.name,                    dbms: "mysql,mariadb,h2", value: JOB_CLASS_NAME}
  - property: {name: quartz.job_data.name,                          dbms: "postgresql",       value: job_data}
  - property: {name: quartz.job_data.name,                          dbms: "mysql,mariadb,h2", value: JOB_DATA}
  - property: {name: quartz.job_group.name,                         dbms: "postgresql",       value: job_group}
  - property: {name: quartz.job_group.name,                         dbms: "mysql,mariadb,h2", value: JOB_GROUP}
  - property: {name: quartz.job_name.name,                          dbms: "postgresql",       value: job_name}
  - property: {name: quartz.job_name.name,                          dbms: "mysql,mariadb,h2", value: JOB_NAME}
  - property: {name: quartz.last_checkin_time.name,                 dbms: "postgresql",       value: last_checkin_time}
  - property: {name: quartz.last_checkin_time.name,                 dbms: "mysql,mariadb,h2", value: LAST_CHECKIN_TIME}
  - property: {name: quartz.lock_name.name,                         dbms: "postgresql",       value: lock_name}
  - property: {name: quartz.lock_name.name,                         dbms: "mysql,mariadb,h2", value: LOCK_NAME}
  - property: {name: quartz.long_prop_1.name,                       dbms: "postgresql",       value: long_prop_1}
  - property: {name: quartz.long_prop_1.name,                       dbms: "mysql,mariadb,h2", value: LONG_PROP_1}
  - property: {name: quartz.long_prop_2.name,                       dbms: "postgresql",       value: long_prop_2}
  - property: {name: quartz.long_prop_2.name,                       dbms: "mysql,mariadb,h2", value: LONG_PROP_2}
  - property: {name: quartz.misfire_instr.name,                     dbms: "postgresql",       value: misfire_instr}
  - property: {name: quartz.misfire_instr.name,                     dbms: "mysql,mariadb,h2", value: MISFIRE_INSTR}
  - property: {name: quartz.next_fire_time.name,                    dbms: "postgresql",       value: next_fire_time}
  - property: {name: quartz.next_fire_time.name,                    dbms: "mysql,mariadb,h2", value: NEXT_FIRE_TIME}
  - property: {name: quartz.pk_qrtz_blob_triggers.name,             dbms: "postgresql",       value: pk_qrtz_blob_triggers}
  - property: {name: quartz.pk_qrtz_blob_triggers.name,             dbms: "mysql,mariadb,h2", value: PK_QRTZ_BLOB_TRIGGERS}
  - property: {name: quartz.pk_qrtz_calendars.name,                 dbms: "postgresql",       value: pk_qrtz_calendars}
  - property: {name: quartz.pk_qrtz_calendars.name,                 dbms: "mysql,mariadb,h2", value: PK_QRTZ_CALENDARS}
  - property: {name: quartz.pk_qrtz_cron_triggers.name,             dbms: "postgresql",       value: pk_qrtz_cron_triggers}
  - property: {name: quartz.pk_qrtz_cron_triggers.name,             dbms: "mysql,mariadb,h2", value: PK_QRTZ_CRON_TRIGGERS}
  - property: {name: quartz.pk_qrtz_fired_triggers.name,            dbms: "postgresql",       value: pk_qrtz_fired_triggers}
  - property: {name: quartz.pk_qrtz_fired_triggers.name,            dbms: "mysql,mariadb,h2", value: PK_QRTZ_FIRED_TRIGGERS}
  - property: {name: quartz.pk_qrtz_job_details.name,               dbms: "postgresql",       value: pk_qrtz_job_details}
  - property: {name: quartz.pk_qrtz_job_details.name,               dbms: "mysql,mariadb,h2", value: PK_QRTZ_JOB_DETAILS}
  - property: {name: quartz.pk_qrtz_locks.name,                     dbms: "postgresql",       value: pk_qrtz_locks}
  - property: {name: quartz.pk_qrtz_locks.name,                     dbms: "mysql,mariadb,h2", value: PK_QRTZ_LOCKS}
  - property: {name: quartz.pk_qrtz_scheduler_state.name,           dbms: "postgresql",       value: pk_qrtz_scheduler_state}
  - property: {name: quartz.pk_qrtz_scheduler_state.name,           dbms: "mysql,mariadb,h2", value: PK_QRTZ_SCHEDULER_STATE}
  - property: {name: quartz.pk_qrtz_simple_triggers.name,           dbms: "postgresql",       value: pk_qrtz_simple_triggers}
  - property: {name: quartz.pk_qrtz_simple_triggers.name,           dbms: "mysql,mariadb,h2", value: PK_QRTZ_SIMPLE_TRIGGERS}
  - property: {name: quartz.pk_qrtz_simprop_triggers.name,          dbms: "postgresql",       value: pk_qrtz_simprop_triggers}
  - property: {name: quartz.pk_qrtz_simprop_triggers.name,          dbms: "mysql,mariadb,h2", value: PK_QRTZ_SIMPROP_TRIGGERS}
  - property: {name: quartz.pk_qrtz_triggers.name,                  dbms: "postgresql",       value: pk_qrtz_triggers}
  - property: {name: quartz.pk_qrtz_triggers.name,                  dbms: "mysql,mariadb,h2", value: PK_QRTZ_TRIGGERS}
  - property: {name: quartz.pk_sched_name.name,                     dbms: "postgresql",       value: pk_sched_name}
  - property: {name: quartz.pk_sched_name.name,                     dbms: "mysql,mariadb,h2", value: PK_SCHED_NAME}
  - property: {name: quartz.prev_fire_time.name,                    dbms: "postgresql",       value: prev_fire_time}
  - property: {name: quartz.prev_fire_time.name,                    dbms: "mysql,mariadb,h2", value: PREV_FIRE_TIME}
  - property: {name: quartz.priority.name,                          dbms: "postgresql",       value: priority}
  - property: {name: quartz.priority.name,                          dbms: "mysql,mariadb,h2", value: PRIORITY}
  - property: {name: quartz.qrtz_blob_triggers.name,                dbms: "postgresql",       value: qrtz_blob_triggers}
  - property: {name: quartz.qrtz_blob_triggers.name,                dbms: "mysql,mariadb,h2", value: QRTZ_BLOB_TRIGGERS}
  - property: {name: quartz.qrtz_calendars.name,                    dbms: "postgresql",       value: qrtz_calendars}
  - property: {name: quartz.qrtz_calendars.name,                    dbms: "mysql,mariadb,h2", value: QRTZ_CALENDARS}
  - property: {name: quartz.qrtz_cron_triggers.name,                dbms: "postgresql",       value: qrtz_cron_triggers}
  - property: {name: quartz.qrtz_cron_triggers.name,                dbms: "mysql,mariadb,h2", value: QRTZ_CRON_TRIGGERS}
  - property: {name: quartz.qrtz_fired_triggers.name,               dbms: "postgresql",       value: qrtz_fired_triggers}
  - property: {name: quartz.qrtz_fired_triggers.name,               dbms: "mysql,mariadb,h2", value: QRTZ_FIRED_TRIGGERS}
  - property: {name: quartz.qrtz_job_details.name,                  dbms: "postgresql",       value: qrtz_job_details}
  - property: {name: quartz.qrtz_job_details.name,                  dbms: "mysql,mariadb,h2", value: QRTZ_JOB_DETAILS}
  - property: {name: quartz.qrtz_locks.name,                        dbms: "postgresql",       value: qrtz_locks}
  - property: {name: quartz.qrtz_locks.name,                        dbms: "mysql,mariadb,h2", value: QRTZ_LOCKS}
  - property: {name: quartz.qrtz_paused_trigger_grps.name,          dbms: "postgresql",       value: qrtz_paused_trigger_grps}
  - property: {name: quartz.qrtz_paused_trigger_grps.name,          dbms: "mysql,mariadb,h2", value: QRTZ_PAUSED_TRIGGER_GRPS}
  - property: {name: quartz.qrtz_scheduler_state.name,              dbms: "postgresql",       value: qrtz_scheduler_state}
  - property: {name: quartz.qrtz_scheduler_state.name,              dbms: "mysql,mariadb,h2", value: QRTZ_SCHEDULER_STATE}
  - property: {name: quartz.qrtz_simple_triggers.name,              dbms: "postgresql",       value: qrtz_simple_triggers}
  - property: {name: quartz.qrtz_simple_triggers.name,              dbms: "mysql,mariadb,h2", value: QRTZ_SIMPLE_TRIGGERS}
  - property: {name: quartz.qrtz_simprop_triggers.name,             dbms: "postgresql",       value: qrtz_simprop_triggers}
  - property: {name: quartz.qrtz_simprop_triggers.name,             dbms: "mysql,mariadb,h2", value: QRTZ_SIMPROP_TRIGGERS}
  - property: {name: quartz.qrtz_triggers.name,                     dbms: "postgresql",       value: qrtz_triggers}
  - property: {name: quartz.qrtz_triggers.name,                     dbms: "mysql,mariadb,h2", value: QRTZ_TRIGGERS}
  - property: {name: quartz.repeat_count.name,                      dbms: "postgresql",       value: repeat_count}
  - property: {name: quartz.repeat_count.name,                      dbms: "mysql,mariadb,h2", value: REPEAT_COUNT}
  - property: {name: quartz.repeat_interval.name,                   dbms: "postgresql",       value: repeat_interval}
  - property: {name: quartz.repeat_interval.name,                   dbms: "mysql,mariadb,h2", value: REPEAT_INTERVAL}
  - property: {name: quartz.requests_recovery.name,                 dbms: "postgresql",       value: requests_recovery}
  - property: {name: quartz.requests_recovery.name,                 dbms: "mysql,mariadb,h2", value: REQUESTS_RECOVERY}
  - property: {name: quartz.sched_name.name,                        dbms: "postgresql",       value: sched_name}
  - property: {name: quartz.sched_name.name,                        dbms: "mysql,mariadb,h2", value: SCHED_NAME}
  - property: {name: quartz.sched_time.name,                        dbms: "postgresql",       value: sched_time}
  - property: {name: quartz.sched_time.name,                        dbms: "mysql,mariadb,h2", value: SCHED_TIME}
  - property: {name: quartz.start_time.name,                        dbms: "postgresql",       value: start_time}
  - property: {name: quartz.start_time.name,                        dbms: "mysql,mariadb,h2", value: START_TIME}
  - property: {name: quartz.state.name,                             dbms: "postgresql",       value: state}
  - property: {name: quartz.state.name,                             dbms: "mysql,mariadb,h2", value: STATE}
  - property: {name: quartz.str_prop_1.name,                        dbms: "postgresql",       value: str_prop_1}
  - property: {name: quartz.str_prop_1.name,                        dbms: "mysql,mariadb,h2", value: STR_PROP_1}
  - property: {name: quartz.str_prop_2.name,                        dbms: "postgresql",       value: str_prop_2}
  - property: {name: quartz.str_prop_2.name,                        dbms: "mysql,mariadb,h2", value: STR_PROP_2}
  - property: {name: quartz.str_prop_3.name,                        dbms: "postgresql",       value: str_prop_3}
  - property: {name: quartz.str_prop_3.name,                        dbms: "mysql,mariadb,h2", value: STR_PROP_3}
  - property: {name: quartz.times_triggered.name,                   dbms: "postgresql",       value: times_triggered}
  - property: {name: quartz.times_triggered.name,                   dbms: "mysql,mariadb,h2", value: TIMES_TRIGGERED}
  - property: {name: quartz.time_zone_id.name,                      dbms: "postgresql",       value: time_zone_id}
  - property: {name: quartz.time_zone_id.name,                      dbms: "mysql,mariadb,h2", value: TIME_ZONE_ID}
  - property: {name: quartz.trigger_group.name,                     dbms: "postgresql",       value: trigger_group}
  - property: {name: quartz.trigger_group.name,                     dbms: "mysql,mariadb,h2", value: TRIGGER_GROUP}
  - property: {name: quartz.trigger_name.name,                      dbms: "postgresql",       value: trigger_name}
  - property: {name: quartz.trigger_name.name,                      dbms: "mysql,mariadb,h2", value: TRIGGER_NAME}
  - property: {name: quartz.trigger_state.name,                     dbms: "postgresql",       value: trigger_state}
  - property: {name: quartz.trigger_state.name,                     dbms: "mysql,mariadb,h2", value: TRIGGER_STATE}
  - property: {name: quartz.trigger_type.name,                      dbms: "postgresql",       value: trigger_type}
  - property: {name: quartz.trigger_type.name,                      dbms: "mysql,mariadb,h2", value: TRIGGER_TYPE}

  - changeSet:
      id: 89
      author: camsaul
      comment: Added 0.30.0
      validCheckSum: ANY
      changes:
        - createTable:
            tableName: ${quartz.qrtz_job_details.name}
            remarks: Used for Quartz scheduler.
            columns:
              - column:
                  name: ${quartz.sched_name.name}
                  type: varchar(120)
                  constraints:
                    nullable: false
              - column:
                  name: ${quartz.job_name.name}
                  type: varchar(200)
                  constraints:
                    nullable: false
              - column:
                  name: ${quartz.job_group.name}
                  type: varchar(200)
                  constraints:
                    nullable: false
              - column:
                  name: ${quartz.description.name}
                  type: varchar(250)
              - column:
                  name: ${quartz.job_class_name.name}
                  type: varchar(250)
                  constraints:
                    nullable: false
              - column:
                  name: ${quartz.is_durable.name}
                  type: bool
                  constraints:
                    nullable: false
              - column:
                  name: ${quartz.is_nonconcurrent.name}
                  type: bool
                  constraints:
                    nullable: false
              - column:
                  name: ${quartz.is_update_data.name}
                  type: bool
                  constraints:
                    nullable: false
              - column:
                  name: ${quartz.requests_recovery.name}
                  type: bool
                  constraints:
                    nullable: false
              - column:
                  name: ${quartz.job_data.name}
                  type: ${blob.type}
        - addPrimaryKey:
            tableName: ${quartz.qrtz_job_details.name}
            columnNames: ${quartz.sched_name.name}, ${quartz.job_name.name}, ${quartz.job_group.name}
            constraintName: ${quartz.pk_qrtz_job_details.name}
        - createTable:
            tableName: ${quartz.qrtz_triggers.name}
            remarks: Used for Quartz scheduler.
            columns:
              - column:
                  name: ${quartz.sched_name.name}
                  type: varchar(120)
                  constraints:
                    nullable: false
              - column:
                  name: ${quartz.trigger_name.name}
                  type: varchar(200)
                  constraints:
                    nullable: false
              - column:
                  name: ${quartz.trigger_group.name}
                  type: varchar(200)
                  constraints:
                    nullable: false
              - column:
                  name: ${quartz.job_name.name}
                  type: varchar(200)
                  constraints:
                    nullable: false
              - column:
                  name: ${quartz.job_group.name}
                  type: varchar(200)
                  constraints:
                    nullable: false
              - column:
                  name: ${quartz.description.name}
                  type: varchar(250)
              - column:
                  name: ${quartz.next_fire_time.name}
                  type: bigint
              - column:
                  name: ${quartz.prev_fire_time.name}
                  type: bigint
              - column:
                  name: ${quartz.priority.name}
                  type: integer
              - column:
                  name: ${quartz.trigger_state.name}
                  type: varchar(16)
                  constraints:
                    nullable: false
              - column:
                  name: ${quartz.trigger_type.name}
                  type: varchar(8)
                  constraints:
                    nullable: false
              - column:
                  name: ${quartz.start_time.name}
                  type: bigint
                  constraints:
                    nullable: false
              - column:
                  name: ${quartz.end_time.name}
                  type: bigint
              - column:
                  name: ${quartz.calendar_name.name}
                  type: varchar(200)
              - column:
                  name: ${quartz.misfire_instr.name}
                  type: smallint
              - column:
                  name: ${quartz.job_data.name}
                  type: ${blob.type}
        - addPrimaryKey:
            tableName: ${quartz.qrtz_triggers.name}
            columnNames: ${quartz.sched_name.name}, ${quartz.trigger_name.name}, ${quartz.trigger_group.name}
            constraintName: ${quartz.pk_qrtz_triggers.name}
        - addForeignKeyConstraint:
            baseTableName: ${quartz.qrtz_triggers.name}
            baseColumnNames: ${quartz.sched_name.name}, ${quartz.job_name.name}, ${quartz.job_group.name}
            referencedTableName: ${quartz.qrtz_job_details.name}
            referencedColumnNames: ${quartz.sched_name.name}, ${quartz.job_name.name}, ${quartz.job_group.name}
            constraintName: ${quartz.fk_qrtz_triggers_job_details.name}
        - createTable:
            tableName: ${quartz.qrtz_simple_triggers.name}
            remarks: Used for Quartz scheduler.
            columns:
              - column:
                  name: ${quartz.sched_name.name}
                  type: varchar(120)
                  constraints:
                    nullable: false
              - column:
                  name: ${quartz.trigger_name.name}
                  type: varchar(200)
                  constraints:
                    nullable: false
              - column:
                  name: ${quartz.trigger_group.name}
                  type: varchar(200)
                  constraints:
                    nullable: false
              - column:
                  name: ${quartz.repeat_count.name}
                  type: bigint
                  constraints:
                    nullable: false
              - column:
                  name: ${quartz.repeat_interval.name}
                  type: bigint
                  constraints:
                    nullable: false
              - column:
                  name: ${quartz.times_triggered.name}
                  type: bigint
                  constraints:
                    nullable: false
        - addPrimaryKey:
            tableName: ${quartz.qrtz_simple_triggers.name}
            columnNames: ${quartz.sched_name.name}, ${quartz.trigger_name.name}, ${quartz.trigger_group.name}
            constraintName: ${quartz.pk_qrtz_simple_triggers.name}
        - addForeignKeyConstraint:
            baseTableName: ${quartz.qrtz_simple_triggers.name}
            baseColumnNames: ${quartz.sched_name.name}, ${quartz.trigger_name.name}, ${quartz.trigger_group.name}
            referencedTableName: ${quartz.qrtz_triggers.name}
            referencedColumnNames: ${quartz.sched_name.name}, ${quartz.trigger_name.name}, ${quartz.trigger_group.name}
            constraintName: ${quartz.fk_qrtz_simple_triggers_triggers.name}
        - createTable:
            tableName: ${quartz.qrtz_cron_triggers.name}
            remarks: Used for Quartz scheduler.
            columns:
              - column:
                  name: ${quartz.sched_name.name}
                  type: varchar(120)
                  constraints:
                    nullable: false
              - column:
                  name: ${quartz.trigger_name.name}
                  type: varchar(200)
                  constraints:
                    nullable: false
              - column:
                  name: ${quartz.trigger_group.name}
                  type: varchar(200)
                  constraints:
                    nullable: false
              - column:
                  name: ${quartz.cron_expression.name}
                  type: varchar(120)
                  constraints:
                    nullable: false
              - column:
                  name: ${quartz.time_zone_id.name}
                  type: varchar(80)
        - addPrimaryKey:
            tableName: ${quartz.qrtz_cron_triggers.name}
            columnNames: ${quartz.sched_name.name}, ${quartz.trigger_name.name}, ${quartz.trigger_group.name}
            constraintName: ${quartz.pk_qrtz_cron_triggers.name}
        - addForeignKeyConstraint:
            baseTableName: ${quartz.qrtz_cron_triggers.name}
            baseColumnNames: ${quartz.sched_name.name}, ${quartz.trigger_name.name}, ${quartz.trigger_group.name}
            referencedTableName: ${quartz.qrtz_triggers.name}
            referencedColumnNames: ${quartz.sched_name.name}, ${quartz.trigger_name.name}, ${quartz.trigger_group.name}
            constraintName: ${quartz.fk_qrtz_cron_triggers_triggers.name}
        - createTable:
            tableName: ${quartz.qrtz_simprop_triggers.name}
            remarks: Used for Quartz scheduler.
            columns:
              - column:
                  name: ${quartz.sched_name.name}
                  type: varchar(120)
                  constraints:
                    nullable: false
              - column:
                  name: ${quartz.trigger_name.name}
                  type: varchar(200)
                  constraints:
                    nullable: false
              - column:
                  name: ${quartz.trigger_group.name}
                  type: varchar(200)
                  constraints:
                    nullable: false
              - column:
                  name: ${quartz.str_prop_1.name}
                  type: varchar(512)
              - column:
                  name: ${quartz.str_prop_2.name}
                  type: varchar(512)
              - column:
                  name: ${quartz.str_prop_3.name}
                  type: varchar(512)
              - column:
                  name: ${quartz.int_prop_1.name}
                  type: int
              - column:
                  name: ${quartz.int_prop_2.name}
                  type: int
              - column:
                  name: ${quartz.long_prop_1.name}
                  type: bigint
              - column:
                  name: ${quartz.long_prop_2.name}
                  type: bigint
              - column:
                  name: ${quartz.dec_prop_1.name}
                  type: numeric(13,4)
              - column:
                  name: ${quartz.dec_prop_2.name}
                  type: numeric(13,4)
              - column:
                  name: ${quartz.bool_prop_1.name}
                  type: bool
              - column:
                  name: ${quartz.bool_prop_2.name}
                  type: bool
        - addPrimaryKey:
            tableName: ${quartz.qrtz_simprop_triggers.name}
            columnNames: ${quartz.sched_name.name}, ${quartz.trigger_name.name}, ${quartz.trigger_group.name}
            constraintName: ${quartz.pk_qrtz_simprop_triggers.name}
        - addForeignKeyConstraint:
            baseTableName: ${quartz.qrtz_simprop_triggers.name}
            baseColumnNames: ${quartz.sched_name.name}, ${quartz.trigger_name.name}, ${quartz.trigger_group.name}
            referencedTableName: ${quartz.qrtz_triggers.name}
            referencedColumnNames: ${quartz.sched_name.name}, ${quartz.trigger_name.name}, ${quartz.trigger_group.name}
            constraintName: ${quartz.fk_qrtz_simprop_triggers_triggers.name}
        - createTable:
            tableName: ${quartz.qrtz_blob_triggers.name}
            remarks: Used for Quartz scheduler.
            columns:
              - column:
                  name: ${quartz.sched_name.name}
                  type: varchar(120)
                  constraints:
                    nullable: false
              - column:
                  name: ${quartz.trigger_name.name}
                  type: varchar(200)
                  constraints:
                    nullable: false
              - column:
                  name: ${quartz.trigger_group.name}
                  type: varchar(200)
                  constraints:
                    nullable: false
              - column:
                  name: ${quartz.blob_data.name}
                  type: ${blob.type}
        - addPrimaryKey:
            tableName: ${quartz.qrtz_blob_triggers.name}
            columnNames: ${quartz.sched_name.name}, ${quartz.trigger_name.name}, ${quartz.trigger_group.name}
            constraintName: ${quartz.pk_qrtz_blob_triggers.name}
        - addForeignKeyConstraint:
            baseTableName: ${quartz.qrtz_blob_triggers.name}
            baseColumnNames: ${quartz.sched_name.name}, ${quartz.trigger_name.name}, ${quartz.trigger_group.name}
            referencedTableName: ${quartz.qrtz_triggers.name}
            referencedColumnNames: ${quartz.sched_name.name}, ${quartz.trigger_name.name}, ${quartz.trigger_group.name}
            constraintName: ${quartz.fk_qrtz_blob_triggers_triggers.name}
        - createTable:
            tableName: ${quartz.qrtz_calendars.name}
            remarks: Used for Quartz scheduler.
            columns:
              - column:
                  name: ${quartz.sched_name.name}
                  type: varchar(120)
                  constraints:
                    nullable: false
              - column:
                  name: ${quartz.calendar_name.name}
                  type: varchar(200)
                  constraints:
                    nullable: false
              - column:
                  name: ${quartz.calendar.name}
                  type: ${blob.type}
                  constraints:
                    nullable: false
        - addPrimaryKey:
            tableName: ${quartz.qrtz_calendars.name}
            columnNames: ${quartz.sched_name.name}, ${quartz.calendar_name.name}
            constraintName: ${quartz.pk_qrtz_calendars.name}
        - createTable:
            tableName: ${quartz.qrtz_paused_trigger_grps.name}
            remarks: Used for Quartz scheduler.
            columns:
              - column:
                  name: ${quartz.sched_name.name}
                  type: varchar(120)
                  constraints:
                    nullable: false
              - column:
                  name: ${quartz.trigger_group.name}
                  type: varchar(200)
                  constraints:
                    nullable: false
        - addPrimaryKey:
            tableName: ${quartz.qrtz_paused_trigger_grps.name}
            columnNames: ${quartz.sched_name.name}, ${quartz.trigger_group.name}
            constraintName: ${quartz.pk_sched_name.name}
        - createTable:
            tableName: ${quartz.qrtz_fired_triggers.name}
            remarks: Used for Quartz scheduler.
            columns:
              - column:
                  name: ${quartz.sched_name.name}
                  type: varchar(120)
                  constraints:
                    nullable: false
              - column:
                  name: ${quartz.entry_id.name}
                  type: varchar(95)
                  constraints:
                    nullable: false
              - column:
                  name: ${quartz.trigger_name.name}
                  type: varchar(200)
                  constraints:
                    nullable: false
              - column:
                  name: ${quartz.trigger_group.name}
                  type: varchar(200)
                  constraints:
                    nullable: false
              - column:
                  name: ${quartz.instance_name.name}
                  type: varchar(200)
                  constraints:
                    nullable: false
              - column:
                  name: ${quartz.fired_time.name}
                  type: bigint
                  constraints:
                    nullable: false
# Note: this column is not used on Quartz 2.1.x; it is used in 2.2.x, which recommends making it NOT NULL. I've made it
# nullable since at the time of this migration we're still using 2.1.7; including it gives us an easy upgrade path in
# the future.
              - column:
                  name: ${quartz.sched_time.name}
                  type: bigint
              - column:
                  name: ${quartz.priority.name}
                  type: integer
                  constraints:
                    nullable: false
              - column:
                  name: ${quartz.state.name}
                  type: varchar(16)
                  constraints:
                    nullable: false
              - column:
                  name: ${quartz.job_name.name}
                  type: varchar(200)
              - column:
                  name: ${quartz.job_group.name}
                  type: varchar(200)
              - column:
                  name: ${quartz.is_nonconcurrent.name}
                  type: bool
              - column:
                  name: ${quartz.requests_recovery.name}
                  type: bool
        - addPrimaryKey:
            tableName: ${quartz.qrtz_fired_triggers.name}
            columnNames: ${quartz.sched_name.name}, ${quartz.entry_id.name}
            constraintName: ${quartz.pk_qrtz_fired_triggers.name}
        - createTable:
            tableName: ${quartz.qrtz_scheduler_state.name}
            remarks: Used for Quartz scheduler.
            columns:
              - column:
                  name: ${quartz.sched_name.name}
                  type: varchar(120)
                  constraints:
                    nullable: false
              - column:
                  name: ${quartz.instance_name.name}
                  type: varchar(200)
                  constraints:
                    nullable: false
              - column:
                  name: ${quartz.last_checkin_time.name}
                  type: bigint
                  constraints:
                    nullable: false
              - column:
                  name: ${quartz.checkin_interval.name}
                  type: bigint
                  constraints:
                    nullable: false
        - addPrimaryKey:
            tableName: ${quartz.qrtz_scheduler_state.name}
            columnNames: ${quartz.sched_name.name}, ${quartz.instance_name.name}
            constraintName: ${quartz.pk_qrtz_scheduler_state.name}
        - createTable:
            tableName: ${quartz.qrtz_locks.name}
            remarks: Used for Quartz scheduler.
            columns:
              - column:
                  name: ${quartz.sched_name.name}
                  type: varchar(120)
                  constraints:
                    nullable: false
              - column:
                  name: ${quartz.lock_name.name}
                  type: varchar(40)
                  constraints:
                    nullable: false
        - addPrimaryKey:
            tableName: ${quartz.qrtz_locks.name}
            columnNames: ${quartz.sched_name.name}, ${quartz.lock_name.name}
            constraintName: ${quartz.pk_qrtz_locks.name}
        - createIndex:
            indexName: ${quartz.idx_qrtz_j_req_recovery.name}
            tableName: ${quartz.qrtz_job_details.name}
            columns:
              - column:
                  name: ${quartz.sched_name.name}
              - column:
                  name: ${quartz.requests_recovery.name}
        - createIndex:
            indexName: ${quartz.idx_qrtz_j_grp.name}
            tableName: ${quartz.qrtz_job_details.name}
            columns:
              - column:
                  name: ${quartz.sched_name.name}
              - column:
                  name: ${quartz.job_group.name}
        - createIndex:
            indexName: ${quartz.idx_qrtz_t_j.name}
            tableName: ${quartz.qrtz_triggers.name}
            columns:
              - column:
                  name: ${quartz.sched_name.name}
              - column:
                  name: ${quartz.job_name.name}
              - column:
                  name: ${quartz.job_group.name}
        - createIndex:
            indexName: ${quartz.idx_qrtz_t_jg.name}
            tableName: ${quartz.qrtz_triggers.name}
            columns:
              - column:
                  name: ${quartz.sched_name.name}
              - column:
                  name: ${quartz.job_group.name}
        - createIndex:
            indexName: ${quartz.idx_qrtz_t_c.name}
            tableName: ${quartz.qrtz_triggers.name}
            columns:
              - column:
                  name: ${quartz.sched_name.name}
              - column:
                  name: ${quartz.calendar_name.name}
        - createIndex:
            indexName: ${quartz.idx_qrtz_t_g.name}
            tableName: ${quartz.qrtz_triggers.name}
            columns:
              - column:
                  name: ${quartz.sched_name.name}
              - column:
                  name: ${quartz.trigger_group.name}
        - createIndex:
            indexName: ${quartz.idx_qrtz_t_state.name}
            tableName: ${quartz.qrtz_triggers.name}
            columns:
              - column:
                  name: ${quartz.sched_name.name}
              - column:
                  name: ${quartz.trigger_state.name}
        - createIndex:
            indexName: ${quartz.idx_qrtz_t_n_state.name}
            tableName: ${quartz.qrtz_triggers.name}
            columns:
              - column:
                  name: ${quartz.sched_name.name}
              - column:
                  name: ${quartz.trigger_name.name}
              - column:
                  name: ${quartz.trigger_group.name}
              - column:
                  name: ${quartz.trigger_state.name}
        - createIndex:
            indexName: ${quartz.idx_qrtz_t_n_g_state.name}
            tableName: ${quartz.qrtz_triggers.name}
            columns:
              - column:
                  name: ${quartz.sched_name.name}
              - column:
                  name: ${quartz.trigger_group.name}
              - column:
                  name: ${quartz.trigger_state.name}
        - createIndex:
            indexName: ${quartz.idx_qrtz_t_next_fire_time.name}
            tableName: ${quartz.qrtz_triggers.name}
            columns:
              - column:
                  name: ${quartz.sched_name.name}
              - column:
                  name: ${quartz.next_fire_time.name}
        - createIndex:
            indexName: ${quartz.idx_qrtz_t_nft_st.name}
            tableName: ${quartz.qrtz_triggers.name}
            columns:
              - column:
                  name: ${quartz.sched_name.name}
              - column:
                  name: ${quartz.trigger_state.name}
              - column:
                  name: ${quartz.next_fire_time.name}
        - createIndex:
            indexName: ${quartz.idx_qrtz_t_nft_misfire.name}
            tableName: ${quartz.qrtz_triggers.name}
            columns:
              - column:
                  name: ${quartz.sched_name.name}
              - column:
                  name: ${quartz.misfire_instr.name}
              - column:
                  name: ${quartz.next_fire_time.name}
        - createIndex:
            indexName: ${quartz.idx_qrtz_t_nft_st_misfire.name}
            tableName: ${quartz.qrtz_triggers.name}
            columns:
              - column:
                  name: ${quartz.sched_name.name}
              - column:
                  name: ${quartz.misfire_instr.name}
              - column:
                  name: ${quartz.next_fire_time.name}
              - column:
                  name: ${quartz.trigger_state.name}
        - createIndex:
            indexName: ${quartz.idx_qrtz_t_nft_st_misfire_grp.name}
            tableName: ${quartz.qrtz_triggers.name}
            columns:
              - column:
                  name: ${quartz.sched_name.name}
              - column:
                  name: ${quartz.misfire_instr.name}
              - column:
                  name: ${quartz.next_fire_time.name}
              - column:
                  name: ${quartz.trigger_group.name}
              - column:
                  name: ${quartz.trigger_state.name}
        - createIndex:
            indexName: ${quartz.idx_qrtz_ft_trig_inst_name.name}
            tableName: ${quartz.qrtz_fired_triggers.name}
            columns:
              - column:
                  name: ${quartz.sched_name.name}
              - column:
                  name: ${quartz.instance_name.name}
        - createIndex:
            indexName: ${quartz.idx_qrtz_ft_inst_job_req_rcvry.name}
            tableName: ${quartz.qrtz_fired_triggers.name}
            columns:
              - column:
                  name: ${quartz.sched_name.name}
              - column:
                  name: ${quartz.instance_name.name}
              - column:
                  name: ${quartz.requests_recovery.name}
        - createIndex:
            indexName: ${quartz.idx_qrtz_ft_j_g.name}
            tableName: ${quartz.qrtz_fired_triggers.name}
            columns:
              - column:
                  name: ${quartz.sched_name.name}
              - column:
                  name: ${quartz.job_name.name}
              - column:
                  name: ${quartz.job_group.name}
        - createIndex:
            indexName: ${quartz.idx_qrtz_ft_jg.name}
            tableName: ${quartz.qrtz_fired_triggers.name}
            columns:
              - column:
                  name: ${quartz.sched_name.name}
              - column:
                  name: ${quartz.job_group.name}
        - createIndex:
            indexName: ${quartz.idx_qrtz_ft_t_g.name}
            tableName: ${quartz.qrtz_fired_triggers.name}
            columns:
              - column:
                  name: ${quartz.sched_name.name}
              - column:
                  name: ${quartz.trigger_name.name}
              - column:
                  name: ${quartz.trigger_group.name}
        - createIndex:
            indexName: ${quartz.idx_qrtz_ft_tg.name}
            tableName: ${quartz.qrtz_fired_triggers.name}
            columns:
              - column:
                  name: ${quartz.sched_name.name}
              - column:
                  name: ${quartz.trigger_group.name}

  - changeSet:
      id: 90
      author: senior
      comment: 'Added 0.30.0'
      changes:
        - addColumn:
            tableName: core_user
            columns:
              - column:
                  name: sso_source
                  type: varchar(254)
                  remarks: 'String to indicate the SSO backend the user is from'
        - sql:
            sql: update core_user set sso_source='saml' where saml_auth=true
        - dropColumn:
            tableName: core_user
            columnName: saml_auth

# Forgot to get rid of the raw_table_id and raw_column_id columns when we dropped the tables they referenced in migration 87.

  - changeSet:
      id: 91
      author: camsaul
      comment: 'Added 0.30.0'
      changes:
        - dropColumn:
            tableName: metabase_table
            columnName: raw_table_id
        - dropColumn:
            tableName: metabase_field
            columnName: raw_column_id

# Add database_id column to query_execution

  - changeSet:
      id: 92
      author: camsaul
      comment: 'Added 0.31.0'
      validCheckSum: ANY
      changes:
        - addColumn:
            tableName: query_execution
            columns:
              - column:
                  name: database_id
                  type: integer
                  remarks: 'ID of the database this query was ran against.'

# Start recording the actual query dictionary that's been executed

  - changeSet:
      id: 93
      author: camsaul
      comment: 'Added 0.31.0'
      changes:
        - addColumn:
            tableName: query
            columns:
              - column:
                  name: query
                  type: text
                  remarks: 'The actual "query dictionary" for this query.'

# Create the TaskHistory table, intended to provide debugging info on our background/quartz processes
  - changeSet:
      id: 94
      author: senior
      comment: 'Added 0.31.0'
      changes:
        - createTable:
            tableName: task_history
            remarks: 'Timing and metadata info about background/quartz processes'
            columns:
              - column:
                  name: id
                  type: int
                  autoIncrement: true
                  constraints:
                    primaryKey: true
                    nullable: false
              - column:
                  name: task
                  type: VARCHAR(254)
                  remarks: 'Name of the task'
                  constraints:
                    nullable: false
              # The sync tasks all have a db_id, but there are others that won't, such as the pulses
              # task or task history cleanup. The way around this is to create a join table between
              # TASK_HISTORY and METABASE_DATABASE, but that doesn't seem worth it right now.
              - column:
                  name: db_id
                  type: integer
              - column:
                  name: started_at
                  type: datetime
                  constraints:
                    nullable: false
              - column:
                  name: ended_at
                  type: datetime
                  constraints:
                    nullable: false
              - column:
                  name: duration
                  type: int
                  constraints:
                    nullable: false
              - column:
                  name: task_details
                  remarks: 'JSON string with additional info on the task'
                  type: text
        - createIndex:
            indexName: idx_task_history_end_time
            tableName: task_history
            columns:
              - column:
                  name: ended_at
        - createIndex:
            indexName: idx_task_history_db_id
            tableName: task_history
            columns:
              - column:
                  name: db_id
# Before this changeset, the databasechangelog table didn't include any uniqueness constraing for the databasechangelog
# table. Not having anything that uniquely identifies a row can cause issues for database replication. In earlier
# versions of Liquibase the uniquenes constraint was (ID, AUTHOR, FILENAME) but that was dropped
# (https://liquibase.jira.com/browse/CORE-1909) as some as the combination of the three columns caused issues on some
# databases. We only support PostgreSQL, MySQL and H2 which doesn't have that issue. This changeset puts back that
# uniqueness constraint since the issue shouldn't affect us and it will allow replication without the user needed to
# add their own constraint.
  - changeSet:
      id: 95
      author: senior
      comment: 'Added 0.31.0'
      validCheckSum: ANY
      # Don't add the constraint if there are already duplicates in the database change log! Migrations will fail!
      # See #8909
      preConditions:
        - onFail: MARK_RAN
        # If we're dumping the migration as a SQL file or trying to force-migrate we can't check the preconditions
        # so just go ahead and skip the entire thing. This is a non-critical migration
        - onUpdateSQL: IGNORE
        - sqlCheck:
            expectedResult: 0
            sql: SELECT count(*) FROM (SELECT count(*) FROM DATABASECHANGELOG GROUP BY ID, AUTHOR, FILENAME HAVING count(*) > 1) t1
      changes:
        - addUniqueConstraint:
            columnNames: id, author, filename
            constraintName: idx_databasechangelog_id_author_filename
            tableName: ${databasechangelog.name}
#
# ADD Field.settings COLUMN
#
  - changeSet:
      id: 96
      author: camsaul
      comment: 'Added 0.31.0'
      changes:
        - addColumn:
            tableName: metabase_field
            columns:
              - column:
                  name: settings
                  type: text
                  remarks: 'Serialized JSON FE-specific settings like formatting, etc. Scope of what is stored here may increase in future.'
#
# Change MySQL/Maria's blob type to LONGBLOB to more closely match what H2 and PostgreSQL support for size limits
#
  - changeSet:
      id: 97
      author: senior
      comment: 'Added 0.32.0'
      preConditions:
        - onFail: MARK_RAN
        - dbms:
            type: mysql,mariadb
      changes:
        - modifyDataType:
            tableName: query_cache
            columnName: results
            newDataType: longblob

#
# Add unique constraints for (Field name + table_id + parent_id) and for (Table name + schema + db_id) unless for one
# reason or another those would-be constraints are already violated. This is to fix issue where sometimes the same Field
# or Table is synced more than once (see #669, #8950, #9048)
#
# Note that the SQL standard says unique constraints should not apply to columns with NULL values. Consider the following:
#
# INSERT INTO metabase_table (db_id, schema, name) VALUES (1, 'PUBLIC', 'my_table');
# INSERT INTO metabase_table (db_id, schema, name) VALUES (1, 'PUBLIC', 'my_table'); -- fails: violates UNIQUE constraint
#
# INSERT INTO metabase_table (db_id, schema, name) VALUES (1, NULL, 'my_table');
# INSERT INTO metabase_table (db_id, schema, name) VALUES (1, NULL, 'my_table'); -- succeeds: because schema is NULL constraint does not apply
#
# Thus these constraints won't work if the data warehouse DB in question doesn't use schemas (e.g. MySQL or MongoDB). It
# will work for other data warehouse types.
#
# Luckily Postgres (but not H2 or MySQL) supports constraints that only apply to columns matching conditions, so we can
# add additional constraints to properly handle those cases.
  - changeSet:
      id: 98
      author: camsaul
      comment: 'Added 0.32.0'
      preConditions:
        - onFail: MARK_RAN
        - onUpdateSQL: IGNORE
        - or:
            - and:
                - dbms:
                    type: mysql,mariadb
                - sqlCheck:
                    expectedResult: 0
                    sql: SELECT count(*) FROM (SELECT count(*) FROM `metabase_table` GROUP BY `db_id`, `schema`, `name` HAVING count(*) > 1) t1
            - and:
                - dbms:
                    type: h2,postgresql
                - sqlCheck:
                    expectedResult: 0
                    sql: SELECT count(*) FROM (SELECT count(*) FROM METABASE_TABLE GROUP BY DB_ID, SCHEMA, NAME HAVING count(*) > 1) t1
      changes:
        - addUniqueConstraint:
            tableName: metabase_table
            columnNames: db_id, schema, name
            constraintName: idx_uniq_table_db_id_schema_name
        # For Postgres, add additional constraint to apply if schema is NULL
        - sql:
            dbms: postgresql
            sql: CREATE UNIQUE INDEX idx_uniq_table_db_id_schema_name_2col ON "metabase_table" ("db_id", "name") WHERE "schema" IS NULL

  - changeSet:
      id: 99
      author: camsaul
      comment: 'Added 0.32.0'
      preConditions:
        - onFail: MARK_RAN
        - onUpdateSQL: IGNORE
        - or:
            - and:
                - dbms:
                    type: mysql,mariadb
                - sqlCheck:
                    expectedResult: 0
                    sql: SELECT count(*) FROM (SELECT count(*) FROM `metabase_field` GROUP BY `table_id`, `parent_id`, `name` HAVING count(*) > 1) t1
            - and:
                - dbms:
                    type: h2,postgresql
                - sqlCheck:
                    expectedResult: 0
                    sql: SELECT count(*) FROM (SELECT count(*) FROM METABASE_FIELD GROUP BY TABLE_ID, PARENT_ID, NAME HAVING count(*) > 1) t1
      changes:
        - addUniqueConstraint:
            tableName: metabase_field
            columnNames: table_id, parent_id, name
            constraintName: idx_uniq_field_table_id_parent_id_name
        # For Postgres, add additional constraint to apply if schema is NULL
        - sql:
            dbms: postgresql
            sql: CREATE UNIQUE INDEX idx_uniq_field_table_id_parent_id_name_2col ON "metabase_field" ("table_id", "name") WHERE "parent_id" IS NULL

#
# Migration 84 was written slightly incorrectly and did not correctly migrate the values of is_active -> archived for
# METRICS. If you look at the migration you will notice the raw SQL part is a `sql` map with 2 `sql` keys. The first key
# is ignored, and that statement was never ran.
#
# To fix this we will migrate any metrics that haven't been updated since that migration ran and fix their archived
# status
  - changeSet:
      id: 100
      author: camsaul
      comment: 'Added 0.32.0'
      validCheckSum: ANY
      changes:
        # databasechangelog is upper-case in MySQL and MariaDB (and H2 for that matter, but H2 will upper-case the
        # unquoted identifier)
        - sql:
            dbms: postgresql,h2
            sql: >-
              UPDATE metric
              SET archived = NOT archived
              WHERE EXISTS (
                SELECT *
                FROM databasechangelog dbcl
                WHERE dbcl.id = '84'
                  AND metric.updated_at < dbcl.dateexecuted
              )
        - sql:
            dbms: mysql,mariadb
            sql: >-
              UPDATE metric
              SET archived = NOT archived
              WHERE EXISTS (
                SELECT *
                FROM `DATABASECHANGELOG` dbcl
                WHERE dbcl.id = '84'
                  AND metric.updated_at < dbcl.dateexecuted
              )

# Very helpful for performance reasons. See #9519
  - changeSet:
      id: 101
      author: camsaul
      comment: 'Added 0.32.0'
      changes:
        - createIndex:
            indexName: idx_field_parent_id
            tableName: metabase_field
            columns:
              - column:
                  name: parent_id

# A per-Database setting for the new Query Builder 3.0.
  - changeSet:
      id: 103
      author: camsaul
      comment: 'Added 0.32.10'
      changes:
        - addColumn:
            tableName: metabase_database
            columns:
              - column:
                  name: auto_run_queries
                  remarks: 'Whether to automatically run queries when doing simple filtering and summarizing in the Query Builder.'
                  type: boolean
                  constraints:
                    nullable: false
                  defaultValueBoolean: true


  # To fix EE full-app embedding without compromising security. Full-app embed sessions cannot have `SameSite` attributes in their cookies.
  - changeSet:
      id: 104
      author: camsaul
      comment: 'Added EE 1.1.6/CE 0.33.0'
      changes:
        - addColumn:
            tableName: core_session
            columns:
              - column:
                  name: anti_csrf_token
                  type: text
                  remarks: 'Anti-CSRF token for full-app embed sessions.'

#
# Change `metabase_field.database_type` to `text` to accomodate more exotic field types (enums in Clickhouse, rows in Presto, ...)
#
  - changeSet:
      id: 106
      author: sb
      comment: 'Added 0.33.5'
      changes:
        - modifyDataType:
            tableName: metabase_field
            columnName: database_type
            newDataType: text

#
#  Migrations 107-160 are used to convert a MySQL or MariaDB database to utf8mb4 on launch -- see #11753 for a detailed explanation of these migrations
#

  - changeSet:
        id: 107
        author: camsaul
        comment: Added 0.34.2
        # If this migration fails for any reason continue with the next migration; do not fail the entire process if this one fails
        failOnError: false
        preConditions:
          # If preconditions fail (i.e., dbms is not mysql or mariadb) then mark this migration as 'ran'
          - onFail: MARK_RAN
          # If we're generating SQL output for migrations instead of running via liquibase, fail the preconditions which means these migrations will be skipped
          - onSqlOutput: FAIL
          - or:
              - dbms:
                    type: mysql
              - dbms:
                    type: mariadb
        changes:
          - sql:
                sql: ALTER DATABASE CHARACTER SET = utf8mb4 COLLATE = utf8mb4_unicode_ci;
  - changeSet:
        id: 108
        author: camsaul
        comment: Added 0.34.2
        failOnError: false
        preConditions:
          - onFail: MARK_RAN
          - onSqlOutput: FAIL
          - or:
              - dbms:
                    type: mysql
              - dbms:
                    type: mariadb
        changes:
          - sql:
                sql: ALTER TABLE `DATABASECHANGELOG` CONVERT TO CHARACTER SET utf8mb4 COLLATE utf8mb4_unicode_ci;
  - changeSet:
        id: 109
        author: camsaul
        comment: Added 0.34.2
        failOnError: false
        preConditions:
          - onFail: MARK_RAN
          - onSqlOutput: FAIL
          - or:
              - dbms:
                    type: mysql
              - dbms:
                    type: mariadb
        changes:
          - sql:
                sql: ALTER TABLE `DATABASECHANGELOGLOCK` CONVERT TO CHARACTER SET utf8mb4 COLLATE utf8mb4_unicode_ci;
  - changeSet:
        id: 110
        author: camsaul
        comment: Added 0.34.2
        failOnError: false
        preConditions:
          - onFail: MARK_RAN
          - onSqlOutput: FAIL
          - or:
              - dbms:
                    type: mysql
              - dbms:
                    type: mariadb
        changes:
          - sql:
                sql: ALTER TABLE `QRTZ_CALENDARS` CONVERT TO CHARACTER SET utf8mb4 COLLATE utf8mb4_unicode_ci;
  - changeSet:
        id: 111
        author: camsaul
        comment: Added 0.34.2
        failOnError: false
        preConditions:
          - onFail: MARK_RAN
          - onSqlOutput: FAIL
          - or:
              - dbms:
                    type: mysql
              - dbms:
                    type: mariadb
        changes:
          - sql:
                sql: ALTER TABLE `QRTZ_FIRED_TRIGGERS` CONVERT TO CHARACTER SET utf8mb4 COLLATE utf8mb4_unicode_ci;
  - changeSet:
        id: 112
        author: camsaul
        comment: Added 0.34.2
        failOnError: false
        preConditions:
          - onFail: MARK_RAN
          - onSqlOutput: FAIL
          - or:
              - dbms:
                    type: mysql
              - dbms:
                    type: mariadb
        changes:
          - sql:
                sql: ALTER TABLE `QRTZ_JOB_DETAILS` CONVERT TO CHARACTER SET utf8mb4 COLLATE utf8mb4_unicode_ci;
  - changeSet:
        id: 113
        author: camsaul
        comment: Added 0.34.2
        failOnError: false
        preConditions:
          - onFail: MARK_RAN
          - onSqlOutput: FAIL
          - or:
              - dbms:
                    type: mysql
              - dbms:
                    type: mariadb
        changes:
          - sql:
                sql: ALTER TABLE `QRTZ_LOCKS` CONVERT TO CHARACTER SET utf8mb4 COLLATE utf8mb4_unicode_ci;
  - changeSet:
        id: 114
        author: camsaul
        comment: Added 0.34.2
        failOnError: false
        preConditions:
          - onFail: MARK_RAN
          - onSqlOutput: FAIL
          - or:
              - dbms:
                    type: mysql
              - dbms:
                    type: mariadb
        changes:
          - sql:
                sql: ALTER TABLE `QRTZ_PAUSED_TRIGGER_GRPS` CONVERT TO CHARACTER SET utf8mb4 COLLATE utf8mb4_unicode_ci;
  - changeSet:
        id: 115
        author: camsaul
        comment: Added 0.34.2
        failOnError: false
        preConditions:
          - onFail: MARK_RAN
          - onSqlOutput: FAIL
          - or:
              - dbms:
                    type: mysql
              - dbms:
                    type: mariadb
        changes:
          - sql:
                sql: ALTER TABLE `QRTZ_SCHEDULER_STATE` CONVERT TO CHARACTER SET utf8mb4 COLLATE utf8mb4_unicode_ci;
  - changeSet:
        id: 116
        author: camsaul
        comment: Added 0.34.2
        failOnError: false
        preConditions:
          - onFail: MARK_RAN
          - onSqlOutput: FAIL
          - or:
              - dbms:
                    type: mysql
              - dbms:
                    type: mariadb
        changes:
          - sql:
                sql: ALTER TABLE `core_user` CONVERT TO CHARACTER SET utf8mb4 COLLATE utf8mb4_unicode_ci;
  - changeSet:
        id: 117
        author: camsaul
        comment: Added 0.34.2
        failOnError: false
        preConditions:
          - onFail: MARK_RAN
          - onSqlOutput: FAIL
          - or:
              - dbms:
                    type: mysql
              - dbms:
                    type: mariadb
        changes:
          - sql:
                sql: ALTER TABLE `data_migrations` CONVERT TO CHARACTER SET utf8mb4 COLLATE utf8mb4_unicode_ci;
  - changeSet:
        id: 118
        author: camsaul
        comment: Added 0.34.2
        failOnError: false
        preConditions:
          - onFail: MARK_RAN
          - onSqlOutput: FAIL
          - or:
              - dbms:
                    type: mysql
              - dbms:
                    type: mariadb
        changes:
          - sql:
                sql: ALTER TABLE `dependency` CONVERT TO CHARACTER SET utf8mb4 COLLATE utf8mb4_unicode_ci;
  - changeSet:
        id: 119
        author: camsaul
        comment: Added 0.34.2
        failOnError: false
        preConditions:
          - onFail: MARK_RAN
          - onSqlOutput: FAIL
          - or:
              - dbms:
                    type: mysql
              - dbms:
                    type: mariadb
        changes:
          - sql:
                sql: ALTER TABLE `label` CONVERT TO CHARACTER SET utf8mb4 COLLATE utf8mb4_unicode_ci;
  - changeSet:
        id: 120
        author: camsaul
        comment: Added 0.34.2
        failOnError: false
        preConditions:
          - onFail: MARK_RAN
          - onSqlOutput: FAIL
          - or:
              - dbms:
                    type: mysql
              - dbms:
                    type: mariadb
        changes:
          - sql:
                sql: ALTER TABLE `metabase_database` CONVERT TO CHARACTER SET utf8mb4 COLLATE utf8mb4_unicode_ci;
  - changeSet:
        id: 121
        author: camsaul
        comment: Added 0.34.2
        failOnError: false
        preConditions:
          - onFail: MARK_RAN
          - onSqlOutput: FAIL
          - or:
              - dbms:
                    type: mysql
              - dbms:
                    type: mariadb
        changes:
          - sql:
                sql: ALTER TABLE `permissions_group` CONVERT TO CHARACTER SET utf8mb4 COLLATE utf8mb4_unicode_ci;
  - changeSet:
        id: 122
        author: camsaul
        comment: Added 0.34.2
        failOnError: false
        preConditions:
          - onFail: MARK_RAN
          - onSqlOutput: FAIL
          - or:
              - dbms:
                    type: mysql
              - dbms:
                    type: mariadb
        changes:
          - sql:
                sql: ALTER TABLE `query` CONVERT TO CHARACTER SET utf8mb4 COLLATE utf8mb4_unicode_ci;
  - changeSet:
        id: 123
        author: camsaul
        comment: Added 0.34.2
        failOnError: false
        preConditions:
          - onFail: MARK_RAN
          - onSqlOutput: FAIL
          - or:
              - dbms:
                    type: mysql
              - dbms:
                    type: mariadb
        changes:
          - sql:
                sql: ALTER TABLE `query_cache` CONVERT TO CHARACTER SET utf8mb4 COLLATE utf8mb4_unicode_ci;
  - changeSet:
        id: 124
        author: camsaul
        comment: Added 0.34.2
        failOnError: false
        preConditions:
          - onFail: MARK_RAN
          - onSqlOutput: FAIL
          - or:
              - dbms:
                    type: mysql
              - dbms:
                    type: mariadb
        changes:
          - sql:
                sql: ALTER TABLE `query_execution` CONVERT TO CHARACTER SET utf8mb4 COLLATE utf8mb4_unicode_ci;
  - changeSet:
        id: 125
        author: camsaul
        comment: Added 0.34.2
        failOnError: false
        preConditions:
          - onFail: MARK_RAN
          - onSqlOutput: FAIL
          - or:
              - dbms:
                    type: mysql
              - dbms:
                    type: mariadb
        changes:
          - sql:
                sql: ALTER TABLE `setting` CONVERT TO CHARACTER SET utf8mb4 COLLATE utf8mb4_unicode_ci;
  - changeSet:
        id: 126
        author: camsaul
        comment: Added 0.34.2
        failOnError: false
        preConditions:
          - onFail: MARK_RAN
          - onSqlOutput: FAIL
          - or:
              - dbms:
                    type: mysql
              - dbms:
                    type: mariadb
        changes:
          - sql:
                sql: ALTER TABLE `task_history` CONVERT TO CHARACTER SET utf8mb4 COLLATE utf8mb4_unicode_ci;
  - changeSet:
        id: 127
        author: camsaul
        comment: Added 0.34.2
        failOnError: false
        preConditions:
          - onFail: MARK_RAN
          - onSqlOutput: FAIL
          - or:
              - dbms:
                    type: mysql
              - dbms:
                    type: mariadb
        changes:
          - sql:
                sql: ALTER TABLE `QRTZ_TRIGGERS` CONVERT TO CHARACTER SET utf8mb4 COLLATE utf8mb4_unicode_ci;
  - changeSet:
        id: 128
        author: camsaul
        comment: Added 0.34.2
        failOnError: false
        preConditions:
          - onFail: MARK_RAN
          - onSqlOutput: FAIL
          - or:
              - dbms:
                    type: mysql
              - dbms:
                    type: mariadb
        changes:
          - sql:
                sql: ALTER TABLE `activity` CONVERT TO CHARACTER SET utf8mb4 COLLATE utf8mb4_unicode_ci;
  - changeSet:
        id: 129
        author: camsaul
        comment: Added 0.34.2
        failOnError: false
        preConditions:
          - onFail: MARK_RAN
          - onSqlOutput: FAIL
          - or:
              - dbms:
                    type: mysql
              - dbms:
                    type: mariadb
        changes:
          - sql:
                sql: ALTER TABLE `collection` CONVERT TO CHARACTER SET utf8mb4 COLLATE utf8mb4_unicode_ci;
  - changeSet:
        id: 130
        author: camsaul
        comment: Added 0.34.2
        failOnError: false
        preConditions:
          - onFail: MARK_RAN
          - onSqlOutput: FAIL
          - or:
              - dbms:
                    type: mysql
              - dbms:
                    type: mariadb
        changes:
          - sql:
                sql: ALTER TABLE `collection_revision` CONVERT TO CHARACTER SET utf8mb4 COLLATE utf8mb4_unicode_ci;
  - changeSet:
        id: 131
        author: camsaul
        comment: Added 0.34.2
        failOnError: false
        preConditions:
          - onFail: MARK_RAN
          - onSqlOutput: FAIL
          - or:
              - dbms:
                    type: mysql
              - dbms:
                    type: mariadb
        changes:
          - sql:
                sql: ALTER TABLE `computation_job` CONVERT TO CHARACTER SET utf8mb4 COLLATE utf8mb4_unicode_ci;
  - changeSet:
        id: 132
        author: camsaul
        comment: Added 0.34.2
        failOnError: false
        preConditions:
          - onFail: MARK_RAN
          - onSqlOutput: FAIL
          - or:
              - dbms:
                    type: mysql
              - dbms:
                    type: mariadb
        changes:
          - sql:
                sql: ALTER TABLE `core_session` CONVERT TO CHARACTER SET utf8mb4 COLLATE utf8mb4_unicode_ci;
  - changeSet:
        id: 133
        author: camsaul
        comment: Added 0.34.2
        failOnError: false
        preConditions:
          - onFail: MARK_RAN
          - onSqlOutput: FAIL
          - or:
              - dbms:
                    type: mysql
              - dbms:
                    type: mariadb
        changes:
          - sql:
                sql: ALTER TABLE `metabase_table` CONVERT TO CHARACTER SET utf8mb4 COLLATE utf8mb4_unicode_ci;
  - changeSet:
        id: 134
        author: camsaul
        comment: Added 0.34.2
        failOnError: false
        preConditions:
          - onFail: MARK_RAN
          - onSqlOutput: FAIL
          - or:
              - dbms:
                    type: mysql
              - dbms:
                    type: mariadb
        changes:
          - sql:
                sql: ALTER TABLE `permissions` CONVERT TO CHARACTER SET utf8mb4 COLLATE utf8mb4_unicode_ci;
  - changeSet:
        id: 135
        author: camsaul
        comment: Added 0.34.2
        failOnError: false
        preConditions:
          - onFail: MARK_RAN
          - onSqlOutput: FAIL
          - or:
              - dbms:
                    type: mysql
              - dbms:
                    type: mariadb
        changes:
          - sql:
                sql: ALTER TABLE `permissions_revision` CONVERT TO CHARACTER SET utf8mb4 COLLATE utf8mb4_unicode_ci;
  - changeSet:
        id: 136
        author: camsaul
        comment: Added 0.34.2
        failOnError: false
        preConditions:
          - onFail: MARK_RAN
          - onSqlOutput: FAIL
          - or:
              - dbms:
                    type: mysql
              - dbms:
                    type: mariadb
        changes:
          - sql:
                sql: ALTER TABLE `revision` CONVERT TO CHARACTER SET utf8mb4 COLLATE utf8mb4_unicode_ci;
  - changeSet:
        id: 137
        author: camsaul
        comment: Added 0.34.2
        failOnError: false
        preConditions:
          - onFail: MARK_RAN
          - onSqlOutput: FAIL
          - or:
              - dbms:
                    type: mysql
              - dbms:
                    type: mariadb
        changes:
          - sql:
                sql: ALTER TABLE `view_log` CONVERT TO CHARACTER SET utf8mb4 COLLATE utf8mb4_unicode_ci;
  - changeSet:
        id: 138
        author: camsaul
        comment: Added 0.34.2
        failOnError: false
        preConditions:
          - onFail: MARK_RAN
          - onSqlOutput: FAIL
          - or:
              - dbms:
                    type: mysql
              - dbms:
                    type: mariadb
        changes:
          - sql:
                sql: ALTER TABLE `QRTZ_BLOB_TRIGGERS` CONVERT TO CHARACTER SET utf8mb4 COLLATE utf8mb4_unicode_ci;
  - changeSet:
        id: 139
        author: camsaul
        comment: Added 0.34.2
        failOnError: false
        preConditions:
          - onFail: MARK_RAN
          - onSqlOutput: FAIL
          - or:
              - dbms:
                    type: mysql
              - dbms:
                    type: mariadb
        changes:
          - sql:
                sql: ALTER TABLE `QRTZ_CRON_TRIGGERS` CONVERT TO CHARACTER SET utf8mb4 COLLATE utf8mb4_unicode_ci;
  - changeSet:
        id: 140
        author: camsaul
        comment: Added 0.34.2
        failOnError: false
        preConditions:
          - onFail: MARK_RAN
          - onSqlOutput: FAIL
          - or:
              - dbms:
                    type: mysql
              - dbms:
                    type: mariadb
        changes:
          - sql:
                sql: ALTER TABLE `QRTZ_SIMPLE_TRIGGERS` CONVERT TO CHARACTER SET utf8mb4 COLLATE utf8mb4_unicode_ci;
  - changeSet:
        id: 141
        author: camsaul
        comment: Added 0.34.2
        failOnError: false
        preConditions:
          - onFail: MARK_RAN
          - onSqlOutput: FAIL
          - or:
              - dbms:
                    type: mysql
              - dbms:
                    type: mariadb
        changes:
          - sql:
                sql: ALTER TABLE `QRTZ_SIMPROP_TRIGGERS` CONVERT TO CHARACTER SET utf8mb4 COLLATE utf8mb4_unicode_ci;
  - changeSet:
        id: 142
        author: camsaul
        comment: Added 0.34.2
        failOnError: false
        preConditions:
          - onFail: MARK_RAN
          - onSqlOutput: FAIL
          - or:
              - dbms:
                    type: mysql
              - dbms:
                    type: mariadb
        changes:
          - sql:
                sql: ALTER TABLE `computation_job_result` CONVERT TO CHARACTER SET utf8mb4 COLLATE utf8mb4_unicode_ci;
  - changeSet:
        id: 143
        author: camsaul
        comment: Added 0.34.2
        failOnError: false
        preConditions:
          - onFail: MARK_RAN
          - onSqlOutput: FAIL
          - or:
              - dbms:
                    type: mysql
              - dbms:
                    type: mariadb
        changes:
          - sql:
                sql: ALTER TABLE `metabase_field` CONVERT TO CHARACTER SET utf8mb4 COLLATE utf8mb4_unicode_ci;
  - changeSet:
        id: 144
        author: camsaul
        comment: Added 0.34.2
        failOnError: false
        preConditions:
          - onFail: MARK_RAN
          - onSqlOutput: FAIL
          - or:
              - dbms:
                    type: mysql
              - dbms:
                    type: mariadb
        changes:
          - sql:
                sql: ALTER TABLE `permissions_group_membership` CONVERT TO CHARACTER SET utf8mb4 COLLATE utf8mb4_unicode_ci;
  - changeSet:
        id: 145
        author: camsaul
        comment: Added 0.34.2
        failOnError: false
        preConditions:
          - onFail: MARK_RAN
          - onSqlOutput: FAIL
          - or:
              - dbms:
                    type: mysql
              - dbms:
                    type: mariadb
        changes:
          - sql:
                sql: ALTER TABLE `pulse` CONVERT TO CHARACTER SET utf8mb4 COLLATE utf8mb4_unicode_ci;
  - changeSet:
        id: 146
        author: camsaul
        comment: Added 0.34.2
        failOnError: false
        preConditions:
          - onFail: MARK_RAN
          - onSqlOutput: FAIL
          - or:
              - dbms:
                    type: mysql
              - dbms:
                    type: mariadb
        changes:
          - sql:
                sql: ALTER TABLE `report_dashboard` CONVERT TO CHARACTER SET utf8mb4 COLLATE utf8mb4_unicode_ci;
  - changeSet:
        id: 147
        author: camsaul
        comment: Added 0.34.2
        failOnError: false
        preConditions:
          - onFail: MARK_RAN
          - onSqlOutput: FAIL
          - or:
              - dbms:
                    type: mysql
              - dbms:
                    type: mariadb
        changes:
          - sql:
                sql: ALTER TABLE `dashboard_favorite` CONVERT TO CHARACTER SET utf8mb4 COLLATE utf8mb4_unicode_ci;
  - changeSet:
        id: 148
        author: camsaul
        comment: Added 0.34.2
        failOnError: false
        preConditions:
          - onFail: MARK_RAN
          - onSqlOutput: FAIL
          - or:
              - dbms:
                    type: mysql
              - dbms:
                    type: mariadb
        changes:
          - sql:
                sql: ALTER TABLE `dimension` CONVERT TO CHARACTER SET utf8mb4 COLLATE utf8mb4_unicode_ci;
  - changeSet:
        id: 149
        author: camsaul
        comment: Added 0.34.2
        failOnError: false
        preConditions:
          - onFail: MARK_RAN
          - onSqlOutput: FAIL
          - or:
              - dbms:
                    type: mysql
              - dbms:
                    type: mariadb
        changes:
          - sql:
                sql: ALTER TABLE `metabase_fieldvalues` CONVERT TO CHARACTER SET utf8mb4 COLLATE utf8mb4_unicode_ci;
  - changeSet:
        id: 150
        author: camsaul
        comment: Added 0.34.2
        failOnError: false
        preConditions:
          - onFail: MARK_RAN
          - onSqlOutput: FAIL
          - or:
              - dbms:
                    type: mysql
              - dbms:
                    type: mariadb
        changes:
          - sql:
                sql: ALTER TABLE `metric` CONVERT TO CHARACTER SET utf8mb4 COLLATE utf8mb4_unicode_ci;
  - changeSet:
        id: 151
        author: camsaul
        comment: Added 0.34.2
        failOnError: false
        preConditions:
          - onFail: MARK_RAN
          - onSqlOutput: FAIL
          - or:
              - dbms:
                    type: mysql
              - dbms:
                    type: mariadb
        changes:
          - sql:
                sql: ALTER TABLE `pulse_channel` CONVERT TO CHARACTER SET utf8mb4 COLLATE utf8mb4_unicode_ci;
  - changeSet:
        id: 152
        author: camsaul
        comment: Added 0.34.2
        failOnError: false
        preConditions:
          - onFail: MARK_RAN
          - onSqlOutput: FAIL
          - or:
              - dbms:
                    type: mysql
              - dbms:
                    type: mariadb
        changes:
          - sql:
                sql: ALTER TABLE `segment` CONVERT TO CHARACTER SET utf8mb4 COLLATE utf8mb4_unicode_ci;
  - changeSet:
        id: 153
        author: camsaul
        comment: Added 0.34.2
        failOnError: false
        preConditions:
          - onFail: MARK_RAN
          - onSqlOutput: FAIL
          - or:
              - dbms:
                    type: mysql
              - dbms:
                    type: mariadb
        changes:
          - sql:
                sql: ALTER TABLE `pulse_channel_recipient` CONVERT TO CHARACTER SET utf8mb4 COLLATE utf8mb4_unicode_ci;
  - changeSet:
        id: 154
        author: camsaul
        comment: Added 0.34.2
        failOnError: false
        preConditions:
          - onFail: MARK_RAN
          - onSqlOutput: FAIL
          - or:
              - dbms:
                    type: mysql
              - dbms:
                    type: mariadb
        changes:
          - sql:
                sql: ALTER TABLE `report_card` CONVERT TO CHARACTER SET utf8mb4 COLLATE utf8mb4_unicode_ci;
  - changeSet:
        id: 155
        author: camsaul
        comment: Added 0.34.2
        failOnError: false
        preConditions:
          - onFail: MARK_RAN
          - onSqlOutput: FAIL
          - or:
              - dbms:
                    type: mysql
              - dbms:
                    type: mariadb
        changes:
          - sql:
                sql: ALTER TABLE `metric_important_field` CONVERT TO CHARACTER SET utf8mb4 COLLATE utf8mb4_unicode_ci;
  - changeSet:
        id: 156
        author: camsaul
        comment: Added 0.34.2
        failOnError: false
        preConditions:
          - onFail: MARK_RAN
          - onSqlOutput: FAIL
          - or:
              - dbms:
                    type: mysql
              - dbms:
                    type: mariadb
        changes:
          - sql:
                sql: ALTER TABLE `report_cardfavorite` CONVERT TO CHARACTER SET utf8mb4 COLLATE utf8mb4_unicode_ci;
  - changeSet:
        id: 157
        author: camsaul
        comment: Added 0.34.2
        failOnError: false
        preConditions:
          - onFail: MARK_RAN
          - onSqlOutput: FAIL
          - or:
              - dbms:
                    type: mysql
              - dbms:
                    type: mariadb
        changes:
          - sql:
                sql: ALTER TABLE `card_label` CONVERT TO CHARACTER SET utf8mb4 COLLATE utf8mb4_unicode_ci;
  - changeSet:
        id: 158
        author: camsaul
        comment: Added 0.34.2
        failOnError: false
        preConditions:
          - onFail: MARK_RAN
          - onSqlOutput: FAIL
          - or:
              - dbms:
                    type: mysql
              - dbms:
                    type: mariadb
        changes:
          - sql:
                sql: ALTER TABLE `pulse_card` CONVERT TO CHARACTER SET utf8mb4 COLLATE utf8mb4_unicode_ci;
  - changeSet:
        id: 159
        author: camsaul
        comment: Added 0.34.2
        failOnError: false
        preConditions:
          - onFail: MARK_RAN
          - onSqlOutput: FAIL
          - or:
              - dbms:
                    type: mysql
              - dbms:
                    type: mariadb
        changes:
          - sql:
                sql: ALTER TABLE `report_dashboardcard` CONVERT TO CHARACTER SET utf8mb4 COLLATE utf8mb4_unicode_ci;
  - changeSet:
        id: 160
        author: camsaul
        comment: Added 0.34.2
        failOnError: false
        preConditions:
          - onFail: MARK_RAN
          - onSqlOutput: FAIL
          - or:
              - dbms:
                    type: mysql
              - dbms:
                    type: mariadb
        changes:
          - sql:
                sql: ALTER TABLE `dashboardcard_series` CONVERT TO CHARACTER SET utf8mb4 COLLATE utf8mb4_unicode_ci;

# [161 has been removed. Superceded by 166]

# Drop the old query_queryexecution table if present. This was replaced by query_execution in 0.23.0. This was
# formerly a data migration but was converted to a Liquibase migration so people running migrations manually will
# still have the Table dropped.

  - changeSet:
      id: 162
      author: camsaul
      comment: 'Added 0.23.0 as a data migration; converted to Liquibase migration in 0.35.0'
      preConditions:
        - onFail: MARK_RAN
        - tableExists:
            tableName: query_queryexecution
      changes:
        - dropTable:
            tableName: query_queryexecution

# Drop Card.read_permissions. Prior to 0.30.0 Card permissions were always based on the Database/Table(s) being
# queried (i.e., the permissions model we use for ad-hoc queries). These permissions were calculated and stored in
# `read_permissions` for performance reasons. In 0.30.0, we switched to having Card permissions always be inherited
# from their parent Collection, and the column hasn't been used since then. Time to let it go.

  - changeSet:
      id: 163
      author: camsaul
      comment: 'Added 0.35.0'
      changes:
        - dropColumn:
            tableName: report_card
            columnName: read_permissions

# Add User `locale` -- when set, this User will see the Metabase in this Locale rather than the system default Locale
# (the `site-locale` Setting).

  - changeSet:
      id: 164
      author: camsaul
      comment: 'Added 0.35.0'
      changes:
        - addColumn:
            tableName: core_user
            columns:
              - column:
                  name: locale
                  remarks: 'Preferred ISO locale (language/country) code, e.g "en" or "en-US", for this User. Overrides site default.'
                  type: varchar(5)

# Add Field `database_position` to keep the order in which fields are ordered in the DB, `custom_position` for custom
# position; and Table `field_order` setting.

  - changeSet:
      id: 165
      author: sb
      comment: 'Added field_order to Table and database_position to Field'
      validCheckSum: ANY
      changes:
        - addColumn:
            tableName: metabase_field
            columns:
              - column:
                  name: database_position
                  type: int
                  defaultValueNumeric: 0
                  constraints:
                    nullable: false
        - addColumn:
            tableName: metabase_field
            columns:
              - column:
                  name: custom_position
                  type: int
                  defaultValueNumeric: 0
                  constraints:
                    nullable: false
        - addColumn:
            tableName: metabase_table
            columns:
              - column:
                  name: field_order
                  type: varchar(254)
                  defaultValue: database
                  constraints:
                    nullable: false
        - sql:
            sql: update metabase_field set database_position = id

# Change field_values.updated_at and query_cache.updated_at from datetime to timestamp [with time zone] to get >
# second resolution on MySQL.
#
# query_cache.updated_at was originally converted to a timestamp in 161, but we used `timestamp` instead of
# `timestamp(6)`. It is converted correctly here.

  - changeSet:
      id: 166
      author: camsaul
      comment: Added 0.36.0/1.35.4
      changes:
        - modifyDataType:
            tableName: metabase_fieldvalues
            columnName: updated_at
            newDataType: ${timestamp_type}
        - modifyDataType:
            tableName: query_cache
            columnName: updated_at
            newDataType: ${timestamp_type}

# Create the native query snippets table, intended to store snippets and their metadata
  - changeSet:
      id: 167
      author: walterl, camsaul
      validCheckSum: ANY
      comment: 'Added 0.36.0'
      changes:
        # If an older version of this Table was created locally (during dev) drop it, we have an updated definition
        - sql:
            sql: drop table if exists native_query_snippet
        - createTable:
            tableName: native_query_snippet
            remarks: 'Query snippets (raw text) to be substituted in native queries'
            columns:
              - column:
                  name: id
                  type: int
                  autoIncrement: true
                  constraints:
                    primaryKey: true
                    nullable: false
              - column:
                  name: name
                  type: VARCHAR(254)
                  remarks: 'Name of the query snippet'
                  constraints:
                    nullable: false
                    unique: true
              - column:
                  name: description
                  type: text
              - column:
                  name: content
                  type: text
                  remarks: 'Raw query snippet'
                  constraints:
                    nullable: false
              - column:
                  name: creator_id
                  type: int
                  constraints:
                    nullable: false
                    referencedTableName: core_user
                    referencedColumnNames: id
                    foreignKeyName: fk_snippet_creator_id
                    # This primarily affects tests because under normal
                    # circumstances we don't delete Users, we just archive them
                    deleteCascade: true
              - column:
                  name: archived
                  type: boolean
                  defaultValueBoolean: false
                  constraints:
                    nullable: false
              - column:
                  name: created_at
                  type: ${timestamp_type}
                  # it seems like defaultValueComputed actaully just ends
                  # getting ignored anyway -- see
                  # https://stackoverflow.com/questions/58816496/force-liquibase-to-current-timestamp-instead-of-now
                  # We set a custom value for MySQL/MariaDB in MetabaseMySqlCreateTableSqlGenerator.java
                  defaultValueComputed: current_timestamp
                  constraints:
                    nullable: false
              - column:
                  name: updated_at
                  type: ${timestamp_type}
                  defaultValueComputed: current_timestamp
                  constraints:
                    nullable: false
        # Needed to efficiently enforce the unique constraint on name and so we can lookup by name as well.
        - createIndex:
            tableName: native_query_snippet
            indexName: idx_snippet_name
            columns:
              - column:
                  name: name

# Convert query execution from DATETIME to TIMESTAMP(6) so have normalize TZ
# offset and so MySQL/MariaDB has better than second precision

  - changeSet:
      id: 168
      author: camsaul
      comment: Added 0.36.0
      changes:
        - modifyDataType:
            tableName: query_execution
            columnName: started_at
            newDataType: ${timestamp_type}

# Remove `Table.rows`, which hasn't been used for years now. Older versions of Metabase used to store the row count in
# this column but we disabled it a long time ago for performance reasons. Now it's time to remove it entirely.

  - changeSet:
      id: 169
      author: camsaul
      comment: Added 0.36.0
      changes:
        - dropColumn:
            tableName: metabase_table
            columnName: rows

# Remove fields_hash from Table model, as we no longer skip sync steps if metadata
# hash hasn't changed.

  - changeSet:
      id: 170
      author: sb
      comment: Added 0.36.0
      changes:
        - dropColumn:
            tableName: metabase_table
            columnName: fields_hash

# In EE, NativeQuerySnippets have a permissions system based on "snippet folders" which are Collections under the
# hood. However, these Collections live in a separate "namespace" -- a completely separate hierarchy of Collections.

  - changeSet:
      id: 171
      author: camsaul
      validCheckSum: ANY
      comment: Added 0.36.0
      changes:
        - addColumn:
            tableName: native_query_snippet
            columns:
              - column:
                  name: collection_id
                  type: int
                  remarks: 'ID of the Snippet Folder (Collection) this Snippet is in, if any'
                  constraints:
                    nullable: true
                    referencedTableName: collection
                    referencedColumnNames: id
                    foreignKeyName: fk_snippet_collection_id
                    deleteCascade: true
        - createIndex:
            tableName: native_query_snippet
            indexName: idx_snippet_collection_id
            columns:
              - column:
                  name: collection_id

  - changeSet:
      id: 172
      author: camsaul
      comment: Added 0.36.0
      changes:
        - addColumn:
            tableName: collection
            columns:
              - column:
                  name: namespace
                  type: varchar(254)
                  remarks: 'The namespace (hierachy) this Collection belongs to. NULL means the Collection is in the default namespace.'
                  constraints:
                    nullable: true

# These migrations convert various FK constraints in the DB to ones with ON DELETE CASCADE so the DB can handle this
# instead of relying on Toucan pre-delete methods to do it, which are subject to race conditions.

  # activity.user_id -> core_user.id
  - changeSet:
      id: 173
      author: camsaul
      comment: Added 0.36.0
      changes:
        - dropForeignKeyConstraint:
            baseTableName: activity
            constraintName: fk_activity_ref_user_id

  - changeSet:
      id: 174
      author: camsaul
      comment: Added 0.36.0
      changes:
        - addForeignKeyConstraint:
            baseTableName: activity
            baseColumnNames: user_id
            referencedTableName: core_user
            referencedColumnNames: id
            constraintName: fk_activity_ref_user_id
            onDelete: CASCADE

  # card_label.card_id -> report_card.id
  - changeSet:
      id: 175
      author: camsaul
      comment: Added 0.36.0
      changes:
        - dropForeignKeyConstraint:
            baseTableName: card_label
            constraintName: fk_card_label_ref_card_id

  - changeSet:
      id: 176
      author: camsaul
      comment: Added 0.36.0
      changes:
        - addForeignKeyConstraint:
            baseTableName: card_label
            baseColumnNames: card_id
            referencedTableName: report_card
            referencedColumnNames: id
            constraintName: fk_card_label_ref_card_id
            onDelete: CASCADE

  # card_label.label_id -> label.id
  - changeSet:
      id: 177
      author: camsaul
      comment: Added 0.36.0
      changes:
        - dropForeignKeyConstraint:
            baseTableName: card_label
            constraintName: fk_card_label_ref_label_id

  - changeSet:
      id: 178
      author: camsaul
      comment: Added 0.36.0
      changes:
        - addForeignKeyConstraint:
            baseTableName: card_label
            baseColumnNames: label_id
            referencedTableName: label
            referencedColumnNames: id
            constraintName: fk_card_label_ref_label_id
            onDelete: CASCADE

  # collection.personal_owner_id -> core_user.id
  - changeSet:
      id: 179
      author: camsaul
      comment: Added 0.36.0
      changes:
        - dropForeignKeyConstraint:
            baseTableName: collection
            constraintName: fk_collection_personal_owner_id

  - changeSet:
      id: 180
      author: camsaul
      comment: Added 0.36.0
      changes:
        - addForeignKeyConstraint:
            baseTableName: collection
            baseColumnNames: personal_owner_id
            referencedTableName: core_user
            referencedColumnNames: id
            constraintName: fk_collection_personal_owner_id
            onDelete: CASCADE

  # collection_revision.user_id -> core_user.id
  - changeSet:
      id: 181
      author: camsaul
      comment: Added 0.36.0
      changes:
        - dropForeignKeyConstraint:
            baseTableName: collection_revision
            constraintName: fk_collection_revision_user_id

  - changeSet:
      id: 182
      author: camsaul
      comment: Added 0.36.0
      changes:
        - addForeignKeyConstraint:
            baseTableName: collection_revision
            baseColumnNames: user_id
            referencedTableName: core_user
            referencedColumnNames: id
            constraintName: fk_collection_revision_user_id
            onDelete: CASCADE

  # computation_job.creator_id -> core_user.id
  - changeSet:
      id: 183
      author: camsaul
      comment: Added 0.36.0
      changes:
        - dropForeignKeyConstraint:
            baseTableName: computation_job
            constraintName: fk_computation_job_ref_user_id

  - changeSet:
      id: 184
      author: camsaul
      comment: Added 0.36.0
      changes:
        - addForeignKeyConstraint:
            baseTableName: computation_job
            baseColumnNames: creator_id
            referencedTableName: core_user
            referencedColumnNames: id
            constraintName: fk_computation_job_ref_user_id
            onDelete: CASCADE

  # computation_job_result.job_id -> computation_job.id
  - changeSet:
      id: 185
      author: camsaul
      comment: Added 0.36.0
      changes:
        - dropForeignKeyConstraint:
            baseTableName: computation_job_result
            constraintName: fk_computation_result_ref_job_id

  - changeSet:
      id: 186
      author: camsaul
      comment: Added 0.36.0
      changes:
        - addForeignKeyConstraint:
            baseTableName: computation_job_result
            baseColumnNames: job_id
            referencedTableName: computation_job
            referencedColumnNames: id
            constraintName: fk_computation_result_ref_job_id
            onDelete: CASCADE

  # core_session.user_id -> core_user.id
  - changeSet:
      id: 187
      author: camsaul
      comment: Added 0.36.0
      changes:
        - dropForeignKeyConstraint:
            baseTableName: core_session
            constraintName: fk_session_ref_user_id

  - changeSet:
      id: 188
      author: camsaul
      comment: Added 0.36.0
      changes:
        - addForeignKeyConstraint:
            baseTableName: core_session
            baseColumnNames: user_id
            referencedTableName: core_user
            referencedColumnNames: id
            constraintName: fk_session_ref_user_id
            onDelete: CASCADE

  # dashboardcard_series.card_id -> report_card.id
  - changeSet:
      id: 189
      author: camsaul
      comment: Added 0.36.0
      changes:
        - dropForeignKeyConstraint:
            baseTableName: dashboardcard_series
            constraintName: fk_dashboardcard_series_ref_card_id

  - changeSet:
      id: 190
      author: camsaul
      comment: Added 0.36.0
      changes:
        - addForeignKeyConstraint:
            baseTableName: dashboardcard_series
            baseColumnNames: card_id
            referencedTableName: report_card
            referencedColumnNames: id
            constraintName: fk_dashboardcard_series_ref_card_id
            onDelete: CASCADE

  # dashboardcard_series.dashboardcard_id -> report_dashboardcard.id
  - changeSet:
      id: 191
      author: camsaul
      comment: Added 0.36.0
      changes:
        - dropForeignKeyConstraint:
            baseTableName: dashboardcard_series
            constraintName: fk_dashboardcard_series_ref_dashboardcard_id

  - changeSet:
      id: 192
      author: camsaul
      comment: Added 0.36.0
      changes:
        - addForeignKeyConstraint:
            baseTableName: dashboardcard_series
            baseColumnNames: dashboardcard_id
            referencedTableName: report_dashboardcard
            referencedColumnNames: id
            constraintName: fk_dashboardcard_series_ref_dashboardcard_id
            onDelete: CASCADE

  # group_table_access_policy.card_id -> report_card.id
  - changeSet:
      id: 193
      author: camsaul
      comment: Added 0.36.0
      changes:
        - dropForeignKeyConstraint:
            baseTableName: group_table_access_policy
            constraintName: fk_gtap_card_id

  - changeSet:
      id: 194
      author: camsaul
      comment: Added 0.36.0
      changes:
        - addForeignKeyConstraint:
            baseTableName: group_table_access_policy
            baseColumnNames: card_id
            referencedTableName: report_card
            referencedColumnNames: id
            constraintName: fk_gtap_card_id
            onDelete: CASCADE

  # metabase_field.parent_id -> metabase_field.id
  - changeSet:
      id: 195
      author: camsaul
      comment: Added 0.36.0
      changes:
        - dropForeignKeyConstraint:
            baseTableName: metabase_field
            constraintName: fk_field_parent_ref_field_id

  - changeSet:
      id: 196
      author: camsaul
      comment: Added 0.36.0
      changes:
        - addForeignKeyConstraint:
            baseTableName: metabase_field
            baseColumnNames: parent_id
            referencedTableName: metabase_field
            referencedColumnNames: id
            constraintName: fk_field_parent_ref_field_id
            onDelete: CASCADE

  # metabase_field.table_id -> metabase_table.id
  - changeSet:
      id: 197
      author: camsaul
      comment: Added 0.36.0
      changes:
        - dropForeignKeyConstraint:
            baseTableName: metabase_field
            constraintName: fk_field_ref_table_id

  - changeSet:
      id: 198
      author: camsaul
      comment: Added 0.36.0
      changes:
        - addForeignKeyConstraint:
            baseTableName: metabase_field
            baseColumnNames: table_id
            referencedTableName: metabase_table
            referencedColumnNames: id
            constraintName: fk_field_ref_table_id
            onDelete: CASCADE

  # metabase_fieldvalues.field_id -> metabase_field.id
  - changeSet:
      id: 199
      author: camsaul
      comment: Added 0.36.0
      changes:
        - dropForeignKeyConstraint:
            baseTableName: metabase_fieldvalues
            constraintName: fk_fieldvalues_ref_field_id

  - changeSet:
      id: 200
      author: camsaul
      comment: Added 0.36.0
      changes:
        - addForeignKeyConstraint:
            baseTableName: metabase_fieldvalues
            baseColumnNames: field_id
            referencedTableName: metabase_field
            referencedColumnNames: id
            constraintName: fk_fieldvalues_ref_field_id
            onDelete: CASCADE

  # metabase_table.db_id -> metabase_database.id
  - changeSet:
      id: 201
      author: camsaul
      comment: Added 0.36.0
      changes:
        - dropForeignKeyConstraint:
            baseTableName: metabase_table
            constraintName: fk_table_ref_database_id

  - changeSet:
      id: 202
      author: camsaul
      comment: Added 0.36.0
      changes:
        - addForeignKeyConstraint:
            baseTableName: metabase_table
            baseColumnNames: db_id
            referencedTableName: metabase_database
            referencedColumnNames: id
            constraintName: fk_table_ref_database_id
            onDelete: CASCADE

  # metric.creator_id -> core_user.id
  - changeSet:
      id: 203
      author: camsaul
      comment: Added 0.36.0
      changes:
        - dropForeignKeyConstraint:
            baseTableName: metric
            constraintName: fk_metric_ref_creator_id

  - changeSet:
      id: 204
      author: camsaul
      comment: Added 0.36.0
      changes:
        - addForeignKeyConstraint:
            baseTableName: metric
            baseColumnNames: creator_id
            referencedTableName: core_user
            referencedColumnNames: id
            constraintName: fk_metric_ref_creator_id
            onDelete: CASCADE

  # metric.table_id -> metabase_table.id
  - changeSet:
      id: 205
      author: camsaul
      comment: Added 0.36.0
      changes:
        - dropForeignKeyConstraint:
            baseTableName: metric
            constraintName: fk_metric_ref_table_id

  - changeSet:
      id: 206
      author: camsaul
      comment: Added 0.36.0
      changes:
        - addForeignKeyConstraint:
            baseTableName: metric
            baseColumnNames: table_id
            referencedTableName: metabase_table
            referencedColumnNames: id
            constraintName: fk_metric_ref_table_id
            onDelete: CASCADE

  # metric_important_field.field_id -> metabase_field.id
  - changeSet:
      id: 207
      author: camsaul
      comment: Added 0.36.0
      changes:
        - dropForeignKeyConstraint:
            baseTableName: metric_important_field
            constraintName: fk_metric_important_field_metabase_field_id

  - changeSet:
      id: 208
      author: camsaul
      comment: Added 0.36.0
      changes:
        - addForeignKeyConstraint:
            baseTableName: metric_important_field
            baseColumnNames: field_id
            referencedTableName: metabase_field
            referencedColumnNames: id
            constraintName: fk_metric_important_field_metabase_field_id
            onDelete: CASCADE

  # metric_important_field.metric_id -> metric.id
  - changeSet:
      id: 209
      author: camsaul
      comment: Added 0.36.0
      changes:
        - dropForeignKeyConstraint:
            baseTableName: metric_important_field
            constraintName: fk_metric_important_field_metric_id

  - changeSet:
      id: 210
      author: camsaul
      comment: Added 0.36.0
      changes:
        - addForeignKeyConstraint:
            baseTableName: metric_important_field
            baseColumnNames: metric_id
            referencedTableName: metric
            referencedColumnNames: id
            constraintName: fk_metric_important_field_metric_id
            onDelete: CASCADE

  # native_query_snippet.collection_id -> collection.id
  - changeSet:
      id: 211
      author: camsaul
      comment: Added 0.36.0
      changes:
        - dropForeignKeyConstraint:
            baseTableName: native_query_snippet
            constraintName: fk_snippet_collection_id

  - changeSet:
      id: 212
      author: camsaul
      comment: Added 0.36.0
      changes:
        - addForeignKeyConstraint:
            baseTableName: native_query_snippet
            baseColumnNames: collection_id
            referencedTableName: collection
            referencedColumnNames: id
            constraintName: fk_snippet_collection_id
            onDelete: SET NULL

  # permissions.group_id -> permissions_group.id
  - changeSet:
      id: 213
      author: camsaul
      comment: Added 0.36.0
      changes:
        - dropForeignKeyConstraint:
            baseTableName: permissions
            constraintName: fk_permissions_group_id

  - changeSet:
      id: 214
      author: camsaul
      comment: Added 0.36.0
      changes:
        - addForeignKeyConstraint:
            baseTableName: permissions
            baseColumnNames: group_id
            referencedTableName: permissions_group
            referencedColumnNames: id
            constraintName: fk_permissions_group_id
            onDelete: CASCADE

  # permissions_group_membership.group_id -> permissions_group.id
  - changeSet:
      id: 215
      author: camsaul
      comment: Added 0.36.0
      changes:
        - dropForeignKeyConstraint:
            baseTableName: permissions_group_membership
            constraintName: fk_permissions_group_group_id

  - changeSet:
      id: 216
      author: camsaul
      comment: Added 0.36.0
      changes:
        - addForeignKeyConstraint:
            baseTableName: permissions_group_membership
            baseColumnNames: group_id
            referencedTableName: permissions_group
            referencedColumnNames: id
            constraintName: fk_permissions_group_group_id
            onDelete: CASCADE

  # permissions_group_membership.user_id -> core_user.id
  - changeSet:
      id: 217
      author: camsaul
      comment: Added 0.36.0
      changes:
        - dropForeignKeyConstraint:
            baseTableName: permissions_group_membership
            constraintName: fk_permissions_group_membership_user_id

  - changeSet:
      id: 218
      author: camsaul
      comment: Added 0.36.0
      changes:
        - addForeignKeyConstraint:
            baseTableName: permissions_group_membership
            baseColumnNames: user_id
            referencedTableName: core_user
            referencedColumnNames: id
            constraintName: fk_permissions_group_membership_user_id
            onDelete: CASCADE

  # permissions_revision.user_id -> core_user.id
  - changeSet:
      id: 219
      author: camsaul
      comment: Added 0.36.0
      changes:
        - dropForeignKeyConstraint:
            baseTableName: permissions_revision
            constraintName: fk_permissions_revision_user_id

  - changeSet:
      id: 220
      author: camsaul
      comment: Added 0.36.0
      changes:
        - addForeignKeyConstraint:
            baseTableName: permissions_revision
            baseColumnNames: user_id
            referencedTableName: core_user
            referencedColumnNames: id
            constraintName: fk_permissions_revision_user_id
            onDelete: CASCADE

  # pulse.collection_id -> collection.id
  - changeSet:
      id: 221
      author: camsaul
      comment: Added 0.36.0
      changes:
        - dropForeignKeyConstraint:
            baseTableName: pulse
            constraintName: fk_pulse_collection_id

  - changeSet:
      id: 222
      author: camsaul
      comment: Added 0.36.0
      changes:
        - addForeignKeyConstraint:
            baseTableName: pulse
            baseColumnNames: collection_id
            referencedTableName: collection
            referencedColumnNames: id
            constraintName: fk_pulse_collection_id
            onDelete: SET NULL

  # pulse.creator_id -> core_user.id
  - changeSet:
      id: 223
      author: camsaul
      comment: Added 0.36.0
      changes:
        - dropForeignKeyConstraint:
            baseTableName: pulse
            constraintName: fk_pulse_ref_creator_id

  - changeSet:
      id: 224
      author: camsaul
      comment: Added 0.36.0
      changes:
        - addForeignKeyConstraint:
            baseTableName: pulse
            baseColumnNames: creator_id
            referencedTableName: core_user
            referencedColumnNames: id
            constraintName: fk_pulse_ref_creator_id
            onDelete: CASCADE

  # pulse_card.card_id -> report_card.id
  - changeSet:
      id: 225
      author: camsaul
      comment: Added 0.36.0
      changes:
        - dropForeignKeyConstraint:
            baseTableName: pulse_card
            constraintName: fk_pulse_card_ref_card_id

  - changeSet:
      id: 226
      author: camsaul
      comment: Added 0.36.0
      changes:
        - addForeignKeyConstraint:
            baseTableName: pulse_card
            baseColumnNames: card_id
            referencedTableName: report_card
            referencedColumnNames: id
            constraintName: fk_pulse_card_ref_card_id
            onDelete: CASCADE

  # pulse_card.pulse_id -> pulse.id
  - changeSet:
      id: 227
      author: camsaul
      comment: Added 0.36.0
      changes:
        - dropForeignKeyConstraint:
            baseTableName: pulse_card
            constraintName: fk_pulse_card_ref_pulse_id

  - changeSet:
      id: 228
      author: camsaul
      comment: Added 0.36.0
      changes:
        - addForeignKeyConstraint:
            baseTableName: pulse_card
            baseColumnNames: pulse_id
            referencedTableName: pulse
            referencedColumnNames: id
            constraintName: fk_pulse_card_ref_pulse_id
            onDelete: CASCADE

  # pulse_channel.pulse_id -> pulse.id
  - changeSet:
      id: 229
      author: camsaul
      comment: Added 0.36.0
      changes:
        - dropForeignKeyConstraint:
            baseTableName: pulse_channel
            constraintName: fk_pulse_channel_ref_pulse_id

  - changeSet:
      id: 230
      author: camsaul
      comment: Added 0.36.0
      changes:
        - addForeignKeyConstraint:
            baseTableName: pulse_channel
            baseColumnNames: pulse_id
            referencedTableName: pulse
            referencedColumnNames: id
            constraintName: fk_pulse_channel_ref_pulse_id
            onDelete: CASCADE

  # pulse_channel_recipient.pulse_channel_id -> pulse_channel.id
  - changeSet:
      id: 231
      author: camsaul
      comment: Added 0.36.0
      changes:
        - dropForeignKeyConstraint:
            baseTableName: pulse_channel_recipient
            constraintName: fk_pulse_channel_recipient_ref_pulse_channel_id

  - changeSet:
      id: 232
      author: camsaul
      comment: Added 0.36.0
      changes:
        - addForeignKeyConstraint:
            baseTableName: pulse_channel_recipient
            baseColumnNames: pulse_channel_id
            referencedTableName: pulse_channel
            referencedColumnNames: id
            constraintName: fk_pulse_channel_recipient_ref_pulse_channel_id
            onDelete: CASCADE

  # pulse_channel_recipient.user_id -> core_user.id
  - changeSet:
      id: 233
      author: camsaul
      comment: Added 0.36.0
      changes:
        - dropForeignKeyConstraint:
            baseTableName: pulse_channel_recipient
            constraintName: fk_pulse_channel_recipient_ref_user_id

  - changeSet:
      id: 234
      author: camsaul
      comment: Added 0.36.0
      changes:
        - addForeignKeyConstraint:
            baseTableName: pulse_channel_recipient
            baseColumnNames: user_id
            referencedTableName: core_user
            referencedColumnNames: id
            constraintName: fk_pulse_channel_recipient_ref_user_id
            onDelete: CASCADE

  # report_card.collection_id -> collection.id
  - changeSet:
      id: 235
      author: camsaul
      comment: Added 0.36.0
      changes:
        - dropForeignKeyConstraint:
            baseTableName: report_card
            constraintName: fk_card_collection_id

  - changeSet:
      id: 236
      author: camsaul
      comment: Added 0.36.0
      changes:
        - addForeignKeyConstraint:
            baseTableName: report_card
            baseColumnNames: collection_id
            referencedTableName: collection
            referencedColumnNames: id
            constraintName: fk_card_collection_id
            onDelete: SET NULL

  # report_card.made_public_by_id -> core_user.id
  - changeSet:
      id: 237
      author: camsaul
      comment: Added 0.36.0
      changes:
        - dropForeignKeyConstraint:
            baseTableName: report_card
            constraintName: fk_card_made_public_by_id

  - changeSet:
      id: 238
      author: camsaul
      comment: Added 0.36.0
      changes:
        - addForeignKeyConstraint:
            baseTableName: report_card
            baseColumnNames: made_public_by_id
            referencedTableName: core_user
            referencedColumnNames: id
            constraintName: fk_card_made_public_by_id
            onDelete: CASCADE

  # report_card.creator_id -> core_user.id
  - changeSet:
      id: 239
      author: camsaul
      comment: Added 0.36.0
      changes:
        - dropForeignKeyConstraint:
            baseTableName: report_card
            constraintName: fk_card_ref_user_id

  - changeSet:
      id: 240
      author: camsaul
      comment: Added 0.36.0
      changes:
        - addForeignKeyConstraint:
            baseTableName: report_card
            baseColumnNames: creator_id
            referencedTableName: core_user
            referencedColumnNames: id
            constraintName: fk_card_ref_user_id
            onDelete: CASCADE

  # report_card.database_id -> metabase_database.id
  - changeSet:
      id: 241
      author: camsaul
      comment: Added 0.36.0
      changes:
        - dropForeignKeyConstraint:
            baseTableName: report_card
            constraintName: fk_report_card_ref_database_id

  - changeSet:
      id: 242
      author: camsaul
      comment: Added 0.36.0
      changes:
        - addForeignKeyConstraint:
            baseTableName: report_card
            baseColumnNames: database_id
            referencedTableName: metabase_database
            referencedColumnNames: id
            constraintName: fk_report_card_ref_database_id
            onDelete: CASCADE

  # report_card.table_id -> metabase_table.id
  - changeSet:
      id: 243
      author: camsaul
      comment: Added 0.36.0
      changes:
        - dropForeignKeyConstraint:
            baseTableName: report_card
            constraintName: fk_report_card_ref_table_id

  - changeSet:
      id: 244
      author: camsaul
      comment: Added 0.36.0
      changes:
        - addForeignKeyConstraint:
            baseTableName: report_card
            baseColumnNames: table_id
            referencedTableName: metabase_table
            referencedColumnNames: id
            constraintName: fk_report_card_ref_table_id
            onDelete: CASCADE

  # report_cardfavorite.card_id -> report_card.id
  - changeSet:
      id: 245
      author: camsaul
      comment: Added 0.36.0
      changes:
        - dropForeignKeyConstraint:
            baseTableName: report_cardfavorite
            constraintName: fk_cardfavorite_ref_card_id

  - changeSet:
      id: 246
      author: camsaul
      comment: Added 0.36.0
      changes:
        - addForeignKeyConstraint:
            baseTableName: report_cardfavorite
            baseColumnNames: card_id
            referencedTableName: report_card
            referencedColumnNames: id
            constraintName: fk_cardfavorite_ref_card_id
            onDelete: CASCADE

  # report_cardfavorite.owner_id -> core_user.id
  - changeSet:
      id: 247
      author: camsaul
      comment: Added 0.36.0
      changes:
        - dropForeignKeyConstraint:
            baseTableName: report_cardfavorite
            constraintName: fk_cardfavorite_ref_user_id

  - changeSet:
      id: 248
      author: camsaul
      comment: Added 0.36.0
      changes:
        - addForeignKeyConstraint:
            baseTableName: report_cardfavorite
            baseColumnNames: owner_id
            referencedTableName: core_user
            referencedColumnNames: id
            constraintName: fk_cardfavorite_ref_user_id
            onDelete: CASCADE

  # report_dashboard.collection_id -> collection.id
  - changeSet:
      id: 249
      author: camsaul
      comment: Added 0.36.0
      changes:
        - dropForeignKeyConstraint:
            baseTableName: report_dashboard
            constraintName: fk_dashboard_collection_id

  - changeSet:
      id: 250
      author: camsaul
      comment: Added 0.36.0
      changes:
        - addForeignKeyConstraint:
            baseTableName: report_dashboard
            baseColumnNames: collection_id
            referencedTableName: collection
            referencedColumnNames: id
            constraintName: fk_dashboard_collection_id
            onDelete: SET NULL

  # report_dashboard.made_public_by_id -> core_user.id
  - changeSet:
      id: 251
      author: camsaul
      comment: Added 0.36.0
      changes:
        - dropForeignKeyConstraint:
            baseTableName: report_dashboard
            constraintName: fk_dashboard_made_public_by_id

  - changeSet:
      id: 252
      author: camsaul
      comment: Added 0.36.0
      changes:
        - addForeignKeyConstraint:
            baseTableName: report_dashboard
            baseColumnNames: made_public_by_id
            referencedTableName: core_user
            referencedColumnNames: id
            constraintName: fk_dashboard_made_public_by_id
            onDelete: CASCADE

  # report_dashboard.creator_id -> core_user.id
  - changeSet:
      id: 253
      author: camsaul
      comment: Added 0.36.0
      changes:
        - dropForeignKeyConstraint:
            baseTableName: report_dashboard
            constraintName: fk_dashboard_ref_user_id

  - changeSet:
      id: 254
      author: camsaul
      comment: Added 0.36.0
      changes:
        - addForeignKeyConstraint:
            baseTableName: report_dashboard
            baseColumnNames: creator_id
            referencedTableName: core_user
            referencedColumnNames: id
            constraintName: fk_dashboard_ref_user_id
            onDelete: CASCADE

  # report_dashboardcard.card_id -> report_card.id
  - changeSet:
      id: 255
      author: camsaul
      comment: Added 0.36.0
      changes:
        - dropForeignKeyConstraint:
            baseTableName: report_dashboardcard
            constraintName: fk_dashboardcard_ref_card_id

  - changeSet:
      id: 256
      author: camsaul
      comment: Added 0.36.0
      changes:
        - addForeignKeyConstraint:
            baseTableName: report_dashboardcard
            baseColumnNames: card_id
            referencedTableName: report_card
            referencedColumnNames: id
            constraintName: fk_dashboardcard_ref_card_id
            onDelete: CASCADE

  # report_dashboardcard.dashboard_id -> report_dashboard.id
  - changeSet:
      id: 257
      author: camsaul
      comment: Added 0.36.0
      changes:
        - dropForeignKeyConstraint:
            baseTableName: report_dashboardcard
            constraintName: fk_dashboardcard_ref_dashboard_id

  - changeSet:
      id: 258
      author: camsaul
      comment: Added 0.36.0
      changes:
        - addForeignKeyConstraint:
            baseTableName: report_dashboardcard
            baseColumnNames: dashboard_id
            referencedTableName: report_dashboard
            referencedColumnNames: id
            constraintName: fk_dashboardcard_ref_dashboard_id
            onDelete: CASCADE

  # revision.user_id -> core_user.id
  - changeSet:
      id: 259
      author: camsaul
      comment: Added 0.36.0
      changes:
        - dropForeignKeyConstraint:
            baseTableName: revision
            constraintName: fk_revision_ref_user_id

  - changeSet:
      id: 260
      author: camsaul
      comment: Added 0.36.0
      changes:
        - addForeignKeyConstraint:
            baseTableName: revision
            baseColumnNames: user_id
            referencedTableName: core_user
            referencedColumnNames: id
            constraintName: fk_revision_ref_user_id
            onDelete: CASCADE

  # segment.creator_id -> core_user.id
  - changeSet:
      id: 261
      author: camsaul
      comment: Added 0.36.0
      changes:
        - dropForeignKeyConstraint:
            baseTableName: segment
            constraintName: fk_segment_ref_creator_id

  - changeSet:
      id: 262
      author: camsaul
      comment: Added 0.36.0
      changes:
        - addForeignKeyConstraint:
            baseTableName: segment
            baseColumnNames: creator_id
            referencedTableName: core_user
            referencedColumnNames: id
            constraintName: fk_segment_ref_creator_id
            onDelete: CASCADE

  # segment.table_id -> metabase_table.id
  - changeSet:
      id: 263
      author: camsaul
      comment: Added 0.36.0
      changes:
        - dropForeignKeyConstraint:
            baseTableName: segment
            constraintName: fk_segment_ref_table_id

  - changeSet:
      id: 264
      author: camsaul
      comment: Added 0.36.0
      changes:
        - addForeignKeyConstraint:
            baseTableName: segment
            baseColumnNames: table_id
            referencedTableName: metabase_table
            referencedColumnNames: id
            constraintName: fk_segment_ref_table_id
            onDelete: CASCADE

  # view_log.user_id -> core_user.id
  - changeSet:
      id: 265
      author: camsaul
      comment: Added 0.36.0
      changes:
        - dropForeignKeyConstraint:
            baseTableName: view_log
            constraintName: fk_view_log_ref_user_id

  - changeSet:
      id: 266
      author: camsaul
      comment: Added 0.36.0
      changes:
        - addForeignKeyConstraint:
            baseTableName: view_log
            baseColumnNames: user_id
            referencedTableName: core_user
            referencedColumnNames: id
            constraintName: fk_view_log_ref_user_id
            onDelete: CASCADE

# changesets 268-272 allow for handling user account emails in lowercase (GH issue 3047)
  - changeSet:
      id: 268
      author: rlotun
      comment: Added 0.37.0  # create index on lower(email), for performance reasons (not availble on h2 and only on more recent versions of mysql)
      failOnError: false
      preConditions:
        - onFail: MARK_RAN
        - and:
            - dbms:
                type: postgresql,mysql,mariadb
      changes:
        - createIndex:
            columns:
             - column:
                 name: lower(email)
                 type: varchar(254)
            tableName: core_user
            indexName: idx_lower_email
  - changeSet:
      id: 269
      author: rlotun
      comment: Added 0.37.0  # set email values to lower(email) but do so defensively and in a way that works on postgres and mysql - skip over those that would introduce duplicates (e.g. Reza@email.com and reza@email.com)
      changes:
        - sql :
            sql : UPDATE core_user SET email = lower(email) WHERE lower(email) NOT IN (SELECT * FROM (SELECT lower(email) FROM core_user GROUP BY lower(email) HAVING count(email) > 1) as e)
  - changeSet:
      id: 270
      author: rlotun
      comment: Added 0.37.0 # try to install citext extension on posgres (user requires privileges on postgres)
      failOnError: false
      preConditions:
        - onFail: MARK_RAN
        - or:
            - dbms:
                type: postgresql
      changes:
        - sql :
            sql : CREATE EXTENSION IF NOT EXISTS citext
  - changeSet:
      id: 271
      author: rlotun
      comment: Added 0.37.0 # try to convert email column to citext on postgres, if citext extension installed
      failOnError: false
      preConditions:
        - onFail: MARK_RAN
        - and:
            - dbms:
                type: postgresql
            - sqlCheck:
                expectedResult: 1
                sql: SELECT count(*) FROM pg_extension WHERE extname = 'citext'
      changes:
        - modifyDataType:
            tableName: core_user
            columnName: email
            newDataType: citext
  - changeSet:
      id: 272
      author: rlotun
      comment: Added 0.37.0 # for H2 convert column to VARCHAR_IGNORECASE
      failOnError: false
      preConditions:
         - or:
             - dbms:
                   type: h2
      changes:
        - modifyDataType:
            tableName: core_user
            columnName: email
            newDataType: varchar_ignorecase(254)

  - changeSet:
      id: 273
      author: camsaul
      comment: Added 0.37.1
      changes:
        - addDefaultValue:
            tableName: core_user
            columnName: is_superuser
            columnDataType: boolean
            defaultValueBoolean: false

  - changeSet:
      id: 274
      author: camsaul
      comment: Added 0.37.1
      changes:
        - addDefaultValue:
            tableName: core_user
            columnName: is_active
            columnDataType: boolean
            defaultValueBoolean: true

 # Add refingerprint to database to mark if fingerprinting or
 # not. Nullable in first pass so can be opt in and then in a
 # subsequent pass can be globally turned on where null, respecting
 # people who turned it on and then off.

  - changeSet:
      id: 275
      author: dpsutton
      comment: 'Added 0.38.0 refingerprint to Database'
      validCheckSum: ANY
      changes:
        - addColumn:
            tableName: metabase_database
            columns:
              - column:
                  name: refingerprint
                  type: boolean
                  remarks: 'Whether or not to enable periodic refingerprinting for this Database.'
                  constraints:
                    nullable: true
  - changeSet:
      id: 276
      author: robroland
      comment: Added 0.38.0 - Dashboard subscriptions
      validCheckSum: ANY
      changes:
        - addColumn:
            tableName: pulse_card
            columns:
            - column:
                name: dashboard_card_id
                type: int
                remarks: 'If this Pulse is a Dashboard subscription, the ID of the DashboardCard that corresponds to this PulseCard.'
                constraints:
                  nullable: true
                  referencedTableName: report_dashboardcard
                  referencedColumnNames: id
                  foreignKeyName: fk_pulse_card_ref_pulse_card_id
                  deferrable: false
                  initiallyDeferred: false

  - changeSet:
      id: 277
      author: tsmacdonald
      comment: Added 0.38.0 - Dashboard subscriptions
      changes:
        - dropForeignKeyConstraint:
            baseTableName: pulse_card
            constraintName: fk_pulse_card_ref_pulse_card_id

  - changeSet:
      id: 278
      author: tsmacdonald
      comment: Added 0.38.0 - Dashboard subscrptions
      changes:
        - addForeignKeyConstraint:
            baseTableName: pulse_card
            baseColumnNames: dashboard_card_id
            referencedTableName: report_dashboardcard
            referencedColumnNames: id
            constraintName: fk_pulse_card_ref_pulse_card_id
            onDelete: CASCADE

  - changeSet:
      id: 279
      author: camsaul
      comment: Added 0.38.0 - Dashboard subscriptions
      changes:
        - addColumn:
            tableName: pulse
            columns:
              - column:
                  name: dashboard_id
                  type: int
                  remarks: 'ID of the Dashboard if this Pulse is a Dashboard Subscription.'

  # FK constraint is added separately because deleteCascade doesn't work in addColumn -- see #14321
  - changeSet:
      id: 280
      author: camsaul
      comment: Added 0.38.0 - Dashboard subscriptions
      changes:
        - addForeignKeyConstraint:
            baseTableName: pulse
            baseColumnNames: dashboard_id
            referencedTableName: report_dashboard
            referencedColumnNames: id
            constraintName: fk_pulse_ref_dashboard_id
            onDelete: CASCADE

  - changeSet:
      id: 281
      author: dpsutton
      comment: Added 0.39 - Semantic type system - rename special_type
      changes:
        - renameColumn:
            tableName: metabase_field
            oldColumnName: special_type
            newColumnName: semantic_type
            columnDataType: varchar(255)

  # Change the TaskHistory timestamp columns to higher-resolution columns: on MySQL, they previously only had *second*
  # resolution, which caused annoying test failures and made it hard to correctly sort tasks that happened in quick
  # succession.
  #
  # We have to give these columns default values as well, or MySQL is going to be very fussy about having two
  # NOT NULL timestamp columns without default values at the same time.
  #
  # This is done in raw SQL because AFAIK there's no way in Liquibase to change a column type and give it a default
  # value in a single statement, which we have to do to make MySQL happy.
  - changeSet:
      id: 282
      author: camsaul
      comment: Added 0.39.0
      changes:
        - sql:
            dbms: h2
            sql: |
              ALTER TABLE task_history
              ALTER COLUMN started_at timestamp with time zone DEFAULT current_timestamp NOT NULL;
        - sql:
            dbms: postgresql
            sql: |
              ALTER TABLE task_history
              ALTER COLUMN started_at TYPE timestamp with time zone,
              ALTER COLUMN started_at SET DEFAULT current_timestamp;
        - sql:
            dbms: mysql,mariadb
            sql: |
              ALTER TABLE task_history
              MODIFY started_at timestamp(6) DEFAULT current_timestamp(6) NOT NULL;

  - changeSet:
      id: 283
      author: camsaul
      comment: Added 0.39.0
      changes:
        - sql:
            dbms: h2
            sql: |
              ALTER TABLE task_history
              ALTER COLUMN ended_at timestamp with time zone DEFAULT current_timestamp NOT NULL;
        - sql:
            dbms: postgresql
            sql: |
              ALTER TABLE task_history
              ALTER COLUMN ended_at TYPE timestamp with time zone,
              ALTER COLUMN ended_at SET DEFAULT current_timestamp;
        - sql:
            dbms: mysql,mariadb
            sql: |
              ALTER TABLE task_history
              MODIFY ended_at timestamp(6) DEFAULT current_timestamp(6) NOT NULL;
  - changeSet:
      id: 284
      author: dpsutton
      comment: Added 0.39 - Semantic type system - add effective type
      changes:
        - addColumn:
            tableName: metabase_field
            columns:
              - column:
                  name: effective_type
                  type: varchar(255)
                  remarks: 'The effective type of the field after any coercions.'
  - changeSet:
      id: 285
      author: dpsutton
      comment: Added 0.39 - Semantic type system - add coercion column
      changes:
        - addColumn:
            tableName: metabase_field
            columns:
              - column:
                  name: coercion_strategy
                  type: varchar(255)
                  remarks: 'A strategy to coerce the base_type into the effective_type.'
  - changeSet:
      id: 286
      author: dpsutton
      comment: Added 0.39 - Semantic type system - set effective_type default
      changes:
        - sql:
            sql: UPDATE metabase_field set effective_type = base_type
  - changeSet:
      id: 287
      author: dpsutton
      comment: Added 0.39 - Semantic type system - migrate ISO8601 strings
      validCheckSum: ANY
      changes:
        - sql:
            sql: >-
              UPDATE metabase_field
              SET effective_type    = (CASE semantic_type
                                         WHEN 'type/ISO8601DateTimeString' THEN 'type/DateTime'
                                         WHEN 'type/ISO8601TimeString'     THEN 'type/Time'
                                         WHEN 'type/ISO8601DateString'     THEN 'type/Date'
                                       END),
                  coercion_strategy = (CASE semantic_type
                                        WHEN 'type/ISO8601DateTimeString' THEN 'Coercion/ISO8601->DateTime'
                                        WHEN 'type/ISO8601TimeString'     THEN 'Coercion/ISO8601->Time'
                                        WHEN 'type/ISO8601DateString'     THEN 'Coercion/ISO8601->Date'
                                       END)
              WHERE semantic_type IN ('type/ISO8601DateTimeString',
                                      'type/ISO8601TimeString',
                                      'type/ISO8601DateString');
  ## This includes values 'timestamp_milliseconds' and 'timestamp_seconds'. These are old "special_types" that were
  ## migrated in a data migration for version 0.20. But these migrations occur after all liquibase migrations so
  ## it would be possible for another type/UNIXTimestampSeconds to pop up after this migration that supposedly
  ## got rid of them all
  - changeSet:
      id: 288
      author: dpsutton
      comment: Added 0.39 - Semantic type system - migrate unix timestamps
      validCheckSum: ANY
      changes:
        - sql:
              sql: >-
                UPDATE metabase_field
                set effective_type    = 'type/Instant',
                    coercion_strategy = (case semantic_type
                                          WHEN 'type/UNIXTimestampSeconds'      THEN 'Coercion/UNIXSeconds->DateTime'
                                          WHEN 'timestamp_seconds'              THEN 'Coercion/UNIXSeconds->DateTime'
                                          WHEN 'type/UNIXTimestampMilliSeconds' THEN 'Coercion/UNIXMilliSeconds->DateTime'
                                          WHEN 'timestamp_milliseconds'         THEN 'Coercion/UNIXMilliSeconds->DateTime'
                                          WHEN 'type/UNIXTimestampMicroSeconds' THEN 'Coercion/UNIXMicroSeconds->DateTime'
                                         END)
                WHERE semantic_type IN ('type/UNIXTimestampSeconds',
                                        'type/UNIXTimestampMilliSeconds',
                                        'type/UNIXTimestampMicroSeconds',
                                        'timestamp_seconds',
                                        'timestamp_milliseconds');

  - changeSet:
      id: 289
      author: dpsutton
      comment: Added 0.39 - Semantic type system - migrate unix timestamps (corrects typo- seconds was migrated correctly, not millis and micros)
      validCheckSum: ANY
      changes:
        - sql:
              sql: >-
                UPDATE metabase_field
                set effective_type    = 'type/Instant',
                    coercion_strategy = (case semantic_type
                                          WHEN 'type/UNIXTimestampMilliseconds' THEN 'Coercion/UNIXMilliSeconds->DateTime'
                                          WHEN 'type/UNIXTimestampMicroseconds' THEN 'Coercion/UNIXMicroSeconds->DateTime'
                                         END)
                WHERE semantic_type IN ('type/UNIXTimestampMilliseconds',
                                        'type/UNIXTimestampMicroseconds')

  - changeSet:
      id: 290
      author: dpsutton
      comment: Added 0.39 - Semantic type system - Clobber semantic_type where there was a coercion
      changes:
        - sql:
              sql: UPDATE metabase_field set semantic_type = null where coercion_strategy is not null

# 291-297 create the new login history Table

  - changeSet:
      id: 291
      author: camsaul
      validCheckSum: ANY
      comment: Added 0.39.0
      changes:
        - createTable:
            tableName: login_history
            remarks: "Keeps track of various logins for different users and additional info such as location and device"
            columns:
              - column:
                  name: id
                  type: int
                  autoIncrement: true
                  constraints:
                    primaryKey: true
                    nullable: false
              - column:
                  name: timestamp
                  type: ${timestamp_type}
                  remarks: "When this login occurred."
                  defaultValueComputed: current_timestamp
                  constraints:
                    nullable: false
              - column:
                  name: user_id
                  type: int
                  remarks: "ID of the User that logged in."
                  constraints:
                    foreignKeyName: fk_login_history_user_id
                    referencedTableName: core_user
                    referencedColumnNames: id
                    nullable: false
                    deleteCascade: true
              # FK constraint is created later, because we can't create it inline with ON DELETE SET NULL
              - column:
                  name: session_id
                  type: varchar(254)
                  remarks: "ID of the Session created by this login if one is currently active. NULL if Session is no longer active."
              - column:
                  name: device_id
                  type: char(36)
                  remarks: "Cookie-based unique identifier for the device/browser the user logged in from."
                  constraints:
                    nullable: false
              - column:
                  name: device_description
                  type: text
                  remarks: "Description of the device that login happened from, for example a user-agent string, but this might be something different if we support alternative auth mechanisms in the future."
                  constraints:
                    nullable: false
              - column:
                  name: ip_address
                  type: text
                  remarks: "IP address of the device that login happened from, so we can geocode it and determine approximate location."
                  constraints:
                    nullable: false

  - changeSet:
      id: 292
      author: camsaul
      comment: Added 0.39.0
      changes:
        - createIndex:
            tableName: login_history
            indexName: idx_user_id
            columns:
              - column:
                  name: user_id

  - changeSet:
      id: 293
      author: camsaul
      comment: Added 0.39.0
      changes:
        - addForeignKeyConstraint:
            baseTableName: login_history
            baseColumnNames: session_id
            referencedTableName: core_session
            referencedColumnNames: id
            constraintName: fk_login_history_session_id
            onDelete: SET NULL

  - changeSet:
      id: 294
      author: camsaul
      comment: Added 0.39.0
      changes:
        - createIndex:
            tableName: login_history
            indexName: idx_session_id
            columns:
              - column:
                  name: session_id

  # index on login history timestamp -- so admin can see *all* recent logins, or we can delete login history after a certain age
  - changeSet:
      id: 295
      author: camsaul
      comment: Added 0.39.0
      changes:
        - createIndex:
            tableName: login_history
            indexName: idx_timestamp
            columns:
              - column:
                  name: timestamp

  # index on login history user_id + device_id -- so we can easily see if this is the first time a device is used
  - changeSet:
      id: 296
      author: camsaul
      comment: Added 0.39.0
      changes:
        - createIndex:
            tableName: login_history
            indexName: idx_user_id_device_id
            columns:
              - column:
                  name: session_id
              - column:
                  name: device_id

  # index on login history user_id + timestamp -- so we can easily see recent logins for a user
  - changeSet:
      id: 297
      author: camsaul
      comment: Added 0.39.0
      changes:
        - createIndex:
            tableName: login_history
            indexName: idx_user_id_timestamp
            columns:
              - column:
                  name: user_id
              - column:
                  name: timestamp

  # Add parameter columns to pulses so that dashboard subscriptions can have their own filters
  - changeSet:
      id: 298
      author: tsmacdonald
      comment: Added 0.39.0
      changes:
        - addColumn:
            tableName: pulse
            columns:
              - column:
                  name: parameters
                  type: text
                  remarks: "Let dashboard subscriptions have their own filters"
                  constraints:
                    nullable: true
                    deferrable: false
                    initiallyDeferred: false
  - changeSet:
      id: 299
      author: tsmacdonald
      comment: Added 0.39.0
      changes:
        - addNotNullConstraint:
            columnDataType: text
            columnName: parameters
            defaultNullValue: '[]'
            tableName: pulse
  - changeSet:
      id: 300
      author: dpsutton
      comment: Added 0.40.0
      changes:
        - renameTable:
            oldTableName: collection_revision
            newTableName: collection_permission_graph_revision
  - changeSet:
      id: 301
      author: dpsutton
      comment: Added 0.40.0 renaming collection_revision to collection_permission_graph_revision
      failOnError: false # mysql and h2 don't have this sequence
      preConditions:
        - onFail: MARK_RAN
        - dbms:
            type: postgresql
      changes:
        - sql:
            - sql: ALTER SEQUENCE collection_revision_id_seq RENAME TO collection_permission_graph_revision_id_seq

  - changeSet:
      id: 303
      author: tsmacdonald
      comment: Added 0.40.0
      changes:
        - createTable:
            tableName: moderation_review
            remarks: "Reviews (from moderators) for a given question/dashboard (BUCM)"
            columns:
              - column:
                  name: id
                  type: int
                  autoIncrement: true
                  constraints:
                    primaryKey: true
                    nullable: false
              - column:
                  name: updated_at
                  type: ${timestamp_type}
                  defaultValueComputed: current_timestamp
                  remarks: "most recent modification time"
                  constraints:
                    nullable: false
              - column:
                  name: created_at
                  type: ${timestamp_type}
                  defaultValueComputed: current_timestamp
                  remarks: "creation time"
                  constraints:
                    nullable: false
              - column:
                  name: status
                  type: varchar(255)
                  remarks: "verified, misleading, confusing, not_misleading, pending"
              - column:
                  name: text
                  type: text
                  remarks: "Explanation of the review"
                  # I don't think it needs to be non-nullable
              - column:
                  name: moderated_item_id
                  type: int
                  remarks: "either a document or question ID; the item that needs review"
                  constraints:
                    nullable: false
              - column:
                  name: moderated_item_type
                  type: varchar(255)
                  remarks: "whether it's a question or dashboard"
                  constraints:
                    nullable: false
              - column:
                  name: moderator_id
                  type: int
                  remarks: "ID of the user who did the review"
                  constraints:
                    nullable: false
              - column:
                  name: most_recent
                  type: boolean
                  remarks: "tag for most recent review"
                  constraints:
                    nullable: false

  - changeSet:
      id: 304
      author: camsaul
      comment: Added 0.40.0 (replaces a data migration dating back to 0.20.0)
      changes:
        - sql:
              sql: >-
                UPDATE metabase_field
                SET semantic_type = (CASE semantic_type
                                      WHEN 'avatar'    THEN 'type/AvatarURL'
                                      WHEN 'category'  THEN 'type/Category'
                                      WHEN 'city'      THEN 'type/City'
                                      WHEN 'country'   THEN 'type/Country'
                                      WHEN 'desc'      THEN 'type/Description'
                                      WHEN 'fk'        THEN 'type/FK'
                                      WHEN 'id'        THEN 'type/PK'
                                      WHEN 'image'     THEN 'type/ImageURL'
                                      WHEN 'json'      THEN 'type/SerializedJSON'
                                      WHEN 'latitude'  THEN 'type/Latitude'
                                      WHEN 'longitude' THEN 'type/Longitude'
                                      WHEN 'name'      THEN 'type/Name'
                                      WHEN 'number'    THEN 'type/Number'
                                      WHEN 'state'     THEN 'type/State'
                                      WHEN 'url'       THEN 'type/URL'
                                      WHEN 'zip_code'  THEN 'type/ZipCode'
                                     END)
                WHERE semantic_type IN ('avatar', 'category', 'city', 'country', 'desc', 'fk', 'id', 'image',
                                        'json', 'latitude', 'longitude', 'name', 'number', 'state', 'url',
                                        'zip_code');

  - changeSet:
      id: 305
      author: camsaul
      comment: Added 0.40.0 (replaces a data migration dating back to 0.20.0)
      changes:
        - sql:
            sql: >-
              UPDATE metabase_field
              SET base_type = (CASE base_type
                                WHEN 'ArrayField'      THEN 'type/Array'
                                WHEN 'BigIntegerField' THEN 'type/BigInteger'
                                WHEN 'BooleanField'    THEN 'type/Boolean'
                                WHEN 'CharField'       THEN 'type/Text'
                                WHEN 'DateField'       THEN 'type/Date'
                                WHEN 'DateTimeField'   THEN 'type/DateTime'
                                WHEN 'DecimalField'    THEN 'type/Decimal'
                                WHEN 'DictionaryField' THEN 'type/Dictionary'
                                WHEN 'FloatField'      THEN 'type/Float'
                                WHEN 'IntegerField'    THEN 'type/Integer'
                                WHEN 'TextField'       THEN 'type/Text'
                                WHEN 'TimeField'       THEN 'type/Time'
                                WHEN 'UUIDField'       THEN 'type/UUID'
                                WHEN 'UnknownField'    THEN 'type/*'
                               END)
              WHERE base_type IN ('ArrayField', 'BigIntegerField', 'BooleanField', 'CharField', 'DateField',
                                  'DateTimeField', 'DecimalField', 'DictionaryField', 'FloatField', 'IntegerField',
                                  'TextField', 'TimeField', 'UUIDField', 'UnknownField');
  - changeSet:
      id: 308
      author: howonlee
      comment: Added 0.40.0 Track cache hits in query_execution table
      changes:
        - addColumn:
            tableName: query_execution
            columns:
              - column:
                  name: cache_hit
                  type: boolean
                  remarks: "Cache hit on query execution"
                  constraints:
                    nullable: true


  - changeSet:
      id: 309
      author: dpsutton
      comment: 'Added 0.40.0 - Add type to collections'
      changes:
        - addColumn:
            tableName: collection
            columns:
              - column:
                  name: authority_level
                  type: varchar(255)
                  remarks: 'Nullable column to incidate collection''s authority level. Initially values are "official" and nil.'
                  constraints:
                    nullable: true


  - changeSet:
      id: 310
      author: howonlee
      comment: Added 0.40.0 Migrate friendly field names
      changes:
        - update:
            tableName: setting
            columns:
              - column:
                  name: value
                  value: 'simple'
            where: "'key'='humanization-strategy' AND value='advanced'"

  - changeSet:
      id: 311
      author: howonlee
      comment: Added 0.40.0 Migrate friendly field names, not noop
      changes:
        - sql:
            dbms: mariadb,mysql
            sql: |
                UPDATE setting SET value='simple' WHERE `key`='humanization-strategy'
                AND value='advanced'
        - sql:
            dbms: postgresql,h2
            sql: |
                UPDATE setting SET value='simple' WHERE key='humanization-strategy'
                AND value='advanced'

  - changeSet:
      id: 312
      author: noahmoss
      comment: Added 0.41.0 Backfill collection_id for dashboard subscriptions
      changes:
        - sql:
            dbms: mariadb,mysql
            sql: >-
              UPDATE pulse p
              INNER JOIN report_dashboard d
              ON p.dashboard_id = d.id
              SET p.collection_id = d.collection_id;
        - sql:
            dbms: postgresql
            sql: >-
              UPDATE pulse p
              SET collection_id = d.collection_id
              FROM report_dashboard d
              WHERE p.dashboard_id = d.id
              AND p.dashboard_id IS NOT NULL;
        - sql:
            dbms: h2
            sql: >-
              UPDATE pulse p
              SET collection_id = (
                SELECT d.collection_id
                FROM report_dashboard d
                WHERE d.id = p.dashboard_id
              )
              WHERE dashboard_id IS NOT NULL;

  - changeSet:
      id: 313
      author: jeff303
      comment: Added 0.42.0 - Secret domain object.
      validCheckSum: ANY
      changes:
        - createTable:
            tableName: secret
            remarks: Storage for managed secrets (passwords, binary data, etc.)
            columns:
              - column:
                  autoIncrement: true
                  constraints:
                    nullable: false
                    primaryKey: true
                  name: id
                  remarks: Part of composite primary key for secret; this is the uniquely generted ID column
                  type: int
              - column:
                  constraints:
                    nullable: false
                    primaryKey: true
                  name: version
                  defaultValue: 1
                  remarks: Part of composite primary key for secret; this is the version column
                  type: int
              - column:
                  constraints:
                    deferrable: false
                    foreignKeyName: fk_secret_ref_user_id
                    initiallyDeferred: false
                    nullable: true
                    referencedTableName: core_user
                    referencedColumnNames: id
                  name: creator_id
                  remarks: User ID who created this secret instance
                  type: int
              - column:
                  constraints:
                    nullable: false
                  name: created_at
                  remarks: Timestamp for when this secret instance was created
                  type: ${timestamp_type}
              - column:
                  constraints:
                    nullable: true
                  name: updated_at
                  remarks: >-
                    Timestamp for when this secret record was updated. Only relevant when non-value field changes
                    since a value change will result in a new version being inserted.
                  type: ${timestamp_type}
              - column:
                  constraints:
                    nullable: false
                  name: name
                  remarks: The name of this secret record.
                  type: varchar(254)
              - column:
                  constraints:
                    # TODO: do we want to constrain this field or leave open for extension? or separate table with FK?
                    nullable: false
                  name: kind
                  remarks: >-
                    The kind of secret this record represents; the value is interpreted as a Clojure keyword with a
                    hierarchy. Ex: 'bytes' means generic binary data, 'jks-keystore' extends 'bytes' but has a specific
                    meaning.
                  type: varchar(254)
              - column:
                  constraints:
                    # TODO: similar question to above?
                    nullable: true
                  name: source
                  remarks: >-
                    The source of secret record, which controls how Metabase interprets the value (ex: 'file-path'
                    means the 'simple_value' is not the real value, but a pointer to a file that contains the value).
                  type: varchar(254)
              - column:
                  constraints:
                    nullable: false
                  name: value
                  remarks: The base64 encoded binary value of this secret record. If encryption is enabled, this will
                    be the output of the encryption procedure on the plaintext. If not, it will be the base64 encoded
                    plaintext.
                  type: ${blob.type}

  - changeSet:
      id: 314
      author: howonlee
      comment: Added 0.41.0 Fine grained caching controls
      changes:
        - addColumn:
            tableName: metabase_database
            columns:
              - column:
                  name: cache_ttl
                  type: integer
                  remarks: "Granular cache TTL for specific database."
                  constraints:
                    nullable: true

  - changeSet:
      id: 315
      author: howonlee
      comment: Added 0.41.0 Fine grained caching controls, pt 2
      changes:
        - addColumn:
            tableName: report_dashboard
            columns:
              - column:
                  name: cache_ttl
                  type: integer
                  remarks: "Granular cache TTL for specific dashboard."
                  constraints:
                    nullable: true

  - changeSet:
      id: 316
      author: howonlee
      comment: Added 0.41.0 Fine grained caching controls, pt 3
      changes:
        - addColumn:
            tableName: view_log
            columns:
              - column:
                  name: metadata
                  type: text
                  remarks: "Serialized JSON corresponding to metadata for view."
                  constraints:
                    nullable: true

  - changeSet:
      id: 381
      author: camsaul
      comment: Added 0.41.2 Add index to QueryExecution card_id to fix performance issues (#18759)
      changes:
        - createIndex:
            tableName: query_execution
            indexName: idx_query_execution_card_id
            columns:
              - column:
                  name: card_id

  - changeSet:
      id: 382
      author: camsaul
      comment: Added 0.41.2 Add index to ModerationReview moderated_item_type + moderated_item_id to fix performance issues (#18759)
      changes:
        - createIndex:
            tableName: moderation_review
            indexName: idx_moderation_review_item_type_item_id
            columns:
              - column:
                  name: moderated_item_type
              - column:
                  name: moderated_item_id

  - changeSet:
      id: 383
      author: camsaul
      comment: Added 0.41.3 -- Add index to QueryExecution card_id + started_at to fix performance issue #19053
      changes:
        - createIndex:
            tableName: query_execution
            indexName: idx_query_execution_card_id_started_at
            columns:
              - column:
                  name: card_id
              - column:
                  name: started_at

  - changeSet:
      id: v42.00-000
      author: camsaul
      comment: Added 0.42.0 Remove unused column (#5240)
      # this migration was previously numbered 317 and merged into master before we adopted the 0.42.0+ migration ID
      # numbering scheme. See #18821 for more info.
      preConditions:
        - onFail: MARK_RAN
        - or:
            # For some insane reason databasechangelog is upper-case in MySQL and MariaDB.
            - and:
                - dbms:
                    type: postgresql,h2
                - sqlCheck:
                    expectedResult: 0
                    sql: SELECT count(*) FROM databasechangelog WHERE id = '317';
            - and:
                - dbms:
                    type: mysql,mariadb
                - sqlCheck:
                    expectedResult: 0
                    sql: SELECT count(*) FROM `DATABASECHANGELOG` WHERE id = '317';

      changes:
        - dropColumn:
            tableName: metabase_table
            columnName: entity_name


  - changeSet:
      id: v42.00-001
      author: camsaul
      comment: Added 0.42.0 Attempt to add Card.database_id (by parsing query) to rows that are missing it (#5999)
      # If this migration fails for any reason continue with the next migration; do not fail the entire process if this one fails
      failOnError: false
      # Don't run for H2 -- the version of H2 we're using doesn't support JSON stuff.
      preConditions:
        - onFail: MARK_RAN
        - dbms:
            type: postgresql,mysql,mariadb
      # The basic idea below is to parse the `database_id` from the JSON string query dictionary and use it to set the
      # database_id column as needed. We do an INNER JOIN against the Database table to make sure that Database
      # actually exists (so we don't attempt to set an invalid database_id)
      changes:
        - sql:
            dbms: postgresql
            sql: >-
              WITH c2 AS (
                SELECT *, (dataset_query::json->>'database')::integer AS query_database_id
                FROM report_card
              )
              UPDATE report_card c
              SET database_id = c2.query_database_id
              FROM c2
              INNER JOIN metabase_database db
                ON db.id = c2.query_database_id
              WHERE c.database_id IS NULL
                AND c.id = c2.id
                AND c2.query_database_id IS NOT NULL;
        # MySQL and MariaDB are exactly the same other than different function names: json_value (for MariaDB) vs
        # json_extract (for MySQL)
        - sql:
            dbms: mariadb
            sql: >-
              UPDATE report_card c
              JOIN (
                SELECT *, cast(json_value(dataset_query, '$.database') AS signed) AS query_database_id
                FROM report_card
                ) c2
                ON c.id = c2.id
              INNER JOIN metabase_database db ON c2.query_database_id = db.id
              SET c.database_id = c2.query_database_id
              WHERE c.database_id IS NULL
                AND c2.query_database_id IS NOT NULL;
        - sql:
            dbms: mysql
            sql: >-
              UPDATE report_card c
              JOIN (
                SELECT *, cast(json_extract(dataset_query, '$.database') AS signed) AS query_database_id
                FROM report_card
                ) c2
                ON c.id = c2.id
              INNER JOIN metabase_database db ON c2.query_database_id = db.id
              SET c.database_id = c2.query_database_id
              WHERE c.database_id IS NULL
                AND c2.query_database_id IS NOT NULL;

  - changeSet:
      id: v42.00-002
      author: camsaul
      comment: Added 0.42.0 Added constraint we should have had all along (#5999)
      preConditions:
        - onFail: MARK_RAN
        # If we're dumping the migration as a SQL file or trying to force-migrate we can't check the preconditions
        # so just go ahead and skip the entire thing. This is a non-critical migration
        - onUpdateSQL: IGNORE
        - sqlCheck:
            expectedResult: 0
            sql: SELECT count(*) FROM report_card WHERE database_id IS NULL
      changes:
        - addNotNullConstraint:
            columnDataType: int
            tableName: report_card
            columnName: database_id

  - changeSet:
      id: v42.00-003
      author: dpsutton
      comment: Added 0.42.0 Initial support for datasets based on questions
      # this migration was previously numbered 320 and merged into master before we adopted the 0.42.0+ migration ID
      # numbering scheme. See #18821 for more info.
      preConditions:
        - onFail: MARK_RAN
        - or:
            - and:
                - dbms:
                    type: postgresql,h2
                - sqlCheck:
                    expectedResult: 0
                    sql: SELECT count(*) FROM databasechangelog WHERE id = '320';
            - and:
                - dbms:
                    type: mysql,mariadb
                - sqlCheck:
                    expectedResult: 0
                    sql: SELECT count(*) FROM `DATABASECHANGELOG` WHERE id = '320';
      changes:
        - addColumn:
            tableName: report_card
            columns:
              - column:
                  name: dataset
                  type: boolean
                  remarks: "Indicate whether question is a dataset"
                  constraints:
                    nullable: false
                  defaultValue: false

  - changeSet:    # this one is run unconditionally so unify the type to ${text.type} across ALL dbs
      id: v42.00-004 # this differentiation was first done under changeSet 13 above
      author: jeff303
      comment: >-
        Added 0.42.0 - modify type of activity.details from text to ${text.type}
      changes:
        - modifyDataType:
            tableName: activity
            columnName: details
            newDataType: ${text.type}

  - changeSet:
      id: v42.00-005
      author: jeff303
      comment: >-
        Added 0.42.0 - modify type of collection.description from text to ${text.type}
        on mysql,mariadb
      changes:
        - modifyDataType:
            tableName: collection
            columnName: description
            newDataType: ${text.type}
      preConditions:
        - onFail: MARK_RAN
        - dbms:
            type: mysql,mariadb

  - changeSet:
      id: v42.00-006
      author: jeff303
      comment: >-
        Added 0.42.0 - modify type of collection.name from text to ${text.type}
        on mysql,mariadb
      changes:
        - modifyDataType:
            tableName: collection
            columnName: name
            newDataType: ${text.type}
      preConditions:
        - onFail: MARK_RAN
        - dbms:
            type: mysql,mariadb

  - changeSet:
      id: v42.00-007
      author: jeff303
      comment: >-
        Added 0.42.0 - modify type of computation_job.context from text to ${text.type}
        on mysql,mariadb
      changes:
        - modifyDataType:
            tableName: computation_job
            columnName: context
            newDataType: ${text.type}
      preConditions:
        - onFail: MARK_RAN
        - dbms:
            type: mysql,mariadb

  - changeSet:
      id: v42.00-008
      author: jeff303
      comment: >-
        Added 0.42.0 - modify type of computation_job_result.payload from text
        to ${text.type} on mysql,mariadb
      changes:
        - modifyDataType:
            tableName: computation_job_result
            columnName: payload
            newDataType: ${text.type}
      preConditions:
        - onFail: MARK_RAN
        - dbms:
            type: mysql,mariadb

  - changeSet:
      id: v42.00-009
      author: jeff303
      comment: >-
        Added 0.42.0 - modify type of core_session.anti_csrf_token from text
        to ${text.type} on mysql,mariadb
      changes:
        - modifyDataType:
            tableName: core_session
            columnName: anti_csrf_token
            newDataType: ${text.type}
      preConditions:
        - onFail: MARK_RAN
        - dbms:
            type: mysql,mariadb

  - changeSet:
      id: v42.00-010
      author: jeff303
      comment: >-
        Added 0.42.0 - modify type of core_user.login_attributes from text to
        ${text.type} on mysql,mariadb
      changes:
        - modifyDataType:
            tableName: core_user
            columnName: login_attributes
            newDataType: ${text.type}
      preConditions:
        - onFail: MARK_RAN
        - dbms:
            type: mysql,mariadb

  - changeSet:
      id: v42.00-011
      author: jeff303
      comment: >-
        Added 0.42.0 - modify type of group_table_access_policy.attribute_remappings
        from text to ${text.type} on mysql,mariadb
      changes:
        - modifyDataType:
            tableName: group_table_access_policy
            columnName: attribute_remappings
            newDataType: ${text.type}
      preConditions:
        - onFail: MARK_RAN
        - dbms:
            type: mysql,mariadb

  - changeSet:
      id: v42.00-012
      author: jeff303
      comment: >-
        Added 0.42.0 - modify type of login_history.device_description from text
        to ${text.type} on mysql,mariadb
      changes:
        - modifyDataType:
            tableName: login_history
            columnName: device_description
            newDataType: ${text.type}
      preConditions:
        - onFail: MARK_RAN
        - dbms:
            type: mysql,mariadb

  - changeSet:
      id: v42.00-013
      author: jeff303
      comment: >-
        Added 0.42.0 - modify type of login_history.ip_address from text to ${text.type}
        on mysql,mariadb
      changes:
        - modifyDataType:
            tableName: login_history
            columnName: ip_address
            newDataType: ${text.type}
      preConditions:
        - onFail: MARK_RAN
        - dbms:
            type: mysql,mariadb

  - changeSet:
      id: v42.00-014
      author: jeff303
      comment: >-
        Added 0.42.0 - modify type of metabase_database.caveats from text to
        ${text.type} on mysql,mariadb
      changes:
        - modifyDataType:
            tableName: metabase_database
            columnName: caveats
            newDataType: ${text.type}
      preConditions:
        - onFail: MARK_RAN
        - dbms:
            type: mysql,mariadb

  - changeSet:
      id: v42.00-015
      author: jeff303
      comment: >-
        Added 0.42.0 - modify type of metabase_database.description from text
        to ${text.type} on mysql,mariadb
      changes:
        - modifyDataType:
            tableName: metabase_database
            columnName: description
            newDataType: ${text.type}
      preConditions:
        - onFail: MARK_RAN
        - dbms:
            type: mysql,mariadb

  - changeSet:
      id: v42.00-016
      author: jeff303
      comment: >-
        Added 0.42.0 - modify type of metabase_database.details from text to
        ${text.type} on mysql,mariadb
      changes:
        - modifyDataType:
            tableName: metabase_database
            columnName: details
            newDataType: ${text.type}
      preConditions:
        - onFail: MARK_RAN
        - dbms:
            type: mysql,mariadb

  - changeSet:
      id: v42.00-017
      author: jeff303
      comment: >-
        Added 0.42.0 - modify type of metabase_database.options from text to
        ${text.type} on mysql,mariadb
      changes:
        - modifyDataType:
            tableName: metabase_database
            columnName: options
            newDataType: ${text.type}
      preConditions:
        - onFail: MARK_RAN
        - dbms:
            type: mysql,mariadb

  - changeSet:
      id: v42.00-018
      author: jeff303
      comment: >-
        Added 0.42.0 - modify type of metabase_database.points_of_interest from
        text to ${text.type} on mysql,mariadb
      changes:
        - modifyDataType:
            tableName: metabase_database
            columnName: points_of_interest
            newDataType: ${text.type}
      preConditions:
        - onFail: MARK_RAN
        - dbms:
            type: mysql,mariadb

  - changeSet:
      id: v42.00-019
      author: jeff303
      comment: >-
        Added 0.42.0 - modify type of metabase_field.caveats from text to ${text.type}
        on mysql,mariadb
      changes:
        - modifyDataType:
            tableName: metabase_field
            columnName: caveats
            newDataType: ${text.type}
      preConditions:
        - onFail: MARK_RAN
        - dbms:
            type: mysql,mariadb

  - changeSet:
      id: v42.00-020
      author: jeff303
      comment: >-
        Added 0.42.0 - modify type of metabase_field.database_type from text
        to ${text.type} on mysql,mariadb
      changes:
        - modifyDataType:
            tableName: metabase_field
            columnName: database_type
            newDataType: ${text.type}
      preConditions:
        - onFail: MARK_RAN
        - dbms:
            type: mysql,mariadb

  - changeSet:
      id: v42.00-021
      author: jeff303
      comment: >-
        Added 0.42.0 - modify type of metabase_field.description from text to
        ${text.type} on mysql,mariadb
      changes:
        - modifyDataType:
            tableName: metabase_field
            columnName: description
            newDataType: ${text.type}
      preConditions:
        - onFail: MARK_RAN
        - dbms:
            type: mysql,mariadb

  - changeSet:
      id: v42.00-022
      author: jeff303
      comment: >-
        Added 0.42.0 - modify type of metabase_field.fingerprint from text to
        ${text.type} on mysql,mariadb
      changes:
        - modifyDataType:
            tableName: metabase_field
            columnName: fingerprint
            newDataType: ${text.type}
      preConditions:
        - onFail: MARK_RAN
        - dbms:
            type: mysql,mariadb

  - changeSet:
      id: v42.00-023
      author: jeff303
      comment: >-
        Added 0.42.0 - modify type of metabase_field.has_field_values from text
        to ${text.type} on mysql,mariadb
      changes:
        - modifyDataType:
            tableName: metabase_field
            columnName: has_field_values
            newDataType: ${text.type}
      preConditions:
        - onFail: MARK_RAN
        - dbms:
            type: mysql,mariadb

  - changeSet:
      id: v42.00-024
      author: jeff303
      comment: >-
        Added 0.42.0 - modify type of metabase_field.points_of_interest from
        text to ${text.type} on mysql,mariadb
      changes:
        - modifyDataType:
            tableName: metabase_field
            columnName: points_of_interest
            newDataType: ${text.type}
      preConditions:
        - onFail: MARK_RAN
        - dbms:
            type: mysql,mariadb

  - changeSet:
      id: v42.00-025
      author: jeff303
      comment: >-
        Added 0.42.0 - modify type of metabase_field.settings from text to ${text.type}
        on mysql,mariadb
      changes:
        - modifyDataType:
            tableName: metabase_field
            columnName: settings
            newDataType: ${text.type}
      preConditions:
        - onFail: MARK_RAN
        - dbms:
            type: mysql,mariadb

  - changeSet:
      id: v42.00-026
      author: jeff303
      comment: >-
        Added 0.42.0 - modify type of metabase_fieldvalues.human_readable_values
        from text to ${text.type} on mysql,mariadb
      changes:
        - modifyDataType:
            tableName: metabase_fieldvalues
            columnName: human_readable_values
            newDataType: ${text.type}
      preConditions:
        - onFail: MARK_RAN
        - dbms:
            type: mysql,mariadb

  - changeSet:
      id: v42.00-027
      author: jeff303
      comment: >-
        Added 0.42.0 - modify type of metabase_fieldvalues.values from text to
        ${text.type} on mysql,mariadb
      changes:
        - modifyDataType:
            tableName: metabase_fieldvalues
            columnName: values
            newDataType: ${text.type}
      preConditions:
        - onFail: MARK_RAN
        - dbms:
            type: mysql,mariadb

  - changeSet:
      id: v42.00-028
      author: jeff303
      comment: >-
        Added 0.42.0 - modify type of metabase_table.caveats from text to ${text.type}
        on mysql,mariadb
      changes:
        - modifyDataType:
            tableName: metabase_table
            columnName: caveats
            newDataType: ${text.type}
      preConditions:
        - onFail: MARK_RAN
        - dbms:
            type: mysql,mariadb

  - changeSet:
      id: v42.00-029
      author: jeff303
      comment: >-
        Added 0.42.0 - modify type of metabase_table.description from text to
        ${text.type} on mysql,mariadb
      changes:
        - modifyDataType:
            tableName: metabase_table
            columnName: description
            newDataType: ${text.type}
      preConditions:
        - onFail: MARK_RAN
        - dbms:
            type: mysql,mariadb

  - changeSet:
      id: v42.00-030
      author: jeff303
      comment: >-
        Added 0.42.0 - modify type of metabase_table.points_of_interest from
        text to ${text.type} on mysql,mariadb
      changes:
        - modifyDataType:
            tableName: metabase_table
            columnName: points_of_interest
            newDataType: ${text.type}
      preConditions:
        - onFail: MARK_RAN
        - dbms:
            type: mysql,mariadb

  - changeSet:
      id: v42.00-031
      author: jeff303
      comment: >-
        Added 0.42.0 - modify type of metric.caveats from text to ${text.type}
        on mysql,mariadb
      changes:
        - modifyDataType:
            tableName: metric
            columnName: caveats
            newDataType: ${text.type}
      preConditions:
        - onFail: MARK_RAN
        - dbms:
            type: mysql,mariadb

  - changeSet:
      id: v42.00-032
      author: jeff303
      comment: >-
        Added 0.42.0 - modify type of metric.definition from text to ${text.type}
        on mysql,mariadb
      changes:
        - modifyDataType:
            tableName: metric
            columnName: definition
            newDataType: ${text.type}
      preConditions:
        - onFail: MARK_RAN
        - dbms:
            type: mysql,mariadb

  - changeSet:
      id: v42.00-033
      author: jeff303
      comment: >-
        Added 0.42.0 - modify type of metric.description from text to ${text.type}
        on mysql,mariadb
      changes:
        - modifyDataType:
            tableName: metric
            columnName: description
            newDataType: ${text.type}
      preConditions:
        - onFail: MARK_RAN
        - dbms:
            type: mysql,mariadb

  - changeSet:
      id: v42.00-034
      author: jeff303
      comment: >-
        Added 0.42.0 - modify type of metric.how_is_this_calculated from text
        to ${text.type} on mysql,mariadb
      changes:
        - modifyDataType:
            tableName: metric
            columnName: how_is_this_calculated
            newDataType: ${text.type}
      preConditions:
        - onFail: MARK_RAN
        - dbms:
            type: mysql,mariadb

  - changeSet:
      id: v42.00-035
      author: jeff303
      comment: >-
        Added 0.42.0 - modify type of metric.points_of_interest from text to
        ${text.type} on mysql,mariadb
      changes:
        - modifyDataType:
            tableName: metric
            columnName: points_of_interest
            newDataType: ${text.type}
      preConditions:
        - onFail: MARK_RAN
        - dbms:
            type: mysql,mariadb

  - changeSet:
      id: v42.00-036
      author: jeff303
      comment: >-
        Added 0.42.0 - modify type of moderation_review.text from text to ${text.type}
        on mysql,mariadb
      changes:
        - modifyDataType:
            tableName: moderation_review
            columnName: text
            newDataType: ${text.type}
      preConditions:
        - onFail: MARK_RAN
        - dbms:
            type: mysql,mariadb

  - changeSet:
      id: v42.00-037
      author: jeff303
      comment: >-
        Added 0.42.0 - modify type of native_query_snippet.content from text
        to ${text.type} on mysql,mariadb
      changes:
        - modifyDataType:
            tableName: native_query_snippet
            columnName: content
            newDataType: ${text.type}
      preConditions:
        - onFail: MARK_RAN
        - dbms:
            type: mysql,mariadb

  - changeSet:
      id: v42.00-038
      author: jeff303
      comment: >-
        Added 0.42.0 - modify type of native_query_snippet.description from text
        to ${text.type} on mysql,mariadb
      changes:
        - modifyDataType:
            tableName: native_query_snippet
            columnName: description
            newDataType: ${text.type}
      preConditions:
        - onFail: MARK_RAN
        - dbms:
            type: mysql,mariadb

  - changeSet:
      id: v42.00-039
      author: jeff303
      comment: >-
        Added 0.42.0 - modify type of pulse.parameters from text to ${text.type}
        on mysql,mariadb
      changes:
        - modifyDataType:
            tableName: pulse
            columnName: parameters
            newDataType: ${text.type}
      preConditions:
        - onFail: MARK_RAN
        - dbms:
            type: mysql,mariadb

  - changeSet:
      id: v42.00-040
      author: jeff303
      comment: >-
        Added 0.42.0 - modify type of pulse_channel.details from text to ${text.type}
        on mysql,mariadb
      changes:
        - modifyDataType:
            tableName: pulse_channel
            columnName: details
            newDataType: ${text.type}
      preConditions:
        - onFail: MARK_RAN
        - dbms:
            type: mysql,mariadb

  - changeSet:
      id: v42.00-041
      author: jeff303
      comment: >-
        Added 0.42.0 - modify type of query.query from text to ${text.type} on
        mysql,mariadb
      changes:
        - modifyDataType:
            tableName: query
            columnName: query
            newDataType: ${text.type}
      preConditions:
        - onFail: MARK_RAN
        - dbms:
            type: mysql,mariadb

  - changeSet:
      id: v42.00-042
      author: jeff303
      comment: >-
        Added 0.42.0 - modify type of query_execution.error from text to ${text.type}
        on mysql,mariadb
      changes:
        - modifyDataType:
            tableName: query_execution
            columnName: error
            newDataType: ${text.type}
      preConditions:
        - onFail: MARK_RAN
        - dbms:
            type: mysql,mariadb

  - changeSet:
      id: v42.00-043
      author: jeff303
      comment: >-
        Added 0.42.0 - modify type of report_card.dataset_query from text to
        ${text.type} on mysql,mariadb
      changes:
        - modifyDataType:
            tableName: report_card
            columnName: dataset_query
            newDataType: ${text.type}
      preConditions:
        - onFail: MARK_RAN
        - dbms:
            type: mysql,mariadb

  - changeSet:
      id: v42.00-044
      author: jeff303
      comment: >-
        Added 0.42.0 - modify type of report_card.description from text to ${text.type}
        on mysql,mariadb
      changes:
        - modifyDataType:
            tableName: report_card
            columnName: description
            newDataType: ${text.type}
      preConditions:
        - onFail: MARK_RAN
        - dbms:
            type: mysql,mariadb

  - changeSet:
      id: v42.00-045
      author: jeff303
      comment: >-
        Added 0.42.0 - modify type of report_card.embedding_params from text
        to ${text.type} on mysql,mariadb
      changes:
        - modifyDataType:
            tableName: report_card
            columnName: embedding_params
            newDataType: ${text.type}
      preConditions:
        - onFail: MARK_RAN
        - dbms:
            type: mysql,mariadb

  - changeSet:
      id: v42.00-046
      author: jeff303
      comment: >-
        Added 0.42.0 - modify type of report_card.result_metadata from text to
        ${text.type} on mysql,mariadb
      changes:
        - modifyDataType:
            tableName: report_card
            columnName: result_metadata
            newDataType: ${text.type}
      preConditions:
        - onFail: MARK_RAN
        - dbms:
            type: mysql,mariadb

  - changeSet:
      id: v42.00-047
      author: jeff303
      comment: >-
        Added 0.42.0 - modify type of report_card.visualization_settings from
        text to ${text.type} on mysql,mariadb
      changes:
        - modifyDataType:
            tableName: report_card
            columnName: visualization_settings
            newDataType: ${text.type}
      preConditions:
        - onFail: MARK_RAN
        - dbms:
            type: mysql,mariadb

  - changeSet:
      id: v42.00-048
      author: jeff303
      comment: >-
        Added 0.42.0 - modify type of report_dashboard.caveats from text to ${text.type}
        on mysql,mariadb
      changes:
        - modifyDataType:
            tableName: report_dashboard
            columnName: caveats
            newDataType: ${text.type}
      preConditions:
        - onFail: MARK_RAN
        - dbms:
            type: mysql,mariadb

  - changeSet:
      id: v42.00-049
      author: jeff303
      comment: >-
        Added 0.42.0 - modify type of report_dashboard.description from text
        to ${text.type} on mysql,mariadb
      changes:
        - modifyDataType:
            tableName: report_dashboard
            columnName: description
            newDataType: ${text.type}
      preConditions:
        - onFail: MARK_RAN
        - dbms:
            type: mysql,mariadb

  - changeSet:
      id: v42.00-050
      author: jeff303
      comment: >-
        Added 0.42.0 - modify type of report_dashboard.embedding_params from
        text to ${text.type} on mysql,mariadb
      changes:
        - modifyDataType:
            tableName: report_dashboard
            columnName: embedding_params
            newDataType: ${text.type}
      preConditions:
        - onFail: MARK_RAN
        - dbms:
            type: mysql,mariadb

  - changeSet:
      id: v42.00-051
      author: jeff303
      comment: >-
        Added 0.42.0 - modify type of report_dashboard.parameters from text to
        ${text.type} on mysql,mariadb
      changes:
        - modifyDataType:
            tableName: report_dashboard
            columnName: parameters
            newDataType: ${text.type}
      preConditions:
        - onFail: MARK_RAN
        - dbms:
            type: mysql,mariadb

  - changeSet:
      id: v42.00-052
      author: jeff303
      comment: >-
        Added 0.42.0 - modify type of report_dashboard.points_of_interest from
        text to ${text.type} on mysql,mariadb
      changes:
        - modifyDataType:
            tableName: report_dashboard
            columnName: points_of_interest
            newDataType: ${text.type}
      preConditions:
        - onFail: MARK_RAN
        - dbms:
            type: mysql,mariadb

  - changeSet:
      id: v42.00-053
      author: jeff303
      comment: >-
        Added 0.42.0 - modify type of report_dashboardcard.parameter_mappings
        from text to ${text.type} on mysql,mariadb
      changes:
        - modifyDataType:
            tableName: report_dashboardcard
            columnName: parameter_mappings
            newDataType: ${text.type}
      preConditions:
        - onFail: MARK_RAN
        - dbms:
            type: mysql,mariadb

  - changeSet:
      id: v42.00-054
      author: jeff303
      comment: >-
        Added 0.42.0 - modify type of report_dashboardcard.visualization_settings
        from text to ${text.type} on mysql,mariadb
      changes:
        - modifyDataType:
            tableName: report_dashboardcard
            columnName: visualization_settings
            newDataType: ${text.type}
      preConditions:
        - onFail: MARK_RAN
        - dbms:
            type: mysql,mariadb

  - changeSet:
      id: v42.00-055
      author: jeff303
      comment: >-
        Added 0.42.0 - modify type of revision.message from text to ${text.type}
        on mysql,mariadb
      changes:
        - modifyDataType:
            tableName: revision
            columnName: message
            newDataType: ${text.type}
      preConditions:
        - onFail: MARK_RAN
        - dbms:
            type: mysql,mariadb

  - changeSet:    # this one is run unconditionally so unify the type to ${text.type} across ALL dbs
      id: v42.00-056 # this differentiation was first done under changeSet 10 above
      author: jeff303
      comment: >-
        Added 0.42.0 - modify type of revision.object from text to ${text.type}
      changes:
        - modifyDataType:
            tableName: revision
            columnName: object
            newDataType: ${text.type}

  - changeSet:
      id: v42.00-057
      author: jeff303
      comment: >-
        Added 0.42.0 - modify type of segment.caveats from text to ${text.type}
        on mysql,mariadb
      changes:
        - modifyDataType:
            tableName: segment
            columnName: caveats
            newDataType: ${text.type}
      preConditions:
        - onFail: MARK_RAN
        - dbms:
            type: mysql,mariadb

  - changeSet:
      id: v42.00-058
      author: jeff303
      comment: >-
        Added 0.42.0 - modify type of segment.definition from text to ${text.type}
        on mysql,mariadb
      changes:
        - modifyDataType:
            tableName: segment
            columnName: definition
            newDataType: ${text.type}
      preConditions:
        - onFail: MARK_RAN
        - dbms:
            type: mysql,mariadb

  - changeSet:
      id: v42.00-059
      author: jeff303
      comment: >-
        Added 0.42.0 - modify type of segment.description from text to ${text.type}
        on mysql,mariadb
      changes:
        - modifyDataType:
            tableName: segment
            columnName: description
            newDataType: ${text.type}
      preConditions:
        - onFail: MARK_RAN
        - dbms:
            type: mysql,mariadb

  - changeSet:
      id: v42.00-060
      author: jeff303
      comment: >-
        Added 0.42.0 - modify type of segment.points_of_interest from text to
        ${text.type} on mysql,mariadb
      changes:
        - modifyDataType:
            tableName: segment
            columnName: points_of_interest
            newDataType: ${text.type}
      preConditions:
        - onFail: MARK_RAN
        - dbms:
            type: mysql,mariadb

  - changeSet:
      id: v42.00-061
      author: jeff303
      comment: >-
        Added 0.42.0 - modify type of setting.value from text to ${text.type}
        on mysql,mariadb
      changes:
        - modifyDataType:
            tableName: setting
            columnName: value
            newDataType: ${text.type}
      preConditions:
        - onFail: MARK_RAN
        - dbms:
            type: mysql,mariadb

  - changeSet:
      id: v42.00-062
      author: jeff303
      comment: >-
        Added 0.42.0 - modify type of task_history.task_details from text to
        ${text.type} on mysql,mariadb
      changes:
        - modifyDataType:
            tableName: task_history
            columnName: task_details
            newDataType: ${text.type}
      preConditions:
        - onFail: MARK_RAN
        - dbms:
            type: mysql,mariadb

  - changeSet:
      id: v42.00-063
      author: jeff303
      comment: >-
        Added 0.42.0 - modify type of view_log.metadata from text to ${text.type}
        on mysql,mariadb
      changes:
        - modifyDataType:
            tableName: view_log
            columnName: metadata
            newDataType: ${text.type}
      preConditions:
        - onFail: MARK_RAN
        - dbms:
            type: mysql,mariadb

  - changeSet:
      id: v42.00-064
      author: jeff303
      comment: "Added 0.42.0 - fix type of query_cache.results on upgrade (in case changeSet 97 was run before #16095)"
      preConditions:
        - onFail: MARK_RAN
        - dbms:
            type: mysql,mariadb
      changes:
        - modifyDataType:
            tableName: query_cache
            columnName: results
            newDataType: longblob

  - changeSet:
      id: v42.00-065
      author: dpsutton
      comment: >-
        Added 0.42.0 - Another modal dismissed state on user. Retaining the same suffix and boolean style to ease an
        eventual migration.
      changes:
        - addColumn:
            tableName: core_user
            columns:
              - column:
                  name: is_datasetnewb
                  type: boolean
                  remarks: "Boolean flag to indicate if the dataset info modal has been dismissed."
                  defaultValueBoolean: true
                  constraints:
                    nullable: false

  - changeSet:
      id: v42.00-066
      author: noahmoss
      comment: >-
        Added 0.42.0 - new columns for initial DB sync progress UX. Indicates whether a database has succesfully synced
        at least one time.
      changes:
        - addColumn:
            tableName: metabase_database
            columns:
              - column:
                  name: initial_sync_status
                  type: varchar(32)
                  remarks: "String indicating whether a database has completed its initial sync and is ready to use"
                  defaultValue: "complete"
                  constraints:
                    nullable: false

  - changeSet:
      id: v42.00-067
      author: noahmoss
      comment: >-
        Added 0.42.0 - new columns for initial DB sync progress UX. Indicates whether a table has succesfully synced
        at least one time.
      changes:
        - addColumn:
            tableName: metabase_table
            columns:
              - column:
                  name: initial_sync_status
                  type: varchar(32)
                  remarks: "String indicating whether a table has completed its initial sync and is ready to use"
                  defaultValue: "complete"
                  constraints:
                    nullable: false

  - changeSet:
      id: v42.00-068
      author: noahmoss
      comment: >-
        Added 0.42.0 - new columns for initial DB sync progress UX. Records the ID of the admin who added a database.
        May be null for the sample dataset, or for databases added prior to 0.42.0.
      changes:
        - addColumn:
            tableName: metabase_database
            columns:
              - column:
                  name: creator_id
                  type: int
                  remarks: "ID of the admin who added the database"
                  constraints:
                    nullable: true

  - changeSet:
      id: v42.00-069
      author: noahmoss
      comment: >-
        Added 0.42.0 - adds FK constraint for creator_id column, containing the ID of the admin who added a database.
      changes:
        - addForeignKeyConstraint:
            baseTableName: metabase_database
            baseColumnNames: creator_id
            referencedTableName: core_user
            referencedColumnNames: id
            constraintName: fk_database_creator_id
            onDelete: SET NULL

  - changeSet:
      id: v42.00-070
      author: camsaul
      comment: >-
        Added 0.42.0 - add Database.settings column to implement Database-local Settings
      # This migration was originally misnumbered, so now that it has a correct number it may get triggered a second
      # time. That's fine
      preConditions:
        - onFail: MARK_RAN
        - not:
            - columnExists:
                tableName: metabase_database
                columnName: settings
      changes:
        - addColumn:
            tableName: metabase_database
            columns:
              - column:
                  name: settings
                  type: ${text.type}
                  remarks: "Serialized JSON containing Database-local Settings for this Database"

  - changeSet:
      id: v42.00-071
      author: noahmoss
      comment: >-
        Added 0.42.0 - migrates the Sample Dataset to the name "Sample Database"
      changes:
        - sql:
            sql: UPDATE metabase_database SET name='Sample Database' WHERE is_sample=true

  - changeSet:
      id: v43.00-001
      author: jeff303
      comment: >-
        Added 0.43.0 - migrates any Database using the old bigquery driver to bigquery-cloud-sdk instead
      changes:
        - sql:
            sql: UPDATE metabase_database SET engine = 'bigquery-cloud-sdk' WHERE engine = 'bigquery'


  #
  # The next few migrations replace metabase.db.data-migrations/add-users-to-default-permissions-groups from 0.20.0
  #

  # Create the magic Permissions Groups if they don't already exist.

  # [add-users-to-default-permissions-groups 1 of 4]
  - changeSet:
      id: v43.00-002
      author: camsaul
      comment: >-
        Added 0.43.0. Create magic 'All Users' Permissions Group if it does not already exist.
      preConditions:
        - onFail: MARK_RAN
        - sqlCheck:
            expectedResult: 0
            sql: >-
              SELECT count(*) FROM permissions_group WHERE name = 'All Users';
      changes:
        - sql:
            sql: >-
              INSERT INTO permissions_group (name)
              VALUES
              ('All Users')

  # [add-users-to-default-permissions-groups 2 of 4]
  - changeSet:
      id: v43.00-003
      author: camsaul
      comment: >-
        Added 0.43.0. Create magic 'Administrators' Permissions Group if it does not already exist.
      preConditions:
        - onFail: MARK_RAN
        - sqlCheck:
            expectedResult: 0
            sql: >-
              SELECT count(*) FROM permissions_group WHERE name = 'Administrators';
      changes:
        - sql:
            sql: >-
              INSERT INTO permissions_group (name)
              VALUES
              ('Administrators')

  # Add existing Users to the magic Permissions Groups if needed.

  # [add-users-to-default-permissions-groups 3 of 4]
  - changeSet:
      id: v43.00-004
      author: camsaul
      comment: >-
        Added 0.43.0. Add existing Users to 'All Users' magic Permissions Group if needed.
      changes:
        - sql:
            sql: >-
              INSERT INTO permissions_group_membership (user_id, group_id)
              SELECT
                u.id AS user_id,
                all_users_group.id AS group_id
                FROM core_user u
                LEFT JOIN (
                  SELECT *
                  FROM permissions_group
                  WHERE name = 'All Users'
                ) all_users_group
                  ON true
                LEFT JOIN permissions_group_membership pgm
                       ON u.id = pgm.user_id
                      AND all_users_group.id = pgm.group_id
                WHERE pgm.id IS NULL;

  # [add-users-to-default-permissions-groups 4 of 4]
  - changeSet:
      id: v43.00-005
      author: camsaul
      comment: >-
        Added 0.43.0. Add existing Users with 'is_superuser' flag to 'Administrators' magic Permissions Group if needed.
      changes:
        - sql:
            sql: >-
              INSERT INTO permissions_group_membership (user_id, group_id)
              SELECT
                u.id AS user_id,
                admin_group.id AS group_id
                FROM core_user u
                LEFT JOIN (
                  SELECT *
                  FROM permissions_group
                  WHERE name = 'Administrators'
                ) admin_group
                  ON true
                LEFT JOIN permissions_group_membership pgm
                       ON u.id = pgm.user_id
                      AND admin_group.id = pgm.group_id
                WHERE u.is_superuser = true
                  AND pgm.id IS NULL;

  #
  # This migration replaces metabase.db.data-migrations/add-admin-group-root-entry, added 0.20.0
  #
  # Create root permissions entry for admin magic Permissions Group. Admin Group has a single entry that lets it
  # access to everything
  - changeSet:
      id: v43.00-006
      author: camsaul
      comment: >-
        Added 0.43.0. Create root '/' permissions entry for the 'Administrators' magic Permissions Group if needed.
      changes:
        - sql:
            sql: >-
              INSERT INTO permissions (group_id, object)
              SELECT
                admin_group.id AS group_id,
                '/' AS object
              FROM (
                SELECT id
                FROM permissions_group
                WHERE name = 'Administrators'
              ) admin_group
              LEFT JOIN permissions p
                     ON admin_group.id = p.group_id
                    AND p.object = '/'
              WHERE p.object IS NULL;

  #
  # The following migration replaces metabase.db.data-migrations/add-databases-to-magic-permissions-groups, added 0.20.0
  #

  # Add permissions entries for 'All Users' for all Databases created BEFORE we created the 'All Users' Permissions
  # Group. This replaces the old 'add-databases-to-magic-permissions-groups' Clojure-land data migration. Only run
  # this migration if that one hasn't been run yet.
  - changeSet:
      id: v43.00-007
      author: camsaul
      comment: >-
        Added 0.43.0. Grant permissions for existing Databases to 'All Users' permissions group.
      preConditions:
        - onFail: MARK_RAN
        - sqlCheck:
            expectedResult: 0
            sql: >-
              SELECT count(*)
              FROM data_migrations
              WHERE id = 'add-databases-to-magic-permissions-groups';
      changes:
        - sql:
            sql: >-
              INSERT INTO permissions (object, group_id)
              SELECT db.object, all_users.id AS group_id
              FROM (
                SELECT concat('/db/', id, '/') AS object
                FROM metabase_database
              ) db
              LEFT JOIN (
                SELECT id
                FROM permissions_group
                WHERE name = 'All Users'
              ) all_users
                ON true
              LEFT JOIN permissions p
                     ON p.group_id = all_users.id
                    AND db.object = p.object
              WHERE p.object IS NULL;

  #
  # The following migration replaces metabase.db.migrations/copy-site-url-setting-and-remove-trailing-slashes, added 0.23.0
  #
  # Copy the value of the old setting `-site-url` to the new `site-url` if applicable. (`site-url` used to be stored
  # internally as `-site-url`; this was confusing, see #4188 for details.) Make sure `site-url` has no trailing slashes
  # originally fixed in #4123.
  - changeSet:
      id: v43.00-008
      author: camsaul
      comment: >-
        Added 0.43.0. Migrate legacy '-site-url' Setting to 'site-url'. Trim trailing slashes.
      preConditions:
        - onFail: MARK_RAN
        - or:
            - and:
                - dbms:
                    type: postgresql,h2
                - sqlCheck:
                    expectedResult: 0
                    sql: SELECT count(*) FROM setting WHERE key = 'site-url';
            - and:
                - dbms:
                    type: mysql,mariadb
                - sqlCheck:
                    expectedResult: 0
                    sql: SELECT count(*) FROM setting WHERE `key` = 'site-url';
      changes:
        - sql:
            dbms: h2,postgresql
            sql: >-
              INSERT INTO setting (key, value)
              SELECT
                'site-url' AS key,
                regexp_replace(value, '/$', '') AS value
              FROM setting
              WHERE key = '-site-url';
        - sql:
            dbms: mysql,mariadb
            # MySQL 5.7 doesn't support regexp_replace :(
            # 'key' has to be quoted in MySQL
            sql: >-
              INSERT INTO setting (`key`, value)
              SELECT
                'site-url' AS `key`,
                CASE
                  WHEN value LIKE '%/'
                    THEN substring(value, 1, length(value) - 1)
                  ELSE
                    value
                  END
                AS value
              FROM setting
              WHERE `key` = '-site-url';

  #
  # The following migration replaces metabase.db.migrations/ensure-protocol-specified-in-site-url, added in 0.25.1
  #
  # There's a window on in the 0.23.0 and 0.23.1 releases that the site-url could be persisted without a protocol
  # specified. Other areas of the application expect that site-url will always include http/https. This migration
  # ensures that if we have a site-url stored it has the current defaulting logic applied to it
  - changeSet:
      id: v43.00-009
      author: camsaul
      comment: >-
        Added 0.43.0. Make sure 'site-url' Setting includes protocol.
      changes:
        - sql:
            dbms: h2,postgresql
            sql: >-
              UPDATE setting
              SET value = concat('http://', value)
              WHERE key = 'site-url'
                AND value NOT LIKE 'http%';
        - sql:
            dbms: mysql,mariadb
            sql: >-
              UPDATE setting
              SET value = concat('http://', value)
              WHERE `key` = 'site-url'
                AND value NOT LIKE 'http%';

  #
  # The following migrations replace metabase.db.migrations/migrate-humanization-setting, added in 0.28.0
  #
  # Prior to version 0.28.0 humanization was configured using the boolean setting `enable-advanced-humanization`.
  # `true` meant "use advanced humanization", while `false` meant "use simple humanization". In 0.28.0, this Setting
  # was replaced by the `humanization-strategy` Setting, which (at the time of this writing) allows for a choice
  # between three options: advanced, simple, or none. Migrate any values of the old Setting, if set, to the new one.

  # [migrate-humanization-setting part 1 of 2]
  - changeSet:
      id: v43.00-010
      author: camsaul
      comment: >-
        Added 0.43.0. Migrates value of legacy enable-advanced-humanization Setting to humanization-strategy Setting added in 0.28.0.
      preConditions:
        - onFail: MARK_RAN
        - or:
            - and:
                - dbms:
                    type: postgresql,h2
                - sqlCheck:
                    expectedResult: 0
                    sql: SELECT count(*) FROM setting WHERE key = 'humanization-strategy';
            - and:
                - dbms:
                    type: mysql,mariadb
                - sqlCheck:
                    expectedResult: 0
                    sql: SELECT count(*) FROM setting WHERE `key` = 'humanization-strategy';
      changes:
        - sql:
            dbms: h2,postgresql
            sql: >-
              INSERT INTO setting (key, value)
              SELECT
                'humanization-strategy'                                      AS key,
                (CASE WHEN value = 'true' THEN 'advanced' ELSE 'simple' END) AS value
              FROM setting
              WHERE key = 'enable-advanced-humanization';
        # key has to be quoted in MySQL/MariaDB
        - sql:
            dbms: mysql,mariadb
            sql: >-
              INSERT INTO setting (`key`, value)
              SELECT
                'humanization-strategy'                                      AS `key`,
                (CASE WHEN value = 'true' THEN 'advanced' ELSE 'simple' END) AS value
              FROM setting
              WHERE `key` = 'enable-advanced-humanization';

  # [migrate-humanization-setting part 2 of 2]
  - changeSet:
      id: v43.00-011
      author: camsaul
      comment: >-
        Added 0.43.0. Remove legacy enable-advanced-humanization Setting.
      changes:
        - sql:
            dbms: h2,postgresql
            sql: >-
              DELETE FROM setting WHERE key = 'enable-advanced-humanization';
        # key has to be quoted in MySQL/MariaDB
        - sql:
            dbms: mysql,mariadb
            sql: >-
              DELETE FROM setting WHERE `key` = 'enable-advanced-humanization';

  #
  # The following migration replaces metabase.db.migrations/mark-category-fields-as-list, added in 0.29.0
  #
  # Starting in version 0.29.0 we switched the way we decide which Fields should get FieldValues. Prior to 29, Fields
  # would be marked as special type Category if they should have FieldValues. In 29+, the Category special type no
  # longer has any meaning as far as the backend is concerned. Instead, we use the new `has_field_values` column to
  # keep track of these things. Fields whose value for `has_field_values` is `list` is the equiavalent of the old
  # meaning of the Category special type.
  #
  # Note that in 0.39.0 special type was renamed to semantic type
  - changeSet:
      id: v43.00-012
      author: camsaul
      comment: >-
        Added 0.43.0. Set Field.has_field_values to 'list' if semantic_type derives from :type/Category.
      preConditions:
        - onFail: MARK_RAN
        - sqlCheck:
            expectedResult: 0
            sql: >-
              SELECT count(*)
              FROM data_migrations
              WHERE id = 'mark-category-fields-as-list';
      changes:
        - sql:
            # This is a snapshot of all the descendants of `:type/Category` at the time this migration was written. We
            # don't need to worry about new types being added in the future, since the purpose of this migration is
            # only to update old columns.
            sql: >-
              UPDATE metabase_field
              SET has_field_values = 'list'
              WHERE has_field_values IS NULL
                AND active = true
                AND semantic_type IN (
                  'type/Category',
                  'type/City',
                  'type/Company',
                  'type/Country',
                  'type/Name',
                  'type/Product',
                  'type/Source',
                  'type/State',
                  'type/Subscription',
                  'type/Title'
                );

  #
  # The following migrations replace metabase.db.migrations/add-migrated-collections, added in 0.30.0
  #
  # In 0.30 dashboards and pulses will be saved in collections rather than on separate list pages. Additionally, there
  # will no longer be any notion of saved questions existing outside of a collection (i.e. in the weird "Everything
  # Else" area where they can currently be saved).
  #
  # Consequently we'll need to move existing dashboards, pulses, and questions-not-in-a-collection to a new location
  # when users upgrade their instance to 0.30 from a previous version.
  #
  # The user feedback we've received points to a UX that would do the following:
  #
  # 1. Set permissions to the Root Collection to readwrite perms access for *all* Groups.
  #
  # 2. Create three new collections within the root collection: "Migrated dashboards," "Migrated pulses," and "Migrated
  #    questions."
  #
  # 3. The permissions settings for these new collections should be set to No Access for all user groups except
  #    Administrators.
  #
  # 4. Existing Dashboards, Pulses, and Questions from the "Everything Else" area should now be present within these
  #    new collections.

  # [add-migrated-collections part 1 of 7] Create 'Migrated Dashboards' Collection if needed
  - changeSet:
      id: v43.00-014
      author: camsaul
      comment: >-
        Added 0.43.0. Add 'Migrated Dashboards' Collection if needed and there are any Dashboards not in a Collection.
      preConditions:
        - onFail: MARK_RAN
        - and:
            - sqlCheck:
                expectedResult: 0
                sql: >-
                  SELECT count(*)
                  FROM data_migrations
                  WHERE id = 'add-migrated-collections';
            - sqlCheck:
                expectedResult: 0
                sql: >-
                  SELECT count(*)
                  FROM collection
                  WHERE name = 'Migrated Dashboards';
            - not:
                - sqlCheck:
                    expectedResult: 0
                    sql: >-
                      SELECT count(*)
                      FROM report_dashboard
                      WHERE collection_id IS NULL;
      changes:
        - sql:
            # #509ee3 is the MB brand color
            sql: >-
              INSERT INTO collection (name, color, slug)
              VALUES
              ('Migrated Dashboards', '#509ee3', 'migrated_dashboards');

  # [add-migrated-collections part 2 of 7] Create 'Migrated Pulses' Collection if needed
  - changeSet:
      id: v43.00-015
      author: camsaul
      comment: >-
        Added 0.43.0. Add 'Migrated Pulses' Collection if needed and there are any Pulses not in a Collection.
      preConditions:
        - onFail: MARK_RAN
        - and:
            - sqlCheck:
                expectedResult: 0
                sql: >-
                  SELECT count(*)
                  FROM data_migrations
                  WHERE id = 'add-migrated-collections';
            - sqlCheck:
                expectedResult: 0
                sql: >-
                  SELECT count(*)
                  FROM collection
                  WHERE name = 'Migrated Pulses';
            - not:
                - sqlCheck:
                    expectedResult: 0
                    sql: >-
                      SELECT count(*)
                      FROM pulse
                      WHERE collection_id IS NULL;
      changes:
        - sql:
            # #509ee3 is the MB brand color
            sql: >-
              INSERT INTO collection (name, color, slug)
              VALUES
              ('Migrated Pulses', '#509ee3', 'migrated_pulses');

  # [add-migrated-collections part 3 of 7] Create 'Migrated Questions' Collection if needed
  - changeSet:
      id: v43.00-016
      author: camsaul
      comment: >-
        Added 0.43.0. Add 'Migrated Questions' Collection if needed and there are any Cards not in a Collection.
      preConditions:
        - onFail: MARK_RAN
        - and:
            - sqlCheck:
                expectedResult: 0
                sql: >-
                  SELECT count(*)
                  FROM data_migrations
                  WHERE id = 'add-migrated-collections';
            - sqlCheck:
                expectedResult: 0
                sql: >-
                  SELECT count(*)
                  FROM collection
                  WHERE name = 'Migrated Questions';
            - not:
                - sqlCheck:
                    expectedResult: 0
                    sql: >-
                      SELECT count(*)
                      FROM report_card
                      WHERE collection_id IS NULL;
      changes:
        - sql:
            # #509ee3 is the MB brand color
            sql: >-
              INSERT INTO collection (name, color, slug)
              VALUES
              ('Migrated Questions', '#509ee3', 'migrated_questions');

  # [add-migrated-collections part 4 of 7] Move Dashboards not in a Collection to 'Migrated Dashboards'
  - changeSet:
      id: v43.00-017
      author: camsaul
      comment: >-
        Added 0.43.0. Move Dashboards not in a Collection to 'Migrated Dashboards'.
      preConditions:
        - onFail: MARK_RAN
        - sqlCheck:
            expectedResult: 0
            sql: >-
              SELECT count(*)
              FROM data_migrations
              WHERE id = 'add-migrated-collections';
      changes:
        - sql:
            sql: >-
              UPDATE report_dashboard
              SET collection_id = (SELECT id FROM collection WHERE name = 'Migrated Dashboards')
              WHERE collection_id IS NULL;


  # [add-migrated-collections part 5 of 7] Move Pulses not in a Collection to 'Migrated Pulses'
  - changeSet:
      id: v43.00-018
      author: camsaul
      comment: >-
        Added 0.43.0. Move Pulses not in a Collection to 'Migrated Pulses'.
      preConditions:
        - onFail: MARK_RAN
        - sqlCheck:
            expectedResult: 0
            sql: >-
              SELECT count(*)
              FROM data_migrations
              WHERE id = 'add-migrated-collections';
      changes:
        - sql:
            sql: >-
              UPDATE pulse
              SET collection_id = (SELECT id FROM collection WHERE name = 'Migrated Pulses')
              WHERE collection_id IS NULL;

  # [add-migrated-collections part 6 of 7] Move Cards not in a Collection to 'Migrated Questions'
  - changeSet:
      id: v43.00-019
      author: camsaul
      comment: >-
        Added 0.43.0. Move Cards not in a Collection to 'Migrated Questions'.
      preConditions:
        - onFail: MARK_RAN
        - sqlCheck:
            expectedResult: 0
            sql: >-
              SELECT count(*)
              FROM data_migrations
              WHERE id = 'add-migrated-collections';
      changes:
        - sql:
            sql: >-
              UPDATE report_card
              SET collection_id = (SELECT id FROM collection WHERE name = 'Migrated Questions')
              WHERE collection_id IS NULL;

  # [add-migrated-collections part 7 of 7] Grant All Users readwrite perms for the Root Collection.
  - changeSet:
      id: v43.00-020
      author: camsaul
      comment: >-
        Added 0.43.0. Grant the 'All Users' Permissions Group readwrite perms for the Root Collection.
      preConditions:
        - onFail: MARK_RAN
        - and:
            - sqlCheck:
                expectedResult: 0
                sql: >-
                  SELECT count(*)
                  FROM data_migrations
                  WHERE id = 'add-migrated-collections';
      changes:
        - sql:
            sql: >-
              INSERT INTO permissions (group_id, object)
              SELECT
                all_users_group.id AS group_id,
                '/collection/root/' AS object
              FROM (
                SELECT id
                FROM permissions_group
                WHERE name = 'All Users'
              ) all_users_group
              LEFT JOIN permissions p
                     ON all_users_group.id = p.group_id
                    AND p.object = '/collection/root/'
              WHERE p.object IS NULL;

  - changeSet:
      id: v43.00-021
      author: adam-james
      comment: Added 0.43.0 - Timeline table for Events
      changes:
        - createTable:
            tableName: timeline
            remarks: Timeline table to organize events
            columns:
              - column:
                  name: id
                  type: int
                  autoIncrement: true
                  constraints:
                    nullable: false
                    primaryKey: true
              - column:
                  remarks: Name of the timeline
                  name: name
                  type: varchar(255)
                  constraints:
                    nullable: false
              - column:
                  remarks: Optional description of the timeline
                  name: description
                  type: varchar(255)
                  constraints:
                    nullable: true
              - column:
                  name: icon
                  type: varchar(128)
                  constraints:
                    nullable: true
                  remarks: the icon to use when displaying the event
              - column:
                  remarks: ID of the collection containing the timeline
                  name: collection_id
                  type: int
                  constraints:
                    nullable: true
                    references: collection(id)
                    foreignKeyName: fk_timeline_collection_id
                    deleteCascade: true
              - column:
                  remarks: Whether or not the timeline has been archived
                  name: archived
                  type: boolean
                  defaultValueBoolean: false
                  constraints:
                    nullable: false
              - column:
                  remarks: ID of the user who created the timeline
                  name: creator_id
                  type: int
                  constraints:
                    nullable: false
                    references: core_user(id)
                    foreignKeyName: fk_timeline_creator_id
                    deleteCascade: true
              - column:
                  remarks: The timestamp of when the timeline was created
                  name: created_at
                  type: ${timestamp_type}
                  defaultValueComputed: current_timestamp
                  constraints:
                    nullable: false
              - column:
                  remarks: The timestamp of when the timeline was updated
                  name: updated_at
                  type: ${timestamp_type}
                  defaultValueComputed: current_timestamp
                  constraints:
                    nullable: false

  - changeSet:
      id: v43.00-022
      author: adam-james
      comment: Added 0.43.0 - Events table
      changes:
        - createTable:
            tableName: timeline_event
            remarks: Events table
            columns:
              - column:
                  name: id
                  type: int
                  autoIncrement: true
                  constraints:
                    nullable: false
                    primaryKey: true
              - column:
                  remarks: ID of the timeline containing the event
                  name: timeline_id
                  type: int
                  constraints:
                    nullable: false
                    references: timeline(id)
                    foreignKeyName: fk_events_timeline_id
                    deleteCascade: true
              - column:
                  remarks: Name of the event
                  name: name
                  type: varchar(255)
                  constraints:
                    nullable: false
              - column:
                  remarks: Optional markdown description of the event
                  name: description
                  type: varchar(255)
                  constraints:
                    nullable: true
              - column:
                  name: timestamp
                  type: ${timestamp_type}
                  constraints:
                    nullable: false
                  remarks: When the event happened
              - column:
                  name: time_matters
                  type: boolean
                  constraints:
                    nullable: false
                  remarks: >-
                     Indicate whether the time component matters or if the timestamp should just serve to indicate the
                     day of the event without any time associated to it.
              - column:
                  name: timezone
                  constraints:
                    nullable: false
                  type: varchar(255)
                  remarks: Timezone to display the underlying UTC timestamp in for the client
              - column:
                  name: icon
                  type: varchar(128)
                  constraints:
                    nullable: true
                  remarks: the icon to use when displaying the event
              - column:
                  remarks: Whether or not the event has been archived
                  name: archived
                  type: boolean
                  defaultValueBoolean: false
                  constraints:
                    nullable: false
              - column:
                  remarks: ID of the user who created the event
                  name: creator_id
                  type: int
                  constraints:
                    nullable: false
                    references: core_user(id)
                    foreignKeyName: fk_event_creator_id
                    deleteCascade: true
              - column:
                  remarks: The timestamp of when the event was created
                  name: created_at
                  type: ${timestamp_type}
                  defaultValueComputed: current_timestamp
                  constraints:
                    nullable: false
              - column:
                  remarks: The timestamp of when the event was modified
                  name: updated_at
                  type: ${timestamp_type}
                  defaultValueComputed: current_timestamp
                  constraints:
                    nullable: false

  - changeSet:
      id: v43.00-023
      author: dpsutton
      comment: Added 0.43.0 - Index on timeline collection_id
      changes:
        - createIndex:
            tableName: timeline
            indexName: idx_timeline_collection_id
            columns:
              - column:
                  name: collection_id

  - changeSet:
      id: v43.00-024
      author: dpsutton
      comment: Added 0.43.0 - Index on timeline_event timeline_id
      changes:
        - createIndex:
            tableName: timeline_event
            indexName: idx_timeline_event_timeline_id
            columns:
              - column:
                  name: timeline_id

  - changeSet:
      id: v43.00-025
      author: dpsutton
      comment: Added 0.43.0 - Index on timeline timestamp
      changes:
        - createIndex:
            tableName: timeline_event
            indexName: idx_timeline_event_timeline_id_timestamp
            columns:
              - column:
                  name: timeline_id
              - column:
                  name: timestamp

  - changeSet:
      id: v43.00-026
      author: noahmoss
      comment: >-
        Added 0.43.0 - adds User.settings column to implement User-local Settings
      changes:
        - addColumn:
            tableName: core_user
            columns:
              - column:
                  name: settings
                  type: ${text.type}
                  remarks: "Serialized JSON containing User-local Settings for this User"

  - changeSet:
      id: v43.00-027
      author: camsaul
      comment: Added 0.43.0. Drop NOT NULL constraint for core_user.password
      changes:
        - dropNotNullConstraint:
            tableName: core_user
            columnName: password
            columnDataType: varchar(254)

  - changeSet:
      id: v43.00-028
      author: camsaul
      comment: Added 0.43.0. Drop NOT NULL constraint for core_user.password_salt
      changes:
        - dropNotNullConstraint:
            tableName: core_user
            columnName: password_salt
            columnDataType: varchar(254)

  #
  # The following migration replaces metabase.db.data-migrations/clear-ldap-user-local-passwords, added 0.30.0
  #
  # Before 0.30.0, we were storing the LDAP user's password in the core_user table (though it wasn't used). This
  # migration clears those passwords out, disabling password-based login.
  - changeSet:
      id: v43.00-029
      author: camsaul
      comment: Added 0.43.0. Clear local password for Users using LDAP auth.
      changes:
        - sql:
            sql: >-
              UPDATE core_user
              SET
                password = NULL,
                password_salt = NULL
              WHERE ldap_auth IS TRUE;

  - changeSet:
      id: v43.00-030
      author: dpsutton
      comment: Added 0.43.0 - Dashboard bookmarks table
      changes:
        - createTable:
            tableName: dashboard_bookmark
            remarks: Table holding bookmarks on dashboards
            columns:
              - column:
                  name: id
                  type: int
                  autoIncrement: true
                  constraints:
                    primaryKey: true
                    nullable: false
              - column:
                  name: user_id
                  type: int
                  remarks: 'ID of the User who bookmarked the Dashboard'
                  constraints:
                    nullable: false
                    references: core_user(id)
                    foreignKeyName: fk_dashboard_bookmark_user_id
                    deleteCascade: true
              - column:
                  name: dashboard_id
                  type: int
                  remarks: 'ID of the Dashboard bookmarked by the user'
                  constraints:
                    nullable: false
                    references: report_dashboard(id)
                    foreignKeyName: fk_dashboard_bookmark_dashboard_id
                    deleteCascade: true
              - column:
                  remarks: The timestamp of when the bookmark was created
                  name: created_at
                  type: ${timestamp_type}
                  defaultValueComputed: current_timestamp
                  constraints:
                    nullable: false
  - changeSet:
      id: v43.00-031
      author: dpsutton
      comment: Added 0.43.0 - Dashboard bookmarks table unique constraint
      changes:
        - addUniqueConstraint:
            tableName: dashboard_bookmark
            columnNames: user_id, dashboard_id
            constraintName: unique_dashboard_bookmark_user_id_dashboard_id
  - changeSet:
      id: v43.00-032
      author: dpsutton
      comment: Added 0.43.0 - Dashboard bookmarks table index on user_id
      changes:
        - createIndex:
            tableName: dashboard_bookmark
            columns:
              - column:
                  name: user_id
            indexName: idx_dashboard_bookmark_user_id
  - changeSet:
      id: v43.00-033
      author: dpsutton
      comment: Added 0.43.0 - Dashboard bookmarks table index on dashboard_id
      changes:
        - createIndex:
            tableName: dashboard_bookmark
            columns:
              - column:
                  name: dashboard_id
            indexName: idx_dashboard_bookmark_dashboard_id

  - changeSet:
      id: v43.00-034
      author: dpsutton
      comment: Added 0.43.0 - Card bookmarks table
      changes:
        - createTable:
            tableName: card_bookmark
            remarks: Table holding bookmarks on cards
            columns:
              - column:
                  name: id
                  type: int
                  autoIncrement: true
                  constraints:
                    primaryKey: true
                    nullable: false
              - column:
                  name: user_id
                  type: int
                  remarks: 'ID of the User who bookmarked the Card'
                  constraints:
                    nullable: false
                    references: core_user(id)
                    foreignKeyName: fk_card_bookmark_user_id
                    deleteCascade: true
              - column:
                  name: card_id
                  type: int
                  remarks: 'ID of the Card bookmarked by the user'
                  constraints:
                    nullable: false
                    references: report_card(id)
                    foreignKeyName: fk_card_bookmark_dashboard_id
                    deleteCascade: true
              - column:
                  remarks: The timestamp of when the bookmark was created
                  name: created_at
                  type: ${timestamp_type}
                  defaultValueComputed: current_timestamp
                  constraints:
                    nullable: false
  - changeSet:
      id: v43.00-035
      author: dpsutton
      comment: Added 0.43.0 - Card bookmarks table unique constraint
      changes:
        - addUniqueConstraint:
            tableName: card_bookmark
            columnNames: user_id, card_id
            constraintName: unique_card_bookmark_user_id_card_id
  - changeSet:
      id: v43.00-036
      author: dpsutton
      comment: Added 0.43.0 - Card bookmarks table index on user_id
      changes:
        - createIndex:
            tableName: card_bookmark
            columns:
              - column:
                  name: user_id
            indexName: idx_card_bookmark_user_id
  - changeSet:
      id: v43.00-037
      author: dpsutton
      comment: Added 0.43.0 - Card bookmarks table index on card_id
      changes:
        - createIndex:
            tableName: card_bookmark
            columns:
              - column:
                  name: card_id
            indexName: idx_card_bookmark_card_id

  - changeSet:
      id: v43.00-038
      author: dpsutton
      comment: Added 0.43.0 - Collection bookmarks table
      changes:
        - createTable:
            tableName: collection_bookmark
            remarks: Table holding bookmarks on collections
            columns:
              - column:
                  name: id
                  type: int
                  autoIncrement: true
                  constraints:
                    primaryKey: true
                    nullable: false
              - column:
                  name: user_id
                  type: int
                  remarks: 'ID of the User who bookmarked the Collection'
                  constraints:
                    nullable: false
                    references: core_user(id)
                    foreignKeyName: fk_collection_bookmark_user_id
                    deleteCascade: true
              - column:
                  name: collection_id
                  type: int
                  remarks: 'ID of the Card bookmarked by the user'
                  constraints:
                    nullable: false
                    references: collection(id)
                    foreignKeyName: fk_collection_bookmark_collection_id
                    deleteCascade: true
              - column:
                  remarks: The timestamp of when the bookmark was created
                  name: created_at
                  type: ${timestamp_type}
                  defaultValueComputed: current_timestamp
                  constraints:
                    nullable: false
  - changeSet:
      id: v43.00-039
      author: dpsutton
      comment: Added 0.43.0 - Collection bookmarks table unique constraint
      changes:
        - addUniqueConstraint:
            tableName: collection_bookmark
            columnNames: user_id, collection_id
            constraintName: unique_collection_bookmark_user_id_collection_id
  - changeSet:
      id: v43.00-040
      author: dpsutton
      comment: Added 0.43.0 - Collection bookmarks table index on user_id
      changes:
        - createIndex:
            tableName: collection_bookmark
            columns:
              - column:
                  name: user_id
            indexName: idx_collection_bookmark_user_id
  - changeSet:
      id: v43.00-041
      author: dpsutton
      comment: Added 0.43.0 - Collection bookmarks table index on collection_id
      changes:
        - createIndex:
            tableName: collection_bookmark
            columns:
              - column:
                  name: collection_id
            indexName: idx_collection_bookmark_collection_id

  - changeSet:
      id: v43.00-042
      author: noahmoss
      comment: >-
        Added 0.43.0. Grant download permissions for existing Databases to 'All Users' permissions group
      changes:
        - sql:
            sql: >-
              INSERT INTO permissions (object, group_id)
              SELECT db.object, all_users.id AS group_id
              FROM (
                SELECT concat('/download/db/', id, '/') AS object
                FROM metabase_database
              ) db
              LEFT JOIN (
                SELECT id
                FROM permissions_group
                WHERE name = 'All Users'
              ) all_users
                ON true
              LEFT JOIN permissions p
                     ON p.group_id = all_users.id
                    AND db.object = p.object
              WHERE p.object IS NULL;

  - changeSet:
      id: v43.00-043
      author: howonlee
      comment: Added 0.43.0 - Nested field columns in fields
      changes:
        - addColumn:
            columns:
            - column:
                remarks: Nested field column paths, flattened
                name: nfc_path
                type: varchar(254)
                constraints:
                  nullable: true
            tableName: metabase_field

  - changeSet:
      id: v43.00-044
      author: noahmoss
      comment: Added 0.43.0 - Removes MetaBot permissions group
      changes:
        - sql:
            sql: DELETE FROM permissions_group WHERE name = 'MetaBot'

  - changeSet:
      id: v43.00-046
      author: qnkhuat
      comment: Added 0.43.0 - create General Permission Revision table
      changes:
        - createTable:
            tableName: general_permissions_revision
            remarks: 'Used to keep track of changes made to general permissions.'
            columns:
              - column:
                  name: id
                  type: int
                  autoIncrement: true
                  constraints:
                    primaryKey: true
                    nullable: false
              - column:
                  name: before
                  type: ${text.type}
                  remarks: 'Serialized JSON of the permission graph before the changes.'
                  constraints:
                    nullable: false
              - column:
                  name: after
                  type: ${text.type}
                  remarks: 'Serialized JSON of the changes in permission graph.'
                  constraints:
                    nullable: false
              - column:
                  name: user_id
                  type: int
                  remarks: 'The ID of the admin who made this set of changes.'
                  constraints:
                    nullable: false
                    referencedTableName: core_user
                    referencedColumnNames: id
                    foreignKeyName: fk_general_permissions_revision_user_id
              - column:
                  name: created_at
                  type: datetime
                  remarks: 'The timestamp of when these changes were made.'
                  constraints:
                    nullable: false
              - column:
                  name: remark
                  type: ${text.type}
                  remarks: 'Optional remarks explaining why these changes were made.'

  - changeSet:
      id: v43.00-047
      author: qnkhuat
      comment: Added 0.43.0. Grant the 'All Users' Group permissions to create/edit subscriptions and alerts
      changes:
        - sql:
            sql: >-
              INSERT INTO permissions (group_id, object)
              SELECT
                all_users_group.id AS group_id,
                '/general/subscription/' AS object
              FROM (
                SELECT id
                FROM permissions_group
                WHERE name = 'All Users'
              ) all_users_group
              LEFT JOIN permissions p
                ON all_users_group.id = p.group_id
                AND p.object = '/general/subscription/'
              WHERE p.object IS NULL;

  - changeSet:
      id: v43.00-049
      author: dpsutton
      comment: Added 0.43.0 - Unify datatype with query_execution.started_at so comparable (see 168).
      changes:
        - modifyDataType:
            tableName: view_log
            columnName: timestamp
            newDataType: ${timestamp_type}

  - changeSet:
        id: v43.00-050
        author: qnkhuat
        comment: Added 0.43.0. Add permissions_group_membership.is_group_manager
        changes:
          - addColumn:
              columns:
              - column:
                  remarks: Boolean flag to indicate whether user is a group's manager.
                  name: is_group_manager
                  type: boolean
                  constraints:
                    nullable: false
                  defaultValue: false
              tableName: permissions_group_membership

  - changeSet:
      id: v43.00-051
      author: adam-james
      comment: Added 0.43.0 - default boolean on timelines to indicate default timeline for a collection
      changes:
        - addColumn:
            columns:
            - column:
                remarks: Boolean value indicating if the timeline is the default one for the containing Collection
                name: default
                type: boolean
                defaultValue: false
                constraints:
                  nullable: false
            tableName: timeline

  - changeSet:
      id: v43.00-052
      author: snoe
      comment: Added 0.43.0 - bookmark ordering
      changes:
        - createTable:
            tableName: bookmark_ordering
            remarks: Table holding ordering information for various bookmark tables
            columns:
              - column:
                  name: id
                  type: int
                  autoIncrement: true
                  constraints:
                    primaryKey: true
                    nullable: false
              - column:
                  name: user_id
                  type: int
                  remarks: 'ID of the User who ordered bookmarks'
                  constraints:
                    nullable: false
                    references: core_user(id)
                    foreignKeyName: fk_bookmark_ordering_user_id
                    deleteCascade: true
              - column:
                  name: type
                  type: varchar(255)
                  remarks: 'type of the Bookmark'
                  constraints:
                    nullable: false
              - column:
                  name: item_id
                  type: int
                  remarks: 'id of the item being bookmarked (Card, Collection, Dashboard, ...) no FK, so may no longer exist'
                  constraints:
                    nullable: false
              - column:
                  name: ordering
                  type: int
                  remarks: 'order of bookmark for user'
                  constraints:
                    nullable: false
  - changeSet:
      id: v43.00-053
      author: snoe
      comment: Added 0.43.0 - bookmark ordering
      changes:
        - addUniqueConstraint:
            tableName: bookmark_ordering
            columnNames: user_id, type, item_id
            constraintName: unique_bookmark_user_id_type_item_id
  - changeSet:
      id: v43.00-054
      author: snoe
      comment: Added 0.43.0 - bookmark ordering
      changes:
        - addUniqueConstraint:
            tableName: bookmark_ordering
            columnNames: user_id, ordering
            constraintName: unique_bookmark_user_id_ordering
  - changeSet:
      id: v43.00-055
      author: snoe
      comment: Added 0.43.0 - bookmark ordering
      changes:
        - createIndex:
            tableName: bookmark_ordering
            columns:
              - column:
                  name: user_id
            indexName: idx_bookmark_ordering_user_id

  - changeSet:
      id: v43.00-056
      author: qnkhuat
      comment: >-
        Added 0.43.0 - Rename general permission revision table
        It's safe to rename this table without breaking downgrades compatibility because this table was also added in 0.43.0.
      changes:
        - renameTable:
            oldTableName: general_permissions_revision
            newTableName: application_permissions_revision

  - changeSet:
      id: v43.00-057
      author: qnkhuat
      comment: Added 0.43.0 - Rename general_permissions_revision_id_seq
      failOnError: false # mysql and h2 don't have this sequence
      preConditions:
        - onFail: MARK_RAN
        - dbms:
            type: postgresql
      changes:
        - sql:
            - sql: ALTER SEQUENCE general_permissions_revision_id_seq RENAME TO application_permissions_revision_id_seq;

  - changeSet:
      id: v43.00-058
      author: qnkhuat
      comment: Added 0.43.0 - Rename general permissios to application permissions
      changes:
        - sql:
            sql: >-
              UPDATE permissions
              SET object = REPLACE(object, '/general/', '/application/')
              WHERE object LIKE '/general/%';

  - changeSet:
      id: v43.00-059
      author: adam-james
      comment: Added 0.43.0 - disallow nil timeline icons
      changes:
        - addNotNullConstraint:
            columnDataType: varchar(128)
            tableName: timeline
            columnName: icon
            defaultNullValue: "star"
  - changeSet:
      id: v43.00-060
      author: adam-james
      comment: Added 0.43.0 - disallow nil timeline event icons
      changes:
        - addNotNullConstraint:
            columnDataType: varchar(128)
            tableName: timeline_event
            columnName: icon
            defaultNullValue: "star"

  - changeSet:
      id: v43.00-062
      author: snoe
      comment: Added 0.43.0 - Unify datatype with revision.timestamp for timezone info (see 17829).
      changes:
        - modifyDataType:
            tableName: revision
            columnName: timestamp
            newDataType: ${timestamp_type}

  - changeSet:
      id: v44.00-000
      author: dpsutton
      comment: Added 0.44.0 - Persisted Info for models
      changes:
        - createTable:
            tableName: persisted_info
            remarks: Table holding information about persisted models
            columns:
              - column:
                  name: id
                  type: int
                  autoIncrement: true
                  constraints:
                    primaryKey: true
                    nullable: false
              - column:
                  name: database_id
                  type: int
                  remarks: 'ID of the database associated to the persisted card'
                  constraints:
                    nullable: false
                    referencedTableName: metabase_database
                    referencedColumnNames: id
                    foreignKeyName: fk_persisted_info_database_id
                    deleteCascade: true
              - column:
                  name: card_id
                  type: int
                  remarks: 'ID of the Card model persisted'
                  constraints:
                    nullable: false
                    unique: true
                    referencedTableName: report_card
                    referencedColumnNames: id
                    foreignKeyName: fk_persisted_info_card_id
                    deleteCascade: true
              - column:
                  remarks: Slug of the card which will form the persisted table name
                  name: question_slug
                  type: ${text.type}
                  constraints:
                    nullable: false
              - column:
                  remarks: Name of the table persisted
                  name: table_name
                  type: ${text.type}
                  constraints:
                    nullable: false
              - column:
                  remarks: JSON object that captures the state of the table when we persisted
                  name: definition
                  type: ${text.type}
                  constraints:
                    nullable: true
              - column:
                  remarks: Hash of the query persisted
                  name: query_hash
                  type: ${text.type}
                  constraints:
                    nullable: true
              - column:
                  remarks: Indicating whether the persisted table is active and can be swapped
                  name: active
                  type: boolean
                  defaultValueBoolean: false
                  constraints:
                    nullable: false
              - column:
                  remarks: Persisted table state (creating, persisted, refreshing, deleted)
                  name: state
                  type: ${text.type}
                  constraints:
                    nullable: false
              - column:
                  remarks: The timestamp of when the most recent refresh was started
                  name: refresh_begin
                  type: ${timestamp_type}
                  constraints:
                    nullable: false
              - column:
                  remarks: The timestamp of when the most recent refresh ended
                  name: refresh_end
                  type: ${timestamp_type}
                  constraints:
                    nullable: true
              - column:
                  remarks: The timestamp of when the most recent state changed
                  name: state_change_at
                  type: ${timestamp_type}
                  constraints:
                    nullable: true
              - column:
                  remarks: Error message from persisting if applicable
                  name: error
                  type: ${text.type}
                  constraints:
                    nullable: true
              - column:
                  remarks: The timestamp of when the model was first persisted
                  name: created_at
                  type: ${timestamp_type}
                  defaultValueComputed: current_timestamp
                  constraints:
                    nullable: false
              - column:
                  name: creator_id
                  type: int
                  remarks: The person who persisted a model
                  constraints:
                    nullable: false
                    referencedTableName: core_user
                    referencedColumnNames: id
                    foreignKeyName: fk_persisted_info_ref_creator_id
                    deferrable: false
                    initiallyDeferred: false
  - changeSet:
      id: v44.00-001
      author: snoe
      comment: Added 0.44.0 - Remove not null constraint from persisted_info.creator_id
      changes:
        - dropNotNullConstraint:
            tableName: persisted_info
            columnName: creator_id
            columnDataType: int

  # v44.00-002 through -011 add entity_id columns to several internal entities.
  # These are fixed-width string fields populated with a random 21-character
  # NanoID value, and used by the serialization system to de-duplicate entities
  # in a portable way. See the serialization design doc in the design repo.
  - changeSet:
      id: v44.00-002
      author: braden
      comment: Added 0.44.0 - add entity_id column to all internal entities
      changes:
        - addColumn:
            columns:
            - column:
                remarks: Random NanoID tag for unique identity.
                name: entity_id
                type: char(21)
                constraints:
                  nullable: true
                  unique: true
            tableName: metric
  - changeSet:
      id: v44.00-003
      author: braden
      comment: Added 0.44.0 - add entity_id column to all internal entities
      changes:
        - addColumn:
            columns:
            - column:
                remarks: Random NanoID tag for unique identity.
                name: entity_id
                type: char(21)
                constraints:
                  nullable: true
                  unique: true
            tableName: segment
  - changeSet:
      id: v44.00-004
      author: braden
      comment: Added 0.44.0 - add entity_id column to all internal entities
      changes:
        - addColumn:
            columns:
            - column:
                remarks: Random NanoID tag for unique identity.
                name: entity_id
                type: char(21)
                constraints:
                  nullable: true
                  unique: true
            tableName: collection
  - changeSet:
      id: v44.00-005
      author: braden
      comment: Added 0.44.0 - add entity_id column to all internal entities
      changes:
        - addColumn:
            columns:
            - column:
                remarks: Random NanoID tag for unique identity.
                name: entity_id
                type: char(21)
                constraints:
                  nullable: true
                  unique: true
            tableName: report_dashboard
  - changeSet:
      id: v44.00-006
      author: braden
      comment: Added 0.44.0 - add entity_id column to all internal entities
      changes:
        - addColumn:
            columns:
            - column:
                remarks: Random NanoID tag for unique identity.
                name: entity_id
                type: char(21)
                constraints:
                  nullable: true
                  unique: true
            tableName: dimension
  - changeSet:
      id: v44.00-007
      author: braden
      comment: Added 0.44.0 - add entity_id column to all internal entities
      changes:
        - addColumn:
            columns:
            - column:
                remarks: Random NanoID tag for unique identity.
                name: entity_id
                type: char(21)
                constraints:
                  nullable: true
                  unique: true
            tableName: pulse
  - changeSet:
      id: v44.00-008
      author: braden
      comment: Added 0.44.0 - add entity_id column to all internal entities
      changes:
        - addColumn:
            columns:
            - column:
                remarks: Random NanoID tag for unique identity.
                name: entity_id
                type: char(21)
                constraints:
                  nullable: true
                  unique: true
            tableName: report_card
  - changeSet:
      id: v44.00-009
      author: braden
      comment: Added 0.44.0 - add entity_id column to all internal entities
      changes:
        - addColumn:
            columns:
            - column:
                remarks: Random NanoID tag for unique identity.
                name: entity_id
                type: char(21)
                constraints:
                  nullable: true
                  unique: true
            tableName: native_query_snippet
  - changeSet:
      id: v44.00-010
      author: braden
      comment: Added 0.44.0 - add entity_id column to all internal entities
      changes:
        - addColumn:
            columns:
            - column:
                remarks: Random NanoID tag for unique identity.
                name: entity_id
                type: char(21)
                constraints:
                  nullable: true
                  unique: true
            tableName: timeline
  - changeSet:
      id: v44.00-011
      author: braden
      comment: Added 0.44.0 - add entity_id column to all internal entities
      changes:
        - addColumn:
            columns:
            - column:
                remarks: Random NanoID tag for unique identity.
                name: entity_id
                type: char(21)
                constraints:
                  nullable: true
                  unique: true
            tableName: report_dashboardcard
  - changeSet:
      id: v44.00-023
      author: qnkhuat
      comment: Added 0.44.0 - Add parameters to report_card
      changes:
        - addColumn:
            tableName: report_card
            columns:
              - column:
                  name: parameters
                  type: ${text.type}
                  remarks: List of parameter associated to a card
                  constraints:
                    nullable: true
                    deferrable: false
                    initiallyDeferred: false
  - changeSet:
      id: v44.00-024
      author: qnkhuat
      comment: Added 0.44.0 - Add parameters to report_card
      changes:
        - addNotNullConstraint:
            columnDataType: ${text.type}
            columnName: parameters
            defaultNullValue: '[]'
            tableName: report_card

  - changeSet:
      id: v44.00-025
      author: qnkhuat
      comment: Added 0.44.0 - Add parameter_mappings to report_card
      changes:
        - addColumn:
            tableName: report_card
            columns:
              - column:
                  name: parameter_mappings
                  type: ${text.type}
                  remarks: List of parameter associated to a card
                  constraints:
                    nullable: true
                    deferrable: false
                    initiallyDeferred: false
  - changeSet:
      id: v44.00-026
      author: qnkhuat
      comment: Added 0.44.0 - Add parameter_mappings to report_card
      changes:
        - addNotNullConstraint:
            columnDataType: ${text.type}
            columnName: parameter_mappings
            defaultNullValue: '[]'
            tableName: report_card

  - changeSet:
      id: v44.00-027
      author: adam-james
      comment: Added 0.44.0. Drop NOT NULL constraint for core_user.first_name
      changes:
        - dropNotNullConstraint:
            tableName: core_user
            columnName: first_name
            columnDataType: varchar(254)
  - changeSet:
      id: v44.00-028
      author: adam-james
      comment: Added 0.44.0. Drop NOT NULL constraint for core_user.last_name
      changes:
        - dropNotNullConstraint:
            tableName: core_user
            columnName: last_name
            columnDataType: varchar(254)

  - changeSet:
<<<<<<< HEAD
      id: v44.00-029
      author: qnkhuat
      comment: Added 0.44.0 - Add has_more_values to metabase_fieldvalues
      changes:
        - addColumn:
            tableName: metabase_fieldvalues
            columns:
              - column:
                  name: has_more_values
                  type: boolean
                  remarks: true if the stored values list is a subset of all possible values
                  defaultValueBoolean: false
=======
      id: v44.00-033
      author: qnkhuat
      comment: >-
        Added 0.43.0. Grant the 'All Users' Permissions Group readwrite perms for the Root Snippets Collection.
      preConditions:
        - onFail: MARK_RAN
          # HACK: only run this on new instances (#21940)
        - sqlCheck:
            expectedResult: 0
            sql: >-
              SELECT count(*) AS user_count FROM core_user
      changes:
        - sql:
            sql: >-
              INSERT INTO permissions (group_id, object)
              SELECT
                all_users_group.id AS group_id,
                '/collection/namespace/snippets/root/' AS object
              FROM (
                SELECT id
                FROM permissions_group
                WHERE name = 'All Users'
              ) all_users_group
              LEFT JOIN permissions p
                      ON all_users_group.id = p.group_id
                    AND p.object = '/collection/namespace/snippets/root/'
              WHERE p.object IS NULL;

  - changeSet:
      id: v44.00-038
      author: metamben
      comment: Added 0.44.0 - Add collection_preview to report_card
      changes:
        - addColumn:
            tableName: report_card
            columns:
              - column:
                  name: collection_preview
                  type: boolean
                  remarks: Indicating whether the card should be visualized in the collection preview
                  defaultValueBoolean: true
>>>>>>> 22d77dbe
                  constraints:
                    nullable: false

# >>>>>>>>>> DO NOT ADD NEW MIGRATIONS BELOW THIS LINE! ADD THEM ABOVE <<<<<<<<<<

########################################################################################################################
#
# ADVICE:
#
# 1) Run ./bin/lint-migrations-file.sh to run core.spec checks against any changes you make here. Liquibase is pretty
#    forgiving and won't complain if you accidentally mix up things like deleteCascade and onDelete: CASCADE. CI runs
#    this check but it's nicer to know now instead of waiting for CI.
#
# 2) Please post a message in the Metabase Slack #migrations channel to let others know you are creating a new
#    migration so someone else doesn't steal your ID number
#
# 3) Migrations IDs should follow the format
#
#    vMM.mm-NNN
#
#    where
#
#    M = major version
#    m = minor version
#    N = migration number relative to that major+minor version
#
#   e.g. the first migration added to 0.42.0 should be numbered v42.00-000 and the second migration should be numbered
#   v42.00-001. The first migration for 0.42.1 should be numbered v42.01-000, and so forth.
#
#   This numbering scheme was adopted beginning with version 0.42.0 so that we could go back and add migrations to patch
#   releases without the ID sequence getting wildly out of order. See PR #18821 for more information.
#
# PLEASE KEEP THIS MESSAGE AT THE BOTTOM OF THIS FILE!!!!! Add new migrations above the message.
#
########################################################################################################################<|MERGE_RESOLUTION|>--- conflicted
+++ resolved
@@ -11865,7 +11865,6 @@
             columnDataType: varchar(254)
 
   - changeSet:
-<<<<<<< HEAD
       id: v44.00-029
       author: qnkhuat
       comment: Added 0.44.0 - Add has_more_values to metabase_fieldvalues
@@ -11878,7 +11877,8 @@
                   type: boolean
                   remarks: true if the stored values list is a subset of all possible values
                   defaultValueBoolean: false
-=======
+
+  - changeSet:
       id: v44.00-033
       author: qnkhuat
       comment: >-
@@ -11920,7 +11920,6 @@
                   type: boolean
                   remarks: Indicating whether the card should be visualized in the collection preview
                   defaultValueBoolean: true
->>>>>>> 22d77dbe
                   constraints:
                     nullable: false
 
