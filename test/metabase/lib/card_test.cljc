--- conflicted
+++ resolved
@@ -60,20 +60,12 @@
                                   {:cards [metadata]})
                    :database     (meta/id)
                    :stages       [{:lib/type    :mbql.stage/mbql
-<<<<<<< HEAD
-                                   :lib/options {:lib/uuid (str (random-uuid))}
-                                   :source-card 1}]}]
-        (is (=? (for [col meta/card-results-metadata]
-                  (assoc col :lib/source :source/card))
-                (lib/returned-columns query)))))))
-=======
                                    :source-card (:id metadata)}]}]
         (is (=? (for [col (get-in lib.tu/mock-cards [:venues :result-metadata])]
                   (-> col
                       (assoc :lib/source :source/card)
                       (dissoc :fk-target-field-id)))
-                (lib.metadata.calculation/returned-columns query)))))))
->>>>>>> e2e3c10e
+                (lib/returned-columns query)))))))
 
 (deftest ^:parallel card-results-metadata-merge-metadata-provider-metadata-test
   (testing "Merge metadata from the metadata provider into result-metadata (#30046)"
