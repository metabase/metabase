(ns metabase.models.field
  (:require
   [clojure.core.memoize :as memoize]
   [clojure.set :as set]
   [clojure.string :as str]
   [medley.core :as m]
   [metabase.db.connection :as mdb.connection]
   [metabase.models.dimension :refer [Dimension]]
   [metabase.models.field-values :as field-values :refer [FieldValues]]
   [metabase.models.humanization :as humanization]
   [metabase.models.interface :as mi]
   [metabase.models.permissions :as perms]
   [metabase.models.serialization :as serdes]
   [metabase.util :as u]
   [metabase.util.i18n :refer [trs tru]]
   [metabase.util.log :as log]
   [methodical.core :as methodical]
<<<<<<< HEAD
   [toucan.hydrate :refer [hydrate]]
=======
   [toucan.db :as db]
>>>>>>> 6bcdd301
   [toucan2.core :as t2]
   [toucan2.tools.hydrate :as t2.hydrate]))

(set! *warn-on-reflection* true)

(comment mdb.connection/keep-me) ;; for [[memoize/ttl]]

;;; ------------------------------------------------- Type Mappings --------------------------------------------------

(def visibility-types
  "Possible values for `Field.visibility_type`."
  #{:normal         ; Default setting.  field has no visibility restrictions.
    :details-only   ; For long blob like columns such as JSON.  field is not shown in some places on the frontend.
    :hidden         ; Lightweight hiding which removes field as a choice in most of the UI.  should still be returned in queries.
    :sensitive      ; Strict removal of field from all places except data model listing.  queries should error if someone attempts to access.
    :retired})      ; For fields that no longer exist in the physical db.  automatically set by Metabase.  QP should error if encountered in a query.

(def has-field-values-options
  "Possible options for `has_field_values`. This column is used to determine whether we keep FieldValues for a Field,
  and which type of widget should be used to pick values of this Field when filtering by it in the Query Builder."
  ;; AUTOMATICALLY-SET VALUES, SET DURING SYNC
  ;;
  ;; `nil` -- means infer which widget to use based on logic in [[infer-has-field-values]]; this will either return
  ;; `:search` or `:none`.
  ;;
  ;; This is the default state for Fields not marked `auto-list`. Admins cannot explicitly mark a Field as
  ;; `has_field_values` `nil`. This value is also subject to automatically change in the future if the values of a
  ;; Field change in such a way that it can now be marked `auto-list`. Fields marked `nil` do *not* have FieldValues
  ;; objects.
  ;;
  #{;; The other automatically-set option. Automatically marked as a 'List' Field based on cardinality and other factors
    ;; during sync. Store a FieldValues object; use the List Widget. If this Field goes over the distinct value
    ;; threshold in a future sync, the Field will get switched back to `has_field_values = nil`.
    :auto-list
    ;;
    ;; EXPLICITLY-SET VALUES, SET BY AN ADMIN
    ;;
    ;; Admin explicitly marked this as a 'Search' Field, which means we should *not* keep FieldValues, and should use
    ;; Search Widget.
    :search
    ;; Admin explicitly marked this as a 'List' Field, which means we should keep FieldValues, and use the List
    ;; Widget. Unlike `auto-list`, if this Field grows past the normal cardinality constraints in the future, it will
    ;; remain `List` until explicitly marked otherwise.
    :list
    ;; Admin explicitly marked that this Field shall always have a plain-text widget, neither allowing search, nor
    ;; showing a list of possible values. FieldValues not kept.
    :none})


;;; ----------------------------------------------- Entity & Lifecycle -----------------------------------------------

(def Field
  "Used to be the toucan1 model name defined using [[toucan.models/defmodel]], not it's a reference to the toucan2 model name.
  We'll keep this till we replace all the Field symbol in our codebase."
  :model/Field)

(methodical/defmethod t2/table-name :model/Field [_model] :metabase_field)

(methodical/defmethod t2/model-for-automagic-hydration [:default :destination]          [_model _k]  :model/Field)
(methodical/defmethod t2/model-for-automagic-hydration [:default :field]                [_model _k]  :model/Field)
(methodical/defmethod t2/model-for-automagic-hydration [:default :origin]               [_model _k]  :model/Field)
(methodical/defmethod t2/model-for-automagic-hydration [:default :human_readable_field] [_model _k]  :model/Field)

(defn- hierarchy-keyword-in [column-name & {:keys [ancestor-types]}]
  (fn [k]
    (when-let [k (keyword k)]
      (when-not (some
                 (partial isa? k)
                 ancestor-types)
        (let [message (tru "Invalid value for Field column {0}: {1} is not a descendant of any of these types: {2}"
                           (pr-str column-name) (pr-str k) (pr-str ancestor-types))]
          (throw (ex-info message
                          {:status-code       400
                           :errors            {column-name message}
                           :value             k
                           :allowed-ancestors ancestor-types}))))
      (u/qualified-name k))))

(defn- hierarchy-keyword-out [column-name & {:keys [fallback-type ancestor-types]}]
  (fn [s]
    (when (seq s)
      (let [k (keyword s)]
        (if (some
             (partial isa? k)
             ancestor-types)
          k
          (do
            (log/warn (trs "Invalid Field {0} {1}: falling back to {2}" column-name k fallback-type))
            fallback-type))))))

(def ^:private transform-field-base-type
  {:in  (hierarchy-keyword-in  :base_type :ancestor-types [:type/*])
   :out (hierarchy-keyword-out :base_type :ancestor-types [:type/*], :fallback-type :type/*)})

(def ^:private transform-field-effective-type
  {:in  (hierarchy-keyword-in  :effective_type :ancestor-types [:type/*])
   :out (hierarchy-keyword-out :effective_type :ancestor-types [:type/*], :fallback-type :type/*)})

(def ^:private transform-field-semantic-type
  {:in  (hierarchy-keyword-in  :semantic_type :ancestor-types [:Semantic/* :Relation/*])
   :out (hierarchy-keyword-out :semantic_type :ancestor-types [:Semantic/* :Relation/*], :fallback-type nil)})

(def ^:private transform-field-coercion-strategy
  {:in  (hierarchy-keyword-in  :coercion_strategy :ancestor-types [:Coercion/*])
   :out (hierarchy-keyword-out :coercion_strategy :ancestor-types [:Coercion/*], :fallback-type nil)})

(defn- maybe-parse-semantic-numeric-values [maybe-double-value]
  (if (string? maybe-double-value)
    (or (u/ignore-exceptions (Double/parseDouble maybe-double-value)) maybe-double-value)
    maybe-double-value))

(defn- update-semantic-numeric-values
  "When fingerprinting decimal columns, NaN and Infinity values are possible. Serializing these values to JSON just
  yields a string, not a value double. This function will attempt to coerce any of those values to double objects"
  [fingerprint]
  (m/update-existing-in fingerprint [:type :type/Number]
                        (partial m/map-vals maybe-parse-semantic-numeric-values)))

(def ^:private transform-json-fingerprints
  {:in  mi/json-in
   :out (comp update-semantic-numeric-values mi/json-out-with-keywordization)})

(t2/deftransforms :model/Field
  {:base_type         transform-field-base-type
   :effective_type    transform-field-effective-type
   :coercion_strategy transform-field-coercion-strategy
   :semantic_type     transform-field-semantic-type
   :visibility_type   mi/transform-keyword
   :has_field_values  mi/transform-keyword
   :fingerprint       transform-json-fingerprints
   :settings          mi/transform-json
   :nfc_path          mi/transform-json})

(doto :model/Field
  (derive :metabase/model)
  (derive ::mi/read-policy.partial-perms-for-perms-set)
  (derive ::mi/write-policy.full-perms-for-perms-set)
  (derive :hook/timestamped?))

(t2/define-before-insert :model/Field
  [field]
  (let [defaults {:display_name (humanization/name->human-readable-name (:name field))}]
    (merge defaults field)))

;;; Field permissions
;; There are several API endpoints where large instances can return many thousands of Fields. Normally Fields require
;; a DB call to fetch information about their Table, because a Field's permissions set is the same as its parent
;; Table's. To make API endpoints perform well, we have use two strategies:
;; 1)  If a Field's Table is already hydrated, there is no need to manually fetch the information a second time
;; 2)  Failing that, we cache the corresponding permissions sets for each *Table ID* for a few seconds to minimize the
;;     number of DB calls that are made. See discussion below for more details.

(defn- perms-objects-set*
  [db-id schema table-id read-or-write]
  #{(case read-or-write
      :read  (perms/data-perms-path db-id schema table-id)
      :write (perms/data-model-write-perms-path db-id schema table-id))})

(def ^:private ^{:arglists '([table-id read-or-write])} cached-perms-object-set
  "Cached lookup for the permissions set for a table with `table-id`. This is done so a single API call or other unit of
  computation doesn't accidentally end up in a situation where thousands of DB calls end up being made to calculate
  permissions for a large number of Fields. Thus, the cache only persists for 5 seconds.

  Of course, no DB lookups are needed at all if the Field already has a hydrated Table. However, mistakes are
  possible, and I did not extensively audit every single code pathway that uses sequences of Fields and permissions,
  so this caching is added as a failsafe in case Table hydration wasn't done.

  Please note this only caches one entry PER TABLE ID. Thus, even a million Tables (which is more than I hope we ever
  see), would require only a few megs of RAM, and again only if every single Table was looked up in a span of 5
  seconds."
  (memoize/ttl
   ^{::memoize/args-fn (fn [[table-id read-or-write]]
                         [(mdb.connection/unique-identifier) table-id read-or-write])}
   (fn [table-id read-or-write]
     (let [{schema :schema, db-id :db_id} (t2/select-one ['Table :schema :db_id] :id table-id)]
       (perms-objects-set* db-id schema table-id read-or-write)))
   :ttl/threshold 5000))

;;; Calculate set of permissions required to access a Field. For the time being permissions to access a Field are the
;;; same as permissions to access its parent Table.
(defmethod mi/perms-objects-set :model/Field
  [{table-id :table_id, {db-id :db_id, schema :schema} :table} read-or-write]
  (if db-id
    ;; if Field already has a hydrated `:table`, then just use that to generate perms set (no DB calls required)
    (perms-objects-set* db-id schema table-id read-or-write)
    ;; otherwise we need to fetch additional info about Field's Table. This is cached for 5 seconds (see above)
    (cached-perms-object-set table-id read-or-write)))

(defmethod serdes/hash-fields :model/Field
  [_field]
  [:name (serdes/hydrated-hash :table)])


;;; ---------------------------------------------- Hydration / Util Fns ----------------------------------------------

(defn values
  "Return the `FieldValues` associated with this `field`."
  [{:keys [id]}]
  (t2/select [FieldValues :field_id :values], :field_id id))

(defn- select-field-id->instance
  "Select instances of `model` related by `field_id` FK to a Field in `fields`, and return a map of Field ID -> model
  instance. This only returns a single instance for each Field! Duplicates are discarded!

    (select-field-id->instance [(Field 1) (Field 2)] FieldValues)
    ;; -> {1 #FieldValues{...}, 2 #FieldValues{...}}

  (select-field-id->instance [(Field 1) (Field 2)] FieldValues :type :full)
    -> returns Fieldvalues of type :full for fields: [(Field 1) (Field 2)] "
  [fields model & conditions]
  (let [field-ids (set (map :id fields))]
    (m/index-by :field_id (when (seq field-ids)
                            (apply t2/select model :field_id [:in field-ids] conditions)))))

(mi/define-batched-hydration-method with-values
  :values
  "Efficiently hydrate the `FieldValues` for a collection of `fields`."
  [fields]
  ;; In 44 we added a new concept of Advanced FieldValues, so FieldValues are no longer have an one-to-one relationship
  ;; with Field. See the doc in [[metabase.models.field-values]] for more.
  ;; Adding an explicity filter by :type =:full for FieldValues here bc I believe this hydration does not concern
  ;; the new Advanced FieldValues.
  (let [id->field-values (select-field-id->instance fields FieldValues :type :full)]
    (for [field fields]
      (assoc field :values (get id->field-values (:id field) [])))))

(mi/define-batched-hydration-method with-normal-values
  :normal_values
  "Efficiently hydrate the `FieldValues` for visibility_type normal `fields`."
  [fields]
  (let [id->field-values (select-field-id->instance (filter field-values/field-should-have-field-values? fields)
                                                    [FieldValues :id :human_readable_values :values :field_id]
                                                    :type :full)]
    (for [field fields]
      (assoc field :values (get id->field-values (:id field) [])))))

(mi/define-batched-hydration-method with-dimensions
  :dimensions
  "Efficiently hydrate the `Dimension` for a collection of `fields`.

  NOTE! Despite the name, this only returns at most one dimension. This is for historic reasons; see #13350 for more
  details.

  Despite the weirdness, this used to be even worse -- due to a bug in the code, this originally returned a *map* if
  there was a matching Dimension, or an empty vector if there was not. In 0.46.0 I fixed this to return either a
  vector with the matching Dimension, or an empty vector. At least the response shape is consistent now. Maybe in the
  future we can change this key to `:dimension` and return it that way. -- Cam"
  [fields]
  (let [id->dimensions (select-field-id->instance fields Dimension)]
    (for [field fields
          :let  [dimension (get id->dimensions (:id field))]]
      (assoc field :dimensions (if dimension [dimension] [])))))

(defn- is-searchable?
  "Is this `field` a Field that you should be presented with a search widget for (to search its values)? If so, we can
  give it a `has_field_values` value of `search`."
  [{base-type :base_type}]
  ;; For the time being we will consider something to be "searchable" if it's a text Field since the `starts-with`
  ;; filter that powers the search queries (see `metabase.api.field/search-values`) doesn't work on anything else
  (or (isa? base-type :type/Text)
      (isa? base-type :type/TextLike)))

(defn- infer-has-field-values
  "Determine the value of `has_field_values` we should return for a `Field` As of 0.29.1 this doesn't require any DB
  calls! :D"
  [{has-field-values :has_field_values, :as field}]
  (or
   ;; if `has_field_values` is set in the DB, use that value; but if it's `auto-list`, return the value as `list` to
   ;; avoid confusing FE code, which can remain blissfully unaware that `auto-list` is a thing
   (when has-field-values
     (if (= (keyword has-field-values) :auto-list)
       :list
       has-field-values))
   ;; otherwise if it does not have value set in DB we will infer it
   (if (is-searchable? field)
     :search
     :none)))

(methodical/defmethod t2.hydrate/simple-hydrate [#_model :default #_k :has_field_values]
  "Infer what the value of the `has_field_values` should be for Fields where it's not set. See documentation for
  [[has-field-values-options]] above for a more detailed explanation of what these values mean.

  This does one important thing: if `:has_field_values` is already present and set to `:auto-list`, it is replaced by
  `:list` -- presumably because the frontend doesn't need to know `:auto-list` even exists?
  See [[infer-has-field-values]] for more info."
  [_model k field]
  (when field
    (assoc field k (infer-has-field-values field))))

(methodical/defmethod t2.hydrate/needs-hydration? [#_model :default #_k :has_field_values]
  "Always (re-)hydrate `:has_field_values`. This is used to convert an existing value of `:auto-list` to
  `:list` (see [[infer-has-field-values]])."
  [_model _k _field]
  true)

(defn readable-fields-only
  "Efficiently checks if each field is readable and returns only readable fields"
  [fields]
  (for [field (t2/hydrate fields :table)
        :when (mi/can-read? field)]
    (dissoc field :table)))

(mi/define-batched-hydration-method with-targets
  :target
  "Efficiently hydrate the FK target fields for a collection of `fields`."
  [fields]
  (let [target-field-ids (set (for [field fields
                                    :when (and (isa? (:semantic_type field) :type/FK)
                                               (:fk_target_field_id field))]
                                (:fk_target_field_id field)))
        id->target-field (m/index-by :id (when (seq target-field-ids)
                                           (readable-fields-only (t2/select Field :id [:in target-field-ids]))))]
    (for [field fields
          :let  [target-id (:fk_target_field_id field)]]
      (assoc field :target (id->target-field target-id)))))

(defn hydrate-target-with-write-perms
  "Hydrates :target on field, but if the `:fk_target_field_id` field is not writable, `:target` will be nil."
  [field]
  (let [target-field-id (when (isa? (:semantic_type field) :type/FK)
                          (:fk_target_field_id field))
        target-field    (when-let [target-field (and target-field-id (t2/select-one Field :id target-field-id))]
                          (when (mi/can-write? (t2/hydrate target-field :table))
                            target-field))]
    (assoc field :target target-field)))

(defn qualified-name-components
  "Return the pieces that represent a path to `field`, of the form `[table-name parent-fields-name* field-name]`."
  [{field-name :name, table-id :table_id, parent-id :parent_id}]
  (conj (vec (if-let [parent (t2/select-one Field :id parent-id)]
               (qualified-name-components parent)
               (let [{table-name :name, schema :schema} (t2/select-one ['Table :name :schema], :id table-id)]
                 (conj (when schema
                         [schema])
                       table-name))))
        field-name))

(defn qualified-name
  "Return a combined qualified name for `field`, e.g. `table_name.parent_field_name.field_name`."
  [field]
  (str/join \. (qualified-name-components field)))

(def ^{:arglists '([field-id])} field-id->table-id
  "Return the ID of the Table this Field belongs to."
  (mdb.connection/memoize-for-application-db
   (fn [field-id]
     {:pre [(integer? field-id)]}
     (t2/select-one-fn :table_id Field, :id field-id))))

(defn field-id->database-id
  "Return the ID of the Database this Field belongs to."
  [field-id]
  {:pre [(integer? field-id)]}
  (let [table-id (field-id->table-id field-id)]
    ((requiring-resolve 'metabase.models.table/table-id->database-id) table-id)))

(defn table
  "Return the `Table` associated with this `Field`."
  {:arglists '([field])}
  [{:keys [table_id]}]
  (t2/select-one 'Table, :id table_id))

;;; ------------------------------------------------- Serialization -------------------------------------------------

;; In order to retrieve the dependencies for a field its table_id needs to be serialized as [database schema table],
;; a trio of strings with schema maybe nil.
(defmethod serdes/generate-path "Field" [_ {table_id :table_id field :name}]
  (let [table (when (number? table_id)
                   (t2/select-one 'Table :id table_id))
        db    (when table
                (t2/select-one-fn :name 'Database :id (:db_id table)))
        [db schema table] (if (number? table_id)
                            [db (:schema table) (:name table)]
                            ;; If table_id is not a number, it's already been exported as a [db schema table] triple.
                            table_id)]
    (filterv some? [{:model "Database" :id db}
                    (when schema {:model "Schema" :id schema})
                    {:model "Table"    :id table}
                    {:model "Field"    :id field}])))

(defmethod serdes/entity-id "Field" [_ {:keys [name]}]
  name)

(defmethod serdes/extract-query "Field" [_model-name _opts]
  (let [d (t2/select Dimension)
        dimensions (->> d
                        (group-by :field_id))]
    (eduction (map #(assoc % :dimensions (get dimensions (:id %))))
              (t2/reducible-select Field))))

(defmethod serdes/dependencies "Field" [field]
  ;; Fields depend on their parent Table, plus any foreign Fields referenced by their Dimensions.
  ;; Take the path, but drop the Field section to get the parent Table's path instead.
  (let [this  (serdes/path field)
        table (pop this)
        fks   (some->> field :fk_target_field_id serdes/field->path)
        human (->> (:dimensions field)
                   (keep :human_readable_field_id)
                   (map serdes/field->path)
                   set)]
    (cond-> (set/union #{table} human)
      fks   (set/union #{fks})
      true  (disj this))))

(defn- extract-dimensions [dimensions]
  (->> (for [dim dimensions]
         (-> (into (sorted-map) dim)
             (dissoc :field_id :updated_at) ; :field_id is implied by the nesting under that field.
             (update :human_readable_field_id serdes/*export-field-fk*)))
       (sort-by :created_at)))

(defmethod serdes/extract-one "Field"
  [_model-name _opts field]
  (let [field (if (contains? field :dimensions)
                field
                (assoc field :dimensions (t2/select Dimension :field_id (:id field))))]
    (-> (serdes/extract-one-basics "Field" field)
        (update :dimensions         extract-dimensions)
        (update :table_id           serdes/*export-table-fk*)
        (update :fk_target_field_id serdes/*export-field-fk*)
        (dissoc :fingerprint :last_analyzed :fingerprint_version))))

(defmethod serdes/load-xform "Field"
  [field]
  (-> (serdes/load-xform-basics field)
      (update :table_id           serdes/*import-table-fk*)
      (update :fk_target_field_id serdes/*import-field-fk*)))

(defmethod serdes/load-find-local "Field"
  [path]
  (let [table (serdes/load-find-local (pop path))]
    (t2/select-one Field :name (-> path last :id) :table_id (:id table))))

(defmethod serdes/load-one! "Field" [ingested maybe-local]
  (let [field ((get-method serdes/load-one! :default) (dissoc ingested :dimensions) maybe-local)]
    (doseq [dim (:dimensions ingested)]
      (let [local (t2/select-one Dimension :entity_id (:entity_id dim))
            dim   (assoc dim
                         :field_id    (:id field)
                         :serdes/meta [{:model "Dimension" :id (:entity_id dim)}])]
        (serdes/load-one! dim local)))))

(defmethod serdes/storage-path "Field" [field _]
  (-> field
      serdes/path
      drop-last
      serdes/storage-table-path-prefix
      (concat ["fields" (:name field)])))<|MERGE_RESOLUTION|>--- conflicted
+++ resolved
@@ -15,11 +15,6 @@
    [metabase.util.i18n :refer [trs tru]]
    [metabase.util.log :as log]
    [methodical.core :as methodical]
-<<<<<<< HEAD
-   [toucan.hydrate :refer [hydrate]]
-=======
-   [toucan.db :as db]
->>>>>>> 6bcdd301
    [toucan2.core :as t2]
    [toucan2.tools.hydrate :as t2.hydrate]))
 
