--- conflicted
+++ resolved
@@ -8400,48 +8400,6 @@
             defaultValueBoolean: true
 
   - changeSet:
-<<<<<<< HEAD
-      id: v51.2024-07-22T15:49:38
-      author: escherize
-      comment: Add columns to query execution for metabase embedding SDK analytics
-      changes:
-        - addColumn:
-            tableName: query_execution
-            columns:
-              - column:
-                  name: embedding_client
-                  remarks: Used by the embedding team to track SDK usage
-                  type: varchar(254)
-                  constraints:
-                    nullable: true
-              - column:
-                  name: embedding_version
-                  remarks: Used by the embedding team to track SDK version usage
-                  type: varchar(254)
-                  constraints:
-                    nullable: true
-
-  - changeSet:
-      id: v51.2024-07-22T15:49:39
-      author: escherize
-      comment: Add columns to view log for metabase embedding SDK analytics
-      changes:
-        - addColumn:
-            tableName: view_log
-            columns:
-              - column:
-                  name: embedding_client
-                  remarks: Used by the embedding team to track SDK usage
-                  type: varchar(254)
-                  constraints:
-                    nullable: true
-              - column:
-                  name: embedding_version
-                  remarks: Used by the embedding team to track SDK version usage
-                  type: varchar(254)
-                  constraints:
-                    nullable: true
-=======
       id: v51.2024-07-10T12:28:10
       author: johnswanson
       comment: Add `last_viewed_at` to dashboards
@@ -8462,7 +8420,48 @@
                   defaultValueComputed: current_timestamp
                   constraints:
                     nullable: false
->>>>>>> fb195b84
+
+ - changeSet:
+      id: v51.2024-07-22T15:49:38
+      author: escherize
+      comment: Add columns to query execution for metabase embedding SDK analytics
+      changes:
+        - addColumn:
+            tableName: query_execution
+            columns:
+              - column:
+                  name: embedding_client
+                  remarks: Used by the embedding team to track SDK usage
+                  type: varchar(254)
+                  constraints:
+                    nullable: true
+              - column:
+                  name: embedding_version
+                  remarks: Used by the embedding team to track SDK version usage
+                  type: varchar(254)
+                  constraints:
+                    nullable: true
+
+  - changeSet:
+      id: v51.2024-07-22T15:49:39
+      author: escherize
+      comment: Add columns to view log for metabase embedding SDK analytics
+      changes:
+        - addColumn:
+            tableName: view_log
+            columns:
+              - column:
+                  name: embedding_client
+                  remarks: Used by the embedding team to track SDK usage
+                  type: varchar(254)
+                  constraints:
+                    nullable: true
+              - column:
+                  name: embedding_version
+                  remarks: Used by the embedding team to track SDK version usage
+                  type: varchar(254)
+                  constraints:
+                    nullable: true
 
   # >>>>>>>>>> DO NOT ADD NEW MIGRATIONS BELOW THIS LINE! ADD THEM ABOVE <<<<<<<<<<
 
