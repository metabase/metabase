(ns build-drivers
  "Entrypoint for `bin/build-drivers.sh`. Builds all drivers, if needed."
  (:require [build-drivers.build-driver :as build-driver]
            [clojure.java.io :as io]
            [metabuild-common.core :as u])
  (:import java.io.File))

(defn- all-drivers []
  (->> (.listFiles (io/file (u/filename u/project-root-directory "modules" "drivers")))
<<<<<<< HEAD
       (filter (fn [^File d]
                 (and (.isDirectory d) ;; watch for errant DS_Store files on os_x
                   ;; only consider a directory to be a driver if it contains a lein or deps build file
                   (some true? (map (fn [f]
                                      (.exists (io/file d f))) ["project.clj" "deps.edn"])))))
       (map (comp keyword #(.getName %)))))
=======
       (filter (fn [^File d]                                        ;
                 (and
                  ;; watch for errant DS_Store files on os_x
                  (.isDirectory d)
                  ;; ignore stuff like .cpcache
                  (not (.isHidden d))
                  ;; only consider a directory to be a driver if it contains a lein or deps build file
                  (.exists (io/file d "deps.edn")))))
       (map (comp keyword #(.getName ^File %)))))
>>>>>>> 0c4f3dc7

(defn build-drivers! [edition]
  (let [edition (or edition :oss)]
    (assert (#{:oss :ee} edition))
    (u/step (format "Building all drivers (%s edition)" (pr-str edition))
      (doseq [driver (all-drivers)]
        (build-driver/build-driver! driver edition))
      (u/announce "Successfully built all drivers."))))

(defn -main [& [edition]]
  (u/exit-when-finished-nonzero-on-exception
    (build-drivers! (keyword edition))))<|MERGE_RESOLUTION|>--- conflicted
+++ resolved
@@ -7,14 +7,6 @@
 
 (defn- all-drivers []
   (->> (.listFiles (io/file (u/filename u/project-root-directory "modules" "drivers")))
-<<<<<<< HEAD
-       (filter (fn [^File d]
-                 (and (.isDirectory d) ;; watch for errant DS_Store files on os_x
-                   ;; only consider a directory to be a driver if it contains a lein or deps build file
-                   (some true? (map (fn [f]
-                                      (.exists (io/file d f))) ["project.clj" "deps.edn"])))))
-       (map (comp keyword #(.getName %)))))
-=======
        (filter (fn [^File d]                                        ;
                  (and
                   ;; watch for errant DS_Store files on os_x
@@ -24,7 +16,6 @@
                   ;; only consider a directory to be a driver if it contains a lein or deps build file
                   (.exists (io/file d "deps.edn")))))
        (map (comp keyword #(.getName ^File %)))))
->>>>>>> 0c4f3dc7
 
 (defn build-drivers! [edition]
   (let [edition (or edition :oss)]
