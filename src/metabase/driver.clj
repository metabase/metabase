(ns metabase.driver
  "Metabase Drivers handle various things we need to do with connected data warehouse databases, including things like
  introspecting their schemas and processing and running MBQL queries. Drivers must implement some or all of the
  multimethods defined below, and register themselves with a call to [[metabase.driver/register!]].

  SQL-based drivers can use the `:sql` driver as a parent, and JDBC-based SQL drivers can use `:sql-jdbc`. Both of
  these drivers define additional multimethods that child drivers should implement; see [[metabase.driver.sql]] and
  [[metabase.driver.sql-jdbc]] for more details."
  (:require [clojure.string :as str]
            [clojure.tools.logging :as log]
            [java-time :as t]
            [metabase.driver.impl :as driver.impl]
            [metabase.models.setting :as setting :refer [defsetting]]
            [metabase.plugins.classloader :as classloader]
            [metabase.util.i18n :refer [deferred-tru trs tru]]
            [metabase.util.schema :as su]
            [potemkin :as p]
            [schema.core :as s]
            [toucan.db :as db]))

(declare notify-database-updated)

(defn- notify-all-databases-updated
  "Send notification that all Databases should immediately release cached resources (i.e., connection pools).

  Currently only used below by [[report-timezone]] setter (i.e., only used when report timezone changes). Reusing
  pooled connections with the old session timezone can have weird effects, especially if report timezone is changed to
  `nil` (meaning subsequent queries will not attempt to change the session timezone) or something considered invalid
  by a given Database (meaning subsequent queries will fail to change the session timezone)."
  []
  (doseq [{driver :engine, id :id, :as database} (db/select 'Database)]
    (try
      (notify-database-updated driver database)
      (catch Throwable e
        (log/error e (trs "Failed to notify {0} Database {1} updated" driver id))))))

(defn- short-timezone-name [timezone-id]
  (let [^java.time.ZoneId zone (if (seq timezone-id)
                                 (t/zone-id timezone-id)
                                 (t/zone-id))]
    (.getDisplayName
     zone
     java.time.format.TextStyle/SHORT
     (java.util.Locale/getDefault))))

(defsetting report-timezone
  (deferred-tru "Connection timezone to use when executing queries. Defaults to system timezone.")
  :setter
  (fn [new-value]
    (setting/set-value-of-type! :string :report-timezone new-value)
    (notify-all-databases-updated)))

(defsetting report-timezone-short
  "Current report timezone abbreviation"
  :visibility :public
  :setter     :none
  :getter     (fn [] (short-timezone-name (report-timezone))))


;;; +----------------------------------------------------------------------------------------------------------------+
;;; |                                                 Current Driver                                                 |
;;; +----------------------------------------------------------------------------------------------------------------+

(def ^:dynamic *driver*
  "Current driver (a keyword such as `:postgres`) in use by the Query Processor/tests/etc. Bind this with `with-driver`
  below. The QP binds the driver this way in the `bind-driver` middleware."
  nil)

(declare the-driver)

(defn do-with-driver
  "Impl for `with-driver`."
  [driver f]
  (binding [*driver* (the-driver driver)]
    (f)))

(defmacro with-driver
  "Bind current driver to `driver` and execute `body`.

    (driver/with-driver :postgres
      ...)"
  {:style/indent 1}
  [driver & body]
  `(do-with-driver ~driver (fn [] ~@body)))


;;; +----------------------------------------------------------------------------------------------------------------+
;;; |                             Driver Registration / Hierarchy / Multimethod Dispatch                             |
;;; +----------------------------------------------------------------------------------------------------------------+

(p/import-vars [driver.impl hierarchy register! initialized?])

(add-watch
 #'hierarchy
 nil
 (fn [_ _ _ _]
   (when (not= hierarchy driver.impl/hierarchy)
     ;; this is a dev-facing error so no need to i18n it.
     (throw (Exception. (str "Don't alter #'metabase.driver/hierarchy directly, since it is imported from "
                             "metabase.driver.impl. Alter #'metabase.driver.impl/hierarchy instead if you need to "
                             "alter the var directly."))))))

(defn available?
  "Is this driver available for use? (i.e. should we show it as an option when adding a new database?) This is `true`
  for all registered, non-abstract drivers and false everything else.

  Note that an available driver is not necessarily initialized yet; for example lazy-loaded drivers are *registered*
  when Metabase starts up (meaning this will return `true` for them) and only initialized when first needed."
  [driver]
  ((every-pred driver.impl/registered? driver.impl/concrete?) driver))

(defn the-driver
  "Like [[clojure.core/the-ns]]. Converts argument to a keyword, then loads and registers the driver if not already done,
  throwing an Exception if it fails or is invalid. Returns keyword. Note that this does not neccessarily mean the
  driver is initialized (e.g., its full implementation and deps might not be loaded into memory) -- see also
  [[the-initialized-driver]].

  This is useful in several cases:

    ;; Ensuring a driver is loaded & registered
    (isa? driver/hierarchy (the-driver :postgres) (the-driver :sql-jdbc)

    ;; Accepting either strings or keywords (e.g., in API endpoints)
    (the-driver \"h2\") ; -> :h2

    ;; Ensuring a driver you are passed is valid
    (db/insert! Database :engine (name (the-driver driver)))

    (the-driver :postgres) ; -> :postgres
    (the-driver :baby)     ; -> Exception"
  [driver]
  {:pre [((some-fn keyword? string?) driver)]}
  (classloader/the-classloader)
  (let [driver (keyword driver)]
    (driver.impl/load-driver-namespace-if-needed! driver)
    driver))

(defn add-parent!
  "Add a new parent to `driver`."
  [driver new-parent]
  (when-not *compile-files*
    (driver.impl/load-driver-namespace-if-needed! driver)
    (driver.impl/load-driver-namespace-if-needed! new-parent)
    (alter-var-root #'driver.impl/hierarchy derive driver new-parent)))

(defn- dispatch-on-uninitialized-driver
  "Dispatch function to use for driver multimethods. Dispatches on first arg, a driver keyword; loads that driver's
  namespace if not already done. DOES NOT INITIALIZE THE DRIVER.

  Driver multimethods for abstract drivers like `:sql` or `:sql-jdbc` should use [[dispatch-on-initialized-driver]] to
  ensure the driver is initialized (i.e., its method implementations will be loaded)."
  [driver & _]
  (the-driver driver))

(declare initialize!)

(defn the-initialized-driver
  "Like [[the-driver]], but also initializes the driver if not already initialized."
  [driver]
  (let [driver (the-driver driver)]
    (driver.impl/initialize-if-needed! driver initialize!)
    driver))

(defn dispatch-on-initialized-driver
  "Like [[dispatch-on-uninitialized-driver]], but guarantees a driver is initialized before dispatch. Prefer
  [[the-driver]] for trivial methods that should do not require the driver to be initialized (e.g., ones that simply
  return information about the driver, but do not actually connect to any databases.)"
  [driver & _]
  (the-initialized-driver driver))


;;; +----------------------------------------------------------------------------------------------------------------+
;;; |                                       Interface (Multimethod Defintions)                                       |
;;; +----------------------------------------------------------------------------------------------------------------+

;; Methods a driver can implement. Not all of these are required; some have default implementations immediately below
;; them.
;;
;; SOME TIPS:
;;
;; To call the Clojure equivalent of the superclass implementation of a method, use `get-method` with the parent driver:
;;
;;    (driver/register-driver! :my-driver, :parent :sql-jdbc)
;;
;;    (defmethod driver/describe-table :my-driver [driver database table]
;;      (-> ((get-method driver/describe-table :sql-jdbc) driver databse table)
;;          (update :tables add-materialized-views)))
;;
;; Make sure to pass along the `driver` parameter-as when you call other methods, rather than hardcoding the name of
;; the current driver (e.g. `:my-driver` in the example above). This way if other drivers use your driver as a parent
;; in the future their implementations of any methods called by those methods will get used.

(defmulti initialize!
  "DO NOT CALL THIS METHOD DIRECTLY. Called automatically once and only once the first time a non-trivial driver method
  is called; implementers should do one-time initialization as needed (for example, registering JDBC drivers used
  internally by the driver.)

  'Trivial' methods include a tiny handful of ones like [[connection-properties]] that simply provide information
  about the driver, but do not connect to databases; these can be be supplied, for example, by a Metabase plugin
  manifest file (which is supplied for lazy-loaded drivers). Methods that require connecting to a database dispatch
  off of [[the-initialized-driver]], which will initialize a driver if not already done so.

  You will rarely need to write an implentation for this method yourself. A lazy-loaded driver (like most of the
  Metabase drivers in v1.0 and above) are automatiaclly given an implentation of this method that performs the
  `init-steps` specified in the plugin manifest (such as loading namespaces in question).

  If you do need to implement this method yourself, you do not need to call parent implementations. We'll take care of
  that for you."
  {:arglists '([driver])}
  dispatch-on-uninitialized-driver)
  ;; VERY IMPORTANT: Unlike all other driver multimethods, we DO NOT use the driver hierarchy for dispatch here. Why?
  ;; We do not want a driver to inherit parent drivers' implementations and have those implementations end up getting
  ;; called multiple times. If a driver does not implement `initialize!`, *always* fall back to the default no-op
  ;; implementation.
  ;;
  ;; `initialize-if-needed!` takes care to make sure a driver's parent(s) are initialized before initializing a driver.


(defmethod initialize! :default [_]) ; no-op

(defmulti display-name
  "A nice name for the driver that we'll display to in the admin panel, e.g. \"PostgreSQL\" for `:postgres`. Default
  implementation capitializes the name of the driver, e.g. `:presto` becomes \"Presto\".

  When writing a driver that you plan to ship as a separate, lazy-loading plugin (including core drivers packaged this
  way, like SQLite), you do not need to implement this method; instead, specifiy it in your plugin manifest, and
  `lazy-loaded-driver` will create an implementation for you. Probably best if we only have one place where we set
  values for this."
  {:arglists '([driver])}
  dispatch-on-uninitialized-driver
  :hierarchy #'hierarchy)

(defmethod display-name :default [driver]
  (str/capitalize (name driver)))

(defmulti contact-info
  "The contact information for the driver"
  {:added "0.43.0" :arglists '([driver])}
  dispatch-on-uninitialized-driver
  :hierarchy #'hierarchy)

(defmethod contact-info :default
  [_]
  nil)

(defmulti can-connect?
  "Check whether we can connect to a `Database` with `details-map` and perform a simple query. For example, a SQL
  database might try running a query like `SELECT 1;`. This function should return truthy if a connection to the DB
  can be made successfully, otherwise it should return falsey or throw an appropriate Exception. Exceptions if a
  connection cannot be made. Throw an `ex-info` containing a truthy `::can-connect-message?` in `ex-data`
  in order to suppress logging expected driver validation messages during setup."
  {:arglists '([driver details])}
  dispatch-on-initialized-driver
  :hierarchy #'hierarchy)

(defmulti describe-database
  "Return a map containing information that describes all of the tables in a `database`, an instance of the `Database`
  model. It is expected that this function will be peformant and avoid draining meaningful resources of the database.
  Results should match the [[metabase.sync.interface/DatabaseMetadata]] schema."
  {:arglists '([driver database])}
  dispatch-on-initialized-driver
  :hierarchy #'hierarchy)

(defmulti describe-table
  "Return a map containing information that describes the physical schema of `table` (i.e. the fields contained
  therein). `database` will be an instance of the `Database` model; and `table`, an instance of the `Table` model. It
  is expected that this function will be peformant and avoid draining meaningful resources of the database. Results
  should match the [[metabase.sync.interface/TableMetadata]] schema."
  {:arglists '([driver database table])}
  dispatch-on-initialized-driver
  :hierarchy #'hierarchy)

(defmulti escape-entity-name-for-metadata
  "escaping for when calling `.getColumns` or `.getTables` on table names or schema names. Useful for when a database
  driver has difference escaping rules for table or schema names when used from metadata.

  For example, oracle treats slashes differently when querying versus when used with `.getTables` or `.getColumns`"
  {:arglists '([driver table-name]), :added "0.37.0"}
  dispatch-on-initialized-driver
  :hierarchy #'hierarchy)

(defmethod escape-entity-name-for-metadata :default [_driver table-name] table-name)

(defmulti describe-table-fks
  "Return information about the foreign keys in a `table`. Required for drivers that support `:foreign-keys`. Results
  should match the [[metabase.sync.interface/FKMetadata]] schema."
  {:arglists '([this database table])}
  dispatch-on-initialized-driver
  :hierarchy #'hierarchy)

(defmethod describe-table-fks ::driver [_ _ _]
  nil)

(def ConnectionDetailsProperty
  "Schema for a map containing information about a connection property we should ask the user to supply when setting up
  a new database, as returned by an implementation of `connection-properties`."
  (s/constrained
   {
    ;; The key that should be used to store this property in the `details` map.
    :name su/NonBlankString

    ;; Human-readable name that should be displayed to the User in UI for editing this field.
    :display-name su/NonBlankString

    ;; Human-readable text that gives context about a field's input.
    (s/optional-key :helper-text) s/Str

    ;; Type of this property. Defaults to `:string` if unspecified.
    ;; `:select` is a `String` in the backend.
    (s/optional-key :type) (s/enum :string :integer :boolean :password :select :text)

    ;; A default value for this field if the user hasn't set an explicit value. This is shown in the UI as a
    ;; placeholder.
    (s/optional-key :default) s/Any

    ;; Placeholder value to show in the UI if user hasn't set an explicit value. Similar to `:default`, but this value
    ;; is *not* saved to `:details` if no explicit value is set. Since `:default` values are also shown as
    ;; placeholders, you cannot specify both `:default` and `:placeholder`.
    (s/optional-key :placeholder) s/Any

    ;; Is this property required? Defaults to `false`.
    (s/optional-key :required?) s/Bool

    ;; Any options for `:select` types
    (s/optional-key :options) {s/Keyword s/Str}}

   (complement (every-pred #(contains? % :default) #(contains? % :placeholder)))
   "connection details that does not have both default and placeholder"))

(defmulti connection-properties
  "Return information about the connection properties that should be exposed to the user for databases that will use
  this driver. This information is used to build the UI for editing a Database `details` map, and for validating it on
  the backend. It should include things like `host`, `port`, and other driver-specific parameters. Each property must
  conform to the [[ConnectionDetailsProperty]] schema above.

  There are several definitions for common properties available in the [[metabase.driver.common]] namespace, such as
  `default-host-details` and `default-port-details`. Prefer using these if possible.

  Like `display-name`, lazy-loaded drivers should specify this in their plugin manifest; `lazy-loaded-driver` will
  automatically create an implementation for you."
  {:arglists '([driver])}
  dispatch-on-uninitialized-driver
  :hierarchy #'hierarchy)

(defmulti execute-reducible-query
  "Execute a native query against that database and return rows that can be reduced using `transduce`/`reduce`.

  Pass metadata about the columns and the reducible object to `respond`, which has the signature

    (respond results-metadata rows)

  You can use [[metabase.query-processor.reducible/reducible-rows]] to create reducible, streaming results.

  Example impl:

    (defmethod reducible-query :my-driver
      [_ query context respond]
      (with-open [results (run-query! query)]
        (respond
         {:cols [{:name \"my_col\"}]}
         (qp.reducible/reducible-rows (get-row results) (context/canceled-chan context)))))"
  {:added "0.35.0", :arglists '([driver query context respond])}
  dispatch-on-initialized-driver
  :hierarchy #'hierarchy)

;; TODO -- I think we should rename this to `features` since `driver/driver-features` is a bit redundant.
(def driver-features
  "Set of all features a driver can support."
  #{
    ;; Does this database support foreign key relationships?
    :foreign-keys

    ;; Does this database support nested fields for any and every field except primary key (e.g. Mongo)?
    :nested-fields

    ;; Does this database support nested fields but only for certain field types (e.g. Postgres and JSON / JSONB columns)?
    :nested-field-columns

    ;; Does this driver support setting a timezone for the query?
    :set-timezone

    ;; Does the driver support *basic* aggregations like `:count` and `:sum`? (Currently, everything besides standard
    ;; deviation is considered \"basic\"; only GA doesn't support this).
    ;;
    ;; DEFAULTS TO TRUE.
    :basic-aggregations

    ;; Does this driver support standard deviation and variance aggregations?
    :standard-deviation-aggregations

    ;; Does this driver support expressions (e.g. adding the values of 2 columns together)?
    :expressions

    ;; Does this driver support parameter substitution in native queries, where parameter expressions are replaced
    ;; with a single value? e.g.
    ;;
    ;;    SELECT * FROM table WHERE field = {{param}}
    ;;    ->
    ;;    SELECT * FROM table WHERE field = 1
    :native-parameters

    ;; Does the driver support using expressions inside aggregations? e.g. something like \"sum(x) + count(y)\" or
    ;; \"avg(x + y)\"
    :expression-aggregations

    ;; Does the driver support using a query as the `:source-query` of another MBQL query? Examples are CTEs or
    ;; subselects in SQL queries.
    :nested-queries

    ;; Does the driver support persisting models
    :persist-models
    ;; Is persisting enabled?
    :persist-models-enabled

    ;; Does the driver support binning as specified by the `binning-strategy` clause?
    :binning

    ;; Does this driver not let you specify whether or not our string search filter clauses (`:contains`,
    ;; `:starts-with`, and `:ends-with`, collectively the equivalent of SQL `LIKE`) are case-senstive or not? This
    ;; informs whether we should present you with the 'Case Sensitive' checkbox in the UI. At the time of this writing
    ;; SQLite, SQLServer, and MySQL do not support this -- `LIKE` clauses are always case-insensitive.
    ;;
    ;; DEFAULTS TO TRUE.
    :case-sensitivity-string-filter-options

    :left-join
    :right-join
    :inner-join
    :full-join

    :regex

    ;; Does the driver support advanced math expressions such as log, power, ...
    :advanced-math-expressions

    ;; Does the driver support percentile calculations (including median)
    :percentile-aggregations

<<<<<<< HEAD
    ;; Does the driver support date extraction functions? (i.e get year component of a datetime column)
    ;; DEFAULTS TO TRUE
    :temporal-extract

    :date-arithmetics
    ;; Does the driver support doing math with datetime? (i.e Adding 1 year to a datetime column)
    ;; DEFAULTS TO TRUE

=======
    ;; Does the driver support date, time, and timezone manipulation functions?
    ;; DEFAULTS TO TRUE
    :temporal-extract

>>>>>>> 5a80e561
    ;; Does the driver support experimental "writeback" actions like "delete this row" or "insert a new row" from 44+?
    :actions

    ;; Does the driver support custom writeback actions using `is_write` Saved Questions. Drivers that support this must
    ;; implement [[execute-write-query!]]
    :actions/custom})

(defmulti supports?
  "Does this driver support a certain `feature`? (A feature is a keyword, and can be any of the ones listed above in
  [[driver-features]].)

    (supports? :postgres :set-timezone) ; -> true

  DEPRECATED — [[database-supports?]] is intended to replace this method. However, it driver authors should continue
  _implementing_ `supports?` for the time being until we get a chance to migrate all our usages."
  {:arglists '([driver feature]), :deprecated "0.41.0"}
  (fn [driver feature]
    (when-not (driver-features feature)
      (throw (Exception. (tru "Invalid driver feature: {0}" feature))))
    [(dispatch-on-initialized-driver driver) feature])
  :hierarchy #'hierarchy)

(defmethod supports? :default [_ _] false)

(defmethod supports? [::driver :basic-aggregations] [_ _] true)
(defmethod supports? [::driver :case-sensitivity-string-filter-options] [_ _] true)
<<<<<<< HEAD
(defmethod supports? [::driver :date-arithmetics] [_ _] true)
=======
>>>>>>> 5a80e561
(defmethod supports? [::driver :temporal-extract] [_ _] true)

(defmulti database-supports?
  "Does this driver and specific instance of a database support a certain `feature`?
  (A feature is a keyword, and can be any of the ones listed above in `driver-features`.
  Note that it's the same set of `driver-features` with respect to
  both database-supports? and [[supports?]])

  Database is guaranteed to be a Database instance.

  Most drivers can always return true or always return false for a given feature
  (e.g., :left-join is not supported by any version of Mongo DB).

  In some cases, a feature may only be supported by certain versions of the database engine.
  In this case, after implementing `:version` in `describe-database` for the driver,
  you can check in `(get-in db [:details :version])` and determine
  whether a feature is supported for this particular database.

    (database-supports? :mongo :set-timezone mongo-db) ; -> true"
  {:arglists '([driver feature database]), :added "0.41.0"}
  (fn [driver feature _database]
    (when-not (driver-features feature)
      (throw (Exception. (tru "Invalid driver feature: {0}" feature))))
    [(dispatch-on-initialized-driver driver) feature])
  :hierarchy #'hierarchy)

(defmethod database-supports? :default [driver feature _] (supports? driver feature))

(defmulti ^{:deprecated "0.42.0"} format-custom-field-name
  "Unused in Metabase 0.42.0+. Implement [[escape-alias]] instead. This method will be removed in a future release."
  {:arglists '([driver custom-field-name])}
  dispatch-on-initialized-driver
  :hierarchy #'hierarchy)

(defmulti ^String escape-alias
  "Escape a `column-or-table-alias` string in a way that makes it valid for your database. This method is used for
  existing columns; aggregate functions and other expressions; joined tables; and joined subqueries; be sure to return
  the lowest common denominator amongst if your database has different requirements for different identifier types.

  These aliases can be dynamically generated in [[metabase.query-processor.util.add-alias-info]] or elsewhere
  (usually based on underlying table or column names) but can also be specified in the MBQL query itself for explicit
  joins. For `:sql` drivers, the aliases generated here will be quoted in the resulting SQL.

  The default impl of [[escape-alias]] calls [[metabase.driver.impl/truncate-alias]] and truncates the alias
  to [[metabase.driver.impl/default-alias-max-length-bytes]]. You can call this function with a different max length
  if you need to generate shorter aliases.

  That method is currently only used drivers that derive from `:sql` and for drivers that support joins. If your
  driver is/does neither, you do not need to implement this method at this time."
  {:added "0.42.0", :arglists '([driver column-or-table-alias])}
  dispatch-on-initialized-driver
  :hierarchy #'hierarchy)

(defmethod escape-alias ::driver
  [_driver alias-name]
  (driver.impl/truncate-alias alias-name))

(defmulti humanize-connection-error-message
  "Return a humanized (user-facing) version of an connection error message.
  Generic error messages provided in [[metabase.driver.util/connection-error-messages]]; should be returned
  as keywords whenever possible. This provides for both unified error messages and categories which let us point
  users to the erroneous input fields.
  Error messages can also be strings, or localized strings, as returned by [[metabase.util.i18n/trs]] and
  `metabase.util.i18n/tru`."
  {:arglists '([this message])}
  dispatch-on-initialized-driver
  :hierarchy #'hierarchy)

(defmethod humanize-connection-error-message ::driver [_ message]
  message)

(defmulti mbql->native
  "Transpile an MBQL query into the appropriate native query form. `query` will match the schema for an MBQL query in
  [[metabase.mbql.schema/Query]]; this function should return a native query that conforms to that schema.

  If the underlying query language supports remarks or comments, the driver should
  use [[metabase.query-processor.util/query->remark]] to generate an appropriate message and include that in an
  appropriate place; alternatively a driver might directly include the query's `:info` dictionary if the underlying
  language is JSON-based.

  The result of this function will be passed directly into calls to [[execute-reducible-query]].

  For example, a driver like Postgres would build a valid SQL expression and return a map such as:

    {:query \"-- Metabase card: 10 user: 5
              SELECT * FROM my_table\"}"
  {:arglists '([driver query]), :style/indent 1}
  dispatch-on-initialized-driver
  :hierarchy #'hierarchy)

(defmulti splice-parameters-into-native-query
  "For a native query that has separate parameters, such as a JDBC prepared statement, e.g.

    {:query \"SELECT * FROM birds WHERE name = ?\", :params [\"Reggae\"]}

  splice the parameters in to the native query as literals so it can be executed by the user, e.g.

    {:query \"SELECT * FROM birds WHERE name = 'Reggae'\"}

  This is used to power features such as 'Convert this Question to SQL' in the Query Builder. Normally when executing
  the query we'd like to leave the statement as a prepared one and pass parameters that way instead of splicing them
  in as literals so as to avoid SQL injection vulnerabilities. Thus the results of this method are not normally
  executed by the Query Processor when processing an MBQL query. However when people convert a
  question to SQL they can see what they will be executing and edit the query as needed.

  Input to this function follows the same shape as output of `mbql->native` -- that is, it will be a so-called 'inner'
  native query, with `:query` and `:params` keys, as in the example code above; output should be of the same format.
  This method might be called even if no splicing needs to take place, e.g. if `:params` is empty; implementations
  should be sure to handle this situation correctly.

  For databases that do not feature concepts like 'prepared statements', this method need not be implemented; the
  default implementation is an identity function."
  {:arglists '([driver query]), :style/indent 1}
  dispatch-on-initialized-driver
  :hierarchy #'hierarchy)

(defmethod splice-parameters-into-native-query ::driver
  [_ query]
  query)

;; TODO - we should just have some sort of `core.async` channel to handle DB update notifications instead
(defmulti notify-database-updated
  "Notify the driver that the attributes of a `database` have changed, or that `database was deleted. This is
  specifically relevant in the event that the driver was doing some caching or connection pooling; the driver should
  release ALL related resources when this is called."
  {:arglists '([driver database])}
  dispatch-on-initialized-driver
  :hierarchy #'hierarchy)

(defmethod notify-database-updated ::driver [_ _]
  nil) ; no-op

(defmulti sync-in-context
  "Drivers may provide this function if they need to do special setup before a sync operation such as
  `sync-database!`. The sync operation itself is encapsulated as the lambda `f`, which must be called with no arguments.

    (defn sync-in-context [driver database f]
      (with-connection [_ database]
        (f)))"
  {:arglists '([driver database f]), :style/indent 2}
  dispatch-on-initialized-driver
  :hierarchy #'hierarchy)

(defmethod sync-in-context ::driver [_ _ f] (f))

(defmulti table-rows-seq
  "Return a sequence of *all* the rows in a given `table`, which is guaranteed to have at least `:name` and `:schema`
  keys. (It is guaranteed to satisfy the `DatabaseMetadataTable` schema in `metabase.sync.interface`.) Currently, this
  is only used for iterating over the values in a `_metabase_metadata` table. As such, the results are not expected to
  be returned lazily. There is no expectation that the results be returned in any given order.

  This method is currently only used by the H2 driver to load the Sample Database, so it is not neccesary for any other
  drivers to implement it at this time."
  {:arglists '([driver database table])}
  dispatch-on-initialized-driver
  :hierarchy #'hierarchy)

(defmulti db-default-timezone
  "Return the *system* timezone ID name of this database, i.e. the timezone that local dates/times/datetimes are
  considered to be in by default. Ideally, this method should return a timezone ID like `America/Los_Angeles`, but an
  offset formatted like `-08:00` is acceptable in cases where the actual ID cannot be provided."
  {:added "0.34.0", :arglists '(^java.lang.String [driver database])}
  dispatch-on-initialized-driver
  :hierarchy #'hierarchy)

(defmethod db-default-timezone ::driver [_ _] nil)

;; TIMEZONE FIXME — remove this method entirely
(defmulti current-db-time
  "Return the current time and timezone from the perspective of `database`. You can use
  `metabase.driver.common/current-db-time` to implement this. This should return a Joda-Time `DateTime`.

  deprecated — the only thing this method is ultimately used for is to determine the db's system timezone.
  `db-default-timezone` has been introduced as an intended replacement for this method; implement it instead. this
  method will be removed in a future release."
  {:deprecated "0.34.0", :arglists '(^org.joda.time.DateTime [driver database])}
  dispatch-on-initialized-driver
  :hierarchy #'hierarchy)

(defmethod current-db-time ::driver [_ _] nil)

(defmulti substitute-native-parameters
  "For drivers that support `:native-parameters`. Substitute parameters in a normalized 'inner' native query.

    {:query \"SELECT count(*) FROM table WHERE id = {{param}}\"
     :template-tags {:param {:name \"param\", :display-name \"Param\", :type :number}}
     :parameters    [{:type   :number
                      :target [:variable [:template-tag \"param\"]]
                      :value  2}]}
    ->
    {:query \"SELECT count(*) FROM table WHERE id = 2\"}

  Much of the implementation for this method is shared across drivers and lives in the
  `metabase.driver.common.parameters.*` namespaces. See the `:sql` and `:mongo` drivers for sample implementations of
  this method.`Driver-agnostic end-to-end native parameter tests live in
  `metabase.query-processor-test.parameters-test` and other namespaces."
  {:arglists '([driver inner-query])}
  dispatch-on-initialized-driver
  :hierarchy #'hierarchy)

(defmulti default-field-order
  "Return how fields should be sorted by default for this database."
  {:added "0.36.0" :arglists '([driver])}
  dispatch-on-initialized-driver
  :hierarchy #'hierarchy)

(defmethod default-field-order ::driver [_] :database)

;; TODO -- this can vary based on session variables or connection options
(defmulti db-start-of-week
  "Return the day that is considered to be the start of week by `driver`. Should return a keyword such as `:sunday`."
  {:added "0.37.0" :arglists '([driver])}
  dispatch-on-initialized-driver
  :hierarchy #'hierarchy)

(defmulti incorporate-ssh-tunnel-details
  "A multimethod for driver-specific behavior required to incorporate details for an opened SSH tunnel into the DB
  details. In most cases, this will simply involve updating the :host and :port (to point to the tunnel entry point,
  instead of the backing database server), but some drivers may have more specific behavior.

  WARNING! Implementations of this method may create new SSH tunnels, which need to be cleaned up. DO NOT USE THIS
  METHOD DIRECTLY UNLESS YOU ARE GOING TO BE CLEANING UP ANY CREATED TUNNELS! Instead, you probably want to
  use [[metabase.util.ssh/with-ssh-tunnel]]. See #24445 for more information."
  {:added "0.39.0" :arglists '([driver db-details])}
  dispatch-on-uninitialized-driver
  :hierarchy #'hierarchy)

(defmulti normalize-db-details
  "Normalizes db-details for the given driver. This is to handle migrations that are too difficult to perform via
  regular Liquibase queries. This multimethod will be called from a `:post-select` handler within the database model.
  The full `database` model object is passed as the 2nd parameter, and the multimethod implementation is expected to
  update the value for `:details`. The default implementation is essentially `identity` (i.e returns `database`
  unchanged). This multimethod will only be called if `:details` is actually present in the `database` map."
  {:added "0.41.0" :arglists '([driver database])}
  dispatch-on-initialized-driver
  :hierarchy #'hierarchy)

(defmethod normalize-db-details ::driver
  [_ db-details]
  ;; no normalization by default
  db-details)

(defmulti superseded-by
  "Returns the driver that supersedes the given `driver`.  A non-nil return value means that the given `driver` is
  deprecated in Metabase and will eventually be replaced by the returned driver, in some future version (at which point
  any databases using it will be migrated to the new one).

  This is currently only used on the frontend for the purpose of showing/hiding deprecated drivers. A driver can make
  use of this facility by adding a top-level `superseded-by` key to its plugin manifest YAML file, or (less preferred)
  overriding this multimethod directly."
  {:added "0.41.0" :arglists '([driver])}
  dispatch-on-uninitialized-driver
  :hierarchy #'hierarchy)

(defmethod superseded-by :default
  [_]
  nil)

(defmulti execute-write-query!
  "Execute a writeback query (from an `is_write` Card) e.g. one powering a custom
  `QueryAction` (see [[metabase.models.action]]). Drivers that support `:actions/custom` must implement this method."
  {:added "0.44.0", :arglists '([driver query])}
  dispatch-on-initialized-driver
  :hierarchy #'hierarchy)<|MERGE_RESOLUTION|>--- conflicted
+++ resolved
@@ -436,21 +436,14 @@
     ;; Does the driver support percentile calculations (including median)
     :percentile-aggregations
 
-<<<<<<< HEAD
     ;; Does the driver support date extraction functions? (i.e get year component of a datetime column)
     ;; DEFAULTS TO TRUE
     :temporal-extract
 
-    :date-arithmetics
     ;; Does the driver support doing math with datetime? (i.e Adding 1 year to a datetime column)
     ;; DEFAULTS TO TRUE
-
-=======
-    ;; Does the driver support date, time, and timezone manipulation functions?
-    ;; DEFAULTS TO TRUE
-    :temporal-extract
-
->>>>>>> 5a80e561
+    :date-arithmetics
+
     ;; Does the driver support experimental "writeback" actions like "delete this row" or "insert a new row" from 44+?
     :actions
 
@@ -477,10 +470,7 @@
 
 (defmethod supports? [::driver :basic-aggregations] [_ _] true)
 (defmethod supports? [::driver :case-sensitivity-string-filter-options] [_ _] true)
-<<<<<<< HEAD
 (defmethod supports? [::driver :date-arithmetics] [_ _] true)
-=======
->>>>>>> 5a80e561
 (defmethod supports? [::driver :temporal-extract] [_ _] true)
 
 (defmulti database-supports?
