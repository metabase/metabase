--- conflicted
+++ resolved
@@ -12,13 +12,9 @@
              [date :as du]
              [i18n :refer [trs]]]
             [redux.core :as redux])
-<<<<<<< HEAD
   (:import com.bigml.histogram.Histogram
-           com.clearspring.analytics.stream.cardinality.HyperLogLogPlus))
-=======
-  (:import com.clearspring.analytics.stream.cardinality.HyperLogLogPlus
+           com.clearspring.analytics.stream.cardinality.HyperLogLogPlus
            org.joda.time.DateTime))
->>>>>>> 76ea4e50
 
 (defn col-wise
   "Apply reducing functinons `rfs` coll-wise to a seq of seqs."
