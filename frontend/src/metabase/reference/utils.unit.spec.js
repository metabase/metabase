import { createMockMetadata } from "__support__/metadata";
import { separateTablesBySchema } from "metabase/reference/databases/TableList";
import { databaseToForeignKeys, getQuestion } from "metabase/reference/utils";
import { TYPE } from "metabase-lib/v1/types/constants";
import {
  createMockDatabase,
  createMockField,
  createMockSegment,
  createMockTable,
} from "metabase-types/api/mocks";

describe("Reference utils.js", () => {
  describe("databaseToForeignKeys()", () => {
    it("should build foreignKey viewmodels from database", () => {
      const database = {
        tables_lookup: {
          1: {
            id: 1,
            display_name: "foo",
            schema_name: "PUBLIC",
            fields: [
              {
                id: 1,
                semantic_type: TYPE.PK,
                display_name: "bar",
                description: "foobar",
              },
            ],
          },
          2: {
            id: 2,
            display_name: "bar",
            schema_name: "public",
            fields: [
              {
                id: 2,
                semantic_type: TYPE.PK,
                display_name: "foo",
                description: "barfoo",
              },
            ],
          },
          3: {
            id: 3,
            display_name: "boo",
            schema_name: "TEST",
            fields: [
              {
                id: 3,
                display_name: "boo",
                description: "booboo",
              },
            ],
          },
        },
      };

      const foreignKeys = databaseToForeignKeys(database);

      expect(foreignKeys).toEqual({
        1: { id: 1, name: "Public.foo → bar", description: "foobar" },
        2: { id: 2, name: "bar → foo", description: "barfoo" },
      });
    });
  });

  describe("tablesToSchemaSeparatedTables()", () => {
    it("should add schema separator to appropriate locations and sort tables by name", () => {
      const tables = {
        1: { id: 1, name: "Toucan", schema_name: "foo" },
        2: { id: 2, name: "Elephant", schema_name: "bar" },
        3: { id: 3, name: "Giraffe", schema_name: "boo" },
        4: { id: 4, name: "Wombat", schema_name: "bar" },
        5: { id: 5, name: "Anaconda", schema_name: "foo" },
        6: { id: 6, name: "Buffalo", schema_name: "bar" },
      };

      const createSchemaSeparator = table => table.schema_name;
      const createListItem = table => table;

      const schemaSeparatedTables = separateTablesBySchema(
        tables,
        createSchemaSeparator,
        createListItem,
      );

      expect(schemaSeparatedTables).toEqual([
        ["bar", { id: 6, name: "Buffalo", schema_name: "bar" }],
        { id: 2, name: "Elephant", schema_name: "bar" },
        { id: 4, name: "Wombat", schema_name: "bar" },
        ["boo", { id: 3, name: "Giraffe", schema_name: "boo" }],
        ["foo", { id: 5, name: "Anaconda", schema_name: "foo" }],
        { id: 1, name: "Toucan", schema_name: "foo" },
      ]);
    });
  });

  describe("getQuestion()", () => {
    const tableId = 5;
    const dbId = 7;
    const segment = createMockSegment({ table_id: tableId });
    const segmentId = segment.id;
    const field = createMockField({ table_id: tableId });
    const fieldId = field.id;
    const table = createMockTable({
      id: tableId,
      fields: [field],
      segments: [segment],
    });
    const database = createMockDatabase({ id: dbId, tables: [table] });
    const metadata = createMockMetadata({ databases: [database] });

    const getNewQuestion = ({
      display = "table",
      aggregation,
      breakout,
      filter,
    } = {}) => {
      const card = {
        name: undefined,
        collection_id: undefined,
        display,
        visualization_settings: {},
        dataset_query: {
          database: database.id,
          type: "query",
          query: {
            "source-table": tableId,
          },
        },
      };
      if (aggregation != null) {
        card.dataset_query.query.aggregation = aggregation;
      }
      if (breakout != null) {
        card.dataset_query.query.breakout = breakout;
      }
      if (filter != null) {
        card.dataset_query.query.filter = filter;
      }
      return card;
    };

    it("should generate correct question for table raw data", () => {
      const question = getQuestion({
        dbId,
        tableId,
        metadata,
      });

      expect(question).toEqual(getNewQuestion());
    });

    it("should generate correct question for table counts", () => {
      const question = getQuestion({
        dbId,
        tableId,
        getCount: true,
        metadata,
      });

      expect(question).toEqual(
        getNewQuestion({
          aggregation: [["count"]],
        }),
      );
    });

    it("should generate correct question for field raw data", () => {
      const question = getQuestion({
        dbId,
        tableId,
        fieldId,
        metadata,
      });

      expect(question).toEqual(
        getNewQuestion({
          breakout: [["field", fieldId, { "base-type": "type/Text" }]],
        }),
      );
    });

    it("should generate correct question for field group by bar chart", () => {
      const question = getQuestion({
        dbId,
        tableId,
        fieldId,
        getCount: true,
        visualization: "bar",
        metadata,
      });

      expect(question).toEqual(
        getNewQuestion({
          display: "bar",
          breakout: [["field", fieldId, { "base-type": "type/Text" }]],
          aggregation: [["count"]],
        }),
      );
    });

    it("should generate correct question for field group by pie chart", () => {
      const question = getQuestion({
        dbId,
        tableId,
        fieldId,
        getCount: true,
        visualization: "pie",
        metadata,
      });

      expect(question).toEqual(
        getNewQuestion({
          display: "pie",
          breakout: [["field", fieldId, { "base-type": "type/Text" }]],
          aggregation: [["count"]],
        }),
      );
    });

<<<<<<< HEAD
    it("should generate correct question for metric raw data", () => {
      const question = getQuestion({
        dbId,
        tableId: `card__${metricId}`,
        metricId,
        metadata,
      });

      expect(question).toEqual(
        getNewQuestion({
          aggregation: [["metric", metricId]],
        }),
      );
    });

    it("should generate correct question for metric group by fields", () => {
      const question = getQuestion({
        dbId,
        tableId: `card__${metricId}`,
        fieldId,
        metricId,
        metadata,
      });

      expect(question).toEqual(
        getNewQuestion({
          aggregation: [["metric", metricId]],
          breakout: [["field", fieldId, { "base-type": "type/Text" }]],
        }),
      );
    });

=======
>>>>>>> dfbf23ed
    it("should generate correct question for segment raw data", () => {
      const question = getQuestion({
        dbId,
        tableId,
        segmentId,
        metadata,
      });

      expect(question).toEqual(
        getNewQuestion({
          filter: ["segment", segmentId],
        }),
      );
    });

    it("should generate correct question for segment counts", () => {
      const question = getQuestion({
        dbId,
        tableId,
        segmentId,
        getCount: true,
        metadata,
      });

      expect(question).toEqual(
        getNewQuestion({
          aggregation: [["count"]],
          filter: ["segment", segmentId],
        }),
      );
    });
  });
});<|MERGE_RESOLUTION|>--- conflicted
+++ resolved
@@ -219,41 +219,6 @@
       );
     });
 
-<<<<<<< HEAD
-    it("should generate correct question for metric raw data", () => {
-      const question = getQuestion({
-        dbId,
-        tableId: `card__${metricId}`,
-        metricId,
-        metadata,
-      });
-
-      expect(question).toEqual(
-        getNewQuestion({
-          aggregation: [["metric", metricId]],
-        }),
-      );
-    });
-
-    it("should generate correct question for metric group by fields", () => {
-      const question = getQuestion({
-        dbId,
-        tableId: `card__${metricId}`,
-        fieldId,
-        metricId,
-        metadata,
-      });
-
-      expect(question).toEqual(
-        getNewQuestion({
-          aggregation: [["metric", metricId]],
-          breakout: [["field", fieldId, { "base-type": "type/Text" }]],
-        }),
-      );
-    });
-
-=======
->>>>>>> dfbf23ed
     it("should generate correct question for segment raw data", () => {
       const question = getQuestion({
         dbId,
