databaseChangeLog:
  - property:
      name: timestamp_type
      value: timestamp with time zone
      dbms: postgresql,h2
  - property:
      name: timestamp_type
      value: timestamp(6)
      dbms: mysql,mariadb
  - property:
      name: blob.type
      value: blob
      dbms: mysql,h2,mariadb
  - property:
      name: blob.type
      value: bytea
      dbms: postgresql
  # In MySQL, use LONGTEXT instead of TEXT (#7006)
  - property:
      name: text.type
      value: text
      dbms: postgresql,h2
  - property:
      name: text.type
      value: longtext
      dbms: mysql,mariadb
  # databasechangelog is uppercase in MySQL and H2 but lower-case in Postgres for reasons
  - property:
      name: databasechangelog.name
      value: DATABASECHANGELOG
      dbms: h2,mysql,mariadb
  - property:
      name: databasechangelog.name
      value: databasechangelog
      dbms: postgresql
  # in MySQL, use bit(1) for booleans instead of tinyint
  - property:
      name: boolean.type
      value: boolean
      dbms: postgresql,h2
  - property:
      name: boolean.type
      value: bit(1)
      dbms: mysql,mariadb

  - objectQuotingStrategy: QUOTE_ALL_OBJECTS

  - changeSet:
      id: v00.00-000
      validCheckSum: 8:a59595109e74e7a2678a1b0dfd25f74a
      author: qnkhuat
      comment: Initialze metabase
      preConditions:
        - onFail: MARK_RAN
        - not:
          - tableExists:
              tableName: core_user
      changes:
        - sqlFile:
            dbms: postgresql
            path: initialization/metabase_postgres.sql
            relativeToChangelogFile: true
        - sqlFile:
            dbms: mysql,mariadb
            path: initialization/metabase_mysql.sql
            relativeToChangelogFile: true
        - sqlFile:
            dbms: h2
            path: initialization/metabase_h2.sql
            relativeToChangelogFile: true

# Note on rollback: migrations for v45 onwards should always include a rollback key unless they are supported
# by Liquibase Auto Rollback. Most common changes are supported. See docs here:
#
#  https://docs.liquibase.com/workflows/liquibase-community/liquibase-auto-rollback.html

  - changeSet:
      id: v45.00-001
      validCheckSum: 8:da99b71a4ac7eb662f6a95e69585935e
      author: snoe
      comment: Added 0.44.0 - writeback
      # This migration was previously numbered v44.00-012 but ultimately was not shipped with 44.
      preConditions:
        - onFail: MARK_RAN
        - or:
            # For some insane reason databasechangelog is upper-case in MySQL and MariaDB.
            - and:
                - dbms:
                    type: postgresql,h2
                - sqlCheck:
                    expectedResult: 0
                    sql: SELECT count(*) FROM databasechangelog WHERE id = 'v44.00-012';
            - and:
                - dbms:
                    type: mysql,mariadb
                - sqlCheck:
                    expectedResult: 0
                    sql: SELECT count(*) FROM `DATABASECHANGELOG` WHERE id = 'v44.00-012';
      changes:
        - createTable:
            tableName: action
            remarks: An action is something you can do, such as run a readwrite query
            columns:
              - column:
                  name: id
                  type: int
                  autoIncrement: true
                  constraints:
                    primaryKey: true
                    nullable: false
              - column:
                  remarks: The timestamp of when the action was created
                  name: created_at
                  type: ${timestamp_type}
                  defaultValueComputed: current_timestamp
                  constraints:
                    nullable: false
              - column:
                  remarks: The timestamp of when the action was updated
                  name: updated_at
                  type: ${timestamp_type}
                  defaultValueComputed: current_timestamp
                  constraints:
                    nullable: false
              - column:
                  remarks: Type of action
                  name: type
                  type: ${text.type}
                  constraints:
                    nullable: false

  - changeSet:
      id: v45.00-002
      validCheckSum: 8:6da7a6285edb138c404de0eeba209570
      author: snoe
      comment: Added 0.44.0 - writeback
      # This migration was previously numbered v44.00-013 but ultimately was not shipped with 44.
      preConditions:
        - onFail: MARK_RAN
        - or:
            # For some insane reason databasechangelog is upper-case in MySQL and MariaDB.
            - and:
                - dbms:
                    type: postgresql,h2
                - sqlCheck:
                    expectedResult: 0
                    sql: SELECT count(*) FROM databasechangelog WHERE id = 'v44.00-013';
            - and:
                - dbms:
                    type: mysql,mariadb
                - sqlCheck:
                    expectedResult: 0
                    sql: SELECT count(*) FROM `DATABASECHANGELOG` WHERE id = 'v44.00-013';
      changes:
        - createTable:
            tableName: query_action
            remarks: A readwrite query type of action
            columns:
              - column:
                  name: action_id
                  type: int
                  remarks: The related action
                  constraints:
                    nullable: false
                    referencedTableName: action
                    referencedColumnNames: id
                    foreignKeyName: fk_query_action_ref_action_id
                    deleteCascade: true
              - column:
                  name: card_id
                  type: int
                  remarks: The related card
                  constraints:
                    nullable: false
                    referencedTableName: report_card
                    referencedColumnNames: id
                    foreignKeyName: fk_query_action_ref_card_id
                    deleteCascade: true

  - changeSet:
      id: v45.00-003
      validCheckSum: 8:512337d6d4af38016aa79585abbe03a1
      author: snoe
      comment: Added 0.44.0 - writeback
      # This migration was previously numbered v44.00-014 but ultimately was not shipped with 44.
      preConditions:
        - onFail: MARK_RAN
        - or:
            # For some insane reason databasechangelog is upper-case in MySQL and MariaDB.
            - and:
                - dbms:
                    type: postgresql,h2
                - sqlCheck:
                    expectedResult: 0
                    sql: SELECT count(*) FROM databasechangelog WHERE id = 'v44.00-014';
            - and:
                - dbms:
                    type: mysql,mariadb
                - sqlCheck:
                    expectedResult: 0
                    sql: SELECT count(*) FROM `DATABASECHANGELOG` WHERE id = 'v44.00-014';
      changes:
        - addPrimaryKey:
            tableName: query_action
            columnNames: action_id, card_id
            constraintName: pk_query_action
      rollback: # will be deleted when table is deleted

  # note: some migrations which only added and deleted tables within v45 were removed, hence an ID gap here

  - changeSet:
      id: v45.00-011
      validCheckSum: 8:dcf1cda9f20dca4b6ff8101b13b98c4a
      author: snoe
      comment: Added 0.44.0 - writeback
      # This migration was previously numbered v44.00-022 but ultimately was not shipped with 44.
      preConditions:
        - onFail: MARK_RAN
        - or:
            # For some insane reason databasechangelog is upper-case in MySQL and MariaDB.
            - and:
                - dbms:
                    type: postgresql,h2
                - sqlCheck:
                    expectedResult: 0
                    sql: SELECT count(*) FROM databasechangelog WHERE id = 'v44.00-022';
            - and:
                - dbms:
                    type: mysql,mariadb
                - sqlCheck:
                    expectedResult: 0
                    sql: SELECT count(*) FROM `DATABASECHANGELOG` WHERE id = 'v44.00-022';
      changes:
        - addColumn:
            columns:
              - column:
                  name: is_write
                  type: boolean
                  defaultValueBoolean: false
                  remarks: Indicates that this query will perform writes to a db
                  constraints:
                    nullable: false
            tableName: report_card

  - changeSet:
      id: v45.00-012
      validCheckSum: 8:aadf28229f585cff7c4b4c1918e558b2
      author: snoe
      comment: Added 0.44.0 - writeback
      # This migration was previously numbered v44.00-031 but ultimately was not shipped with 44.
      preConditions:
        - onFail: MARK_RAN
        - or:
            # For some insane reason databasechangelog is upper-case in MySQL and MariaDB.
            - and:
                - dbms:
                    type: postgresql,h2
                - sqlCheck:
                    expectedResult: 0
                    sql: SELECT count(*) FROM databasechangelog WHERE id = 'v44.00-031';
            - and:
                - dbms:
                    type: mysql,mariadb
                - sqlCheck:
                    expectedResult: 0
                    sql: SELECT count(*) FROM `DATABASECHANGELOG` WHERE id = 'v44.00-031';
      changes:
        - createTable:
            tableName: http_action
            remarks: An http api call type of action
            columns:
              - column:
                  name: action_id
                  type: int
                  remarks: The related action
                  constraints:
                    nullable: false
                    referencedTableName: action
                    referencedColumnNames: id
                    foreignKeyName: fk_http_action_ref_action_id
                    deleteCascade: true
              - column:
                  name: name
                  type: varchar(254)
                  remarks: The name of this action
                  constraints:
                    nullable: false
              - column:
                  name: description
                  type: ${text.type}
                  remarks: An optional description for this action
              - column:
                  name: template
                  type: ${text.type}
                  remarks: A template that defines method,url,body,headers required to make an api call
                  constraints:
                    nullable: false
              - column:
                  name: response_handle
                  type: ${text.type}
                  remarks: A program to take an api response and transform to an appropriate response for emitters
              - column:
                  name: error_handle
                  type: ${text.type}
                  remarks: A program to take an api response to determine if an error occurred

  - changeSet:
      id: v45.00-013
      validCheckSum: 8:26dba276b14255d4346507a1a25d117b
      author: snoe
      comment: Added 0.44.0 - writeback
      # This migration was previously numbered v44.00-032 but ultimately was not shipped with 44.
      preConditions:
        - onFail: MARK_RAN
        - or:
            # For some insane reason databasechangelog is upper-case in MySQL and MariaDB.
            - and:
                - dbms:
                    type: postgresql,h2
                - sqlCheck:
                    expectedResult: 0
                    sql: SELECT count(*) FROM databasechangelog WHERE id = 'v44.00-032';
            - and:
                - dbms:
                    type: mysql,mariadb
                - sqlCheck:
                    expectedResult: 0
                    sql: SELECT count(*) FROM `DATABASECHANGELOG` WHERE id = 'v44.00-032';
      changes:
        - addPrimaryKey:
            tableName: http_action
            columnNames: action_id
            constraintName: pk_http_action
      rollback: # no rollback needed, will be deleted with table


  # note: some migrations which only added and deleted tables within v45 were removed, hence an ID gap here

  - changeSet:
      id: v45.00-022
      validCheckSum: 8:d46fa24e4d75a11b2e92aecbf39c6ee1
      author: snoe
      comment: Added 0.45.0 - add app container
      changes:
        - createTable:
            tableName: app
            remarks: Defines top level concerns for App
            columns:
              - column:
                  name: id
                  type: int
                  autoIncrement: true
                  constraints:
                    primaryKey: true
                    nullable: false
              - column:
                  name: entity_id
                  type: char(21)
                  remarks: Random NanoID tag for unique identity.
                  constraints:
                    nullable: false
                    unique: true
              - column:
                  name: collection_id
                  type: int
                  remarks: The associated collection
                  constraints:
                    nullable: false
                    referencedTableName: collection
                    referencedColumnNames: id
                    foreignKeyName: fk_app_ref_collection_id
                    deleteCascade: true
                    unique: true
              - column:
                  name: dashboard_id
                  type: int
                  remarks: The homepage of the app
              - column:
                  remarks: JSON for the navigation items of the app
                  name: nav_items
                  type: ${text.type}
              - column:
                  remarks: JSON for frontend related additions, such as styling
                  name: options
                  type: ${text.type}
              - column:
                  remarks: The timestamp of when the app was created
                  name: created_at
                  type: ${timestamp_type}
                  defaultValueComputed: current_timestamp
                  constraints:
                    nullable: false
              - column:
                  remarks: The timestamp of when the app was updated
                  name: updated_at
                  type: ${timestamp_type}
                  defaultValueComputed: current_timestamp
                  constraints:
                    nullable: false

  - changeSet:
      id: v45.00-023
      validCheckSum: 8:c6c1ff9ca3b62d4cda3a2d782dd86f2f
      author: snoe
      comment: Added 0.45.0 - add app container
      changes:
        - addForeignKeyConstraint:
            baseTableName: app
            baseColumnNames: dashboard_id
            referencedTableName: report_dashboard
            referencedColumnNames: id
            constraintName: fk_app_ref_dashboard_id
            onDelete: SET NULL

  - changeSet:
      id: v45.00-025
      validCheckSum: 8:50a43cea3123ecdb602123825f5a7dbf
      author: metamben
      comment: Added 0.45.0 - mark app pages
      changes:
        - addColumn:
            columns:
              - column:
                  name: is_app_page
                  type: boolean
                  defaultValueBoolean: false
                  remarks: Indicates that this dashboard serves as a page of an app
                  constraints:
                    nullable: false
            tableName: report_dashboard

  - changeSet:
      id: v45.00-026
      validCheckSum: 8:ae77d4086998911877e3207fcf90c9c7
      author: snoe
      comment: Added 0.45.0 - apps add action_id to report_dashboardcard
      changes:
        - addColumn:
            columns:
              - column:
                  name: action_id
                  type: int
                  remarks: The related action
            tableName: report_dashboardcard

  # FK constraint is added separately because deleteCascade doesn't work in addColumn -- see #14321
  - changeSet:
      id: v45.00-027
      validCheckSum: 8:40c3c8391c1416a3bce09ca3c7237173
      author: snoe
      comment: Added 0.45.0 - apps add fk for action_id to report_dashboardcard
      changes:
        - addForeignKeyConstraint:
            baseTableName: report_dashboardcard
            baseColumnNames: action_id
            referencedTableName: action
            referencedColumnNames: id
            constraintName: fk_report_dashboardcard_ref_action_id
            onDelete: CASCADE

  - changeSet:
      id: v45.00-028
      validCheckSum: 8:f8f68f80627aeb2ef7f28f2af2b5a31b
      author: camsaul
      comment: Added 0.45.0 -- rename DashboardCard sizeX to size_x. See https://github.com/metabase/metabase/issues/16344
      changes:
        - renameColumn:
            tableName: report_dashboardcard
            columnDataType: int
            oldColumnName: sizeX
            newColumnName: size_x

  - changeSet:
      id: v45.00-029
      validCheckSum: 8:579957652133eab3ee023dd911162a1e
      author: camsaul
      comment: Added 0.45.0 -- rename DashboardCard size_y to size_y. See https://github.com/metabase/metabase/issues/16344
      changes:
        - renameColumn:
            tableName: report_dashboardcard
            columnDataType: int
            oldColumnName: sizeY
            newColumnName: size_y

  - changeSet:
      id: v45.00-030
      validCheckSum: 8:41eda097feb034c4d01b2dbda74753c8
      author: camsaul
      comment: Added 0.45.0 -- add default value to DashboardCard size_x -- this was previously done by Toucan
      changes:
        - addDefaultValue:
            tableName: report_dashboardcard
            columnName: size_x
            defaultValue: 2

  - changeSet:
      id: v45.00-031
      validCheckSum: 8:6416e373e335dc1c12c7571af674dede
      author: camsaul
      comment: Added 0.45.0 -- add default value to DashboardCard size_y -- this was previously done by Toucan
      changes:
        - addDefaultValue:
            tableName: report_dashboardcard
            columnName: size_y
            defaultValue: 2

  - changeSet:
      id: v45.00-032
      validCheckSum: 8:d97444fe24a2dca618a2804741335f6d
      author: camsaul
      comment: Added 0.45.0 -- add default value for DashboardCard created_at (Postgres/H2)
      dbms: postgresql,h2
      preConditions:
        - onFail: MARK_RAN
        - dbms:
            type: postgresql,h2
      changes:
        - addDefaultValue:
            tableName: report_dashboardcard
            columnName: created_at
            columnDataType: ${timestamp_type}
            defaultValueComputed: current_timestamp

    # addDefaultValue with defaultValueComputed doesn't work for MySQL/MariaDB so we have to do this the hard way.
  - changeSet:
      id: v45.00-033
      validCheckSum: 8:34df79fc79e086ab05bb2fd79bb4e322
      author: camsaul
      comment: Added 0.45.0 -- add default value for DashboardCard created_at (MySQL/MariaDB)
      preConditions:
        - onFail: MARK_RAN
        - dbms:
            type: mysql,mariadb
      changes:
        - sql:
            sql: >-
              ALTER TABLE report_dashboardcard
              CHANGE created_at
              created_at timestamp(6) NOT NULL DEFAULT current_timestamp(6);
      rollback: # nothing to do, but required for sql

  - changeSet:
      id: v45.00-034
      validCheckSum: 8:ba0505a87ef876026759cdcb4e704f41
      author: camsaul
      comment: Added 0.45.0 -- add default value for DashboardCard updated_at (Postgres/H2)
      dbms: postgresql,h2
      preConditions:
        - onFail: MARK_RAN
        - dbms:
            type: postgresql,h2
      changes:
        - addDefaultValue:
            tableName: report_dashboardcard
            columnName: updated_at
            columnDataType: ${timestamp_type}
            defaultValueComputed: current_timestamp

  - changeSet:
      id: v45.00-035
      validCheckSum: 8:dcee49781d80d9c4be5ad9dd51975a07
      author: camsaul
      comment: Added 0.45.0 -- add default value for DashboardCard updated_at (MySQL/MariaDB)
      preConditions:
        - onFail: MARK_RAN
        - dbms:
            type: mysql,mariadb
      changes:
        - sql:
            sql: >-
              ALTER TABLE report_dashboardcard
              CHANGE updated_at
              updated_at timestamp(6) NOT NULL DEFAULT current_timestamp(6);
      rollback: # nothing to do

  - changeSet:
      id: v45.00-036
      validCheckSum: 8:cd4009254bd2c56aaf281082038c1f0b
      author: snoe
      comment: Added 0.45.0 - add model action table
      changes:
        - createTable:
            tableName: model_action
            remarks: Ties actions to models
            columns:
              - column:
                  name: id
                  type: int
                  autoIncrement: true
                  constraints:
                    primaryKey: true
                    nullable: false
              - column:
                  name: entity_id
                  type: char(21)
                  remarks: Random NanoID tag for unique identity.
                  constraints:
                    nullable: false
                    unique: true
              - column:
                  name: slug
                  type: varchar(254)
                  remarks: The referenceable name for this action
                  constraints:
                    nullable: false
              - column:
                  name: card_id
                  type: int
                  remarks: The associated model
                  constraints:
                    nullable: false
                    referencedTableName: report_card
                    referencedColumnNames: id
                    foreignKeyName: fk_model_action_ref_card_id
                    deleteCascade: true
              - column:
                  name: action_id
                  type: int
                  remarks: The associated action
                  constraints:
                    nullable: true
                    referencedTableName: action
                    referencedColumnNames: id
                    foreignKeyName: fk_model_action_ref_action_id
                    deleteCascade: true
              - column:
                  name: requires_pk
                  remarks: Indicates that the primary key(s) need to be passed in as parameters
                  type: boolean
                  defaultValueBoolean: false
                  constraints:
                    nullable: false
              - column:
                  name: parameter_mappings
                  type: ${text.type}
                  remarks: Mappings for primary keys to action parameters
              - column:
                  name: visualization_settings
                  type: ${text.type}
                  remarks: Settings for rendering the action

  - changeSet:
      id: v45.00-037
      validCheckSum: 8:56f548cc84a53cc6d18302761ee71554
      author: snoe
      comment: Added 0.45.0 - model action
      changes:
        - addUniqueConstraint:
            tableName: model_action
            columnNames: card_id, slug
            constraintName: unique_model_action_card_id_slug
      rollback: # will be deleted with table

  # The next 4 values add default values for Database `created_at` and `updated_at`; previously this was handled by
  # Toucan but it's more convenient to do this at the application database level instead -- it facilitates stuff like
  # schema migration tests that don't use Toucan, or other manual scripting
  - changeSet:
      id: v45.00-038
      validCheckSum: 8:c38ddc295206e807c7254581ed9566c3
      author: camsaul
      comment: Added 0.45.0 -- add default value for Database created_at (Postgres/H2)
      dbms: postgresql,h2
      preConditions:
        - onFail: MARK_RAN
        - dbms:
            type: postgresql,h2
      changes:
        - addDefaultValue:
            tableName: metabase_database
            columnName: created_at
            columnDataType: ${timestamp_type}
            defaultValueComputed: current_timestamp

    # addDefaultValue with defaultValueComputed doesn't work for MySQL/MariaDB so we have to do this the hard way.
  - changeSet:
      id: v45.00-039
      validCheckSum: 8:2c539d76d3aead7f7366b15333132b30
      author: camsaul
      comment: Added 0.45.0 -- add default value for Database created_at (MySQL/MariaDB)
      preConditions:
        - onFail: MARK_RAN
        - dbms:
            type: mysql,mariadb
      changes:
        - sql:
            sql: >-
              ALTER TABLE metabase_database
              CHANGE created_at
              created_at timestamp(6) NOT NULL DEFAULT current_timestamp(6);
      rollback: # nothing to do

  - changeSet:
      id: v45.00-040
      validCheckSum: 8:00ac7c24cfd3e7ea3a21f21f4e45dbcf
      author: camsaul
      comment: Added 0.45.0 -- add default value for Database updated_at (Postgres/H2)
      dbms: postgresql,h2
      preConditions:
        - onFail: MARK_RAN
        - dbms:
            type: postgresql,h2
      changes:
        - addDefaultValue:
            tableName: metabase_database
            columnName: updated_at
            columnDataType: ${timestamp_type}
            defaultValueComputed: current_timestamp

  - changeSet:
      id: v45.00-041
      validCheckSum: 8:82dc368fa3e0163a06929da6e9556fe2
      author: camsaul
      comment: Added 0.45.0 -- add default value for Database updated_at (MySQL/MariaDB)
      preConditions:
        - onFail: MARK_RAN
        - dbms:
            type: mysql,mariadb
      changes:
        - sql:
            sql: >-
              ALTER TABLE metabase_database
              CHANGE updated_at
              updated_at timestamp(6) NOT NULL DEFAULT current_timestamp(6);
      rollback: # nothing to do

  # It was probably an oversight, but while we validated Database `details` in the API layer it was not a required/NOT
  # NULL column in the application Database itself. No problem; let's add it now that we've noticed it.
  #
  # MySQL (at least 5.7) won't let us have nice things:
  #
  # https://dev.mysql.com/doc/refman/5.7/en/data-type-defaults.html
  #
  # The BLOB, TEXT, GEOMETRY, and JSON data types cannot be assigned a default value.
  #
  # Because of this restriction we will just have to update existing NULL values in SQL and then add a NOT NULL
  # restriction separately; we can use Toucan `pre-insert` to set defaults values when saving things.
  - changeSet:
      id: v45.00-042
      validCheckSum: 8:d04207471480e335f14094e9a7a5d293
      author: camsaul
      comment: Added 0.45.0 -- add default value for Database with NULL details
      changes:
        - sql:
            sql: >-
              UPDATE metabase_database SET details = '{}' WHERE details IS NULL;
      rollback: # nothing to do, since a '{}' is okay for v44

  - changeSet:
      id: v45.00-043
      validCheckSum: 8:1d07a5435e51abd0663458d907865a6b
      author: camsaul
      comment: Added 0.45.0 -- make Database details NOT NULL
      changes:
        - addNotNullConstraint:
            columnDataType: ${text.type}
            tableName: metabase_database
            columnName: details

  - changeSet:
      id: v45.00-044
      validCheckSum: 8:0b23976c5d2248d511ac31b244efef22
      author: metamben
      comment: Added 0.45.0 -- create app permission graph revision table
      changes:
        - createTable:
            tableName: app_permission_graph_revision
            remarks: 'Used to keep track of changes made to app permissions.'
            columns:
              - column:
                  name: id
                  type: int
                  autoIncrement: true
                  constraints:
                    primaryKey: true
                    nullable: false
              - column:
                  name: before
                  type: ${text.type}
                  remarks: 'Serialized JSON of the apps graph before the changes.'
                  constraints:
                    nullable: false
              - column:
                  name: after
                  type: ${text.type}
                  remarks: 'Serialized JSON of the apps graph after the changes.'
                  constraints:
                    nullable: false
              - column:
                  name: user_id
                  type: int
                  remarks: 'The ID of the admin who made this set of changes.'
                  constraints:
                    nullable: false
                    referencedTableName: core_user
                    referencedColumnNames: id
                    foreignKeyName: fk_app_permission_graph_revision_user_id
              - column:
                  name: created_at
                  type: ${timestamp_type}
                  remarks: 'The timestamp of when these changes were made.'
                  defaultValueComputed: current_timestamp
                  constraints:
                    nullable: false
              - column:
                  name: remark
                  type: ${text.type}
                  remarks: 'Optional remarks explaining why these changes were made.'

  # note: some migrations which only added and deleted tables within v45 were removed, hence an ID gap here

  # Add created_at to Collection
  - changeSet:
      id: v45.00-048
      validCheckSum: 8:0aca8f157f163e62805b7202f8aa202f
      author: camsaul
      comment: Added 0.45.0 -- add created_at to Collection
      changes:
        - addColumn:
            tableName: collection
            columns:
              - column:
                  name: created_at
                  type: ${timestamp_type}
                  remarks: Timestamp of when this Collection was created.
                  constraints:
                    nullable: false
                  defaultValueComputed: current_timestamp

  # Seed Collection created_at for Personal Collections with the date_joined of the User that owns them.
  - changeSet:
      id: v45.00-049
      author: camsaul
      comment: Added 0.45.0 -- set Collection.created_at to User.date_joined for Personal Collections
      validCheckSum: 8:df2097d176fad99c142c5dd75ce8a3db
      changes:
        - sql:
            dbms: postgresql
            sql: >-
              UPDATE collection c
              SET created_at = u.date_joined
              FROM core_user u
              WHERE c.personal_owner_id = u.id;
        - sql:
            dbms: mysql,mariadb
            sql: >-
              UPDATE collection c
              INNER JOIN core_user u
              ON c.personal_owner_id = u.id
              SET c.created_at = u.date_joined;
        - sql:
            dbms: h2
            sql: >-
              UPDATE collection c
              SET created_at = (
                SELECT u.date_joined
                FROM core_user u
                WHERE c.personal_owner_id = u.id
              )
              WHERE c.personal_owner_id IS NOT NULL;
      rollback: # nothing to roll back, but required for sql change types

  # seed Collection created_at based on the max created at of child objects
  #
  # At the time of this writing, the following Models can appear in a Collection:
  #
  # - App
  # - Card
  # - Dashboard
  # - Pulse
  # - Timeline
  # - NativeQuerySnippet
  - changeSet:
      id: v45.00-050
      author: camsaul
      validCheckSum: ANY
      comment: Added 0.45.0 -- seed Collection.created_at with value of oldest item for non-Personal Collections
      changes:
        - sql:
            dbms: postgresql
            sql: >-
              UPDATE collection c
              SET created_at = created_ats.created_at
              FROM (
                SELECT min(created_at) AS created_at, collection_id
                FROM (
                  SELECT created_at, collection_id FROM app                  UNION ALL
                  SELECT created_at, collection_id FROM report_card          UNION ALL
                  SELECT created_at, collection_id FROM report_dashboard     UNION ALL
                  SELECT created_at, collection_id FROM pulse                UNION ALL
                  SELECT created_at, collection_id FROM timeline             UNION ALL
                  SELECT created_at, collection_id FROM native_query_snippet
                ) created_ats
                GROUP BY collection_id
              ) created_ats
              WHERE c.id = created_ats.collection_id
                AND c.personal_owner_id IS NULL;
        - sql:
            dbms: mysql,mariadb
            sql: >-
              UPDATE collection c
              LEFT JOIN (
                SELECT min(created_at) AS created_at, collection_id
                FROM (
                  SELECT created_at, collection_id FROM app                  UNION ALL
                  SELECT created_at, collection_id FROM report_card          UNION ALL
                  SELECT created_at, collection_id FROM report_dashboard     UNION ALL
                  SELECT created_at, collection_id FROM pulse                UNION ALL
                  SELECT created_at, collection_id FROM timeline             UNION ALL
                  SELECT created_at, collection_id FROM native_query_snippet
                ) created_ats
                GROUP BY collection_id
              ) created_ats
              ON c.id = created_ats.collection_id
              SET c.created_at = created_ats.created_at
              WHERE c.personal_owner_id IS NULL
                AND created_ats.created_at IS NOT NULL;
        - sql:
            dbms: h2
            # I would have preferred using MERGE ... USING instead of WHERE EXISTS ... but it's broken in 1.4.197
            # because of https://github.com/h2database/h2database/issues/1034, which is fixed in 1.4.198. So this will
            # have to do for now, even if it's a little ugly.
            sql: >-
              WITH created_ats AS (
                SELECT min(created_at) AS created_at, collection_id
                FROM (
                  SELECT created_at, collection_id FROM app                  UNION ALL
                  SELECT created_at, collection_id FROM report_card          UNION ALL
                  SELECT created_at, collection_id FROM report_dashboard     UNION ALL
                  SELECT created_at, collection_id FROM pulse                UNION ALL
                  SELECT created_at, collection_id FROM timeline             UNION ALL
                  SELECT created_at, collection_id FROM native_query_snippet
                ) created_ats
                GROUP BY collection_id
              )
              UPDATE collection c
              SET created_at = (
                SELECT created_ats.created_at
                FROM created_ats
                WHERE created_ats.collection_id = c.id
              )
              WHERE EXISTS (
                SELECT created_ats.collection_id
                FROM created_ats
                WHERE c.id = created_ats.collection_id
                  AND c.personal_owner_id IS NULL
              );
      rollback: # rollback is a no-op for most seed migrations, but required for sql change type

  - changeSet:
      id: v45.00-051
      validCheckSum: 8:2378c7031da6871dcf1c737bf323d211
      author: qnkhuat
      comment: >-
        Added 0.45.0 - modify type of collection_permission_graph_revision.after from text to ${text.type}
        on mysql,mariadb
      changes:
        - modifyDataType:
            tableName: collection_permission_graph_revision
            columnName: after
            newDataType: ${text.type}
      rollback:
        - modifyDataType:
            tableName: collection_permission_graph_revision
            columnName: after
            newDataType: text
      preConditions:
        - onFail: MARK_RAN
        - dbms:
            type: mysql,mariadb

  - changeSet:
      id: v45.00-052
      validCheckSum: 8:b7343eb9556c3e636b6f8dd70708c0b3
      author: qnkhuat
      comment: >-
        Added 0.45.0 - modify type of collection_permission_graph_revision.before from text to ${text.type}
        on mysql,mariadb
      changes:
        - modifyDataType:
            tableName: collection_permission_graph_revision
            columnName: before
            newDataType: ${text.type}
      rollback:
        - modifyDataType:
            tableName: collection_permission_graph_revision
            columnName: before
            newDataType: text
      preConditions:
        - onFail: MARK_RAN
        - dbms:
            type: mysql,mariadb

  - changeSet:
      id: v45.00-053
      validCheckSum: 8:fa552605d5a587c4fa74e0c6bd358097
      author: qnkhuat
      comment: >-
        Added 0.45.0 - modify type of collection_permission_graph_revision.remark from text to ${text.type}
        on mysql,mariadb
      changes:
        - modifyDataType:
            tableName: collection_permission_graph_revision
            columnName: remark
            newDataType: ${text.type}
      rollback:
        - modifyDataType:
            tableName: collection_permission_graph_revision
            columnName: remark
            newDataType: text
      preConditions:
        - onFail: MARK_RAN
        - dbms:
            type: mysql,mariadb

  - changeSet:
      id: v45.00-054
      validCheckSum: 8:60862c4ecf505727e839ac5e94f95528
      author: qnkhuat
      comment: >-
        Added 0.45.0 - modify type of permissions_revision.after from text to ${text.type}
        on mysql,mariadb
      changes:
        - modifyDataType:
            tableName: permissions_revision
            columnName: after
            newDataType: ${text.type}
      rollback:
        - modifyDataType:
            tableName: permissions_revision
            columnName: after
            newDataType: text
      preConditions:
        - onFail: MARK_RAN
        - dbms:
            type: mysql,mariadb

  - changeSet:
      id: v45.00-055
      validCheckSum: 8:717f0c266da5768098a2ead6168f3b18
      author: qnkhuat
      comment: >-
        Added 0.45.0 - modify type of permissions_revision.before from text to ${text.type}
        on mysql,mariadb
      changes:
        - modifyDataType:
            tableName: permissions_revision
            columnName: before
            newDataType: ${text.type}
      rollback:
        - modifyDataType:
            tableName: permissions_revision
            columnName: before
            newDataType: text
      preConditions:
        - onFail: MARK_RAN
        - dbms:
            type: mysql,mariadb

  - changeSet:
      id: v45.00-056
      validCheckSum: 8:a1f364d45a922c90b4fac741a22e66b3
      author: qnkhuat
      comment: >-
        Added 0.45.0 - modify type of permissions_revision.remark from text to ${text.type}
        on mysql,mariadb
      changes:
        - modifyDataType:
            tableName: permissions_revision
            columnName: remark
            newDataType: ${text.type}
      rollback:
        - modifyDataType:
            tableName: permissions_revision
            columnName: remark
            newDataType: text
      preConditions:
        - onFail: MARK_RAN
        - dbms:
            type: mysql,mariadb

  - changeSet:
      id: v45.00-057
      validCheckSum: 8:650a5b435f8195765a2ab1e3e4bc7b14
      author: qnkhuat
      comment: >-
        Added 0.45.0 - modify type of secret.value from blob to longblob
        on mysql,mariadb
      changes:
        - modifyDataType:
            tableName: secret
            columnName: value
            newDataType: longblob
      rollback:
        - modifyDataType:
            tableName: secret
            columnName: value
            newDataType: ${blob.type}
      preConditions:
        - onFail: MARK_RAN
        - dbms:
            type: mysql,mariadb

  - changeSet:
      id: v46.00-000
      validCheckSum: 8:97251413292221e51490e990b6f683f2
      author: snoe
      comment: Added 0.46.0 - Unify action representation
      changes:
        - createTable:
            tableName: implicit_action
            remarks: An action with dynamic parameters based on the underlying model
            columns:
              - column:
                  name: action_id
                  type: int
                  remarks: The associated action
                  constraints:
                    nullable: false
                    referencedTableName: action
                    referencedColumnNames: id
                    foreignKeyName: fk_implicit_action_action_id
                    deleteCascade: true
              - column:
                  name: kind
                  type: ${text.type}
                  remarks: The kind of implicit action create/update/delete
                  constraints:
                    nullable: false

  - changeSet:
      id: v46.00-001
      validCheckSum: 8:4a90c7523749aa7e4e4d2ea9dd6db777
      author: snoe
      comment: Added 0.46.0 - Unify action representation
      changes:
        - addColumn:
            tableName: action
            columns:
              - column:
                  name: model_id
                  remarks: The associated model
                  type: int

  - changeSet:
      id: v46.00-002
      validCheckSum: 8:b2b112f0df413692631b75822f658de1
      author: snoe
      comment: Added 0.46.0 - Unify action representation
      changes:
        - addColumn:
            tableName: action
            columns:
              - column:
                  name: name
                  remarks: The name of the action
                  type: varchar(254)

  - changeSet:
      id: v46.00-003
      validCheckSum: 8:45b8358f31811335aaa93032726a042b
      author: snoe
      comment: Added 0.46.0 - Unify action representation
      changes:
        - addColumn:
            tableName: action
            columns:
              - column:
                  name: description
                  remarks: The description of the action
                  type: ${text.type}

  - changeSet:
      id: v46.00-004
      validCheckSum: 8:0ce8ff05beffc5c72e2348bcec581eee
      author: snoe
      comment: Added 0.46.0 - Unify action representation
      changes:
        - addColumn:
            tableName: action
            columns:
              - column:
                  name: parameters
                  remarks: The saved parameters for this action
                  type: ${text.type}

  - changeSet:
      id: v46.00-005
      validCheckSum: 8:84cf1fbf435c7c3f794c973de4d62fad
      author: snoe
      comment: Added 0.46.0 - Unify action representation
      changes:
        - addColumn:
            tableName: action
            columns:
              - column:
                  name: parameter_mappings
                  remarks: The saved parameter mappings for this action
                  type: ${text.type}

  - changeSet:
      id: v46.00-006
      validCheckSum: 8:df43ef08b76c33c5626dbf9b226717b5
      author: snoe
      comment: Added 0.46.0 - Unify action representation
      changes:
        - addColumn:
            tableName: action
            columns:
              - column:
                  name: visualization_settings
                  remarks: The UI visualization_settings for this action
                  type: ${text.type}

  - changeSet:
      id: v46.00-007
      validCheckSum: 8:6830901cccc14ad22cdfd86bd3a2afe7
      author: snoe
      comment: Added 0.46.0 - Unify action representation
      changes:
        - addForeignKeyConstraint:
            baseTableName: action
            baseColumnNames: model_id
            referencedTableName: report_card
            referencedColumnNames: id
            constraintName: fk_action_model_id

  - changeSet:
      id: v46.00-008
      validCheckSum: 8:6e73a8683d1b757c5f9034513ec8a581
      author: snoe
      comment: Added 0.46.0 - Unify action representation
      changes:
        - addColumn:
            tableName: query_action
            columns:
              - column:
                  name: database_id
                  remarks: The associated database
                  type: int

  - changeSet:
      id: v46.00-009
      validCheckSum: 8:2b4fd7cee77d5ed8de22fcc2fba158bc
      author: snoe
      comment: Added 0.46.0 - Unify action representation
      changes:
        - addColumn:
            tableName: query_action
            columns:
              - column:
                  name: dataset_query
                  remarks: The MBQL writeback query
                  type: ${text.type}

  - changeSet:
      id: v46.00-010
      validCheckSum: 8:77ca03e5a0dbe370461295da1c77cf0f
      author: snoe
      comment: Added 0.46.0 - Unify action representation
      changes:
        - addForeignKeyConstraint:
            baseTableName: query_action
            baseColumnNames: database_id
            referencedTableName: metabase_database
            referencedColumnNames: id
            constraintName: fk_query_action_database_id
            onDelete: CASCADE

  - changeSet:
      id: v46.00-011
      author: snoe
      validCheckSum: ANY
      comment: Added 0.46.0 - Unify action representation
      changes:
        - sql:
            dbms: mysql,mariadb
            sql: >-
              ALTER TABLE query_action DROP PRIMARY KEY, ADD PRIMARY KEY pk_query_action (action_id);
        - sql:
            dbms: h2
            sql: >-
              ALTER TABLE query_action DROP PRIMARY KEY;
              ALTER TABLE query_action ADD CONSTRAINT pk_query_action PRIMARY KEY (action_id);
        - sql:
            dbms: postgresql
            sql: >-
              ALTER TABLE query_action DROP CONSTRAINT pk_query_action;
              ALTER TABLE query_action ADD CONSTRAINT pk_query_action PRIMARY KEY (action_id);
      rollback:
        - sql:
            dbms: mysql,mariadb
            sql: >-
              ALTER TABLE query_action DROP PRIMARY KEY, ADD PRIMARY KEY pk_query_action (action_id, card_id);
        - sql:
            dbms: h2
            sql: >-
              ALTER TABLE query_action DROP CONSTRAINT fk_query_action_ref_action_id;
              ALTER TABLE query_action DROP PRIMARY KEY;
              ALTER TABLE query_action ADD CONSTRAINT fk_query_action_ref_action_id FOREIGN KEY (action_id) REFERENCES action(id) ON DELETE CASCADE;
              ALTER TABLE query_action ADD CONSTRAINT pk_query_action PRIMARY KEY (action_id, card_id);
        - sql:
            dbms: postgresql
            sql: >-
              ALTER TABLE query_action DROP CONSTRAINT pk_query_action;
              ALTER TABLE query_action ADD CONSTRAINT pk_query_action PRIMARY KEY (action_id, card_id);

  - changeSet:
      id: v46.00-012
      validCheckSum: 8:7e4dffe8bbbb740207001ead696a8557
      author: snoe
      comment: Added 0.46.0 - Unify action representation
      changes:
        - dropNotNullConstraint:
            tableName: query_action
            columnDataType: int
            columnName: card_id

  # migration for developers and internal use of actions created in 45 during a short period.
  - changeSet:
      id: v46.00-013
      author: snoe
      comment: Added 0.46.0 - Unify action representation
      validCheckSum: ANY
      changes:
        - sql:
            sql: >-
              INSERT INTO action (type, model_id, name)
              SELECT 'implicit', card_id, slug
              FROM model_action
              WHERE action_id is null AND slug in ('insert','update','delete');

              INSERT INTO implicit_action (action_id, kind)
              SELECT
                id,
                case name
                  when 'insert' then 'row/create'
                  when 'update' then 'row/update'
                  when 'delete' then 'row/delete'
                end
              FROM action
              WHERE type = 'implicit';

              UPDATE action
              SET model_id = (SELECT card_id
                              FROM model_action
                              WHERE model_action.action_id = action.id)
              WHERE model_id is null;

              DELETE FROM action WHERE model_id is null;

              UPDATE report_dashboardcard
              SET action_id = (SELECT action.id
                               FROM action
                               LEFT JOIN implicit_action ON implicit_action.action_id = action.id
                               WHERE action.model_id = report_dashboardcard.card_id
                               AND coalesce((
                                  CASE implicit_action.kind
                                     WHEN 'row/create' THEN 'insert'
                                     WHEN 'row/delete' THEN 'delete'
                                     WHEN 'row/update' THEN 'update'
                                  END), ('action_' || action.id)) =
                                  substring(report_dashboardcard.visualization_settings,
                                    position('"action_slug":"' in report_dashboardcard.visualization_settings)+15,
                                    position('"' in
                                      substring(report_dashboardcard.visualization_settings,
                                        position('"action_slug":"' in visualization_settings)+15)) - 1))
              WHERE report_dashboardcard.visualization_settings like '%action_slug%';

              UPDATE query_action SET
                dataset_query = (select dataset_query from report_card where report_card.id = query_action.card_id),
                database_id = (select database_id from report_card where report_card.id = query_action.card_id);

              UPDATE action SET
                name = (
                  select name
                  from query_action
                  inner join report_card on report_card.id = query_action.card_id
                  where query_action.action_id = action.id),
                description = (
                  select description
                  from query_action
                  inner join report_card on report_card.id = query_action.card_id
                  where query_action.action_id = action.id),
                parameters = (
                  select parameters
                  from query_action
                  inner join report_card on report_card.id = query_action.card_id
                  where query_action.action_id = action.id),
                parameter_mappings = (
                  select parameter_mappings
                  from query_action
                  inner join report_card on report_card.id = query_action.card_id
                  where query_action.action_id = action.id),
                visualization_settings = (
                  select visualization_settings
                  from query_action
                  inner join report_card on report_card.id = query_action.card_id
                  where query_action.action_id = action.id)
              WHERE type = 'query';
      rollback: # no-op, we do not care to preserve actions from 46->45

  - changeSet:
      id: v46.00-014
      validCheckSum: 8:585958ee7e90e23a9cc22ebf7e4228cb
      author: snoe
      comment: Added 0.46.0 - Unify action representation
      changes:
        - dropForeignKeyConstraint:
            baseTableName: query_action
            constraintName: fk_query_action_ref_card_id
      rollback:

  - changeSet:
      id: v46.00-015
      validCheckSum: 8:9b57260e146618caff3f468116031008
      author: snoe
      comment: Added 0.46.0 - Unify action representation
      changes:
        - dropColumn:
            tableName: query_action
            columnName: card_id

      rollback:
        - addColumn:
            tableName: query_action
            columns:
              - column:
                  name: card_id
                  type: int
                  remarks: The related card
                  constraints:
                    nullable: false
                    referencedTableName: report_card
                    referencedColumnNames: id
                    foreignKeyName: fk_query_action_ref_card_id
                    deleteCascade: true

  - changeSet:
      id: v46.00-016
      validCheckSum: 8:cb79eef9f483e73b3d9b571f916b8598
      author: snoe
      comment: Added 0.46.0 - Unify action representation
      changes:
        - sql:
            sql: >-
              DELETE FROM report_card
              WHERE is_write = true;

              DELETE FROM model_action;
      rollback: # we do not care to preserve actions from 46->45
        - sql:
            sql: >-
              DELETE FROM report_dashboardcard WHERE action_id is not null;
              DELETE FROM action;

  - changeSet:
      id: v46.00-017
      validCheckSum: 8:90525ade34e7bb883bf75cdf8a2b3340
      author: snoe
      comment: Added 0.46.0 - Unify action representation
      changes:
        - dropColumn:
            tableName: http_action
            columnName: name
      rollback:
        - addColumn:
            tableName: http_action
            columns:
              - column:
                  name: name
                  type: varchar(254)
                  remarks: The name of this action
                  constraints:
                    nullable: false

  - changeSet:
      id: v46.00-018
      validCheckSum: 8:cf3c31a975dc86f1def6ee5d11f5f9dc
      author: snoe
      comment: Added 0.46.0 - Unify action representation
      changes:
        - dropColumn:
            tableName: http_action
            columnName: description
      rollback:
        - addColumn:
            tableName: http_action
            columns:
              - column:
                  name: description
                  type: ${text.type}
                  remarks: An optional description for this action

  - changeSet:
      id: v46.00-019
      validCheckSum: 8:a9f70163707cc7f798bdd0527a55854b
      author: snoe
      comment: Added 0.46.0 - Unify action representation
      changes:
        - dropColumn:
            tableName: report_card
            columnName: is_write
      rollback:
        - addColumn:
            columns:
              - column:
                  name: is_write
                  type: boolean
                  defaultValueBoolean: false
                  remarks: Indicates that this query will perform writes to a db
                  constraints:
                    nullable: false
            tableName: report_card

  - changeSet:
      id: v46.00-020
      validCheckSum: 8:2def45c139267d7424e1187764122669
      author: snoe
      comment: Added 0.46.0 - Unify action representation
      changes:
        - addNotNullConstraint:
            tableName: query_action
            columnName: database_id
            columnDataType: int

  - changeSet:
      id: v46.00-021
      validCheckSum: 8:52c8107f4bcc6e9889b270e0a4954921
      author: snoe
      comment: Added 0.46.0 - Unify action representation
      changes:
        - addNotNullConstraint:
            tableName: query_action
            columnName: dataset_query
            columnDataType: ${text.type}

  - changeSet:
      id: v46.00-022
      validCheckSum: 8:52c8107f4bcc6e9889b270e0a4954921
      author: snoe
      comment: Added 0.46.0 - Unify action representation
      changes:
        - addNotNullConstraint:
            tableName: query_action
            columnName: dataset_query
            columnDataType: ${text.type}

  - changeSet:
      id: v46.00-023
      validCheckSum: 8:33c91db1b039855af8bf1dc8315bd5d2
      author: snoe
      comment: Added 0.46.0 - Unify action representation
      changes:
        - addNotNullConstraint:
            tableName: action
            columnName: model_id
            columnDataType: int

  - changeSet:
      id: v46.00-024
      validCheckSum: 8:080ff435bae61f324535393d9e78de38
      author: snoe
      comment: Added 0.46.0 - Unify action representation
      changes:
        - addNotNullConstraint:
            tableName: action
            columnName: name
            columnDataType: varchar(254)

  - changeSet:
      id: v46.00-025
      validCheckSum: 8:60016f3de98c7382602485f13bc4e04f
      author: snoe
      comment: Added 0.46.0 - Unify action representation
      changes:
        - dropTable:
            tableName: model_action
      rollback:
        - createTable:
            tableName: model_action
            remarks: Ties actions to models
            columns:
              - column:
                  name: id
                  type: int
                  autoIncrement: true
                  constraints:
                    primaryKey: true
                    nullable: false
              - column:
                  name: entity_id
                  type: char(21)
                  remarks: Random NanoID tag for unique identity.
                  constraints:
                    nullable: false
                    unique: true
              - column:
                  name: slug
                  type: varchar(254)
                  remarks: The referenceable name for this action
                  constraints:
                    nullable: false
              - column:
                  name: card_id
                  type: int
                  remarks: The associated model
                  constraints:
                    nullable: false
                    referencedTableName: report_card
                    referencedColumnNames: id
                    foreignKeyName: fk_model_action_ref_card_id
                    deleteCascade: true
              - column:
                  name: action_id
                  type: int
                  remarks: The associated action
                  constraints:
                    nullable: true
                    referencedTableName: action
                    referencedColumnNames: id
                    foreignKeyName: fk_model_action_ref_action_id
                    deleteCascade: true
              - column:
                  name: requires_pk
                  remarks: Indicates that the primary key(s) need to be passed in as parameters
                  type: boolean
                  defaultValueBoolean: false
                  constraints:
                    nullable: false
              - column:
                  name: parameter_mappings
                  type: ${text.type}
                  remarks: Mappings for primary keys to action parameters
              - column:
                  name: visualization_settings
                  type: ${text.type}
                  remarks: Settings for rendering the action

  - changeSet:
      id: v46.00-026
      validCheckSum: 8:948b9653bfbadeb29c847ef41d053dba
      author: metamben
      comment: Added 0.46.0 -- add field for tracking DBMS versions
      changes:
        - addColumn:
            tableName: metabase_database
            columns:
              - column:
                  name: dbms_version
                  type: ${text.type}
                  remarks: 'A JSON object describing the flavor and version of the DBMS.'

  - changeSet:
      id: v46.00-027
      validCheckSum: 8:5f7773b797a3c85a99cd35cb60cfd0b3
      author: snoe
      comment: Added 0.46.0 -- add last_used_at to FieldValues
      changes:
        - addColumn:
            tableName: metabase_fieldvalues
            columns:
              - column:
                  name: last_used_at
                  type: ${timestamp_type}
                  remarks: Timestamp of when these FieldValues were last used.
                  constraints:
                    nullable: false
                  defaultValueComputed: current_timestamp

  - changeSet:
      id: v46.00-028
      validCheckSum: 8:33cc1a038e926acb7dfd7cf29b4fa545
      author: tsmacdonald
      comment: Added 0.46.0 -- Join table connecting cards to dashboards/cards's parameters that need custom filter values from the card
      changes:
        - createTable:
            tableName: parameter_card
            remarks: "Join table connecting cards to entities (dashboards, other cards, etc.) that use the values generated by the card for filter values"
            columns:
              - column:
                  name: id
                  type: int
                  autoIncrement: true
                  constraints:
                    primaryKey: true
                    nullable: false
              - column:
                  name: updated_at
                  type: ${timestamp_type}
                  defaultValueComputed: current_timestamp
                  remarks: "most recent modification time"
                  constraints:
                    nullable: false
              - column:
                  name: created_at
                  type: ${timestamp_type}
                  defaultValueComputed: current_timestamp
                  remarks: "creation time"
                  constraints:
                    nullable: false
              - column:
                  name: card_id
                  type: int
                  remarks: "ID of the card generating the values"
                  constraints:
                    nullable: false
              - column:
                  name: parameterized_object_type
                  type: varchar(32)
                  remarks: "Type of the entity consuming the values (dashboard, card, etc.)"
                  constraints:
                    nullable: false
              - column:
                  name: parameterized_object_id
                  type: int
                  remarks: "ID of the entity consuming the values"
                  constraints:
                    nullable: false
              - column:
                  name: parameter_id
                  type: varchar(32)
                  remarks: "The parameter ID"
                  constraints:
                    nullable: false

  # Make Dimension <=> Field a 1t1 relationship. Replace unique field_id + name with unique field_id.
  # See issue #27054.
  - changeSet:
      id: v46.00-029
      validCheckSum: 8:96336855a4180eaf51d7be4a97f3b1a4
      author: camsaul
      comment: Make Dimension <=> Field a 1t1 relationship. Drop unique constraint on field_id + name. (1/3)
      changes:
        - dropUniqueConstraint:
            tableName: dimension
            constraintName: unique_dimension_field_id_name
      rollback:
        - addUniqueConstraint:
            tableName: dimension
            constraintName: unique_dimension_field_id_name
            columnNames: field_id, name

  - changeSet:
      id: v46.00-030
      validCheckSum: 8:e1f67579cb8dc1102445df299636cb7b
      author: camsaul
      comment: Make Dimension <=> Field a 1t1 relationship. Delete duplicate entries. (2/3)
      changes:
        - sql:
            # Which rows to keep is not 100% clear. I decided to keep newer entries, by ID. I considered keeping new
            # entries by `updated_at` but the SQL for doing that across the three databases was such a hairball and
            # having duplicates in the first place was such an edge case I decided this approach is fine for now. The
            # `row_number()` window function would have made this easier to do but we haven't merged H2 v2 yet.
            #
            # Writing the query with these unnecessary subselects is stupid, but MySQL 5.7 doesn't work without them.
            # See https://metaboat.slack.com/archives/CKZEMT1MJ/p1670624514320419 for more info
            sql: >-
              DELETE FROM dimension
              WHERE field_id IN (
                SELECT field_id
                FROM (
                  SELECT field_id
                  FROM dimension
                  GROUP BY field_id
                  HAVING COUNT(*) > 1
                ) duplicates
              )
              AND id NOT IN (
                SELECT id FROM (
                  SELECT max(id) AS id
                  FROM dimension
                  GROUP BY field_id
                ) most_recents
              );
      rollback: # don't need to roll back anything, deleting duplicate entries doesn't need to be reversed.

  - changeSet:
      id: v46.00-031
      validCheckSum: 8:a9b4c86de880b2bc01e208d8d4d8cf64
      author: camsaul
      comment: Make Dimension <=> Field a 1t1 relationship. Add unique constraint on field_id. (3/3)
      changes:
        - addUniqueConstraint:
            tableName: dimension
            columnNames: field_id
            constraintName: unique_dimension_field_id
        # this change can roll back automatically.

  - changeSet:
      id: v46.00-032
      validCheckSum: 8:2a7de9726282af199737a334395f1068
      author: tsmacdonald
      comment: Added 0.46.0 -- Unique parameter_card
      changes:
        - addUniqueConstraint:
            tableName: parameter_card
            columnNames: parameterized_object_id, parameterized_object_type, parameter_id
            constraintName: unique_parameterized_object_card_parameter

  - changeSet:
      id: v46.00-033
      validCheckSum: 8:25bc5b1a806d4b352d43f5b16e7e6e20
      author: tsmacdonald
      comment: Added 0.46.0 -- parameter_card index on connected object
      changes:
        - createIndex:
            tableName: parameter_card
            columns:
              - column:
                  name: parameterized_object_id
            indexName: idx_parameter_card_parameterized_object_id

  - changeSet:
      id: v46.00-034
      validCheckSum: 8:5a6b5a2cf7160baec4f81f6675de898c
      author: tsmacdonald
      comment: Added 0.46.0 -- parameter_card index on connected card
      changes:
        - createIndex:
            tableName: parameter_card
            columns:
              - column:
                  name: card_id
            indexName: idx_parameter_card_card_id

  - changeSet:
      id: v46.00-035
      validCheckSum: 8:0639e4c0939848b4377792290311f239
      author: tsmacdonald
      comment: Added 0.46.0 - parameter_card.card_id foreign key
      changes:
        - addForeignKeyConstraint:
            baseTableName: parameter_card
            baseColumnNames: card_id
            referencedTableName: report_card
            referencedColumnNames: id
            constraintName: fk_parameter_card_ref_card_id
            onDelete: CASCADE

  - changeSet:
      id: v46.00-036
      validCheckSum: 8:39d440f29a481e9f0915532106079a1a
      author: metamben
      comment: App containers are removed in 0.46.0
      changes:
        - dropTable:
            tableName: app_permission_graph_revision
      rollback:
        - createTable:
            tableName: app_permission_graph_revision
            remarks: 'Used to keep track of changes made to app permissions.'
            columns:
              - column:
                  name: id
                  type: int
                  autoIncrement: true
                  constraints:
                    primaryKey: true
                    nullable: false
              - column:
                  name: before
                  type: ${text.type}
                  remarks: 'Serialized JSON of the apps graph before the changes.'
                  constraints:
                    nullable: false
              - column:
                  name: after
                  type: ${text.type}
                  remarks: 'Serialized JSON of the apps graph after the changes.'
                  constraints:
                    nullable: false
              - column:
                  name: user_id
                  type: int
                  remarks: 'The ID of the admin who made this set of changes.'
                  constraints:
                    nullable: false
                    referencedTableName: core_user
                    referencedColumnNames: id
                    foreignKeyName: fk_app_permission_graph_revision_user_id
              - column:
                  name: created_at
                  type: ${timestamp_type}
                  remarks: 'The timestamp of when these changes were made.'
                  defaultValueComputed: current_timestamp
                  constraints:
                    nullable: false
              - column:
                  name: remark
                  type: ${text.type}
                  remarks: 'Optional remarks explaining why these changes were made.'

  - changeSet:
      id: v46.00-037
      validCheckSum: 8:dbbe898501c554e3ee74c6b9ef9c1575
      author: metamben
      comment: App pages are removed in 0.46.0
      changes:
        - dropColumn:
            tableName: report_dashboard
            columnName: is_app_page
      rollback:
        - addColumn:
            columns:
              - column:
                  name: is_app_page
                  type: boolean
                  defaultValueBoolean: false
                  remarks: Indicates that this dashboard serves as a page of an app
                  constraints:
                    nullable: false
            tableName: report_dashboard

  - changeSet:
      id: v46.00-038
      validCheckSum: 8:220a27bae93423a2c9a76f611f10b87b
      author: metamben
      comment: App containers are removed in 0.46.0
      changes:
        - dropTable:
            tableName: app
      rollback:
        - createTable:
            tableName: app
            remarks: Defines top level concerns for App
            columns:
              - column:
                  name: id
                  type: int
                  autoIncrement: true
                  constraints:
                    primaryKey: true
                    nullable: false
              - column:
                  name: entity_id
                  type: char(21)
                  remarks: Random NanoID tag for unique identity.
                  constraints:
                    nullable: false
                    unique: true
              - column:
                  name: collection_id
                  type: int
                  remarks: The associated collection
                  constraints:
                    nullable: false
                    referencedTableName: collection
                    referencedColumnNames: id
                    foreignKeyName: fk_app_ref_collection_id
                    deleteCascade: true
                    unique: true
              - column:
                  name: dashboard_id
                  type: int
                  remarks: The homepage of the app
              - column:
                  remarks: JSON for the navigation items of the app
                  name: nav_items
                  type: ${text.type}
              - column:
                  remarks: JSON for frontend related additions, such as styling
                  name: options
                  type: ${text.type}
              - column:
                  remarks: The timestamp of when the app was created
                  name: created_at
                  type: ${timestamp_type}
                  defaultValueComputed: current_timestamp
                  constraints:
                    nullable: false
              - column:
                  remarks: The timestamp of when the app was updated
                  name: updated_at
                  type: ${timestamp_type}
                  defaultValueComputed: current_timestamp
                  constraints:
                    nullable: false
        - addForeignKeyConstraint:
            baseTableName: app
            baseColumnNames: dashboard_id
            referencedTableName: report_dashboard
            referencedColumnNames: id
            constraintName: fk_app_ref_dashboard_id
            onDelete: SET NULL

  - changeSet:
      id: v46.00-039
      validCheckSum: 8:7ed32de11fbe8565148d8491f908ad05
      author: qnkhuat
      comment: Added 0.46.0 - add entity_id to parameter_card
      changes:
        - addColumn:
            columns:
            - column:
                remarks: Random NanoID tag for unique identity.
                name: entity_id
                type: char(21)
                constraints:
                  nullable: true
                  unique: true
            tableName: parameter_card

  - changeSet:
      id: v46.00-040
      validCheckSum: 8:7fec881cac598cce34b62c98fcf37563
      author: tsmacdonald
      comment: Added 0.46.0 -- Bump default dashcard size to 4x4
      changes:
        - addDefaultValue:
            tableName: report_dashboardcard
            columnName: size_x
            defaultValue: 4

  - changeSet:
      id: v46.00-041
      validCheckSum: 8:0214a8d0b94a9eb48aad75b1d50dd279
      author: tsmacdonald
      comment: Added 0.46.0 -- Bump default dashcard size to 4x4
      changes:
        - addDefaultValue:
            tableName: report_dashboardcard
            columnName: size_y
            defaultValue: 4

  - changeSet:
      id: v46.00-042
      validCheckSum: 8:7b91ad83569565517c43e9f7b9bfa29a
      author: tsmacdonald
      comment: Added 0.46.0 -- index query_execution.executor_id
      changes:
        - createIndex:
            tableName: query_execution
            columns:
              - column:
                  name: executor_id
            indexName: idx_query_execution_executor_id

  - changeSet:
      id: v46.00-043
      validCheckSum: 8:d9cab29076035068cfc49fb9570832af
      author: tsmacdonald
      comment: Added 0.46.0 -- index query_execution.context
      changes:
        - createIndex:
            tableName: query_execution
            columns:
              - column:
                  name: context
            indexName: idx_query_execution_context

  - changeSet:
      id: v46.00-045
      validCheckSum: 8:7a9cabf1c693de8b0c9555f7deb072a4
      author: calherries
      comment: Added 0.46.0 -- add public_uuid to action.
      changes:
        - addColumn:
            tableName: action
            columns:
              - column:
                  name: public_uuid
                  type: char(36)
                  remarks: 'Unique UUID used to in publically-accessible links to this Action.'
                  constraints:
                    unique: true

  - changeSet:
      id: v46.00-051
      validCheckSum: 8:74e83fc2ee7c1a06a94f07830f361773
      author: calherries
      comment: Added 0.46.0 -- drop defaults for dashcard's position and size
      changes:
        - dropDefaultValue:
            tableName: report_dashboardcard
            columnName: row
      rollback:
        - addDefaultValue:
            tableName: report_dashboardcard
            columnName: row
            defaultValueNumeric: 4

  - changeSet:
      id: v46.00-052
      validCheckSum: 8:948c978fcb2d938d272a05b3e56808d1
      author: calherries
      comment: Added 0.46.0 -- drop defaults for dashcard's position and size
      changes:
        - dropDefaultValue:
            tableName: report_dashboardcard
            columnName: col
      rollback:
        - addDefaultValue:
            tableName: report_dashboardcard
            columnName: col
            defaultValueNumeric: 4

  - changeSet:
      id: v46.00-053
      validCheckSum: 8:04e092dbffdfda13f28b1e3ea38299a7
      author: calherries
      comment: Added 0.46.0 -- drop defaults for dashcard's position and size
      changes:
        - dropDefaultValue:
            tableName: report_dashboardcard
            columnName: size_x
      rollback:
        - addDefaultValue:
            tableName: report_dashboardcard
            columnName: size_x
            defaultValueNumeric: 4

  - changeSet:
      id: v46.00-054
      validCheckSum: 8:bc3abf9ab94199aeaebb2be28dea77aa
      author: calherries
      comment: Added 0.46.0 -- drop defaults for dashcard's position and size
      changes:
        - dropDefaultValue:
            tableName: report_dashboardcard
            columnName: size_y
      rollback:
        - addDefaultValue:
            tableName: report_dashboardcard
            columnName: size_y
            defaultValueNumeric: 4

  - changeSet:
      id: v46.00-055
      validCheckSum: 8:48a516459b84a21e9edbdbfe1bffd671
      author: calherries
      comment: Added 0.46.0 -- add made_public_by_id
      changes:
        - addColumn:
            tableName: action
            columns:
              - column:
                  name: made_public_by_id
                  type: int
                  remarks: 'The ID of the User who first publically shared this Action.'

  - changeSet:
      id: v46.00-056
      validCheckSum: 8:af93ab591b44b5d81d8d8a496600c1bc
      author: calherries
      comment: Added 0.46.0 -- add public_uuid and made_public_by_id to action. public_uuid is indexed
      changes:
        - createIndex:
            tableName: action
            indexName: idx_action_public_uuid
            columns:
              column:
                name: public_uuid

  - changeSet:
      id: v46.00-057
      validCheckSum: 8:aff3b0e15dcfc36a4fd97faade0751c0
      author: dpsutton
      comment: Added 0.46.0 -- parameter_card.parameter_id long enough to hold a uuid
      changes:
        - modifyDataType:
            tableName: parameter_card
            columnName: parameter_id
            newDataType: varchar(36)
      rollback: #nothing to do, char(32) or char(36) are equivalent

  - changeSet:
      id: v46.00-058
      validCheckSum: 8:11440c629413c7231e7f156347353761
      author: calherries
      comment: Added 0.46.0 -- add FK constraint for action.made_public_by_id with core_user.id
      changes:
        - addForeignKeyConstraint:
            baseTableName: action
            baseColumnNames: made_public_by_id
            referencedTableName: core_user
            referencedColumnNames: id
            constraintName: fk_action_made_public_by_id
            onDelete: CASCADE

  - changeSet:
      id: v46.00-059
      validCheckSum: 8:6ddec7d622e9200e36bd5e2e2e0a48c2
      author: tsmacdonald
      comment: Added 0.46.0 -- add actions.creator_id
      changes:
        - addColumn:
            tableName: action
            columns:
              - column:
                  name: creator_id
                  type: int
                  remarks: 'The user who created the action'
      rollback:
        - dropColumn:
            tableName: action
            columnName: creator_id

  - changeSet:
      id: v46.00-060
      validCheckSum: 8:fc1762a930726afb11131acf3a56312b
      author: tsmacdonald
      comment: Added 0.46.0 -- action.creator_id index
      changes:
        - createIndex:
            tableName: action
            columns:
              - column:
                  name: creator_id
            indexName: idx_action_creator_id
      rollback:
        - dropIndex:
            tableName: action
            indexName: idx_action_creator_id

  - changeSet:
      id: v46.00-061
      validCheckSum: 8:d57393ae0e96a9b1a0bd7a66597cb485
      author: tsmacdonald
      comment: Added 0.46.0 -- action.creator_id index
      changes:
        - addForeignKeyConstraint:
            baseTableName: action
            baseColumnNames: creator_id
            referencedTableName: core_user
            referencedColumnNames: id
            constraintName: fk_action_creator_id
            nullable: false

  - changeSet:
      id: v46.00-062
      validCheckSum: 8:20efdbd79df3c76cbf77318d871a9836
      author: tsmacdonald
      comment: Added 0.46.0 -- add actions.archived
      changes:
        - addColumn:
            tableName: action
            columns:
              - column:
                  name: archived
                  type: boolean
                  defaultValueBoolean: false
                  remarks: 'Whether or not the action has been archived'
                  constraints:
                    nullable: false
      rollback:
        - dropColumn:
            tableName: action
            columnName: archived

  - changeSet:
      id: v46.00-064
      validCheckSum: 8:0ac10ca0d82f1bbe39737eb0a8fdcd7d
      author: noahmoss
      comment: Added 0.46.0 -- rename `group_table_access_policy` to `sandboxes`
      changes:
        - renameTable:
            newTableName: sandboxes
            oldTableName: group_table_access_policy

  - changeSet:
      id: v46.00-065
      validCheckSum: 8:5cbb335952dd1ab7a137d80d6c1ab82e
      author: noahmoss
      comment: Added 0.46.0 -- add `permission_id` to `sandboxes`
      changes:
      - addColumn:
          tableName: sandboxes
          columns:
          - column:
              name: permission_id
              type: int
              remarks: The ID of the corresponding permissions path for this sandbox

  - changeSet:
      id: v46.00-070
      validCheckSum: 8:d440a8d0aef0bbfdae24a9c70bd37605
      author: calherries
      comment: Added 0.46.0 - add entity_id column to action
      changes:
        - addColumn:
            columns:
            - column:
                remarks: Random NanoID tag for unique identity.
                name: entity_id
                type: char(21)
                constraints:
                  nullable: true
                  unique: true
            tableName: action

  - changeSet:
      id: v46.00-074
      validCheckSum: 8:c1273a3003d82638a0a5413bf2aa6777
      author: metamben
      comment: Added 0.46.0 -- increase precision of updated_at of report_card
      changes:
        - modifyDataType:
            tableName: report_card
            columnName: updated_at
            newDataType: ${timestamp_type}
      rollback:
        - modifyDataType:
            tableName: report_card
            columnName: updated_at
            newDataType: DATETIME

  - changeSet:
      id: v46.00-079
      validCheckSum: 8:de167f33d3f7670246623466487d2e67
      author: john-metabase
      comment: Added 0.46.0 -- migrates Databases using deprecated and removed presto driver to presto-jdbc
      changes:
        - sql: UPDATE metabase_database SET engine = 'presto-jdbc' WHERE engine = 'presto'
      rollback: # nothing to do, since we don't know which drivers used to be presto

  - changeSet:
      id: v46.00-080
      validCheckSum: 8:022a846feb10103f2e9fe4b58cb792d6
      author: noahmoss
      comment: Migrate data permission paths from v1 to v2 (splitting them into separate data and query permissions)
      changes:
        - customChange:
            class: "metabase.db.custom_migrations.SplitDataPermissions"

  - changeSet:
      id: v46.00-084
      validCheckSum: 8:b4f465ca3be584028e077b907656b804
      author: qnkhuat
      comment: Added 0.46.0 - CASCADE delete for action.model_id
      changes:
        - dropForeignKeyConstraint:
            baseTableName: action
            constraintName: fk_action_model_id
      rollback:
        - addForeignKeyConstraint:
            baseTableName: action
            baseColumnNames: model_id
            referencedTableName: report_card
            referencedColumnNames: id
            constraintName: fk_action_model_id
            onDelete: CASCADE

  - changeSet:
      id: v46.00-085
      validCheckSum: 8:17fe48c56aa457a6a09775099d44d7a5
      author: qnkhuat
      comment: Added 0.46.0 - CASCADE delete for action.model_id
      changes:
        - addForeignKeyConstraint:
            baseTableName: action
            baseColumnNames: model_id
            referencedTableName: report_card
            referencedColumnNames: id
            constraintName: fk_action_model_id
            onDelete: CASCADE

  - changeSet:
      id: v46.00-086
      validCheckSum: 8:677e076d8741275d31a02e97531fd930
      author: calherries
      comment: Added 0.46.0 - Delete the abandonment email task
      changes:
        - customChange:
            class: "metabase.db.custom_migrations.DeleteAbandonmentEmailTask"

  - changeSet:
      id: v46.00-088
      validCheckSum: 8:ff9defc19920960db55ef71e4d32b4ea
      author: noahmoss
      comment: Added 0.46.5 -- backfill `permission_id` values in `sandboxes`. This is a fixed verison of v46.00-066
               which has been removed, since it had a bug that blocked a customer from upgrading.
      changes:
        - sql: >-
            UPDATE sandboxes s
            SET permission_id = (
              SELECT p.id
              FROM permissions p
              WHERE
                p.object = CONCAT('/db/',
                                  (SELECT t.db_id FROM metabase_table t WHERE t.id = s.table_id),
                                  '/schema/',
                                  (SELECT t.schema FROM metabase_table t WHERE t.id = s.table_id),
                                  '/table/',
                                  s.table_id,
                                  '/query/segmented/')
                AND p.group_id = s.group_id
              LIMIT 1
            )
            WHERE permission_id IS NULL;
      rollback:
        # not required, new values added here do not need to be dropped

  - changeSet:
      id: v46.00-089
      validCheckSum: 8:e0fbd2514cc960cc74106204ac65a3ea
      author: noahmoss
      comment: Added 0.46.5 -- remove orphaned entries in `sandboxes`
      changes:
        - sql: >-
            DELETE FROM sandboxes
            WHERE permission_id IS NULL;
      rollback: # not required, orphaned sandboxes should not be re-added to the DB

  - changeSet:
      id: v46.00-090
      validCheckSum: 8:963c0cd3a7bd2858e4dbfd4d4aad95cb
      author: noahmoss
      comment: Add foreign key constraint on sandboxes.permission_id
      preConditions:
        - onFail: MARK_RAN
        - not:
            - foreignKeyConstraintExists:
                - foreignKeyName: fk_sandboxes_ref_permissions
      changes:
        - addForeignKeyConstraint:
            baseTableName: sandboxes
            baseColumnNames: permission_id
            referencedTableName: permissions
            referencedColumnNames: id
            constraintName: fk_sandboxes_ref_permissions
            onDelete: CASCADE

  - changeSet:
      id: v47.00-001
      validCheckSum: 8:14bf2732687c04256e9c036ba142aa93
      author: calherries
      comment: Added 0.47.0 -- set base-type to type/JSON for JSON database-types for postgres and mysql
      changes:
        - sql:
            sql: >-
              UPDATE metabase_field f
              SET base_type = 'type/JSON'
              WHERE EXISTS (
                SELECT *
                FROM metabase_database d
                JOIN metabase_table t ON t.db_id = d.id
                WHERE f.table_id = t.id
                  AND lower(f.database_type) in ('json', 'jsonb')
                  AND d.engine in ('postgres', 'mysql')
              )
      rollback:
        - sql:
            dbms: postgresql
            sql: >-
              UPDATE metabase_field f
              SET base_type = case when d.engine = 'postgres' then 'type/Structured' else 'type/SerializedJSON' end
              FROM metabase_database d
              JOIN metabase_table t ON t.db_id = d.id
              WHERE f.table_id = t.id
                AND lower(f.database_type) in ('json', 'jsonb')
                AND d.engine in ('postgres', 'mysql')
        - sql:
            dbms: mysql,mariadb
            sql: >-
              UPDATE metabase_field f
              JOIN metabase_table t ON f.table_id = t.id
              JOIN metabase_database d ON t.db_id = d.id
              SET base_type = case when d.engine = 'postgres' then 'type/Structured' else 'type/SerializedJSON' end
              WHERE lower(f.database_type) in ('json', 'jsonb')
                AND d.engine in ('postgres', 'mysql')
        - sql:
            dbms: h2
            sql: >-
              MERGE INTO metabase_field f
              USING (
                SELECT f.id, case when d.engine = 'postgres' then 'type/Structured' else 'type/SerializedJSON' end as base_type
                FROM metabase_field f
                JOIN metabase_table t ON f.table_id = t.id
                JOIN metabase_database d ON t.db_id = d.id
                WHERE lower(f.database_type) in ('json', 'jsonb')
                  AND d.engine in ('postgres', 'mysql')
              ) as updates
              ON f.id = updates.id
              WHEN MATCHED THEN
                UPDATE SET f.base_type = updates.base_type;

  - changeSet:
      id: v47.00-002
      validCheckSum: 8:963690f41f487b122464277c627823f6
      author: calherries
      comment: Added 0.47.0 - Add json_unfolding column to metabase_field
      changes:
        - addColumn:
            columns:
            - column:
                remarks: 'Enable/disable JSON unfolding for a field'
                name: json_unfolding
                type: boolean
                defaultValueBoolean: false
                constraints:
                  nullable: false
            tableName: metabase_field

  - changeSet:
      id: v47.00-003
      validCheckSum: 8:97bccdf5e9bcdfacd1c315fa1342c167
      author: calherries
      comment: Added 0.47.0 - Populate metabase_field.json_unfolding based on base_type
      changes:
        - sql:
            sql: >-
              UPDATE metabase_field
              SET json_unfolding = true
              WHERE base_type = 'type/JSON';
      rollback: # nothing to do, since json_unfolding is new in 47

  - changeSet:
      id: v47.00-004
      validCheckSum: 8:58ad79be7de00e413da51fab3c8beea0
      author: qnkhuat
      comment: Added 0.47.0 - Add auto_incremented to metabase_field
      changes:
        - addColumn:
            tableName: metabase_field
            columns:
              - column:
                  name: database_is_auto_increment
                  type: boolean
                  remarks: Indicates this field is auto incremented
                  defaultValueBoolean: false
                  constraints:
                    nullable: false

  - changeSet:
      id: v47.00-005
      validCheckSum: 8:ccf53f27a551fd0799d0103bd65cca99
      author: winlost
      comment: Added 0.47.0 - Add auto_apply_filters to dashboard
      changes:
        - addColumn:
            tableName: report_dashboard
            columns:
              - column:
                  name: auto_apply_filters
                  type: boolean
                  remarks: Whether or not to auto-apply filters on a dashboard
                  defaultValueBoolean: true
                  constraints:
                    nullable: false

  - changeSet:
      id: v47.00-006
      validCheckSum: 8:b63ff10d3d121bed42eece1ae3dbb177
      author: qnkhuat
      comment: Added 0.47.0 - Add dashboard_tab table
      changes:
        - createTable:
            tableName: dashboard_tab
            remarks: "Join table connecting dashboard to dashboardcards"
            columns:
              - column:
                  name: id
                  type: int
                  autoIncrement: true
                  constraints:
                    primaryKey: true
                    nullable: false
              - column:
                  name: dashboard_id
                  type: int
                  remarks: The dashboard that a tab is on
                  constraints:
                    nullable: false
                    referencedTableName: report_dashboard
                    referencedColumnNames: id
                    foreignKeyName: fk_dashboard_tab_ref_dashboard_id
                    deleteCascade: true
              - column:
                  name: name
                  remarks: Displayed name of the tab
                  type: ${text.type}
                  constraints:
                    nullable: false
              - column:
                  name: position
                  remarks: Position of the tab with respect to others tabs in dashboard
                  type: int
                  constraints:
                    nullable: false
              - column:
                  name: entity_id
                  type: char(21)
                  remarks: Random NanoID tag for unique identity.
                  constraints:
                    nullable: false
                    unique: true
              - column:
                  name: created_at
                  remarks: The timestamp at which the tab was created
                  type: ${timestamp_type}
                  defaultValueComputed: current_timestamp
                  constraints:
                    nullable: false
              - column:
                  name: updated_at
                  remarks: The timestamp at which the tab was last updated
                  type: ${timestamp_type}
                  defaultValueComputed: current_timestamp
                  constraints:
                    nullable: false

  - changeSet:
      id: v47.00-007
      validCheckSum: 8:e9f7d6b18d65be6fde07c0b5471b8760
      author: qnkhuat
      comment: Added 0.47.0 -- add report_dashboardcard.dashboard_tab_id
      changes:
        - addColumn:
            tableName: report_dashboardcard
            columns:
              - column:
                  name: dashboard_tab_id
                  type: int
                  remarks: The referenced tab id that dashcard is on, it's nullable for dashboard with no tab
                  constraints:
                    nullable: true

  - changeSet:
      id: v47.00-008
      validCheckSum: 8:e37c88d202007bd3e6a72b6404d1b0e9
      author: qnkhuat
      comment: Added 0.47.0 -- add report_dashboardcard.dashboard_tab_id fk constraint
      changes:
        - addForeignKeyConstraint:
            baseTableName: report_dashboardcard
            baseColumnNames: dashboard_tab_id
            referencedTableName: dashboard_tab
            referencedColumnNames: id
            constraintName: fk_report_dashboardcard_ref_dashboard_tab_id
            deleteCascade: true

  - changeSet:
      id: v47.00-009
      validCheckSum: 8:398124b0dd4dd6e117cdc1378152469b
      author: qwef
      comment: Added 0.47.0 - Replace user google_auth and ldap_auth columns with sso_source values
      changes:
        - sql:
            sql: UPDATE core_user SET sso_source = 'google' WHERE google_auth = true;
      rollback:
        - sql:
            sql: UPDATE core_user SET google_auth = true, sso_source = NULL WHERE sso_source = 'google';

  - changeSet:
      id: v47.00-010
      validCheckSum: 8:3c4f9fc116fbced18c50952def65b3e0
      author: tsmacdonald
      comment: Added 0.47.0 - Make metabase_table.name long enough for H2 names
      changes:
        - modifyDataType:
            tableName: metabase_table
            columnName: name
            newDataType: varchar(256)
      rollback: # no rollback needed, varchar(256) is backwards compatible

  - changeSet:
      id: v47.00-011
      validCheckSum: 8:148b982debddfa511cb45b87179b8c46
      author: tsmacdonald
      comment: Added 0.47.0 - Make metabase_table.display_name long enough for H2 names
      changes:
        - modifyDataType:
            tableName: metabase_table
            columnName: display_name
            newDataType: varchar(256)
      rollback: # no rollback needed, varchar(256) is backwards compatible

  - changeSet:
      id: v47.00-012
      validCheckSum: 8:bf19ef077bc6bc517c515dd78ca46e3b
      author: qwef
      comment: Added 0.47.0 - Replace user google_auth and ldap_auth columns with sso_source values
      changes:
        - dropColumn:
            tableName: core_user
            columnName: google_auth
      rollback:
        - addColumn:
            tableName: core_user
            columns:
              - column:
                  name: google_auth
                  type: boolean
                  defaultValueBoolean: false
                  constraints:
                    nullable: false

  - changeSet:
      id: v47.00-013
      validCheckSum: 8:044aec6d07049e3c5a45830797189ab0
      author: qwef
      comment: Added 0.47.0 - Replace user google_auth and ldap_auth columns with sso_source values
      changes:
        - sql:
            sql: UPDATE core_user SET sso_source = 'ldap' WHERE ldap_auth = true;
      rollback:
        - sql:
            sql: UPDATE core_user SET ldap_auth = true, sso_source = NULL WHERE sso_source = 'ldap';

  - changeSet:
      id: v47.00-014
      validCheckSum: 8:6a973f3198ad4596ecade95e61b35991
      author: qwef
      comment: Added 0.47.0 - Replace user google_auth and ldap_auth columns with sso_source values
      changes:
        - dropColumn:
            tableName: core_user
            columnName: ldap_auth
      rollback:
        - addColumn:
            tableName: core_user
            columns:
              - column:
                  name: ldap_auth
                  type: boolean
                  defaultValueBoolean: false
                  constraints:
                    nullable: false

  - changeSet:
      id: v47.00-015
      validCheckSum: 8:d2d5eea99db75e656709006b3a7749f0
      author: escherize
      comment: added 0.47.0 - Add is_audit to metabase_database
      changes:
        - addColumn:
            tableName: metabase_database
            columns:
              - column:
                  name: is_audit
                  type: boolean
                  defaultValueBoolean: false
                  remarks: 'Only the app db, visible to admins via auditing should have this set true.'
                  constraints:
                    nullable: false

  - changeSet:
      id: v47.00-016
      validCheckSum: 8:62290f0389eb2a17170a9c0351ac8a85
      author: calherres
      comment: Added 0.47.0 - Migrate the report_card.visualization_settings.column_settings field refs from legacy format
      changes:
        - customChange:
            class: "metabase.db.custom_migrations.MigrateLegacyColumnSettingsFieldRefs"

  - changeSet:
      id: v47.00-018
      validCheckSum: 8:7bacd2f60393eebd3bebcfdb0e952ecd
      author: dpsutton
      comment: Indexed Entities information table
      changes:
        - createTable:
            tableName: model_index
            remarks: 'Used to keep track of which models have indexed columns.'
            columns:
              - column:
                  name: id
                  type: int
                  autoIncrement: true
                  constraints:
                    primaryKey: true
                    nullable: false
              - column:
                  name: model_id
                  type: int
                  remarks: 'The ID of the indexed model.'
              - column:
                  name: pk_ref
                  type: ${text.type}
                  remarks: 'Serialized JSON of the primary key field ref.'
                  constraints:
                    nullable: false
              - column:
                  name: value_ref
                  type: ${text.type}
                  remarks: 'Serialized JSON of the label field ref.'
                  constraints:
                    nullable: false
              - column:
                  name: schedule
                  type: ${text.type}
                  remarks: 'The cron schedule for when value syncing should happen.'
                  constraints:
                    nullable: false
              - column:
                  name: state
                  type: ${text.type}
                  remarks: 'The status of the index: initializing, indexed, error, overflow.'
                  constraints:
                    nullable: false
              - column:
                  name: indexed_at
                  type: ${timestamp_type}
                  remarks: 'When the status changed'
                  constraints:
                    nullable: true
              - column:
                  name: error
                  type: ${text.type}
                  remarks: 'The error message if the status is error.'
                  constraints:
                    nullable: true
              - column:
                  name: created_at
                  type: ${timestamp_type}
                  remarks: 'The timestamp of when these changes were made.'
                  defaultValueComputed: current_timestamp
                  constraints:
                    nullable: false
              - column:
                  remarks: 'ID of the user who created the event'
                  name: creator_id
                  type: int
                  constraints:
                    nullable: false
                    references: core_user(id)
                    foreignKeyName: fk_model_index_creator_id
                    deleteCascade: true
      rollback:
        - dropTable:
            tableName: model_index

  - changeSet:
      id: v47.00-019
      validCheckSum: 8:7a5589d70c80b3ffc99a85722f440a91
      author: dpsutton
      comment: Indexed Entities values table
      changes:
        - createTable:
            tableName: model_index_value
            remarks: 'Used to keep track of the values indexed in a model'
            columns:
              - column:
                  name: model_index_id
                  type: int
                  remarks: 'The ID of the indexed model.'
              - column:
                  name: model_pk
                  type: int
                  remarks: 'The primary key of the indexed value'
                  constraints:
                    nullable: false
              - column:
                  name: name
                  type: ${text.type}
                  remarks: 'The label to display identifying the indexed value.'
                  constraints:
                    nullable: false
      rollback:
        - dropTable:
            tableName: model_index_value

  - changeSet:
      id: v47.00-020
      validCheckSum: 8:d32a4cf7b37f012a7db74628cdde48df
      author: dpsutton
      comment: Add unique constraint on index_id and pk
      changes:
        - addUniqueConstraint:
            tableName: model_index_value
            constraintName: unique_model_index_value_model_index_id_model_pk
            columnNames: model_index_id, model_pk
      rollback:
        - dropUniqueConstraint:
            tableName: model_index_value
            constraintName: unique_model_index_value_model_index_id_model_pk

  - changeSet:
      id: v47.00-023
      validCheckSum: 8:5d9e81c3e950afad66cb5e9e823b1f03
      author: dpsutton
      comment: Added 0.47.0 -- model_index index
      changes:
        - createIndex:
            tableName: model_index
            columns:
              - column:
                  name: model_id
            indexName: idx_model_index_model_id

  - changeSet:
      id: v47.00-024
      validCheckSum: 8:3079db8d91e54ff2b41050f7dab27936
      author: dpsutton
      comment: Added 0.47.0 -- model_index foriegn key to report_card
      changes:
        - addForeignKeyConstraint:
            baseTableName: model_index
            baseColumnNames: model_id
            referencedTableName: report_card
            referencedColumnNames: id
            constraintName: fk_model_index_model_id
            nullable: false
            deleteCascade: true

  - changeSet:
      id: v47.00-025
      validCheckSum: 8:6889e314a2016c9bc017a358b81ed24e
      author: dpsutton
      comment: Added 0.47.0 -- model_index_value foriegn key to model_index
      changes:
        - addForeignKeyConstraint:
            baseTableName: model_index_value
            baseColumnNames: model_index_id
            referencedTableName: model_index
            referencedColumnNames: id
            constraintName: fk_model_index_value_model_id
            nullable: false
            deleteCascade: true

  - changeSet:
      id: v47.00-026
      validCheckSum: 8:acf279edf538ee29a4ea9103d809b3da
      author: noahmoss
      comment: Added 0.47.0 - New table for connection impersonation policies
      changes:
        - createTable:
            tableName: connection_impersonations
            remarks: Table for holding connection impersonation policies
            columns:
              - column:
                  name: id
                  type: int
                  autoIncrement: true
                  constraints:
                    primaryKey: true
                    nullable: false
              - column:
                  name: db_id
                  type: int
                  remarks: 'ID of the database this connection impersonation policy affects'
                  constraints:
                    nullable: false
                    referencedTableName: metabase_database
                    referencedColumnNames: id
                    foreignKeyName: fk_conn_impersonation_db_id
                    deleteCascade: true
              - column:
                  name: group_id
                  type: int
                  remarks: 'ID of the permissions group this connection impersonation policy affects'
                  constraints:
                    nullable: false
                    referencedTableName: permissions_group
                    referencedColumnNames: id
                    foreignKeyName: fk_conn_impersonation_group_id
                    deleteCascade: true
              - column:
                  name: attribute
                  type: ${text.type}
                  remarks: 'User attribute associated with the database role to use for this connection impersonation policy'

  - changeSet:
      id: v47.00-027
      validCheckSum: 8:c720f3de8feed35e592c0ca9b9975a18
      author: calherries
      comment: Added 0.47.0 - Migrate field_ref in report_card.result_metadata from legacy format
      changes:
        - customChange:
            class: "metabase.db.custom_migrations.MigrateLegacyResultMetadataFieldRefs"

  - changeSet:
      id: v47.00-028
      validCheckSum: 8:f38598170766acaaa8fd3b20ef683372
      author: calherries
      comment: Added 0.47.0 - Add join-alias to the report_card.visualization_settings.column_settings field refs
      changes:
        - customChange:
            class: "metabase.db.custom_migrations.AddJoinAliasToVisualizationSettingsFieldRefs"

  - changeSet:
      id: v47.00-029
      validCheckSum: 8:c7625e5018087e915e547f9318b2b8f5
      author: qnkhuat
      comment: Added 0.47.0 - Stack cards vertically for dashboard with tabs on downgrade
      changes:
        - customChange:
            class: "metabase.db.custom_migrations.DowngradeDashboardTab"

  - changeSet:
      id: v47.00-030
      validCheckSum: 8:7919d959008457419a09fd3275d3ed00
      author: escherize
      comment: Added 0.47.0 - Type column for collections for instance-analytics
      changes:
        - addColumn:
            tableName: collection
            columns:
              - column:
                  name: type
                  type: varchar(256)
                  defaultValue: null
                  remarks: 'This is used to differentiate instance-analytics collections from all other collections.'

  - changeSet:
      id: v47.00-031
      author: qnkhuat
      comment: Added 0.47.0 - migrate dashboard grid size from 18 to 24
      validCheckSum: 8:ad9bdb62df65cf26a5a9892a82779ea7
      changes:
          # new_size_x = size_x + ((col + size_x + 1) // 3) - ((col + 1) // 3)
          # new_col    = col + ((col + 1) // 3)
          - sql:
              dbms: postgresql
              sql: >-
                  update report_dashboardcard set size_x = size_x + floor(cast(size_x + col + 1  as decimal) / 3) - floor(cast(col + 1 as decimal) / 3);
                  update report_dashboardcard set col    = col + floor(cast(col + 1 as decimal) / 3);
          - sql:
              dbms: mysql,mariadb,h2
              sql: >-
                  update report_dashboardcard set size_x = size_x + floor(cast(size_x + col + 1  as decimal) / 3) - floor(cast(col + 1 as decimal) / 3);
                  update report_dashboardcard set col    = col + floor(cast(col + 1 as decimal) / 3);

      rollback:
          # new_size_x = size_x - ((size_x + col + 1) // 4 - (col + 1) // 4) for size_x > 1
          # new_col    = col - (col + 1) // 4
          # for size_x, we keep it as it is, because it can't be smaller right?
          - sql:
              dbms: postgresql
              sql: >-
                  update report_dashboardcard set size_x = size_x - (floor(cast(size_x + col + 1 as decimal) / 4) - floor(cast(col + 1 as decimal) / 4)) where size_x <> 1;
                  update report_dashboardcard set col    = col - floor(cast(col + 1 as decimal) / 4);

          - sql:
              dbms: mysql,mariadb,h2
              sql: >-
                  update report_dashboardcard set size_x = size_x - (floor(cast(size_x + col + 1 as decimal) / 4) - floor(cast(col + 1 as decimal) / 4)) where size_x <> 1;
                  update report_dashboardcard set col    = col - floor(cast(col + 1 as decimal) / 4);

  - changeSet:
      id: v47.00-032
      author: qnkhuat
      comment: Added 0.47.0 - migrate dashboard grid size from 18 to 24 for revisions
      validCheckSum: ANY
      changes:
        - customChange:
            class: "metabase.db.custom_migrations.RevisionDashboardMigrateGridFrom18To24"

  - changeSet:
      id: v47.00-033
      validCheckSum: 8:c4a38673bf2a702e807a2074c0d0b719
      author: calherries
      comment: Added 0.47.0 - Migrate field refs in visualization_settings.column_settings keys from legacy format
      changes:
        - customChange:
            class: "metabase.db.custom_migrations.RevisionMigrateLegacyColumnSettingsFieldRefs"

  - changeSet:
      id: v47.00-034
      validCheckSum: 8:bb77d686c5c204e480a1da5fcfb518e2
      author: calherries
      comment: Added 0.47.0 - Add join-alias to the visualization_settings.column_settings field refs in card revisions
      changes:
        - customChange:
            class: "metabase.db.custom_migrations.RevisionAddJoinAliasToColumnSettingsFieldRefs"

  - changeSet:
      id: v47.00-035
      validCheckSum: 8:aeafa7ff310f799eb3fb2e14640a9e06
      author: calherries
      comment: Added 0.47.0 - Drop foreign key constraint on implicit_action.action_id
      changes:
        - dropForeignKeyConstraint:
            baseTableName: implicit_action
            constraintName: fk_implicit_action_action_id
      rollback:
        - addForeignKeyConstraint:
            baseTableName: implicit_action
            baseColumnNames: action_id
            referencedTableName: action
            referencedColumnNames: id
            constraintName: fk_implicit_action_action_id
            onDelete: CASCADE

  - changeSet:
      id: v47.00-036
      validCheckSum: 8:e815729b6ebfd4799743b249409558aa
      author: calherries
      comment: Added 0.47.0 - Set primary key to action_id for implicit_action table
      changes:
        - addPrimaryKey:
            tableName: implicit_action
            columnNames: action_id
            constraintName: pk_implicit_action

  - changeSet:
      id: v47.00-037
      validCheckSum: 8:58c705a18bb3441e3ed5d1167ec64fcb
      author: calherries
      comment: Added 0.47.0 - Add foreign key constraint on implicit_action.action_id
      changes:
        - addForeignKeyConstraint:
            baseTableName: implicit_action
            baseColumnNames: action_id
            referencedTableName: action
            referencedColumnNames: id
            constraintName: fk_implicit_action_action_id
            onDelete: CASCADE

  - changeSet:
      id: v47.00-043
      validCheckSum: 8:5e030b73be03e7cd8b19a5a46f9b2a4c
      author: calherres
      comment: Added 0.47.0 - Migrate report_dashboardcard.visualization_settings.column_settings field refs from legacy format
      changes:
        - customChange:
            class: "metabase.db.custom_migrations.MigrateLegacyDashboardCardColumnSettingsFieldRefs"

  - changeSet:
      id: v47.00-044
      validCheckSum: 8:1828d1bd8e2da6eec14ca61e6c01a56f
      author: calherries
      comment: Added 0.47.0 - Add join-alias to the report_dashboardcard.visualization_settings.column_settings field refs
      changes:
        - customChange:
            class: "metabase.db.custom_migrations.AddJoinAliasToDashboardCardColumnSettingsFieldRefs"

  - changeSet:
      id: v47.00-045
      validCheckSum: 8:d7f479a389877010f5af9dc7ec859b51
      author: calherres
      comment: Added 0.47.0 - Migrate dashboard revision dashboard cards' visualization_settings.column_settings field refs from legacy format
      changes:
        - customChange:
            class: "metabase.db.custom_migrations.RevisionMigrateLegacyDashboardCardColumnSettingsFieldRefs"

  - changeSet:
      id: v47.00-046
      validCheckSum: 8:1e43c8712a5b36809a3c3fa9933a523c
      author: calherries
      comment: Added 0.47.0 - Add join-alias to dashboard revision dashboard cards' visualization_settings.column_settings field refs
      changes:
        - customChange:
            class: "metabase.db.custom_migrations.RevisionAddJoinAliasToDashboardCardColumnSettingsFieldRefs"

  - changeSet:
      id: v47.00-050
      validCheckSum: 8:a5d516f2b5ea92f401387646b49a9950
      author: tsmacdonald
      comment: Added 0.47.0 - table.is_upload
      changes:
        - addColumn:
            tableName: metabase_table
            columns:
              - column:
                  name: is_upload
                  type: boolean
                  defaultValueBoolean: false
                  remarks: 'Was the table created from user-uploaded (i.e., from a CSV) data?'
                  constraints:
                    nullable: false

  - changeSet:
      id: v47.00-051
      validCheckSum: 8:83a8b7ad58b2deb0732e671db51fa608
      author: noahmoss
      comment: Added 0.47.0 - Drop foreign key constraint on connection_impersonations.db_id
      changes:
        - dropForeignKeyConstraint:
            baseTableName: connection_impersonations
            constraintName: fk_conn_impersonation_db_id
      rollback:
        - addForeignKeyConstraint:
            baseTableName: connection_impersonations
            baseColumnNames: db_id
            referencedTableName: metabase_database
            referencedColumnNames: id
            constraintName: fk_conn_impersonation_db_id
            onDelete: CASCADE

  - changeSet:
      id: v47.00-052
      validCheckSum: 8:d170bef8f707027360cf08fb55e91452
      author: noahmoss
      comment: Added 0.47.0 - Drop foreign key constraint on connection_impersonations.group_id
      changes:
        - dropForeignKeyConstraint:
            baseTableName: connection_impersonations
            constraintName: fk_conn_impersonation_group_id
      rollback:
        - addForeignKeyConstraint:
            baseTableName: connection_impersonations
            baseColumnNames: group_id
            referencedTableName: permissions_group
            referencedColumnNames: id
            constraintName: fk_conn_impersonation_group_id
            onDelete: CASCADE

  - changeSet:
      id: v47.00-053
      validCheckSum: 8:3b52631c2c82b88043b840391c7d9ef0
      author: noahmoss
      comment: Added 0.47.0 -- connection_impersonations index for db_id column
      changes:
        - createIndex:
            tableName: connection_impersonations
            columns:
              - column:
                  name: db_id
            indexName: idx_conn_impersonations_db_id

  - changeSet:
      id: v47.00-054
      validCheckSum: 8:5404d7e3781f0dfcc984676ea434c842
      author: noahmoss
      comment: Added 0.47.0 -- connection_impersonations index for group_id column
      changes:
        - createIndex:
            tableName: connection_impersonations
            columns:
              - column:
                  name: group_id
            indexName: idx_conn_impersonations_group_id

  - changeSet:
      id: v47.00-055
      validCheckSum: 8:295c4477995058b93eba2857090eb6f6
      author: noahmoss
      comment: Added 0.47.0 - unique constraint for connection impersonations
      changes:
        - addUniqueConstraint:
            tableName: connection_impersonations
            columnNames: group_id, db_id
            constraintName: conn_impersonation_unique_group_id_db_id
      rollback:
        - dropUniqueConstraint:
            tableName: connection_impersonations
            constraintName: conn_impersonation_unique_group_id_db_id

  - changeSet:
      id: v47.00-056
      validCheckSum: 8:bd965141f770a65982ecebab51a565e9
      author: noahmoss
      comment: Added 0.47.0 - re-add foreign key constraint on connection_impersonations.db_id
      changes:
        - addForeignKeyConstraint:
            baseTableName: connection_impersonations
            baseColumnNames: db_id
            referencedTableName: metabase_database
            referencedColumnNames: id
            constraintName: fk_conn_impersonation_db_id
            onDelete: CASCADE

  - changeSet:
      id: v47.00-057
      validCheckSum: 8:fe79acdba9db58709b6fffbb7aac2844
      author: noahmoss
      comment: Added 0.47.0 - re-add foreign key constraint on connection_impersonations.group_id
      changes:
        - addForeignKeyConstraint:
            baseTableName: connection_impersonations
            baseColumnNames: group_id
            referencedTableName: permissions_group
            referencedColumnNames: id
            constraintName: fk_conn_impersonation_group_id
            onDelete: CASCADE

  - changeSet:
      id: v47.00-058
      validCheckSum: 8:05731b3e62deb09c64b60bc10031d206
      author: qnkhuat
      comment: 'Drop parameter_card.entity_id'
      preConditions:
        - onFail: MARK_RAN
        - columnExists:
            tableName: parameter_card
            columnName: entity_id
      changes:
        - dropColumn:
            tableName: parameter_card
            columnName: entity_id
      rollback:
        - addColumn:
            tableName: parameter_card
            columns:
              - column:
                  remarks: Random NanoID tag for unique identity.
                  name: entity_id
                  type: char(21)
                  constraints:
                    nullable: true
                    unique: true

  - changeSet:
      id: v47.00-059
      validCheckSum: 8:123cf42eed168444f88418f071d2730f
      author: piranha
      comment: 'Drops not null from dashboard_tab.entity_id since it breaks drop-entity-ids command'
      changes:
        - dropNotNullConstraint:
            tableName: dashboard_tab
            columnName: entity_id
            columnDataType: char(21)
      rollback: # noop, and 'drop not null' is a noop if it's dropped already

  - changeSet:
      id: v48.00-001
      validCheckSum: 8:c38ceb502af7907aed614f17da6c3f80
      author: qnkhuat
      comment: Added 0.47.0 - Migrate database.options to database.settings
      changes:
        - customChange:
            class: "metabase.db.custom_migrations.MigrateDatabaseOptionsToSettings"

  - changeSet:
      id: v48.00-002
      validCheckSum: 8:deceb81591f51f2d7253976f247e36cc
      author: qnkhuat
      comment: Added 0.47.0 - drop metabase_database.options
      changes:
        - dropColumn:
            tableName: metabase_database
            columnName: options
      rollback:
        - addColumn:
            tableName: metabase_database
            columns:
              - column:
                  name: options
                  type: ${text.type}
                  remarks: "Serialized JSON containing various options like QB behavior."

  - changeSet:
      id: v48.00-003
      validCheckSum: 8:da33cde0f1f93eed56c0f6d9ac2007df
      author: qnkhuat
      comment: Added 0.48.0 - drop computation_job_result table
      preConditions:
        - onFail: MARK_RAN
        - tableExists:
            tableName: computation_job_result
      changes:
          - dropTable:
              tableName: computation_job_result
      rollback: # no rollback needed since this table has been unused since 2018

  - changeSet:
      id: v48.00-004
      validCheckSum: 8:d0b1d7cc179c332b7e31f065325b7275
      author: qnkhuat
      comment: Added 0.48.0 - drop computation_job table
      preConditions:
        - onFail: MARK_RAN
        - tableExists:
            tableName: computation_job
      changes:
          - dropTable:
              tableName: computation_job
      rollback: # no rollback needed since this table has been unused since 2018

  - changeSet:
      id: v48.00-005
      validCheckSum: 8:a570f2e1d90a302bc207c00e3776eaaf
      author: qnkhuat
      comment: Added 0.48.0 - Add query_execution.action_id
      changes:
        - addColumn:
            tableName: query_execution
            columns:
              - column:
                  name: action_id
                  type: integer
                  remarks: 'The ID of the action associated with this query execution, if any.'

  - changeSet:
      id: v48.00-006
      validCheckSum: 8:cf1413241565a186bf98eece35d519bf
      author: qnkhuat
      comment: Added 0.48.0 - Index query_execution.action_id
      changes:
        - createIndex:
            tableName: query_execution
            indexName: idx_query_execution_action_id
            columns:
              column:
                name: action_id

  - changeSet:
      id: v48.00-007
      validCheckSum: 8:15d05ceba05e5b7d25d351fb6ec5b100
      author: qnkhuat
      comment: Added 0.48.0 - Add revision.most_recent
      changes:
        - addColumn:
            tableName: revision
            columns:
              - column:
                  name: most_recent
                  type: boolean
                  defaultValueBoolean: false
                  remarks: 'Whether a revision is the most recent one'
                  constraints:
                    nullable: false

  - changeSet:
      id: v48.00-008
      validCheckSum: 8:c0a512701d6dfd5cc1c4a689919be074
      author: qnkhuat
      comment: Set revision.most_recent = true for latest revisions
      changes:
        - sql:
            dbms: postgresql,h2
            sql: >-
              UPDATE revision r
              SET most_recent = true
              WHERE (model, model_id, timestamp) IN (
                                 SELECT model, model_id, MAX(timestamp)
                                 FROM revision
                                 GROUP BY model, model_id);
          # mysql and mariadb does not allow update on a table that is in the select part
          # so it we join for them
        - sql:
            dbms: mysql,mariadb
            sql: >-
              UPDATE revision r
              JOIN (
                  SELECT model, model_id, MAX(timestamp) AS max_timestamp
                  FROM revision
                  GROUP BY model, model_id
              ) AS subquery
              ON r.model = subquery.model AND r.model_id = subquery.model_id AND r.timestamp = subquery.max_timestamp
              SET r.most_recent = true;
      rollback: # nothing to do since the most_recent will be dropped anyway


  - changeSet:
      id: v48.00-009
      validCheckSum: 8:dfd90256380263274ea7f5cc0c5ed413
      author: calherries
      comment: Added 0.48.0 - Create table_privileges table
      changes:
        - createTable:
            tableName: table_privileges
            remarks: Table for user and role privileges by table
            columns:
              - column:
                  name: table_id
                  type: int
                  remarks: 'Table ID'
                  constraints:
                    foreignKeyName: fk_table_privileges_table_id
                    nullable: false
                    referencedTableName: metabase_table
                    referencedColumnNames: id
                    deleteCascade: true
              - column:
                  name: role
                  type: varchar(255)
                  remarks: 'Role name. NULL indicates the privileges are the current user''s'
              - column:
                  name: select
                  type: boolean
                  remarks: 'Privilege to select from the table'
                  constraints:
                    nullable: false
                  defaultValue: false
              - column:
                  name: update
                  type: boolean
                  remarks: 'Privilege to update records in the table'
                  constraints:
                    nullable: false
                  defaultValue: false
              - column:
                  name: insert
                  type: boolean
                  remarks: 'Privilege to insert records into the table'
                  constraints:
                    nullable: false
                  defaultValue: false
              - column:
                  name: delete
                  type: boolean
                  remarks: 'Privilege to delete records from the table'
                  constraints:
                    nullable: false
                  defaultValue: false
            uniqueConstraints:
              - unique:
                  columnNames: table_id, role
                  name: uq_table_privileges_table_id_role


  - changeSet:
      id: v48.00-010
      validCheckSum: 8:da6117039b6e0249b710cc3160af982d
      author: qnkhuat
      comment: Remove ON UPDATE for revision.timestamp on mysql, mariadb
      preConditions:
          # If preconditions fail (i.e., dbms is not mysql or mariadb) then mark this migration as 'ran'
          - onFail: MARK_RAN
          - dbms:
              type: mysql,mariadb
      changes:
          - sql:
                sql: ALTER TABLE `revision` CHANGE `timestamp` `timestamp` timestamp(6) NOT NULL DEFAULT current_timestamp(6);
      rollback: # no need

  - changeSet:
      id: v48.00-011
      validCheckSum: 8:65ef87949a7e9555fabaf69069806ee0
      author: qnkhuat
      comment: Index revision.most_recent
      changes:
        - createIndex:
            tableName: revision
            indexName: idx_revision_most_recent
            columns:
              column:
                name: most_recent

  - changeSet:
      id: v48.00-013
      validCheckSum: 8:145eb766e2d49e95f31d8a08df8ff776
      author: qnkhuat
      comment: Index unindexed FKs for postgres
      preConditions:
        - onFail: MARK_RAN
        - dbms:
            type: postgresql
      changes:
          - sql:
              sql: >-
                  CREATE INDEX IF NOT EXISTS idx_action_made_public_by_id ON action (made_public_by_id);
                  CREATE INDEX IF NOT EXISTS idx_action_model_id ON action (model_id);
                  CREATE INDEX IF NOT EXISTS idx_application_permissions_revision_user_id ON application_permissions_revision (user_id);
                  CREATE INDEX IF NOT EXISTS idx_collection_permission_graph_revision_user_id ON collection_permission_graph_revision (user_id);
                  CREATE INDEX IF NOT EXISTS idx_core_session_user_id ON core_session (user_id);
                  CREATE INDEX IF NOT EXISTS idx_dashboard_tab_dashboard_id ON dashboard_tab (dashboard_id);
                  CREATE INDEX IF NOT EXISTS idx_dimension_human_readable_field_id ON dimension (human_readable_field_id);
                  CREATE INDEX IF NOT EXISTS idx_metabase_database_creator_id ON metabase_database (creator_id);
                  CREATE INDEX IF NOT EXISTS idx_model_index_creator_id ON model_index (creator_id);
                  CREATE INDEX IF NOT EXISTS idx_native_query_snippet_creator_id ON native_query_snippet (creator_id);
                  CREATE INDEX IF NOT EXISTS idx_permissions_revision_user_id ON permissions_revision (user_id);
                  CREATE INDEX IF NOT EXISTS idx_persisted_info_creator_id ON persisted_info (creator_id);
                  CREATE INDEX IF NOT EXISTS idx_persisted_info_database_id ON persisted_info (database_id);
                  CREATE INDEX IF NOT EXISTS idx_pulse_dashboard_id ON pulse (dashboard_id);
                  CREATE INDEX IF NOT EXISTS idx_pulse_card_dashboard_card_id ON pulse_card (dashboard_card_id);
                  CREATE INDEX IF NOT EXISTS idx_pulse_channel_recipient_pulse_channel_id ON pulse_channel_recipient (pulse_channel_id);
                  CREATE INDEX IF NOT EXISTS idx_pulse_channel_recipient_user_id ON pulse_channel_recipient (user_id);
                  CREATE INDEX IF NOT EXISTS idx_query_action_database_id ON query_action (database_id);
                  CREATE INDEX IF NOT EXISTS idx_report_card_database_id ON report_card (database_id);
                  CREATE INDEX IF NOT EXISTS idx_report_card_made_public_by_id ON report_card (made_public_by_id);
                  CREATE INDEX IF NOT EXISTS idx_report_card_table_id ON report_card (table_id);
                  CREATE INDEX IF NOT EXISTS idx_report_dashboard_made_public_by_id ON report_dashboard (made_public_by_id);
                  CREATE INDEX IF NOT EXISTS idx_report_dashboardcard_action_id ON report_dashboardcard (action_id);
                  CREATE INDEX IF NOT EXISTS idx_report_dashboardcard_dashboard_tab_id ON report_dashboardcard (dashboard_tab_id);
                  CREATE INDEX IF NOT EXISTS idx_revision_user_id ON revision (user_id);
                  CREATE INDEX IF NOT EXISTS idx_sandboxes_card_id ON sandboxes (card_id);
                  CREATE INDEX IF NOT EXISTS idx_sandboxes_permission_id ON sandboxes (permission_id);
                  CREATE INDEX IF NOT EXISTS idx_secret_creator_id ON secret (creator_id);
                  CREATE INDEX IF NOT EXISTS idx_timeline_creator_id ON timeline (creator_id);
                  CREATE INDEX IF NOT EXISTS idx_timeline_event_creator_id ON timeline_event (creator_id);
      rollback: # no need

  - changeSet:
      id: v48.00-014
      validCheckSum: 8:b2c1361f1dc14c2390a1dc25a4a86311
      author: calherries
      comment: Added 0.48.0 - Create table_privileges.table_id index
      preConditions:
        - onFail: MARK_RAN
        - dbms:
            type: postgresql
      changes:
        - createIndex:
            indexName: idx_table_privileges_table_id
            tableName: table_privileges
            columns:
              - column:
                  name: table_id
      rollback: # not needed, it will be removed with the table

  - changeSet:
      id: v48.00-015
      validCheckSum: 8:6f58cf60c8048bb39bbf6128058ff85e
      author: calherries
      comment: Added 0.48.0 - Create table_privileges.role index
      changes:
        - createIndex:
            indexName: idx_table_privileges_role
            tableName: table_privileges
            columns:
              - column:
                  name: role
      rollback: # not needed, it will be removed with the table

  - changeSet:
      id: v48.00-016
      validCheckSum: 8:ea2cb901edad5cf3a1250bdd2a9b0866
      author: calherries
      comment: Added 0.48.0 - Change the type of collection.slug to varchar(510)
      changes:
        - modifyDataType:
            tableName: collection
            columnName: slug
            newDataType: varchar(510)
      rollback:
        - modifyDataType:
            tableName: collection
            columnName: slug
            newDataType: varchar(254)

  - changeSet:
      id: v48.00-018
      validCheckSum: 8:efae52e7403f39c1458f53e885b4393d
      author: noahmoss
      comment: Add new recent_views table
      changes:
        - createTable:
            tableName: recent_views
            remarks: Used to store recently viewed objects for each user
            columns:
              - column:
                  name: id
                  type: int
                  autoIncrement: true
                  constraints:
                    primaryKey: true
                    nullable: false
              - column:
                  name: user_id
                  type: int
                  remarks: The user associated with this view
                  constraints:
                    nullable: false
                    referencedTableName: core_user
                    referencedColumnNames: id
                    foreignKeyName: fk_recent_views_ref_user_id
              - column:
                  name: model
                  type: varchar(16)
                  remarks: The name of the model that was viewed
                  constraints:
                    nullable: false
              - column:
                  name: model_id
                  type: int
                  remarks: The ID of the model that was viewed
                  constraints:
                    nullable: false
              - column:
                  name: timestamp
                  type: DATETIME
                  remarks: The time a view was recorded
                  constraints:
                    nullable: false

  - changeSet:
      id: v48.00-019
      validCheckSum: 8:c3866a4b7cfbb49d4b626dc2fd750935
      author: nemanjaglumac
      comment: 'Collection color is removed in 0.48.0'
      changes:
        - dropColumn:
            tableName: collection
            columnName: color
      rollback:
        - addColumn:
            tableName: collection
            columns:
              - column:
                  name: color
                  type: char(7)
                  remarks: 'Seven-character hex color for this Collection, including the preceding hash sign.'
                  constraints:
                    nullable: false
                  defaultValue: '#31698A'

  - changeSet:
      id: v48.00-020
      validCheckSum: 8:2c410019e1834304131ff57278003d35
      author: noahmoss
      comment: Added 0.48.0 - Create recent_views.user_id index
      changes:
        - createIndex:
            indexName: idx_recent_views_user_id
            tableName: recent_views
            columns:
              - column:
                  name: user_id
      rollback: # not needed, it will be removed with the table

  - changeSet:
      id: v48.00-021
      validCheckSum: 8:a1543239e39c70dc9bab3bbc303242b1
      author: piranha
      comment: 'Cards store Metabase version used to create them'
      changes:
        - addColumn:
            tableName: report_card
            columns:
              - column:
                  name: metabase_version
                  type: varchar(100)
                  remarks: 'Metabase version used to create the card.'

  - changeSet:
      id: v48.00-022
      validCheckSum: 8:0f034d06b1ad5336c3c81b0d22cde259
      author: johnswanson
      comment: Migrate migrate-click-through to a custom migration
      preConditions:
        - onFail: MARK_RAN
        - sqlCheck:
            expectedResult: 0
            sql: SELECT count(*) FROM data_migrations WHERE id = 'migrate-click-through';
      changes:
        - customChange:
            class: "metabase.db.custom_migrations.MigrateClickThrough"

  - changeSet:
      id: v48.00-023
      validCheckSum: 8:f18e5e053b508aab0bdd8c4bf1d7de4b
      author: piranha
      comment: Data migration migrate-remove-admin-from-group-mapping-if-needed
      preConditions:
        - onFail: MARK_RAN
        - sqlCheck:
            expectedResult: 0
            sql: SELECT count(*) FROM data_migrations WHERE id = 'migrate-remove-admin-from-group-mapping-if-needed';
      changes:
        - customChange:
            class: "metabase.db.custom_migrations.MigrateRemoveAdminFromGroupMappingIfNeeded"

  - changeSet:
      id: v48.00-024
      validCheckSum: 8:fab2a51d73c66cea059d55a6fea8bb2f
      author: piranha
      comment: All data migrations were transferred to custom_migrations!
      changes:
        - dropTable:
            tableName: data_migrations
      rollback:
        - sql:
            sql: >-
              CREATE TABLE data_migrations (
                id varchar(254) primary key,
                timestamp ${timestamp_type} not null
              );
              INSERT INTO data_migrations VALUES
                  ('set-card-database-and-table-ids', current_timestamp),
                  ('set-mongodb-databases-ssl-false', current_timestamp),
                  ('set-default-schemas', current_timestamp),
                  ('set-admin-email', current_timestamp),
                  ('remove-database-sync-activity-entries', current_timestamp),
                  ('remove-duplicate-fk-entries', current_timestamp),
                  ('update-dashboards-to-new-grid', current_timestamp),
                  ('migrate-field-visibility-type', current_timestamp),
                  ('fix-dashboard-cards-without-positions', current_timestamp),
                  ('migrate-fk-metadata', current_timestamp),
                  ('create-raw-tables', current_timestamp),
                  ('migrate-base-types', current_timestamp),
                  ('migrate-field-types', current_timestamp),
                  ('fix-invalid-field-types', current_timestamp),
                  ('add-users-to-default-permissions-groups', current_timestamp),
                  ('add-admin-group-root-entry', current_timestamp),
                  ('add-databases-to-magic-permissions-groups', current_timestamp),
                  ('fix-legacy-magic-group-names', current_timestamp),
                  ('remove-trailing-slashes-from-site-url-setting', current_timestamp),
                  ('copy-site-url-setting-and-remove-trailing-slashes', current_timestamp),
                  ('migrate-query-executions', current_timestamp),
                  ('drop-old-query-execution-table', current_timestamp),
                  ('ensure-protocol-specified-in-site-url', current_timestamp),
                  ('populate-card-database-id', current_timestamp),
                  ('migrate-humanization-setting', current_timestamp),
                  ('populate-card-read-permissions', current_timestamp),
                  ('mark-category-fields-as-list', current_timestamp),
                  ('repopulate-card-read-permissions', current_timestamp),
                  ('add-legacy-sql-directive-to-bigquery-sql-cards', current_timestamp),
                  ('clear-ldap-user-local-passwords', current_timestamp),
                  ('add-migrated-collections', current_timestamp),
                  ('migrate-map-regions', current_timestamp),
                  ('migrate-click-through', current_timestamp),
                  ('migrate-remove-admin-from-group-mapping-if-needed', current_timestamp);

  - changeSet:
      id: v48.00-025
      validCheckSum: 8:a2fa9ab0913b9e4b97dff91f973344d6
      author: piranha
      comment: 'Revisions store Metabase version used to create them'
      changes:
        - addColumn:
            tableName: revision
            columns:
              - column:
                  name: metabase_version
                  type: varchar(100)
                  remarks: 'Metabase version used to create the revision.'

  - changeSet:
      id: v48.00-026
      validCheckSum: 8:7c8330e861c16997780a9b0881144b26
      author: lbrdnk
      comment: Set semantic_type with value type/Number to null (#18754)
      changes:
        - update:
            tableName: metabase_field
            columns:
              - column:
                  name: semantic_type
                  value: NULL
            where: semantic_type = 'type/Number'
      rollback:

  # this is a no op, it was previously used to Drop parameter_card.entity_id,
  # now it's moved to v47.00-058
  # this is still here because we want the change set id to be consistent
  # see #35239 for details
  - changeSet:
      id: v48.00-027
      author: qnkhuat
      validCheckSum: ANY
      comment: 'No op migration'
      changes:
        - sql:
          sql: SELECT 1;
      rollback:

  - changeSet:
      id: v48.00-028
      validCheckSum: 8:818119252c2e7877bbf46aec40fab160
      author: noahmoss
      comment: Add new audit_log table
      changes:
        - createTable:
            tableName: audit_log
            remarks: Used to store application events for auditing use cases
            columns:
              - column:
                  name: id
                  type: int
                  autoIncrement: true
                  constraints:
                    primaryKey: true
                    nullable: false
              - column:
                  name: topic
                  type: varchar(32)
                  remarks: The topic of a given audit event
                  constraints:
                    nullable: false
              - column:
                  name: timestamp
                  type: ${timestamp_type}
                  remarks: The time an event was recorded
                  constraints:
                    nullable: false
              - column:
                  name: end_timestamp
                  type: ${timestamp_type}
                  remarks: The time an event ended, if applicable
                  constraints:
                    nullable: true
              - column:
                  name: user_id
                  type: int
                  remarks: The user who performed an action or triggered an event
                  constraints:
                    nullable: true
              - column:
                  name: model
                  type: varchar(32)
                  remarks: The name of the model this event applies to (e.g. Card, Dashboard), if applicable
                  constraints:
                    nullable: true
              - column:
                  name: model_id
                  type: int
                  remarks: The ID of the model this event applies to, if applicable
                  constraints:
                    nullable: true
              - column:
                  name: details
                  type: ${text.type}
                  remarks: A JSON map with metadata about the event
                  constraints:
                    nullable: false

  - changeSet:
      id: v48.00-029
      validCheckSum: 8:1994760ab0950e7f591c40e887295e1a
      author: noahmoss
      comment: Added 0.48.0 - new view v_audit_log
      changes:
        - sqlFile:
            dbms: postgresql
            path: instance_analytics_views/audit_log/v1/postgres-audit_log.sql
            relativeToChangelogFile: true
        - sqlFile:
            dbms: mysql,mariadb
            path: instance_analytics_views/audit_log/v1/mysql-audit_log.sql
            relativeToChangelogFile: true
        - sqlFile:
            dbms: h2
            path: instance_analytics_views/audit_log/v1/h2-audit_log.sql
            relativeToChangelogFile: true
      rollback:
        - sql:
            sql: drop view if exists v_audit_log;

  - changeSet:
      id: v48.00-030
      validCheckSum: 8:965d6479698fe55f2f6799be552b5edb
      author: noahmoss
      comment: Added 0.48.0 - new view v_content
      changes:
        - sqlFile:
            dbms: postgresql
            path: instance_analytics_views/content/v1/postgres-content.sql
            relativeToChangelogFile: true
        - sqlFile:
            dbms: mysql,mariadb
            path: instance_analytics_views/content/v1/mysql-content.sql
            relativeToChangelogFile: true
        - sqlFile:
            dbms: h2
            path: instance_analytics_views/content/v1/h2-content.sql
            relativeToChangelogFile: true
      rollback:
        - sql:
            sql: drop view if exists v_content;

  - changeSet:
      id: v48.00-031
      validCheckSum: 8:721bedb0dd362793a1a216cf3e552f3b
      author: noahmoss
      comment: Added 0.48.0 - new view v_dashboardcard
      changes:
        - sqlFile:
            path: instance_analytics_views/dashboardcard/v1/dashboardcard.sql
            relativeToChangelogFile: true
      rollback:
        - sql:
            sql: drop view if exists v_dashboardcard;

  - changeSet:
      id: v48.00-032
      validCheckSum: 8:64d52462def7bb6981a3b6a40d42e67e
      author: noahmoss
      comment: Added 0.48.0 - new view v_group_members
      changes:
        - sqlFile:
            path: instance_analytics_views/group_members/v1/group_members.sql
            relativeToChangelogFile: true
      rollback:
        - sql:
            sql: drop view if exists v_group_members;

  - changeSet:
      id: v48.00-033
      validCheckSum: 8:7ac57373a0fba4bd9613c242702c863d
      author: noahmoss
      comment: Added 0.48.0 - new view v_subscriptions for postgres
      changes:
        - sqlFile:
            dbms: postgresql
            path: instance_analytics_views/subscriptions/v1/postgres-subscriptions.sql
            relativeToChangelogFile: true
        - sqlFile:
            dbms: mysql,mariadb
            path: instance_analytics_views/subscriptions/v1/mysql-subscriptions.sql
            relativeToChangelogFile: true
        - sqlFile:
            dbms: h2
            path: instance_analytics_views/subscriptions/v1/h2-subscriptions.sql
            relativeToChangelogFile: true
      rollback:
        - sql:
            sql: drop view if exists v_subscriptions;

  - changeSet:
      id: v48.00-034
      validCheckSum: 8:1c268d93ce69eaee11e3ecdf9951449a
      author: noahmoss
      comment: Added 0.48.0 - new view v_users
      changes:
        - sqlFile:
            dbms: postgresql
            path: instance_analytics_views/users/v1/postgres-users.sql
            relativeToChangelogFile: true
        - sqlFile:
            dbms: mysql,mariadb
            path: instance_analytics_views/users/v1/mysql-users.sql
            relativeToChangelogFile: true
        - sqlFile:
            dbms: h2
            path: instance_analytics_views/users/v1/h2-users.sql
            relativeToChangelogFile: true
      rollback:
        - sql:
            sql: drop view if exists v_users;

  - changeSet:
      id: v48.00-035
      validCheckSum: 8:c0276764af3e1b4b5b0c4e5fdc979e60
      author: noahmoss
      comment: Added 0.48.0 - new view v_alerts
      changes:
        - sqlFile:
            dbms: postgresql
            path: instance_analytics_views/alerts/v1/postgres-alerts.sql
            relativeToChangelogFile: true
        - sqlFile:
            dbms: mysql,mariadb
            path: instance_analytics_views/alerts/v1/mysql-alerts.sql
            relativeToChangelogFile: true
        - sqlFile:
            dbms: h2
            path: instance_analytics_views/alerts/v1/h2-alerts.sql
            relativeToChangelogFile: true
      rollback:
        - sql:
            sql: drop view if exists v_alerts;

  - changeSet:
      id: v48.00-036
      validCheckSum: 8:8a35e1bdf0738ccac5da8062d6671dd0
      author: noahmoss
      comment: Added 0.48.0 - new view v_databases
      changes:
        - sqlFile:
            path: instance_analytics_views/databases/v1/databases.sql
            relativeToChangelogFile: true
      rollback:
        - sql:
            sql: drop view if exists v_databases;

  - changeSet:
      id: v48.00-037
      validCheckSum: 8:a4b6ebd594b4663a6a888211f36ce6c3
      author: noahmoss
      comment: Added 0.48.0 - new view v_fields
      changes:
        - sqlFile:
            dbms: postgresql
            path: instance_analytics_views/fields/v1/postgres-fields.sql
            relativeToChangelogFile: true
        - sqlFile:
            dbms: mysql,mariadb
            path: instance_analytics_views/fields/v1/mysql-fields.sql
            relativeToChangelogFile: true
        - sqlFile:
            dbms: h2
            path: instance_analytics_views/fields/v1/h2-fields.sql
            relativeToChangelogFile: true
      rollback:
        - sql:
            sql: drop view if exists v_fields;

  - changeSet:
      id: v48.00-038
      validCheckSum: 8:a24f4bcd3336e79d1c8ef33ab81c0db3
      author: noahmoss
      comment: Added 0.48.0 - new view v_query_log
      changes:
        - sqlFile:
            dbms: postgresql
            path: instance_analytics_views/query_log/v1/postgres-query_log.sql
            relativeToChangelogFile: true
        - sqlFile:
            dbms: mysql,mariadb
            path: instance_analytics_views/query_log/v1/mysql-query_log.sql
            relativeToChangelogFile: true
        - sqlFile:
            dbms: h2
            path: instance_analytics_views/query_log/v1/h2-query_log.sql
            relativeToChangelogFile: true
      rollback:
        - sql:
            sql: drop view if exists v_query_log;

  - changeSet:
      id: v48.00-039
      validCheckSum: 8:b43481a01df86830c4cb1adb8189d400
      author: noahmoss
      comment: Added 0.48.0 - new view v_tables
      changes:
        - sqlFile:
            dbms: postgresql
            path: instance_analytics_views/tables/v1/postgres-tables.sql
            relativeToChangelogFile: true
        - sqlFile:
            dbms: mysql,mariadb
            path: instance_analytics_views/tables/v1/mysql-tables.sql
            relativeToChangelogFile: true
        - sqlFile:
            dbms: h2
            path: instance_analytics_views/tables/v1/h2-tables.sql
            relativeToChangelogFile: true
      rollback:
        - sql:
            sql: drop view if exists v_tables;

  - changeSet:
      id: v48.00-040
      validCheckSum: 8:b8842eac1c7cba6e997d4d288306e36c
      author: noahmoss
      comment: Added 0.48.0 - new view v_view_log
      changes:
        - sqlFile:
            dbms: postgresql
            path: instance_analytics_views/view_log/v1/postgres-view_log.sql
            relativeToChangelogFile: true
        - sqlFile:
            dbms: mysql,mariadb
            path: instance_analytics_views/view_log/v1/mysql-view_log.sql
            relativeToChangelogFile: true
        - sqlFile:
            dbms: h2
            path: instance_analytics_views/view_log/v1/h2-view_log.sql
            relativeToChangelogFile: true
      rollback:
        - sql:
            sql: drop view if exists v_view_log;

  - changeSet:
      id: v48.00-045
      validCheckSum: 8:874f14ae26d742448d8dd2b47dc8aa3d
      author: qwef
      comment: Added 0.48.0 - add is_sandboxed to query_execution
      changes:
        - addColumn:
            tableName: query_execution
            columns:
              - column:
                  name: is_sandboxed
                  type: boolean
                  remarks: "Is query from a sandboxed user"
                  constraints:
                    nullable: true

  - changeSet:
      id: v48.00-046
      validCheckSum: 8:4bb11295621890202e066cd15de93a52
      author: noahmoss
      comment: Added 0.48.0 - new indexes to optimize audit v2 queries
      changes:
        - sqlFile:
            dbms: postgresql
            path: instance_analytics_views/indexes/v1/postgres-indexes.sql
            relativeToChangelogFile: true
        - sqlFile:
            dbms: mysql
            path: instance_analytics_views/indexes/v1/mysql-indexes.sql
            relativeToChangelogFile: true
        - sqlFile:
            dbms: mariadb
            path: instance_analytics_views/indexes/v1/mariadb-indexes.sql
            relativeToChangelogFile: true
        - sqlFile:
            dbms: h2
            path: instance_analytics_views/indexes/v1/h2-indexes.sql
            relativeToChangelogFile: true
      rollback:
        # Only MySQL needes a rollback because all the other DBs support "CREATE INDEX IF NOT EXISTS"
        - sqlFile:
            dbms: mysql
            path: instance_analytics_views/indexes/v1/mysql-rollback.sql
            relativeToChangelogFile: true

  - changeSet:
      id: v48.00-047
      validCheckSum: 8:2b18bed0e1ae18dd7b26a0770dac54c0
      author: noahmoss
      comment: Drop foreign key on recent_views so that it can be recreated with onDelete policy
      changes:
        - dropForeignKeyConstraint:
            baseTableName: recent_views
            constraintName: fk_recent_views_ref_user_id
      rollback:
        - addForeignKeyConstraint:
            baseTableName: recent_views
            constraintName: fk_recent_views_ref_user_id
            referencedTableName: core_user
            baseColumnNames: user_id
            referencedColumnNames: id
            onDelete: CASCADE

  - changeSet:
      id: v48.00-048
      validCheckSum: 8:872e632a8ffa42eb2969f77823e8bfc8
      author: noahmoss
      comment: Add foreign key on recent_views with onDelete CASCADE
      changes:
        - addForeignKeyConstraint:
            baseTableName: recent_views
            constraintName: fk_recent_views_ref_user_id
            referencedTableName: core_user
            baseColumnNames: user_id
            referencedColumnNames: id
            onDelete: CASCADE
      rollback:
        - dropForeignKeyConstraint:
            baseTableName: recent_views
            constraintName: fk_recent_views_ref_user_id

  - changeSet:
      id: v48.00-049
      validCheckSum: 8:853f2a24c53470bf2d9e85b1246bab7b
      author: noahmoss
      comment: Migrate data from activity to audit_log
      changes:
        - sql:
            dbms: postgresql
            sql: >-
              INSERT INTO audit_log (topic, timestamp, user_id, model, model_id, details)
              SELECT
                topic,
                timestamp,
                user_id,
                model,
                model_id,
                details::jsonb || json_strip_nulls(json_build_object('database_id', database_id, 'table_id', table_id))::jsonb
              FROM activity;
        - sql:
            dbms: mysql,mariadb
            sql: >-
              INSERT INTO audit_log (topic, timestamp, user_id, model, model_id, details)
              SELECT
                  topic,
                  timestamp,
                  user_id,
                  model,
                  model_id,
                  JSON_MERGE(
                      details,
                      JSON_OBJECT('database_id', database_id, 'table_id', table_id)
                  )
              FROM activity;
        - sql:
            dbms: h2
            sql: >-
              INSERT INTO audit_log (topic, timestamp, user_id, model, model_id, details)
              SELECT
                  topic,
                  timestamp,
                  user_id,
                  model,
                  model_id,
                  JSON_OBJECT(
                    'database_id': database_id,
                    'table_id': table_id
                    ABSENT ON NULL
                  )
              FROM activity;
      rollback: # not necessary

  - changeSet:
      id: v48.00-050
      validCheckSum: 8:d41d8cd98f00b204e9800998ecf8427e
      author: noahmoss
      comment: Added 0.48.0 - no-op migration to remove audit DB and collection on downgrade
      changes:
        - comment: "No operation performed for this changeset on execution."
      rollback:
        - sql: DELETE FROM metabase_database WHERE is_audit = TRUE;
        - sql: DELETE FROM collection WHERE type = 'instance_analytics';

  - changeSet:
      id: v48.00-051
      validCheckSum: 8:5f5d1fd5b6153a6613511fd8f765737d
      author: calherries
      comment: Migrate metabase_field when the fk target field is inactive
      changes:
        - sql:
            dbms: mariadb,mysql
            sql: >-
              UPDATE metabase_field AS a
              JOIN metabase_field AS b ON b.id = a.fk_target_field_id
              SET a.fk_target_field_id = NULL,
                  a.semantic_type = NULL
              WHERE b.active = FALSE;
        - sql:
            dbms: postgresql,h2
            sql: >-
              UPDATE metabase_field
              SET fk_target_field_id = NULL,
                  semantic_type = NULL
              WHERE fk_target_field_id IN (
                  SELECT id
                  FROM metabase_field
                  WHERE active = FALSE
              );
      rollback: # no change

  - changeSet:
      id: v48.00-053
      validCheckSum: 8:8b41162170f6d712871b2ee9221adc1a
      author: johnswanson
      comment: Increase length of `activity.model` to fit longer model names
      changes:
        - modifyDataType:
            tableName: activity
            columnName: model
            newDataType: VARCHAR(32)
      rollback: # not necessary

  - changeSet:
      id: v48.00-054
      validCheckSum: 8:d41d8cd98f00b204e9800998ecf8427e
      author: escherize
      comment: Added 0.48.0 - no-op migration to remove Internal Metabase User on downgrade
      changes:
        - comment: "No operation performed for this changeset on execution."
      rollback:
        - sql: DELETE FROM core_user WHERE id = 13371338;

  - changeSet:
      id: v48.00-055
      validCheckSum: 8:fd36092d50982fbf31ce16757c16e47e
      author: noahmoss
      comment: Added 0.48.0 - new view v_tasks
      changes:
        - sqlFile:
            dbms: postgresql
            path: instance_analytics_views/tasks/v1/postgres-tasks.sql
            relativeToChangelogFile: true
        - sqlFile:
            dbms: mysql,mariadb
            path: instance_analytics_views/tasks/v1/mysql-tasks.sql
            relativeToChangelogFile: true
        - sqlFile:
            dbms: h2
            path: instance_analytics_views/tasks/v1/h2-tasks.sql
            relativeToChangelogFile: true
      rollback:
        - sql:
            sql: drop view if exists v_tasks;

  - changeSet:
      id: v48.00-056
      validCheckSum: 8:229e8058cc8309053b344bbfdb042405
      author: noahmoss
      comment: 'Adjust view_log schema for Audit Log v2'
      changes:
        - addColumn:
            tableName: view_log
            columns:
              - column:
                  name: has_access
                  type: boolean
                  constraints:
                    nullable: true
                  remarks: 'Whether the user who initiated the view had read access to the item being viewed.'

  - changeSet:
      id: v48.00-057
      validCheckSum: 8:8e32153df1031ea12005d58ce1674873
      author: noahmoss
      comment: 'Adjust view_log schema for Audit Log v2'
      changes:
        - addColumn:
            tableName: view_log
            columns:
              - column:
                  name: context
                  type: varchar(32)
                  constraints:
                    nullable: true
                  remarks: 'The context of the view, can be collection, question, or dashboard. Only for cards.'

  - changeSet:
      id: v48.00-059
      validCheckSum: 8:fd8b5031dbbf69c4588ce2699eb20f33
      author: qwef
      comment: 'Update the namespace of any audit collections that are already loaded'
      changes:
        - sql:
            sql: UPDATE collection SET namespace = 'analytics' WHERE entity_id = 'okNLSZKdSxaoG58JSQY54' OR entity_id = 'vG58R8k-QddHWA7_47umn'
      rollback: # not necessary

  - changeSet:
      id: v48.00-060
      validCheckSum: 8:a59027f5494811033ce77cd0ba05d6bd
      author: noahmoss
      comment: Added 0.48.0 - task_history.started_at
      changes:
        - createIndex:
            indexName: idx_task_history_started_at
            tableName: task_history
            columns:
              - column:
                  name: started_at

  - changeSet:
      id: v48.00-061
      validCheckSum: 8:9b9939aad6ca12f7cf4dfa85dae6eb1c
      author: piranha
      comment: 'Adds query_execution.cache_hash -> query_cache.query_hash'
      changes:
        - addColumn:
            tableName: query_execution
            columns:
              - column:
                  name: cache_hash
                  type: ${blob.type}
                  constraints:
                    nullable: true
                  remarks: 'Hash of normalized query, calculated in middleware.cache'

  # this index was added in migration 95, but during our split migration work in #34400 we didn't include this index
  # in the sql initialization, so we need to recreate one here for new instances running 48+
  - changeSet:
      id: v48.00-067
      validCheckSum: 8:e7cd8168533c58c865dacf320e819218
      author: qnkhuat
      comment: 'Add unique constraint idx_databasechangelog_id_author_filename'
      preConditions:
        - onFail: MARK_RAN
        # If we're dumping the migration as a SQL file or trying to force-migrate we can't check the preconditions
        # so just go ahead and skip the entire thing. This is a non-critical migration
        - onUpdateSQL: IGNORE
        - and:
          - sqlCheck:
              expectedResult: 0
              sql: SELECT count(*) FROM (SELECT count(*) FROM DATABASECHANGELOG GROUP BY ID, AUTHOR, FILENAME HAVING count(*) > 1) t1
          - or:
            - and:
              - dbms:
                  type: postgresql
              - sqlCheck:
                  expectedResult: 0
                  sql: >-
                    SELECT COUNT(*)
                    FROM pg_indexes
                    WHERE tablename = 'databasechangelog' AND
                          indexname = 'idx_databasechangelog_id_author_filename';
            - and:
              - dbms:
                  type: h2
              - sqlCheck:
                  expectedResult: 0
                  sql: >-
                    SELECT COUNT(*)
                    FROM INFORMATION_SCHEMA.INDEXES
                    WHERE TABLE_NAME = 'DATABASECHANGELOG' AND
                          INDEX_NAME = 'IDX_DATABASECHANGELOG_ID_AUTHOR_FILENAME_INDEX_1';
            - and:
              - dbms:
                  type: mysql,mariadb
              - not:
                - indexExists:
                    tableName: ${databasechangelog.name}
                    indexName: idx_databasechangelog_id_author_filename
      changes:
        - addUniqueConstraint:
            constraintName: idx_databasechangelog_id_author_filename
            tableName: ${databasechangelog.name}
            columnNames: id, author, filename
      rollback:
        - dropUniqueConstraint:
            tableName: ${databasechangelog.name}
            constraintName: idx_databasechangelog_id_author_filename

  - changeSet:
      id: v49.00-000
      author: qnkhuat
      comment: Remove leagcy pulses
      changes:
        - sql: DELETE FROM pulse where dashboard_id is null and alert_condition is null;
      # pulse has been deprecated in v38(~2.5 years ago), even the UI to view it is broken
      # so we don't need to worry about recovering it on rollback
      rollback:

  - changeSet:
      id: v49.00-003
      author: johnswanson
      comment: Add a `type` to users
      changes:
        - addColumn:
            columns:
              - column:
                  name: type
                  type: varchar(64)
                  constraints:
                    nullable: false
                  defaultValue: 'personal'
                  remarks: The type of user
            tableName: core_user

  - changeSet:
      id: v49.00-004
      author: johnswanson
      comment: Add a table for API keys
      changes:
        - createTable:
            tableName: api_key
            remarks: An API Key
            columns:
              - column:
                  remarks: The ID of the API Key itself
                  name: id
                  type: int
                  autoIncrement: true
                  constraints:
                    primaryKey: true
                    nullable: false
              - column:
                  name: user_id
                  type: int
                  remarks: The ID of the user who this API Key acts as
                  constraints:
                    nullable: false
                    referencedTableName: core_user
                    referencedColumnNames: id
                    foreignKeyName: fk_api_key_user_id
              - column:
                  remarks: The hashed API key
                  name: key
                  type: varchar(254)
                  constraints:
                    nullable: false
              - column:
                  remarks: The first 7 characters of the unhashed key
                  name: key_prefix
                  type: varchar(7)
                  constraints:
                    nullable: false
                    unique: true
              - column:
                  remarks: The ID of the user that created this API key
                  name: created_by
                  type: integer
                  constraints:
                    nullable: false
                    referencedTableName: core_user
                    referencedColumnNames: id
                    foreignKeyName: fk_api_key_created_by_user_id
              - column:
                  remarks: The timestamp when the key was created
                  name: created_at
                  type: ${timestamp_type}
                  defaultValueComputed: current_timestamp
                  constraints:
                    nullable: false
              - column:
                  remarks: The timestamp when the key was last updated
                  name: updated_at
                  type: ${timestamp_type}
                  defaultValueComputed: current_timestamp
                  constraints:
                    nullable: false

  - changeSet:
      id: v49.00-005
      author: johnswanson
      comment: Add an index on `api_key.created_by`
      rollback: # not necessary, will be removed with the table
      changes:
        - createIndex:
            tableName: api_key
            indexName: idx_api_key_created_by
            columns:
              column:
                name: created_by

  - changeSet:
      id: v49.00-006
      author: johnswanson
      comment: Add an index on `api_key.user_id`
      rollback: # not necessary, will be removed with the table
      changes:
        - createIndex:
            tableName: api_key
            indexName: idx_api_key_user_id
            columns:
              column:
                name: user_id

  - changeSet:
      id: v49.00-007
      author: johnswanson
      comment: Set the `type` of the internal user
      changes:
        - sql:
            sql: UPDATE core_user SET type='internal' WHERE id=13371338;
      rollback: # not necessary

  - changeSet:
      id: v49.00-008
      author: qnkhuat
      comment: Add metabase_field.database_indexed
      changes:
        - addColumn:
            tableName: metabase_field
            columns:
              - column:
                  name: database_indexed
                  type: boolean
                  constraints:
                    nullable: true
                  remarks: 'If the database supports indexing, this column indicate whether or not a field is indexed, or is the 1st column in a composite index'

  - changeSet:
      id: v49.00-009
      author: adam-james
      comment: Migrate pulse_card.include_csv to 'true' when the joined card.display is 'table'
      changes:
        - sql:
            dbms: mariadb,mysql
            sql: >-
              UPDATE pulse_card AS pc
              JOIN report_card AS rc ON rc.id = pc.card_id
              SET pc.include_csv = TRUE
              WHERE rc.display = 'table';
        - sql:
            dbms: postgresql,h2
            sql: >-
              UPDATE pulse_card pc
              SET include_csv = TRUE
              WHERE pc.card_id IN (
                  SELECT rc.id
                  FROM report_card rc
                  WHERE rc.display = 'table'
                  AND rc.id = pc.card_id
              );
      rollback: # no change

  - changeSet:
      id: v49.00-010
      author: johnswanson
      comment: Add a name to API Keys
      changes:
        - addColumn:
            tableName: api_key
            columns:
              - column:
                  name: name
                  type: varchar(254)
                  constraints:
                    nullable: false
                    unique: true
                  remarks: 'The user-defined name of the API key.'

  - changeSet:
      id: v49.00-011
      author: qnkhuat
      comment: Add metabase_table.database_require_filter
      changes:
        - addColumn:
            tableName: metabase_table
            columns:
              - column:
                  name: database_require_filter
                  type: boolean
                  constraints:
                    nullable: true
                  remarks: 'If true, the table requires a filter to be able to query it'

  - changeSet:
      id: v49.00-012
      author: qnkhuat
      comment: Add metabase_field.database_partitioned
      changes:
        - addColumn:
            tableName: metabase_field
            columns:
              - column:
                  name: database_partitioned
                  type: boolean
                  constraints:
                    nullable: true
                  remarks: 'Whether the table is partitioned by this field'

  - changeSet:
      id: v49.00-013
      author: johnswanson
      comment: Add `api_key.updated_by_id`
      rollback: # will be removed with the table
      changes:
        - addColumn:
            tableName: api_key
            columns:
              - column:
                  remarks: The ID of the user that last updated this API key
                  name: updated_by_id
                  type: integer
                  constraints:
                    # no default and nullable: false for a new column? yikes! But this should probably be ok, because
                    # we don't yet have any UI for creating a new API key.
                    nullable: false
                    referencedTableName: core_user
                    referencedColumnNames: id
                    foreignKeyName: fk_api_key_updated_by_id_user_id

  - changeSet:
      id: v49.00-014
      author: johnswanson
      comment: Add an index on `api_key.updated_by_id`
      rollback: # not necessary, will be removed with the table
      changes:
        - createIndex:
            tableName: api_key
            indexName: idx_api_key_updated_by_id
            columns:
              column:
                name: updated_by_id

  - changeSet:
      id: v49.00-015
      author: johnswanson
      comment: Rename `created_by` to `creator_id`
      rollback: # not necessary, will be removed with the table
      changes:
        - renameColumn:
            tableName: api_key
            columnDataType: integer
            oldColumnName: created_by
            newColumnName: creator_id

  - changeSet:
      id: v49.00-016
      author: noahmoss
      comment: >-
        Added 0.49.0 - modify type of action.archived from boolean to
        ${boolean.type} on mysql,mariadb
      dbms: mysql,mariadb
      changes:
        - modifyDataType:
            tableName: action
            columnName: archived
            newDataType: ${boolean.type}
      rollback:
        - modifyDataType:
            tableName: action
            columnName: archived
            newDataType: boolean
      preConditions:
        - onFail: MARK_RAN
        - dbms:
            type: mysql,mariadb

  - changeSet:
      id: v49.00-017
      author: noahmoss
      comment: Add NOT NULL constraint to action.archived
      changes:
        - addNotNullConstraint:
            columnDataType: ${boolean.type}
            tableName: action
            columnName: archived
            defaultNullValue: false
      preConditions:
        - onFail: MARK_RAN
        - dbms:
            type: mysql,mariadb

  - changeSet:
      id: v49.00-018
      author: noahmoss
      comment: Add default value to action.archived
      changes:
        - addDefaultValue:
            defaultValueBoolean: false
            tableName: action
            columnName: archived
      preConditions:
        - onFail: MARK_RAN
        - dbms:
            type: mysql,mariadb

  - changeSet:
      id: v49.00-019
      author: noahmoss
      comment: >-
        Added 0.49.0 - modify type of metabase_field.json_unfolding from
        boolean to ${boolean.type} on mysql,mariadb
      dbms: mysql,mariadb
      changes:
        - modifyDataType:
            tableName: metabase_field
            columnName: json_unfolding
            newDataType: ${boolean.type}
      rollback:
        - modifyDataType:
            tableName: metabase_field
            columnName: json_unfolding
            newDataType: boolean
      preConditions:
        - onFail: MARK_RAN
        - dbms:
            type: mysql,mariadb

  - changeSet:
      id: v49.00-020
      author: noahmoss
      comment: Add NOT NULL constraint to metabase_field.json_unfolding
      changes:
        - addNotNullConstraint:
            columnDataType: ${boolean.type}
            tableName: metabase_field
            columnName: json_unfolding
            defaultNullValue: false
      preConditions:
        - onFail: MARK_RAN
        - dbms:
            type: mysql,mariadb

  - changeSet:
      id: v49.00-021
      author: noahmoss
      comment: Add default value to metabase_field.json_unfolding
      changes:
        - addDefaultValue:
            defaultValueBoolean: false
            tableName: metabase_field
            columnName: json_unfolding
      preConditions:
        - onFail: MARK_RAN
        - dbms:
            type: mysql,mariadb

  - changeSet:
      id: v49.00-022
      author: noahmoss
      comment: >-
        Added 0.49.0 - modify type of metabase_field.database_is_auto_increment
        from boolean to ${boolean.type} on mysql,mariadb
      dbms: mysql,mariadb
      changes:
        - modifyDataType:
            tableName: metabase_field
            columnName: database_is_auto_increment
            newDataType: ${boolean.type}
      rollback:
        - modifyDataType:
            tableName: metabase_field
            columnName: database_is_auto_increment
            newDataType: boolean
      preConditions:
        - onFail: MARK_RAN
        - dbms:
            type: mysql,mariadb

  - changeSet:
      id: v49.00-023
      author: noahmoss
      comment: Add NOT NULL constraint to metabase_field.database_is_auto_increment
      changes:
        - addNotNullConstraint:
            columnDataType: ${boolean.type}
            tableName: metabase_field
            columnName: database_is_auto_increment
            defaultNullValue: false
      preConditions:
        - onFail: MARK_RAN
        - dbms:
            type: mysql,mariadb

  - changeSet:
      id: v49.00-024
      author: noahmoss
      comment: Add default value to metabase_field.database_is_auto_increment
      changes:
        - addDefaultValue:
            defaultValueBoolean: false
            tableName: metabase_field
            columnName: database_is_auto_increment
      preConditions:
        - onFail: MARK_RAN
        - dbms:
            type: mysql,mariadb

  - changeSet:
      id: v49.00-025
      author: noahmoss
      comment: >-
        Added 0.49.0 - modify type of report_dashboard.auto_apply_filters
        from boolean to ${boolean.type} on mysql,mariadb
      dbms: mysql,mariadb
      changes:
        - modifyDataType:
            tableName: report_dashboard
            columnName: auto_apply_filters
            newDataType: ${boolean.type}
      rollback:
        - modifyDataType:
            tableName: report_dashboard
            columnName: auto_apply_filters
            newDataType: boolean
      preConditions:
        - onFail: MARK_RAN
        - dbms:
            type: mysql,mariadb

  - changeSet:
      id: v49.00-026
      author: noahmoss
      comment: Add NOT NULL constraint to report_dashboard.auto_apply_filters
      changes:
        - addNotNullConstraint:
            columnDataType: ${boolean.type}
            tableName: report_dashboard
            columnName: auto_apply_filters
            defaultNullValue: true
      preConditions:
        - onFail: MARK_RAN
        - dbms:
            type: mysql,mariadb

  - changeSet:
      id: v49.00-027
      author: noahmoss
      comment: Add default value to report_dashboard.auto_apply_filters
      changes:
        - addDefaultValue:
            defaultValueBoolean: true
            tableName: report_dashboard
            columnName: auto_apply_filters
      preConditions:
        - onFail: MARK_RAN
        - dbms:
            type: mysql,mariadb

  - changeSet:
      id: v49.00-028
      author: noahmoss
      comment: >-
        Added 0.49.0 - modify type of metabase_database.is_audit
        from boolean to ${boolean.type} on mysql,mariadb
      dbms: mysql,mariadb
      changes:
        - modifyDataType:
            tableName: metabase_database
            columnName: is_audit
            newDataType: ${boolean.type}
      rollback:
        - modifyDataType:
            tableName: metabase_database
            columnName: is_audit
            newDataType: boolean
      preConditions:
        - onFail: MARK_RAN
        - dbms:
            type: mysql,mariadb

  - changeSet:
      id: v49.00-029
      author: noahmoss
      comment: Add NOT NULL constraint to metabase_database.is_audit
      changes:
        - addNotNullConstraint:
            columnDataType: ${boolean.type}
            tableName: metabase_database
            columnName: is_audit
            defaultNullValue: false
      preConditions:
        - onFail: MARK_RAN
        - dbms:
            type: mysql,mariadb

  - changeSet:
      id: v49.00-030
      author: noahmoss
      comment: Add default value to metabase_database.is_audit
      changes:
        - addDefaultValue:
            defaultValueBoolean: false
            tableName: metabase_database
            columnName: is_audit
      preConditions:
        - onFail: MARK_RAN
        - dbms:
            type: mysql,mariadb

  - changeSet:
      id: v49.00-031
      author: noahmoss
      comment: >-
        Added 0.49.0 - modify type of metabase_table.is_upload
        from boolean to ${boolean.type} on mysql,mariadb
      dbms: mysql,mariadb
      changes:
        - modifyDataType:
            tableName: metabase_table
            columnName: is_upload
            newDataType: ${boolean.type}
      rollback:
        - modifyDataType:
            tableName: metabase_table
            columnName: is_upload
            newDataType: boolean
      preConditions:
        - onFail: MARK_RAN
        - dbms:
            type: mysql,mariadb

  - changeSet:
      id: v49.00-032
      author: noahmoss
      comment: Add NOT NULL constraint to metabase_table.is_upload
      changes:
        - addNotNullConstraint:
            columnDataType: ${boolean.type}
            tableName: metabase_table
            columnName: is_upload
            defaultNullValue: false
      preConditions:
        - onFail: MARK_RAN
        - dbms:
            type: mysql,mariadb

  - changeSet:
      id: v49.00-033
      author: noahmoss
      comment: Add default value to metabase_table.is_upload
      changes:
        - addDefaultValue:
            defaultValueBoolean: false
            tableName: metabase_table
            columnName: is_upload
      preConditions:
        - onFail: MARK_RAN
        - dbms:
            type: mysql,mariadb

  - changeSet:
      id: v49.00-034
      author: noahmoss
      comment: >-
        Added 0.49.0 - modify type of revision.most_recent
        from boolean to ${boolean.type} on mysql,mariadb
      dbms: mysql,mariadb
      changes:
        - modifyDataType:
            tableName: revision
            columnName: most_recent
            newDataType: ${boolean.type}
      rollback:
        - modifyDataType:
            tableName: revision
            columnName: most_recent
            newDataType: boolean
      preConditions:
        - onFail: MARK_RAN
        - dbms:
            type: mysql,mariadb

  - changeSet:
      id: v49.00-035
      author: noahmoss
      comment: >-
        Added 0.49.0 - modify type of revision.most_recent
        from boolean to ${boolean.type} on mysql,mariadb
      dbms: mysql,mariadb
      changes:
        - modifyDataType:
            tableName: revision
            columnName: most_recent
            newDataType: ${boolean.type}
      rollback:
        - modifyDataType:
            tableName: revision
            columnName: most_recent
            newDataType: boolean
      preConditions:
        - onFail: MARK_RAN
        - dbms:
            type: mysql,mariadb

  - changeSet:
      id: v49.00-036
      author: noahmoss
      comment: Add NOT NULL constraint to revision.most_recent
      changes:
        - addNotNullConstraint:
            columnDataType: ${boolean.type}
            tableName: revision
            columnName: most_recent
            defaultNullValue: false
      preConditions:
        - onFail: MARK_RAN
        - dbms:
            type: mysql,mariadb

  - changeSet:
      id: v49.00-037
      author: noahmoss
      comment: Add default value to revision.most_recent
      changes:
        - addDefaultValue:
            defaultValueBoolean: false
            tableName: revision
            columnName: most_recent
      preConditions:
        - onFail: MARK_RAN
        - dbms:
            type: mysql,mariadb

  - changeSet:
      id: v49.00-038
      author: noahmoss
      comment: >-
        Added 0.49.0 - modify type of table_privileges.select
        from boolean to ${boolean.type} on mysql,mariadb
      dbms: mysql,mariadb
      changes:
        - modifyDataType:
            tableName: table_privileges
            columnName: select
            newDataType: ${boolean.type}
      rollback:
        - modifyDataType:
            tableName: table_privileges
            columnName: select
            newDataType: boolean
      preConditions:
        - onFail: MARK_RAN
        - dbms:
            type: mysql,mariadb

  - changeSet:
      id: v49.00-039
      author: noahmoss
      comment: Add NOT NULL constraint to table_privileges.select
      changes:
        - addNotNullConstraint:
            columnDataType: ${boolean.type}
            tableName: table_privileges
            columnName: select
            defaultNullValue: false
      preConditions:
        - onFail: MARK_RAN
        - dbms:
            type: mysql,mariadb

  - changeSet:
      id: v49.00-040
      author: noahmoss
      comment: Add default value to table_privileges.select
      changes:
        - addDefaultValue:
            defaultValueBoolean: false
            tableName: table_privileges
            columnName: select
      preConditions:
        - onFail: MARK_RAN
        - dbms:
            type: mysql,mariadb

  - changeSet:
      id: v49.00-041
      author: noahmoss
      comment: >-
        Added 0.49.0 - modify type of table_privileges.update
        from boolean to ${boolean.type} on mysql,mariadb
      dbms: mysql,mariadb
      changes:
        - modifyDataType:
            tableName: table_privileges
            columnName: update
            newDataType: ${boolean.type}
      rollback:
        - modifyDataType:
            tableName: table_privileges
            columnName: update
            newDataType: boolean
      preConditions:
        - onFail: MARK_RAN
        - dbms:
            type: mysql,mariadb

  - changeSet:
      id: v49.00-042
      author: noahmoss
      comment: Add NOT NULL constraint to table_privileges.update
      changes:
        - addNotNullConstraint:
            columnDataType: ${boolean.type}
            tableName: table_privileges
            columnName: update
            defaultNullValue: false
      preConditions:
        - onFail: MARK_RAN
        - dbms:
            type: mysql,mariadb

  - changeSet:
      id: v49.00-043
      author: noahmoss
      comment: Add default value to table_privileges.update
      changes:
        - addDefaultValue:
            defaultValueBoolean: false
            tableName: table_privileges
            columnName: update
      preConditions:
        - onFail: MARK_RAN
        - dbms:
            type: mysql,mariadb

  - changeSet:
      id: v49.00-044
      author: noahmoss
      comment: >-
        Added 0.49.0 - modify type of table_privileges.insert
        from boolean to ${boolean.type} on mysql,mariadb
      dbms: mysql,mariadb
      changes:
        - modifyDataType:
            tableName: table_privileges
            columnName: insert
            newDataType: ${boolean.type}
      rollback:
        - modifyDataType:
            tableName: table_privileges
            columnName: insert
            newDataType: boolean
      preConditions:
        - onFail: MARK_RAN
        - dbms:
            type: mysql,mariadb

  - changeSet:
      id: v49.00-045
      author: noahmoss
      comment: Add NOT NULL constraint to table_privileges.insert
      changes:
        - addNotNullConstraint:
            columnDataType: ${boolean.type}
            tableName: table_privileges
            columnName: insert
            defaultNullValue: false
      preConditions:
        - onFail: MARK_RAN
        - dbms:
            type: mysql,mariadb

  - changeSet:
      id: v49.00-046
      author: noahmoss
      comment: Add default value to table_privileges.insert
      changes:
        - addDefaultValue:
            defaultValueBoolean: false
            tableName: table_privileges
            columnName: insert
      preConditions:
        - onFail: MARK_RAN
        - dbms:
            type: mysql,mariadb

  - changeSet:
      id: v49.00-047
      author: noahmoss
      comment: >-
        Added 0.49.0 - modify type of table_privileges.delete
        from boolean to ${boolean.type} on mysql,mariadb
      dbms: mysql,mariadb
      changes:
        - modifyDataType:
            tableName: table_privileges
            columnName: delete
            newDataType: ${boolean.type}
      rollback:
        - modifyDataType:
            tableName: table_privileges
            columnName: delete
            newDataType: boolean
      preConditions:
        - onFail: MARK_RAN
        - dbms:
            type: mysql,mariadb

  - changeSet:
      id: v49.00-048
      author: noahmoss
      comment: Add NOT NULL constraint to table_privileges.delete
      changes:
        - addNotNullConstraint:
            columnDataType: ${boolean.type}
            tableName: table_privileges
            columnName: delete
            defaultNullValue: false
      preConditions:
        - onFail: MARK_RAN
        - dbms:
            type: mysql,mariadb

  - changeSet:
      id: v49.00-049
      author: noahmoss
      comment: Add default value to table_privileges.delete
      changes:
        - addDefaultValue:
            defaultValueBoolean: false
            tableName: table_privileges
            columnName: delete
      preConditions:
        - onFail: MARK_RAN
        - dbms:
            type: mysql,mariadb

  - changeSet:
      id: v49.00-050
      author: noahmoss
      comment: >-
        Added 0.49.0 - modify type of query_execution.is_sandboxed
        from boolean to ${boolean.type} on mysql,mariadb
      dbms: mysql,mariadb
      changes:
        - modifyDataType:
            tableName: query_execution
            columnName: is_sandboxed
            newDataType: ${boolean.type}
      rollback:
        - modifyDataType:
            tableName: query_execution
            columnName: is_sandboxed
            newDataType: boolean
      preConditions:
        - onFail: MARK_RAN
        - dbms:
            type: mysql,mariadb

  - changeSet:
      id: v49.00-051
      author: noahmoss
      comment: >-
        Added 0.49.0 - modify type of view_log.has_access
        from boolean to ${boolean.type} on mysql,mariadb
      dbms: mysql,mariadb
      changes:
        - modifyDataType:
            tableName: view_log
            columnName: has_access
            newDataType: ${boolean.type}
      rollback:
        - modifyDataType:
            tableName: view_log
            columnName: has_access
            newDataType: boolean
      preConditions:
        - onFail: MARK_RAN
        - dbms:
            type: mysql,mariadb

  - changeSet:
      id: v49.00-052
      author: noahmoss
      comment: >-
        Added 0.49.0 - modify type of metabase_field.database_indexed
        from boolean to ${boolean.type} on mysql,mariadb
      dbms: mysql,mariadb
      changes:
        - modifyDataType:
            tableName: metabase_field
            columnName: database_indexed
            newDataType: ${boolean.type}
      rollback:
        - modifyDataType:
            tableName: metabase_field
            columnName: database_indexed
            newDataType: boolean
      preConditions:
        - onFail: MARK_RAN
        - dbms:
            type: mysql,mariadb

  - changeSet:
      id: v49.00-053
      author: noahmoss
      comment: >-
        Added 0.49.0 - modify type of metabase_table.database_require_filter
        from boolean to ${boolean.type} on mysql,mariadb
      dbms: mysql,mariadb
      changes:
        - modifyDataType:
            tableName: metabase_table
            columnName: database_require_filter
            newDataType: ${boolean.type}
      rollback:
        - modifyDataType:
            tableName: metabase_table
            columnName: database_require_filter
            newDataType: boolean
      preConditions:
        - onFail: MARK_RAN
        - dbms:
            type: mysql,mariadb

  - changeSet:
      id: v49.00-059
      author: qnkhuat
      comment: Added 0.49.0 - unify type of time columns
      changes:
        - customChange:
            class: "metabase.db.custom_migrations.UnifyTimeColumnsType"

  - changeSet:
      id: v49.00-060
      author: qnkhuat
      comment: >-
        Added 0.49.0 - modify type of metabase_field.database_partitioned
        from boolean to ${boolean.type} on mysql,mariadb
      dbms: mysql,mariadb
      changes:
        - modifyDataType:
            tableName: metabase_field
            columnName: database_partitioned
            newDataType: ${boolean.type}
      rollback:
        - modifyDataType:
            tableName: metabase_field
            columnName: database_partitioned
            newDataType: boolean
      preConditions:
        - onFail: MARK_RAN
        - dbms:
            type: mysql,mariadb

  - changeSet:
      id: v49.2023-01-24T12:00:00
      author: piranha
      comment: >-
        This significantly speeds up api.database/autocomplete-fields query
        and is an improvement for issue 30588.
        H2 does not support this: https://github.com/h2database/h2database/issues/3535
        Mariadb does not support this.
        Mysql says it does, but reports an error during migration.
      dbms: postgresql
      changes:
        - createIndex:
            tableName: metabase_field
            indexName: idx_field_name_lower
            columns:
              - column:
                  name: lower(name)
                  computed: true
      rollback:
        - dropIndex:
            tableName: metabase_field
            indexName: idx_field_name_lower

  - changeSet:
      id: v49.2024-01-22T11:50:00
      author: qnkhuat
      comment: Add `report_card.type`
      changes:
        - addColumn:
            tableName: report_card
            columns:
              - column:
                  remarks: The type of card, could be 'question', 'model', 'metric'
                  name: type
                  type: varchar(16)
                  defaultValue: "question"
                  constraints:
                    nullable: false

  - changeSet:
      id: v49.2024-01-22T11:51:00
      author: qnkhuat
      comment: Backfill `report_card.type`
      changes:
        - sql:
            sql: >-
              UPDATE report_card
              SET type = 'model'
              WHERE dataset is true
      rollback: # no need, the column will be dropped

  - changeSet:
      id: v49.2024-01-22T11:52:00
      author: qnkhuat
      comment: Backfill `report_card.type`
      changes:
        - customChange:
            class: "metabase.db.custom_migrations.CardRevisionAddType"

  - changeSet:
      id: v49.2024-01-29T19:26:40
      author: adam-james
      comment: Add width setting to Dashboards
      changes:
        - addColumn:
            tableName: report_dashboard
            columns:
              - column:
                  name: width
                  type: varchar(16)
                  defaultValue: "fixed"
                  remarks: "The value of the dashboard's width setting can be fixed or full. New dashboards will be set to fixed"

  - changeSet:
      id: v49.2024-01-29T19:30:00
      author: adam-james
      comment: Update existing report_dashboard width values to full
      changes:
        - update:
            tableName: report_dashboard
            columns:
              - column:
                  name: width
                  value: "full"
      rollback: []

  - changeSet:
      id: v49.2024-01-29T19:56:40
      author: adam-james
      comment: Dashboard width setting must have a value
      changes:
        - addNotNullConstraint:
            tableName: report_dashboard
            columnName: width
            columnDatatype: varchar(16)
            defaultNullvalue: "full"
            remarks: "If for some reason an existing dashboard has null width value it is set to full"

  - changeSet:
      id: v49.2024-01-29T19:59:12
      author: adam-james
      comment: Add default value to report_dashboard.width for mysql and mariadb
      changes:
        - addDefaultValue:
            defaultValue: "fixed"
            tableName: report_dashboard
            columnName: width
      preConditions:
        - onFail: MARK_RAN
        - dbms:
            type: mysql,mariadb

  - changeSet:
      id: v49.2024-02-02T11:27:49
      author: oisincoveney
      comment: >-
        Add report_card.initially_published_at
      changes:
        - addColumn:
            tableName: report_card
            columns:
              - column:
                  name: initially_published_at
                  type: ${timestamp_type}
                  constraints:
                    nullable: true
                  remarks: The timestamp when the card was first published in a static embed

  - changeSet:
        id: v49.2024-02-02T11:28:36
        author: oisincoveney
        comment: >-
          Add report_dashboard.initially_published_at
        changes:
          - addColumn:
              tableName: report_dashboard
              columns:
                - column:
                    name: initially_published_at
                    type: ${timestamp_type}
                    constraints:
                      nullable: true
                    remarks: The timestamp when the dashboard was first published in a static embed

  - changeSet:
      id: v49.2024-02-07T21:52:01
      author: noahmoss
      comment: Added 0.49.0 - updated view v_view_log
      changes:
        - sqlFile:
            dbms: postgresql
            path: instance_analytics_views/view_log/v2/postgres-view_log.sql
            relativeToChangelogFile: true
        - sqlFile:
            dbms: mysql,mariadb
            path: instance_analytics_views/view_log/v2/mysql-view_log.sql
            relativeToChangelogFile: true
        - sqlFile:
            dbms: h2
            path: instance_analytics_views/view_log/v2/h2-view_log.sql
            relativeToChangelogFile: true
      rollback:
        - sqlFile:
            dbms: postgresql
            path: instance_analytics_views/view_log/v1/postgres-view_log.sql
            relativeToChangelogFile: true
        - sqlFile:
            dbms: mysql,mariadb
            path: instance_analytics_views/view_log/v1/mysql-view_log.sql
            relativeToChangelogFile: true
        - sqlFile:
            dbms: h2
            path: instance_analytics_views/view_log/v1/h2-view_log.sql
            relativeToChangelogFile: true

  - changeSet:
      id: v49.2024-02-07T21:52:02
      author: noahmoss
      comment: Added 0.49.0 - updated view v_audit_log
      changes:
        - sqlFile:
            dbms: postgresql
            path: instance_analytics_views/audit_log/v2/postgres-audit_log.sql
            relativeToChangelogFile: true
        - sqlFile:
            dbms: mysql,mariadb
            path: instance_analytics_views/audit_log/v2/mysql-audit_log.sql
            relativeToChangelogFile: true
        - sqlFile:
            dbms: h2
            path: instance_analytics_views/audit_log/v2/h2-audit_log.sql
            relativeToChangelogFile: true
      rollback:
        - sqlFile:
            dbms: postgresql
            path: instance_analytics_views/audit_log/v1/postgres-audit_log.sql
            relativeToChangelogFile: true
        - sqlFile:
            dbms: mysql,mariadb
            path: instance_analytics_views/audit_log/v1/mysql-audit_log.sql
            relativeToChangelogFile: true
        - sqlFile:
            dbms: h2
            path: instance_analytics_views/audit_log/v1/h2-audit_log.sql
            relativeToChangelogFile: true

  - changeSet:
      id: v49.2024-02-07T21:52:03
      author: noahmoss
      comment: Added 0.49.0 - updated view v_group_members
      changes:
        - sqlFile:
            path: instance_analytics_views/group_members/v2/group_members.sql
            relativeToChangelogFile: true
      rollback:
        - sqlFile:
            dbms: postgresql
            path: instance_analytics_views/group_members/v1/group_members.sql
            relativeToChangelogFile: true

  - changeSet:
      id: v49.2024-02-07T21:52:04
      author: noahmoss
      comment: Added 0.49.0 - updated view v_query_log
      changes:
        - sqlFile:
            dbms: postgresql
            path: instance_analytics_views/query_log/v2/postgres-query_log.sql
            relativeToChangelogFile: true
        - sqlFile:
            dbms: mysql,mariadb
            path: instance_analytics_views/query_log/v2/mysql-query_log.sql
            relativeToChangelogFile: true
        - sqlFile:
            dbms: h2
            path: instance_analytics_views/query_log/v2/h2-query_log.sql
            relativeToChangelogFile: true
      rollback:
        - sqlFile:
            dbms: postgresql
            path: instance_analytics_views/query_log/v1/postgres-query_log.sql
            relativeToChangelogFile: true
        - sqlFile:
            dbms: mysql,mariadb
            path: instance_analytics_views/query_log/v1/mysql-query_log.sql
            relativeToChangelogFile: true
        - sqlFile:
            dbms: h2
            path: instance_analytics_views/query_log/v1/h2-query_log.sql
            relativeToChangelogFile: true

  - changeSet:
      id: v49.2024-02-07T21:52:05
      author: noahmoss
      comment: Added 0.49.0 - updated view v_users
      changes:
        - sqlFile:
            dbms: postgresql
            path: instance_analytics_views/users/v2/postgres-users.sql
            relativeToChangelogFile: true
        - sqlFile:
            dbms: mysql,mariadb
            path: instance_analytics_views/users/v2/mysql-users.sql
            relativeToChangelogFile: true
        - sqlFile:
            dbms: h2
            path: instance_analytics_views/users/v2/h2-users.sql
            relativeToChangelogFile: true
      rollback:
        - sqlFile:
            dbms: postgresql
            path: instance_analytics_views/users/v1/postgres-users.sql
            relativeToChangelogFile: true
        - sqlFile:
            dbms: mysql,mariadb
            path: instance_analytics_views/users/v1/mysql-users.sql
            relativeToChangelogFile: true
        - sqlFile:
            dbms: h2
            path: instance_analytics_views/users/v1/h2-users.sql
            relativeToChangelogFile: true

  - changeSet:
      id: v49.2024-02-09T13:55:26
      author: noahmoss
      comment: Set default value for enable-public-sharing to `false` for existing instances with users, if not already set
      preConditions:
        - onFail: MARK_RAN
        - and:
            - or:
                - and:
                    - dbms:
                        type: postgresql
                    - sqlCheck:
                        expectedResult: 0
                        sql: SELECT count(*) FROM setting WHERE key = 'enable-public-sharing';
                - and:
                    - dbms:
                        type: h2
                    - sqlCheck:
                        expectedResult: 0
                        sql: SELECT count(*) FROM setting WHERE "KEY" = 'enable-public-sharing';
                - and:
                    - dbms:
                        type: mysql,mariadb
                    - sqlCheck:
                        expectedResult: 0
                        sql: SELECT count(*) FROM setting WHERE `key` = 'enable-public-sharing';
            - sqlCheck:
                expectedResult: 1
                sql: >
                  SELECT CASE WHEN COUNT(*) > 0 THEN 1 ELSE 0 END FROM core_user;
      changes:
        - sql:
            dbms: postgresql
            sql: INSERT INTO setting (key, value) VALUES ('enable-public-sharing', 'false');
        - sql:
            dbms: mysql,mariadb
            sql: INSERT INTO setting (`key`, value) VALUES ('enable-public-sharing', 'false');
        - sql:
            dbms: h2
            sql: INSERT INTO setting ("KEY", "VALUE") VALUES ('enable-public-sharing', 'false');
      rollback: # not needed

  - changeSet:
      id: v49.2024-03-26T10:23:12
      author: adam-james
      comment: Add pulse_card.format_rows
      changes:
        - addColumn:
            tableName: pulse_card
            columns:
              - column:
                  name: format_rows
                  type: ${boolean.type}
                  defaultValue: true
                  remarks: Whether or not to apply formatting to the rows of the export

  - changeSet:
      id: v49.2024-03-26T20:27:58
      author: noahmoss
      comment: Added 0.46.0 - Delete the truncate audit log task (renamed to truncate audit tables)
      changes:
        - customChange:
            class: "metabase.db.custom_migrations.DeleteTruncateAuditLogTask"

  - changeSet:
      id: v49.2024-04-09T10:00:00
      author: qnkhuat
      comment: Drop not null constraint on metabase_database.cache_field_values_schedule
      changes:
        - dropNotNullConstraint:
            tableName: metabase_database
            columnName: cache_field_values_schedule
            columnDataType: varchar(254)
      # nothing because it should always be like this
      rollback:

  - changeSet:
      id: v49.2024-04-09T10:00:01
      author: qnkhuat
      comment: Drop default value on metabase_database.cache_field_values_schedule
      changes:
        - dropDefaultValue:
            tableName: metabase_database
            columnName: cache_field_values_schedule
      # nothing because it should always be like this
      rollback:

  - changeSet:
      id: v49.2024-04-09T10:00:02
      author: qnkhuat
      comment: Add null as default value for metabase_database.cache_field_values_schedule
      changes:
        - addDefaultValue:
            defaultValue: "null"
            tableName: metabase_database
            columnName: cache_field_values_schedule
      # nothing because it should always be like this
      rollback:

  - changeSet:
      id: v49.2024-04-09T10:00:03
      author: qnkhuat
      comment: This clears the schedule for caching field values for databases with period scanning disabled.
      changes:
        - customChange:
            class: "metabase.db.custom_migrations.DeleteScanFieldValuesTriggerForDBThatTurnItOff"

  - changeSet:
      id: v50.2024-01-04T13:52:51
      author: noahmoss
      comment: Data permissions table
      changes:
        - createTable:
            tableName: data_permissions
            remarks: A table to store database and table permissions
            columns:
              - column:
                  remarks: The ID of the permission
                  name: id
                  type: int
                  autoIncrement: true
                  constraints:
                    primaryKey: true
                    nullable: false
              - column:
                  remarks: The ID of the associated permission group
                  name: group_id
                  type: int
                  constraints:
                    nullable: false
                    referencedTableName: permissions_group
                    referencedColumnNames: id
                    foreignKeyName: fk_data_permissions_ref_permissions_group
                    deleteCascade: true
              - column:
                  remarks: The type of the permission (e.g. "data", "collection", "download"...)
                  name: perm_type
                  type: varchar(64)
                  constraints:
                    nullable: false
              - column:
                  remarks: A database ID, for DB and table-level permissions
                  name: db_id
                  type: int
                  constraints:
                    nullable: false
                    referencedTableName: metabase_database
                    referencedColumnNames: id
                    foreignKeyName: fk_data_permissions_ref_db_id
                    deleteCascade: true
              - column:
                  remarks: A schema name, for table-level permissions
                  name: schema_name
                  type: varchar(254)
                  constraints:
                    nullable: true
              - column:
                  remarks: A table ID
                  name: table_id
                  type: int
                  constraints:
                    nullable: true
                    referencedTableName: metabase_table
                    referencedColumnNames: id
                    foreignKeyName: fk_data_permissions_ref_table_id
                    deleteCascade: true
              - column:
                  remarks: The value this permission is set to.
                  name: perm_value
                  type: varchar(64)
                  constraints:
                    nullable: false

  - changeSet:
      id: v50.2024-01-09T13:52:21
      author: noahmoss
      comment: Index on data_permissions.table_id
      rollback: # not necessary, will be removed with the table
      changes:
        - createIndex:
            tableName: data_permissions
            columns:
              - column:
                  name: table_id
            indexName: idx_data_permissions_table_id

  - changeSet:
      id: v50.2024-01-09T13:53:50
      author: noahmoss
      comment: Index on data_permissions.db_id
      rollback: # not necessary, will be removed with the table
      changes:
        - createIndex:
            tableName: data_permissions
            columns:
              - column:
                  name: db_id
            indexName: idx_data_permissions_db_id

  - changeSet:
      id: v50.2024-01-09T13:53:54
      author: noahmoss
      comment: Index on data_permissions.group_id
      rollback: # not necessary, will be removed with the table
      changes:
        - createIndex:
            tableName: data_permissions
            columns:
              - column:
                  name: group_id
            indexName: idx_data_permissions_group_id

  - changeSet:
      id: v50.2024-01-10T03:27:29
      author: noahmoss
      comment: Drop foreign key constraint on sandboxes.permissions_id
      changes:
        - dropForeignKeyConstraint:
            baseTableName: sandboxes
            constraintName: fk_sandboxes_ref_permissions
      rollback:
        - addForeignKeyConstraint:
            baseTableName: sandboxes
            baseColumnNames: permission_id
            referencedTableName: permissions
            referencedColumnNames: id
            constraintName: fk_sandboxes_ref_permissions
            onDelete: CASCADE

  - changeSet:
      id: v50.2024-01-10T03:27:30
      author: noahmoss
      comment: Migrate data-access permissions from `permissions` to `data_permissions`
      changes:
        - sqlFile:
            dbms: postgresql,h2
            path: permissions/data_access.sql
            relativeToChangelogFile: true
        - sqlFile:
            dbms: mysql,mariadb
            path: permissions/mysql_data_access.sql
            relativeToChangelogFile: true
      rollback:
        - sqlFile:
            dbms: postgresql,h2
            path: permissions/rollback/data_access.sql
            relativeToChangelogFile: true
        - sqlFile:
            dbms: mysql,mariadb
            path: permissions/rollback/mysql_data_access.sql
            relativeToChangelogFile: true

  - changeSet:
      id: v50.2024-01-10T03:27:31
      author: noahmoss
      comment: Migrate native-query-editing permissions from `permissions` to `data_permissions`
      changes:
        - sqlFile:
            path: permissions/native_query_editing.sql
            relativeToChangelogFile: true
      rollback:
        - sqlFile:
            path: permissions/rollback/native_query_editing.sql
            relativeToChangelogFile: true

  - changeSet:
      id: v50.2024-01-10T03:27:32
      author: noahmoss
      comment: Migrate download-results permissions from `permissions` to `data_permissions`
      changes:
        - sqlFile:
            dbms: postgresql,h2
            path: permissions/download_results.sql
            relativeToChangelogFile: true
        - sqlFile:
            dbms: mysql,mariadb
            path: permissions/mysql_download_results.sql
            relativeToChangelogFile: true
      rollback:
        - sqlFile:
            dbms: postgresql,h2
            path: permissions/rollback/download_results.sql
            relativeToChangelogFile: true
        - sqlFile:
            dbms: mysql,mariadb
            path: permissions/rollback/mysql_download_results.sql
            relativeToChangelogFile: true

  - changeSet:
      id: v50.2024-01-10T03:27:33
      author: noahmoss
      comment: Migrate manage-data-metadata permissions from `permissions` to `data_permissions`
      changes:
        - sqlFile:
            dbms: postgresql,h2
            path: permissions/manage_table_metadata.sql
            relativeToChangelogFile: true
        - sqlFile:
            dbms: mysql,mariadb
            path: permissions/mysql_manage_table_metadata.sql
            relativeToChangelogFile: true
      rollback:
        - sqlFile:
            dbms: postgresql,h2
            path: permissions/rollback/manage_table_metadata.sql
            relativeToChangelogFile: true
        - sqlFile:
            dbms: mysql,mariadb
            path: permissions/rollback/mysql_manage_table_metadata.sql
            relativeToChangelogFile: true

  - changeSet:
      id: v50.2024-01-10T03:27:34
      author: noahmoss
      comment: Migrate manage-database permissions from `permissions` to `data_permissions`
      changes:
        - sqlFile:
            path: permissions/manage_database.sql
            relativeToChangelogFile: true
      rollback:
        - sqlFile:
            path: permissions/rollback/manage_database.sql
            relativeToChangelogFile: true

  - changeSet:
      id: v50.2024-02-19T21:32:04
      author: noahmoss
      comment: Clear data permission paths
      changes:
        - sql: >-
            DELETE FROM permissions WHERE object LIKE '%/db/%';
      rollback: # not needed; handled by the permission migrations above

  - changeSet:
      id: v50.2024-02-20T19:21:04
      author: camsaul
      comment: Drop v1 version of v_content view since it references report_card.dataset which we are dropping in next migration
      changes:
        - sql:
            sql: >
              DROP VIEW IF EXISTS v_content;
      rollback:
        - sqlFile:
            dbms: postgresql
            path: instance_analytics_views/content/v1/postgres-content.sql
            relativeToChangelogFile: true
        - sqlFile:
            dbms: mysql,mariadb
            path: instance_analytics_views/content/v1/mysql-content.sql
            relativeToChangelogFile: true
        - sqlFile:
            dbms: h2
            path: instance_analytics_views/content/v1/h2-content.sql
            relativeToChangelogFile: true

  - changeSet:
      id: v50.2024-02-20T19:25:40
      author: camsaul
      comment: Remove report_card.dataset (indicated whether Card was a Model; migrated to report_card.type in 49)
      changes:
        - dropColumn:
            tableName: report_card
            columnName: dataset
      rollback:
        - addColumn:
            tableName: report_card
            columns:
              - column:
                  name: dataset
                  type: boolean
                  remarks: "Indicate whether question is a model"
                  constraints:
                    nullable: false
                  defaultValue: false
        - sql:
            sql: >-
              UPDATE report_card
              SET dataset = true
              WHERE type = 'model';

  - changeSet:
      id: v50.2024-02-20T19:26:38
      author: camsaul
      comment: Add new v2 version of v_content view which uses report_card.type instead of report_card.dataset (removed in previous migration)
      changes:
        - sqlFile:
            dbms: postgresql
            path: instance_analytics_views/content/v2/postgres-content.sql
            relativeToChangelogFile: true
        - sqlFile:
            dbms: mysql,mariadb
            path: instance_analytics_views/content/v2/mysql-content.sql
            relativeToChangelogFile: true
        - sqlFile:
            dbms: h2
            path: instance_analytics_views/content/v2/h2-content.sql
            relativeToChangelogFile: true
      rollback:
        - sql:
            sql: >-
              DROP VIEW IF EXISTS v_content;

  - changeSet:
      id: v50.2024-02-26T22:15:54
      author: noahmoss
      comment: New `view-data` permission
      changes:
        - sqlFile:
            dbms: postgresql,h2
            path: permissions/view_data.sql
            relativeToChangelogFile: true
        - sqlFile:
            dbms: mysql,mariadb
            path: permissions/mysql_view_data.sql
            relativeToChangelogFile: true
      rollback:
        - sqlFile:
            path: permissions/rollback/view_data.sql
            relativeToChangelogFile: true

  - changeSet:
      id: v50.2024-02-26T22:15:55
      author: noahmoss
      comment: New `create_queries` permission
      changes:
        - sqlFile:
            path: permissions/create_queries.sql
            relativeToChangelogFile: true
      rollback:
        - sqlFile:
            path: permissions/rollback/create_queries.sql
            relativeToChangelogFile: true

  - changeSet:
      id: v50.2024-02-29T15:06:43
      author: tsmacdonald
      comment: Add the query_field join table
      changes:
        - createTable:
            tableName: query_field
            remarks: Fields used by a card's query
            columns:
              - column:
                  name: id
                  remarks: PK
                  type: int
                  autoIncrement: true
                  constraints:
                    primaryKey: true
                    nullable: false
              - column:
                  name: card_id
                  remarks: referenced card
                  type: int
                  constraints:
                    nullable: false
                    referencedTableName: report_card
                    referencedColumnNames: id
                    foreignKeyName: fk_query_field_card_id
                    deleteCascade: true
              - column:
                  name: field_id
                  remarks: referenced field
                  type: int
                  constraints:
                    nullable: false
                    referencedTableName: metabase_field
                    referencedColumnNames: id
                    foreignKeyName: fk_query_field_field_id
                    deleteCascade: true

  - changeSet:
      id: v50.2024-02-29T15:07:43
      author: tsmacdonald
      comment: Index query_field.card_id
      rollback: # not necessary, will be removed with the table
      changes:
        - createIndex:
            tableName: query_field
            columns:
              - column:
                  name: card_id
            indexName: idx_query_field_card_id

  - changeSet:
      id: v50.2024-02-29T15:08:43
      author: tsmacdonald
      comment: Index query_field.field_id
      rollback: # not necessary, will be removed with the table
      changes:
        - createIndex:
            tableName: query_field
            columns:
              - column:
                  name: field_id
            indexName: idx_query_field_field_id

  - changeSet:
      id: v50.2024-03-12T17:16:38
      author: noahmoss
      comment: Drops the `activity` table which is now unused
      changes:
        - dropTable:
            tableName: activity
      rollback:
        - createTable:
            tableName: activity
            columns:
              - column:
                  name: id
                  type: int
                  autoIncrement: true
                  constraints:
                    primaryKey: true
                    nullable: false
              - column:
                  name: topic
                  type: varchar(32)
                  constraints:
                    nullable: false
              - column:
                  name: timestamp
                  type: DATETIME
                  constraints:
                    nullable: false
              - column:
                  name: user_id
                  type: int
                  constraints:
                    nullable: true
                    referencedTableName: core_user
                    referencedColumnNames: id
                    foreignKeyName: fk_activity_ref_user_id
                    deferrable: false
                    initiallyDeferred: false
              - column:
                  name: model
                  type: varchar(16)
                  constraints:
                    nullable: true
              - column:
                  name: model_id
                  type: int
                  constraints:
                    nullable: true
              - column:
                  name: database_id
                  type: int
                  constraints:
                    nullable: true
              - column:
                  name: table_id
                  type: int
                  constraints:
                    nullable: true
              - column:
                  name: custom_id
                  type: varchar(48)
                  constraints:
                    nullable: true
              - column:
                  name: details
                  type: ${text.type}
                  constraints:
                    nullable: false
        - sql:
            dbms: mysql
            sql: >
              CREATE index idx_activity_entity_qualified_id ON activity (
                (
                  CASE
                    WHEN model = 'Dataset' THEN (concat('card_', model_id))
                    WHEN model_id IS NULL THEN NULL
                    ELSE (concat(lower(model), '_', model_id))
                  END
                )
              );

  - changeSet:
      id: v50.2024-03-18T16:00:00
      author: piranha
      comment: 'Effective caching #36847'
      changes:
        - createTable:
            tableName: cache_config
            remarks: Cache Configuration
            columns:
              - column:
                  name: id
                  remarks: Unique ID
                  type: int
                  autoIncrement: true
                  constraints:
                    primaryKey: true
                    nullable: false
              - column:
                  name: model
                  remarks: Name of an entity model
                  type: varchar(32)
                  constraints:
                    nullable: false
              - column:
                  name: model_id
                  remarks: ID of the said entity
                  type: int
                  constraints:
                    nullable: false
              - column:
                  name: created_at
                  remarks: Timestamp when the config was inserted
                  type: ${timestamp_type}
                  defaultValueComputed: current_timestamp
                  constraints:
                    nullable: false
              - column:
                  name: updated_at
                  remarks: Timestamp when the config was updated
                  type: ${timestamp_type}
                  defaultValueComputed: current_timestamp
                  constraints:
                    nullable: false
              - column:
                  name: strategy
                  remarks: caching strategy name
                  type: ${text.type}
                  constraints:
                    nullable: false
              - column:
                  name: config
                  remarks: caching strategy configuration
                  type: ${text.type}
                  constraints:
                    nullable: false
              - column:
                  name: state
                  remarks: state for strategies needing to keep some data between runs
                  type: ${text.type}
                  constraints:
                    nullable: true
              - column:
                  name: invalidated_at
                  remarks: indicates when a cache was invalidated last time for schedule-based strategies
                  type: ${timestamp_type}
                  constraints:
                    nullable: true
              - column:
                  name: next_run_at
                  remarks: keeps next time to run for schedule-based strategies
                  type: ${timestamp_type}
                  constraints:
                    nullable: true

  - changeSet:
      id: v50.2024-03-18T16:00:01
      author: piranha
      comment: 'Effective caching #36847'
      rollback: # will be removed with the table
      changes:
        - addUniqueConstraint:
            remarks: Unique config for cache_config (model, model_id)
            tableName: cache_config
            constraintName: idx_cache_config_unique_model
            columnNames: model, model_id

  - changeSet:
      id: v50.2024-03-21T17:41:00
      author: qnkhuat
      comment: Add metabase_table.estimated_row_count
      changes:
        - addColumn:
            tableName: metabase_table
            columns:
              - column:
                  name: estimated_row_count
                  type: bigint
                  remarks: The estimated row count

  - changeSet:
      id: v50.2024-03-22T00:38:28
      author: qnkhuat
      comment: Add field_usage table
      changes:
        - createTable:
            tableName: field_usage
            remarks: Used to store field usage during query execution
            columns:
              - column:
                  name: id
                  remarks: Unique ID
                  type: int
                  autoIncrement: true
                  constraints:
                    primaryKey: true
                    nullable: false
              - column:
                  name: field_id
                  remarks: ID of the field
                  type: int
                  constraints:
                    nullable: false
                    referencedTableName: metabase_field
                    referencedColumnNames: id
                    foreignKeyName: fk_field_usage_field_id_metabase_field_id
                    deleteCascade: true
              - column:
                  name: query_execution_id
                  remarks: referenced query execution
                  type: int
                  constraints:
                    nullable: false
                    referencedTableName: query_execution
                    referencedColumnNames: id
                    foreignKeyName: fk_field_usage_query_execution_id
                    deleteCascade: true
              - column:
                  name: used_in
                  remarks: which part of the query the field was used in
                  type: varchar(25)
                  constraints:
                    nullable: false
              - column:
                  name: filter_op
                  remarks: filter's operator that applied to the field
                  type: varchar(25)
                  constraints:
                    nullable: true
              - column:
                  name: aggregation_function
                  remarks: the aggregation function that field applied to
                  type: varchar(25)
                  constraints:
                    nullable: true
              - column:
                  name: breakout_temporal_unit
                  remarks: temporal unit options of the breakout
                  type: varchar(25)
                  constraints:
                    nullable: true
              - column:
                  name: breakout_binning_strategy
                  remarks: the strategy of breakout
                  type: varchar(25)
                  constraints:
                    nullable: true
              - column:
                  name: breakout_binning_num_bins
                  remarks: The numbin option of breakout
                  type: int
                  constraints:
                    nullable: true
              - column:
                  name: breakout_binning_bin_width
                  remarks: The numbin option of breakout
                  type: int
                  constraints:
                    nullable: true
              - column:
                  name: created_at
                  type: ${timestamp_type}
                  remarks: The time a field usage was recorded
                  defaultValueComputed: current_timestamp
                  constraints:
                    nullable: false

  - changeSet:
      id: v50.2024-03-22T00:39:28
      author: qnkhuat
      comment: Index field_usage.field_id
      rollback: # not necessary, will be removed with the table
      changes:
        - createIndex:
            tableName: field_usage
            indexName: idx_field_usage_field_id
            columns:
              column:
                name: field_id

  - changeSet:
      id: v50.2024-03-24T19:34:11
      author: noahmoss
      comment: Clean up deprecated view-data and native-query-editing permissions
      rollback: # handled by the rollbacks for `v50.2024-02-26T22:15:54` and `v50.2024-02-26T22:15:55`
      changes:
        - sql:
            sql: >
              DELETE FROM data_permissions where perm_type = 'perms/data-access' OR perm_type = 'perms/native-query-editing';

  - changeSet:
      id: v50.2024-03-25T14:53:00
      author: tsmacdonald
      comment: Add query_field.direct_reference
      changes:
        - addColumn:
            tableName: query_field
            columns:
              - column:
                  name: direct_reference
                  type: ${boolean.type}
                  remarks: "Is the Field referenced directly or via a wildcard"
                  constraints:
                    nullable: false
                  defaultValue: true

  - changeSet:
      id: v50.2024-03-28T16:30:35
      author: calherries
      comment: Create internal user
      changes:
        - customChange:
            class: "metabase.db.custom_migrations.CreateInternalUser"

  - changeSet:
      id: v50.2024-03-29T10:00:00
      author: piranha
      comment: 'Granular cache invalidation'
      changes:
        - addColumn:
            tableName: report_card
            columns:
              - column:
                  name: cache_invalidated_at
                  type: ${timestamp_type}
                  remarks: 'An invalidation time that can supersede cache_config.invalidated_at'
                  constraints:
                    nullable: true

  - changeSet:
      id: v50.2024-04-09T15:55:19
      author: calherries
      comment: Add collection.is_sample column
      changes:
        - addColumn:
            tableName: collection
            columns:
              - column:
                  name: is_sample
                  type: ${boolean.type}
                  remarks: "Is the collection part of the sample content?"
                  constraints:
                    nullable: false
                  defaultValue: false

  - changeSet:
      id: v50.2024-04-09T15:55:22
      author: calherries
      comment: Create sample content
      changes:
        - customChange:
            class: "metabase.db.custom_migrations.CreateSampleContent"

  - changeSet:
      id: v50.2024-04-12T12:33:09
      author: piranha
      comment: 'Copy old cache configurations to cache_config table'
      changes:
        - sqlFile:
            dbms: postgresql
            path: custom_sql/fill_cache_config.pg.sql
            relativeToChangelogFile: true
        - sqlFile:
            dbms: mysql,mariadb
            path: custom_sql/fill_cache_config.my.sql
            relativeToChangelogFile: true
        - sqlFile:
            dbms: h2
            path: custom_sql/fill_cache_config.h2.sql
            relativeToChangelogFile: true
      rollback: # no rollback necessary, we're not removing the columns yet

  - changeSet:
      id: v50.2024-04-18T14:33:19
      author: piranha
      comment: Backfill query_field
      changes:
        - customChange:
            class: "metabase.db.custom_migrations.BackfillQueryField"

  - changeSet:
<<<<<<< HEAD
      id: v50.2024-04-10T12:19:00
      author: adam-james
      comment: Added 0.50.0 - Per-user Dashboard Parameter values table
      changes:
        - createTable:
            tableName: user_parameter_value
            remarks: Table holding last set value of a parameter per user
            columns:
              - column:
                  name: id
                  type: int
                  autoIncrement: true
                  constraints:
                    primaryKey: true
                    nullable: false
              - column:
                  name: user_id
                  type: int
                  remarks: 'ID of the User who has set the parameter value'
                  constraints:
                    nullable: false
                    references: core_user(id)
                    foreignKeyName: fk_user_parameter_value_user_id
                    deleteCascade: true
              - column:
                  name: parameter_id
                  type: varchar(36)
                  remarks: "The parameter ID"
                  constraints:
                    nullable: false
              - column:
                  name: value
                  type: ${text.type}
                  remarks: Value of the parameter as a string
                  constraints:
                    nullable: true
=======
      id: v50.2024-04-19T17:04:04
      author: noahmoss
      comment: Clean up deprecated view-data and native-query-editing permissions (again)
      rollback: # handled by the rollbacks for `v50.2024-02-26T22:15:54` and `v50.2024-02-26T22:15:55`
      changes:
        - sql:
            sql: >
              DELETE FROM data_permissions where perm_type = 'perms/data-access' OR perm_type = 'perms/native-query-editing';

  - changeSet:
      id: v50.2024-04-25T16:29:31
      author: calherries
      comment: Add report_card.view_count
      changes:
        - addColumn:
            columns:
              - column:
                  name: view_count
                  type: integer
                  defaultValueNumeric: 0
                  remarks: Keeps a running count of card views
                  constraints:
                    nullable: false
            tableName: report_card

  - changeSet:
      id: v50.2024-04-25T16:29:32
      author: calherries
      comment: Populate report_card.view_count
      changes:
        - sql:
            dbms: mysql,mariadb
            sql: >-
              UPDATE report_card c
              SET c.view_count = (
                  SELECT COUNT(*)
                  FROM view_log v
                  WHERE v.model = 'card'
                  AND v.model_id = c.id
              );
        - sql:
            dbms: postgresql,h2
            sql: >-
              UPDATE report_card c
              SET view_count = (
                  SELECT count(*)
                  FROM view_log v
                  WHERE v.model = 'card'
                  AND v.model_id = c.id
              );
      rollback: # nothing to do, since view_count didn't exist in v49

  - changeSet:
      id: v50.2024-04-25T16:29:33
      author: calherries
      comment: Add report_dashboard.view_count
      changes:
        - addColumn:
            columns:
              - column:
                  name: view_count
                  type: integer
                  defaultValueNumeric: 0
                  remarks: Keeps a running count of dashboard views
                  constraints:
                    nullable: false
            tableName: report_dashboard

  - changeSet:
      id: v50.2024-04-25T16:29:34
      author: calherries
      comment: Populate report_dashboard.view_count
      changes:
        - sql:
            dbms: mysql,mariadb
            sql: >-
              UPDATE report_dashboard c
              SET c.view_count = (
                  SELECT COUNT(*)
                  FROM view_log v
                  WHERE v.model = 'dashboard'
                  AND v.model_id = c.id
              );
        - sql:
            dbms: postgresql,h2
            sql: >-
              UPDATE report_dashboard c
              SET view_count = (
                  SELECT count(*)
                  FROM view_log v
                  WHERE v.model = 'dashboard'
                  AND v.model_id = c.id
              );
      rollback: # nothing to do, since view_count didn't exist in v49
>>>>>>> a24abaea

  # >>>>>>>>>> DO NOT ADD NEW MIGRATIONS BELOW THIS LINE! ADD THEM ABOVE <<<<<<<<<<

########################################################################################################################
#
# ADVICE:
#
# 1) Run ./bin/lint-migrations-file.sh to run core.spec checks against any changes you make here. Liquibase is pretty
#    forgiving and won't complain if you accidentally mix up things like deleteCascade and onDelete: CASCADE. CI runs
#    this check but it's nicer to know now instead of waiting for CI.
#
#   1a) Ensure your changes are compatible with Liquibase rollback. See comments starting with
#       0.45 migrations for more notes. Rollback to 0.44 and forwards to the latest migration is tested
#       automatically and the migrations linter will check for the presence of rollback where required as
#       much as possible.
#
# 2) Migration IDs should follow the format
#
#    vMM.TIMESTAMP
#
#    Where
#
#    M         = major version
#    TIMESTAMP = the current timestamp with format `yyyy-MM-dd'T'HH:mm:ss`
#                To get this timestamp, evaluate this in your REPL: `(dev/migration-timestamp)`
#
#    E.g: You're adding a new migration for version 49, And it's 10:30:00AM on April 1, 2023 (UTC),
#    your migration id should be: `v49.2023-04-01T10:30:00`.
#
# PLEASE KEEP THIS MESSAGE AT THE BOTTOM OF THIS FILE!!!!! Add new migrations above the message.
#
########################################################################################################################<|MERGE_RESOLUTION|>--- conflicted
+++ resolved
@@ -6570,44 +6570,6 @@
             class: "metabase.db.custom_migrations.BackfillQueryField"
 
   - changeSet:
-<<<<<<< HEAD
-      id: v50.2024-04-10T12:19:00
-      author: adam-james
-      comment: Added 0.50.0 - Per-user Dashboard Parameter values table
-      changes:
-        - createTable:
-            tableName: user_parameter_value
-            remarks: Table holding last set value of a parameter per user
-            columns:
-              - column:
-                  name: id
-                  type: int
-                  autoIncrement: true
-                  constraints:
-                    primaryKey: true
-                    nullable: false
-              - column:
-                  name: user_id
-                  type: int
-                  remarks: 'ID of the User who has set the parameter value'
-                  constraints:
-                    nullable: false
-                    references: core_user(id)
-                    foreignKeyName: fk_user_parameter_value_user_id
-                    deleteCascade: true
-              - column:
-                  name: parameter_id
-                  type: varchar(36)
-                  remarks: "The parameter ID"
-                  constraints:
-                    nullable: false
-              - column:
-                  name: value
-                  type: ${text.type}
-                  remarks: Value of the parameter as a string
-                  constraints:
-                    nullable: true
-=======
       id: v50.2024-04-19T17:04:04
       author: noahmoss
       comment: Clean up deprecated view-data and native-query-editing permissions (again)
@@ -6702,7 +6664,44 @@
                   AND v.model_id = c.id
               );
       rollback: # nothing to do, since view_count didn't exist in v49
->>>>>>> a24abaea
+
+  - changeSet:
+      id: v50.2024-04-26T09:19:00
+      author: adam-james
+      comment: Added 0.50.0 - Per-user Dashboard Parameter values table
+      changes:
+        - createTable:
+            tableName: user_parameter_value
+            remarks: Table holding last set value of a parameter per user
+            columns:
+              - column:
+                  name: id
+                  type: int
+                  autoIncrement: true
+                  constraints:
+                    primaryKey: true
+                    nullable: false
+              - column:
+                  name: user_id
+                  type: int
+                  remarks: 'ID of the User who has set the parameter value'
+                  constraints:
+                    nullable: false
+                    references: core_user(id)
+                    foreignKeyName: fk_user_parameter_value_user_id
+                    deleteCascade: true
+              - column:
+                  name: parameter_id
+                  type: varchar(36)
+                  remarks: "The parameter ID"
+                  constraints:
+                    nullable: false
+              - column:
+                  name: value
+                  type: ${text.type}
+                  remarks: Value of the parameter as a string
+                  constraints:
+                    nullable: true
 
   # >>>>>>>>>> DO NOT ADD NEW MIGRATIONS BELOW THIS LINE! ADD THEM ABOVE <<<<<<<<<<
 
