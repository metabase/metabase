--- conflicted
+++ resolved
@@ -1225,7 +1225,7 @@
               (is (= expected-rows
                      (mt/formatted-rows [int int] (qp/process-query query)))))))))))
 
-(deftest ^:parallel filter-by-current-quarter-test
+(deftest filter-by-current-quarter-test
   ;; Oracle doesn't work on March 31st because March 31st + 3 months = June 31st, which doesn't exist. See #10072
   (mt/test-drivers (disj (mt/normal-drivers) :oracle)
     (testing "Should be able to filter by current quarter (#20683)"
@@ -1242,7 +1242,7 @@
                (mt/formatted-rows [int] (qp/process-query query)))))))))
 
 ;; TODO -- is this really date BUCKETING? Does this BELONG HERE?!
-(deftest ^:parallel june-31st-test
+(deftest june-31st-test
   (testing "What happens when you try to add 3 months to March 31st? It should still work (#10072, #21968, #21969)"
     ;; only testing the SQL drivers for now since I'm not 100% sure how to mock this for everyone else. Maybe one day
     ;; when we support expressions like `+` for temporal types we can do an `:absolute-datetime` plus
@@ -1255,14 +1255,13 @@
                         #t "2022-03-31T00:00:00"
                         #t "2022-03-31T00:00:00-00:00"]]
         (testing (format "%d %s ^%s %s" n unit (.getCanonicalName (class t)) (pr-str t))
-<<<<<<< HEAD
           (binding [hx/*honey-sql-version* (sql.qp/honey-sql-version driver/*driver*)]
             (let [march-31     (sql.qp/->honeysql driver/*driver* [:absolute-datetime t :day])
                   june-31      (sql.qp/add-interval-honeysql-form driver/*driver* march-31 n unit)
                   checkins     (mt/with-everything-store
                                  (sql.qp/->honeysql driver/*driver* (db/select-one Table :id (mt/id :checkins))))
                   honeysql     {:select [[june-31 :june_31]]
-                                :from   [(sql.qp/maybe-wrap-unaliased-expr checkins)]}
+                                :from   [checkins]}
                   honeysql     (sql.qp/apply-top-level-clause driver/*driver* :limit honeysql {:limit 1})
                   [sql & args] (sql.qp/format-honeysql driver/*driver* honeysql)
                   query        (mt/native-query {:query sql, :params args})]
@@ -1272,32 +1271,8 @@
                                      ;; guess you could make a case for either June 30th or July 1st. I don't really know
                                      ;; how you can get June 29th from this, but that's what Vertica returns. :shrug: The
                                      ;; main thing here is that it's not barfing.
-                                     (or (and "06-" (or "29" "30")) "07-01")
+                                     [:or [:and "06-" [:or "29" "30"]] "07-01"]
                                      ;; We also don't really care if this is returned as a date or a timestamp with or
                                      ;; without time zone.
-                                     (opt (or "T" #"\s")
-                                          "00:00:00"
-                                          (opt "Z")))
-                         (first (mt/first-row (qp/process-query query)))))))))))))
-=======
-          (let [march-31     (sql.qp/->honeysql driver/*driver* [:absolute-datetime t :day])
-                june-31      (sql.qp/add-interval-honeysql-form driver/*driver* march-31 n unit)
-                checkins     (mt/with-everything-store
-                               (sql.qp/->honeysql driver/*driver* (db/select-one Table :id (mt/id :checkins))))
-                honeysql     {:select [[june-31 :june_31]]
-                              :from   [checkins]}
-                honeysql     (sql.qp/apply-top-level-clause driver/*driver* :limit honeysql {:limit 1})
-                [sql & args] (sql.qp/format-honeysql driver/*driver* honeysql)
-                query        (mt/native-query {:query sql, :params args})]
-            (mt/with-native-query-testing-context query
-              (is (re= (u.regex/rx #"^2022-"
-                                   ;; We don't really care if someone returns June 29th or 30th or July 1st here. I
-                                   ;; guess you could make a case for either June 30th or July 1st. I don't really know
-                                   ;; how you can get June 29th from this, but that's what Vertica returns. :shrug: The
-                                   ;; main thing here is that it's not barfing.
-                                   [:or [:and "06-" [:or "29" "30"]] "07-01"]
-                                   ;; We also don't really care if this is returned as a date or a timestamp with or
-                                   ;; without time zone.
-                                   [:? [:or "T" #"\s"] "00:00:00" [:? "Z"]])
-                       (first (mt/first-row (qp/process-query query))))))))))))
->>>>>>> 46711eff
+                                     [:? [:or "T" #"\s"] "00:00:00" [:? "Z"]])
+                         (first (mt/first-row (qp/process-query query)))))))))))))