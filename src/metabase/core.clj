--- conflicted
+++ resolved
@@ -115,14 +115,7 @@
       ;; add the sample database DB for fresh installs
       (sample-data/add-sample-database!)
       ;; otherwise update if appropriate
-<<<<<<< HEAD
-      (sample-data/update-sample-database-if-needed!))
-
-    ;; start the metabot thread
-    (metabot/start-metabot!))
-=======
-      (sample-data/update-sample-dataset-if-needed!)))
->>>>>>> dc88a912
+      (sample-data/update-sample-database-if-needed!)))
 
   (init-status/set-complete!)
   (log/info (trs "Metabase Initialization COMPLETE")))
