--- conflicted
+++ resolved
@@ -33,11 +33,7 @@
   createMockQueryBuilderState,
 } from "metabase-types/store/mocks";
 
-<<<<<<< HEAD
-import { DashboardState, EntitiesState } from "metabase-types/store";
-=======
 import { DashboardState } from "metabase-types/store";
->>>>>>> 3958b4f6
 import MainNavbar from "./MainNavbar";
 
 type SetupOpts = {
@@ -115,22 +111,14 @@
 
   let dashboardId: DashboardId | null = null;
   const dashboardsForState: DashboardState["dashboards"] = {};
-<<<<<<< HEAD
-  const dashboardsForEntities: EntitiesState["dashboards"] = {};
-=======
   const dashboardsForEntities: Dashboard[] = [];
->>>>>>> 3958b4f6
   if (openDashboard) {
     dashboardId = openDashboard.id;
     dashboardsForState[openDashboard.id] = {
       ...openDashboard,
       ordered_cards: openDashboard.ordered_cards.map(c => c.id),
     };
-<<<<<<< HEAD
-    dashboardsForEntities[openDashboard.id] = openDashboard;
-=======
     dashboardsForEntities.push(openDashboard);
->>>>>>> 3958b4f6
   }
 
   const storeInitialState = createMockState({
