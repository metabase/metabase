--- conflicted
+++ resolved
@@ -36,26 +36,8 @@
 `;
 
 export const LegendItemTitle = styled.div`
-<<<<<<< HEAD
-  display: flex;
-  flex: 1 1 auto;
-  flex-wrap: wrap;
-  align-items: center;
-  min-width: 0;
-  overflow: hidden;
-
-  &:not(:first-child) {
-    margin-left: ${({ hasSubtitle }) => (hasSubtitle ? "0.25rem" : "0.5rem")};
-  }
-=======
   color: ${colors["text-dark"]};
   font-weight: bold;
->>>>>>> 7e9da873
-`;
-
-export const LegendItemSubtitle = styled.span`
-  margin-left: 0.25rem;
-  margin-right: 0.25rem;
 `;
 
 export const LegendItemRemoveIcon = styled(Icon).attrs({
