import type { ReactNode } from "react";
import { t } from "ttag";

import Link from "metabase/common/components/Link/Link";
import * as Urls from "metabase/lib/urls";
import { useMetadataToasts } from "metabase/metadata/hooks";
import { PLUGIN_DEPENDENCIES } from "metabase/plugins";
import { Flex, Icon } from "metabase/ui";
import { useUpdateTransformMutation } from "metabase-enterprise/api";
import { TransformsSectionHeader } from "metabase-enterprise/data-studio/app/pages/TransformsSectionLayout/TransformsSectionHeader";
import { DataStudioBreadcrumbs } from "metabase-enterprise/data-studio/common/components/DataStudioBreadcrumbs/DataStudioBreadcrumbs";
import {
  PaneHeader,
  PaneHeaderInput,
  type PaneHeaderTab,
  PaneHeaderTabs,
} from "metabase-enterprise/data-studio/common/components/PaneHeader";
import type { Transform, TransformId } from "metabase-types/api";

import { NAME_MAX_LENGTH } from "../../constants";

import { TransformMoreMenu } from "./TransformMoreMenu";

type TransformHeaderProps = {
  transform: Transform;
  actions?: ReactNode;
  hasMenu?: boolean;
  isEditMode?: boolean;
};

export function TransformHeader({
  transform,
  actions,
  hasMenu = true,
  isEditMode = false,
}: TransformHeaderProps) {
  return (
<<<<<<< HEAD
    <PaneHeader
      px={0}
      title={
        <Flex align="center" gap="sm">
          <Icon name="refresh_downstream" />
          <TransformNameInput transform={transform} />
        </Flex>
      }
      menu={hasMenu && <TransformMoreMenu transform={transform} />}
      tabs={!isEditMode && <TransformTabs transform={transform} />}
      actions={actions}
      data-testid="transforms-header"
    />
=======
    <>
      <TransformsSectionHeader
        leftSection={
          <DataStudioBreadcrumbs>
            <Link to={Urls.transformList()}>{t`Transforms`}</Link>
            {transform.name}
          </DataStudioBreadcrumbs>
        }
      />
      <PaneHeader
        title={<TransformNameInput transform={transform} />}
        menu={hasMenu && <TransformMoreMenu transform={transform} />}
        tabs={<TransformTabs transform={transform} />}
        actions={actions}
        data-testid="transforms-header"
      />
    </>
>>>>>>> 542861c8
  );
}

type TransformNameInputProps = {
  transform: Transform;
};

function TransformNameInput({ transform }: TransformNameInputProps) {
  const [updateTransform] = useUpdateTransformMutation();
  const { sendSuccessToast, sendErrorToast } = useMetadataToasts();

  const handleChangeName = async (newName: string) => {
    const { error } = await updateTransform({
      id: transform.id,
      name: newName,
    });

    if (error) {
      sendErrorToast(t`Failed to update transform name`);
    } else {
      sendSuccessToast(t`Transform name updated`);
    }
  };

  return (
    <PaneHeaderInput
      initialValue={transform.name}
      maxLength={NAME_MAX_LENGTH}
      onChange={handleChangeName}
    />
  );
}

type TransformTabsProps = {
  transform: Transform;
};

function TransformTabs({ transform }: TransformTabsProps) {
  const tabs = getTabs(transform.id);
  return <PaneHeaderTabs tabs={tabs} />;
}

function getTabs(id: TransformId): PaneHeaderTab[] {
  const tabs: PaneHeaderTab[] = [
    {
      label: t`Definition`,
      to: Urls.transform(id),
    },
    {
      label: t`Run`,
      to: Urls.transformRun(id),
    },
    {
      label: t`Target`,
      to: Urls.transformTarget(id),
    },
  ];

  if (PLUGIN_DEPENDENCIES.isEnabled) {
    tabs.push({
      label: t`Dependencies`,
      to: Urls.transformDependencies(id),
    });
  }

  return tabs;
}<|MERGE_RESOLUTION|>--- conflicted
+++ resolved
@@ -3,29 +3,22 @@
 
 import Link from "metabase/common/components/Link/Link";
 import * as Urls from "metabase/lib/urls";
-import { useMetadataToasts } from "metabase/metadata/hooks";
-import { PLUGIN_DEPENDENCIES } from "metabase/plugins";
 import { Flex, Icon } from "metabase/ui";
-import { useUpdateTransformMutation } from "metabase-enterprise/api";
-import { TransformsSectionHeader } from "metabase-enterprise/data-studio/app/pages/TransformsSectionLayout/TransformsSectionHeader";
-import { DataStudioBreadcrumbs } from "metabase-enterprise/data-studio/common/components/DataStudioBreadcrumbs/DataStudioBreadcrumbs";
-import {
-  PaneHeader,
-  PaneHeaderInput,
-  type PaneHeaderTab,
-  PaneHeaderTabs,
-} from "metabase-enterprise/data-studio/common/components/PaneHeader";
-import type { Transform, TransformId } from "metabase-types/api";
+import { DataStudioBreadcrumbs } from "metabase-enterprise/data-studio/common/components/DataStudioBreadcrumbs";
+import { PaneHeader } from "metabase-enterprise/data-studio/common/components/PaneHeader";
+import type { Transform } from "metabase-types/api";
 
-import { NAME_MAX_LENGTH } from "../../constants";
+import { TransformsSectionHeader } from "../TransformsSectionHeader";
 
 import { TransformMoreMenu } from "./TransformMoreMenu";
+import { TransformNameInput } from "./TransformNameInput";
+import { TransformTabs } from "./TransformTabs";
 
 type TransformHeaderProps = {
-  transform: Transform;
   actions?: ReactNode;
   hasMenu?: boolean;
   isEditMode?: boolean;
+  transform: Transform;
 };
 
 export function TransformHeader({
@@ -35,21 +28,6 @@
   isEditMode = false,
 }: TransformHeaderProps) {
   return (
-<<<<<<< HEAD
-    <PaneHeader
-      px={0}
-      title={
-        <Flex align="center" gap="sm">
-          <Icon name="refresh_downstream" />
-          <TransformNameInput transform={transform} />
-        </Flex>
-      }
-      menu={hasMenu && <TransformMoreMenu transform={transform} />}
-      tabs={!isEditMode && <TransformTabs transform={transform} />}
-      actions={actions}
-      data-testid="transforms-header"
-    />
-=======
     <>
       <TransformsSectionHeader
         leftSection={
@@ -60,78 +38,18 @@
         }
       />
       <PaneHeader
-        title={<TransformNameInput transform={transform} />}
+        px={0}
+        title={
+          <Flex align="center" gap="sm">
+            <Icon name="refresh_downstream" />
+            <TransformNameInput transform={transform} />
+          </Flex>
+        }
         menu={hasMenu && <TransformMoreMenu transform={transform} />}
-        tabs={<TransformTabs transform={transform} />}
+        tabs={!isEditMode && <TransformTabs transform={transform} />}
         actions={actions}
         data-testid="transforms-header"
       />
     </>
->>>>>>> 542861c8
   );
-}
-
-type TransformNameInputProps = {
-  transform: Transform;
-};
-
-function TransformNameInput({ transform }: TransformNameInputProps) {
-  const [updateTransform] = useUpdateTransformMutation();
-  const { sendSuccessToast, sendErrorToast } = useMetadataToasts();
-
-  const handleChangeName = async (newName: string) => {
-    const { error } = await updateTransform({
-      id: transform.id,
-      name: newName,
-    });
-
-    if (error) {
-      sendErrorToast(t`Failed to update transform name`);
-    } else {
-      sendSuccessToast(t`Transform name updated`);
-    }
-  };
-
-  return (
-    <PaneHeaderInput
-      initialValue={transform.name}
-      maxLength={NAME_MAX_LENGTH}
-      onChange={handleChangeName}
-    />
-  );
-}
-
-type TransformTabsProps = {
-  transform: Transform;
-};
-
-function TransformTabs({ transform }: TransformTabsProps) {
-  const tabs = getTabs(transform.id);
-  return <PaneHeaderTabs tabs={tabs} />;
-}
-
-function getTabs(id: TransformId): PaneHeaderTab[] {
-  const tabs: PaneHeaderTab[] = [
-    {
-      label: t`Definition`,
-      to: Urls.transform(id),
-    },
-    {
-      label: t`Run`,
-      to: Urls.transformRun(id),
-    },
-    {
-      label: t`Target`,
-      to: Urls.transformTarget(id),
-    },
-  ];
-
-  if (PLUGIN_DEPENDENCIES.isEnabled) {
-    tabs.push({
-      label: t`Dependencies`,
-      to: Urls.transformDependencies(id),
-    });
-  }
-
-  return tabs;
 }