---
title: Dashboard filters
summary: Make your dashboards do more with filters and parameters. Instead of creating a bunch of similar dashboards, just add widgets to change variables.
redirect_from:
  - /docs/latest/users-guide/08-dashboard-filters
---

# Dashboard filters and parameters

![Dashboard Filters](./images/filters.png)

Instead of creating duplicate dashboards to show different cuts of the same data (like a different dashboard for each quarter), you can add filter or parameter widgets to let people change _what_ data is displayed (filter the data), or _how_ its displayed (parameterize the data).

## Filter and parameter widgets

There are two basic types of widgets you can add. The type of filter or parameter widget you choose determines how the widget works, including which fields you'll can connect to the widget.

### Filter widgets

**Filters** determine _what_ data to show. For example, a date filter might show only data from the last 30 days, or a category filter might show only specific product categories.

- [Date picker](#date-picker-filters)
- [Location](#location-filters)
- [ID](#id-filter)
- [Number](#number-filter)
- [Text or category](#text-or-category-filter)
- [Boolean](#boolean-filter)

### Parameter widgets

**Parameters** determine _how_ to show the data. The time grouping parameter, for example, changes the granularity of time-based visualizations (like showing data by month instead of by day) without removing any data points.

- [Time grouping](#time-grouping-parameter)

## Adding a filter or parameter widget

![Add a Filter](./images/add-filter.png)

1. Click the **pencil icon** to enter dashboard editing mode.
2. You can add a filter or parameter widget to:

   - **The whole dashboard**. You'll need to connect these dashboard-level filters to individual cards. Metabase will only display dashboard-level widgets if they're connected to a card on the current tab.
   - **Heading cards**. Not text cards, only [heading cards](./introduction.md#adding-headings-or-descriptions-with-text-cards). Can only be connected to cards on the current tab.
   - **Question cards**. Can only be connected to cards on the current tab.

   Go to where you want to add a filter and click the **filter icon**.

3. Select a [filter type](#filter-and-parameter-widgets).
4. [Connect your filter or parameter widget to one or more dashboard cards](#connecting-a-filter-or-parameter-widget-to-dashboard-cards). Only dashboard-level widgets can be connected to cards on multiple tabs.
5. [Configure your filter](#editing-a-filter).
6. **Save** your changes.

If the filter isn't connected any of the cards on the current tab, Metabase won't display the filter.

### When to add a widget to a heading or card

These are just rules of thumb to keep the user experience predictable. Do whatever works for your use case.

By default, you should add widgets to the dashboard itself.

If, however, your dashboard grows larger, and it doesn't make sense to break the dashboard up into multiple dashboards, you can add widgets to headings and cards so people can filter in place as they scroll through sections. In these cases, you should scope the effects of a heading widget to the section immediately below. Filters on cards should generally only update the card itself.

If you want tab-specific widgets, you could either:

- Add them to the dashboard itself, but only connect the widget to cards on a specific tab.
- Use a heading filter.

## Date picker filters

When picking a Date picker filter, Metabase will prompt you to pick an operator:

- Month and Year
- Quarter and Year
- Single Date
- Date Range
- Relative Date
- All Options

Single Date and Date Range will provide a calendar widget, while the other options all provide slightly different dropdown interfaces for picking values. To get a widget that's just like the date picker in the query builder, choose All options.

### Issues with connecting to a date variable

If you get a message like "A date variable in this card can only be connectedd to a time type with the single date option", you can handle it in a couple of ways.

- **If you want a date picker where people can select multiple dates**, you'll need to change the variable in your SQL code to a [field filter](../questions/native-editor/field-filters.md).
- **If you want the filter widget to just take a single date**, you'll need to change the dashboard filter widget's type to "Single date".

## Time grouping parameter

![Time grouping](./images/time-grouping.png)

You can add a time grouping widget to a dashboard to change how charts are grouped by time. This widget won't filter the data; it'll change how Metabase aggregates the data. For example, you may want to look at the time series charts grouped by month by default, but give people the option to view the same results by other groupings: by week, by quarter, and so on.

This widget doesn't filter data in the charts; the widget just changes the time granularity for any cards that have a datetime field connected to the widget.

Grouping options include:

- Minute (or minute of hour)
- Hour (or hour of day)
- Day (or day of week, month, or year)
- Week (or week of year)
- Month (or month of year)
- Quarter (or quarter of year)
- Year

To connect a time grouping widget to a SQL question, you'll need to insert time grouping parameters in your code. See [time grouping parameters](../questions/native-editor/time-grouping-parameters.md).

## Location filters

There are four types of Location filters to choose from.

- City
- State
- ZIP or Postal Code
- Country

Additionally, you can select an operator for the location filter:

- **Is**. Select one or more values from a list or search box. Use **Is** when you just want to plug a value into a variable. For multiple values, the card must be either a question built using the query builder, a native/SQL question using a [field filter](../questions/native-editor/field-filters.md), or a basic variable set to accept [multiple values](../questions/native-editor/basic-sql-parameters.md#basic-variable-that-allows-people-to-select-multiple-values).
- **Is not**. Exclude one or more specific values.
- **Contains**. Match values that contain the entered text.
- **Does not contain**. Filter out values that contain the entered text.
- **Starts with**. Match values that begin with the entered text.
- **Ends with**. Match values that end with the entered text.

## ID filter

The ID filter provides a simple input box where you can type the ID of a user, order, etc.

You can give people the option to pick one value or multiple values.

## Number filter

You can choose from:

- Equal to
- Not equal to
- Between
- Greater than or equal to
- Less than or equal to

## Text or category filter

A flexible filter type that will let you create either a dropdown menu or an input box to filter on any text or category field in your cards. Options include:

- **Is**. Select one or more values from a list or search box. Use **Is** when you just want to plug a value into a variable. For multiple values, the card must be a question built using the query builder, a native/SQL question using a [field filter](../questions/native-editor/field-filters.md), or a basic variable set to [multiple values](../questions/native-editor/basic-sql-parameters.md#basic-variable-that-allows-people-to-select-multiple-values).
- **Is not**. Exclude one or more specific values.
- **Contains**. Match values that contain the entered text.
- **Does not contain**. Filter out values that contain the entered text.
- **Starts with**. Match values that begin with the entered text.
- **Ends with**. Match values that end with the entered text.

You can also select how people should filter on this column:

- Dropdown list
- Search box
- Input box

## Boolean filter

A boolean filter allows people to filter data based on true/false values.

## Connecting a filter or parameter widget to dashboard cards

For each widget that you add, you'll need to tell Metabase which column the filter should update for each card.

Click on a card's dropdown menu to select the field that you want the widget to filter on.

Here we've wired up a Text filter to the "Event types" card, telling Metabase that the column to filter on should be the `Analytics.Event.Button.Label` field:

![Wiring up a dashboard filter to a card](./images/wiring-cards.png)

Which cards you can connect a filter or parameter widget to depends on:

- Whether the card has a relevant field (i.e., the field the widget is filtering).
- Where the widget is located: on the dashboard, heading card, or question card. Only dashboard widgets can be connected to cards across all [dashboard tabs](./introduction.md#dashboard-tabs). Widgets on heading and question cards are restricted to the cards on their respective tabs.

## Auto-connecting filters to cards

If there are other cards that also have the field you select, Metabase will offer to automatically connect the filter to those cards too (including to relevant cards on other tabs). If you later add a card with the selected field, Metabase will also try to connect that filter to the new card.

To undo this auto-connecting of cards, click on the toast that pops up when Metabase auto-connects the cards, or manually disconnect the cards by clicking on the "X" next to the connected field.

## Filtering dashboards with native/SQL questions

For filters, you'll need to [add a variable or field filter to your query](../questions/native-editor/sql-parameters.md).

For parameters, check out [Time grouping parameters](../questions/native-editor/time-grouping-parameters.md).

## Wiring up dashboard filters to text cards

You can even wire up filters to text cards, but only if [the text card includes a variable](./introduction.md#including-variables-in-text-cards).

## Requiring a filter or parameter

You can tell Metabase to require a filter so that people _must_ filter the dashboard by a certain column on a card. If you require a filter, you'll also need to supply a default value for that filter.

You might want to require a filter value if:

- Your unfiltered dashboard contains questions that pull lots of data, as enforcing filtered data can prevent people from inadvertently querying tons of data and running up your data warehouse costs.
- The questions on your dashboard don't make sense without a filter. For example, if you create a dashboard intended to view data relevant to a specific customer (as opposed to all customers), you can require a customer ID so that the dashboard only loads data for a particular customer.

## Editing a filter

To edit a filter's settings:

1. Click the **pencil** icon to enter dashboard editing mode.
2. Click the filter you want to edit.

From this filter editing view, you can wire up dashboard cards to the filter, or use the filter settings sidebar to:

- [Rename filter](#rename-filter)
- [Set filter input type](#set-filter-input-type)
- [Set a default filter value](#set-a-default-filter-value)
- [Remove a filter](#remove-a-filter)
- [Reorder filters](#reorder-filters)
- [Make a multi-select filter](#make-a-multi-select-filter)
- [Change a filter's selectable values](#change-a-filters-selectable-values)

### Rename filter

<<<<<<< HEAD
1. In dashboard edit mode, click the filter you want to edit.
=======
1. In dashboard edit mode, click the fiter you want to edit.
>>>>>>> a6ddf2f7
2. Change the label text.

Renaming the filter only affects the filter's display; the label has no effect on which columns Metabase filters.

### Set filter input type

<<<<<<< HEAD
1. In dashboard edit mode, click the filter you want to edit.
=======
1. In dashboard edit mode, click the fiter you want to edit.
>>>>>>> a6ddf2f7
2. From the filter settings sidebar, set **How should people filter on this column?**:

- [Dropdown list](#dropdown-list)
- [Search box](#search-box)
- [Input box](#plain-input-box)

#### Dropdown list

A list of all of the possible values in a column. People can use checkboxes to select more than one value on [multi-select filters](#make-a-multi-select-filter). You should choose the dropdown widget if you want the list of filter values to load instantly (from cache).

If you're not seeing the **Dropdown list** option, and your dashboard filter is based on a column from a:

- Table or model built with the query builder: an admin will need to [enable the dropdown widget](../data-modeling/metadata-editing.md#changing-a-search-box-filter-to-a-dropdown-filter) for that column from Metabase's **Admin settings**.
- Model built with a SQL query: go to your [model's metadata settings](../data-modeling/models.md#add-metadata-to-columns-in-a-model), find your column, and set the **Database column this maps to**.

#### Search box

A search box that suggests a list of matching filter values as you type. The suggestion list will display checkboxes for [multi-select filters](#make-a-multi-select-filter).

The search box is a good choice for most columns containing labels, categories, statuses, and so on. It's is the default filter widget for columns with less than 100 unique values.

#### Plain input box

An input box that lets people enter plain text (no suggestion list).

Useful for looking up partial matches (such as the ["contains" filter](#text-or-category-filter)) in columns that contain free text, such as comments or descriptions. The input box is the default filter widget for columns with more than 100 unique values.

### Set a default filter value

1. In dashboard edit mode, click the filter you want to edit.
2. From the sidebar, choose a value from the **Default value** input field.

For example, you might want to set a default filter value like "Active", so that when people load your dashboard, they only see data for "Active" records (not "Inactive", "Cancelled", etc).

### Remove a filter

<<<<<<< HEAD
1. In dashboard edit mode, click the filter you want to edit.
=======
1. In dashboard edit mode, click the fiter you want to edit.
>>>>>>> a6ddf2f7
2. From the sidebar, click **Remove**.

If you accidentally remove a filter, just click **Cancel** in the top-right to exit dashboard edit mode without saving your changes.

### Reorder filters

In dashboard edit mode, click on the grabber handle (six dots) on the left side of a filter widget, then drag the widget to a different position.

### Make a multi-select filter

<<<<<<< HEAD
1. In dashboard edit mode, click the filter you want to edit.
=======
1. In dashboard edit mode, click the fiter you want to edit.
>>>>>>> a6ddf2f7
2. From the sidebar, find **People can pick** and select "Multiple values".

A multi-select filter with the widget type [Dropdown list](#dropdown-list) or [Search box](#search-box) will display a list of values with checkboxes.

### Change a filter's selectable values

<<<<<<< HEAD
1. In dashboard edit mode, click the filter you want to edit.
=======
1. In dashboard edit mode, click the fiter you want to edit.
>>>>>>> a6ddf2f7
2. From the sidebar, find **How should users filter on this column?**.
3. Select "Dropdown list".\*
4. Click **Edit** (to the right of "Dropdown list") to specify where the values should come from:
   - From connected fields
   - From another model or question
   - Custom list

![Selectable values](./images/selectable-values.png)

\* If you don't see "Dropdown list" as an option, go to [Filter widgets: Dropdown list](#dropdown-list) for more info.

## Linking filters

See [Linked filters](linked-filters.md).

## Auto-apply filters

By default, each time you change the value in a filter on a dashboard, the dashboard will refresh to get the results of each card with that new filter value applied.

If a dashboard is particularly large or slow, or you have multiple filters that you want to adjust before the dashboard refreshes its results, you may want to tell Metabase when to apply those filters and refresh the dashboard.

To turn off the automatic application of filters.

1. Click on the three-dot menu **...**.
2. Select **Edit settings**.
3. In the **General** section, toggle off **Auto-apply filters**.

With auto-apply turned off, each time you change a value in a filter, you'll need to click the **Apply** button to refresh the dashboard with the new filter value.

![Click Apply to apply the filters and refresh the dashboard](./images/apply-button.png)

## Using filter widgets

Once you've added a filter to your dashboard, just click on the filter widget to select a value and activate the filter. To stop filtering, just click the blue X.

Your active filter will only apply to your view of the dashboard. If someone else is viewing the same dashboard link at the same time, they won't see your filter.

![Using a filter](./images/use-filter.png)

You can also set up a dashboard question to [update a filter on click](./interactive.md#use-a-chart-to-filter-a-dashboard).

## Further reading

- [Introduction to dashboards](./introduction.md)
- [Interactive dashboards](./interactive.md)
- [Dashboard subscriptions](./subscriptions.md)
- [Charts with multiple series](./multiple-series.md)
- [Learn dashboards](https://www.metabase.com/learn/metabase-basics/querying-and-dashboards/dashboards)<|MERGE_RESOLUTION|>--- conflicted
+++ resolved
@@ -219,22 +219,14 @@
 
 ### Rename filter
 
-<<<<<<< HEAD
-1. In dashboard edit mode, click the filter you want to edit.
-=======
-1. In dashboard edit mode, click the fiter you want to edit.
->>>>>>> a6ddf2f7
+1. In dashboard edit mode, click the filter you want to edit.
 2. Change the label text.
 
 Renaming the filter only affects the filter's display; the label has no effect on which columns Metabase filters.
 
 ### Set filter input type
 
-<<<<<<< HEAD
-1. In dashboard edit mode, click the filter you want to edit.
-=======
-1. In dashboard edit mode, click the fiter you want to edit.
->>>>>>> a6ddf2f7
+1. In dashboard edit mode, click the filter you want to edit.
 2. From the filter settings sidebar, set **How should people filter on this column?**:
 
 - [Dropdown list](#dropdown-list)
@@ -271,11 +263,7 @@
 
 ### Remove a filter
 
-<<<<<<< HEAD
-1. In dashboard edit mode, click the filter you want to edit.
-=======
-1. In dashboard edit mode, click the fiter you want to edit.
->>>>>>> a6ddf2f7
+1. In dashboard edit mode, click the filter you want to edit.
 2. From the sidebar, click **Remove**.
 
 If you accidentally remove a filter, just click **Cancel** in the top-right to exit dashboard edit mode without saving your changes.
@@ -286,22 +274,14 @@
 
 ### Make a multi-select filter
 
-<<<<<<< HEAD
-1. In dashboard edit mode, click the filter you want to edit.
-=======
-1. In dashboard edit mode, click the fiter you want to edit.
->>>>>>> a6ddf2f7
+1. In dashboard edit mode, click the filter you want to edit.
 2. From the sidebar, find **People can pick** and select "Multiple values".
 
 A multi-select filter with the widget type [Dropdown list](#dropdown-list) or [Search box](#search-box) will display a list of values with checkboxes.
 
 ### Change a filter's selectable values
 
-<<<<<<< HEAD
-1. In dashboard edit mode, click the filter you want to edit.
-=======
-1. In dashboard edit mode, click the fiter you want to edit.
->>>>>>> a6ddf2f7
+1. In dashboard edit mode, click the filter you want to edit.
 2. From the sidebar, find **How should users filter on this column?**.
 3. Select "Dropdown list".\*
 4. Click **Edit** (to the right of "Dropdown list") to specify where the values should come from:
