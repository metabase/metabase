--- conflicted
+++ resolved
@@ -6,17 +6,15 @@
 
 ## Metabase 0.51.0
 
-<<<<<<< HEAD
-- `/api/legacy-metric`
-
-   The `/api/legacy-metric` endpoints have been removed.
-=======
 - `GET /api/dashboard/:id/query_metadata`
 
   New endpoint that combines responses for `/api/field/:id`, `/api/dashboard/:id`, `/api/dashboard/:id/schemas`,
   and `/api/table/:id/query_metadata`. This should drastically cut down on the required number of requests to display a
   dashboard.
->>>>>>> 862ca7ea
+
+- `/api/legacy-metric`
+
+   The `/api/legacy-metric` endpoints have been removed.
 
 ## Metabase 0.50.0
 
