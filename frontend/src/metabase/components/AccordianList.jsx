--- conflicted
+++ resolved
@@ -65,11 +65,7 @@
     componentDidMount() {
         // when the component is mounted and an item is selected then scroll to it
         const element = this.refs.selected && ReactDOM.findDOMNode(this.refs.selected);
-<<<<<<< HEAD
         if (element && element.scrollIntoView && !elementIsInView(element)) {
-=======
-        if (element && !elementIsInView(element) && element.scrollIntoView) {
->>>>>>> 136dfb17
             element.scrollIntoView();
         }
     }
