--- conflicted
+++ resolved
@@ -6,13 +6,6 @@
    [metabase.actions.http-action :as http-action]
    [metabase.api.common :as api]
    [metabase.api.common.validation :as validation]
-<<<<<<< HEAD
-   [metabase.models :refer [Action Card HTTPAction ImplicitAction QueryAction]]
-   [metabase.models.action :as action]
-   [metabase.util :as u]
-   [metabase.util.malli :as mu]
-   [toucan.db :as db])
-=======
    [metabase.models :refer [Action Card Database HTTPAction ImplicitAction
                             QueryAction]]
    [metabase.models.action :as action]
@@ -21,7 +14,6 @@
    [metabase.util.malli :as mu]
    [toucan.db :as db]
    [toucan.hydrate :refer [hydrate]])
->>>>>>> a63f2f33
   (:import
    (java.util UUID)))
 
@@ -164,13 +156,8 @@
   Action has already been shared, it will return the existing public link rather than creating a new one.) Public
   sharing must be enabled."
   [id]
-<<<<<<< HEAD
-  (api/check-superuser)
-  (validation/check-has-application-permission :setting)
-=======
   {id pos-int?}
   (api/check-superuser)
->>>>>>> a63f2f33
   (validation/check-public-sharing-enabled)
   (api/read-check Action id)
   {:uuid (or (db/select-one-field :public_uuid Action :id id)
@@ -182,11 +169,8 @@
 (api/defendpoint DELETE "/:id/public_link"
   "Delete the publicly-accessible link to this Dashboard."
   [id]
-<<<<<<< HEAD
-=======
   {id pos-int?}
   ;; check the /application/setting permission, not superuser because removing a public link is possible from /admin/settings
->>>>>>> a63f2f33
   (validation/check-has-application-permission :setting)
   (validation/check-public-sharing-enabled)
   (api/check-exists? Action :id id, :public_uuid [:not= nil])
