--- conflicted
+++ resolved
@@ -157,10 +157,6 @@
   "application-name": "Metabase",
   "application-favicon-url": "",
   "available-fonts": [],
-<<<<<<< HEAD
-  "available-locales": null,
-  "bug-reporting-enabled": false,
-=======
   "available-locales": [
     // this is a subset of the locales we have in the real app
     ["de", "German"],
@@ -173,7 +169,7 @@
     ["zh_HK", "Chinese (Hong Kong SAR China)"],
     ["zh_TW", "Chinese (Taiwan)"],
   ],
->>>>>>> 2ea58463
+  "bug-reporting-enabled": false,
   "bcc-enabled?": true,
   "cloud-gateway-ips": null,
   "custom-formatting": {},
