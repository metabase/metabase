(ns metabase.driver.impl
  "Internal implementation functions for [[metabase.driver]]. These functions live in a separate namespace to reduce the
  clutter in [[metabase.driver]] itself."
  (:require
   [metabase.classloader.core :as classloader]
   [metabase.lib.core :as lib]
   [metabase.util :as u]
   [metabase.util.i18n :refer [trs tru]]
   [metabase.util.log :as log]
   [metabase.util.malli :as mu])
  (:import
   (java.util.concurrent.locks ReentrantReadWriteLock)))

(set! *warn-on-reflection* true)

;;; --------------------------------------------------- Hierarchy ----------------------------------------------------

(defonce ^{:doc "Driver hierarchy. Used by driver multimethods for dispatch. Add new drivers with `register!`."}
  hierarchy
  (make-hierarchy))

(defonce ^{:doc "To find out whether a driver has been registered, we need to wait until any current driver-loading
  operations have finished. Otherwise we can get a \"false positive\" -- see #13114.

  To see whether a driver is registered, we only need to obtain a *read lock* -- multiple threads can have these at
  once, and they only block if a write lock is held or if a thread is waiting for one (see dox
  for [[ReentrantReadWriteLock]] for more details.)

  If we're currently in the process of loading a driver namespace, obtain the *write lock* which will prevent other
 threads from obtaining read locks until it finishes."} ^:private ^ReentrantReadWriteLock load-driver-lock
  (ReentrantReadWriteLock.))

(defmacro ^:private with-load-driver-read-lock [& body]
  `(try
     (.. load-driver-lock readLock lock)
     ~@body
     (finally
       (.. load-driver-lock readLock unlock))))

(defmacro ^:private with-load-driver-write-lock [& body]
  `(try
     (.. load-driver-lock writeLock lock)
     ~@body
     (finally
       (.. load-driver-lock writeLock unlock))))

(mu/defn registered?
  "Is `driver` a valid registered driver?"
  [driver :- [:or :keyword :string]]
  (with-load-driver-read-lock
    (isa? hierarchy (keyword driver) :metabase.driver/driver)))

(mu/defn concrete?
  "Is `driver` registered, and non-abstract?"
  [driver :- [:or :keyword :string]]
  (isa? hierarchy (keyword driver) ::concrete))

(mu/defn abstract?
  "Is `driver` an abstract \"base class\"? i.e. a driver that you cannot use directly when adding a Database, such as
  `:sql` or `:sql-jdbc`."
  [driver :- [:or :keyword :string]]
  (not (concrete? driver)))

;;; -------------------------------------------- Loading Driver Namespace --------------------------------------------

(mu/defn- driver->expected-namespace [driver :- :keyword]
  (symbol
   (or (namespace driver)
       (str "metabase.driver." (name driver)))))

(defn- require-driver-ns
  "`require` a driver's 'expected' namespace."
  [driver & require-options]
  (let [expected-ns (driver->expected-namespace driver)]
    (log/debugf "Loading driver %s %s" (u/format-color 'blue driver) (apply list 'require expected-ns require-options))
    (try
      (apply classloader/require expected-ns require-options)
      (catch Throwable e
        (log/error e "Error loading driver namespace")
        (throw (Exception. (tru "Could not load {0} driver." driver) e))))))

<<<<<<< HEAD
(defn load-driver-namespace-if-needed!
  "Load the expected namespace for a `driver` if it has not already been registered. This only works for core Metabase
=======
(mu/defn load-driver-namespace-if-needed!
  "Load the expected namespace for a `driver` if it has not already been registed. This only works for core Metabase
>>>>>>> cccb11b0
  drivers, whose namespaces follow an expected pattern; drivers provided by 3rd-party plugins are expected to register
  themselves in their plugin initialization code.

  You should almost never need to do this directly; it is handled automatically when dispatching on a driver and by
  `register!` below (for parent drivers) and by `driver.u/database->driver` for drivers that have not yet been
  loaded."
  [driver :- [:or :keyword :string]]
  (when-not *compile-files*
    (when-not (registered? driver)
      (with-load-driver-write-lock
        ;; driver may have become registered while we were waiting for the lock, check again to be sure
        (when-not (registered? driver)
          (classloader/the-classloader) ;; Ensure the classloader is properly set before loading namespaces.
          (u/profile (trs "Load driver {0}" driver)
            (require-driver-ns driver)
            ;; ok, hopefully it was registered now. If not, try again, but reload the entire driver namespace
            (when-not (registered? driver)
              (require-driver-ns driver :reload)
              ;; if *still* not registered, throw an Exception
              (when-not (registered? driver)
                (throw (Exception. (tru "Driver not registered after loading: {0}" driver)))))))))))

;;; -------------------------------------------------- Registration --------------------------------------------------

(defn check-abstractness-hasnt-changed
  "Check to make sure we're not trying to change the abstractness of an already registered driver"
  [driver new-abstract?]
  (when (registered? driver)
    (let [old-abstract? (boolean (abstract? driver))
          new-abstract? (boolean new-abstract?)]
      (when (not= old-abstract? new-abstract?)
        (throw (Exception. (tru "Error: attempting to change {0} property `:abstract?` from {1} to {2}."
                                driver old-abstract? new-abstract?)))))))

(defn register!
  "Register a driver.

    (register! :sql, :abstract? true)

    (register! :postgres, :parent :sql-jdbc)

  Valid options are:

  ###### `:parent` (default = none)

  Parent driver(s) to derive from. Drivers inherit method implementations from their parents similar to the way
  inheritance works in OOP. Specify multiple direct parents by passing a collection of parents.

  You can add additional parents to a driver using [[metabase.driver/add-parent!]]; this is how test extensions are
  implemented.

  ###### `:abstract?` (default = false)

  Is this an abstract driver (i.e. should we hide it in the admin interface, and disallow running queries with it)?

  Note that because concreteness is implemented as part of our keyword hierarchy it is not currently possible to
  create an abstract driver with a concrete driver as its parent, since it would still ultimately derive from
  `::concrete`."
  [driver & {:keys [parent abstract?]}]
  {:pre [(keyword? driver)]}
  ;; no-op during compilation.
  (when-not *compile-files*
    (let [parents (filter some? (u/one-or-many parent))]
      ;; load parents as needed; if this is an abstract driver make sure parents aren't concrete
      (doseq [parent parents]
        (load-driver-namespace-if-needed! parent))
      (when abstract?
        (doseq [parent parents
                :when  (concrete? parent)]
          (throw (ex-info (trs "Abstract drivers cannot derive from concrete parent drivers.")
                          {:driver driver, :parent parent}))))
      ;; validate that the registration isn't stomping on things
      (check-abstractness-hasnt-changed driver abstract?)
      ;; ok, if that was successful we can derive the driver from `:metabase.driver/driver`/`::concrete` and parent(s)
      (let [derive! (partial alter-var-root #'hierarchy derive driver)]
        (derive! :metabase.driver/driver)
        (when-not abstract?
          (derive! ::concrete))
        (doseq [parent parents]
          (derive! parent)))
      ;; ok, log our great success
      (log/info
       (u/format-color 'blue
                       (format (if (metabase.driver.impl/abstract? driver)
                                 "Registered abstract driver %s"
                                 "Registered driver %s")
                               driver))
       (if (seq parents)
         (format "(parents: %s)" (vec parents))
         "")
       (u/emoji "🚚")))))

;;; ------------------------------------------------- Initialization -------------------------------------------------

;; We'll keep track of which drivers are initialized using a set rather than adding a special key to the hierarchy or
;; something like that -- we don't want child drivers to inherit initialized status from their ancestors
(defonce ^:private initialized-drivers
  ;; For the purposes of this exercise the special keywords used in the hierarchy should always be assumed to be
  ;; initialized so we don't try to call initialize on them, which of course would try to load their namespaces when
  ;; dispatching off `the-driver`; that would fail, so don't try it
  (atom #{:metabase.driver/driver ::concrete}))

(defn initialized?
  "Has `driver` been initialized? (See [[metabase.driver/initialize!]] for a discussion of what exactly this means.)"
  [driver]
  (@initialized-drivers driver))

(defonce ^:private initialization-lock (Object.))

(defn initialize-if-needed!
  "Initialize a driver by calling executing `(init-fn driver)` if it hasn't yet been initialized. Refer to documentation
  for [[metabase.driver/initialize!]] for a full explanation of what this means."
  [driver init-fn]
  ;; no-op during compilation
  (when-not *compile-files*
    (when-not (initialized? driver)
      ;; if the driver is not yet initialized, acquire an exclusive lock for THIS THREAD to perform initialization to
      ;; make sure no other thread tries to initialize it at the same time
      (locking initialization-lock
        ;; and once we acquire the lock, check one more time to make sure the driver didn't get initialized by
        ;; whatever thread(s) we were waiting on.
        (when-not (initialized? driver)
          ;; first, initialize parents as needed
          (doseq [parent (parents hierarchy driver)]
            (initialize-if-needed! parent init-fn))
          (log/info (u/format-color :yellow "Initializing driver %s..." driver))
          (log/debug "Reason:" (u/pprint-to-str :blue (drop 5 (u/filtered-stacktrace (Thread/currentThread)))))
          (init-fn driver)
          (swap! initialized-drivers conj driver))))))

;;; ----------------------------------------------- [[truncate-alias]] -----------------------------------------------

(def default-alias-max-length-bytes
  "Default length to truncate column and table identifiers to for the default implementation
  of [[metabase.driver/escape-alias]]."
  ;; Postgres' limit is 63 bytes -- see
  ;; https://www.postgresql.org/docs/current/sql-syntax-lexical.html#SQL-SYNTAX-IDENTIFIERS so we'll limit the
  ;; identifiers we generate to 60 bytes so we have room to add `_2` and stuff without drama
  60)

(defn truncate-alias
  "Truncate string `s` if it is longer than `max-length-bytes` (default [[default-alias-max-length-bytes]]) and append a
  hex-encoded CRC-32 checksum of the original string. Truncated string is truncated to `max-length-bytes`
  minus [[truncated-alias-hash-suffix-length]] characters so the resulting string is exactly `max-length-bytes`. The
  goal here is that two really long strings that only differ at the end will still have different resulting values.

    (truncate-alias \"some_really_long_string\" 15) ;   -> \"some_r_8e0f9bc2\"
    (truncate-alias \"some_really_long_string_2\" 15) ; -> \"some_r_2a3c73eb\""
  (^String [s]
   (truncate-alias s default-alias-max-length-bytes))

  (^String [^String s max-length-bytes]
   (lib/truncate-alias s max-length-bytes)))<|MERGE_RESOLUTION|>--- conflicted
+++ resolved
@@ -79,13 +79,8 @@
         (log/error e "Error loading driver namespace")
         (throw (Exception. (tru "Could not load {0} driver." driver) e))))))
 
-<<<<<<< HEAD
-(defn load-driver-namespace-if-needed!
-  "Load the expected namespace for a `driver` if it has not already been registered. This only works for core Metabase
-=======
 (mu/defn load-driver-namespace-if-needed!
   "Load the expected namespace for a `driver` if it has not already been registed. This only works for core Metabase
->>>>>>> cccb11b0
   drivers, whose namespaces follow an expected pattern; drivers provided by 3rd-party plugins are expected to register
   themselves in their plugin initialization code.
 
