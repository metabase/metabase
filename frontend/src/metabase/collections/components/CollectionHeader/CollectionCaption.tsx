import { useCallback } from "react";
import { t } from "ttag";
import { PLUGIN_COLLECTION_COMPONENTS } from "metabase/plugins";
import {
  isPersonalCollection,
  isRootCollection,
} from "metabase/collections/utils";
import { color } from "metabase/lib/colors";
import { Collection } from "metabase-types/api";
import {
  getCollectionIcon,
  getCollectionTooltip,
} from "metabase/entities/collections";
<<<<<<< HEAD
import Icon from "metabase/components/Icon";
=======
import { Icon } from "metabase/core/components/Icon";
>>>>>>> eb5f3e5c

import {
  CaptionDescription,
  CaptionRoot,
  CaptionTitle,
  CaptionTitleContainer,
} from "./CollectionCaption.styled";

export interface CollectionCaptionProps {
  collection: Collection;
  onUpdateCollection: (entity: Collection, values: Partial<Collection>) => void;
}

export const CollectionCaption = ({
  collection,
  onUpdateCollection,
}: CollectionCaptionProps): JSX.Element => {
  const isRoot = isRootCollection(collection);
  const isPersonal = isPersonalCollection(collection);
  const isEditable = !isRoot && !isPersonal && collection.can_write;
  const hasDescription = Boolean(collection.description);

  const handleChangeName = useCallback(
    (name: string) => {
      onUpdateCollection(collection, { name });
    },
    [collection, onUpdateCollection],
  );

  const handleChangeDescription = useCallback(
    (description: string) => {
      onUpdateCollection(collection, { description: description || null });
    },
    [collection, onUpdateCollection],
  );

  return (
    <CaptionRoot>
      <CaptionTitleContainer>
        <CollectionCaptionIcon collection={collection} />
        <CaptionTitle
          key={collection.id}
          initialValue={collection.name}
          placeholder={t`Add title`}
          isDisabled={!isEditable}
          data-testid="collection-name-heading"
          onChange={handleChangeName}
        />
      </CaptionTitleContainer>
      {(isEditable || hasDescription) && (
        <CaptionDescription
          key={collection.id}
          initialValue={collection.description}
          placeholder={t`Add description`}
          isVisible={Boolean(collection.description)}
          isDisabled={!isEditable}
          isOptional
          isMultiline
          isMarkdown
          onChange={handleChangeDescription}
        />
      )}
    </CaptionRoot>
  );
};

const CollectionCaptionIcon = ({ collection }: { collection: Collection }) => {
  if (!collection.type) {
    return (
      <PLUGIN_COLLECTION_COMPONENTS.CollectionAuthorityLevelIcon
        collection={collection}
        size={24}
      />
    );
  }

  const typeIcon = getCollectionIcon(collection);
  const tooltip = getCollectionTooltip(collection);

  return (
    <Icon
      size={24}
      name={typeIcon.name}
      color={color("brand")}
      tooltip={tooltip}
    />
  );
};<|MERGE_RESOLUTION|>--- conflicted
+++ resolved
@@ -11,11 +11,8 @@
   getCollectionIcon,
   getCollectionTooltip,
 } from "metabase/entities/collections";
-<<<<<<< HEAD
-import Icon from "metabase/components/Icon";
-=======
+
 import { Icon } from "metabase/core/components/Icon";
->>>>>>> eb5f3e5c
 
 import {
   CaptionDescription,
