(ns metabase.notification.send
  (:require
   [java-time.api :as t]
   [metabase.analytics.prometheus :as prometheus]
   [metabase.channel.core :as channel]
   [metabase.config :as config]
   [metabase.models.setting :as setting]
   [metabase.models.task-history :as task-history]
   [metabase.notification.models :as models.notification]
   [metabase.notification.payload.core :as notification.payload]
   [metabase.util :as u]
   [metabase.util.log :as log]
   [metabase.util.malli :as mu]
   [metabase.util.retry :as retry]
   [toucan2.core :as t2])
  (:import
   (java.util.concurrent Callable Executors ExecutorService)
   (org.apache.commons.lang3.concurrent BasicThreadFactory$Builder)
   (org.quartz CronExpression)))

(set! *warn-on-reflection* true)

(defn- handler->channel-name
  [{:keys [channel_type channel_id]}]
  (if channel_id
    (str (u/qualified-name channel_type) " " channel_id)
    (u/qualified-name channel_type)))

(setting/defsetting notification-thread-pool-size
  "The size of the thread pool used to send notifications."
  :default    3
  :export?    false
  :type       :integer
  :visibility :internal)

(def ^:private default-retry-config
  {:max-attempts            (if config/is-dev? 2 7)
   :initial-interval-millis 500
   :multiplier              2.0
   :randomization-factor    0.1
   :max-interval-millis     30000})

(defn- should-retry-sending?
  [exception channel-type]
  (not (and (= :channel/slack channel-type)
            (contains? (:errors (ex-data exception)) :slack-token))))

(defn- channel-send-retrying!
  [notification-id payload-type handler message]
  (let [channel      (or (:channel handler)
                         {:type (:channel_type handler)})
        channel-type (:type channel)]
    (try
      (let [#_notification-id #_(:notification_id handler)
            retry-config    default-retry-config
            retry-errors    (volatile! [])
            retry-report    (fn []
                              {:attempted_retries (count @retry-errors)
                               ;; we want the last retry to be the most recent
                               :retry_errors       (reverse @retry-errors)})
            send!           (fn []
                              (try
                                (channel/send! channel message)
                                (catch Exception e
                                  (when (should-retry-sending? e (:type channel))
                                    (vswap! retry-errors conj {:message   (u/strip-error e)
                                                               :timestamp (t/offset-date-time)})
                                    (log/warnf e "[Notification %d] Failed to send to channel %s , retrying..."
                                               notification-id (handler->channel-name handler))
                                    (throw e)))))
            retrier         (retry/make retry-config)]
        (log/debugf "[Notification %d] Sending a message to channel %s" notification-id (handler->channel-name handler))
        (task-history/with-task-history {:task            "channel-send"
                                         :on-success-info (fn [update-map _result]
                                                            (cond-> update-map
                                                              (seq @retry-errors)
                                                              (update :task_details merge (retry-report))))
                                         :on-fail-info    (fn [update-map _result]
                                                            (update update-map :task_details merge (retry-report)))
                                         :task_details    {:retry_config      retry-config
                                                           :channel_id        (:id channel)
                                                           :channel_type      (:type channel)
                                                           :template_id       (:template_id handler)
                                                           :notification_id   notification-id
                                                           :notification_type payload-type
                                                           :recipient_ids     (map :id (:recipients handler))}}

          (retrier send!)
          (log/debugf "[Notification %d] Sent to channel %s with %d retries"
                      notification-id (handler->channel-name handler) (count @retry-errors))))
      (prometheus/inc! :metabase-notification/channel-send-ok {:payload-type payload-type
                                                               :channel-type channel-type})
      (catch Throwable e
        (prometheus/inc! :metabase-notification/channel-send-error {:payload-type payload-type
                                                                    :channel-type channel-type})
        (log/errorf e "[Notification %d] Error sending notification!" notification-id)))))

(defn- hydrate-notification
  [notification-info]
  (case (:payload_type notification-info)
    (:notification/system-event :notification/testing :notification/card)
    (cond-> notification-info
      (t2/instance? notification-info)
      models.notification/hydrate-notification)
    ;; :notification/dashboard is still on pulse, so we expect it to self-contained. see [[metabase.pulse.send]]
    notification-info))

(defmulti do-after-notification-sent
  "Performs post-notification actions based on the notification type."
  {:arglists '([notification-info notification-payload])}
  (fn [notification-info _notification-payload]
    (:payload_type notification-info)))

(defmethod do-after-notification-sent :default [_notification-info _notification-payload] nil)

(def ^:private payload-labels         (for [payload-type (keys (methods notification.payload/payload))]
                                        {:payload-type payload-type}))
(def ^:private payload-channel-labels (for [[channel-type payload-type] (keys (methods channel/render-notification))]
                                        {:payload-type payload-type
                                         :channel-type channel-type}))

(defmethod prometheus/known-labels :metabase-notification/send-ok [_] payload-labels)
(defmethod prometheus/known-labels :metabase-notification/send-error [_] payload-labels)
(defmethod prometheus/known-labels :metabase-notification/channel-send-ok [_] payload-channel-labels)
(defmethod prometheus/known-labels :metabase-notification/channel-send-error [_] payload-channel-labels)

(defn- since-trigger-ms
  [notification-info]
  (some-> notification-info meta :notification/triggered-at-ns u/since-ms))

(mu/defn ^:private send-notification-sync!
  "Send the notification to all handlers synchronously. Do not use this directly, use *send-notification!* instead."
  [{:keys [id payload_type] :as notification-info} :- ::notification.payload/Notification]
  (u/with-timer-ms
    [duration-ms-fn]
    (when-let [wait-time (since-trigger-ms notification-info)]
      (prometheus/observe! :metabase-notification/wait-duration-ms {:payload-type payload_type} wait-time))
    (try
      (log/infof "[Notification %d] Sending" id)
      (prometheus/inc! :metabase-notification/concurrent-tasks)
      (let [hydrated-notification (hydrate-notification notification-info)
            handlers              (:handlers hydrated-notification)]
        (task-history/with-task-history {:task          "notification-send"
                                         :task_details {:notification_id       id
                                                        :notification_handlers (map #(select-keys % [:id :channel_type :channel_id :template_id]) handlers)}}
          (let [notification-payload (notification.payload/notification-payload (dissoc hydrated-notification :handlers))]
            (if (notification.payload/should-send-notification? notification-payload)
              (do
                (log/debugf "[Notification %d] Found %d handlers" id (count handlers))
                (doseq [handler handlers]
                  (try
                    (let [channel-type (:channel_type handler)
                          messages     (channel/render-notification
                                        channel-type
                                        notification-payload
                                        (:template handler)
                                        (:recipients handler))]
                      (log/debugf "[Notification %d] Got %d messages for channel %s with template %d"
                                  id (count messages)
                                  (handler->channel-name handler)
                                  (-> handler :template :id))
                      (doseq [message messages]
                        (log/infof "[Notification %d] Sending message to channel %s"
                                   id (:channel_type handler))
                        (channel-send-retrying! id payload_type handler message)))
                    (catch Exception e
                      (log/warnf e "[Notification %d] Error sending to channel %s"
                                 id (handler->channel-name handler))))))
              (log/infof "[Notification %d] Skipping" id))
            (do-after-notification-sent notification-info notification-payload)
            (log/infof "[Notification %d] Sent successfully" id)
            (prometheus/inc! :metabase-notification/send-ok {:payload-type payload_type}))))
      (catch Exception e
        (log/errorf e "[Notification %d] Failed to send" id)
        (prometheus/inc! :metabase-notification/send-error {:payload-type payload_type})
        (throw e))
      (finally
        (prometheus/dec! :metabase-notification/concurrent-tasks)))
    (prometheus/observe! :metabase-notification/send-duration-ms {:payload-type payload_type} (duration-ms-fn))
    (when-let [total-time (since-trigger-ms notification-info)]
      (prometheus/observe! :metabase-notification/total-duration-ms {:payload-type payload_type} total-time))
    nil))

(defn- cron->next-execution-times
  "Returns the next n fired times for a given cron schedule."
  [cron-schedule n]
  (let [cron-expression (CronExpression. ^String cron-schedule)
        now             (t/java-date)]
    (loop [times     []
           next-time now
           remaining n]
      (if (zero? remaining)
        times
        (let [next-execution (.getNextValidTimeAfter cron-expression next-time)]
          (recur (conj times (t/instant next-execution))
                 next-execution
                 (dec remaining)))))))

(defn- avg-interval-seconds
  "Returns the average seconds between executions for a given cron schedule by sampling future execution times."
  [cron-schedule n]
  (assert (>= n 2) "Need at least 2 execution times to calculate average")
  (let [times (cron->next-execution-times cron-schedule n)]
    (/ (t/as (t/duration (first times) (last times)) :seconds)
       (dec n))))

(defn- subscription->deadline
  "Calculates a deadline for notification execution with priority based on frequency.

  More frequent notifications (based on cron schedule) receive shorter deadlines,
  which results in higher priority when multiple notifications are scheduled at
  the same time.
  "
  [{:keys [type cron_schedule]}]
  (let [deadline-bonus (case type
                         :notification-subscription/cron
                         (let [avg-interval-seconds (avg-interval-seconds cron_schedule 10)
                               interval-less-than   (fn [duration] (< avg-interval-seconds (t/as duration :seconds)))]
                           (cond
                             (interval-less-than (t/minutes 1))  (t/seconds 5)
                             (interval-less-than (t/minutes 5))  (t/seconds 10)
                             (interval-less-than (t/minutes 30)) (t/seconds 15)
                             (interval-less-than (t/hours 1))    (t/seconds 30)
                             :else                               (t/seconds 60)))
                         ;; default to 30 seconds for non-cron subscriptions
                         (t/seconds 30))]
    (t/plus (t/local-date-time) deadline-bonus)))

;; A notification that can be put into a queue but has equal checks based on its ID
(deftype NotificationItem [id deadline]
  Object
  (equals [this  other]
    (and (instance? NotificationItem other)
         (= (.id this) (.id ^NotificationItem other))))

  (hashCode [this]
    (hash (.id this)))
  Comparable
  (compareTo [this other]
    (compare (.id this) (.id ^NotificationItem other))))

(defn- deadline-comparator
  "Comparator for sorting notifications by deadline."
  [a b]
  (compare (.deadline ^NotificationItem a) (.deadline ^NotificationItem b)))

(defprotocol NotificationQueueProtocol
  "Protocol for notification queue implementations."
  (put-notification!  [this notification] "Add a notification to the queue. If a notification with the same id is already in the queue, replace it.")
  (take-notification! [this]              "Take the next notification from the queue, blocking if none available."))

(deftype ^:private NotificationQueue
<<<<<<< HEAD
         [^java.util.PriorityQueue items-list
          ^java.util.concurrent.ConcurrentHashMap id->notification
=======
         [^java.util.LinkedList                     ids-list
          ^java.util.concurrent.ConcurrentHashMap   id->notification
>>>>>>> 0107255f
          ^java.util.concurrent.locks.ReentrantLock queue-lock
          ^java.util.concurrent.locks.Condition     not-empty-cond]
  NotificationQueueProtocol
  (put-notification! [_ notification]
    (let [id   (or (:id notification) (str (random-uuid)))
          item (NotificationItem. id (subscription->deadline (:triggering_subscription notification)))]
      (try
<<<<<<< HEAD
        (.lock queue-lock)
        (when-not (.contains items-list item)
          (.offer items-list item))
=======
        (when-not (.containsKey id->notification id)
          (.add ids-list id))
>>>>>>> 0107255f
        (.put id->notification id notification)
        ;; Signal that a notification is available
        (.signal not-empty-cond)
        (finally
          (.unlock queue-lock)))))

  (take-notification! [_]
    (.lock queue-lock)
    (try
      ;; Wait until there's at least one notification
      (while (.isEmpty items-list)
        (.await not-empty-cond))
      (let [^NotificationItem item (.poll items-list)
            id                     (.id item)]
        (.remove id->notification id))
      (finally
        (.unlock queue-lock)))))

(defn- create-notification-queue
  "A thread-safe, prioritized notification queue with the following properties:
  - Notifications are identified by unique IDs
  - Prioritized by deadline
  - Adding a notification with an ID already in the queue replaces the existing one
  - Taking from an empty queue blocks until a notification is available
  - Multiple threads can safely add and take from the queue concurrently"
  []
  (let [queue-lock     (java.util.concurrent.locks.ReentrantLock.)
        not-empty-cond (.newCondition queue-lock)]
    (->NotificationQueue (java.util.PriorityQueue. 11 deadline-comparator)
                         (java.util.concurrent.ConcurrentHashMap.)
                         queue-lock
                         not-empty-cond)))

(defn- create-notification-dispatcher
  "Create a thread pool for sending notifications.
  There can only be one notification with the same id in the queue.
  - if a notification of the same id is already in the queue, then replace it
    (we keep the latest version because it likely contains the most up-to-date information
     such as: creator_id, active status, handlers info etc.)
  - if a notification doesn't have id, put it into queue regardless (used to send unsaved notifications)"
  [pool-size queue]
  (let [executor (Executors/newFixedThreadPool
                  pool-size
                  (.build
                   (doto (BasicThreadFactory$Builder.)
                     (.namingPattern "send-notification-thread-pool-%d"))))]
    (.addShutdownHook
     (Runtime/getRuntime)
     (Thread. ^Runnable (fn []
                          (.shutdownNow ^ExecutorService executor)
                          (try
                            (.awaitTermination ^ExecutorService executor 30 java.util.concurrent.TimeUnit/SECONDS)
                            (catch InterruptedException _
                              (log/warn "Interrupted while waiting for notification executor to terminate"))))))
    (dotimes [_ pool-size]
      (.submit ^ExecutorService executor
               ^Callable (fn []
                           (while (not (Thread/interrupted))
                             (try
                               (let [notification (take-notification! queue)]
                                 (send-notification-sync! notification))
                               (catch InterruptedException _
                                 (log/info "Notification worker interrupted, shutting down")
                                 (throw (InterruptedException.)))
                               (catch Exception e
                                 (log/error e "Error in notification worker")))))))
    (fn [notification]
      (put-notification! queue notification))))

(defonce ^{:private true
           :doc "Do not use this queue directly, use the dispatcher instead."}
  notification-queue (delay (create-notification-queue)))

(defonce ^:private dispatcher
  (delay (create-notification-dispatcher (notification-thread-pool-size) @notification-queue)))

(mu/defn ^:private send-notification-async!
  "Send a notification asynchronously."
  [notification :- ::notification.payload/Notification]
  (@dispatcher notification)
  nil)

(def ^:private Options
  [:map
   [:notification/sync? :boolean]])

(def ^:dynamic *default-options*
  "The default options for sending a notification."
  {:notification/sync? false})

(mu/defn send-notification!
  "The function to send a notification. Defaults to `notification.send/send-notification-async!`."
  [notification & {:keys [] :as options} :- [:maybe Options]]
  (let [options      (merge *default-options* options)
        notification (with-meta notification {:notification/triggered-at-ns (u/start-timer)})]
    (log/debugf "Sending notification: %s %s" (:id notification) (if (:notification/sync? options) "synchronously" "asynchronously"))
    (if (:notification/sync? options)
      (send-notification-sync! notification)
      (send-notification-async! notification))))<|MERGE_RESOLUTION|>--- conflicted
+++ resolved
@@ -250,13 +250,8 @@
   (take-notification! [this]              "Take the next notification from the queue, blocking if none available."))
 
 (deftype ^:private NotificationQueue
-<<<<<<< HEAD
-         [^java.util.PriorityQueue items-list
-          ^java.util.concurrent.ConcurrentHashMap id->notification
-=======
-         [^java.util.LinkedList                     ids-list
+         [^java.util.PriorityQueue                  items-list
           ^java.util.concurrent.ConcurrentHashMap   id->notification
->>>>>>> 0107255f
           ^java.util.concurrent.locks.ReentrantLock queue-lock
           ^java.util.concurrent.locks.Condition     not-empty-cond]
   NotificationQueueProtocol
@@ -264,14 +259,9 @@
     (let [id   (or (:id notification) (str (random-uuid)))
           item (NotificationItem. id (subscription->deadline (:triggering_subscription notification)))]
       (try
-<<<<<<< HEAD
         (.lock queue-lock)
-        (when-not (.contains items-list item)
+        (when-not (.containsKey id->notification id)
           (.offer items-list item))
-=======
-        (when-not (.containsKey id->notification id)
-          (.add ids-list id))
->>>>>>> 0107255f
         (.put id->notification id notification)
         ;; Signal that a notification is available
         (.signal not-empty-cond)
