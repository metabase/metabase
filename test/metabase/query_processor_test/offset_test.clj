(ns metabase.query-processor-test.offset-test
  "Tests for the new :offset window function clause (#9393)."
  (:require
   [clojure.test :refer :all]
   [java-time.api :as t]
   [medley.core :as m]
   [metabase.lib.core :as lib]
   [metabase.lib.metadata :as lib.metadata]
   [metabase.lib.metadata.jvm :as lib.metadata.jvm]
   [metabase.query-processor :as qp]
   [metabase.query-processor.test-util :as qp.test-util]
   [metabase.test :as mt]))

(defn- ->local-date [t]
  (t/local-date
   (cond-> t
     (instance? java.time.Instant t)
     (t/zoned-date-time (t/zone-id "UTC")))))

(deftest ^:parallel simple-offset-test
  (mt/test-drivers (mt/normal-drivers-with-feature :window-functions/offset)
    (let [metadata-provider (lib.metadata.jvm/application-database-metadata-provider (mt/id))
          orders            (lib.metadata/table metadata-provider (mt/id :orders))
          orders-created-at (lib.metadata/field metadata-provider (mt/id :orders :created_at))
          orders-total      (lib.metadata/field metadata-provider (mt/id :orders :total))
          query             (-> (lib/query metadata-provider orders)
                                ;; 1. year
                                (lib/breakout (lib/with-temporal-bucket orders-created-at :year))
                                ;; 2. sum(total)
                                (lib/aggregate (lib/sum orders-total))
                                ;; 3. sum(total) last year
                                (lib/aggregate (lib/offset (lib/sum orders-total) -1))
                                (lib/limit 3)
                                (assoc-in [:middleware :format-rows?] false))]
      (mt/with-native-query-testing-context query
        ;;       1               2         3
        (is (= [[#t "2016-01-01" 42156.94  nil]
                [#t "2017-01-01" 205256.4  42156.94]
                [#t "2018-01-01" 510043.47 205256.4]]
               (mt/formatted-rows
                [->local-date 2.0 2.0]
                (qp/process-query query))))))))

(deftest ^:parallel offset-expression-test
  (testing "Should be able to use an offset as a plain expression (not an aggregation) and use top-level order-by"
    (mt/test-drivers (mt/normal-drivers-with-feature :window-functions/offset)
      (let [metadata-provider (lib.metadata.jvm/application-database-metadata-provider (mt/id))
            orders            (lib.metadata/table metadata-provider (mt/id :orders))
            orders-id         (lib.metadata/field metadata-provider (mt/id :orders :id))
            orders-created-at (lib.metadata/field metadata-provider (mt/id :orders :created_at))
            orders-total      (lib.metadata/field metadata-provider (mt/id :orders :total))
            query             (as-> (-> (lib/query metadata-provider orders)
                                        (lib/expression "offset_total" (lib/offset orders-total -1))
                                        (lib/limit 3)) query
                                (lib/with-fields query [orders-id
                                                        orders-total
                                                        (lib/expression-ref query "offset_total")]))]
        (doseq [[message query] {"order by a plain field" (lib/order-by query orders-id)
                                 "order by an expression" (as-> query query
                                                            (lib/expression query "id_plus_1" (lib/+ orders-id 1))
                                                            (lib/order-by query (lib/expression-ref query "id_plus_1")))
                                 "order by date bucketed" (-> query
                                                              (lib/order-by orders-id)
                                                              (lib/order-by (lib/with-temporal-bucket orders-created-at :month)))}]
          (testing message
            (mt/with-native-query-testing-context query
              (is (= [[1 39.72  nil]
                      [2 117.03 39.72]
                      [3 49.2   117.03]]
                     (mt/formatted-rows
                      [int 2.0 2.0]
                      (qp/process-query query)))))))))))

(deftest ^:parallel offset-expression-test-order-by-parameterized-expression
  (testing "An offset as a plain expression with an order by that will get parameterized with ? placeholders"
<<<<<<< HEAD
    (mt/test-drivers (mt/normal-drivers-with-feature :window-functions/offset)
      (let [metadata-provider (lib.metadata.jvm/application-database-metadata-provider (mt/id))
=======
    (mt/test-drivers (mt/normal-drivers-with-feature :window-functions/offset :left-join)
      (let [metadata-provider (qp.test-util/mock-fks-application-database-metadata-provider)
>>>>>>> 7f5a5d8a
            orders            (lib.metadata/table metadata-provider (mt/id :orders))
            orders-id         (lib.metadata/field metadata-provider (mt/id :orders :id))
            orders-total      (lib.metadata/field metadata-provider (mt/id :orders :total))
            product-title     (m/find-first (fn [col]
                                              (= (:id col) (mt/id :products :title)))
                                            (lib/visible-columns (lib/query metadata-provider orders)))
            _                 (assert (some? product-title))
            query             (as-> (lib/query metadata-provider orders) query
                                (lib/expression query "offset_total" (lib/offset orders-total -1))
                                (lib/expression query "product_title" (lib/concat "TITLE: " product-title))
                                (lib/with-fields query [(lib/expression-ref query "product_title")
                                                        orders-id
                                                        orders-total
                                                        (lib/expression-ref query "offset_total")])
                                (lib/order-by query (lib/expression-ref query "product_title"))
                                (lib/order-by query orders-id)
                                (lib/limit query 3))]
        (mt/with-native-query-testing-context query
          (let [results (qp/process-query query)]
            (is (= ["product_title" "ID" "Total" "offset_total"]
                   (mapv :display_name (mt/cols results))))
            (is (= [["TITLE: Aerodynamic Bronze Hat" 121 55.54 nil]
                    ["TITLE: Aerodynamic Bronze Hat" 362 63.65 55.54]
                    ["TITLE: Aerodynamic Bronze Hat" 377 64.57 63.65]]
                   (mt/formatted-rows [str int 2.0 2.0] results)))))
        ;; make sure this still works and the nest-query transformation isn't doing something dumb.
        (testing "without returning the order-by expression"
          (let [query (update-in query [:stages 0 :fields] rest)]
            (mt/with-native-query-testing-context query
              (let [results (qp/process-query query)]
                (is (= ["ID" "Total" "offset_total"]
                       (mapv :display_name (mt/cols results))))
                (is (= [[121 55.54 nil]
                        [362 63.65 55.54]
                        [377 64.57 63.65]]
                       (mt/formatted-rows [int 2.0 2.0] results)))))))))))

(deftest ^:parallel offset-expression-inside-other-expression-test
  (testing "An offset as a plain expression nested inside another expression"
<<<<<<< HEAD
    (mt/test-drivers (mt/normal-drivers-with-feature :window-functions/offset)
      (let [metadata-provider (lib.metadata.jvm/application-database-metadata-provider (mt/id))
=======
    (mt/test-drivers (mt/normal-drivers-with-feature :window-functions/offset :left-join)
      (let [metadata-provider (qp.test-util/mock-fks-application-database-metadata-provider)
>>>>>>> 7f5a5d8a
            orders            (lib.metadata/table metadata-provider (mt/id :orders))
            orders-id         (lib.metadata/field metadata-provider (mt/id :orders :id))
            orders-total      (lib.metadata/field metadata-provider (mt/id :orders :total))
            product-title     (m/find-first (fn [col]
                                              (= (:id col) (mt/id :products :title)))
                                            (lib/visible-columns (lib/query metadata-provider orders)))
            _                 (assert (some? product-title))
            query             (as-> (lib/query metadata-provider orders) query
                                (lib/expression query "offset_total" (lib/+ (lib/offset orders-total -1) 10.0))
                                (lib/expression query "product_title" (lib/concat "TITLE: " product-title))
                                (lib/with-fields query [orders-id
                                                        (lib/expression-ref query "product_title")
                                                        orders-total
                                                        (lib/expression-ref query "offset_total")])
                                (lib/order-by query (lib/expression-ref query "product_title"))
                                (lib/order-by query orders-id)
                                (lib/limit query 3))]
        (mt/with-native-query-testing-context query
          (is (= [[121 "TITLE: Aerodynamic Bronze Hat" 55.54 nil]
                  [362 "TITLE: Aerodynamic Bronze Hat" 63.65 65.54]
                  [377 "TITLE: Aerodynamic Bronze Hat" 64.57 73.65]]
                 (mt/formatted-rows
                  [int str 2.0 2.0]
                  (qp/process-query query)))))))))

(deftest ^:parallel offset-aggregation-test
  (testing "yearly growth (this year sales vs last year sales) (#5606)"
    (mt/test-drivers (mt/normal-drivers-with-feature :window-functions/offset)
      (let [metadata-provider (lib.metadata.jvm/application-database-metadata-provider (mt/id))
            orders            (lib.metadata/table metadata-provider (mt/id :orders))
            orders-created-at (lib.metadata/field metadata-provider (mt/id :orders :created_at))
            orders-total      (lib.metadata/field metadata-provider (mt/id :orders :total))
            query             (-> (lib/query metadata-provider orders)
                                  ;; 1. year
                                  (lib/breakout (lib/with-temporal-bucket orders-created-at :year))
                                  ;; 2. sum(total)
                                  (lib/aggregate (lib/sum orders-total))
                                  ;; 3. yearly growth -- sum(total) / offset(sum(total), -1)
                                  (lib/aggregate (lib/- (lib// (lib/sum orders-total)
                                                               (lib/offset (lib/sum orders-total) -1))
                                                        1.0))
                                  (assoc-in [:middleware :format-rows?] false))]
        (mt/with-native-query-testing-context query
          ;;       1               2       3
          (is (= [[#t "2016-01-01"  42156.94 nil]    ; first year
                  [#t "2017-01-01" 205256.40 3.87]   ; sales up 387% wow!
                  [#t "2018-01-01" 510043.47 1.48]   ; 248% growth!
                  [#t "2019-01-01" 577064.96 0.13]   ; 13% growth doesn't look like a hockey stick to me!
                  [#t "2020-01-01" 176095.93 -0.69]] ; sales down by 69%, oops!
                 (mt/formatted-rows [->local-date 2.0 2.0]
                                    (qp/process-query query)))))))))

(deftest ^:parallel offset-aggregation-two-breakouts-test
  (mt/test-drivers (mt/normal-drivers-with-feature :window-functions/offset)
    (let [metadata-provider (lib.metadata.jvm/application-database-metadata-provider (mt/id))
          orders            (lib.metadata/table metadata-provider (mt/id :orders))
          orders-created-at (lib.metadata/field metadata-provider (mt/id :orders :created_at))
          orders-total      (lib.metadata/field metadata-provider (mt/id :orders :total))
          query             (-> (lib/query metadata-provider orders)
                                ;; 1. month
                                (lib/breakout (lib/with-temporal-bucket orders-created-at :month))
                                ;; 2. year
                                (lib/breakout (lib/with-temporal-bucket orders-created-at :year))
                                ;; 3. sum(total)
                                (lib/aggregate (lib/sum orders-total))
                                ;; 4. monthly growth %
                                (lib/aggregate (lib/* (lib/- (lib// (lib/sum orders-total)
                                                                    (lib/offset (lib/sum orders-total) -1))
                                                             1.0)
                                                      100.0))
                                (lib/limit 12)
                                (assoc-in [:middleware :format-rows?] false))]
      (mt/with-native-query-testing-context query
        ;;       1               2               3        4
        (is (= [[#t "2016-04-01" #t "2016-01-01" 52.76    nil]
                [#t "2016-05-01" #t "2016-01-01" 1265.73  2299.03]
                [#t "2016-06-01" #t "2016-01-01" 2072.92  63.77]
                [#t "2016-07-01" #t "2016-01-01" 3734.72  80.17]
                [#t "2016-08-01" #t "2016-01-01" 4960.65  32.83]
                [#t "2016-09-01" #t "2016-01-01" 5372.09  8.29]
                [#t "2016-10-01" #t "2016-01-01" 7702.93  43.39]
                [#t "2016-11-01" #t "2016-01-01" 7926.69  2.9]
                [#t "2016-12-01" #t "2016-01-01" 9068.45  14.4]
                [#t "2017-01-01" #t "2017-01-01" 11094.77 nil] ; <- should reset here because breakout 2 changed values
                [#t "2017-02-01" #t "2017-01-01" 11243.66 1.34]
                [#t "2017-03-01" #t "2017-01-01" 14115.68 25.54]]
               (mt/formatted-rows
                [->local-date ->local-date 2.0 2.0]
                (qp/process-query query))))))))

(deftest ^:parallel rolling-window-test
  (mt/test-drivers (mt/normal-drivers-with-feature :window-functions/offset)
    (testing "Rolling windows: rolling total of sales last 3 months (#8977)"
      (let [metadata-provider (lib.metadata.jvm/application-database-metadata-provider (mt/id))
            orders            (lib.metadata/table metadata-provider (mt/id :orders))
            orders-created-at (lib.metadata/field metadata-provider (mt/id :orders :created_at))
            orders-total      (lib.metadata/field metadata-provider (mt/id :orders :total))
            query             (-> (lib/query metadata-provider orders)
                                  ;; 1. month
                                  (lib/breakout (lib/with-temporal-bucket orders-created-at :month))
                                  ;; 2. sum(total)
                                  (lib/aggregate (lib/sum orders-total))
                                  ;; 3. rolling total of sales last 3 months
                                  (lib/aggregate (lib/+ (lib/sum orders-total)
                                                        (lib/offset (lib/sum orders-total) -1)
                                                        (lib/offset (lib/sum orders-total) -2)))
                                  (lib/limit 5)
                                  (assoc-in [:middleware :format-rows?] false))]
        (mt/with-native-query-testing-context query
          ;;       1               2        3
          (is (= [[#t "2016-04-01" 52.76   nil]
                  [#t "2016-05-01" 1265.73 nil]
                  [#t "2016-06-01" 2072.92 3391.41]   ; (+ 2072.92 1265.73 52.76)
                  [#t "2016-07-01" 3734.72 7073.37]   ; (+ 3734.72 2072.92 1265.73)
                  [#t "2016-08-01" 4960.65 10768.29]] ; (+ 4960.65 3734.72 2072.92)
                 (mt/formatted-rows
                  [->local-date 2.0 2.0]
                  (qp/process-query query)))))))))

(deftest ^:parallel lead-test
  (mt/test-drivers (mt/normal-drivers-with-feature :window-functions/offset)
    (testing "Rolling windows: sales for current month and next month (LEAD instead of LAG)"
      (let [metadata-provider (lib.metadata.jvm/application-database-metadata-provider (mt/id))
            orders            (lib.metadata/table metadata-provider (mt/id :orders))
            orders-created-at (lib.metadata/field metadata-provider (mt/id :orders :created_at))
            orders-total      (lib.metadata/field metadata-provider (mt/id :orders :total))
            query             (-> (lib/query metadata-provider orders)
                                  ;; 1. month
                                  (lib/breakout (lib/with-temporal-bucket orders-created-at :month))
                                  ;; 2. sum(total)
                                  (lib/aggregate (lib/sum orders-total))
                                  ;; 3. rolling total of sales last 3 months
                                  (lib/aggregate (lib/+ (lib/sum orders-total)
                                                        (lib/offset (lib/sum orders-total) 1)))
                                  (lib/limit 4)
                                  (assoc-in [:middleware :format-rows?] false))]
        (mt/with-native-query-testing-context query
          ;;       1               2        3
          (is (= [[#t "2016-04-01" 52.76   1318.49] ; (+ 52.76 1265.73)
                  [#t "2016-05-01" 1265.73 3338.65] ; (+ 1265.73 2072.92)
                  [#t "2016-06-01" 2072.92 5807.64]
                  [#t "2016-07-01" 3734.72 8695.37]]
                 (mt/formatted-rows
                  [->local-date 2.0 2.0]
                  (qp/process-query query)))))))))

(deftest ^:parallel legacy-query-normalization-test
  (testing "Make sure legacy queries work correctly as they come in from the REST API (not-yet-normalized) (#42323)"
    (mt/test-drivers (mt/normal-drivers-with-feature :window-functions/offset)
      (let [query (-> (mt/mbql-query orders
                        {:aggregation [[:offset
                                        ;; missing UUID. Even in legacy we're supposed to be keeping the UUID.
                                        {:name           "Sum previous total"
                                         :display-name   "Sum previous total"
                                         :effective-type :type/Float}
                                        ;; TODO -- Field has string base-type, effective-type
                                        [:sum [:field (mt/id :orders :total) {:base-type :type/Float, :effective-type :type/Float}]]
                                        -1]]
                         :breakout    [[:field (mt/id :orders :created_at) {:base-type :type/DateTime, :temporal-unit :month}]]
                         :limit       3})
                      (assoc-in [:middleware :format-rows?] false))]
        (is (= [[#t "2016-04-01" nil]
                [#t "2016-05-01" 52.76]
                [#t "2016-06-01" 1265.73]]
               (mt/formatted-rows
                [->local-date 2.0]
                (qp/process-query (mt/obj->json->obj query)))))))))<|MERGE_RESOLUTION|>--- conflicted
+++ resolved
@@ -73,13 +73,8 @@
 
 (deftest ^:parallel offset-expression-test-order-by-parameterized-expression
   (testing "An offset as a plain expression with an order by that will get parameterized with ? placeholders"
-<<<<<<< HEAD
-    (mt/test-drivers (mt/normal-drivers-with-feature :window-functions/offset)
-      (let [metadata-provider (lib.metadata.jvm/application-database-metadata-provider (mt/id))
-=======
     (mt/test-drivers (mt/normal-drivers-with-feature :window-functions/offset :left-join)
       (let [metadata-provider (qp.test-util/mock-fks-application-database-metadata-provider)
->>>>>>> 7f5a5d8a
             orders            (lib.metadata/table metadata-provider (mt/id :orders))
             orders-id         (lib.metadata/field metadata-provider (mt/id :orders :id))
             orders-total      (lib.metadata/field metadata-provider (mt/id :orders :total))
@@ -119,13 +114,8 @@
 
 (deftest ^:parallel offset-expression-inside-other-expression-test
   (testing "An offset as a plain expression nested inside another expression"
-<<<<<<< HEAD
-    (mt/test-drivers (mt/normal-drivers-with-feature :window-functions/offset)
-      (let [metadata-provider (lib.metadata.jvm/application-database-metadata-provider (mt/id))
-=======
     (mt/test-drivers (mt/normal-drivers-with-feature :window-functions/offset :left-join)
       (let [metadata-provider (qp.test-util/mock-fks-application-database-metadata-provider)
->>>>>>> 7f5a5d8a
             orders            (lib.metadata/table metadata-provider (mt/id :orders))
             orders-id         (lib.metadata/field metadata-provider (mt/id :orders :id))
             orders-total      (lib.metadata/field metadata-provider (mt/id :orders :total))
