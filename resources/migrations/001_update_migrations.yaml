--- conflicted
+++ resolved
@@ -4326,21 +4326,6 @@
                   remarks: 'If the database supports indexing, this column indicate whether or not a field is indexed, or is the 1st column in a composite index'
 
   - changeSet:
-<<<<<<< HEAD
-      id: v49.00-012
-      author: qnkhuat
-      comment: 'metabase_table.database_require_filter'
-      changes:
-        - addColumn:
-            tableName: metabase_table
-            columns:
-              - column:
-                  name: database_require_filter
-                  type: boolean
-                  constraints:
-                    nullable: true
-                  remarks: 'If true, the table requires a filter to be able to query it'
-=======
       id: v49.00-009
       author: adam-james
       comment: Migrate pulse_card.include_csv to 'true' when the joined card.display is 'table'
@@ -4364,7 +4349,21 @@
                   AND rc.id = pc.card_id
               );
       rollback: # no change
->>>>>>> e21e425b
+
+  - changeSet:
+      id: v49.00-012
+      author: qnkhuat
+      comment: 'metabase_table.database_require_filter'
+      changes:
+        - addColumn:
+            tableName: metabase_table
+            columns:
+              - column:
+                  name: database_require_filter
+                  type: boolean
+                  constraints:
+                    nullable: true
+                  remarks: 'If true, the table requires a filter to be able to query it'
 
   # >>>>>>>>>> DO NOT ADD NEW MIGRATIONS BELOW THIS LINE! ADD THEM ABOVE <<<<<<<<<<
 
