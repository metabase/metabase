--- conflicted
+++ resolved
@@ -3,12 +3,8 @@
   (:require [cemerick.friend.credentials :as creds]
             [clojure.test :as t]
             [medley.core :as m]
-<<<<<<< HEAD
             [metabase.db.connection :as mdb.connection]
-            [metabase.http-client :as http]
-=======
             [metabase.http-client :as client]
->>>>>>> 7a5687b4
             [metabase.models.permissions-group :refer [PermissionsGroup]]
             [metabase.models.permissions-group-membership :refer [PermissionsGroupMembership]]
             [metabase.models.user :refer [User]]
@@ -245,6 +241,6 @@
   `(do-with-group-for-user ~group :rasta (fn [~group-binding] ~@body)))
 
 (defmacro with-group-for-user
-  "Like `with-group`, but for any test user (by passing in a test username keyword e.g. `:rasta`) or User ID."
+  "Like [[with-group]], but for any test user (by passing in a test username keyword e.g. `:rasta`) or User ID."
   [[group-binding test-user-name-or-user-id group] & body]
   `(do-with-group-for-user ~group ~test-user-name-or-user-id (fn [~group-binding] ~@body)))