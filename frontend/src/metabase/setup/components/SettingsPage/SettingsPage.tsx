import { getLocalizationNoticeText } from "metabase/common/components/CommunityLocalizationNotice";
import LogoIcon from "metabase/common/components/LogoIcon";
import { useSelector } from "metabase/lib/redux";
import { getSteps } from "metabase/setup/selectors";
import type { SetupStep } from "metabase/setup/types";
import { Box, Flex, Icon, Text, Tooltip } from "metabase/ui";

import { CloudMigrationHelp } from "../CloudMigrationHelp";
import { CompletedStep } from "../CompletedStep";
import { DataUsageStep } from "../DataUsageStep";
import { DatabaseHelp } from "../DatabaseHelp";
import { DatabaseStep } from "../DatabaseStep";
import { LanguageSelector } from "../LanguageSelector";
import { LanguageStep } from "../LanguageStep";
import { LicenseTokenStep } from "../LicenseTokenStep";
import { SetupHelp } from "../SetupHelp";
import { UsageQuestionStep } from "../UsageQuestionStep";
import { UserStep } from "../UserStep";
import type { NumberedStepProps } from "../types";

import S from "./SettingsPage.module.css";

const STEP_COMPONENTS: Partial<
  Record<SetupStep, (props: NumberedStepProps) => React.ReactElement>
> = {
  language: LanguageStep,
  user_info: UserStep,
  usage_question: UsageQuestionStep,
  db_connection: DatabaseStep,
  license_token: LicenseTokenStep,
  data_usage: DataUsageStep,
};

export const SettingsPage = (): JSX.Element => {
  const steps = useSelector(getSteps);
  const SELECT_WIDTH = "10rem";
  const tooltipText = getLocalizationNoticeText({ mentionMetabase: true });
  const TOOLTIP_WIDTH = 220;

  const label = (
    <Text size="sm" c="text-white">
      {tooltipText}
    </Text>
  );

  return (
    <div data-testid="setup-forms">
      <Box component="header" className={S.PageHeader}>
        <Flex align="center" justify="space-between">
          <Box w={SELECT_WIDTH} className={S.Decoy} />
          <LogoIcon height={51} />
          <Box w={SELECT_WIDTH}>
<<<<<<< HEAD
            {isEmbeddingUseCase && (
              <Flex align="center" justify="space-between" gap="sm">
                <LanguageSelector />
                <div>
                  <Tooltip
                    label={label}
                    position="bottom"
                    withArrow
                    multiline
                    w={TOOLTIP_WIDTH}
                    ta="center"
                  >
                    <Icon name="info" aria-label={tooltipText} />
                  </Tooltip>
                </div>
              </Flex>
            )}
=======
            <Flex align="center" justify="space-between" gap="sm">
              <LanguageSelector />
              <div>
                <Tooltip
                  label={label}
                  position="bottom"
                  withArrow
                  multiline
                  w={TOOLTIP_WIDTH}
                  ta="center"
                >
                  <Icon name="info_filled" aria-label={tooltipText} />
                </Tooltip>
              </div>
            </Flex>
>>>>>>> 07a34dc5
          </Box>
        </Flex>
      </Box>
      <Box className={S.PageBody}>
        {steps.map(({ key }, index) => {
          const Component = STEP_COMPONENTS[key];
          if (Component) {
            const [firstStep] = steps;
            const hasWelcomeStep = firstStep.key === "welcome";
            const stepIndex = hasWelcomeStep ? index : index + 1;

            return <Component key={key} stepLabel={stepIndex} />;
          }
        })}
        <CompletedStep />
        <CloudMigrationHelp />
        <SetupHelp />
        <DatabaseHelp />
      </Box>
    </div>
  );
};<|MERGE_RESOLUTION|>--- conflicted
+++ resolved
@@ -50,25 +50,6 @@
           <Box w={SELECT_WIDTH} className={S.Decoy} />
           <LogoIcon height={51} />
           <Box w={SELECT_WIDTH}>
-<<<<<<< HEAD
-            {isEmbeddingUseCase && (
-              <Flex align="center" justify="space-between" gap="sm">
-                <LanguageSelector />
-                <div>
-                  <Tooltip
-                    label={label}
-                    position="bottom"
-                    withArrow
-                    multiline
-                    w={TOOLTIP_WIDTH}
-                    ta="center"
-                  >
-                    <Icon name="info" aria-label={tooltipText} />
-                  </Tooltip>
-                </div>
-              </Flex>
-            )}
-=======
             <Flex align="center" justify="space-between" gap="sm">
               <LanguageSelector />
               <div>
@@ -80,11 +61,10 @@
                   w={TOOLTIP_WIDTH}
                   ta="center"
                 >
-                  <Icon name="info_filled" aria-label={tooltipText} />
+                  <Icon name="info" aria-label={tooltipText} />
                 </Tooltip>
               </div>
             </Flex>
->>>>>>> 07a34dc5
           </Box>
         </Flex>
       </Box>
