(ns metabase.api.collection
  "`/api/collection` endpoints. By default, these endpoints operate on Collections in the 'default' namespace, which is
  the one that has things like Dashboards and Cards. Other namespaces of Collections exist as well, such as the
  `:snippet` namespace, (called 'Snippet folders' in the UI). These namespaces are completely independent hierarchies.
  To use these endpoints for other Collections namespaces, you can pass the `?namespace=` parameter (e.g.
  `?namespace=snippet`)."
<<<<<<< HEAD
  (:require [cheshire.core :as json]
            [clojure.string :as str]
            [compojure.core :refer [GET POST PUT]]
            [honeysql.core :as hsql]
            [honeysql.helpers :as hh]
            [malli.core :as mc]
            [malli.transform :as mtx]
            [medley.core :as m]
            [metabase.api.card :as api.card]
            [metabase.api.common :as api]
            [metabase.api.timeline :as api.timeline]
            [metabase.db :as mdb]
            [metabase.driver.common.parameters :as params]
            [metabase.driver.common.parameters.parse :as params.parse]
            [metabase.mbql.normalize :as mbql.normalize]
            [metabase.models.card :refer [Card]]
            [metabase.models.collection :as collection :refer [Collection]]
            [metabase.models.collection.graph :as graph]
            #_:clj-kondo/ignore ;; bug: when alias defined for namespaced keywords is run through kondo macro, ns should be regarded as used
            [metabase.models.collection.root :as collection.root]
            [metabase.models.dashboard :refer [Dashboard]]
            [metabase.models.interface :as mi]
            [metabase.models.native-query-snippet :refer [NativeQuerySnippet]]
            [metabase.models.permissions :as perms]
            [metabase.models.pulse :as pulse :refer [Pulse]]
            [metabase.models.pulse-card :refer [PulseCard]]
            [metabase.models.revision.last-edit :as last-edit]
            [metabase.models.timeline :as timeline :refer [Timeline]]
            [metabase.server.middleware.offset-paging :as mw.offset-paging]
            [metabase.util :as u]
            [metabase.util.honeysql-extensions :as hx]
            [metabase.util.schema :as su]
            [schema.core :as s]
            [toucan.db :as db]
            [toucan.hydrate :refer [hydrate]]))
=======
  (:require
   [cheshire.core :as json]
   [clojure.string :as str]
   [compojure.core :refer [GET POST PUT]]
   [honeysql.core :as hsql]
   [honeysql.helpers :as hh]
   [medley.core :as m]
   [metabase.api.card :as api.card]
   [metabase.api.common :as api]
   [metabase.api.timeline :as api.timeline]
   [metabase.db :as mdb]
   [metabase.driver.common.parameters :as params]
   [metabase.driver.common.parameters.parse :as params.parse]
   [metabase.mbql.normalize :as mbql.normalize]
   [metabase.models.card :refer [Card]]
   [metabase.models.collection :as collection :refer [Collection]]
   [metabase.models.collection.graph :as graph]
   #_:clj-kondo/ignore ;; bug: when alias defined for namespaced keywords is run through kondo macro, ns should be regarded as used
   [metabase.models.collection.root :as collection.root]
   [metabase.models.dashboard :refer [Dashboard]]
   [metabase.models.interface :as mi]
   [metabase.models.native-query-snippet :refer [NativeQuerySnippet]]
   [metabase.models.permissions :as perms]
   [metabase.models.pulse :as pulse :refer [Pulse]]
   [metabase.models.pulse-card :refer [PulseCard]]
   [metabase.models.revision.last-edit :as last-edit]
   [metabase.models.timeline :as timeline :refer [Timeline]]
   [metabase.server.middleware.offset-paging :as mw.offset-paging]
   [metabase.util :as u]
   [metabase.util.honeysql-extensions :as hx]
   [metabase.util.schema :as su]
   [schema.core :as s]
   [toucan.db :as db]
   [toucan.hydrate :refer [hydrate]]))
>>>>>>> 1f809593

(declare root-collection)

(api/defendpoint GET "/"
  "Fetch a list of all Collections that the current user has read permissions for (`:can_write` is returned as an
  additional property of each Collection so you can tell which of these you have write permissions for.)

  By default, this returns non-archived Collections, but instead you can show archived ones by passing
  `?archived=true`."
  [archived namespace]
  {archived  (s/maybe su/BooleanString)
   namespace (s/maybe su/NonBlankString)}
  (let [archived? (Boolean/parseBoolean archived)]
    (as-> (db/select Collection
            {:where    [:and
                        [:= :archived archived?]
                        [:= :namespace namespace]
                        (collection/visible-collection-ids->honeysql-filter-clause
                         :id
                         (collection/permissions-set->visible-collection-ids @api/*current-user-permissions-set*))]
             :order-by [[:%lower.name :asc]]}) collections
      ;; include Root Collection at beginning or results if archived isn't `true`
      (if archived?
        collections
        (let [root (root-collection namespace)]
          (cond->> collections
            (mi/can-read? root)
            (cons root))))
      (hydrate collections :can_write :app_id)
      ;; remove the :metabase.models.collection.root/is-root? tag since FE doesn't need it
      ;; and for personal collections we translate the name to user's locale
      (for [collection collections]
        (-> collection
            (dissoc ::collection.root/is-root?)
            collection/personal-collection-with-ui-details)))))

(api/defendpoint GET "/tree"
  "Similar to `GET /`, but returns Collections in a tree structure, e.g.

  ```
  [{:name     \"A\"
  :below    #{:card :dataset}
  :children [{:name \"B\"}
             {:name     \"C\"
              :here     #{:dataset :card}
              :below    #{:dataset :card}
              :children [{:name     \"D\"
                          :here     #{:dataset}
                          :children [{:name \"E\"}]}
                         {:name     \"F\"
                          :here     #{:card}
                          :children [{:name \"G\"}]}]}]}
  {:name \"H\"}]
  ```

  The here and below keys indicate the types of items at this particular level of the tree (here) and in its
  subtree (below)."
  [exclude-archived namespace]
  {exclude-archived (s/maybe su/BooleanString)
   namespace        (s/maybe su/NonBlankString)}
  (let [coll-type-ids (reduce (fn [acc {:keys [collection_id dataset] :as _x}]
                                (update acc (if dataset :dataset :card) conj collection_id))
                              {:dataset #{}
                               :card    #{}}
                              (db/reducible-query {:select    [:collection_id :dataset]
                                                   :modifiers [:distinct]
                                                   :from      [:report_card]
                                                   :where     [:= :archived false]}))
        colls (db/select Collection
                {:where [:and
                         (when exclude-archived
                           [:= :archived false])
                         [:= :namespace namespace]
                         (collection/visible-collection-ids->honeysql-filter-clause
                          :id
                          (collection/permissions-set->visible-collection-ids @api/*current-user-permissions-set*))]})
        colls (map collection/personal-collection-with-ui-details colls)
        colls (hydrate colls :app_id)]
    (collection/collections->tree coll-type-ids colls)))

;;; --------------------------------- Fetching a single Collection & its 'children' ----------------------------------

(def ^:private valid-model-param-values
  "Valid values for the `?model=` param accepted by endpoints in this namespace.
  `no_models` is for nilling out the set because a nil model set is actually the total model set"
  #{"card" "dataset" "collection" "app" "dashboard" "page" "pulse" "snippet" "no_models" "timeline"})

(def ^:private ModelString
  (apply s/enum valid-model-param-values))

; This is basically a union type. defendpoint splits the string if it only gets one
(def ^:private models-schema (s/conditional vector? [ModelString] :else ModelString))

(def ^:private valid-pinned-state-values
  "Valid values for the `?pinned_state` param accepted by endpoints in this namespace."
  #{"all" "is_pinned" "is_not_pinned"})

(def ^:private valid-sort-columns #{"name" "last_edited_at" "last_edited_by" "model"})
(def ^:private valid-sort-directions #{"asc" "desc"})
(defn- normalize-sort-choice [w] (when w (keyword (str/replace w #"_" "-"))))


(def ^:private CollectionChildrenOptions
  {:archived?    s/Bool
   :pinned-state (s/maybe (apply s/enum (map keyword valid-pinned-state-values)))
   ;; when specified, only return results of this type.
   :models       (s/maybe #{(apply s/enum (map keyword valid-model-param-values))})
   :sort-info    (s/maybe [(s/one (apply s/enum (map normalize-sort-choice valid-sort-columns)) "sort-columns")
                           (s/one (apply s/enum (map normalize-sort-choice valid-sort-directions)) "sort-direction")])})

(defmulti ^:private collection-children-query
  "Query that will fetch the 'children' of a `collection`, for different types of objects. Possible options are listed
  in the `CollectionChildrenOptions` schema above.

  NOTES:

  *  `collection` will be either a CollectionInstance, or the Root Collection special placeholder object, so do not use
     `u/the-id` on it! Use `:id`, which will return `nil` for the Root Collection, which is exactly what we want.

  * These queries will be combined into a union-all query. You do not need to put all of the columns into the query,
  any you don't select will be added in the correct position so the union will work (see `all-select-columns` for more
  details)."
  {:arglists '([model collection options])}
  (fn [model _ _] (keyword model)))

(defn- pinned-state->clause
  ([pinned-state]
   (pinned-state->clause pinned-state :collection_position))
  ([pinned-state col]
   (case pinned-state
     :all [:= 1 1]
     :is_pinned [:<> col nil]
     :is_not_pinned [:= col nil]
     [:= 1 1])))

(defn- poison-when-pinned-clause
  "Poison a query to return no results when filtering to pinned items. Use for items that do not have a notion of
  pinning so that no results return when asking for pinned items."
  [pinned-state]
  (if (= pinned-state :is_pinned)
    [:= 1 2]
    [:= 1 1]))

(defmulti ^:private post-process-collection-children
  {:arglists '([model rows])}
  (fn [model _]
    (keyword model)))

(defmethod ^:private post-process-collection-children :default
  [_ rows]
  rows)

(defmethod collection-children-query :pulse
  [_ collection {:keys [archived? pinned-state]}]
  (-> {:select    [:p.id
                   :p.name
                   :p.entity_id
                   :p.collection_position
                   [(hx/literal "pulse") :model]]
       :modifiers [:distinct]
       :from      [[Pulse :p]]
       :left-join [[PulseCard :pc] [:= :p.id :pc.pulse_id]]
       :where     [:and
                   [:= :p.collection_id      (:id collection)]
                   [:= :p.archived           (boolean archived?)]
                   ;; exclude alerts
                   [:= :p.alert_condition    nil]
                   ;; exclude dashboard subscriptions
                   [:= :p.dashboard_id nil]]}
      (hh/merge-where (pinned-state->clause pinned-state :p.collection_position))))

(defmethod post-process-collection-children :pulse
  [_ rows]
  (for [row rows]
    (dissoc row
            :description :display :authority_level :moderated_status :icon :personal_owner_id
            :collection_preview :dataset_query)))

(defmethod collection-children-query :snippet
  [_ collection {:keys [archived?]}]
  {:select [:id :name :entity_id [(hx/literal "snippet") :model]]
   :from   [[NativeQuerySnippet :nqs]]
   :where  [:and
            [:= :collection_id (:id collection)]
            [:= :archived (boolean archived?)]]})

(defmethod collection-children-query :timeline
  [_ collection {:keys [archived? pinned-state]}]
  {:select [:id :name [(hx/literal "timeline") :model] :description :entity_id :icon]
   :from   [[Timeline :timeline]]
   :where  [:and
            (poison-when-pinned-clause pinned-state)
            [:= :collection_id (:id collection)]
            [:= :archived (boolean archived?)]]})

(defmethod post-process-collection-children :timeline
  [_ rows]
  (for [row rows]
    (dissoc row
            :description :display :collection_position :authority_level :moderated_status
            :collection_preview :dataset_query)))

(defmethod post-process-collection-children :snippet
  [_ rows]
  (for [row rows]
    (dissoc row
            :description :collection_position :display :authority_level
            :moderated_status :icon :personal_owner_id :collection_preview
            :dataset_query)))

(defn- card-query [dataset? collection {:keys [archived? pinned-state]}]
  (-> {:select    [:c.id :c.name :c.description :c.entity_id :c.collection_position :c.display :c.collection_preview
                   :c.dataset_query
                   [(hx/literal (if dataset? "dataset" "card")) :model]
                   [:u.id :last_edit_user] [:u.email :last_edit_email]
                   [:u.first_name :last_edit_first_name] [:u.last_name :last_edit_last_name]
                   [:r.timestamp :last_edit_timestamp]
                   [{:select [:status]
                     :from [:moderation_review]
                     :where [:and
                             [:= :moderated_item_type "card"]
                             [:= :moderated_item_id :c.id]
                             [:= :most_recent true]]
                     ;; limit 1 to ensure that there is only one result but this invariant should hold true, just
                     ;; protecting against potential bugs
                     :order-by [[:id :desc]]
                     :limit 1}
                    :moderated_status]]
       :from      [[Card :c]]
       ;; todo: should there be a flag, or a realized view?
       :left-join [[{:select [:r1.*]
                     :from [[:revision :r1]]
                     :left-join [[:revision :r2] [:and
                                                  [:= :r1.model_id :r2.model_id]
                                                  [:= :r1.model :r2.model]
                                                  [:< :r1.id :r2.id]]]
                     :where [:and
                             [:= :r2.id nil]
                             [:= :r1.model (hx/literal "Card")]]} :r]
                   [:= :r.model_id :c.id]
                   [:core_user :u] [:= :u.id :r.user_id]]
       :where     [:and
                   [:= :collection_id (:id collection)]
                   [:= :archived (boolean archived?)]
                   [:= :is_write false]
                   [:= :dataset dataset?]]}
      (hh/merge-where (pinned-state->clause pinned-state))))

(defmethod collection-children-query :dataset
  [_ collection options]
  (card-query true collection options))

(defmethod post-process-collection-children :dataset
  [_ rows]
  (post-process-collection-children :card rows))

(defmethod collection-children-query :card
  [_ collection options]
  (card-query false collection options))

(defn- fully-parametrized-text?
  "Decide if `text`, usually (a part of) a query, is fully parametrized given the parameter types
  described by `template-tags` (usually the template tags of a native query).

  The rules to consider a piece of text fully parametrized is as follows:

  1. All parameters not in an optional block are field-filters or snippets or have a default value.
  2. All required parameters have a default value.

  The first rule is absolutely necessary, as queries violating it cannot be executed without
  externally supplied parameter values. The second rule is more controversial, as field-filters
  outside of optional blocks ([[ ... ]]) don't prevent the query from being executed without
  external parameter values (neither do parameters in optional blocks). The rule has been added
  nonetheless, because marking a parameter as required is something the user does intentionally
  and queries that are technically executable without parameters can be unacceptably slow
  without the necessary constraints. (Marking parameters in optional blocks as required doesn't
  seem to be useful any way, but if the user said it is required, we honor this flag.)"
  [text template-tags]
  (try
    (let [obligatory-params (into #{}
                                  (comp (filter params/Param?)
                                        (map :k))
                                  (params.parse/parse text))]
      (and (every? #(or (#{:dimension :snippet} (:type %))
                        (:default %))
                   (map template-tags obligatory-params))
           (every? #(or (not (:required %))
                        (:default %))
                   (vals template-tags))))
    (catch clojure.lang.ExceptionInfo _
      ;; An exception might be thrown during parameter parsing if the syntax is invalid. In this case we return
      ;; true so that we still can try to generate a preview for the query and display an error.
      false)))

(defn- fully-parametrized-query? [row]
  (let [native-query (-> row :dataset_query json/parse-string mbql.normalize/normalize :native)]
    (if-let [template-tags (:template-tags native-query)]
      (fully-parametrized-text? (:query native-query) template-tags)
      true)))

(defn- post-process-card-row [row]
  (-> row
      (dissoc :authority_level :icon :personal_owner_id :dataset_query)
      (update :collection_preview api/bit->boolean)
      (assoc :fully_parametrized (fully-parametrized-query? row))))

(defmethod post-process-collection-children :card
  [_ rows]
  (map post-process-card-row rows))

(defn- dashboard-query [collection {:keys [page? archived? pinned-state]}]
  (-> {:select    [:d.id :d.name :d.description :d.entity_id :d.collection_position
                   [(hx/literal (if page? "page" "dashboard")) :model]
                   [:u.id :last_edit_user] [:u.email :last_edit_email]
                   [:u.first_name :last_edit_first_name] [:u.last_name :last_edit_last_name]
                   [:r.timestamp :last_edit_timestamp]]
       :from      [[Dashboard :d]]
       :left-join [[{:select [:r1.*]
                     :from [[:revision :r1]]
                     :left-join [[:revision :r2] [:and
                                                  [:= :r1.model_id :r2.model_id]
                                                  [:= :r1.model :r2.model]
                                                  [:< :r1.id :r2.id]]]
                     :where [:and
                             [:= :r2.id nil]
                             [:= :r1.model (hx/literal "Dashboard")]]} :r]
                   [:= :r.model_id :d.id]
                   [:core_user :u] [:= :u.id :r.user_id]]
       :where     [:and
                   [:= :is_app_page page?]
                   [:= :collection_id (:id collection)]
                   [:= :archived (boolean archived?)]]}
      (hh/merge-where (pinned-state->clause pinned-state))))

(defmethod collection-children-query :dashboard
  [_ collection options]
  (dashboard-query collection (assoc options :page? false)))

(defmethod post-process-collection-children :dashboard
  [_ rows]
  (map #(dissoc %
                :display :authority_level :moderated_status :icon :personal_owner_id :collection_preview
                :dataset_query)
       rows))

(defmethod collection-children-query :page
  [_ collection options]
  (dashboard-query collection (assoc options :page? true)))

(defmethod post-process-collection-children :page
  [_ rows]
  (post-process-collection-children :dashboard rows))

(defn- collection-query
  [collection {:keys [app? archived? collection-namespace pinned-state]}]
  (-> (assoc (collection/effective-children-query
              collection
              [:= :archived archived?]
              [:= :namespace (u/qualified-name collection-namespace)])
             ;; We get from the effective-children-query a normal set of columns selected:
             ;; want to make it fit the others to make UNION ALL work
             :select [:id
                      :name
                      :description
                      :entity_id
                      :personal_owner_id
                      [(hx/literal (if app? "app" "collection")) :model]
                      :authority_level
                      :app_id]
             ;; A simple left join would force us qualifying :id from
             ;; collection and that doesn't work with effective-children-query.
             ;; The sub-query makes sure that :app.id is only visible as :app_id.
             :left-join [[{:select [[:id :app_id] :collection_id]
                           :from [:app]} :app]
                         [:= :app.collection_id :col.id]])
      (hh/merge-where [(if app? :<> :=) :app_id nil])
      ;; the nil indicates that collections are never pinned.
      (hh/merge-where (pinned-state->clause pinned-state nil))))

(defmethod collection-children-query :collection
  [_ collection options]
  (collection-query collection (assoc options :app? false)))

(defmethod post-process-collection-children :collection
  [_ rows]
  (for [row rows]
    ;; Go through this rigamarole instead of hydration because we
    ;; don't get models back from ulterior over-query
    ;; Previous examination with logging to DB says that there's no N+1 query for this.
    ;; However, this was only tested on H2 and Postgres
    (cond-> row
      ;; when fetching root collection, we might have personal collection
      (:personal_owner_id row) (assoc :name (collection/user->personal-collection-name (:personal_owner_id row) :user))
      (nil? (:app_id row))     (dissoc :app_id)
      true                     (assoc :can_write (mi/can-write? Collection (:id row)))
      true                     (dissoc :collection_position :display :moderated_status :icon :personal_owner_id
                                       :collection_preview :dataset_query))))

(defmethod collection-children-query :app
  [_ collection options]
  (collection-query collection (assoc options :app? true)))

(defmethod post-process-collection-children :app
  [_ rows]
  (post-process-collection-children :collection rows))

(s/defn ^:private coalesce-edit-info :- last-edit/MaybeAnnotated
  "Hoist all of the last edit information into a map under the key :last-edit-info. Considers this information present
  if `:last_edit_user` is not nil."
  [row]
  (letfn [(select-as [original k->k']
            (reduce (fn [m [k k']] (assoc m k' (get original k)))
                    {}
                    k->k'))]
    (let [mapping {:last_edit_user       :id
                   :last_edit_last_name  :last_name
                   :last_edit_first_name :first_name
                   :last_edit_email      :email
                   :last_edit_timestamp  :timestamp}]
      (cond-> (apply dissoc row :model_ranking (keys mapping))
        ;; don't use contains as they all have the key, we care about a value present
        (:last_edit_user row) (assoc :last-edit-info (select-as row mapping))))))

(defn- post-process-rows
  "Post process any data. Have a chance to process all of the same type at once using
  `post-process-collection-children`. Must respect the order passed in."
  [rows]
  (->> (map-indexed (fn [i row] (vary-meta row assoc ::index i)) rows) ;; keep db sort order
       (group-by :model)
       (into []
             (comp (map (fn [[model rows]]
                          (post-process-collection-children (keyword model) rows)))
                   cat
                   (map coalesce-edit-info)))
       (sort-by (comp ::index meta))))

(defn- model-name->toucan-model [model-name]
  (case (keyword model-name)
    :collection Collection
    :app        Collection
    :card       Card
    :dataset    Card
    :dashboard  Dashboard
    :page       Dashboard
    :pulse      Pulse
    :snippet    NativeQuerySnippet
    :timeline   Timeline))

(defn- select-name
  "Takes a honeysql select column and returns a keyword of which column it is.

  eg:
  (select-name :id) -> :id
  (select-name [(literal \"card\") :model]) -> :model
  (select-name :p.id) -> :id"
  [x]
  (if (vector? x)
    (recur (second x))
    (-> x name (str/split #"\.") peek keyword)))

(def ^:private all-select-columns
  "All columns that need to be present for the union-all. Generated with the comment form below. Non-text columns that
  are optional (not id, but last_edit_user for example) must have a type so that the union-all can unify the nil with
  the correct column type."
  [:id :name :description :entity_id :display [:collection_preview :boolean] :dataset_query
   :model :collection_position :authority_level [:app_id :integer] [:personal_owner_id :integer]
   :last_edit_email :last_edit_first_name :last_edit_last_name :moderated_status :icon
   [:last_edit_user :integer] [:last_edit_timestamp :timestamp]])

(defn- add-missing-columns
  "Ensures that all necessary columns are in the select-columns collection, adding `[nil :column]` as necessary."
  [select-columns necessary-columns]
  (let [columns (m/index-by select-name select-columns)]
    (map (fn [col]
           (let [[col-name typpe] (u/one-or-many col)]
             (get columns col-name (if (and typpe (= (mdb/db-type) :postgres))
                                     [(hx/cast typpe nil) col-name]
                                     [nil col-name]))))
         necessary-columns)))

(defn- add-model-ranking
  [select-clause model]
  (let [rankings {:dashboard  1
                  :pulse      2
                  :dataset    3
                  :card       4
                  :snippet    5
                  :collection 6
                  :timeline   7}]
    (conj select-clause [(get rankings model 100)
                         :model_ranking])))

(comment
  ;; generate the set of columns across all child queries. Remember to add type info if not a text column
  (into []
        (comp cat (map select-name) (distinct))
        (for [model [:card :dashboard :snippet :pulse :collection :timeline]]
          (:select (collection-children-query model {:id 1 :location "/"} nil)))))


(defn children-sort-clause
  "Given the client side sort-info, return sort clause to effect this. `db-type` is necessary due to complications from
  treatment of nulls in the different app db types."
  [sort-info db-type]
  (case sort-info
    nil                     [[:%lower.name :asc]]
    [:name :asc]            [[:%lower.name :asc]]
    [:name :desc]           [[:%lower.name :desc]]
    [:last-edited-at :asc]  [(if (= db-type :mysql)
                               [(hsql/call :ISNULL :last_edit_timestamp)]
                               [:last_edit_timestamp :nulls-last])
                             [:last_edit_timestamp :asc]
                             [:%lower.name :asc]]
    [:last-edited-at :desc] (remove nil?
                                    [(case db-type
                                       :mysql    [(hsql/call :ISNULL :last_edit_timestamp)]
                                       :postgres [:last_edit_timestamp :desc :nulls-last]
                                       :h2       nil)
                                     [:last_edit_timestamp :desc]
                                     [:%lower.name :asc]])
    [:last-edited-by :asc]  [(if (= db-type :mysql)
                               [(hsql/call :ISNULL :last_edit_last_name)]
                               [:last_edit_last_name :nulls-last])
                             [:last_edit_last_name :asc]
                             (if (= db-type :mysql)
                               [(hsql/call :ISNULL :last_edit_first_name)]
                               [:last_edit_first_name :nulls-last])
                             [:last_edit_first_name :asc]
                             [:%lower.name :asc]]
    [:last-edited-by :desc] (remove nil?
                                    [(case db-type
                                       :mysql    [(hsql/call :ISNULL :last_edit_last_name)]
                                       :postgres [:last_edit_last_name :desc :nulls-last]
                                       :h2       nil)
                                     [:last_edit_last_name :desc]
                                     (case db-type
                                       :mysql    [(hsql/call :ISNULL :last_edit_first_name)]
                                       :postgres [:last_edit_last_name :desc :nulls-last]
                                       :h2       nil)
                                     [:last_edit_first_name :desc]
                                     [:%lower.name :asc]])
    [:model :asc]           [[:model_ranking :asc]  [:%lower.name :asc]]
    [:model :desc]          [[:model_ranking :desc] [:%lower.name :asc]]))

(defn- collection-children*
  [collection models {:keys [sort-info] :as options}]
  (let [sql-order   (children-sort-clause sort-info (mdb/db-type))
        models      (sort (map keyword models))
        queries     (for [model models]
                      (-> (collection-children-query model collection options)
                          (update :select add-missing-columns all-select-columns)
                          (update :select add-model-ranking model)))
        total-query {:select [[:%count.* :count]]
                     :from   [[{:union-all queries} :dummy_alias]]}
        rows-query  {:select   [:*]
                     :from     [[{:union-all queries} :dummy_alias]]
                     :order-by sql-order}
        ;; We didn't implement collection pagination for snippets namespace for root/items
        ;; Rip out the limit for now and put it back in when we want it
        limit-query (if (or
                          (nil? mw.offset-paging/*limit*)
                          (nil? mw.offset-paging/*offset*)
                          (= (:collection-namespace options) "snippets"))
                      rows-query
                      (assoc rows-query
                             :limit  mw.offset-paging/*limit*
                             :offset mw.offset-paging/*offset*))
        res          {:total  (->> (db/query total-query) first :count)
                      :data   (->> (db/query limit-query) post-process-rows)
                      :models models}
        limit-res   (assoc res
                           :limit  mw.offset-paging/*limit*
                           :offset mw.offset-paging/*offset*)]
    (if (= (:collection-namespace options) "snippets")
      res
      limit-res)))

(s/defn ^:private collection-children
  "Fetch a sequence of 'child' objects belonging to a Collection, filtered using `options`."
  [{collection-namespace :namespace, :as collection} :- collection/CollectionWithLocationAndIDOrRoot
   {:keys [models], :as options}                     :- CollectionChildrenOptions]
  (let [valid-models (for [model-kw [:app :collection :dataset :card :page :dashboard :pulse :snippet :timeline]
                           ;; only fetch models that are specified by the `model` param; or everything if it's empty
                           :when    (or (empty? models) (contains? models model-kw))
                           :let     [toucan-model       (model-name->toucan-model model-kw)
                                     allowed-namespaces (collection/allowed-namespaces toucan-model)]
                           :when    (or (= model-kw :collection)
                                        (contains? allowed-namespaces (keyword collection-namespace)))]
                       model-kw)]
    (if (seq valid-models)
      (collection-children* collection valid-models (assoc options :collection-namespace collection-namespace))
      {:total  0
       :data   []
       :limit  mw.offset-paging/*limit*
       :offset mw.offset-paging/*offset*
       :models valid-models})))

(s/defn ^:private collection-detail
  "Add a standard set of details to `collection`, including things like `effective_location`.
  Works for either a normal Collection or the Root Collection."
  [collection :- collection/CollectionWithLocationAndIDOrRoot]
  (-> collection
      collection/personal-collection-with-ui-details
      (hydrate :parent_id :effective_location [:effective_ancestors :can_write] :can_write :app_id)))

(api/defendpoint GET "/:id"
  "Fetch a specific Collection with standard details added"
  [id]
  (collection-detail (api/read-check Collection id)))

(api/defendpoint GET "/root/timelines"
  "Fetch the root Collection's timelines."
  [include archived]
  {include  (s/maybe api.timeline/Include)
   archived (s/maybe su/BooleanString)}
  (let [archived? (Boolean/parseBoolean archived)]
    (timeline/timelines-for-collection nil {:timeline/events?   (= include "events")
                                            :timeline/archived? archived?})))

(api/defendpoint GET "/:id/timelines"
  "Fetch a specific Collection's timelines."
  [id include archived]
  {include  (s/maybe api.timeline/Include)
   archived (s/maybe su/BooleanString)}
  (let [archived? (Boolean/parseBoolean archived)]
    (timeline/timelines-for-collection id {:timeline/events?   (= include "events")
                                           :timeline/archived? archived?})))

(api/defendpoint GET "/:id/items"
  "Fetch a specific Collection's items with the following options:

  *  `models` - only include objects of a specific set of `models`. If unspecified, returns objects of all models
  *  `archived` - when `true`, return archived objects *instead* of unarchived ones. Defaults to `false`.
  *  `pinned_state` - when `is_pinned`, return pinned objects only.
                   when `is_not_pinned`, return non pinned objects only.
                   when `all`, return everything. By default returns everything"
  [id models archived pinned_state sort_column sort_direction]
  {models         (s/maybe models-schema)
   archived       (s/maybe su/BooleanString)
   pinned_state   (s/maybe (apply s/enum valid-pinned-state-values))
   sort_column    (s/maybe (apply s/enum valid-sort-columns))
   sort_direction (s/maybe (apply s/enum valid-sort-directions))}
  (let [model-kwds (set (map keyword (u/one-or-many models)))]
    (collection-children (api/read-check Collection id)
                         {:models       model-kwds
                          :archived?    (Boolean/parseBoolean archived)
                          :pinned-state (keyword pinned_state)
                          :sort-info    [(or (some-> sort_column normalize-sort-choice) :name)
                                         (or (some-> sort_direction normalize-sort-choice) :asc)]})))


;;; -------------------------------------------- GET /api/collection/root --------------------------------------------

(defn- root-collection [collection-namespace]
  (collection-detail (collection/root-collection-with-ui-details collection-namespace)))

(api/defendpoint GET "/root"
  "Return the 'Root' Collection object with standard details added"
  [namespace]
  {namespace (s/maybe su/NonBlankString)}
  (-> (root-collection namespace)
      (api/read-check)
      (dissoc ::collection.root/is-root?)))

(defn- visible-model-kwds
  "If you pass in explicitly keywords that you can't see, you can't see them.
  But there is an exception for the collections,
  because you might not be able to see the top-level collections
  but be able to see, children of those invisible top-level collections."
  [root-collection model-set]
  (if (mi/can-read? root-collection)
    model-set
    (if (or (empty? model-set) (contains? model-set :collection))
      #{:collection}
      #{:no_models})))

(api/defendpoint GET "/root/items"
  "Fetch objects that the current user should see at their root level. As mentioned elsewhere, the 'Root' Collection
  doesn't actually exist as a row in the application DB: it's simply a virtual Collection where things with no
  `collection_id` exist. It does, however, have its own set of Permissions.

  This endpoint will actually show objects with no `collection_id` for Users that have Root Collection
  permissions, but for people without Root Collection perms, we'll just show the objects that have an effective
  location of `/`.

  This endpoint is intended to power a 'Root Folder View' for the Current User, so regardless you'll see all the
  top-level objects you're allowed to access.

  By default, this will show the 'normal' Collections namespace; to view a different Collections namespace, such as
  `snippets`, you can pass the `?namespace=` parameter."
  [models archived namespace pinned_state sort_column sort_direction]
  {models         (s/maybe models-schema)
   archived       (s/maybe su/BooleanString)
   namespace      (s/maybe su/NonBlankString)
   pinned_state   (s/maybe (apply s/enum valid-pinned-state-values))
   sort_column    (s/maybe (apply s/enum valid-sort-columns))
   sort_direction (s/maybe (apply s/enum valid-sort-directions))}
  ;; Return collection contents, including Collections that have an effective location of being in the Root
  ;; Collection for the Current User.
  (let [root-collection (assoc collection/root-collection :namespace namespace)
        model-set       (set (map keyword (u/one-or-many models)))
        model-kwds      (visible-model-kwds root-collection model-set)]
    (collection-children
      root-collection
      {:models       model-kwds
       :archived?    (Boolean/parseBoolean archived)
       :pinned-state (keyword pinned_state)
       :sort-info    [(or (some-> sort_column normalize-sort-choice) :name)
                      (or (some-> sort_direction normalize-sort-choice) :asc)]})))


;;; ----------------------------------------- Creating/Editing a Collection ------------------------------------------

(defn- write-check-collection-or-root-collection
  "Check that you're allowed to write Collection with `collection-id`; if `collection-id` is `nil`, check that you have
  Root Collection perms."
  [collection-id]
  (api/write-check (if collection-id
                     (db/select-one Collection :id collection-id)
                     collection/root-collection)))

(defn create-collection!
  "Create a new collection."
  [{:keys [name color description parent_id namespace authority_level]}]
  ;; To create a new collection, you need write perms for the location you are going to be putting it in...
  (write-check-collection-or-root-collection parent_id)
  ;; Now create the new Collection :)
  (api/check-403 (or (nil? authority_level)
                     (and api/*is-superuser?* authority_level)))
  (db/insert! Collection
    (merge
     {:name        name
      :color       color
      :description description
      :authority_level authority_level
      :namespace   namespace}
     (when parent_id
       {:location (collection/children-location (db/select-one [Collection :location :id] :id parent_id))}))))

(api/defendpoint POST "/"
  "Create a new Collection."
  [:as {{:keys [name color description parent_id namespace authority_level] :as body} :body}]
  {name            su/NonBlankString
   color           collection/hex-color-regex
   description     (s/maybe su/NonBlankString)
   parent_id       (s/maybe su/IntGreaterThanZero)
   namespace       (s/maybe su/NonBlankString)
   authority_level collection/AuthorityLevel}
  (create-collection! body))

;; TODO - I'm not 100% sure it makes sense that moving a Collection requires a special call to `move-collection!`,
;; while archiving is handled automatically as part of the `pre-update` logic when you change a Collection's
;; `archived` value. They are both recursive operations; couldn't we just have moving happen automatically when you
;; change a `:location` as well?
(defn- move-collection-if-needed!
  "If input the `PUT /api/collection/:id` endpoint (`collection-updates`) specify that we should *move* a Collection, do
  appropriate permissions checks and move it (and its descendants)."
  [collection-before-update collection-updates]
  ;; is a [new] parent_id update specified in the PUT request?
  (when (contains? collection-updates :parent_id)
    (let [orig-location (:location collection-before-update)
          new-parent-id (:parent_id collection-updates)
          new-parent    (if new-parent-id
                          (db/select-one [Collection :location :id] :id new-parent-id)
                          collection/root-collection)
          new-location  (collection/children-location new-parent)]
      ;; check and make sure we're actually supposed to be moving something
      (when (not= orig-location new-location)
        ;; ok, make sure we have perms to do this operation
        (api/check-403
         (perms/set-has-full-permissions-for-set? @api/*current-user-permissions-set*
           (collection/perms-for-moving collection-before-update new-parent)))
        (when (not= new-parent collection/root-collection)
          ;; apps are not allowed to be moved away from the root collection
          (api/check-403
           (nil? (:app_id (hydrate collection-before-update :app_id)))))
        ;; ok, we're good to move!
        (collection/move-collection! collection-before-update new-location)))))

(defn- check-allowed-to-archive-or-unarchive
  "If input the `PUT /api/collection/:id` endpoint (`collection-updates`) specify that we should change the `archived`
  status of a Collection, do appropriate permissions checks. (Actual recurisve (un)archiving logic is handled by
  Collection's `pre-update`, so we do not need to manually call `collection/archive-collection!` and the like in this
  namespace.)"
  [collection-before-update collection-updates]
  (when (api/column-will-change? :archived collection-before-update collection-updates)
    ;; Check that we have approprate perms
    (api/check-403
     (perms/set-has-full-permissions-for-set? @api/*current-user-permissions-set*
       (collection/perms-for-archiving collection-before-update)))))

(defn- maybe-send-archived-notificaitons!
  "When a collection is archived, all of it's cards are also marked as archived, but this is down in the model layer
  which will not cause the archive notification code to fire. This will delete the relevant alerts and notify the
  users just as if they had be archived individually via the card API."
  [collection-before-update collection-updates]
  (when (api/column-will-change? :archived collection-before-update collection-updates)
    (when-let [alerts (seq (pulse/retrieve-alerts-for-cards
                            {:card-ids (db/select-ids Card :collection_id (u/the-id collection-before-update))}))]
      (api.card/delete-alert-and-notify-archived! alerts))))

(api/defendpoint PUT "/:id"
  "Modify an existing Collection, including archiving or unarchiving it, or moving it."
  [id, :as {{:keys [name color description archived parent_id authority_level], :as collection-updates} :body}]
  {name                                   (s/maybe su/NonBlankString)
   color                                  (s/maybe collection/hex-color-regex)
   description                            (s/maybe su/NonBlankString)
   archived                               (s/maybe s/Bool)
   parent_id                              (s/maybe su/IntGreaterThanZero)
   authority_level                        collection/AuthorityLevel}
  ;; do we have perms to edit this Collection?
  (let [collection-before-update (api/write-check Collection id)]
    ;; if we're trying to *archive* the Collection, make sure we're allowed to do that
    (check-allowed-to-archive-or-unarchive collection-before-update collection-updates)
    (when (and (contains? collection-updates :authority_level)
               (not= authority_level (:authority_level collection-before-update)))
      (api/check-403 (and api/*is-superuser?*
                          ;; pre-update of model checks if the collection is a personal collection and rejects changes
                          ;; to authority_level, but it doesn't check if it is a sub-collection of a personal one so we add that
                          ;; here
                          (not (collection/is-personal-collection-or-descendant-of-one? collection-before-update)))))
    ;; ok, go ahead and update it! Only update keys that were specified in the `body`. But not `parent_id` since
    ;; that's not actually a property of Collection, and since we handle moving a Collection separately below.
    (let [updates (u/select-keys-when collection-updates :present [:name :color :description :archived :authority_level])]
      (when (seq updates)
        (db/update! Collection id updates)))
    ;; if we're trying to *move* the Collection (instead or as well) go ahead and do that
    (move-collection-if-needed! collection-before-update collection-updates)
    ;; if we *did* end up archiving this Collection, we most post a few notifications
    (maybe-send-archived-notificaitons! collection-before-update collection-updates))
  ;; finally, return the updated object
  (-> (db/select-one Collection :id id)
      (hydrate :parent_id)))

;;; ------------------------------------------------ GRAPH ENDPOINTS -------------------------------------------------

(api/defendpoint GET "/graph"
  "Fetch a graph of all Collection Permissions."
  [namespace]
  {namespace (s/maybe su/NonBlankString)}
  (api/check-superuser)
  (graph/graph namespace))

(def CollectionID "an id for a [[Collection]]."
  [pos-int? {:title "Collection ID"}])

(def GroupID "an id for a [[PermissionsGroup]]."
  [pos-int? {:title "Group ID"}])

(def CollectionPermissions
  "Malli enum for what sort of colleciton permissions we have. (:write :read or :none)"
  [:and keyword? [:enum :write :read :none]])

(def GroupPermissionsGraph
  "Map describing permissions for a (Group x Collection)"
  [:map-of
   [:or [:and keyword? [:= :root]]
    CollectionID]
   CollectionPermissions])

(def PermissionsGraph
  "Map describing permissions for 1 or more groups.
  Revision # is used for consistency"
  [:map
   [:revision int?]
   [:groups [:map-of GroupID GroupPermissionsGraph]]])

(def ^:private graph-decoder
  (mc/decoder PermissionsGraph (mtx/string-transformer)))

(api/defendpoint PUT "/graph"
  "Do a batch update of Collections Permissions by passing in a modified graph.
  Will overwrite parts of the graph that are present in the request, and leave the rest unchanged."
  [:as {{:keys [namespace], :as body} :body}]
  {body      su/Map
   namespace (s/maybe su/NonBlankString)}
  (api/check-superuser)
  (->> (dissoc body :namespace)
       graph-decoder
       (graph/update-graph! namespace))
  (graph/graph namespace))

(api/define-routes)<|MERGE_RESOLUTION|>--- conflicted
+++ resolved
@@ -4,49 +4,14 @@
   `:snippet` namespace, (called 'Snippet folders' in the UI). These namespaces are completely independent hierarchies.
   To use these endpoints for other Collections namespaces, you can pass the `?namespace=` parameter (e.g.
   `?namespace=snippet`)."
-<<<<<<< HEAD
-  (:require [cheshire.core :as json]
-            [clojure.string :as str]
-            [compojure.core :refer [GET POST PUT]]
-            [honeysql.core :as hsql]
-            [honeysql.helpers :as hh]
-            [malli.core :as mc]
-            [malli.transform :as mtx]
-            [medley.core :as m]
-            [metabase.api.card :as api.card]
-            [metabase.api.common :as api]
-            [metabase.api.timeline :as api.timeline]
-            [metabase.db :as mdb]
-            [metabase.driver.common.parameters :as params]
-            [metabase.driver.common.parameters.parse :as params.parse]
-            [metabase.mbql.normalize :as mbql.normalize]
-            [metabase.models.card :refer [Card]]
-            [metabase.models.collection :as collection :refer [Collection]]
-            [metabase.models.collection.graph :as graph]
-            #_:clj-kondo/ignore ;; bug: when alias defined for namespaced keywords is run through kondo macro, ns should be regarded as used
-            [metabase.models.collection.root :as collection.root]
-            [metabase.models.dashboard :refer [Dashboard]]
-            [metabase.models.interface :as mi]
-            [metabase.models.native-query-snippet :refer [NativeQuerySnippet]]
-            [metabase.models.permissions :as perms]
-            [metabase.models.pulse :as pulse :refer [Pulse]]
-            [metabase.models.pulse-card :refer [PulseCard]]
-            [metabase.models.revision.last-edit :as last-edit]
-            [metabase.models.timeline :as timeline :refer [Timeline]]
-            [metabase.server.middleware.offset-paging :as mw.offset-paging]
-            [metabase.util :as u]
-            [metabase.util.honeysql-extensions :as hx]
-            [metabase.util.schema :as su]
-            [schema.core :as s]
-            [toucan.db :as db]
-            [toucan.hydrate :refer [hydrate]]))
-=======
   (:require
    [cheshire.core :as json]
    [clojure.string :as str]
    [compojure.core :refer [GET POST PUT]]
    [honeysql.core :as hsql]
    [honeysql.helpers :as hh]
+   [malli.core :as mc]
+   [malli.transform :as mtx]
    [medley.core :as m]
    [metabase.api.card :as api.card]
    [metabase.api.common :as api]
@@ -75,7 +40,6 @@
    [schema.core :as s]
    [toucan.db :as db]
    [toucan.hydrate :refer [hydrate]]))
->>>>>>> 1f809593
 
 (declare root-collection)
 
