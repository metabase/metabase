(ns metabase.analytics.snowplow-test
  (:require
   [clojure.test :refer :all]
   [clojure.walk :as walk]
   [metabase.analytics.core :as analytics]
   [metabase.analytics.settings :as analytics.settings]
   [metabase.analytics.snowplow :as snowplow]
   [metabase.public-settings :as public-settings]
   [metabase.test :as mt]
   [metabase.test.fixtures :as fixtures]
   [metabase.util :as u]
   [metabase.util.date-2 :as u.date]
   [metabase.util.json :as json]
   [toucan2.core :as t2])
  (:import
   (com.snowplowanalytics.snowplow.tracker.events SelfDescribing)
   (com.snowplowanalytics.snowplow.tracker.payload SelfDescribingJson)
   (java.util LinkedHashMap)))

(set! *warn-on-reflection* true)

(use-fixtures :once (fixtures/initialize :db))

(def ^:dynamic *snowplow-collector*
  "Fake Snowplow collector"
  (atom []))

(defn- normalize-map
  "Normalizes and returns the data in a LinkedHashMap extracted from a Snowplow object"
  [^LinkedHashMap m]
  (->> m (into {}) walk/keywordize-keys))

(defn- fake-track-event-impl!
  "A function that can be used in place of track-event-impl! which pulls and decodes the payload, context and subject ID
  from an event and adds it to the in-memory [[*snowplow-collector*]] queue."
  [collector _tracker ^SelfDescribing event]
  (let [payload                            (-> event .getPayload .getMap normalize-map)
        ;; Don't normalize keys in [[properties]] so that we can assert that they are snake-case strings in the test
        ;; cases
        properties                         (-> (or (:ue_pr payload)
                                                   (u/decode-base64 (:ue_px payload)))
                                               json/decode)
        subject                            (when-let [subject (.getSubject event)]
                                             (-> subject .getSubject normalize-map))
        [^SelfDescribingJson context-json] (.getContext event)
        context                            (normalize-map (.getMap context-json))]
    (swap! collector conj {:properties properties, :subject subject, :context context})))

(defn do-with-fake-snowplow-collector!
  "Impl for `with-fake-snowplow-collector` macro; prefer using that rather than calling this directly."
  [f]
  (mt/with-temporary-setting-values [snowplow-available    true
                                     anon-tracking-enabled true]
    (binding [*snowplow-collector* (atom [])]
      (let [collector *snowplow-collector*] ;; get a reference to the atom
        (with-redefs [snowplow/track-event-impl! (partial fake-track-event-impl! collector)]
          (f))))))

;;; TODO -- rename to `with-fake-snowplow-collector!` because this is not thread-safe and remove the Kondo ignore rule below
#_{:clj-kondo/ignore [:metabase/test-helpers-use-non-thread-safe-functions]}
(defmacro with-fake-snowplow-collector
  "Creates a new fake snowplow collector in a dynamic scope, and redefines the track-event! function so that analytics
  events are parsed and added to the fake collector.

  Fetch the contents of the collector by calling [[snowplow-collector-contents]]."
  [& body]
  {:style/indent 0}
  `(do-with-fake-snowplow-collector! (fn [] ~@body)))

(defn- clear-snowplow-collector!
  []
  (reset! *snowplow-collector* []))

(defn pop-event-data-and-user-id!
  "Returns a vector containing the event data from each tracked event in the Snowplow collector as well as the user ID
  of the profile associated with each event, and clears the collector."
  []
  (let [events @*snowplow-collector*]
    (clear-snowplow-collector!)
    (map (fn [events] {:data    (-> events :properties (get "data") (get "data"))
                       :user-id (-> events :subject :uid)})
         events)))

(defn valid-datetime-for-snowplow?
  "Check if a datetime string has the format that snowplow accepts.
  The string should have the format yyyy-mm-dd'T'HH:mm:ss.SSXXX which is a RFC3339 format.
  Reference: https://json-schema.org/understanding-json-schema/reference/string.html#dates-and-times"
  [t]
  (try
    (java.time.LocalDate/parse
     t
     (java.time.format.DateTimeFormatter/ofPattern "yyyy-MM-dd'T'HH:mm:ss.SSXXX"))
    true
    (catch Exception _e
      false)))

(deftest custom-content-test
  (testing "Snowplow events include a custom context that includes the schema, instance ID, version, token features
           and creation timestamp"
    (with-fake-snowplow-collector
      (analytics/track-event! :snowplow/account {:event :new-instance-created})
      (is (= {:schema "iglu:com.metabase/instance/jsonschema/1-1-2",
              :data {:id                           (analytics.settings/analytics-uuid)
                     :version                      {:tag (:tag (public-settings/version))},
                     :token_features               (public-settings/token-features)
                     :created_at                   (analytics/instance-creation)
                     :application_database         (#'snowplow/app-db-type)
                     :application_database_version (#'snowplow/app-db-version)}}
             (:context (first @*snowplow-collector*))))

      (testing "the created_at should have the format be formatted as RFC3339"
        (is (valid-datetime-for-snowplow?
             (get-in (first @*snowplow-collector*) [:context :data :created_at])))))))

(deftest ip-address-override-test
  (testing "IP address on Snowplow subject is overridden with a dummy value (127.0.0.1)"
    (with-fake-snowplow-collector
      (mt/with-test-user :rasta
        (analytics/track-event! :snowplow/dashboard {:dashboard-id 1})
        (is (partial= {:uid (str (mt/user->id :rasta)) :ip "127.0.0.1"}
                      (:subject (first @*snowplow-collector*))))))))

(deftest track-event-test
  (with-fake-snowplow-collector
    (mt/with-test-user :rasta
      (testing "Data sent into [[analytics/track-event!]] for each event type is propagated to the Snowplow collector,
               with keys converted into snake-case strings, and the subject's user ID being converted to a string."
        ;; Trigger instance-creation event by calling the `instance-creation` setting function for the first time
        (t2/delete! :model/Setting :key "instance-creation")
        (analytics/instance-creation)
        (is (= [{:data    {"event" "new_instance_created"}
                 :user-id nil}]
               (pop-event-data-and-user-id!)))

        (let [user-id-str (str (mt/user->id :rasta))]
          (analytics/track-event! :snowplow/account {:event :new-user-created} 1)
          (is (= [{:data    {"event" "new_user_created"}
                   :user-id "1"}]
                 (pop-event-data-and-user-id!)))

          (analytics/track-event! :snowplow/invite
                                  {:event           :invite-sent
                                   :invited-user-id 2
                                   :source          "admin"})
          (is (= [{:data    {"invited_user_id" 2, "event" "invite_sent", "source" "admin"}
                   :user-id user-id-str}]
                 (pop-event-data-and-user-id!)))

          (analytics/track-event! :snowplow/dashboard
                                  {:event        :dashboard-created
                                   :dashboard-id 1})
          (is (= [{:data    {"dashboard_id" 1, "event" "dashboard_created"}
                   :user-id user-id-str}]
                 (pop-event-data-and-user-id!)))

          (analytics/track-event! :snowplow/dashboard
                                  {:event        :question-added-to-dashboard
                                   :dashboard-id 1
                                   :question-id  2})
          (is (= [{:data    {"dashboard_id" 1, "event" "question_added_to_dashboard", "question_id" 2}
                   :user-id user-id-str}]
                 (pop-event-data-and-user-id!)))

          (analytics/track-event! :snowplow/database
                                  {:event        :database-connection-successful
                                   :database     :postgres
                                   :database-id  1
                                   :source       :admin
                                   :dbms_version "14.1"})
          (is (= [{:data    {"database" "postgres"
                             "database_id" 1
                             "event" "database_connection_successful"
                             "dbms_version" "14.1"
                             "source" "admin"}
                   :user-id user-id-str}]
                 (pop-event-data-and-user-id!)))

          (analytics/track-event! :snowplow/database
                                  {:event    :database-connection-failed
                                   :database :postgres
                                   :source   :admin})
          (is (= [{:data    {"database" "postgres", "event" "database_connection_failed", "source" "admin"}
                   :user-id user-id-str}]
                 (pop-event-data-and-user-id!)))

          (analytics/track-event! :snowplow/timeline
                                  {:event       :new-event-created
                                   :source      "question"
                                   :question_id 1})
          (is (= [{:data    {"event" "new_event_created", "source" "question", "question_id" 1}
                   :user-id user-id-str}]
                 (pop-event-data-and-user-id!)))

          (testing "Snowplow events are not sent when tracking is disabled"
            (mt/with-temporary-setting-values [anon-tracking-enabled false]
              (analytics/track-event! :snowplow/account {:event :new_instance_created} nil)
              (is (= [] (pop-event-data-and-user-id!))))))))))

(deftest instance-creation-test
  (let [original-value (t2/select-one-fn :value :model/Setting :key "instance-creation")]
    (try
      (testing "Instance creation timestamp is set only once when setting is first fetched"
        (t2/delete! :model/Setting :key "instance-creation")
        (with-redefs [snowplow/first-user-creation (constantly nil)]
          (let [first-value (analytics/instance-creation)]
            (Thread/sleep 10) ;; short sleep since java.time.Instant is not necessarily monotonic
            (is (= first-value
                   (analytics/instance-creation))))))

      (testing "If a user already exists, we should use the first user's creation timestamp"
        (mt/with-test-user :crowberto
          (t2/delete! :model/Setting :key "instance-creation")
<<<<<<< HEAD
          (let [first-user-creation (:min (t2/select-one [:model/User [:%min.date_joined :min]]))
                instance-creation   (snowplow/instance-creation)]
=======
          (let [first-user-creation (:min (t2/select-one ['User [:%min.date_joined :min]]))
                instance-creation   (analytics/instance-creation)]
>>>>>>> 0b7a11ef
            (is (= (u.date/format-rfc3339 first-user-creation)
                   instance-creation)))))
      (finally
        (when original-value
          (t2/update! :model/Setting {:key "instance-creation"} {:value original-value}))))))<|MERGE_RESOLUTION|>--- conflicted
+++ resolved
@@ -210,13 +210,8 @@
       (testing "If a user already exists, we should use the first user's creation timestamp"
         (mt/with-test-user :crowberto
           (t2/delete! :model/Setting :key "instance-creation")
-<<<<<<< HEAD
           (let [first-user-creation (:min (t2/select-one [:model/User [:%min.date_joined :min]]))
-                instance-creation   (snowplow/instance-creation)]
-=======
-          (let [first-user-creation (:min (t2/select-one ['User [:%min.date_joined :min]]))
                 instance-creation   (analytics/instance-creation)]
->>>>>>> 0b7a11ef
             (is (= (u.date/format-rfc3339 first-user-creation)
                    instance-creation)))))
       (finally
