--- conflicted
+++ resolved
@@ -109,7 +109,6 @@
 
   if (hasMultipleValues) {
     return (
-<<<<<<< HEAD
       <Box p="md" mah="16rem" style={{ overflow: "auto" }}>
         <FilterValuePicker
           query={query}
@@ -117,18 +116,10 @@
           column={column}
           value={values.map(value => String(value))}
           placeholder={placeholder}
-          getCreateLabel={query => (isFinite(Number(query)) ? query : null)}
+          getCreateLabel={query => (isFinite(parseFloat(query)) ? query : null)}
           onChange={values => onChange(values.map(value => Number(value)))}
         />
       </Box>
-=======
-      <FilterValuePicker
-        values={values.map(value => String(value))}
-        placeholder={t`Enter a number`}
-        getCreateLabel={query => (isFinite(parseFloat(query)) ? query : null)}
-        onChange={values => onChange(values.map(value => Number(value)))}
-      />
->>>>>>> bb1e46f8
     );
   }
 
