import cx from "classnames";
import PropTypes from "prop-types";
import { Component } from "react";
import { t } from "ttag";

import CS from "metabase/css/core/index.css";
import { Icon } from "metabase/ui";

import ObjectActionSelect from "./ObjectActionSelect";

export default class SegmentItem extends Component {
  static propTypes = {
    segment: PropTypes.object.isRequired,
    onRetire: PropTypes.func.isRequired,
  };

  render() {
    const { segment, onRetire } = this.props;

    return (
<<<<<<< HEAD
      <tr className={cx(CS.mt1, CS.mb3)}>
        <td className={cx(CS.px1, CS.py1, "text-wrap")}>
          <span className={cx(CS.flex, CS.alignCenter)}>
            <Icon name="segment" className={cx(CS.mr1, CS.textMedium)} />
            <span className="text-dark text-bold">{segment.name}</span>
          </span>
        </td>
        <td className={cx(CS.px1, CS.py1, "text-wrap")}>
          {segment.definition_description}
        </td>
        <td className={cx(CS.px1, CS.py1, CS.textCentered)}>
=======
      <tr className="mt1 mb3">
        <td className={cx("px1 py1", CS.textWrap)}>
          <span className={cx(CS.flex, CS.alignCenter)}>
            <Icon name="segment" className="mr1 text-medium" />
            <span className={cx("text-dark", CS.textBold)}>{segment.name}</span>
          </span>
        </td>
        <td className={cx("px1 py1", CS.textWrap)}>
          {segment.definition_description}
        </td>
        <td className={cx("px1 py1", CS.textCentered)}>
>>>>>>> 6655faa0
          <ObjectActionSelect
            object={segment}
            objectType="segment"
            objectTypeLocalized={t`Segment`}
            onRetire={onRetire}
          />
        </td>
      </tr>
    );
  }
}<|MERGE_RESOLUTION|>--- conflicted
+++ resolved
@@ -18,31 +18,17 @@
     const { segment, onRetire } = this.props;
 
     return (
-<<<<<<< HEAD
       <tr className={cx(CS.mt1, CS.mb3)}>
-        <td className={cx(CS.px1, CS.py1, "text-wrap")}>
+        <td className={cx(CS.px1, CS.py1, CS.textWrap)}>
           <span className={cx(CS.flex, CS.alignCenter)}>
             <Icon name="segment" className={cx(CS.mr1, CS.textMedium)} />
-            <span className="text-dark text-bold">{segment.name}</span>
+            <span className={cx("text-dark", CS.textBold)}>{segment.name}</span>
           </span>
         </td>
-        <td className={cx(CS.px1, CS.py1, "text-wrap")}>
+        <td className={cx(CS.px1, CS.py1, CS.textWrap)}>
           {segment.definition_description}
         </td>
         <td className={cx(CS.px1, CS.py1, CS.textCentered)}>
-=======
-      <tr className="mt1 mb3">
-        <td className={cx("px1 py1", CS.textWrap)}>
-          <span className={cx(CS.flex, CS.alignCenter)}>
-            <Icon name="segment" className="mr1 text-medium" />
-            <span className={cx("text-dark", CS.textBold)}>{segment.name}</span>
-          </span>
-        </td>
-        <td className={cx("px1 py1", CS.textWrap)}>
-          {segment.definition_description}
-        </td>
-        <td className={cx("px1 py1", CS.textCentered)}>
->>>>>>> 6655faa0
           <ObjectActionSelect
             object={segment}
             objectType="segment"
