--- conflicted
+++ resolved
@@ -4,12 +4,9 @@
             [clojure.set :as set]
             [clojure.tools.logging :as log]
             [compojure.core :refer [DELETE GET POST PUT]]
-<<<<<<< HEAD
             [metabase.analytics.snowplow :as snowplow]
-=======
             [medley.core :as m]
             [metabase.api.card :as api.card]
->>>>>>> a3c5fe04
             [metabase.api.common :as api]
             [metabase.api.dataset :as api.dataset]
             [metabase.automagic-dashboards.populate :as magic.populate]
