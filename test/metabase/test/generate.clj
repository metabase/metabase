(ns metabase.test.generate
  (:require
   [clojure.spec.alpha :as s]
   [clojure.test.check.generators :as gen]
   [java-time.api :as t]
<<<<<<< HEAD
   [metabase.legacy-mbql.util :as mbql.u]
   [metabase.models :refer [Action Activity Card Collection Dashboard
=======
   [metabase.mbql.util :as mbql.u]
   [metabase.models :refer [Action Card Collection Dashboard
>>>>>>> 9af0ba5c
                            DashboardCard DashboardCardSeries Database Dimension Field
                            HTTPAction ImplicitAction Metric NativeQuerySnippet PermissionsGroup
                            PermissionsGroupMembership Pulse PulseCard PulseChannel PulseChannelRecipient QueryAction
                            Segment Table Timeline TimelineEvent User]]
   [metabase.util.log :as log]
   [reifyhealth.specmonstah.core :as rs]
   [reifyhealth.specmonstah.spec-gen :as rsg]
   [talltale.core :as tt]
   [toucan2.core :as t2]))

(set! *warn-on-reflection* true)

(def ^:private ^:const product-names
  {:adjective '[Small, Ergonomic, Rustic, Intelligent, Gorgeous, Incredible, Fantastic, Practical, Sleek, Awesome,
                Enormous, Mediocre, Synergistic, Heavy-Duty, Lightweight, Aerodynamic, Durable]
   :material '[Steel, Wooden, Concrete, Plastic, Cotton, Granite, Rubber, Leather, Silk, Wool, Linen, Marble, Iron,
               Bronze, Copper, Aluminum, Paper]
   :product '[Chair, Car, Computer, Gloves, Pants, Shirt, Table, Shoes, Hat, Plate, Knife, Bottle, Coat, Lamp,
              Keyboard, Bag, Bench, Clock, Watch, Wallet]})

(defn- random-desc
  "Return a random product name."
  []
  (format "%s %s %s"
          (rand-nth (product-names :adjective))
          (rand-nth (product-names :material))
          (rand-nth (product-names :product))))

(defn- coin-toss
  ([] (coin-toss 0.5))
  ([p] (< (rand) p)))

;; * items
(def id-seq (atom 0))
(s/def ::id (s/with-gen pos-int? #(gen/fmap (fn [_] (swap! id-seq inc)) (gen/return nil))))
(s/def ::engine #{:postgres :h2})
(s/def ::not-empty-string (s/and string? not-empty #(< (count %) 10)))

(s/def ::database (s/keys :req-un [::id ::engine ::name ::details]))
(s/def ::password ::not-empty-string)
(s/def ::str? (s/or :nil nil? :string string?))
(s/def ::topic ::not-empty-string)
(s/def ::details #{"{}"})

;(s/def ::timestamp #{(t/instant)})
(s/def ::timestamp
  (s/with-gen #(instance? java.time.Instant %)
    #(gen/fmap (fn [x] (t/minus (t/instant) (t/seconds x)))
               (gen/choose 0 (* 3600 24 365 3)))))  ;; 3 years in secs

(s/def ::user_id ::id)
(s/def ::group_id ::id)

(s/def ::email
  (s/with-gen string?
    #(gen/fmap (fn [_] (tt/email))
               (gen/return nil))))

(s/def ::first_name
  (s/with-gen string?
    #(gen/fmap
      (fn [_] (tt/first-name))
      (gen/return nil))))

(s/def ::last_name
  (s/with-gen string?
    #(gen/fmap
      (fn [_] (tt/last-name))
      (gen/return nil))))

(s/def ::weird-str
  (let [reserved-words
        ["true" "True" "false" "False" "null" "nil"
         "NaN" "ARR" "Monthly" "Weekly" "updated"]]
    (s/with-gen string?
      #(gen/fmap
        (fn [_]
          (if (coin-toss 0.01)
            (rand-nth reserved-words)
            (cond-> (random-desc)
              (coin-toss 0.1)
              (str (rand-nth "áîëç£¢™"))
              (coin-toss 0.01)
              (str "🍒") ; This one can't be merged with the above, `rand-nth` treats it as two (broken) characters.
              (coin-toss 0.01)
              (str (subs (tt/lorem-ipsum) 1 120))
              (coin-toss 0.01)
              (-> first str))))
        (gen/return nil)))))

(s/def ::name ::weird-str)
(s/def ::description ::weird-str)

;; * card
(s/def ::display #{:table})
(s/def ::visualization_settings #{"{}"})
(s/def ::dataset_query #{"{}"})

;; * dashboardcard_series
(s/def ::position pos-int?)

;; * dimension
(s/def ::type #{"internal"})

;; * field
(s/def ::database_type #{"VARCHAR"})
(s/def ::base_type #{:type/Text})

;; * metric
(s/def ::definition #{{}})

;; * table
(s/def ::active boolean?)

;; * native-query-snippet
(s/def ::content ::not-empty-string)

(s/def :parameter/id   ::not-empty-string)
(s/def :parameter/type ::base_type)
(s/def ::parameter  (s/keys :req-un [:parameter/id :parameter/type]))
(s/def ::parameters (s/coll-of ::parameter))

(s/def :action/type #{:query :implicit :http})

;; * implicit_action
(s/def ::kind #{"row/create" "row/update" "row/delete"})

;; * http_action
(s/def ::template #{{}})

;; * pulse
(s/def ::row pos-int?)
(s/def ::col pos-int?)
(s/def ::col pos-int?)
(s/def ::size_x pos-int?)
(s/def ::size_y pos-int?)
(s/def ::parameter_mappings #{[{}]})

(s/def ::action (s/keys :req-un [::id :action/type ::name]))
(s/def ::query-action (s/keys :req-un [::dataset_query]))
(s/def ::implicit-action (s/keys :req-un [::kind]))
(s/def ::http-action (s/keys :req-un [::template]))

(s/def ::core-user (s/keys :req-un [::id ::first_name ::last_name ::email ::password]))
(s/def ::collection (s/keys :req-un [::id ::name]))
(s/def ::activity (s/keys :req-un [::id ::topic ::details ::timestamp]))
(s/def ::pulse (s/keys :req-un [::id ::name]))
(s/def ::permissions-group (s/keys :req-un [::id ::name]))
(s/def ::permissions-group-membership (s/keys :req-un [::user_id ::group_id]))
(s/def ::card (s/keys :req-un [::id ::display ::name ::visualization_settings ::dataset_query]))
(s/def ::dashboard_card_series (s/keys :req-un [::id ::position]))
(s/def ::dimension (s/keys :req-un [::id ::name ::type]))

(s/def ::field (s/keys :req-un [::id ::name ::base_type ::database_type ::position ::description]))

(s/def ::metric (s/keys :req-un [::id ::name ::definition ::description]))
(s/def ::segment (s/keys :req-un [::id ::name ::definition ::description]))
(s/def ::table  (s/keys :req-un [::id ::active ::name ::description]))
(s/def ::native-query-snippet (s/keys :req-un [::id ::name ::description ::content]))
(s/def ::dashboard (s/keys :req-un [::id ::name ::description ::parameters]))

(s/def ::dashboard-card (s/keys :req-un [::id ::size_x ::size_y ::row ::col ::parameter_mappings ::visualization_settings]))
(s/def ::pulse-card (s/keys :req-un [::id ::position]))

(s/def ::channel_type ::not-empty-string)
(s/def ::schedule_type ::not-empty-string)

(s/def ::pulse-channel (s/keys :req-un [::id ::channel_type ::details ::schedule_type]))
(s/def ::pulse-channel-recipient (s/keys :req-un [::id]))

(s/def ::icon           (s/and ::name #(< (count %) 100)))
(s/def ::time_matters   boolean?)
(s/def ::timezone       (set (java.time.ZoneId/getAvailableZoneIds)))
(s/def ::timeline       (s/keys :req-un [::id ::name ::description ::icon]))
(s/def ::timeline-event (s/keys :req-un [::id ::name ::description ::icon ::timestamp ::timezone ::time_matters]))

;; (gen/generate (s/gen ::collection))

;; * schema
(def schema
  {:permissions-group            {:prefix  :perm-g
                                  :spec    ::permissions-group
                                  :insert! {:model PermissionsGroup}}
   :permissions-group-membership {:prefix    :perm-g-m
                                  :spec      ::permissions-group-membership
                                  :relations {:group_id [:permissions-group :id]
                                              :user_id  [:core-user :id]}
                                  :insert!   {:model PermissionsGroupMembership}}
   :core-user                    {:prefix  :u
                                  :spec    ::core-user
                                  :insert! {:model User}}
   :action                       {:prefix    :action
                                  :spec      ::action
                                  :insert!   {:model Action}
                                  :relations {:creator_id [:core-user :id]
                                              :model_id   [:simple-model :id]}}
   :query-action                 {:prefix    :query-action
                                  :spec      ::query-action
                                  :insert!   {:model QueryAction}
                                  :relations {:database_id [:database :id]
                                              :action_id   [:action :id]}}
   :implicit-action              {:prefix    :implicit-action
                                  :spec      ::implicit-action
                                  :insert!   {:model ImplicitAction}
                                  :relations {:action_id   [:action :id]}}
   :http-action                  {:prefix    :http-action
                                  :spec      ::http-action
                                  :insert!   {:model HTTPAction}
                                  :relations {:action_id   [:action :id]}}
   :database                     {:prefix  :db
                                  :spec    ::database
                                  :insert! {:model Database}}
   :collection                   {:prefix    :coll
                                  :spec      ::collection
                                  :insert!   {:model Collection}
                                  :relations {:personal_owner_id [:core-user :id]}}
   :pulse                        {:prefix    :pulse
                                  :spec      ::pulse
                                  :insert!   {:model Pulse}
                                  :relations {:creator_id    [:core-user :id]
                                              :collection_id [:collection :id]}}
   :card                         {:prefix    :c
                                  :spec      ::card
                                  :insert!   {:model Card}
                                  :relations {:creator_id    [:core-user :id]
                                              :database_id   [:database :id]
                                              :table_id      [:table :id]
                                              :collection_id [:collection :id]}}
   ;; like card but is a model and the query is very simple
   ;; it's used primarily as model for actions
   :simple-model                  {:prefix    :sm
                                   :spec      ::card
                                   :insert!   {:model Card}
                                   :relations {:creator_id    [:core-user :id]
                                               :database_id   [:database :id]
                                               :table_id      [:table :id]
                                               :collection_id [:collection :id]}}
   :dashboard                    {:prefix    :d
                                  :spec      ::dashboard
                                  :insert!   {:model Dashboard}
                                  :relations {:creator_id    [:core-user :id]
                                              :collection_id [:collection :id]}}
   :dashboard-card               {:prefix    :dc
                                  :spec      ::dashboard-card
                                  :insert!   {:model DashboardCard}
                                  :relations {:card_id      [:card :id]
                                              :dashboard_id [:dashboard :id]}}
   :dashboard-card-series        {:prefix  :dcs
                                  :spec    ::dashboard_card_series
                                  :insert! {:model DashboardCardSeries}}
   :dimension                    {:prefix  :dim
                                  :spec    ::dimension
                                  :insert! {:model Dimension}
                                  :relations {:field_id                [:field :id]
                                              :human_readable_field_id [:field :id]}}
   :field                        {:prefix      :field
                                  :spec        ::field
                                  :insert!     {:model Field}
                                  :relations   {:table_id [:table :id]}}
   :metric                       {:prefix    :metric
                                  :spec      ::metric
                                  :insert!   {:model Metric}
                                  :relations {:creator_id [:core-user :id]
                                              :table_id   [:table :id]}}
   :table                        {:prefix    :t
                                  :spec      ::table
                                  :insert!   {:model Table}
                                  :relations {:db_id [:database :id]}}
   :native-query-snippet         {:prefix    :nqs
                                  :spec      ::native-query-snippet
                                  :insert!   {:model NativeQuerySnippet}
                                  :relations {:creator_id    [:core-user :id]
                                              :collection_id [:collection :id]}}
   :pulse-card                   {:prefix    :pulse-card
                                  :spec      ::pulse-card
                                  :insert!   {:model PulseCard}
                                  :relations {:pulse_id [:pulse :id]
                                              :card_id  [:card :id]
                                              :dashboard_card_id [:dashboard-card :id]}}
   :pulse-channel                {:prefix    :pulse-channel
                                  :spec      ::pulse-channel
                                  :insert!   {:model PulseChannel}
                                  :relations {:pulse_id [:pulse :id]}}
   :pulse-channel-recipient      {:prefix    :pcr
                                  :spec      ::pulse-channel-recipient
                                  :insert!   {:model PulseChannelRecipient}
                                  :relations {:pulse_channel_id [:pulse-channel :id]
                                              :user_id          [:core-user     :id]}}
   :timeline                     {:prefix    :timeline
                                  :spec      ::timeline
                                  :insert!   {:model Timeline}
                                  :relations {:collection_id [:collection :id]
                                              :creator_id    [:core-user  :id]}}
   :timeline-event               {:prefix    :tl-event
                                  :spec      ::timeline-event
                                  :insert!   {:model TimelineEvent}
                                  :relations {:timeline_id [:timeline  :id]
                                              :creator_id  [:core-user :id]}}
   :segment                      {:prefix    :seg
                                  :spec      ::segment
                                  :insert!   {:model Segment}
                                  :relations {:creator_id [:core-user :id]
                                              :table_id   [:table :id]}}})
   ;; :revision {}
   ;; :task-history {}

;; * inserters
(defn- spec-gen
  [query]
  (rsg/ent-db-spec-gen {:schema schema} query))

(def ^:private unique-name (mbql.u/unique-name-generator))

(defn- unique-email [^String email]
  (let [at (.indexOf email "@")]
    (str (unique-name (subs email 0 at))
         (subs email at))))

(def ^:private field-positions (atom {:table-fields {}}))
(defn- adjust
  "Some fields have to be semantically correct, or db correct. fields have position, and they do have to be unique.
  in the table-field-position, for now it's just incrementing forever, without scoping by table_id (which would be
  cool)."
  [_sm-db {:keys [ent-type visit-val] :as _visit-opts}]
  (cond-> visit-val
    ;; Fields have a unique position per table. Keep a counter of the number of fields per table and update it, giving
    ;; the new value to the current field. Defaults to 1.
    (= ent-type :field)
    (assoc :position
           (-> (swap! field-positions update-in [:table-fields (:table_id visit-val)] (fnil inc 0))
               (get-in [:table-fields (:table_id visit-val)])))

    ;; Users' emails need to be unique. This enforces it, and appends junk to before the @ if needed.
    (= ent-type :core-user)
    (update :email unique-email)

    ;; Database names need to be unique. This enforces it, and appends junk to names if needed.
    (= ent-type :database)
    (update :name unique-name)

    ;; Table names need to be unique within their database. This enforces it, and appends junk to names if needed.
    (= ent-type :table)
    (update :name unique-name)

    ;; Field names need to be unique within their table. This enforces it, and appends junk to names if needed.
    (= ent-type :field)
    (update :name unique-name)

    ;; Native Query Snippet names need to be unique. This enforces it, and appends junk to names if needed.
    (= ent-type :native-query-snippet)
    (update :name unique-name)

    ;; [Field ID, Dimension name] pairs need to be unique. This enforces it, and appends junk to names if needed.
    (= ent-type :dimension)
    (update :name unique-name)

    (and (:description visit-val) (coin-toss 0.2))
    (dissoc :description)))

(defn- remove-ids [_ {:keys [visit-val] :as _visit-opts}]
  (dissoc visit-val :id))

(defn insert!
  "Insert pseudorandom entities to the current database according to `query` specmonstah spec. The process follows
  several steps while building the entities:

  - Generate fixture data from specs.
  - Remove all id fields, so that the application database can provide its own autogenerated ids.
  - Adjust entites, in case some fields need extra tunning like incremental position, or collections.location
  - Insert entity into the db using `toucan.core/insert!` "
  [query]
  (-> (spec-gen query)
      (rs/visit-ents :spec-gen remove-ids)
      (rs/visit-ents :spec-gen adjust)
      (rs/visit-ents-once
       :insert! (fn [sm-db {:keys [schema-opts attrs] :as visit-opts}]
                  (try
                    (first (t2/insert-returning-instances! (:model schema-opts)
                                                           (rsg/spec-gen-assoc-relations
                                                             sm-db
                                                             (assoc visit-opts :visit-val (:spec-gen attrs)))))
                    (catch Throwable e
                      (log/error e)))))
      (rs/attr-map :insert!)))

(defn generate-horror-show! []
  (let [horror-show {:collection [[1 {:refs {:personal_owner_id ::rs/omit}}]]
                     :dashboard  [[5000]]
                     :card       [[50000]]}]
    (insert! horror-show)
    nil))<|MERGE_RESOLUTION|>--- conflicted
+++ resolved
@@ -3,13 +3,8 @@
    [clojure.spec.alpha :as s]
    [clojure.test.check.generators :as gen]
    [java-time.api :as t]
-<<<<<<< HEAD
    [metabase.legacy-mbql.util :as mbql.u]
-   [metabase.models :refer [Action Activity Card Collection Dashboard
-=======
-   [metabase.mbql.util :as mbql.u]
    [metabase.models :refer [Action Card Collection Dashboard
->>>>>>> 9af0ba5c
                             DashboardCard DashboardCardSeries Database Dimension Field
                             HTTPAction ImplicitAction Metric NativeQuerySnippet PermissionsGroup
                             PermissionsGroupMembership Pulse PulseCard PulseChannel PulseChannelRecipient QueryAction
