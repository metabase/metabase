(ns metabase.driver.sql-jdbc.connection
  "Logic for creating and managing connection pools for SQL JDBC drivers. Implementations for connection-related driver
  multimethods for SQL JDBC drivers."
  (:refer-clojure :exclude [some select-keys])
  (:require
   [clojure.java.jdbc :as jdbc]
   [metabase.driver :as driver]
   [metabase.driver-api.core :as driver-api]
   [metabase.driver.settings :as driver.settings]
   [metabase.driver.sql-jdbc.connection.ssh-tunnel :as ssh]
   [metabase.driver.util :as driver.u]
   [metabase.util :as u]
   [metabase.util.i18n :refer [tru]]
   [metabase.util.log :as log]
   [metabase.util.malli :as mu]
   [metabase.util.performance :refer [some select-keys]]
   [potemkin :as p]
   ^{:clj-kondo/ignore [:discouraged-namespace]}
   [toucan2.core :as t2])
  (:import
   (com.google.common.cache Cache CacheBuilder RemovalNotification)
   (com.mchange.v2.c3p0 DataSources)
   (java.util.concurrent TimeUnit)
   (javax.sql DataSource)
   (org.apache.logging.log4j Level)))

(set! *warn-on-reflection* true)

;;; these are provided as conveniences because these settings used to live here; prefer getting them from
;;; `driver.settings` instead going forward.
(p/import-vars
 [driver.settings
  jdbc-data-warehouse-unreturned-connection-timeout-seconds
  jdbc-data-warehouse-debug-unreturned-connection-stack-traces])

;;; +----------------------------------------------------------------------------------------------------------------+
;;; |                                                   Interface                                                    |
;;; +----------------------------------------------------------------------------------------------------------------+

(defmulti connection-details->spec
  "Given a Database `details-map`, return an unpooled JDBC connection spec. Driver authors should implement this method,
  but you probably shouldn't be *USE* this method directly! If you want a pooled connection spec (which you almost
  certainly do), use [[db->pooled-connection-spec]] instead.

  DO NOT USE THIS METHOD DIRECTLY UNLESS YOU KNOW WHAT YOU ARE DOING! THIS RETURNS AN UNPOOLED CONNECTION SPEC! IF YOU
  WANT A CONNECTION SPEC FOR RUNNING QUERIES USE [[db->pooled-connection-spec]] INSTEAD WHICH WILL RETURN A *POOLED*
  CONNECTION SPEC."
  {:added "0.32.0" :arglists '([driver details-map])}
  driver/dispatch-on-initialized-driver-safe-keys
  :hierarchy #'driver/hierarchy)

;;; +----------------------------------------------------------------------------------------------------------------+
;;; |                                           Creating Connection Pools                                            |
;;; +----------------------------------------------------------------------------------------------------------------+

(defmulti data-warehouse-connection-pool-properties
  "c3p0 connection pool properties for connected data warehouse DBs. See
  https://www.mchange.com/projects/c3p0/#configuration_properties for descriptions of properties.

  The c3p0 dox linked above do a good job of explaining the purpose of these properties and why you might set them.
  Generally, I have tried to choose configuration options for the data warehouse connection pools that minimize memory
  usage and maximize reliability, even when it comes with some added performance overhead. These pools are used for
  powering Cards and the sync process, which are less sensitive to overhead than something like the application DB.

  Drivers that need to override the default properties below can provide custom implementations of this method."
  {:added "0.33.4" :arglists '([driver database])}
  driver/dispatch-on-initialized-driver
  :hierarchy #'driver/hierarchy)

(defmulti data-source-name
  "Name, from connection details, to use to identify a database in the c3p0 `dataSourceName`. This is used for so the
  DataSource has a useful identifier for debugging purposes.

  The default method uses the first non-nil value of the keys `:db`, `:dbname`, `:sid`, or `:catalog`; implement a new
  method if your driver does not have any of these keys in its details."
  {:changelog-test/ignore true, :arglists '([driver details]), :added "0.45.0"}
  driver/dispatch-on-initialized-driver
  :hierarchy #'driver/hierarchy)

(defmethod data-source-name :default
  [_driver details]
  ((some-fn :db
            :dbname
            :sid
            :service-name
            :catalog)
   details))

(defmethod data-warehouse-connection-pool-properties :default
  [driver database]
  {;; only fetch one new connection at a time, rather than batching fetches (default = 3 at a time). This is done in
   ;; interest of minimizing memory consumption
   "acquireIncrement"             1
   ;; Never retry instead of the default of retrying 30 times (#51176)
   ;; While a couple queries may fail during a reboot, this should allow quicker recovery and less spinning on outdated
   ;; credentials
   ;; However, keep 1 retry for the tests to reduce flakiness.
   "acquireRetryAttempts"         (if driver-api/is-test? 1 0)
   ;; [From dox] Seconds a Connection can remain pooled but unused before being discarded.
   "maxIdleTime"                  (* 3 60 60) ; 3 hours
   ;; In the case of serverless databases, we don't want to periodically
   ;; wake them up to keep a connection open (#58373).
   "minPoolSize"                  0
   "initialPoolSize"              0
   "maxPoolSize"                  (driver.settings/jdbc-data-warehouse-max-connection-pool-size)
   ;; [From dox] If true, an operation will be performed at every connection checkout to verify that the connection is
   ;; valid. [...] ;; Testing Connections in checkout is the simplest and most reliable form of Connection testing,
   ;; but for better performance, consider verifying connections periodically using `idleConnectionTestPeriod`. [...]
   ;; If clients usually make complex queries and/or perform multiple operations, adding the extra cost of one fast
   ;; test per checkout will not much affect performance.
   ;;
   ;; As noted in the C3P0 dox, this does add some overhead, but since all of our drivers are JDBC 4 drivers, they can
   ;; call `Connection.isValid()`, which is reasonably efficient. In my profiling enabling this adds ~100µs for
   ;; Postgres databases on the same machince and ~70ms for remote databases on AWS east testing against a local
   ;; server on the West Coast.
   ;;
   ;; This suggests the additional cost of this test is more or less based entirely to the network latency of the
   ;; request. IRL the Metabase server and data warehouse are likely to be located in closer geographical proximity to
   ;; one another than my trans-contintental tests. Thus in the majority of cases the overhead should be next to
   ;; nothing, and in the worst case close to imperceptible.
   "testConnectionOnCheckout"     true
   ;; [From dox] Number of seconds that Connections in excess of minPoolSize should be permitted to remain idle in the
   ;; pool before being culled. Intended for applications that wish to aggressively minimize the number of open
   ;; Connections, shrinking the pool back towards minPoolSize if, following a spike, the load level diminishes and
   ;; Connections acquired are no longer needed. If maxIdleTime is set, maxIdleTimeExcessConnections should be smaller
   ;; if the parameter is to have any effect.
   ;;
   ;; Kill idle connections above the minPoolSize after 5 minutes.
   "maxIdleTimeExcessConnections" (* 5 60)
   ;; [From dox] Seconds. If set, if an application checks out but then fails to check-in [i.e. close()] a Connection
   ;; within the specified period of time, the pool will unceremoniously destroy() the Connection. This permits
   ;; applications with occasional Connection leaks to survive, rather than eventually exhausting the Connection
   ;; pool. And that's a shame. Zero means no timeout, applications are expected to close() their own
   ;; Connections. Obviously, if a non-zero value is set, it should be to a value longer than any Connection should
   ;; reasonably be checked-out. Otherwise, the pool will occasionally kill Connections in active use, which is bad.
   ;;
   ;; This should be the same as the query timeout. This theoretically shouldn't happen since the QP should kill
   ;; things after a certain timeout but it's better to be safe than sorry -- it seems like in practice some
   ;; connections disappear into the ether
   "unreturnedConnectionTimeout"  (driver.settings/jdbc-data-warehouse-unreturned-connection-timeout-seconds)
   ;; [From dox] If true, and if unreturnedConnectionTimeout is set to a positive value, then the pool will capture
   ;; the stack trace (via an Exception) of all Connection checkouts, and the stack traces will be printed when
   ;; unreturned checked-out Connections timeout. This is intended to debug applications with Connection leaks, that
   ;; is applications that occasionally fail to return Connections, leading to pool growth, and eventually
   ;; exhaustion (when the pool hits maxPoolSize with all Connections checked-out and lost). This parameter should
   ;; only be set while debugging, as capturing the stack trace will slow down every Connection check-out.
   ;;
   ;; As noted in the C3P0 docs, this does add some overhead to create the Exception at Connection checkout.
   ;; criterium/quick-bench indicates this is ~600ns of overhead per Exception created on my laptop, which is small
   ;; compared to the overhead added by testConnectionCheckout, above. The memory usage will depend on the size of the
   ;; stack trace, but clj-memory-meter reports ~800 bytes for a fresh Exception created at the REPL (which presumably
   ;; has a smaller-than-average stack).
   "debugUnreturnedConnectionStackTraces" (u/prog1 (driver.settings/jdbc-data-warehouse-debug-unreturned-connection-stack-traces)
                                            (when (and <> (not (driver-api/level-enabled? 'com.mchange Level/INFO)))
                                              (log/warn "jdbc-data-warehouse-debug-unreturned-connection-stack-traces"
                                                        "is enabled, but INFO logging is not enabled for the"
                                                        "com.mchange namespace. You must raise the log level for"
                                                        "com.mchange to INFO via a custom log4j config in order to"
                                                        "see stacktraces in the logs.")))
   ;; Set the data source name so that the c3p0 JMX bean has a useful identifier, which incorporates the DB ID, driver,
   ;; and name from the details
   "dataSourceName"               (format "db-%d-%s-%s"
                                          (u/the-id database)
                                          (name driver)
                                          (data-source-name driver (:details database)))})

(defn- connection-pool-spec
  "Like [[connection-pool/connection-pool-spec]] but also handles situations when the unpooled spec is a `:datasource`."
  [{:keys [^DataSource datasource], :as spec} pool-properties]
  (if datasource
    {:datasource (DataSources/pooledDataSource datasource (driver-api/map->properties pool-properties))}
    (driver-api/connection-pool-spec spec pool-properties)))

(defn ^:private default-ssh-tunnel-target-port  [driver]
  (when-let [port-info (some
                        #(when (= "port" (:name %)) %)
                        (driver/connection-properties driver))]
    (or (:default port-info)
        (:placeholder port-info))))

(defn- select-internal-keys-for-spec
  "Keep the ssh tunnel keys and others that might be carried on a connection spec or on details."
  [spec-or-details]
  (select-keys spec-or-details [:tunnel-enabled :tunnel-session :tunnel-tracker :tunnel-entrance-port :tunnel-entrance-host]))

(defn- create-pool!
  "Create a new C3P0 `ComboPooledDataSource` for connecting to the given `database`."
  [{:keys [id details], driver :engine, :as database}]
  {:pre [(map? database)]}
  (log/debug (u/format-color :cyan "Creating new connection pool for %s database %s ..." driver id))
  (let [details-with-tunnel (driver/incorporate-ssh-tunnel-details  ;; If the tunnel is disabled this returned unchanged
                             driver
                             (update details :port #(or % (default-ssh-tunnel-target-port driver))))
        details-with-auth   (driver.u/fetch-and-incorporate-auth-provider-details
                             driver
                             id
                             details-with-tunnel)
        spec                (connection-details->spec driver details-with-auth)
        properties          (data-warehouse-connection-pool-properties driver database)]
    (merge
     (connection-pool-spec spec properties)
     ;; also capture entries related to ssh tunneling for later use
     (select-internal-keys-for-spec details-with-auth)
     (select-internal-keys-for-spec spec)
     ;; remember when the password expires
     (select-keys details-with-auth [:password-expiry-timestamp]))))

(defn- destroy-pool! [database-id pool-spec]
  (log/debug (u/format-color :red "Closing old connection pool for database %s ..." database-id))
  (driver-api/destroy-connection-pool! pool-spec)
  (ssh/close-tunnel! pool-spec))

(def ^:private swapped-pool-ttl-minutes
  "Time-to-live in minutes for swapped connection pools.
  Pools are evicted after this duration of inactivity (no access)."
  15)

(defonce ^:private ^{:doc "A map of our currently open connection pools for canonical (non-swapped) connections,
  keyed by database-id. Each database has at most one canonical pool."}
  database-id->connection-pool
  (atom {}))

(defonce ^:private ^Cache ^{:doc "A Guava cache of swapped connection pools with TTL-based expiration,
  keyed by `[database-id details-hash]`. Pools are evicted after inactivity."}
  swapped-connection-pools
  (.. (CacheBuilder/newBuilder)
      (expireAfterAccess swapped-pool-ttl-minutes TimeUnit/MINUTES)
      (removalListener
       (reify com.google.common.cache.RemovalListener
         (^void onRemoval [_ ^RemovalNotification rn]
           (let [[database-id _details-hash] (.getKey rn)
                 pool-spec (.getValue rn)]
             (log/debugf "Evicting swapped pool for database %d (cause: %s)"
                         database-id (.getCause rn))
             (destroy-pool! database-id pool-spec)
             nil))))
      (build)))

(defonce ^:private ^{:doc "A map of DB details hash values for the canonical (non-swapped) details, keyed by Database `:id`.
  This is used to detect when database details have been updated in the application database."}
  database-id->jdbc-spec-hash
  (atom {}))

(mu/defn- jdbc-spec-hash
  "Computes a hash value for the JDBC connection spec based on `database`'s `:details` map, for the purpose of
  determining if details changed and therefore the existing connection pool needs to be invalidated."
  [{driver :engine, :keys [details], :as database} :- [:maybe :map]]
  (when (some? database)
    (hash (connection-details->spec driver details))))

(defn- set-canonical-pool!
  "Atomically update the canonical connection pool for a database.

  Use this function instead of modifying connection pool atoms directly because it properly closes down old pools in a
  thread-safe way, ensuring no more than one canonical pool is ever open for a specific database.

  This function is only for canonical (non-swapped) pools. Swapped pools are managed by the Guava cache."
  [database-id details-hash pool-spec-or-nil]
  {:pre [(integer? database-id) (some? details-hash)]}
  (let [[old-pool-map] (if pool-spec-or-nil
                         (swap-vals! database-id->connection-pool assoc database-id pool-spec-or-nil)
                         (swap-vals! database-id->connection-pool dissoc database-id))]
    ;; if we replaced a different pool with the new pool that is different from the old one, destroy the old pool
    (when-let [old-pool-spec (get old-pool-map database-id)]
      (when-not (identical? old-pool-spec pool-spec-or-nil)
        (destroy-pool! database-id old-pool-spec))))
  ;; Update canonical hash cache
  (swap! database-id->jdbc-spec-hash assoc database-id details-hash)
  nil)

(defn invalidate-pool-for-db!
  "Invalidates all connection pools for the given database (canonical and swapped) by closing them and removing from cache."
  [database]
  (let [db-id (u/the-id database)]
    ;; Clear canonical pool
    (when-let [pool-spec (get @database-id->connection-pool db-id)]
      (destroy-pool! db-id pool-spec)
      (swap! database-id->connection-pool dissoc db-id))
    ;; Clear all swapped pools for this database
    ;; The removal listener will call destroy-pool! for each invalidated entry
    (doseq [[[pool-db-id _hash] _pool] (.asMap swapped-connection-pools)
            :when (= pool-db-id db-id)]
      (.invalidate swapped-connection-pools [pool-db-id _hash]))))

(defn- log-ssh-tunnel-reconnect-msg! [db-id]
  (log/warn (u/format-color :red "ssh tunnel for database %s looks closed; marking pool invalid to reopen it" db-id))
  nil)

(defn- log-jdbc-spec-hash-change-msg! [db-id]
  (log/warn (u/format-color :yellow "Hash of database %s details changed; marking pool invalid to reopen it" db-id))
  nil)

(defn- log-password-expiry! [db-id]
  (log/warn (u/format-color :yellow "Password of database %s expired; marking pool invalid to reopen it" db-id))
  nil)

(defn- pool-spec-valid?
  "Check if a pool spec is still valid (tunnel is open, password not expired, etc.)."
  [pool-spec]
  (let [{:keys [password-expiry-timestamp tunnel-session]} pool-spec]
    (cond
      ;; password expired
      (and (int? password-expiry-timestamp)
           (<= password-expiry-timestamp (System/currentTimeMillis)))
      false
      ;; no tunnel in use; valid
      (nil? tunnel-session)
      true
      ;; tunnel in use, and open; valid
      (ssh/ssh-tunnel-open? pool-spec)
      true
      ;; tunnel in use, and not open; invalid
      :else
      false)))

(defn- get-swapped-pool
  "Get or create a swapped connection pool from the Guava cache."
  [db database-id details-hash]
  (let [composite-key [database-id details-hash]]
    (.get ^Cache swapped-connection-pools
          composite-key
          (reify java.util.concurrent.Callable
            (call [_]
              (log/debug (u/format-color :cyan "Creating swapped connection pool for database %s" database-id))
              (create-pool! db))))))

(defn- get-canonical-pool
  "Get a canonical pool if it exists and is valid, otherwise return nil."
  [database-id details-hash log-invalidation?]
  (let [pool-spec (get @database-id->connection-pool database-id ::not-found)]
    (cond
      (= ::not-found pool-spec)
      nil

      ;; Check if the hash has changed (details were updated in DB)
      (let [curr-hash (get @database-id->jdbc-spec-hash database-id)]
        (when (and (some? curr-hash) (not= curr-hash details-hash))
          ;; the hash didn't match, but it's possible that a stale instance of `DatabaseInstance`
          ;; was passed in (ex: from a long-running sync operation); fetch the latest one from
          ;; our app DB, and see if it STILL doesn't match
          (not= curr-hash (-> (t2/select-one [:model/Database :id :engine :details] :id database-id)
                              jdbc-spec-hash))))
      (when log-invalidation?
        (log-jdbc-spec-hash-change-msg! database-id))

      ;; Check pool validity (password expiry, tunnel status)
      (not (pool-spec-valid? pool-spec))
      (when log-invalidation?
        (if (let [{:keys [password-expiry-timestamp]} pool-spec]
              (and (int? password-expiry-timestamp)
                   (<= password-expiry-timestamp (System/currentTimeMillis))))
          (log-password-expiry! database-id)
          (log-ssh-tunnel-reconnect-msg! database-id)))

      :else
      pool-spec)))

(defn db->pooled-connection-spec
  "Return a JDBC connection spec that includes a c3p0 `ComboPooledDataSource`. These connection pools are cached so we
  don't create multiple ones for the same DB.

  When [[metabase.driver/with-swapped-connection-details]] is active for a database, the database details are
  modified before creating the connection pool. Swapped pools are stored in a separate Guava cache with TTL-based
  eviction (see [[swapped-pool-ttl-minutes]]), while canonical pools are stored in the main atom cache."
  [db-or-id-or-spec]
  (when-let [db-id (u/id db-or-id-or-spec)]
    (driver-api/check-allowed-access! db-id))
  (cond
    ;; db-or-id-or-spec is a Database instance or an integer ID
    (u/id db-or-id-or-spec)
    (let [database-id (u/the-id db-or-id-or-spec)
          ;; we need the Database instance no matter what (in order to calculate details hash)
          db-original (or (when (driver-api/instance-of? :model/Database db-or-id-or-spec)
                            (driver-api/instance->metadata db-or-id-or-spec :metadata/database))
                          (when (= (:lib/type db-or-id-or-spec) :metadata/database)
                            db-or-id-or-spec)
                          (driver-api/with-metadata-provider database-id
                            (driver-api/database (driver-api/metadata-provider))))
<<<<<<< HEAD
          ;; Apply connection detail overrides if present
          has-override? (contains? driver/*overridden-connection-details* database-id)
          db            (if-let [detail-update-fn (get driver/*overridden-connection-details* database-id)]
                          (update db-original :details detail-update-fn)
                          db-original)
          ;; Calculate hash from final (possibly overridden) details
          details-hash  (jdbc-spec-hash db)
          composite-key [database-id details-hash]
          get-fn      (fn [log-invalidation?]
                        (let [pool-spec (get @database-id->connection-pool composite-key ::not-found)]
                          (cond
                            ;; for the audit db, we pass the datasource for the app-db. This lets us use fewer db
                            ;; connections with *application-db* and 1 less connection pool. Note: This data-source is
                            ;; not in [[database-id->connection-pool]].
                            (:is-audit db)
                            {:datasource (driver-api/data-source)}

                            (= ::not-found pool-spec)
                            nil

                            (let [curr-hash (get @database-id->jdbc-spec-hash database-id)]
                              (when (and (not has-override?) (some? curr-hash) (not= curr-hash details-hash))
                                ;; the hash didn't match, but it's possible that a stale instance of `DatabaseInstance`
                                ;; was passed in (ex: from a long-running sync operation); fetch the latest one from
                                ;; our app DB, and see if it STILL doesn't match
                                (not= curr-hash (-> (t2/select-one [:model/Database :id :engine :details] :id database-id)
                                                    jdbc-spec-hash))))
                            (when log-invalidation?
                              (log-jdbc-spec-hash-change-msg! database-id))

                            (let [{:keys [password-expiry-timestamp]} pool-spec]
                              (and (int? password-expiry-timestamp)
                                   (<= password-expiry-timestamp (System/currentTimeMillis))))
                            (when log-invalidation?
                              (log-password-expiry! database-id))

                            (nil? (:tunnel-session pool-spec)) ; no tunnel in use; valid
                            pool-spec

                            (ssh/ssh-tunnel-open? pool-spec) ; tunnel in use, and open; valid
                            pool-spec

                            :else ; tunnel in use, and not open; invalid
                            (when log-invalidation?
                              (log-ssh-tunnel-reconnect-msg! database-id)))))]
      (or
       ;; we have an existing pool for this database+details combo, so use it
       (get-fn true)
       ;; Even tho `set-pool!` will properly shut down old pools if two threads call this method at the same time, we
       ;; don't want to end up with a bunch of simultaneous threads creating pools only to have them destroyed the
       ;; very next instant. This will cause their queries to fail. Thus we should do the usual locking here and make
       ;; sure only one thread will be creating a pool at a given instant.
       (locking database-id->connection-pool
         (or
          ;; check if another thread created the pool while we were waiting to acquire the lock
          (get-fn false)
          ;; create a new pool and add it to our cache, then return it
          (u/prog1 (create-pool! db)
            ;; Only update canonical hash if this is NOT an override
            (set-pool! database-id details-hash <> (not has-override?)))))))
=======
          ;; Apply connection detail swaps if present
          has-swap?   (driver/has-connection-swap? database-id)
          db          (update db-original :details #(driver/maybe-swap-details database-id %))
          ;; Calculate hash from final (possibly swapped) details
          details-hash (jdbc-spec-hash db)]
      (cond
        ;; for the audit db, we pass the datasource for the app-db. This lets us use fewer db
        ;; connections with *application-db* and 1 less connection pool. Note: This data-source is
        ;; not in [[database-id->connection-pool]].
        (:is-audit db)
        {:datasource (driver-api/data-source)}

        ;; Swapped pool: use Guava cache with TTL
        has-swap?
        (get-swapped-pool db database-id details-hash)

        ;; Canonical pool: use atom cache
        :else
        (or
         ;; we have an existing valid pool for this database, so use it
         (get-canonical-pool database-id details-hash true)
         ;; We don't want to end up with a bunch of simultaneous threads creating pools only to have them destroyed
         ;; the very next instant. This will cause their queries to fail. Thus we should do the usual locking here
         ;; and make sure only one thread will be creating a pool at a given instant.
         (locking database-id->connection-pool
           (or
            ;; check if another thread created the pool while we were waiting to acquire the lock
            (get-canonical-pool database-id details-hash false)
            ;; create a new pool and add it to our cache, then return it
            (u/prog1 (create-pool! db)
              (set-canonical-pool! database-id details-hash <>)))))))
>>>>>>> c507409d

    ;; already a `clojure.java.jdbc` spec map
    (map? db-or-id-or-spec)
    db-or-id-or-spec

    ;; invalid. Throw Exception
    :else
    (throw (ex-info (tru "Not a valid Database/Database ID/JDBC spec")
                    ;; don't log the actual spec lest we accidentally expose credentials
                    {:input (class db-or-id-or-spec)}))))

;;; +----------------------------------------------------------------------------------------------------------------+
;;; |                                             metabase.driver impls                                              |
;;; +----------------------------------------------------------------------------------------------------------------+

(defn do-with-connection-spec-for-testing-connection
  "Impl for [[with-connection-spec-for-testing-connection]]."
  [driver details f]
  (let [details (update details :port #(or % (default-ssh-tunnel-target-port driver)))]
    (ssh/with-ssh-tunnel [details-with-tunnel details]
      (let [details-with-auth (driver.u/fetch-and-incorporate-auth-provider-details
                               driver
                               details-with-tunnel)
            spec (connection-details->spec driver details-with-auth)]
        (f spec)))))

(defmacro with-connection-spec-for-testing-connection
  "Execute `body` with an appropriate [[clojure.java.jdbc]] connection spec based on connection `details`. Handles SSH
  tunneling as needed and properly cleans up after itself.

    (with-connection-spec-for-testing-connection [jdbc-spec [:my-driver conn-details]]
      (do-something-with-spec jdbc-spec)"
  {:added "0.45.0", :style/indent 1}
  [[jdbc-spec-binding [driver details]] & body]
  `(do-with-connection-spec-for-testing-connection ~driver ~details (^:once fn* [~jdbc-spec-binding] ~@body)))

(defn can-connect-with-spec?
  "Can we connect to a JDBC database with [[clojure.java.jdbc]] `jdbc-spec` and run a simple query?"
  [jdbc-spec]
  (let [[first-row] (jdbc/query jdbc-spec ["SELECT 1"])
        [result]    (vals first-row)]
    (= result 1)))

(defn can-connect?
  "Default implementation of [[driver/can-connect?]] for SQL JDBC drivers. Checks whether we can perform a simple
  `SELECT 1` query."
  [driver details]
  (with-connection-spec-for-testing-connection [jdbc-spec [driver details]]
    (can-connect-with-spec? jdbc-spec)))

(defmethod driver/connection-spec :sql-jdbc [_driver db]
  (db->pooled-connection-spec  db))<|MERGE_RESOLUTION|>--- conflicted
+++ resolved
@@ -376,68 +376,6 @@
                             db-or-id-or-spec)
                           (driver-api/with-metadata-provider database-id
                             (driver-api/database (driver-api/metadata-provider))))
-<<<<<<< HEAD
-          ;; Apply connection detail overrides if present
-          has-override? (contains? driver/*overridden-connection-details* database-id)
-          db            (if-let [detail-update-fn (get driver/*overridden-connection-details* database-id)]
-                          (update db-original :details detail-update-fn)
-                          db-original)
-          ;; Calculate hash from final (possibly overridden) details
-          details-hash  (jdbc-spec-hash db)
-          composite-key [database-id details-hash]
-          get-fn      (fn [log-invalidation?]
-                        (let [pool-spec (get @database-id->connection-pool composite-key ::not-found)]
-                          (cond
-                            ;; for the audit db, we pass the datasource for the app-db. This lets us use fewer db
-                            ;; connections with *application-db* and 1 less connection pool. Note: This data-source is
-                            ;; not in [[database-id->connection-pool]].
-                            (:is-audit db)
-                            {:datasource (driver-api/data-source)}
-
-                            (= ::not-found pool-spec)
-                            nil
-
-                            (let [curr-hash (get @database-id->jdbc-spec-hash database-id)]
-                              (when (and (not has-override?) (some? curr-hash) (not= curr-hash details-hash))
-                                ;; the hash didn't match, but it's possible that a stale instance of `DatabaseInstance`
-                                ;; was passed in (ex: from a long-running sync operation); fetch the latest one from
-                                ;; our app DB, and see if it STILL doesn't match
-                                (not= curr-hash (-> (t2/select-one [:model/Database :id :engine :details] :id database-id)
-                                                    jdbc-spec-hash))))
-                            (when log-invalidation?
-                              (log-jdbc-spec-hash-change-msg! database-id))
-
-                            (let [{:keys [password-expiry-timestamp]} pool-spec]
-                              (and (int? password-expiry-timestamp)
-                                   (<= password-expiry-timestamp (System/currentTimeMillis))))
-                            (when log-invalidation?
-                              (log-password-expiry! database-id))
-
-                            (nil? (:tunnel-session pool-spec)) ; no tunnel in use; valid
-                            pool-spec
-
-                            (ssh/ssh-tunnel-open? pool-spec) ; tunnel in use, and open; valid
-                            pool-spec
-
-                            :else ; tunnel in use, and not open; invalid
-                            (when log-invalidation?
-                              (log-ssh-tunnel-reconnect-msg! database-id)))))]
-      (or
-       ;; we have an existing pool for this database+details combo, so use it
-       (get-fn true)
-       ;; Even tho `set-pool!` will properly shut down old pools if two threads call this method at the same time, we
-       ;; don't want to end up with a bunch of simultaneous threads creating pools only to have them destroyed the
-       ;; very next instant. This will cause their queries to fail. Thus we should do the usual locking here and make
-       ;; sure only one thread will be creating a pool at a given instant.
-       (locking database-id->connection-pool
-         (or
-          ;; check if another thread created the pool while we were waiting to acquire the lock
-          (get-fn false)
-          ;; create a new pool and add it to our cache, then return it
-          (u/prog1 (create-pool! db)
-            ;; Only update canonical hash if this is NOT an override
-            (set-pool! database-id details-hash <> (not has-override?)))))))
-=======
           ;; Apply connection detail swaps if present
           has-swap?   (driver/has-connection-swap? database-id)
           db          (update db-original :details #(driver/maybe-swap-details database-id %))
@@ -469,7 +407,6 @@
             ;; create a new pool and add it to our cache, then return it
             (u/prog1 (create-pool! db)
               (set-canonical-pool! database-id details-hash <>)))))))
->>>>>>> c507409d
 
     ;; already a `clojure.java.jdbc` spec map
     (map? db-or-id-or-spec)
