--- conflicted
+++ resolved
@@ -533,15 +533,11 @@
 
  :hooks
  {:analyze-call
-<<<<<<< HEAD
-  {clojure.test/deftest                                                                                                      hooks.clojure.test/deftest
-   metabase-enterprise.advanced-config.caching-test/with-temp-persist-models                                                 hooks.common/with-ignored-first-arg
-=======
   {cljs.test/deftest                                                                                                         hooks.clojure.test/deftest
    cljs.test/is                                                                                                              hooks.clojure.test/is
    clojure.test/deftest                                                                                                      hooks.clojure.test/deftest
    clojure.test/is                                                                                                           hooks.clojure.test/is
->>>>>>> dc0eba34
+   metabase-enterprise.advanced-config.caching-test/with-temp-persist-models                                                 hooks.common/with-ignored-first-arg
    metabase-enterprise.advanced-permissions.models.permissions.application-permissions-test/with-new-group-and-current-graph hooks.common/with-two-top-level-bindings
    metabase-enterprise.audit-app.pages-test/with-temp-objects                                                                hooks.common/with-one-binding
    metabase-enterprise.serialization.test-util/with-temp-dpc                                                                 hooks.toucan.util.test/with-temp*
