(ns metabase.query-processor.card-test
  "There are more e2e tests in [[metabase.api.card-test]]."
  (:require
   [cheshire.core :as json]
   [clojure.test :refer :all]
   [metabase.api.common :as api]
   [metabase.models :refer [Card Dashboard Database]]
   [metabase.models.query :as query]
   [metabase.public-settings :as public-settings]
   [metabase.query-processor :as qp]
   [metabase.query-processor.card :as qp.card]
   [metabase.test :as mt]
   [metabase.util :as u]
   [toucan2.tools.with-temp :as t2.with-temp]))

(defn run-query-for-card
  "Run query for Card synchronously."
  [card-id]
  ;; TODO -- we shouldn't do the perms checks if there is no current User context. It seems like API-level perms check
  ;; stuff doesn't belong in the Dashboard QP namespace
  (binding [api/*current-user-permissions-set* (atom #{"/"})]
    (qp.card/process-query-for-card
     card-id :api
     :run (fn [query info]
            (qp/process-query (assoc query :info info))))))

(deftest query-cache-ttl-hierarchy-test
  (mt/discard-setting-changes [enable-query-caching]
    (public-settings/enable-query-caching! true)
    (testing "query-magic-ttl converts to seconds correctly"
      (mt/with-temporary-setting-values [query-caching-ttl-ratio 2]
        ;; fake average execution time (in millis)
        (with-redefs [query/average-execution-time-ms (constantly 4000)]
          (t2.with-temp/with-temp [Card card]
            ;; the magic multiplier should be ttl-ratio times avg execution time
            (is (= (* 2 4) (:cache-ttl (#'qp.card/query-for-card card {} {} {}))))))))
    ;; corresponding EE tests in metabase-enterprise.advanced-config.caching-test
    (testing "card ttl only, does not take effect on OSS so nil result"
      (mt/with-temp [Card card {:cache_ttl 1337}]
        (is (nil? (:cache-ttl (#'qp.card/query-for-card card {} {} {}))))))
    (testing "dash ttl only, does not take effect on OSS so nil result"
      (mt/with-temp [Database db {}
                     Dashboard dash {:cache_ttl 1338}
                     Card card {:database_id (u/the-id db)}]
        (is (nil? (:cache-ttl (#'qp.card/query-for-card card {} {} {} {:dashboard-id (u/the-id dash)}))))))
    (testing "multiple ttl, db ttl does not take effect on OSS so nil result"
      ;; corresponding EE test in metabase-enterprise.advanced-config.caching-test
      (mt/with-temp [Database db {:cache_ttl 1337}
                     Dashboard dash {}
                     Card card {:database_id (u/the-id db)}]
        (is (= nil (:cache-ttl (#'qp.card/query-for-card card {} {} {} {:dashboard-id (u/the-id dash)}))))))
    (testing "no ttl, nil result"
      (mt/with-temp [Database db {}
                     Dashboard dash {}
                     Card card {:database_id (u/the-id db)}]
        (is (= nil (:cache-ttl (#'qp.card/query-for-card card {} {} {} {:dashboard-id (u/the-id dash)}))))))))

(defn- field-filter-query []
  {:database (mt/id)
   :type     :native
   :native   {:template-tags {"date" {:id           "_DATE_"
                                      :name         "date"
                                      :display-name "Check-In Date"
                                      :type         :dimension
                                      :dimension    [:field (mt/id :checkins :date) nil]
                                      :widget-type  :date/all-options}}
              :query         "SELECT count(*)\nFROM CHECKINS\nWHERE {{date}}"}})

(defn- non-field-filter-query []
  {:database (mt/id)
   :type     :native
   :native   {:template-tags {"id"
                              {:id           "_ID_"
                               :name         "id"
                               :display-name "Order ID"
                               :type         :number
                               :required     true
                               :default      "1"}}
              :query         "SELECT *\nFROM ORDERS\nWHERE id = {{id}}"}})

(deftest ^:parallel card-template-tag-parameters-test
  (testing "Card with a Field filter parameter"
    (t2.with-temp/with-temp [Card {card-id :id} {:dataset_query (field-filter-query)}]
      (is (= {"date" :date/all-options}
             (#'qp.card/card-template-tag-parameters card-id))))))

(deftest ^:parallel card-template-tag-parameters-test-2
  (testing "Card with a non-Field-filter parameter"
    (t2.with-temp/with-temp [Card {card-id :id} {:dataset_query (non-field-filter-query)}]
      (is (= {"id" :number}
             (#'qp.card/card-template-tag-parameters card-id))))))

(deftest ^:parallel card-template-tag-parameters-test-3
  (testing "Should ignore native query snippets and source card IDs"
    (t2.with-temp/with-temp [Card {card-id :id} {:dataset_query (assoc (non-field-filter-query)
                                                                       "abcdef"
                                                                       {:id           "abcdef"
                                                                        :name         "#1234"
                                                                        :display-name "#1234"
                                                                        :type         :card
                                                                        :card-id      1234}

                                                                       "xyz"
                                                                       {:id           "xyz"
                                                                        :name         "snippet: My Snippet"
                                                                        :display-name "Snippet: My Snippet"
                                                                        :type         :snippet
                                                                        :snippet-name "My Snippet"
                                                                        :snippet-id   1})}]
      (is (= {"id" :number}
             (#'qp.card/card-template-tag-parameters card-id))))))

(deftest ^:parallel infer-parameter-name-test
  (is (= "my_param"
         (#'qp.card/infer-parameter-name {:name "my_param", :target [:variable [:template-tag :category]]})))
  (is (= "category"
         (#'qp.card/infer-parameter-name {:target [:variable [:template-tag :category]]})))
  (is (= nil
         (#'qp.card/infer-parameter-name {:target [:field 1000 nil]}))))

(deftest ^:parallel validate-card-parameters-test
  (t2.with-temp/with-temp [Card {card-id :id} {:dataset_query (field-filter-query)}]
    (testing "Should disallow parameters that aren't actually part of the Card"
      (is (thrown-with-msg?
           clojure.lang.ExceptionInfo
           #"Invalid parameter: Card [\d,]+ does not have a template tag named \"fake\""
           (#'qp.card/validate-card-parameters card-id [{:id    "_FAKE_"
                                                         :name  "fake"
                                                         :type  :date/single
                                                         :value "2016-01-01"}]))))))

(deftest ^:parallel validate-card-parameters-test-2
  (t2.with-temp/with-temp [Card {card-id :id} {:dataset_query (field-filter-query)}]
    (testing "Should disallow parameters that aren't actually part of the Card"
      (testing "As an API request"
<<<<<<< HEAD
        (is (schema= {:message            #"Invalid parameter: Card [\d,]+ does not have a template tag named \"fake\".+"
                      :invalid-parameter  (s/eq {:id "_FAKE_", :name "fake", :type "date/single", :value "2016-01-01"})
                      :allowed-parameters (s/eq ["date"])
                      s/Keyword           s/Any}
                     (mt/user-http-request :rasta :post (format "card/%d/query" card-id)
                                           {:parameters [{:id    "_FAKE_"
                                                          :name  "fake"
                                                          :type  :date/single
                                                          :value "2016-01-01"}]})))))))
=======
        (is (=? {:message            #"Invalid parameter: Card [\d,]+ does not have a template tag named \"fake\".+"
                 :invalid-parameter  {:id "_FAKE_", :name "fake", :type "date/single", :value "2016-01-01"}
                 :allowed-parameters ["date"]}
                (mt/user-http-request :rasta :post (format "card/%d/query" card-id)
                                      {:parameters [{:id    "_FAKE_"
                                                     :name  "fake"
                                                     :type  :date/single
                                                     :value "2016-01-01"}]})))))
>>>>>>> d9a44779

(deftest ^:parallel validate-card-parameters-test-3
  (t2.with-temp/with-temp [Card {card-id :id} {:dataset_query (field-filter-query)}]
    (testing "Should disallow parameters with types not allowed for the widget type"
      (letfn [(validate [param-type]
                (#'qp.card/validate-card-parameters card-id [{:id    "_DATE_"
                                                              :name  "date"
                                                              :type  param-type
                                                              :value "2016-01-01"}]))]
        (testing "allowed types"
          (doseq [allowed-type #{:date/all-options :date :date/single :date/range}]
            (testing allowed-type
              (is (= nil
                     (validate allowed-type))))))
        (testing "disallowed types"
          (doseq [disallowed-type #{:number/= :category :id :string/does-not-contain}]
            (testing disallowed-type
              (is (thrown-with-msg?
                   clojure.lang.ExceptionInfo
                   #"Invalid parameter type :[^\s]+ for parameter \"date\".*/"
                   (validate disallowed-type)))
              (testing "should be ignored if `*allow-arbitrary-mbql-parameters*` is enabled"
                (binding [qp.card/*allow-arbitrary-mbql-parameters* true]
                  (is (= nil
                         (validate disallowed-type))))))))))))

(deftest ^:parallel validate-card-parameters-test-4
  (t2.with-temp/with-temp [Card {card-id :id} {:dataset_query (field-filter-query)}]
    (testing "Happy path -- API request should succeed if parameter is valid"
      (is (= [1000]
             (mt/first-row (mt/user-http-request :rasta :post (format "card/%d/query" card-id)
                                                 {:parameters [{:id    "_DATE_"
                                                                :name  "date"
                                                                :type  :date/single
                                                                :value "2016-01-01"}]})))))))

(deftest ^:parallel bad-viz-settings-should-still-work-test
  (testing "We should still be able to run a query that has Card bad viz settings referencing a column not in the query (#34950)"
    (t2.with-temp/with-temp [:model/Card {card-id :id} {:dataset_query
                                                        (mt/mbql-query venues
                                                          {:aggregation [[:count]]})

                                                        :visualization_settings
                                                        {:column_settings {(json/generate-string
                                                                            [:ref [:field Integer/MAX_VALUE {:base-type :type/DateTime, :temporal-unit :month}]])
                                                                           {:date_abbreviate true
                                                                            :some_other_key  [:ref [:field Integer/MAX_VALUE {:base-type :type/DateTime, :temporal-unit :month}]]}}}}]
      (is (= [[100]]
             (mt/rows (run-query-for-card card-id)))))))<|MERGE_RESOLUTION|>--- conflicted
+++ resolved
@@ -133,17 +133,6 @@
   (t2.with-temp/with-temp [Card {card-id :id} {:dataset_query (field-filter-query)}]
     (testing "Should disallow parameters that aren't actually part of the Card"
       (testing "As an API request"
-<<<<<<< HEAD
-        (is (schema= {:message            #"Invalid parameter: Card [\d,]+ does not have a template tag named \"fake\".+"
-                      :invalid-parameter  (s/eq {:id "_FAKE_", :name "fake", :type "date/single", :value "2016-01-01"})
-                      :allowed-parameters (s/eq ["date"])
-                      s/Keyword           s/Any}
-                     (mt/user-http-request :rasta :post (format "card/%d/query" card-id)
-                                           {:parameters [{:id    "_FAKE_"
-                                                          :name  "fake"
-                                                          :type  :date/single
-                                                          :value "2016-01-01"}]})))))))
-=======
         (is (=? {:message            #"Invalid parameter: Card [\d,]+ does not have a template tag named \"fake\".+"
                  :invalid-parameter  {:id "_FAKE_", :name "fake", :type "date/single", :value "2016-01-01"}
                  :allowed-parameters ["date"]}
@@ -152,7 +141,6 @@
                                                      :name  "fake"
                                                      :type  :date/single
                                                      :value "2016-01-01"}]})))))
->>>>>>> d9a44779
 
 (deftest ^:parallel validate-card-parameters-test-3
   (t2.with-temp/with-temp [Card {card-id :id} {:dataset_query (field-filter-query)}]
