(ns metabase.db.schema-migrations-test
  "Tests for the schema migrations defined in the Liquibase YAML files. The basic idea is:

  1. Create a temporary H2/Postgres/MySQL/MariaDB database
  2. Run all migrations up to a certain point
  3. Load some arbitrary data
  4. run migration(s) after that point (verify that they actually run)
  5. verify that data looks like what we'd expect after running migration(s)

  See `metabase.db.schema-migrations-test.impl` for the implementation of this functionality."
  (:require
   [cheshire.core :as json]
   [clojure.java.jdbc :as jdbc]
   [clojure.string :as str]
   [clojure.test :refer :all]
   [java-time :as t]
   [metabase.db.connection :as mdb.connection]
   [metabase.db.query :as mdb.query]
   [metabase.db.schema-migrations-test.impl :as impl]
   [metabase.db.setup :as db.setup]
   [metabase.driver :as driver]
   [metabase.models
    :refer [Action
            Card
            Collection
            Dashboard
            Database
            Dimension
            Field
            Permissions
            PermissionsGroup
            Pulse
            Setting
            Table
            User]]
   [metabase.models.interface :as mi]
   [metabase.models.permissions-group :as perms-group]
   [metabase.test :as mt]
   [metabase.test.fixtures :as fixtures]
   [metabase.test.util.random :as tu.random]
   [metabase.util :as u]
   [toucan.db :as db]
   [toucan2.core :as t2]
   [toucan2.execute :as t2.execute])
  (:import
   (java.sql Connection)
   (java.util UUID)))

(set! *warn-on-reflection* true)

(use-fixtures :once (fixtures/initialize :db))

(deftest rollback-test
  (testing "Migrating to latest version, rolling back to v44, and then migrating up again"
    ;; using test-migrations to excercise all drivers
    (impl/test-migrations [1] [_]
      (let [{:keys [db-type ^javax.sql.DataSource data-source]} mdb.connection/*application-db*
            migrate!    (partial db.setup/migrate! db-type data-source)
            get-last-id (fn []
                          (-> {:connection (.getConnection data-source)}
                              (jdbc/query ["SELECT id FROM DATABASECHANGELOG ORDER BY ORDEREXECUTED DESC LIMIT 1"])
                              first
                              :id))]
        (migrate! :up)
        (let [latest-id (get-last-id)]
          ;; This is an unusual usage of db.setup/migrate! with an explicit version, which is not currently
          ;; available via the CLI, but is used here to rollback to the lowest version we support.
          (migrate! :down 44)
            ;; will always be the last v44 migration
          (is (= "v44.00-044" (get-last-id)))
          (migrate! :up)
          (is (= latest-id (get-last-id))))))))

(deftest database-position-test
  (testing "Migration 165: add `database_position` to Field"
    (impl/test-migrations 165 [migrate!]
      ;; create a Database with a Table with 2 Fields
      (db/simple-insert! Database {:name "DB", :engine "h2", :created_at :%now, :updated_at :%now})
      (db/simple-insert! Table {:name "Table", :db_id 1, :created_at :%now, :updated_at :%now, :active true})
      (let [mock-field {:table_id 1, :created_at :%now, :updated_at :%now, :base_type "type/Text", :database_type "VARCHAR"}]
        (db/simple-insert! Field (assoc mock-field :name "Field 1"))
        (db/simple-insert! Field (assoc mock-field :name "Field 2")))
      (testing "sanity check: Fields should not have a `:database_position` column yet"
        (is (not (contains? (db/select-one Field :id 1) :database_position))))
      ;; now run migration 165
      (migrate!)
      (testing "Fields should get `:database_position` equal to their IDs"
        (doseq [id [1 2]]
          (testing (format "Field %d" id)
            (is (= id
                   (db/select-one-field :database_position Field :id id)))))))))

(defn- create-raw-user!
  "create a user but skip pre and post insert steps"
  [email]
  (db/simple-insert! User
    :email        email
    :first_name   (tu.random/random-name)
    :last_name    (tu.random/random-name)
    :password     (str (UUID/randomUUID))
    :date_joined  :%now
    :is_active    true
    :is_superuser false))

(deftest email-lowercasing-test
  (testing "Migration 268-272: basic lowercasing `email` in `core_user`"
    (impl/test-migrations [268 272] [migrate!]
      (let [e1 "Foo@email.com"
            e2 "boo@email.com"]
        (doseq [e [e1 e2]]
          (create-raw-user! e))
        ;; Run migrations 268 - 272
        (migrate!)
        (doseq [e [e1 e2]]
          (is (= true
                 (db/exists? User :email (u/lower-case-en e)))))))))

(deftest semantic-type-migration-tests
  (testing "updates each of the coercion types"
    (impl/test-migrations [283 296] [migrate!]
      ;; by name hoists results into a map by name so diffs are easier to read than sets.
      (let [by-name  #(into {} (map (juxt :name identity)) %)
            db-id    (db/simple-insert! Database {:name "DB", :engine "h2", :created_at :%now, :updated_at :%now})
            table-id (db/simple-insert! Table {:name "Table", :db_id db-id, :created_at :%now, :updated_at :%now, :active true})]
        ;; Using [[db/simple-insert-many!]] instead of [[db/insert-many!]] so we don't run into the field type validation
        ;; added in 38
        (db/simple-insert-many! Field
          (for [field [{:base_type     :type/Text
                        :semantic_type :type/Address
                        :name          "address"
                        :table_id      table-id
                        :database_type "VARCHAR"}
                       {:base_type     :type/Text
                        :semantic_type :type/ISO8601DateTimeString
                        :name          "iso-datetime"
                        :table_id      table-id
                        :database_type "VARCHAR"}
                       {:base_type     :type/Text
                        :semantic_type "timestamp_milliseconds"
                        :name          "iso-datetime-v0.20"
                        :table_id      table-id
                        :database_type "VARCHAR"}
                       {:base_type     :type/Text
                        :semantic_type :type/ISO8601DateString
                        :name          "iso-date"
                        :table_id      table-id
                        :database_type "VARCHAR"}
                       {:base_type     :type/Text
                        :semantic_type :type/ISO8601TimeString
                        :name          "iso-time"
                        :table_id      table-id
                        :database_type "VARCHAR"}
                       {:base_type     :type/Integer
                        :semantic_type :type/UNIXTimestampSeconds
                        :name          "unix-seconds"
                        :table_id      table-id
                        :database_type "INT"}
                       {:base_type     :type/Integer
                        :semantic_type :type/UNIXTimestampMilliseconds
                        :name          "unix-millis"
                        :table_id      table-id
                        :database_type "INT"}
                       {:base_type     :type/Integer
                        :semantic_type :type/UNIXTimestampMicroseconds
                        :name          "unix-micros"
                        :table_id      table-id
                        :database_type "INT"}]]
            (-> field
                (update :base_type u/qualified-name)
                (update :semantic_type u/qualified-name)
                (assoc :created_at (mi/now), :updated_at (mi/now)))))
        (migrate!)
        (is (= (by-name
                [{:base_type         :type/Text
                  :effective_type    :type/Text
                  :coercion_strategy nil
                  :semantic_type     :type/Address
                  :name              "address"}
                 {:base_type         :type/Text
                  :effective_type    :type/DateTime
                  :coercion_strategy :Coercion/ISO8601->DateTime
                  :semantic_type     nil
                  :name              "iso-datetime"}
                 {:base_type         :type/Text
                  :effective_type    :type/Instant
                  :coercion_strategy :Coercion/UNIXMilliSeconds->DateTime
                  :semantic_type     nil
                  :name              "iso-datetime-v0.20"}
                 {:base_type         :type/Text
                  :effective_type    :type/Date
                  :coercion_strategy :Coercion/ISO8601->Date
                  :semantic_type     nil
                  :name              "iso-date"}
                 {:base_type         :type/Text
                  :effective_type    :type/Time
                  :coercion_strategy :Coercion/ISO8601->Time
                  :semantic_type     nil
                  :name              "iso-time"}
                 {:base_type         :type/Integer
                  :effective_type    :type/Instant
                  :coercion_strategy :Coercion/UNIXSeconds->DateTime
                  :semantic_type     nil
                  :name              "unix-seconds"}
                 {:base_type         :type/Integer
                  :effective_type    :type/Instant
                  :coercion_strategy :Coercion/UNIXMilliSeconds->DateTime
                  :semantic_type     nil
                  :name              "unix-millis"}
                 {:base_type         :type/Integer
                  :effective_type    :type/Instant
                  :coercion_strategy :Coercion/UNIXMicroSeconds->DateTime
                  :semantic_type     nil
                  :name              "unix-micros"}])
               (by-name
                (into #{}
                      (map #(select-keys % [:base_type :effective_type :coercion_strategy
                                            :semantic_type :name]))
                      (db/select Field :table_id table-id)))))))))

(defn app-db-column-types
  "Returns a map of all column names to their respective type names, for the given `table-name`, by using the JDBC
  .getMetaData method of the given `conn` (which is presumed to be an app DB connection)."
  [^Connection conn table-name]
  (with-open [rset (.getColumns (.getMetaData conn) nil nil table-name nil)]
    (into {} (take-while some?)
             (repeatedly
               (fn []
                 (when (.next rset)
                   [(.getString rset "COLUMN_NAME") (.getString rset "TYPE_NAME")]))))))

(deftest convert-text-to-longtext-migration-test
  (testing "all columns that were TEXT type in MySQL were changed to"
    (impl/test-migrations ["v42.00-004" "v42.00-063"] [migrate!]
      (migrate!) ; just run migrations immediately, then check the new types
      (let [all-text-cols [["activity" "details"]
                           ["collection" "description"]
                           ["collection" "name"]
                           ["computation_job" "context"]
                           ["computation_job_result" "payload"]
                           ["core_session" "anti_csrf_token"]
                           ["core_user" "login_attributes"]
                           ["group_table_access_policy" "attribute_remappings"]
                           ["login_history" "device_description"]
                           ["login_history" "ip_address"]
                           ["metabase_database" "caveats"]
                           ["metabase_database" "description"]
                           ["metabase_database" "details"]
                           ["metabase_database" "options"]
                           ["metabase_database" "points_of_interest"]
                           ["metabase_field" "caveats"]
                           ["metabase_field" "database_type"]
                           ["metabase_field" "description"]
                           ["metabase_field" "fingerprint"]
                           ["metabase_field" "has_field_values"]
                           ["metabase_field" "points_of_interest"]
                           ["metabase_field" "settings"]
                           ["metabase_fieldvalues" "human_readable_values"]
                           ["metabase_fieldvalues" "values"]
                           ["metabase_table" "caveats"]
                           ["metabase_table" "description"]
                           ["metabase_table" "points_of_interest"]
                           ["metric" "caveats"]
                           ["metric" "definition"]
                           ["metric" "description"]
                           ["metric" "how_is_this_calculated"]
                           ["metric" "points_of_interest"]
                           ["moderation_review" "text"]
                           ["native_query_snippet" "content"]
                           ["native_query_snippet" "description"]
                           ["pulse" "parameters"]
                           ["pulse_channel" "details"]
                           ["query" "query"]
                           ["query_execution" "error"]
                           ["report_card" "dataset_query"]
                           ["report_card" "description"]
                           ["report_card" "embedding_params"]
                           ["report_card" "result_metadata"]
                           ["report_card" "visualization_settings"]
                           ["report_dashboard" "caveats"]
                           ["report_dashboard" "description"]
                           ["report_dashboard" "embedding_params"]
                           ["report_dashboard" "parameters"]
                           ["report_dashboard" "points_of_interest"]
                           ["report_dashboardcard" "parameter_mappings"]
                           ["report_dashboardcard" "visualization_settings"]
                           ["revision" "message"]
                           ["revision" "object"]
                           ["segment" "caveats"]
                           ["segment" "definition"]
                           ["segment" "description"]
                           ["segment" "points_of_interest"]
                           ["setting" "value"]
                           ["task_history" "task_details"]
                           ["view_log" "metadata"]]]
        (t2/with-connection [conn]
          (doseq [[tbl-nm col-nms] (group-by first all-text-cols)]
            (let [^String exp-type (case driver/*driver*
                                     :mysql "longtext"
                                     :h2    "CHARACTER LARGE OBJECT"
                                     "text")
                  name-fn          (case driver/*driver*
                                     :h2 u/upper-case-en
                                     identity)
                  tbl-cols         (app-db-column-types conn (name-fn tbl-nm))]
              (doseq [col-nm (map last col-nms)]
                (testing (format " %s in %s" exp-type driver/*driver*)
                  ;; just get the first/only scalar value from the results (which is a vec of maps)
                  (is (.equalsIgnoreCase exp-type (get tbl-cols (name-fn col-nm)))
                      (format "Using %s, type for %s.%s was supposed to be %s, but was %s"
                              driver/*driver*
                              tbl-nm
                              col-nm
                              exp-type
                              (get tbl-cols col-nm))))))))))))

(deftest convert-query-cache-result-to-blob-test
  (testing "the query_cache.results column was changed to"
    (impl/test-migrations ["v42.00-064"] [migrate!]
      (t2/with-connection [^java.sql.Connection conn]
        (when (= :mysql driver/*driver*)
          ;; simulate the broken app DB state that existed prior to the fix from #16095
          (with-open [stmt (.prepareStatement conn "ALTER TABLE query_cache MODIFY results BLOB NULL;")]
            (.execute stmt)))
        (migrate!)                      ; run migrations, then check the new type
        (let [^String exp-type (case driver/*driver*
                                 :mysql    "longblob"
                                 :h2       "BINARY LARGE OBJECT"
                                 :postgres "bytea")
              name-fn          (case driver/*driver*
                                 :h2 u/upper-case-en
                                 identity)
              tbl-nm           "query_cache"
              col-nm           "results"
              tbl-cols         (app-db-column-types conn (name-fn tbl-nm))]
          (testing (format " %s in %s" exp-type driver/*driver*)
            ;; just get the first/only scalar value from the results (which is a vec of maps)
            (is (.equalsIgnoreCase exp-type (get tbl-cols (name-fn col-nm)))
                (format "Using %s, type for %s.%s was supposed to be %s, but was %s"
                        driver/*driver*
                        tbl-nm
                        col-nm
                        exp-type
                        (get tbl-cols col-nm)))))))))

(deftest remove-bigquery-driver-test
  (testing "Migrate legacy BigQuery driver to new (:bigquery-cloud-sdk) driver (#20141)"
    (impl/test-migrations ["v43.00-001"] [migrate!]
      (try
        ;; we're using `simple-insert!` here instead of `with-temp` because Toucan `post-insert` for the DB will
        ;; normally try to add it to the magic Permissions Groups which don't exist yet. They're added in later
        ;; migrations
        (let [db (db/simple-insert! Database {:name       "Legacy BigQuery driver DB"
                                              :engine     "bigquery"
                                              :details    (json/generate-string {:service-account-json "{\"fake_key\": 14}"})
                                              :created_at :%now
                                              :updated_at :%now})]
          (migrate!)
          (is (= [{:engine "bigquery-cloud-sdk"}]
                 (mdb.query/query {:select [:engine], :from [:metabase_database], :where [:= :id (u/the-id db)]}))))
        (finally
          (db/simple-delete! Database :name "Legacy BigQuery driver DB"))))))

(deftest create-root-permissions-entry-for-admin-test
  (testing "Migration v0.43.00-006: Add root permissions entry for 'Administrators' magic group"
    (doseq [existing-entry? [true false]]
      (testing (format "Existing root entry? %s" (pr-str existing-entry?))
        (impl/test-migrations "v43.00-006" [migrate!]
          (let [[{admin-group-id :id}] (mdb.query/query {:select [:id]
                                                         :from   [:permissions_group]
                                                         :where  [:= :name perms-group/admin-group-name]})]
            (is (integer? admin-group-id))
            (when existing-entry?
              (db/execute! {:insert-into :permissions
                            :values      [{:object   "/"
                                           :group_id admin-group-id}]}))
            (migrate!)
            (is (= [{:object "/"}]
                   (mdb.query/query {:select [:object]
                                     :from   [:permissions]
                                     :where  [:= :group_id admin-group-id]})))))))))

(deftest create-database-entries-for-all-users-group-test
  (testing "Migration v43.00-007: create DB entries for the 'All Users' permissions group"
    (doseq [with-existing-data-migration? [true false]]
      (testing (format "With existing data migration? %s" (pr-str with-existing-data-migration?))
        (impl/test-migrations "v43.00-007" [migrate!]
          (db/execute! {:insert-into :metabase_database
                        :values      [{:name       "My DB"
                                       :engine     "h2"
                                       :created_at :%now
                                       :updated_at :%now
                                       :details    "{}"}]})
          (when with-existing-data-migration?
            (db/execute! {:insert-into :data_migrations
                          :values      [{:id        "add-databases-to-magic-permissions-groups"
                                         :timestamp :%now}]}))
          (migrate!)
          (is (= (if with-existing-data-migration?
                   []
                   [{:object "/db/1/"}])
                 (mdb.query/query {:select    [:p.object]
                                   :from      [[:permissions :p]]
                                   :left-join [[:permissions_group :pg] [:= :p.group_id :pg.id]]
                                   :where     [:= :pg.name perms-group/all-users-group-name]}))))))))

(deftest migrate-legacy-site-url-setting-test
  (testing "Migration v43.00-008: migrate legacy `-site-url` Setting to `site-url`; remove trailing slashes (#4123, #4188, #20402)"
    (impl/test-migrations ["v43.00-008"] [migrate!]
      (db/execute! {:insert-into :setting
                    :values      [{:key   "-site-url"
                                   :value "http://localhost:3000/"}]})
      (migrate!)
      (is (= [{:key "site-url", :value "http://localhost:3000"}]
             (mdb.query/query {:select [:*], :from [:setting], :where [:= :key "site-url"]}))))))

(deftest site-url-ensure-protocol-test
  (testing "Migration v43.00-009: ensure `site-url` Setting starts with a protocol (#20403)"
    (impl/test-migrations ["v43.00-009"] [migrate!]
      (db/execute! {:insert-into :setting
                    :values      [{:key   "site-url"
                                   :value "localhost:3000"}]})
      (migrate!)
      (is (= [{:key "site-url", :value "http://localhost:3000"}]
             (mdb.query/query {:select [:*], :from [:setting], :where [:= :key "site-url"]}))))))

(defn- add-legacy-data-migration-entry! [migration-name]
  (db/execute! {:insert-into :data_migrations
                :values      [{:id        migration-name
                               :timestamp :%now}]}))

(defn- add-migrated-collections-data-migration-entry! []
  (add-legacy-data-migration-entry! "add-migrated-collections"))

(deftest add-migrated-collections-test
  (testing "Migrations v43.00-014 - v43.00-019"
    (letfn [(create-user! []
              (db/execute! {:insert-into :core_user
                            :values      [{:first_name  "Cam"
                                           :last_name   "Era"
                                           :email       "cam@era.com"
                                           :password    "abc123"
                                           :date_joined :%now}]}))]
      (doseq [{:keys [model collection-name create-instance!]}
              [{:model            Dashboard
                :collection-name  "Migrated Dashboards"
                :create-instance! (fn []
                                    (create-user!)
                                    (db/execute! {:insert-into :report_dashboard
                                                  :values      [{:name          "My Dashboard"
                                                                 :created_at    :%now
                                                                 :updated_at    :%now
                                                                 :creator_id    1
                                                                 :parameters    "[]"
                                                                 :collection_id nil}]}))}
               {:model            Pulse
                :collection-name  "Migrated Pulses"
                :create-instance! (fn []
                                    (create-user!)
                                    (db/execute! {:insert-into :pulse
                                                  :values      [{:name          "My Pulse"
                                                                 :created_at    :%now
                                                                 :updated_at    :%now
                                                                 :creator_id    1
                                                                 :parameters    "[]"
                                                                 :collection_id nil}]}))}
               {:model            Card
                :collection-name  "Migrated Questions"
                :create-instance! (fn []
                                    (create-user!)
                                    (db/execute! {:insert-into :metabase_database
                                                  :values      [{:name       "My DB"
                                                                 :engine     "h2"
                                                                 :details    "{}"
                                                                 :created_at :%now
                                                                 :updated_at :%now}]})
                                    (db/execute! {:insert-into :report_card
                                                  :values      [{:name                   "My Saved Question"
                                                                 :created_at             :%now
                                                                 :updated_at             :%now
                                                                 :creator_id             1
                                                                 :display                "table"
                                                                 :dataset_query          "{}"
                                                                 :visualization_settings "{}"
                                                                 :database_id            1
                                                                 :collection_id          nil}]}))}]

              :let [table-name-keyword (t2/table-name model)]]
        (testing (format "create %s Collection for %s in the Root Collection"
                         (pr-str collection-name)
                         (name model))
          (letfn [(collections []
                    (mdb.query/query {:select [:name :slug], :from [:collection]}))
                  (collection-slug []
                    (-> collection-name
                        u/lower-case-en
                        (str/replace #"\s+" "_")))]
            (impl/test-migrations ["v43.00-014" "v43.00-019"] [migrate!]
              (create-instance!)
              (migrate!)
              (is (= [{:name collection-name, :slug (collection-slug)}]
                     (collections)))
              (testing "Instance should be moved new Collection"
                (is (= [{:collection_id 1}]
                       (mdb.query/query {:select [:collection_id], :from [table-name-keyword]})))))
            (testing "\nSkip if\n"
              (testing "There are no instances not in a Collection\n"
                (impl/test-migrations ["v43.00-014" "v43.00-019"] [migrate!]
                  (migrate!)
                  (is (= []
                         (collections)))))
              (testing "add-migrated-collections already ran\n"
                (impl/test-migrations ["v43.00-014" "v43.00-019"] [migrate!]
                  (create-instance!)
                  (add-migrated-collections-data-migration-entry!)
                  (migrate!)
                  (is (= []
                         (collections)))
                  (testing "Instance should NOT be moved"
                    (is (= [{:collection_id nil}]
                           (mdb.query/query {:select [:collection_id], :from [table-name-keyword]}))))))
              (testing "Migrated Collection already exists\n"
                (impl/test-migrations ["v43.00-014" "v43.00-019"] [migrate!]
                  (create-instance!)
                  (db/execute! {:insert-into :collection
                                :values      [{:name collection-name, :slug "existing_collection", :color "#abc123"}]})
                  (migrate!)
                  (is (= [{:name collection-name, :slug "existing_collection"}]
                         (collections)))
                  (testing "Collection should not have been created but instance should still be moved"
                    (is (= [{:collection_id 1}]
                           (mdb.query/query {:select [:collection_id], :from [table-name-keyword]})))))))))))))

(deftest grant-all-users-root-collection-readwrite-perms-test
  (testing "Migration v43.00-020: create a Root Collection entry for All Users"
    (letfn [(all-users-group-id []
              (let [[{id :id}] (mdb.query/query {:select [:id]
                                                 :from   [:permissions_group]
                                                 :where  [:= :name perms-group/all-users-group-name]})]
                (is (integer? id))
                id))
            (all-user-perms []
              (mdb.query/query {:select [:object]
                                :from   [:permissions]
                                :where  [:= :group_id (all-users-group-id)]}))]
      (impl/test-migrations ["v43.00-020" "v43.00-021"] [migrate!]
        (is (= []
               (all-user-perms)))
        (migrate!)
        (is (= [{:object "/collection/root/"}]
               (all-user-perms))))

      (testing "add-migrated-collections data migration was ran previously: don't create an entry"
        (impl/test-migrations ["v43.00-020" "v43.00-021"] [migrate!]
          (add-migrated-collections-data-migration-entry!)
          (migrate!)
          (is (= []
                 (all-user-perms)))))

      (testing "entry already exists: don't create an entry"
        (impl/test-migrations ["v43.00-020" "v43.00-021"] [migrate!]
          (db/execute! {:insert-into :permissions
                        :values      [{:object   "/collection/root/"
                                       :group_id (all-users-group-id)}]})
          (migrate!)
          (is (= [{:object "/collection/root/"}]
                 (all-user-perms))))))))

(deftest clear-ldap-user-passwords-test
  (testing "Migration v43.00-029: clear password and password_salt for LDAP users"
    (impl/test-migrations ["v43.00-029"] [migrate!]
      (db/execute! {:insert-into :core_user
                    :values      [{:first_name    "Cam"
                                   :last_name     "Era"
                                   :email         "cam@era.com"
                                   :date_joined   :%now
                                   :password      "password"
                                   :password_salt "and pepper"
                                   :ldap_auth     false}
                                  {:first_name    "LDAP Cam"
                                   :last_name     "Era"
                                   :email         "ldap_cam@era.com"
                                   :date_joined   :%now
                                   :password      "password"
                                   :password_salt "and pepper"
                                   :ldap_auth     true}]})
      (migrate!)
      (is (= [{:first_name "Cam", :password "password", :password_salt "and pepper", :ldap_auth false}
              {:first_name "LDAP Cam", :password nil, :password_salt nil, :ldap_auth true}]
             (mdb.query/query {:select   [:first_name :password :password_salt :ldap_auth]
                               :from     [:core_user]
                               :order-by [[:id :asc]]}))))))

(deftest grant-download-perms-test
  (testing "Migration v43.00-042: grant download permissions to All Users permissions group"
    (impl/test-migrations ["v43.00-042" "v43.00-043"] [migrate!]
      (db/execute! {:insert-into :metabase_database
                    :values      [{:name       "My DB"
                                   :engine     "h2"
                                   :created_at :%now
                                   :updated_at :%now
                                   :details    "{}"}]})
      (migrate!)
      (is (= [{:object "/collection/root/"} {:object "/download/db/1/"}]
             (mdb.query/query {:select    [:p.object]
                               :from      [[:permissions :p]]
                               :left-join [[:permissions_group :pg] [:= :p.group_id :pg.id]]
                               :where     [:= :pg.name perms-group/all-users-group-name]}))))))

(deftest grant-subscription-permission-test
  (testing "Migration v43.00-047: Grant the 'All Users' Group permissions to create/edit subscriptions and alerts"
    (impl/test-migrations ["v43.00-047" "v43.00-048"] [migrate!]
      (migrate!)
      (is (= #{"All Users"}
             (set (map :name (mdb.query/query {:select    [:pg.name]
                                               :from      [[:permissions :p]]
                                               :left-join [[:permissions_group :pg] [:= :p.group_id :pg.id]]
                                               :where     [:= :p.object "/general/subscription/"]}))))))))

(deftest rename-general-permissions-to-application-test
  (testing "Migration v43.00-057: Rename general permissions to application permissions"
    (impl/test-migrations ["v43.00-057" "v43.00-058"] [migrate!]
      (letfn [(get-perms [object] (set (map :name (mdb.query/query {:select    [:pg.name]
                                                                    :from      [[:permissions :p]]
                                                                    :left-join [[:permissions_group :pg] [:= :p.group_id :pg.id]]
                                                                    :where     [:= :p.object object]}))))]
        (is (= #{"All Users"} (get-perms "/general/subscription/")))
        (migrate!)
        (is (= #{"All Users"} (get-perms "/application/subscription/")))))))

(deftest add-parameter-to-cards-test
  (testing "Migration v44.00-022: Add parameters to report_card"
    (impl/test-migrations ["v44.00-022" "v44.00-024"] [migrate!]
      (let [user-id
            (db/simple-insert! User {:first_name  "Howard"
                                     :last_name   "Hughes"
                                     :email       "howard@aircraft.com"
                                     :password    "superstrong"
                                     :date_joined :%now})
            database-id (db/simple-insert! Database {:name "DB", :engine "h2", :created_at :%now, :updated_at :%now})
            card-id (db/simple-insert! Card {:name                   "My Saved Question"
                                             :created_at             :%now
                                             :updated_at             :%now
                                             :creator_id             user-id
                                             :display                "table"
                                             :dataset_query          "{}"
                                             :visualization_settings "{}"
                                             :database_id            database-id
                                             :collection_id          nil})]
       (migrate!)
       (is (= nil
              (:parameters (first (db/simple-select Card {:where [:= :id card-id]})))))))))

(deftest add-parameter-mappings-to-cards-test
  (testing "Migration v44.00-024: Add parameter_mappings to cards"
    (impl/test-migrations ["v44.00-024" "v44.00-026"] [migrate!]
      (let [user-id
            (db/simple-insert! User {:first_name  "Howard"
                                     :last_name   "Hughes"
                                     :email       "howard@aircraft.com"
                                     :password    "superstrong"
                                     :date_joined :%now})
            database-id
            (db/simple-insert! Database {:name "DB", :engine "h2", :created_at :%now, :updated_at :%now})
            card-id
            (db/simple-insert! Card {:name                   "My Saved Question"
                                     :created_at             :%now
                                     :updated_at             :%now
                                     :creator_id             user-id
                                     :display                "table"
                                     :dataset_query          "{}"
                                     :visualization_settings "{}"
                                     :database_id            database-id
                                     :collection_id          nil})]
        (migrate!)
        (is (= nil
               (:parameter_mappings (first (db/simple-select Card {:where [:= :id card-id]})))))))))

(deftest grant-all-users-root-snippets-collection-readwrite-perms-test
  (letfn [(perms-path [] "/collection/namespace/snippets/root/")
          (all-users-group-id []
            (-> (mdb.query/query {:select [:id]
                                  :from   [:permissions_group],
                                  :where  [:= :name perms-group/all-users-group-name]})
                first
                :id))
          (get-perms [] (map :name (mdb.query/query {:select    [:pg.name]
                                                     :from      [[:permissions :p]]
                                                     :left-join [[:permissions_group :pg] [:= :p.group_id :pg.id]]
                                                     :where     [:= :p.object (perms-path)]})))]
    (testing "Migration v44.00-033: create a Root Snippets Collection entry for All Users\n"
      (testing "Should run for new OSS instances"
        (impl/test-migrations ["v44.00-033" "v44.00-034"] [migrate!]
          (migrate!)
          (is (= ["All Users"] (get-perms)))))

      (testing "Should run for new EE instances"
        (impl/test-migrations ["v44.00-033" "v44.00-034"] [migrate!]
          (db/simple-insert! Setting {:key   "premium-embedding-token"
                                      :value "fake-key"})
          (migrate!)
          (is (= ["All Users"] (get-perms)))))

      (testing "Should not run for existing OSS instances"
        (impl/test-migrations ["v44.00-033" "v44.00-034"] [migrate!]
          (create-raw-user! "ngoc@metabase.com")
          (migrate!)
          (is (= [] (get-perms)))))

      (testing "Should not run for existing EE instances"
        (impl/test-migrations ["v44.00-033" "v44.00-034"] [migrate!]
          (create-raw-user! "ngoc@metabase.com")
          (db/simple-insert! Setting {:key   "premium-embedding-token"
                                      :value "fake-key"})
          (migrate!)
          (is (= [] (get-perms)))))

      (testing "Should not fail if permissions already exist"
        (impl/test-migrations ["v44.00-033" "v44.00-034"] [migrate!]
          (db/execute! {:insert-into :permissions
                        :values      [{:object   (perms-path)
                                       :group_id (all-users-group-id)}]})
          (migrate!)
          (is (= ["All Users"] (get-perms))))))))

(deftest make-database-details-not-null-test
  (testing "Migrations v45.00-042 and v45.00-043: set default value of '{}' for Database rows with NULL details"
    (impl/test-migrations ["v45.00-042" "v45.00-043"] [migrate!]
      (let [database-id (db/simple-insert! Database (-> (dissoc (mt/with-temp-defaults Database) :details)
                                                        (assoc :engine "h2")))]
        (is (partial= {:details nil}
                      (db/select-one Database :id database-id)))
        (migrate!)
        (is (partial= {:details {}}
                      (db/select-one Database :id database-id)))))))

(deftest populate-collection-created-at-test
  (testing "Migrations v45.00-048 thru v45.00-050: add Collection.created_at and populate it"
    (impl/test-migrations ["v45.00-048" "v45.00-050"] [migrate!]
      (let [database-id              (db/simple-insert! Database {:details   "{}"
                                                                  :engine    "h2"
                                                                  :is_sample false
                                                                  :name      "populate-collection-created-at-test-db"})
            user-id                  (db/simple-insert! User {:first_name  "Cam"
                                                              :last_name   "Era"
                                                              :email       "cam@example.com"
                                                              :password    "123456"
                                                              :date_joined #t "2022-10-20T02:09Z"})
            personal-collection-id   (db/simple-insert! Collection {:name              "Cam Era's Collection"
                                                                    :personal_owner_id user-id
                                                                    :color             "#ff0000"
                                                                    :slug              "personal_collection"})
            impersonal-collection-id (db/simple-insert! Collection {:name  "Regular Collection"
                                                                    :color "#ff0000"
                                                                    :slug  "regular_collection"})
            empty-collection-id      (db/simple-insert! Collection {:name  "Empty Collection"
                                                                    :color "#ff0000"
                                                                    :slug  "empty_collection"})
            _                        (db/simple-insert! Card {:collection_id          impersonal-collection-id
                                                              :name                   "Card 1"
                                                              :display                "table"
                                                              :dataset_query          "{}"
                                                              :visualization_settings "{}"
                                                              :creator_id             user-id
                                                              :database_id            database-id
                                                              :created_at             #t "2022-10-20T02:09Z"
                                                              :updated_at             #t "2022-10-20T02:09Z"})
            _                        (db/simple-insert! Card {:collection_id          impersonal-collection-id
                                                              :name                   "Card 2"
                                                              :display                "table"
                                                              :dataset_query          "{}"
                                                              :visualization_settings "{}"
                                                              :creator_id             user-id
                                                              :database_id            database-id
                                                              :created_at             #t "2021-10-20T02:09Z"
                                                              :updated_at             #t "2022-10-20T02:09Z"})]
        (migrate!)
        (testing "A personal Collection should get created_at set by to the date_joined from its owner"
          (is (= (t/offset-date-time #t "2022-10-20T02:09Z")
                 (t/offset-date-time (db/select-one-field :created_at Collection :id personal-collection-id)))))
        (testing "A non-personal Collection should get created_at set to its oldest object"
          (is (= (t/offset-date-time #t "2021-10-20T02:09Z")
                 (t/offset-date-time (db/select-one-field :created_at Collection :id impersonal-collection-id)))))
        (testing "Empty Collection should not have been updated"
          (let [empty-collection-created-at (t/offset-date-time (db/select-one-field :created_at Collection :id empty-collection-id))]
            (is (not= (t/offset-date-time #t "2021-10-20T02:09Z")
                      empty-collection-created-at))
            (is (not= (t/offset-date-time #t "2022-10-20T02:09Z")
                      empty-collection-created-at))))))))

(deftest deduplicate-dimensions-test
  (testing "Migrations v46.00-029 thru v46.00-031: make Dimension field_id unique instead of field_id + name"
    (impl/test-migrations ["v46.00-029" "v46.00-031"] [migrate!]
      (let [database-id (db/simple-insert! Database {:details   "{}"
                                                     :engine    "h2"
                                                     :is_sample false
                                                     :name      "populate-collection-created-at-test-db"})
            table-id    (db/simple-insert! Table {:db_id      database-id
                                                  :name       "Table"
                                                  :created_at :%now
                                                  :updated_at :%now
                                                  :active     true})
            field-1-id  (db/simple-insert! Field {:name          "F1"
                                                  :table_id      table-id
                                                  :base_type     "type/Text"
                                                  :database_type "TEXT"
                                                  :created_at    :%now
                                                  :updated_at    :%now})
            field-2-id  (db/simple-insert! Field {:name          "F2"
                                                  :table_id      table-id
                                                  :base_type     "type/Text"
                                                  :database_type "TEXT"
                                                  :created_at    :%now
                                                  :updated_at    :%now})
            _           (db/simple-insert! Dimension {:field_id   field-1-id
                                                      :name       "F1 D1"
                                                      :type       "internal"
                                                      :created_at #t "2022-12-07T18:30:30.000-08:00"
                                                      :updated_at #t "2022-12-07T18:30:30.000-08:00"})
            _           (db/simple-insert! Dimension {:field_id   field-1-id
                                                      :name       "F1 D2"
                                                      :type       "internal"
                                                      :created_at #t "2022-12-07T18:45:30.000-08:00"
                                                      :updated_at #t "2022-12-07T18:45:30.000-08:00"})
            _           (db/simple-insert! Dimension {:field_id   field-2-id
                                                      :name       "F2 D1"
                                                      :type       "internal"
                                                      :created_at #t "2022-12-07T18:45:30.000-08:00"
                                                      :updated_at #t "2022-12-07T18:45:30.000-08:00"})]
        (is (= #{"F1 D1"
                 "F1 D2"
                 "F2 D1"}
               (db/select-field :name Dimension {:order-by [[:id :asc]]})))
        (migrate!)
        (testing "Keep the newest Dimensions"
          (is (= #{"F1 D2"
                   "F2 D1"}
                 (db/select-field :name Dimension {:order-by [[:id :asc]]}))))))))

(deftest clean-up-gtap-table-test
  (testing "Migrations v46.00-064 to v46.00-067: rename `group_table_access_policy` table, add `permission_id` FK,
           and clean up orphaned rows"
    (impl/test-migrations ["v46.00-064" "v46.00-067"] [migrate!]
      (let [db-id    (db/simple-insert! Database {:name       "DB"
                                                  :engine     "h2"
                                                  :created_at :%now
                                                  :updated_at :%now
                                                  :details    "{}"})
            table-id (db/simple-insert! Table {:db_id      db-id
                                               :name       "Table"
                                               :created_at :%now
                                               :updated_at :%now
                                               :active     true})
            _        (db/execute! {:insert-into :group_table_access_policy
                                   :values      [{:group_id             1
                                                  :table_id             table-id
                                                  :attribute_remappings "{\"foo\", 1}"}
                                                 {:group_id             2
                                                  :table_id             table-id
                                                  :attribute_remappings "{\"foo\", 1}"}]})
            perm-id  (db/simple-insert! Permissions {:group_id 1
                                                     :object   "/db/1/schema/PUBLIC/table/1/query/segmented/"})]
          ;; Two rows are present in `group_table_access_policy`
          (is (= [{:id 1, :group_id 1, :table_id table-id, :card_id nil, :attribute_remappings "{\"foo\", 1}"}
                  {:id 2, :group_id 2, :table_id table-id, :card_id nil, :attribute_remappings "{\"foo\", 1}"}]
                 (mdb.query/query {:select [:*] :from [:group_table_access_policy]})))
          (migrate!)
          ;; Only the sandbox with a corresponding `Permissions` row is present, and the table is renamed to `sandboxes`
          (is (= [{:id 1, :group_id 1, :table_id table-id, :card_id nil, :attribute_remappings "{\"foo\", 1}", :permission_id perm-id}]
                 (mdb.query/query {:select [:*] :from [:sandboxes]})))))))

(deftest able-to-delete-db-with-actions-test
  (testing "Migrations v46.00-084 and v46.00-085 set delete CASCADE for action.model_id to
           fix the bug of unable to delete database with actions"
    (impl/test-migrations ["v46.00-084" "v46.00-085"] [migrate!]
      (let [user-id  (db/simple-insert! User {:first_name  "Howard"
                                              :last_name   "Hughes"
                                              :email       "howard@aircraft.com"
                                              :password    "superstrong"
                                              :date_joined :%now})
            db-id    (db/simple-insert! Database {:name       "db"
                                                  :engine     "postgres"
                                                  :created_at :%now
                                                  :updated_at :%now
                                                  :settings    "{\"database-enable-actions\":true}"
                                                  :details    "{}"})
            table-id (db/simple-insert! Table {:db_id      db-id
                                               :name       "Table"
                                               :created_at :%now
                                               :updated_at :%now
                                               :active     true})
            model-id (db/simple-insert! Card {:name                   "My Saved Question"
                                              :created_at             :%now
                                              :updated_at             :%now
                                              :creator_id             user-id
                                              :table_id               table-id
                                              :display                "table"
                                              :dataset_query          "{}"
                                              :visualization_settings "{}"
                                              :database_id            db-id
                                              :collection_id          nil})
            _        (db/simple-insert! Action {:name       "Update user name"
                                                :type       "implicit"
                                                :model_id   model-id
                                                :archived   false
                                                :created_at :%now
                                                :updated_at :%now})]
        (is (thrown? clojure.lang.ExceptionInfo
                     (db/delete! Database :id db-id)))
        (migrate!)
        (is (db/delete! Database :id db-id))))))

(deftest split-data-permission-test
  (testing "Migration v46.00-080: split existing v1 data permission paths into v2 data and query permission paths"
    (impl/test-migrations ["v46.00-080"] [migrate!]
      (let [[group-1-id]        (t2/insert-returning-pks! PermissionsGroup {:name "Test Group 1"})
            [group-2-id]        (t2/insert-returning-pks! PermissionsGroup {:name "Test Group 2"})
            v1-paths-and-groups [["/db/1/"                                       group-1-id]
                                 ["/db/2/schema/"                                group-1-id]
                                 ["/db/3/native/"                                group-1-id]
                                 ["/db/4/schema/PUBLIC/"                         group-1-id]
                                 ["/db/5/schema/my\\\\schema/"                   group-1-id]
                                 ["/db/6/schema/PUBLIC/table/1/"                 group-1-id]
                                 ["/db/7/schema/PUBLIC/table/1/query/segmented/" group-1-id]
                                 ["/db/8/schema/PUBLIC/table/1/query/segmented/" group-1-id]
                                 ["/db/1/"                                       group-2-id]
                                 ["invalid-path"                                 group-2-id]]
            _                   (t2.execute/query-one {:insert-into :permissions
                                                       :columns     [:object :group_id]
                                                       :values      v1-paths-and-groups})
            _                   (migrate!)
            new-paths-set       (t2/select-fn-set (juxt :object :group_id)
                                                  :models/permissions
                                                  {:where [:in :group_id [group-1-id group-2-id]]})]
        ;; Check that the full permission set for group-1 and group-2 is what we expect post-migration.
        ;; Each v1-path from above is listed here, immediately followed by the two resulting v2 paths.
        (is (= #{["/db/1/"                                       group-1-id]
                 ["/data/db/1/"                                  group-1-id]
                 ["/query/db/1/"                                 group-1-id]
                 ["/db/2/schema/"                                group-1-id]
                 ["/data/db/2/"                                  group-1-id]
                 ["/query/db/2/schema/"                          group-1-id]
                 ["/db/3/native/"                                group-1-id]
                 ["/data/db/3/"                                  group-1-id]
                 ["/query/db/3/"                                 group-1-id]
                 ["/db/4/schema/PUBLIC/"                         group-1-id]
                 ["/data/db/4/schema/PUBLIC/"                    group-1-id]
                 ["/query/db/4/schema/PUBLIC/"                   group-1-id]
                 ["/db/5/schema/my\\\\schema/"                   group-1-id]
                 ["/data/db/5/schema/my\\\\schema/"              group-1-id]
                 ["/query/db/5/schema/my\\\\schema/"             group-1-id]
                 ["/db/6/schema/PUBLIC/table/1/"                 group-1-id]
                 ["/data/db/6/schema/PUBLIC/table/1/"            group-1-id]
                 ["/query/db/6/schema/PUBLIC/table/1/"           group-1-id]
                 ["/db/7/schema/PUBLIC/table/1/query/segmented/" group-1-id]
                 ["/data/db/7/schema/PUBLIC/table/1/"            group-1-id]
                 ["/query/db/7/schema/PUBLIC/table/1/"           group-1-id]
                 ["/db/8/schema/PUBLIC/table/1/query/segmented/" group-1-id]
                 ["/data/db/8/schema/PUBLIC/table/1/"            group-1-id]
                 ["/query/db/8/schema/PUBLIC/table/1/"           group-1-id]
                 ["/db/1/"                                       group-2-id]
                 ["/data/db/1/"                                  group-2-id]
                 ["/query/db/1/"                                 group-2-id]
                 ;; Invalid path is not touched but also doesn't fail the migration
                 ["invalid-path"                                 group-2-id]}
               new-paths-set))))))

(deftest migrate-field-database-type-test
<<<<<<< HEAD
  (testing "Migration v47.00-003: set base-type to type/JSON for JSON database-types for postgres and mysql"
=======
  (testing "Migration v47.00-001: set base-type to type/JSON for JSON database-types for postgres and mysql"
>>>>>>> 4c736e64
    (impl/test-migrations ["v47.00-001"] [migrate!]
      (let [[pg-db-id
             mysql-db-id] (t2/insert-returning-pks! Database [{:name "PG Database"    :engine "postgres"}
                                                              {:name "MySQL Database" :engine "mysql"}])
            [pg-table-id
             mysql-table-id] (t2/insert-returning-pks! Table [{:db_id pg-db-id    :name "PG Table"    :active true}
                                                              {:db_id mysql-db-id :name "MySQL Table" :active true}])
            [pg-field-1-id
             pg-field-2-id
             pg-field-3-id
             mysql-field-1-id
             mysql-field-2-id] (t2/insert-returning-pks! Field [{:name "PG Field 1"    :table_id pg-table-id    :database_type "json"    :base_type :type/Structured}
                                                                {:name "PG Field 2"    :table_id pg-table-id    :database_type "JSONB"   :base_type :type/Structured}
                                                                {:name "PG Field 3"    :table_id pg-table-id    :database_type "varchar" :base_type :type/Text}
                                                                {:name "MySQL Field 1" :table_id mysql-table-id :database_type "json"    :base_type :type/SerializedJSON}
                                                                {:name "MySQL Field 2" :table_id mysql-table-id :database_type "varchar" :base_type :type/Text}])
            _              (migrate!)
            new-base-types (t2/select-pk->fn :base_type Field)]
        (are [field-id expected] (= expected (get new-base-types field-id))
          pg-field-1-id :type/JSON
          pg-field-2-id :type/JSON
          pg-field-3-id :type/Text
          mysql-field-1-id :type/JSON
          mysql-field-2-id :type/Text)
        (testing "Rollback restores the original state"
          (let [{:keys [db-type ^javax.sql.DataSource data-source]} mdb.connection/*application-db*]
            (db.setup/migrate! db-type data-source :down 46)
            (let [new-base-types (t2/select-pk->fn :base_type Field)]
              (are [field-id expected] (= expected (get new-base-types field-id))
                pg-field-1-id :type/Structured
                pg-field-2-id :type/Structured
                pg-field-3-id :type/Text
                mysql-field-1-id :type/SerializedJSON
                mysql-field-2-id :type/Text))))))))

(deftest migrate-field-json-unfolding-type-test
  (testing "Migration v47.00-003: set base-type to type/JSON for JSON database-types for postgres and mysql"
    (impl/test-migrations ["v47.00-003"] [migrate!]
      (let [[enabled-db-id
             enabled-by-default-db-1-id
             enabled-by-default-db-2-id
             disabled-db-id] (t2/insert-returning-pks! Database [{:name    "enabled"
                                                                  :engine  "postgres"
                                                                  :details {:json-unfolding true}}
                                                                 {:name    "enabled by default"
                                                                  :engine  "postgres"
                                                                  :details {}}
                                                                 {:name    "enabled by default"
                                                                  :engine  "postgres"
                                                                  :details {:json-unfolding nil}}
                                                                 {:name    "disabled"
                                                                  :engine  "postgres"
                                                                  :details {:json-unfolding false}}])
            [enabled-table-id
             enabled-by-default-table-1-id
             enabled-by-default-table-2-id
             disabled-table-id] (t2/insert-returning-pks! Table (for [db-id [enabled-db-id
                                                                             enabled-by-default-db-1-id
                                                                             enabled-by-default-db-2-id
                                                                             disabled-db-id]]
                                                                  {:db_id db-id :name "Table" :active true}))
            [enabled-field-id
             enabled-by-default-field-1-id
             enabled-by-default-field-2-id
             disabled-field-id] (t2/insert-returning-pks! Field (for [table-id [enabled-table-id
                                                                                enabled-by-default-table-1-id
                                                                                enabled-by-default-table-2-id
                                                                                disabled-table-id]]
                                                                  {:table_id      table-id
                                                                   :name          "Field"
                                                                   :active        true
                                                                   :base_type     :type/JSON
                                                                   :database_type "json"}))
            _              (migrate!)
            new-base-types (t2/select-pk->fn :json_unfolding Field)]
        (are [field-id expected] (= expected (get new-base-types field-id))
          enabled-field-id true
          enabled-by-default-field-1-id true
          enabled-by-default-field-2-id true
          disabled-field-id false)))))<|MERGE_RESOLUTION|>--- conflicted
+++ resolved
@@ -965,11 +965,7 @@
                new-paths-set))))))
 
 (deftest migrate-field-database-type-test
-<<<<<<< HEAD
-  (testing "Migration v47.00-003: set base-type to type/JSON for JSON database-types for postgres and mysql"
-=======
   (testing "Migration v47.00-001: set base-type to type/JSON for JSON database-types for postgres and mysql"
->>>>>>> 4c736e64
     (impl/test-migrations ["v47.00-001"] [migrate!]
       (let [[pg-db-id
              mysql-db-id] (t2/insert-returning-pks! Database [{:name "PG Database"    :engine "postgres"}
