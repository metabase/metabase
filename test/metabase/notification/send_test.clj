--- conflicted
+++ resolved
@@ -13,15 +13,11 @@
    [metabase.test.fixtures :as fixtures]
    [metabase.util :as u]
    [metabase.util.log :as log]
-<<<<<<< HEAD
    [toucan2.core :as t2])
   (:import
    (java.util.concurrent CountDownLatch CountDownLatch)))
 
 (set! *warn-on-reflection* true)
-=======
-   [toucan2.core :as t2]))
->>>>>>> 0cd7a19b
 
 (set! *warn-on-reflection* true)
 
@@ -198,7 +194,6 @@
                                                               {:payload-type "notification/testing"
                                                                :channel-type "channel/metabase-test"}))))))))))
 
-<<<<<<< HEAD
 (deftest cron->next-execution-times-test
   (t/with-clock (t/mock-clock (t/instant "2023-01-01T10:00:00Z"))
     (let [cron-schedule "0 0 12 * * ? *"] ; noon every day
@@ -261,8 +256,6 @@
                           (sort @#'notification.send/deadline-comparator))]
       (is (= [1 2 3] (map #(.id %) items))))))
 
-=======
->>>>>>> 0cd7a19b
 (deftest notification-dispatcher-test
   (testing "notification dispatcher"
     (let [sent-notifications  (atom [])
@@ -322,7 +315,6 @@
                 (is (= 1 (count @sent-notifications)))
                 (is (= "G" (:test-value (first @sent-notifications))))))))))))
 
-<<<<<<< HEAD
 (deftest notification-priority-test
   (testing "notifications are processed in priority order (by deadline)"
     (let [queue (#'notification.send/create-notification-queue)
@@ -369,8 +361,6 @@
              (for [_ (range 2)]
                (#'notification.send/take-notification! queue)))))))
 
-=======
->>>>>>> 0cd7a19b
 (deftest notification-queue-test
   (let [queue (#'notification.send/create-notification-queue)]
 
