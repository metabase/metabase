--- conflicted
+++ resolved
@@ -347,10 +347,7 @@
               qp.pipeline/*reduce*  (or reduce qp.pipeline/*reduce*)]
       (qp/process-query first-query rff))))
 
-<<<<<<< HEAD
-(mu/defn- column-name-pivot-options :- [:map
-                                        [:pivot-rows [:maybe [:sequential [:int {:min 0}]]]]
-                                        [:pivot-cols [:maybe [:sequential [:int {:min 0}]]]]]
+(mu/defn- column-name-pivot-options :- ::pivot-opts
   "Looks at the `pivot_table.column_split` key in the card's visualization settings and generates `pivot-rows` and
   `pivot-cols` to use for generating subqueries. Supports column name-based settings only."
   [query        :- [:map
@@ -380,11 +377,6 @@
                                       [:pivot-cols [:maybe [:sequential [:int {:min 0}]]]]]
   "Looks at the `pivot_table.column_split` key in the card's visualization settings and generates `pivot-rows` and
   `pivot-cols` to use for generating subqueries. Supports field ref-based settings only."
-=======
-(mu/defn- pivot-options :- ::pivot-opts
-  "Given a pivot table query and a card ID, looks at the `pivot_table.column_split` key in the card's visualization
-  settings and generates pivot-rows and pivot-cols to use for generating subqueries."
->>>>>>> 924c6d31
   [query        :- [:map
                     [:database ::lib.schema.id/database]]
    viz-settings :- [:maybe :map]]
