(ns metabase.api.field
  (:require
   [clojure.string :as str]
   [compojure.core :refer [DELETE GET POST PUT]]
   [metabase.api.common :as api]
   [metabase.db.metadata-queries :as metadata-queries]
   [metabase.models.dimension :refer [Dimension]]
   [metabase.models.field :as field :refer [Field]]
   [metabase.models.field-values :as field-values :refer [FieldValues]]
   [metabase.models.interface :as mi]
   [metabase.models.params.field-values :as params.field-values]
   [metabase.models.permissions :as perms]
   [metabase.models.table :as table :refer [Table]]
   [metabase.query-processor :as qp]
   [metabase.related :as related]
   [metabase.server.middleware.offset-paging :as mw.offset-paging]
   [metabase.sync :as sync]
   [metabase.sync.concurrent :as sync.concurrent]
   [metabase.types :as types]
   [metabase.util :as u]
   [metabase.util.i18n :refer [trs]]
   [metabase.util.log :as log]
   [metabase.util.malli.schema :as ms]
   [metabase.util.schema :as su]
   [schema.core :as s]
   [toucan.db :as db]
   [toucan.hydrate :refer [hydrate]]
   [toucan2.core :as t2])
  (:import
   (java.text NumberFormat)))

(set! *warn-on-reflection* true)

;;; --------------------------------------------- Basic CRUD Operations ----------------------------------------------

(def ^:private default-max-field-search-limit 1000)

(def ^:private FieldVisibilityType
  "Schema for a valid `Field` visibility type."
  (apply s/enum (map name field/visibility-types)))

(defn- has-segmented-query-permissions?
  "Does the Current User have segmented query permissions for `table`?"
  [table]
  (perms/set-has-full-permissions? @api/*current-user-permissions-set*
    (perms/table-segmented-query-path table)))

(defn- throw-if-no-read-or-segmented-perms
  "Validates that the user either has full read permissions for `field` or segmented permissions on the table
  associated with `field`. Throws an exception that will return a 403 if not."
  [field]
  (when-not (or (mi/can-read? field)
                (has-segmented-query-permissions? (field/table field)))
    (api/throw-403)))

#_{:clj-kondo/ignore [:deprecated-var]}
(api/defendpoint-schema GET "/:id"
  "Get `Field` with ID."
  [id]
  (let [field (-> (api/check-404 (t2/select-one Field :id id))
                  (hydrate [:table :db] :has_field_values :dimensions :name_field))]
    ;; Normal read perms = normal access.
    ;;
    ;; There's also a special case where we allow you to fetch a Field even if you don't have full read permissions for
    ;; it: if you have segmented query access to the Table it belongs to. In this case, we'll still let you fetch the
    ;; Field, since this is required to power features like Dashboard filters, but we'll treat this Field a little
    ;; differently in other endpoints such as the FieldValues fetching endpoint.
    ;;
    ;; Check for permissions and throw 403 if we don't have them...
    (throw-if-no-read-or-segmented-perms field)
    ;; ...but if we do, return the Field <3
    field))

(defn- clear-dimension-on-fk-change! [{:keys [dimensions], :as _field}]
  (doseq [{dimension-id :id, dimension-type :type} dimensions]
    (when (and dimension-id (= :external dimension-type))
      (db/delete! Dimension :id dimension-id)))
  true)

(defn- removed-fk-semantic-type? [old-semantic-type new-semantic-type]
  (and (not= old-semantic-type new-semantic-type)
       (isa? old-semantic-type :type/FK)
       (or (nil? new-semantic-type)
           (not (isa? new-semantic-type :type/FK)))))

(defn- internal-remapping-allowed? [base-type semantic-type]
  (and (isa? base-type :type/Integer)
       (or
        (nil? semantic-type)
        (isa? semantic-type :type/Category)
        (isa? semantic-type :type/Enum))))

(defn- clear-dimension-on-type-change!
  "Removes a related dimension if the field is moving to a type that
  does not support remapping"
  [{:keys [dimensions], :as _old-field} base-type new-semantic-type]
  (doseq [{old-dim-id :id, old-dim-type :type} dimensions]
    (when (and old-dim-id
               (= :internal old-dim-type)
               (not (internal-remapping-allowed? base-type new-semantic-type)))
      (db/delete! Dimension :id old-dim-id)))
  true)

#_{:clj-kondo/ignore [:deprecated-var]}
(api/defendpoint-schema PUT "/:id"
  "Update `Field` with ID."
  [id :as {{:keys [caveats description display_name fk_target_field_id points_of_interest semantic_type
                   coercion_strategy visibility_type has_field_values settings nfc_path]
            :as   body} :body}]
  {caveats            (s/maybe su/NonBlankString)
   description        (s/maybe su/NonBlankString)
   display_name       (s/maybe su/NonBlankString)
   fk_target_field_id (s/maybe su/IntGreaterThanZero)
   points_of_interest (s/maybe su/NonBlankString)
   semantic_type      (s/maybe su/FieldSemanticOrRelationTypeKeywordOrString)
   coercion_strategy  (s/maybe su/CoercionStrategyKeywordOrString)
   visibility_type    (s/maybe FieldVisibilityType)
   has_field_values   (s/maybe (apply s/enum (map name field/has-field-values-options)))
   settings           (s/maybe su/Map)
   nfc_path           (s/maybe [su/NonBlankString])}
  (let [field              (hydrate (api/write-check Field id) :dimensions)
        new-semantic-type  (keyword (get body :semantic_type (:semantic_type field)))
        [effective-type coercion-strategy]
        (or (when-let [coercion_strategy (keyword coercion_strategy)]
              (let [effective (types/effective-type-for-coercion coercion_strategy)]
                ;; throw an error in an else branch?
                (when (types/is-coercible? coercion_strategy (:base_type field) effective)
                  [effective coercion_strategy])))
            [(:base_type field) nil])
        removed-fk?        (removed-fk-semantic-type? (:semantic_type field) new-semantic-type)
        fk-target-field-id (get body :fk_target_field_id (:fk_target_field_id field))]

    ;; validate that fk_target_field_id is a valid Field
    ;; TODO - we should also check that the Field is within the same database as our field
    (when fk-target-field-id
      (api/checkp (db/exists? Field :id fk-target-field-id)
        :fk_target_field_id "Invalid target field"))
    ;; everything checks out, now update the field
    (api/check-500
     (db/transaction
       (and
        (if removed-fk?
          (clear-dimension-on-fk-change! field)
          true)
        (clear-dimension-on-type-change! field (:base_type field) new-semantic-type)
        (t2/update! Field id
          (u/select-keys-when (assoc body
                                     :fk_target_field_id (when-not removed-fk? fk-target-field-id)
                                     :effective_type effective-type
                                     :coercion_strategy coercion-strategy)
            :present #{:caveats :description :fk_target_field_id :points_of_interest :semantic_type :visibility_type
                       :coercion_strategy :effective_type :has_field_values :nfc_path}
            :non-nil #{:display_name :settings})))))
    ;; return updated field. note the fingerprint on this might be out of date if the task below would replace them
    ;; but that shouldn't matter for the datamodel page
    (u/prog1 (hydrate (t2/select-one Field :id id) :dimensions)
      (when (not= effective-type (:effective_type field))
        (sync.concurrent/submit-task (fn [] (sync/refingerprint-field! <>)))))))

;;; ------------------------------------------------- Field Metadata -------------------------------------------------

#_{:clj-kondo/ignore [:deprecated-var]}
(api/defendpoint-schema GET "/:id/summary"
  "Get the count and distinct count of `Field` with ID."
  [id]
  (let [field (api/read-check Field id)]
    [[:count     (metadata-queries/field-count field)]
     [:distincts (metadata-queries/field-distinct-count field)]]))


;;; --------------------------------------------------- Dimensions ---------------------------------------------------

#_{:clj-kondo/ignore [:deprecated-var]}
(api/defendpoint-schema POST "/:id/dimension"
  "Sets the dimension for the given field at ID"
  [id :as {{dimension-type :type, dimension-name :name, human_readable_field_id :human_readable_field_id} :body}]
  {dimension-type          (su/api-param "type" (s/enum "internal" "external"))
   dimension-name          (su/api-param "name" su/NonBlankString)
   human_readable_field_id (s/maybe su/IntGreaterThanZero)}
  (api/write-check Field id)
  (api/check (or (= dimension-type "internal")
                 (and (= dimension-type "external")
                      human_readable_field_id))
             [400 "Foreign key based remappings require a human readable field id"])
<<<<<<< HEAD
  (if-let [dimension (db/select-one Dimension :field_id id)]
    (t2/update! Dimension (u/the-id dimension)
                {:type                    dimension-type
                 :name                    dimension-name
                 :human_readable_field_id human_readable_field_id})
=======
  (if-let [dimension (t2/select-one Dimension :field_id id)]
    (db/update! Dimension (u/the-id dimension)
      {:type                    dimension-type
       :name                    dimension-name
       :human_readable_field_id human_readable_field_id})
>>>>>>> 952af410
    (db/insert! Dimension
                {:field_id                id
                 :type                    dimension-type
                 :name                    dimension-name
                 :human_readable_field_id human_readable_field_id}))
  (t2/select-one Dimension :field_id id))

#_{:clj-kondo/ignore [:deprecated-var]}
(api/defendpoint-schema DELETE "/:id/dimension"
  "Remove the dimension associated to field at ID"
  [id]
  (api/write-check Field id)
  (db/delete! Dimension :field_id id)
  api/generic-204-no-content)


;;; -------------------------------------------------- FieldValues ---------------------------------------------------

(def ^:private empty-field-values
  {:values []})

(declare search-values)

(defn field->values
  "Fetch FieldValues, if they exist, for a `field` and return them in an appropriate format for public/embedded
  use-cases."
  [{has-field-values-type :has_field_values, field-id :id, has_more_values :has_more_values, :as field}]
  ;; if there's a human-readable remapping, we need to do all sorts of nonsense to make this work and return pairs of
  ;; `[original remapped]`. The code for this exists in the [[search-values]] function below. So let's just use
  ;; [[search-values]] without a search term to fetch all values.
  (if-let [human-readable-field-id (when (= has-field-values-type :list)
                                     (t2/select-one-fn :human_readable_field_id Dimension :field_id (u/the-id field)))]
    {:values          (search-values (api/check-404 field)
                                     (api/check-404 (t2/select-one Field :id human-readable-field-id)))
     :field_id        field-id
     :has_more_values has_more_values}
    (params.field-values/get-or-create-field-values-for-current-user! (api/check-404 field))))

(defn check-perms-and-return-field-values
  "Impl for `GET /api/field/:id/values` endpoint; check whether current user has read perms for Field with `id`, and, if
  so, return its values."
  [field-id]
  (let [field (api/check-404 (t2/select-one Field :id field-id))]
    (api/check-403 (params.field-values/current-user-can-fetch-field-values? field))
    (field->values field)))

;; todo: we need to unify and untangle this stuff
(defn field-id->values
  "Fetch values for field id. If query is present, uses `api.field/search-values`, otherwise delegates to
  `api.field/check-parms-and-return-field-values`."
  [field-id query]
  (if (str/blank? query)
    (check-perms-and-return-field-values field-id)
    (let [field (api/check-404 (t2/select-one Field :id field-id))]
      ;; matching the output of the other params. [["Foo" "Foo"] ["Bar" "Bar"]] -> [["Foo"] ["Bar"]]. This shape
      ;; is what the return-field-values returns above
      {:values (map (comp vector first) (search-values field field query))
       ;; assume there are more
       :has_more_values true
       :field_id field-id})))

;; TODO -- not sure `has_field_values` actually has to be `:list` -- see code above.
(api/defendpoint GET "/:id/values"
  "If a Field's value of `has_field_values` is `:list`, return a list of all the distinct values of the Field, and (if
  defined by a User) a map of human-readable remapped values."
  [id]
  {id ms/PositiveInt}
  (check-perms-and-return-field-values id))

;; match things like GET /field%2Ccreated_at%2options
;; (this is how things like [field,created_at,{:base-type,:type/Datetime}] look when URL-encoded)
#_{:clj-kondo/ignore [:deprecated-var]}
(api/defendpoint-schema GET "/field%2C:field-name%2C:options/values"
  "Implementation of the field values endpoint for fields in the Saved Questions 'virtual' DB. This endpoint is just a
  convenience to simplify the frontend code. It just returns the standard 'empty' field values response."
  ;; we don't actually care what field-name or field-type are, so they're ignored
  [_ _]
  empty-field-values)

(defn- validate-human-readable-pairs
  "Human readable values are optional, but if present they must be present for each field value. Throws if invalid,
  returns a boolean indicating whether human readable values were found."
  [value-pairs]
  (let [human-readable-missing? #(= ::not-found (get % 1 ::not-found))
        has-human-readable-values? (not-any? human-readable-missing? value-pairs)]
    (api/check (or has-human-readable-values?
                   (every? human-readable-missing? value-pairs))
      [400 "If remapped values are specified, they must be specified for all field values"])
    has-human-readable-values?))

(defn- update-field-values! [field-value-id value-pairs]
  (let [human-readable-values? (validate-human-readable-pairs value-pairs)]
    (api/check-500 (pos? (t2/update! FieldValues field-value-id
                                     {:values (map first value-pairs)
                                      :human_readable_values (when human-readable-values?
                                                               (map second value-pairs))})))))

(defn- create-field-values!
  [field-or-id value-pairs]
  (let [human-readable-values? (validate-human-readable-pairs value-pairs)]
    (db/insert! FieldValues
      :type :full
      :field_id (u/the-id field-or-id)
      :values (map first value-pairs)
      :human_readable_values (when human-readable-values?
                               (map second value-pairs)))))

#_{:clj-kondo/ignore [:deprecated-var]}
(api/defendpoint-schema POST "/:id/values"
  "Update the fields values and human-readable values for a `Field` whose semantic type is
  `category`/`city`/`state`/`country` or whose base type is `type/Boolean`. The human-readable values are optional."
  [id :as {{value-pairs :values} :body}]
  {value-pairs [[(s/one s/Any "value") (s/optional su/NonBlankString "human readable value")]]}
  (let [field (api/write-check Field id)]
    (api/check (field-values/field-should-have-field-values? field)
      [400 (str "You can only update the human readable values of a mapped values of a Field whose value of "
                "`has_field_values` is `list` or whose 'base_type' is 'type/Boolean'.")])
    (if-let [field-value-id (t2/select-one-pk FieldValues, :field_id id :type :full)]
      (update-field-values! field-value-id value-pairs)
      (create-field-values! field value-pairs)))
  {:status :success})

#_{:clj-kondo/ignore [:deprecated-var]}
(api/defendpoint-schema POST "/:id/rescan_values"
  "Manually trigger an update for the FieldValues for this Field. Only applies to Fields that are eligible for
   FieldValues."
  [id]
  (let [field (api/write-check (t2/select-one Field :id id))]
    ;; Override *current-user-permissions-set* so that permission checks pass during sync. If a user has DB detail perms
    ;; but no data perms, they should stll be able to trigger a sync of field values. This is fine because we don't
    ;; return any actual field values from this API. (#21764)
    (binding [api/*current-user-permissions-set* (atom #{"/"})]
      (field-values/create-or-update-full-field-values! field)))
  {:status :success})

#_{:clj-kondo/ignore [:deprecated-var]}
(api/defendpoint-schema POST "/:id/discard_values"
  "Discard the FieldValues belonging to this Field. Only applies to fields that have FieldValues. If this Field's
   Database is set up to automatically sync FieldValues, they will be recreated during the next cycle."
  [id]
  (field-values/clear-field-values-for-field! (api/write-check (t2/select-one Field :id id)))
  {:status :success})

;;; --------------------------------------------------- Searching ----------------------------------------------------

(defn- table-id [field]
  (u/the-id (:table_id field)))

(defn- db-id [field]
  (u/the-id (t2/select-one-fn :db_id Table :id (table-id field))))

(defn- follow-fks
  "Automatically follow the target IDs in an FK `field` until we reach the PK it points to, and return that. For
  non-FK Fields, returns them as-is. For example, with the Sample Database:

     (follow-fks <PEOPLE.ID Field>)        ;-> <PEOPLE.ID Field>
     (follow-fks <REVIEWS.REVIEWER Field>) ;-> <PEOPLE.ID Field>

  This is used below to seamlessly handle either PK or FK Fields without having to think about which is which in the
  `search-values` and `remapped-value` functions."
  [{semantic-type :semantic_type, fk-target-field-id :fk_target_field_id, :as field}]
  (if (and (isa? semantic-type :type/FK)
           fk-target-field-id)
    (t2/select-one Field :id fk-target-field-id)
    field))

(defn- search-values-query
  "Generate the MBQL query used to power FieldValues search in [[search-values]] below. The actual query generated
  differs slightly based on whether the two Fields are the same Field."
  [field search-field value limit]
  {:database (db-id field)
   :type     :query
   :query    {:source-table (table-id field)
              :filter       (when (some? value)
                              [:contains [:field (u/the-id search-field) nil] value {:case-sensitive false}])
              ;; if both fields are the same then make sure not to refer to it twice in the `:breakout` clause.
              ;; Otherwise this will break certain drivers like BigQuery that don't support duplicate
              ;; identifiers/aliases
              :breakout     (if (= (u/the-id field) (u/the-id search-field))
                              [[:field (u/the-id field) nil]]
                              [[:field (u/the-id field) nil]
                               [:field (u/the-id search-field) nil]])
              :limit        limit}})

(s/defn search-values
  "Search for values of `search-field` that contain `value` (up to `limit`, if specified), and return like

      [<value-of-field> <matching-value-of-search-field>].

   For example, with the Sample Database, you could search for the first three IDs & names of People whose name
  contains `Ma` as follows:

      (search-values <PEOPLE.ID Field> <PEOPLE.NAME Field> \"Ma\" 3)
      ;; -> ((14 \"Marilyne Mohr\")
             (36 \"Margot Farrell\")
             (48 \"Maryam Douglas\"))"
  ([field search-field]
   (search-values field search-field nil nil))
  ([field search-field value]
   (search-values field search-field value nil))
  ([field search-field value maybe-limit]
   (try
     (let [field   (follow-fks field)
           limit   (or maybe-limit default-max-field-search-limit)
           results (qp/process-query (search-values-query field search-field value limit))
           rows    (get-in results [:data :rows])]
       ;; if the two Fields are different, we'll get results like [[v1 v2] [v1 v2]]. That is the expected format and we can
       ;; return them as-is
       (if-not (= (u/the-id field) (u/the-id search-field))
         rows
         ;; However if the Fields are both the same results will be in the format [[v1] [v1]] so we need to double the
         ;; value to get the format the frontend expects
         (for [[result] rows]
           [result result])))
     ;; this Exception is usually one that can be ignored which is why I gave it log level debug
     (catch Throwable e
       (log/debug e (trs "Error searching field values"))
       nil))))


#_{:clj-kondo/ignore [:deprecated-var]}
(api/defendpoint-schema GET "/:id/search/:search-id"
  "Search for values of a Field with `search-id` that start with `value`. See docstring for
  `metabase.api.field/search-values` for a more detailed explanation."
  [id search-id value]
  {value su/NonBlankString}
  (let [field        (api/check-404 (t2/select-one Field :id id))
        search-field (api/check-404 (t2/select-one Field :id search-id))]
    (throw-if-no-read-or-segmented-perms field)
    (throw-if-no-read-or-segmented-perms search-field)
    (search-values field search-field value mw.offset-paging/*limit*)))

(defn remapped-value
  "Search for one specific remapping where the value of `field` exactly matches `value`. Returns a pair like

      [<value-of-field> <value-of-remapped-field>]

   if a match is found.

   For example, with the Sample Database, you could find the name of the Person with ID 20 as follows:

      (remapped-value <PEOPLE.ID Field> <PEOPLE.NAME Field> 20)
      ;; -> [20 \"Peter Watsica\"]"
  [field remapped-field value]
  (try
    (let [field   (follow-fks field)
          results (qp/process-query
                   {:database (db-id field)
                    :type     :query
                    :query    {:source-table (table-id field)
                               :filter       [:= [:field (u/the-id field) nil] value]
                               :fields       [[:field (u/the-id field) nil]
                                              [:field (u/the-id remapped-field) nil]]
                               :limit        1}})]
      ;; return first row if it exists
      (first (get-in results [:data :rows])))
    ;; as with fn above this error can usually be safely ignored which is why log level is log/debug
    (catch Throwable e
      (log/debug e (trs "Error searching for remapping"))
      nil)))

(defn parse-query-param-value-for-field
  "Parse a `value` passed as a URL query param in a way appropriate for the `field` it belongs to. E.g. for text Fields
  the value doesn't need to be parsed; for numeric Fields we should parse it as a number."
  [field ^String value]
  (if (isa? (:base_type field) :type/Number)
    (.parse (NumberFormat/getInstance) value)
    value))

#_{:clj-kondo/ignore [:deprecated-var]}
(api/defendpoint-schema GET "/:id/remapping/:remapped-id"
  "Fetch remapped Field values."
  [id remapped-id, ^String value]
  (let [field          (api/read-check Field id)
        remapped-field (api/read-check Field remapped-id)
        value          (parse-query-param-value-for-field field value)]
    (remapped-value field remapped-field value)))

#_{:clj-kondo/ignore [:deprecated-var]}
(api/defendpoint-schema GET "/:id/related"
  "Return related entities."
  [id]
  (-> (t2/select-one Field :id id) api/read-check related/related))

(api/define-routes)<|MERGE_RESOLUTION|>--- conflicted
+++ resolved
@@ -182,19 +182,11 @@
                  (and (= dimension-type "external")
                       human_readable_field_id))
              [400 "Foreign key based remappings require a human readable field id"])
-<<<<<<< HEAD
-  (if-let [dimension (db/select-one Dimension :field_id id)]
+  (if-let [dimension (t2/select-one Dimension :field_id id)]
     (t2/update! Dimension (u/the-id dimension)
                 {:type                    dimension-type
                  :name                    dimension-name
                  :human_readable_field_id human_readable_field_id})
-=======
-  (if-let [dimension (t2/select-one Dimension :field_id id)]
-    (db/update! Dimension (u/the-id dimension)
-      {:type                    dimension-type
-       :name                    dimension-name
-       :human_readable_field_id human_readable_field_id})
->>>>>>> 952af410
     (db/insert! Dimension
                 {:field_id                id
                  :type                    dimension-type
