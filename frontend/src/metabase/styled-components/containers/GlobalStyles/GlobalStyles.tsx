--- conflicted
+++ resolved
@@ -28,12 +28,6 @@
       --mb-color-focus: ${color("focus")};
       --mb-color-bg-dark: ${color("bg-dark")};
       --mb-color-bg-light: ${color("bg-light")};
-<<<<<<< HEAD
-      --mb-color-bg-white: ${color("bg-white")};
-      --mb-color-success: ${color("success")};
-      --mb-color-summarize: ${color("summarize")};
-      --mb-color-text-white: ${color("text-white")};
-=======
       --mb-color-bg-medium: ${color("bg-medium")};
       --mb-color-bg-night: ${color("bg-night")};
       --mb-color-bg-white: ${color("bg-white")};
@@ -42,7 +36,9 @@
       --mb-color-error: ${color("error")};
       --mb-color-filter: ${color("filter")};
       --mb-color-shadow: ${color("shadow")};
->>>>>>> 2bfaab28
+      --mb-color-success: ${color("success")};
+      --mb-color-summarize: ${color("summarize")};
+      --mb-color-text-white: ${color("text-white")};
     }
 
     ${defaultFontFiles({ baseUrl: sitePath })}
