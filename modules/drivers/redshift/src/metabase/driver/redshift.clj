--- conflicted
+++ resolved
@@ -18,11 +18,6 @@
    [metabase.public-settings :as public-settings]
    [metabase.query-processor.store :as qp.store]
    [metabase.query-processor.util :as qp.util]
-<<<<<<< HEAD
-   [metabase.upload :as upload]
-   [metabase.util.date-2 :as u.date]
-=======
->>>>>>> 3f119642
    [metabase.util.honey-sql-2 :as h2x]
    [metabase.util.i18n :refer [trs]]
    [metabase.util.log :as log])
