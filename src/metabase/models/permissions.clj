--- conflicted
+++ resolved
@@ -170,11 +170,8 @@
   (:require
    [clojure.data :as data]
    [clojure.string :as str]
-<<<<<<< HEAD
    [clojure.tools.logging :as log]
    [clojure.walk :as walk]
-=======
->>>>>>> fab68320
    [malli.core :as mc]
    [medley.core :as m]
    [metabase.api.common :refer [*current-user-id*]]
@@ -873,32 +870,15 @@
   "Fetch a graph representing the current *data* permissions status for every Group and all permissioned databases.
   See [[metabase.models.collection.graph]] for the Collection permissions graph code."
   []
-<<<<<<< HEAD
-  (let [group-id->v1-paths (->> (permissions-by-group-ids [:or
+  (let [db-ids             (delay (db/select-ids 'Database))
+        group-id->v1-paths (->> (permissions-by-group-ids [:or
                                                            [:= :object (hx/literal "/")]
                                                            [:like :object (hx/literal "%/db/%")]])
                                 ;;  keep v1 paths, implicitly remove v2
                                 (m/map-vals (fn [paths]
                                               (filter (fn [path]
                                                         (mc/validate [:re path-regex-v1] path))
-                                                      paths))))
-        db-ids          (delay (db/select-ids 'Database))]
-=======
-  (let [group-id->paths (permissions-by-group-ids [:or
-                                                   [:= :object (h2x/literal "/")]
-                                                   [:like :object (h2x/literal "%/db/%")]])
-        db-ids          (delay (db/select-ids 'Database))
-        group-id->graph (m/map-vals
-                         (fn [paths]
-                           ;; Currently we do not use v2 permissions paths, and permissions->graph doesn't handle them.
-                           ;; so we ignore those until that work is complete.
-                           (let [v1-paths (filter #(mc/validate path-regex-v1 %) paths)
-                                 permissions-graph (perms-parse/permissions->graph v1-paths)]
-                             (if (= permissions-graph :all)
-                               (all-permissions @db-ids)
-                               (:db permissions-graph))))
-                         group-id->paths)]
->>>>>>> fab68320
+                                                      paths))))]
     {:revision (perms-revision/latest-id)
      :groups   (generate-graph @db-ids group-id->v1-paths)}))
 
@@ -906,15 +886,15 @@
   "Fetch a graph representing the current *data* permissions status for every Group and all permissioned databases.
   See [[metabase.models.collection.graph]] for the Collection permissions graph code."
   []
-  (let [group-id->v2-paths (->> (permissions-by-group-ids [:or
+  (let [db-ids             (delay (db/select-ids 'Database))
+        group-id->v2-paths (->> (permissions-by-group-ids [:or
                                                            [:= :object (hx/literal "/")]
                                                            [:like :object (hx/literal "%/db/%")]])
                                 (m/map-vals (fn [paths]
                                               ;; remove v1 paths, implicitly keep v2 paths
                                               (remove (fn [path] (mc/validate [:re (u.regex/rx "^/" v1-data-permissions-rx "$")]
                                                                   path))
-                                                      paths))))
-        db-ids (delay (db/select-ids 'Database))]
+                                                      paths))))]
     {:revision (perms-revision/latest-id)
      :groups   (generate-graph @db-ids group-id->v2-paths)}))
 
