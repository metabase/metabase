(ns metabase.lib.util
  (:refer-clojure :exclude [format])
  (:require
   [clojure.set :as set]
   [clojure.string :as str]
   [medley.core :as m]
   [metabase.lib.options :as lib.options]
   [metabase.lib.schema :as lib.schema]
   [metabase.lib.schema.common :as lib.schema.common]
   [metabase.lib.schema.id :as lib.schema.id]
   [metabase.shared.util.i18n :as i18n]
   [metabase.util.malli :as mu]
   #?@(:clj
       ([potemkin :as p]))
   #?@(:cljs
       (["crc-32" :as CRC32]
        [goog.string :as gstring]
        [goog.string.format :as gstring.format]))))

#?(:clj
   (set! *warn-on-reflection* true))

;; The formatting functionality is only loaded if you depend on goog.string.format.
#?(:cljs (comment gstring.format/keep-me))

;;; For convenience: [[metabase.lib.util/format]] maps to [[clojure.core/format]] in Clj and [[goog.string/format]] in
;;; Cljs. They both work like [[clojure.core/format]], but since that doesn't exist in Cljs, you can use this instead.
#?(:clj
   (p/import-vars [clojure.core format])

   :cljs
   (def format "Exactly like [[clojure.core/format]] but ClojureScript-friendly." gstring/format))

(defn- clause? [clause]
  (and (vector? clause)
       (> (count clause) 1)
       (keyword? (first clause))
       (map? (second clause))
       (contains? (second clause) :lib/uuid)))

(defn clause-uuid
  "Returns the :lib/uuid of `clause`. Returns nil if `clause` is not a clause."
  [clause]
  (when (clause? clause)
    (get-in clause [1 :lib/uuid])))

(defn replace-clause
  "Replace the `target-clause` in `stage` `location` with `new-clause`.
   If a clause has :lib/uuid equal to the `target-clause` it is swapped with `new-clause`.
   If `location` contains no clause with `target-clause` no replacement happens."
  [stage location target-clause new-clause]
  {:pre [(clause? target-clause)]}
  (m/update-existing
    stage
    location
    #(->> (for [clause %]
            (if (= (clause-uuid clause) (clause-uuid target-clause))
              new-clause
              clause))
          vec)))

(defn remove-clause
  "Remove the `target-clause` in `stage` `location`.
   If a clause has :lib/uuid equal to the `target-clause` it is removed.
   If `location` contains no clause with `target-clause` no removal happens.
   If the the location is empty, dissoc it from stage."
  [stage location target-clause]
  {:pre [(clause? target-clause)]}
  (if-let [target (get stage location)]
    (let [target-uuid (clause-uuid target-clause)
          result (into [] (remove (comp #{target-uuid} clause-uuid)) target)]
      (if (seq result)
        (assoc stage location result)
        (dissoc stage location)))
    stage))

;;; TODO -- all of this `->pipeline` stuff should probably be merged into [[metabase.lib.convert]] at some point in
;;; the near future.

(defn- native-query->pipeline
  "Convert a `:type` `:native` QP MBQL query to a `:type` `:pipeline` pMBQL query. See docstring
  for [[mbql-query->pipeline]] for an explanation of what this means."
  [query]
  (merge {:lib/type :mbql/query
          :type     :pipeline
          ;; we're using `merge` here instead of threading stuff so the `:lib/` keys are the first part of the map for
          ;; readability in the REPL.
          :stages   [(merge (lib.options/ensure-uuid {:lib/type :mbql.stage/native})
                            (set/rename-keys (:native query) {:query :native}))]}
         (dissoc query :type :native)))

(declare inner-query->stages)

(defn- update-legacy-boolean-expression->list
  "Updates m with a legacy boolean expression at `legacy-key` into a list with an implied and for pMBQL at `pMBQL-key`"
  [m legacy-key pMBQL-key]
  (cond-> m
    (contains? m legacy-key) (update legacy-key #(if (and (vector? %)
                                                       (= (first %) :and))
                                                   (vec (drop 1 %))
                                                   [%]))
    (contains? m legacy-key) (set/rename-keys {legacy-key pMBQL-key})))

(defn- join->pipeline [join]
  (let [source (select-keys join [:source-table :source-query])
        stages (inner-query->stages source)]
    (-> join
        (dissoc :source-table :source-query)
        (update-legacy-boolean-expression->list :condition :conditions)
        (assoc :lib/type :mbql/join
               :stages stages)
        lib.options/ensure-uuid)))

(defn- joins->pipeline [joins]
  (mapv join->pipeline joins))

(defn- inner-query->stages [{:keys [source-query source-metadata], :as inner-query}]
  (let [previous-stages (if source-query
                          (inner-query->stages source-query)
                          [])
        source-metadata (when source-metadata
                          (-> (if (vector? source-metadata)
                                {:columns source-metadata}
                                source-metadata)
                              (update :columns (fn [columns]
                                                 (for [column columns]
                                                   (assoc column :lib/type :metadata/field))))
                              (assoc :lib/type :metadata/results)))
        previous-stages (cond-> previous-stages
                          source-metadata (assoc-in [(dec (count previous-stages)) :lib/stage-metadata] source-metadata))
        stage-type      (if (:native inner-query)
                          :mbql.stage/native
                          :mbql.stage/mbql)
        ;; we're using `merge` here instead of threading stuff so the `:lib/` keys are the first part of the map for
        ;; readability in the REPL.
        this-stage      (merge (lib.options/ensure-uuid
                                {:lib/type stage-type})
                               (dissoc inner-query :source-query :source-metadata))
        this-stage      (cond-> this-stage
                          (seq (:joins this-stage)) (update :joins joins->pipeline)
                          :always (update-legacy-boolean-expression->list :filter :filters))]
    (conj previous-stages this-stage)))

(defn- mbql-query->pipeline
  "Convert a `:type` `:query` QP MBQL (i.e., MBQL as currently understood by the Query Processor, or the JS MLv1) to a
  `:type` `:pipeline` 'pMBQL' query. The key difference is that instead of having a `:query` with a `:source-query`
  with a `:source-query` and so forth, you have a vector of `:stages` where each stage serves as the source query for
  the next stage. Initially this was an implementation detail of a few functions, but it's easier to visualize and
  manipulate, so now all of MLv2 deals with pMBQL. See this Slack thread
  https://metaboat.slack.com/archives/C04DN5VRQM6/p1677118410961169?thread_ts=1677112778.742589&cid=C04DN5VRQM6 for
  more information."
  [query]
  (merge {:lib/type :mbql/query
          :type     :pipeline
          :stages   (inner-query->stages (:query query))}
         (dissoc query :type :query)))

(mu/defn pipeline
  "Ensure that a `query` is in the general shape of a pMBQL `:pipeline` query. This doesn't walk the query and fix
  everything! The goal here is just to make sure we have `:stages` in the correct place and the like.
  See [[metabase.lib.convert]] for functions that actually ensure all parts of the query match the pMBQL schema (they
  use this function as part of that process.)"
  [query :- [:map [:type [:keyword]]]]
  (condp = (:type query)
    :pipeline query
    :native   (native-query->pipeline query)
    :query    (mbql-query->pipeline query)))

(mu/defn ^:private non-negative-stage-index :- [:int {:min 0}]
  "If `stage-number` index is a negative number e.g. `-1` convert it to a positive index so we can use `nth` on
  `stages`. `-1` = the last stage, `-2` = the penultimate stage, etc."
  [stages       :- [:sequential [:ref ::lib.schema/stage]]
   stage-number :- :int]
  (let [stage-number' (if (neg? stage-number)
                        (+ (count stages) stage-number)
                        stage-number)]
    (when (or (>= stage-number' (count stages))
              (neg? stage-number'))
      (throw (ex-info (i18n/tru "Stage {0} does not exist" stage-number)
                      {:num-stages (count stages)})))
    stage-number'))

(mu/defn previous-stage-number :- [:maybe [:int {:min 0}]]
  "The index of the previous stage, if there is one. `nil` if there is no previous stage."
  [{:keys [stages], :as _query} :- :map
   stage-number                 :- :int]
  (let [stage-number (non-negative-stage-index stages stage-number)]
    (when (pos? stage-number)
      (dec stage-number))))

(defn next-stage-number
  "The index of the next stage, if there is one. `nil` if there is no next stage."
  [{:keys [stages], :as _query} stage-number]
  (let [stage-number (if (neg? stage-number)
                       (+ (count stages) stage-number)
                       stage-number)]
    (when (< (inc stage-number) (count stages))
      (inc stage-number))))

(mu/defn query-stage :- ::lib.schema/stage
  "Fetch a specific `stage` of a query. This handles negative indices as well, e.g. `-1` will return the last stage of
  the query."
  [query        :- [:map [:type [:keyword]]]
   stage-number :- :int]
  (let [{:keys [stages]} (pipeline query)]
    (get (vec stages) (non-negative-stage-index stages stage-number))))

(mu/defn previous-stage :- [:maybe ::lib.schema/stage]
  "Return the previous stage of the query, if there is one; otherwise return `nil`."
  [query stage-number :- :int]
  (when-let [stage-num (previous-stage-number query stage-number)]
    (query-stage query stage-num)))

(mu/defn update-query-stage :- ::lib.schema/query
  "Update a specific `stage-number` of a `query` by doing

    (apply f stage args)

  `stage-number` can be a negative index, e.g. `-1` will update the last stage of the query."
  [query        :- [:map [:type [:keyword]]]
   stage-number :- :int
   f & args]
  (let [{:keys [stages], :as query} (pipeline query)
        stage-number'               (non-negative-stage-index stages stage-number)
        stages'                     (apply update (vec stages) stage-number' f args)]
    (assoc query :stages stages')))

(mu/defn ensure-mbql-final-stage :- ::lib.schema/query
  "Convert query to a `:pipeline` query, and make sure the final stage is an `:mbql` one."
  [query]
  (let [query (pipeline query)]
    (cond-> query
      (= (:lib/type (query-stage query -1)) :mbql.stage/native)
      (update :stages conj (lib.options/ensure-uuid {:lib/type :mbql.stage/mbql})))))

(defn join-strings-with-conjunction
  "This is basically [[clojure.string/join]] but uses commas to join everything but the last two args, which are joined
  by a string `conjunction`. Uses Oxford commas for > 2 args.

  (join-strings-with-conjunction \"and\" [\"X\" \"Y\" \"Z\"])
  ;; => \"X, Y, and Z\""
  [conjunction coll]
  (when (seq coll)
    (if (= (count coll) 1)
      (first coll)
      (let [conjunction (str \space (str/trim conjunction) \space)]
        (if (= (count coll) 2)
          ;; exactly 2 args: X and Y
          (str (first coll) conjunction (second coll))
          ;; > 2 args: X, Y, and Z
          (str
           (str/join ", " (butlast coll))
           ","
           conjunction
           (last coll)))))))

(defn update-stages-ignore-joins
  "Like [[update-stages]], but does not recurse into the stages inside joins.

  `f` has the signature

    (f query stage-number stage)"
  [query f]
  (reduce
   (fn [query stage-number]
     (update-in query [:stages stage-number] (fn [stage]
                                               (f query stage-number stage))))
   query
   (range 0 (count (:stages query)))))

(defn update-stages
  "Apply function `f` to every stage of a query, depth-first. Also applied to all query stages.

  `f` has the signature

    (f query stage-number stage)

  `query` reflects the results of the previous call to `f`.

  As a convenience, if `f` returns nil, the original stage will be used without changes."
  [query f]
  (letfn [(update-join [join]
            (-> query
                (assoc :stages (:stages join))
                (update-stages f)
                :stages))
          (update-joins [joins]
            (mapv update-join joins))]
    (update-stages-ignore-joins
     query
     (fn [query stage-number stage]
       (let [stage (cond-> stage
                     (:joins stage)
                     update-joins)]
         (f query stage-number stage))))))

(mu/defn ^:private string-byte-count :- [:int {:min 0}]
  "Number of bytes in a string using UTF-8 encoding."
  [s :- :string]
  #?(:clj (count (.getBytes (str s) "UTF-8"))
     :cljs (.. (js/TextEncoder.) (encode s) -length)))

#?(:clj
   (mu/defn ^:private string-character-at :- [:string {:min 0, :max 1}]
     [s :- :string
      i :-[:int {:min 0}]]
     (str (.charAt ^String s i))))

(mu/defn ^:private truncate-string-to-byte-count :- :string
  "Truncate string `s` to `max-length-bytes` UTF-8 bytes (as opposed to truncating to some number of
  *characters*)."
  [s                :- :string
   max-length-bytes :- [:int {:min 1}]]
  #?(:clj
     (loop [i 0, cumulative-byte-count 0]
       (cond
         (= cumulative-byte-count max-length-bytes) (subs s 0 i)
         (> cumulative-byte-count max-length-bytes) (subs s 0 (dec i))
         (>= i (count s))                           s
         :else                                      (recur (inc i)
                                                           (+
                                                            cumulative-byte-count
                                                            (string-byte-count (string-character-at s i))))))

     :cljs
     (let [buf (js/Uint8Array. max-length-bytes)
           result (.encodeInto (js/TextEncoder.) s buf)] ;; JS obj {read: chars_converted, write: bytes_written}
       (subs s 0 (.-read result)))))

(def ^:private truncate-alias-max-length-bytes
  "Length to truncate column and table identifiers to. See [[metabase.driver.impl/default-alias-max-length-bytes]] for
  reasoning."
  60)

(def ^:private truncated-alias-hash-suffix-length
  "Length of the hash suffixed to truncated strings by [[truncate-alias]]."
  ;; 8 bytes for the CRC32 plus one for the underscore
  9)

(mu/defn ^:private crc32-checksum :- [:string {:min 8, :max 8}]
  "Return a 4-byte CRC-32 checksum of string `s`, encoded as an 8-character hex string."
  [s :- :string]
  (let [s #?(:clj (Long/toHexString (.getValue (doto (java.util.zip.CRC32.)
                                                 (.update (.getBytes ^String s "UTF-8")))))
             :cljs (-> (CRC32/str s 0)
                       (unsigned-bit-shift-right 0) ; see https://github.com/SheetJS/js-crc32#signed-integers
                       (.toString 16)))]
    ;; pad to 8 characters if needed. Might come out as less than 8 if the first byte is `00` or `0x` or something.
    (loop [s s]
      (if (< (count s) 8)
        (recur (str \0 s))
        s))))

(mu/defn truncate-alias :- ::lib.schema.common/non-blank-string
  "Truncate string `s` if it is longer than [[truncate-alias-max-length-bytes]] and append a hex-encoded CRC-32
  checksum of the original string. Truncated string is truncated to [[truncate-alias-max-length-bytes]]
  minus [[truncated-alias-hash-suffix-length]] characters so the resulting string is
  exactly [[truncate-alias-max-length-bytes]]. The goal here is that two really long strings that only differ at the
  end will still have different resulting values.

    (truncate-alias \"some_really_long_string\" 15) ;   -> \"some_r_8e0f9bc2\"
    (truncate-alias \"some_really_long_string_2\" 15) ; -> \"some_r_2a3c73eb\""
  ([s]
   (truncate-alias s truncate-alias-max-length-bytes))

  ([s         :- ::lib.schema.common/non-blank-string
    max-bytes :- [:int {:min 0}]]
   (if (<= (string-byte-count s) max-bytes)
     s
     (let [checksum  (crc32-checksum s)
           truncated (truncate-string-to-byte-count s (- max-bytes truncated-alias-hash-suffix-length))]
       (str truncated \_ checksum)))))

(mu/defn string-table-id->card-id :- [:maybe ::lib.schema.id/card]
  "If `table-id` is a `card__<id>`-style string, parse the `<id>` part to an integer Card ID."
  [table-id]
  (when (string? table-id)
    (when-let [[_match card-id-str] (re-find #"^card__(\d+)$" table-id)]
      (parse-long card-id-str))))

<<<<<<< HEAD
(mu/defn source-table :- [:maybe [:or ::lib.schema.id/table ::lib.schema.id/table-card-id-string]]
=======
(mu/defn source-table :- [:maybe [:or ::lib.schema.id/table [:re #"^card__\d+$"]]]
>>>>>>> 7129fe5f
  "If this query has a `:source-table`, return it."
  [query]
  (-> query :stages first :source-table))<|MERGE_RESOLUTION|>--- conflicted
+++ resolved
@@ -378,11 +378,7 @@
     (when-let [[_match card-id-str] (re-find #"^card__(\d+)$" table-id)]
       (parse-long card-id-str))))
 
-<<<<<<< HEAD
 (mu/defn source-table :- [:maybe [:or ::lib.schema.id/table ::lib.schema.id/table-card-id-string]]
-=======
-(mu/defn source-table :- [:maybe [:or ::lib.schema.id/table [:re #"^card__\d+$"]]]
->>>>>>> 7129fe5f
   "If this query has a `:source-table`, return it."
   [query]
   (-> query :stages first :source-table))