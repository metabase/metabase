--- conflicted
+++ resolved
@@ -2,18 +2,16 @@
  * NOTE: KEEP SYNCRONIZED WITH COLORS.JS
  */
 :root {
-<<<<<<< HEAD
+
   --color-brand: #51617D;
   --color-accent1: #1A72E5;
   --color-accent2: #30D8D7;
   --color-accent3: #EC3C62;
-=======
   --color-brand: #509ee3;
   --color-brand-light: #ddecfa;
   --color-accent1: #88bf4d;
   --color-accent2: #a989c5;
   --color-accent3: #ef8c8c;
->>>>>>> 82fb3984
   --color-accent4: #f9d45c;
   --color-accent5: #2CA800;
   --color-accent6: #3FCCE6;
@@ -23,17 +21,7 @@
   --color-black: #2e353b;
   --color-success: #84bb4c;
   --color-error: #ed6e6e;
-<<<<<<< HEAD
-  --color-warning: #f9d45c;
-  --color-text-dark: #2e353b;
-  --color-text-medium: #74838f;
-  --color-text-light: #c7cfd4;
-=======
-  --color-warning: #f9cf48;
-  --color-text-dark: #4c5773;
-  --color-text-medium: #949aab;
-  --color-text-light: #b8bbc3;
->>>>>>> 82fb3984
+
   --color-text-white: #ffffff;
   --color-bg-black: #2e353b;
   --color-bg-dark: #93a1ab;
