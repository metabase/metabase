--- conflicted
+++ resolved
@@ -365,23 +365,9 @@
 ;;; |                                     Creating a new User -- POST /api/user                                      |
 ;;; +----------------------------------------------------------------------------------------------------------------+
 
-<<<<<<< HEAD
 (defn invite-user
   "Implementation for `POST /`, invites a user to Metabase."
   [{:keys [email user_group_memberships] :as body}]
-=======
-(api.macros/defendpoint :post "/"
-  "Create a new `User`, return a 400 if the email address is already taken"
-  [_route-params
-   _query-params
-   {:keys [email user_group_memberships] :as body}
-   :- [:map
-       [:first_name             {:optional true} [:maybe ms/NonBlankString]]
-       [:last_name              {:optional true} [:maybe ms/NonBlankString]]
-       [:email                  ms/Email]
-       [:user_group_memberships {:optional true} [:maybe [:sequential ::user-group-membership]]]
-       [:login_attributes       {:optional true} [:maybe user/LoginAttributes]]]]
->>>>>>> b9d2bbe0
   (api/check-superuser)
   (api/checkp (not (t2/exists? :model/User :%lower.email (u/lower-case-en email)))
               "email" (tru "Email address already in use."))
@@ -399,15 +385,16 @@
       (-> (fetch-user :id new-user-id)
           (t2/hydrate :user_group_memberships)))))
 
-#_{:clj-kondo/ignore [:deprecated-var]}
-(api/defendpoint POST "/"
+(api.macros/defendpoint :post "/"
   "Create a new `User`, return a 400 if the email address is already taken"
-  [:as {{:keys [first_name last_name email user_group_memberships login_attributes] :as body} :body}]
-  {first_name             [:maybe ms/NonBlankString]
-   last_name              [:maybe ms/NonBlankString]
-   email                  ms/Email
-   user_group_memberships [:maybe [:sequential user/UserGroupMembership]]
-   login_attributes       [:maybe user/LoginAttributes]}
+  [_route-params
+   _query-params
+   body :- [:map
+            [:first_name             {:optional true} [:maybe ms/NonBlankString]]
+            [:last_name              {:optional true} [:maybe ms/NonBlankString]]
+            [:email                  ms/Email]
+            [:user_group_memberships {:optional true} [:maybe [:sequential ::user-group-membership]]]
+            [:login_attributes       {:optional true} [:maybe user/LoginAttributes]]]]
   (invite-user body))
 
 ;;; +----------------------------------------------------------------------------------------------------------------+
