(ns metabase.query-processor-test.field-ref-repro-test
  "Reproduction tests for field ref(erence) issues. These are negative tests, if some fail,
  we might have actually fixed a bug."
  (:require
   [clojure.set :as set]
   [clojure.test :refer :all]
   [medley.core :as m]
   [metabase.lib-be.metadata.jvm :as lib.metadata.jvm]
   [metabase.lib.core :as lib]
   [metabase.lib.equality :as lib.equality]
   [metabase.lib.metadata :as lib.metadata]
   [metabase.lib.metadata.calculation :as lib.metadata.calculation]
   [metabase.lib.test-util :as lib.tu]
   [metabase.lib.util :as lib.util]
   [metabase.query-processor :as qp]
   [metabase.query-processor.preprocess :as qp.preprocess]
   [metabase.test :as mt]))

(deftest ^:parallel native-query-model-remapped-column-join-test
  (testing "Should be able to join on remapped model column (#58314)"
    (mt/with-driver :h2
      (let [mp (lib.metadata.jvm/application-database-metadata-provider (mt/id))
            card-data (-> {:dataset_query {:native   {:query "SELECT 1 AS _ID"}
                                           :database (mt/id)
                                           :type     :native}
                           :type :model}
                          mt/card-with-metadata
                          (update :result_metadata vec)
                          (update-in [:result_metadata 0]
                                     merge
                                     ;; simulate the FE setting the redirection metadata
                                     (-> (lib.metadata/field mp (mt/id :orders :id))
                                         (select-keys [:description :display-name
                                                       :id :semantic-type])
                                         (set/rename-keys {:display-name :display_name
                                                           :semantic-type :semantic_type}))))]
        (mt/with-temp [:model/Card card card-data]
          (let [card-meta (lib.metadata/card mp (:id card))
                base (lib/query mp card-meta)
                lhs (first (lib/join-condition-lhs-columns base card-meta nil nil))
                rhs (first (lib/join-condition-rhs-columns base card-meta nil nil))
                query (lib/join base (-> (lib/join-clause card-meta [(lib/= lhs (lib/with-join-alias rhs "j"))])
                                         (lib/with-join-fields :all)
                                         (lib/with-join-alias "j")))]
            (mt/with-native-query-testing-context query
              (testing "should return a single row with two columns"
                (is (= {:rows [[1 1]], :columns ["_ID" "_ID_2"]}
                       (mt/rows+column-names
                        (qp/process-query query))))))))))))

(deftest ^:parallel long-column-name-in-card-test
  (testing "Should be able to handle long column names in saved questions (#35252)"
    (mt/with-driver :h2
      (let [mp (lib.metadata.jvm/application-database-metadata-provider (mt/id))
            card-data (-> {:dataset_query {:native   {:query "SELECT ID AS \"ID\", CATEGORY as \"This is a very very long column title that makes my saved question break when I want to use it elsewhere\" FROM PRODUCTS"}
                                           :database (mt/id)
                                           :type     :native}}
                          mt/card-with-metadata)]
        (mt/with-temp [:model/Card card card-data]
          (let [card-meta (lib.metadata/card mp (:id card))
                base (lib/query mp card-meta)
                long-name-col (second (lib/filterable-columns base))
                query (lib/filter base (lib/contains long-name-col "a"))]
            (mt/with-native-query-testing-context query
              ;; should return 53 rows with two columns, but fails instead
              (is (thrown-with-msg? clojure.lang.ExceptionInfo #"Column \".*very very long column title.*\" not found"
                                    (mt/rows+column-names
                                     (qp/process-query query)))))))))))

;; other than producing the metadata for the card, there is no  query processing here
(deftest ^:parallel duplicate-names-selection-test
  (testing "Should be able to distinguish columns with the same name from a card with self join (#27521)"
    (mt/with-driver :h2
      (let [mp (lib.metadata.jvm/application-database-metadata-provider (mt/id))
            card-data (-> {:dataset_query (mt/mbql-query orders
                                            {:joins [{:source-table $$orders
                                                      :alias "o"
                                                      :fields [&o.orders.id]
                                                      :condition [:= $id &o.orders.id]}]
                                             :fields [$id]})
                           :name "Q1"}
                          mt/card-with-metadata)]
        (mt/with-temp [:model/Card card card-data]
          (let [card-meta (lib.metadata/card mp (:id card))
                id-col    (m/find-first (comp #{"ID"} :name)
                                        (lib/returned-columns (lib/query mp card-meta)))
                query     (-> (lib/query mp (lib.metadata/table mp (mt/id :reviews)))
                              (lib/join (lib/join-clause card-meta
                                                         [(lib/= (lib.metadata/field mp (mt/id :reviews :id))
                                                                 id-col)])))
                stage     (lib.util/query-stage query -1)
                visible   (lib.metadata.calculation/visible-columns query -1 stage)
                returned  (lib.metadata.calculation/returned-columns query -1 stage)
                marked    (lib.equality/mark-selected-columns query -1 visible returned)]
            (is (=? [{:name "ID",         :display-name "ID"}
                     {:name "PRODUCT_ID", :display-name "Product ID"}
                     {:name "REVIEWER",   :display-name "Reviewer"}
                     {:name "RATING",     :display-name "Rating"}
                     {:name "BODY",       :display-name "Body"}
                     {:name "CREATED_AT", :display-name "Created At"}
                     {:name "ID",         :display-name "Q1 → ID"}
                     {:name "ID_2",       :display-name "Q1 → ID"}
                     {:name "ID",         :display-name "ID"}
                     {:name "EAN",        :display-name "Ean"}
                     {:name "TITLE",      :display-name "Title"}
                     {:name "CATEGORY",   :display-name "Category"}
                     {:name "VENDOR",     :display-name "Vendor"}
                     {:name "PRICE",      :display-name "Price"}
                     {:name "RATING",     :display-name "Rating"}
                     {:name "CREATED_AT", :display-name "Created At"}]
                    visible))
            (is (=? [{:name "ID",         :display-name "ID"}
                     {:name "PRODUCT_ID", :display-name "Product ID"}
                     {:name "REVIEWER",   :display-name "Reviewer"}
                     {:name "RATING",     :display-name "Rating"}
                     {:name "BODY",       :display-name "Body"}
                     {:name "CREATED_AT", :display-name "Created At"}
                     {:name "ID_2",       :display-name "Q1 → ID"}
                     {:name "ID_2_2",     :display-name "Q1 → ID"}]
                    returned))
            (is (=? [{:name "ID", :display-name "ID", :selected? true}
                     {:name "PRODUCT_ID", :display-name "Product ID", :selected? true}
                     {:name "REVIEWER", :display-name "Reviewer", :selected? true}
                     {:name "RATING", :display-name "Rating", :selected? true}
                     {:name "BODY", :display-name "Body", :selected? true}
                     {:name "CREATED_AT", :display-name "Created At", :selected? true}
                     ;; the following two Q1 → ID should have :selected? true
                     {:name "ID", :display-name "Q1 → ID", :selected? false}
                     {:name "ID_2", :display-name "Q1 → ID", :selected? false}
                     ;; these are implicitly joinable fields, :selected? false is right
                     {:name "ID", :display-name "ID", :selected? false}
                     {:name "EAN", :display-name "Ean", :selected? false}
                     {:name "TITLE", :display-name "Title", :selected? false}
                     {:name "CATEGORY", :display-name "Category", :selected? false}
                     {:name "VENDOR", :display-name "Vendor", :selected? false}
                     {:name "PRICE", :display-name "Price", :selected? false}
                     {:name "RATING", :display-name "Rating", :selected? false}
                     {:name "CREATED_AT", :display-name "Created At", :selected? false}]
                    marked))))))))

;; other than producing the metadata for the card, there is no  query processing here
(deftest ^:parallel multiple-breakouts-of-a-field-selection-test
  (testing "Should be able to distinguish columns from multiple breakouts of a field from a card (#47734)"
    (mt/with-driver :h2
      (let [mp (lib.metadata.jvm/application-database-metadata-provider (mt/id))
            card-data (-> {:dataset_query (mt/mbql-query orders
                                            {:aggregation [[:count]]
                                             :breakout    [!month.created_at !year.created_at]})
                           :name "Q1"}
                          mt/card-with-metadata)]
        (mt/with-temp [:model/Card card card-data]
          (let [card-meta (lib.metadata/card mp (:id card))
                count-col (m/find-first (comp #{"count"} :name)
                                        (lib/returned-columns (lib/query mp card-meta)))
                query     (-> (lib/query mp (lib.metadata/table mp (mt/id :orders)))
                              (lib/join (lib/join-clause card-meta
                                                         [(lib/= (lib.metadata/field mp (mt/id :orders :id))
                                                                 count-col)])))
                stage     (lib.util/query-stage query -1)
                visible   (lib.metadata.calculation/visible-columns query -1 stage)
                returned  (lib.metadata.calculation/returned-columns query -1 stage)
                marked    (lib.equality/mark-selected-columns query -1 visible returned)]
            (is (=? [{:name "ID", :display-name "ID"}
                     {:name "USER_ID", :display-name "User ID"}
                     {:name "PRODUCT_ID", :display-name "Product ID"}
                     {:name "SUBTOTAL", :display-name "Subtotal"}
                     {:name "TAX", :display-name "Tax"}
                     {:name "TOTAL", :display-name "Total"}
                     {:name "DISCOUNT", :display-name "Discount"}
                     {:name "CREATED_AT", :display-name "Created At"}
                     {:name "QUANTITY", :display-name "Quantity"}
                     {:name "CREATED_AT", :display-name "Q1 → Created At: Month"}
                     {:name "CREATED_AT_2", :display-name "Q1 → Created At: Year"}
                     {:name "count", :display-name "Q1 → Count"}
                     {:name "ID", :display-name "ID"}
                     {:name "ADDRESS", :display-name "Address"}
                     {:name "EMAIL", :display-name "Email"}
                     {:name "PASSWORD", :display-name "Password"}
                     {:name "NAME", :display-name "Name"}
                     {:name "CITY", :display-name "City"}
                     {:name "LONGITUDE", :display-name "Longitude"}
                     {:name "STATE", :display-name "State"}
                     {:name "SOURCE", :display-name "Source"}
                     {:name "BIRTH_DATE", :display-name "Birth Date"}
                     {:name "ZIP", :display-name "Zip"}
                     {:name "LATITUDE", :display-name "Latitude"}
                     {:name "CREATED_AT", :display-name "Created At"}
                     {:name "ID", :display-name "ID"}
                     {:name "EAN", :display-name "Ean"}
                     {:name "TITLE", :display-name "Title"}
                     {:name "CATEGORY", :display-name "Category"}
                     {:name "VENDOR", :display-name "Vendor"}
                     {:name "PRICE", :display-name "Price"}
                     {:name "RATING", :display-name "Rating"}
                     {:name "CREATED_AT", :display-name "Created At"}]
                    visible))
            (is (=? [{:name "ID", :display-name "ID"}
                     {:name "USER_ID", :display-name "User ID"}
                     {:name "PRODUCT_ID", :display-name "Product ID"}
                     {:name "SUBTOTAL", :display-name "Subtotal"}
                     {:name "TAX", :display-name "Tax"}
                     {:name "TOTAL", :display-name "Total"}
                     {:name "DISCOUNT", :display-name "Discount"}
                     {:name "CREATED_AT", :display-name "Created At"}
                     {:name "QUANTITY", :display-name "Quantity"}
                     {:name "CREATED_AT_2", :display-name "Q1 → Created At: Month"}
                     {:name "CREATED_AT_2_2", :display-name "Q1 → Created At: Year"}
                     {:name "count", :display-name "Q1 → Count"}]
                    returned))
            (is (=? [{:name "ID", :display-name "ID", :selected? true}
                     {:name "USER_ID", :display-name "User ID", :selected? true}
                     {:name "PRODUCT_ID", :display-name "Product ID", :selected? true}
                     {:name "SUBTOTAL", :display-name "Subtotal", :selected? true}
                     {:name "TAX", :display-name "Tax", :selected? true}
                     {:name "TOTAL", :display-name "Total", :selected? true}
                     {:name "DISCOUNT", :display-name "Discount", :selected? true}
                     {:name "CREATED_AT", :display-name "Created At", :selected? true}
                     {:name "QUANTITY", :display-name "Quantity", :selected? true}
                     ;; the following two Q1 → Created At: ... fields should have :selected? true
                     {:name "CREATED_AT", :display-name "Q1 → Created At: Month", :selected? false}
                     {:name "CREATED_AT_2", :display-name "Q1 → Created At: Year", :selected? false}
                     {:name "count", :display-name "Q1 → Count", :selected? true}
                     ;; these are implicitly joinable fields, :selected? false is right
                     {:name "ID", :display-name "ID", :selected? false}
                     {:name "ADDRESS", :display-name "Address", :selected? false}
                     {:name "EMAIL", :display-name "Email", :selected? false}
                     {:name "PASSWORD", :display-name "Password", :selected? false}
                     {:name "NAME", :display-name "Name", :selected? false}
                     {:name "CITY", :display-name "City", :selected? false}
                     {:name "LONGITUDE", :display-name "Longitude", :selected? false}
                     {:name "STATE", :display-name "State", :selected? false}
                     {:name "SOURCE", :display-name "Source", :selected? false}
                     {:name "BIRTH_DATE", :display-name "Birth Date", :selected? false}
                     {:name "ZIP", :display-name "Zip", :selected? false}
                     {:name "LATITUDE", :display-name "Latitude", :selected? false}
                     {:name "CREATED_AT", :display-name "Created At", :selected? false}
                     {:name "ID", :display-name "ID", :selected? false}
                     {:name "EAN", :display-name "Ean", :selected? false}
                     {:name "TITLE", :display-name "Title", :selected? false}
                     {:name "CATEGORY", :display-name "Category", :selected? false}
                     {:name "VENDOR", :display-name "Vendor", :selected? false}
                     {:name "PRICE", :display-name "Price", :selected? false}
                     {:name "RATING", :display-name "Rating", :selected? false}
                     {:name "CREATED_AT", :display-name "Created At", :selected? false}]
                    marked))))))))

(deftest ^:parallel breakout-on-nested-join-test
  (testing "Should handle breakout on nested join column (#59918)"
    (let [mp        (lib.tu/mock-metadata-provider
                     (lib.metadata.jvm/application-database-metadata-provider (mt/id))
                     {:cards [{:id            1
                               :dataset-query (mt/mbql-query orders
                                                {:joins [{:source-table $$products
                                                          :alias        "p"
                                                          :condition    [:= $product_id &p.products.id]
                                                          :fields       :all}]})}
                              {:id            2
                               :dataset-query (mt/mbql-query people
                                                {:joins [{:source-table "card__1"
                                                          :alias        "j"
                                                          :condition
                                                          [:= $id [:field "USER_ID" {:base-type  :type/Integer
                                                                                     :join-alias "j"}]]
                                                          :fields       :all}]})}]})
          card-meta (lib.metadata/card mp 2)
          cat-col   (m/find-first (comp #{"CATEGORY"} :name)
                                  (lib/returned-columns (lib/query mp card-meta)))
          query     (-> (lib/query mp card-meta)
                        (lib/aggregate (lib/count))
                        (lib/breakout cat-col))
          results   (qp/process-query query)]
      (testing "should return row(s) with category and count"
        (is (= ["j__p__CATEGORY"
                "count"]
               (map :lib/desired-column-alias (mt/cols results))))
        (is (= [[nil         754]
                ["Doohickey" 3976]
                ["Gadget"    4939]
                ["Gizmo"     4784]
                ["Widget"    5061]]
               (mt/rows results)))))))

(deftest ^:parallel self-join-in-card-test
  (testing "Should handle self joins in cards (#44767)"
    (mt/with-driver :h2
      (let [mp (lib.metadata.jvm/application-database-metadata-provider (mt/id))]
        (mt/with-temp [:model/Card q1 {:dataset_query (mt/mbql-query orders
                                                        {:joins [{:source-table $$orders
                                                                  :alias "j"
                                                                  :condition [:= $id &j.orders.id]
                                                                  :fields :all}]})
                                       :name "Q1"}]
          (let [card-meta (lib.metadata/card mp (:id q1))
                query     (lib/query mp card-meta)
                stage     (lib.util/query-stage query -1)
                visible   (lib.metadata.calculation/visible-columns query -1 stage)
                returned  (lib.metadata.calculation/returned-columns query -1 stage)
                marked    (lib.equality/mark-selected-columns query -1 visible returned)]
            (is (=? [{:name "ID",           :display-name "ID",              :selected? true}
                     {:name "USER_ID",      :display-name "User ID",         :selected? true}
                     {:name "PRODUCT_ID",   :display-name "Product ID",      :selected? true}
                     {:name "SUBTOTAL",     :display-name "Subtotal",        :selected? true}
                     {:name "TAX",          :display-name "Tax",             :selected? true}
                     {:name "TOTAL",        :display-name "Total",           :selected? true}
                     {:name "DISCOUNT",     :display-name "Discount",        :selected? true}
                     {:name "CREATED_AT",   :display-name "Created At",      :selected? true}
                     {:name "QUANTITY",     :display-name "Quantity",        :selected? true}
                     {:name "ID_2",         :display-name "j → ID",          :selected? true}
                     {:name "USER_ID_2",    :display-name "j → User ID",     :selected? true}
                     {:name "PRODUCT_ID_2", :display-name "j → Product ID",  :selected? true}
                     {:name "SUBTOTAL_2",   :display-name "j → Subtotal",    :selected? true}
                     {:name "TAX_2",        :display-name "j → Tax",         :selected? true}
                     {:name "TOTAL_2",      :display-name "j → Total",       :selected? true}
                     {:name "DISCOUNT_2",   :display-name "j → Discount",    :selected? true}
                     {:name "CREATED_AT_2", :display-name "j → Created At",  :selected? true}
                     {:name "QUANTITY_2",   :display-name "j → Quantity",    :selected? true}
                     ;; implicitly joinable fields from both Orders not selected
                     {:name "ID",           :display-name "ID",              :selected? false}
                     {:name "ADDRESS",      :display-name "Address",         :selected? false}
                     {:name "EMAIL",        :display-name "Email",           :selected? false}
                     {:name "PASSWORD",     :display-name "Password",        :selected? false}
                     {:name "NAME",         :display-name "Name",            :selected? false}
                     {:name "CITY",         :display-name "City",            :selected? false}
                     {:name "LONGITUDE",    :display-name "Longitude",       :selected? false}
                     {:name "STATE",        :display-name "State",           :selected? false}
                     {:name "SOURCE",       :display-name "Source",          :selected? false}
                     {:name "BIRTH_DATE",   :display-name "Birth Date",      :selected? false}
                     {:name "ZIP",          :display-name "Zip",             :selected? false}
                     {:name "LATITUDE",     :display-name "Latitude",        :selected? false}
                     {:name "CREATED_AT",   :display-name "Created At",      :selected? false}
                     {:name "ID",           :display-name "ID",              :selected? false}
                     {:name "EAN",          :display-name "Ean",             :selected? false}
                     {:name "TITLE",        :display-name "Title",           :selected? false}
                     {:name "CATEGORY",     :display-name "Category",        :selected? false}
                     {:name "VENDOR",       :display-name "Vendor",          :selected? false}
                     {:name "PRICE",        :display-name "Price",           :selected? false}
                     {:name "RATING",       :display-name "Rating",          :selected? false}
                     {:name "CREATED_AT",   :display-name "Created At",      :selected? false}
                     {:name "ID",           :display-name "ID",              :selected? false}
                     {:name "ADDRESS",      :display-name "Address",         :selected? false}
                     {:name "EMAIL",        :display-name "Email",           :selected? false}
                     {:name "PASSWORD",     :display-name "Password",        :selected? false}
                     {:name "NAME",         :display-name "Name",            :selected? false}
                     {:name "CITY",         :display-name "City",            :selected? false}
                     {:name "LONGITUDE",    :display-name "Longitude",       :selected? false}
                     {:name "STATE",        :display-name "State",           :selected? false}
                     {:name "SOURCE",       :display-name "Source",          :selected? false}
                     {:name "BIRTH_DATE",   :display-name "Birth Date",      :selected? false}
                     {:name "ZIP",          :display-name "Zip",             :selected? false}
                     {:name "LATITUDE",     :display-name "Latitude",        :selected? false}
                     {:name "CREATED_AT",   :display-name "Created At",      :selected? false}
                     {:name "ID",           :display-name "ID",              :selected? false}
                     {:name "EAN",          :display-name "Ean",             :selected? false}
                     {:name "TITLE",        :display-name "Title",           :selected? false}
                     {:name "CATEGORY",     :display-name "Category",        :selected? false}
                     {:name "VENDOR",       :display-name "Vendor",          :selected? false}
                     {:name "PRICE",        :display-name "Price",           :selected? false}
                     {:name "RATING",       :display-name "Rating",          :selected? false}
                     {:name "CREATED_AT",   :display-name "Created At",      :selected? false}]
                    marked))))))))

(deftest ^:parallel stale-unsed-field-referenced-test
  (testing "Should handle missing unused field (#60498)"
    (let [mp        (as-> (lib.metadata.jvm/application-database-metadata-provider (mt/id)) $mp
                      (lib.tu/mock-metadata-provider
                       $mp
                       {:cards [(let [query (mt/mbql-query orders)]
                                  {:id              1
                                   :dataset-query   query
                                   :name            "M1"
                                   :type            :model
                                   :result-metadata (qp.preprocess/query->expected-cols (lib/query $mp query))})]})
                      (lib.tu/mock-metadata-provider
                       $mp
                       {:cards [(let [query (mt/mbql-query nil {:source-table "card__1"})]
                                  {:id              2
                                   :dataset-query   query
                                   :name            "M2"
                                   :type            :model
                                   :result-metadata (qp.preprocess/query->expected-cols (lib/query $mp query))})]})
                      (lib.tu/mock-metadata-provider
                       $mp
                       {:cards [(let [query (mt/mbql-query nil {:source-table "card__2"})]
                                  {:id              3
                                   :dataset-query   query
                                   :name            "M3"
                                   :type            :model
                                   :result-metadata (qp.preprocess/query->expected-cols (lib/query $mp query))})]})
                      (lib.tu/mock-metadata-provider
                       $mp
                       {:cards [(let [query (mt/mbql-query nil
                                              {:source-table "card__3"
                                               :aggregation  [[:count]]
                                               :breakout     [*QUANTITY/Integer]})]
                                  {:id              4
                                   :dataset-query   query
                                   :name            "M4"
                                   :type            :model
                                   :result-metadata (remove
                                                     #(= (:name %) "TAX")
                                                     (qp.preprocess/query->expected-cols (lib/query $mp query)))})]}))
          card-meta (lib.metadata/card mp 4)
          query     (lib/query mp card-meta)]
      (mt/with-native-query-testing-context query
        (testing "should get columns QUANTITY and count and 77 rows"
          (let [results (qp/process-query query)]
            (is (= ["QUANTITY"
                    "count"]
                   (map :lib/desired-column-alias (mt/cols results))))
            (is (= 77
                   (count (mt/rows results))))))))))

(deftest ^:parallel self-join-with-external-remapping-test
  (testing "Should handle self joins with external remapping (#60444)"
    ;; see https://metaboat.slack.com/archives/C0645JP1W81/p1753208898063419 for further discussion
    (let [mp (lib.tu/remap-metadata-provider
              (mt/application-database-metadata-provider (mt/id))
              (mt/id :orders :user_id) (mt/id :people :email))]
      (doseq [join-base [{:source-table (mt/id :orders)}
                         {:source-query {:source-table (mt/id :orders)
                                         :filter       [:!= [:field (mt/id :orders :id) nil] -1]}}]]
        (testing (format "join base = %s" (pr-str join-base))
          (let [query   (lib/query
                         mp
                         (mt/mbql-query orders
                           {:joins    [(merge
                                        join-base
                                        {:alias     "j"
                                         :condition [:= $id &j.orders.product_id]
                                         :fields    :all})]
                            :order-by [[:asc $id]
                                       ;; should actually end up sorting by people.email
                                       ;; instead, [[metabase.query-processor.middleware.add-remaps]] should replace this
                                       ;; clause.
                                       [:asc $user_id]
                                       [:asc $product_id]
                                       [:asc [:field %id {:join-alias "j"}]]
                                       [:asc [:field %user_id {:join-alias "j"}]]]
                            :limit    2}))
                results (qp/process-query query)]
            ;; should return 20 columns and 37320 rows
            (mt/with-native-query-testing-context query
<<<<<<< HEAD
              (is (= 20
                     (count (mt/cols results))))
=======
>>>>>>> 1270cf72
              (is (= ["ID"
                      "USER_ID"
                      "PRODUCT_ID"
                      "SUBTOTAL"
                      "TAX"
                      "TOTAL"
                      "DISCOUNT"
                      "CREATED_AT"
                      "QUANTITY"
                      "j__ID"
                      "j__USER_ID"
                      "j__PRODUCT_ID"
                      "j__SUBTOTAL"
                      "j__TAX"
                      "j__TOTAL"
                      "j__DISCOUNT"
                      "j__CREATED_AT"
                      "j__QUANTITY"
<<<<<<< HEAD
                      "PEOPLE__via__USER_ID__EMAIL"
                      "j__EMAIL"]
=======
                      ;; The order of these columns seems to be 'flexible' (I would consider either to be correct), and
                      ;; I've seen both in two different branches of mine attempting to fix this bug. The order doesn't
                      ;; matter at all to the FE, so if this changes in the future it's ok. -- Cam
                      "j__EMAIL"
                      "PEOPLE__via__USER_ID__EMAIL"]
>>>>>>> 1270cf72
                     (map :lib/desired-column-alias (mt/cols results))))
              (is (= [[1                ; <= orders.id
                       1                ; <= orders.user-id
                       14               ; <= orders.product-id
                       37.65
                       2.07
                       39.72
                       nil
                       "2019-02-11T21:40:27.892Z"
                       2
                       448              ; <= (joined) orders.id
                       61               ; <= (joined) orders.user-id
                       1                ; <= (joined) orders.product-id == orders.id
                       29.46
                       1.4
                       30.86
                       nil
                       "2016-12-25T22:19:38.656Z"
                       2
<<<<<<< HEAD
                       "borer-hudson@yahoo.com" ; orders.user-id --[remap]--> people.email (email of People row with ID = 1)
                       "labadie.lina@gmail.com"] ; (joined) orders.user-id --[remap]--> people.email (email of People row with ID = 1902)
=======
                       "labadie.lina@gmail.com"  ; (joined) orders.user-id --[remap]--> people.email (email of People row with ID = 1902)
                       "borer-hudson@yahoo.com"] ; orders.user-id --[remap]--> people.email (email of People row with ID = 1)
>>>>>>> 1270cf72
                      [1
                       1
                       14
                       37.65
                       2.07
                       39.72
                       nil
                       "2019-02-11T21:40:27.892Z"
                       2
                       493
                       65
                       1
                       29.46
                       1.18
                       30.64
                       nil
                       "2017-02-04T10:16:00.936Z"
                       1
<<<<<<< HEAD
                       "borer-hudson@yahoo.com"
                       "arne-o-hara@gmail.com"]]
=======
                       "arne-o-hara@gmail.com"
                       "borer-hudson@yahoo.com"]]
>>>>>>> 1270cf72
                     (mt/rows results))))))))))

(deftest multi-stage-with-external-remapping-test
  (testing "Should handle multiple stages with external remapping (#60587)"
    (mt/with-driver :h2
      (mt/with-temp [:model/Dimension _ {:field_id (mt/id :orders :user_id)
                                         :name "User ID"
                                         :type :external
                                         :human_readable_field_id (mt/id :people :email)}]
        (let [mp    (lib.metadata.jvm/application-database-metadata-provider (mt/id))
              query (as-> (lib/query mp (lib.metadata/table mp (mt/id :orders))) $
                      (lib/breakout $ (lib.metadata/field mp (mt/id :orders :user_id)))
                      (lib/append-stage $)
                      (lib/expression $ "user" (first (lib/returned-columns $)))
                      (lib/aggregate $ (lib/distinct (m/find-first (comp #{"user"} :name)
                                                                   (lib/visible-columns $)))))]
          ;; should return {:rows [[1746]], :columns ("count")}
          (mt/with-native-query-testing-context query
            (is (thrown-with-msg?
                 clojure.lang.ExceptionInfo
                 #"\QBreakouts must be distinct\E"
                 (-> query qp/process-query mt/rows+column-names)))))))))

(deftest model-with-implicit-join-and-external-remapping-test
  (testing "Should handle models with implicit join on externally remapped field (#57596)"
    (mt/with-driver :h2
      (mt/with-temp [:model/Dimension _ {:field_id (mt/id :orders :user_id)
                                         :name "User ID"
                                         :type :external
                                         :human_readable_field_id (mt/id :people :email)}
                     :model/Card {model-id :id} {:dataset_query (mt/mbql-query orders)
                                                 :name "M"
                                                 :type :model}
                     :model/Card {card-id :id} {:dataset_query (mt/mbql-query nil
                                                                 {:source-table (str "card__" model-id)})
                                                :name "C"}]
        (let [query (-> (mt/mbql-query nil
                          {:source-table (str "card__" card-id)})
                        (assoc :parameters [{:value ["CA"]
                                             :type :string/=
                                             :id "72622120"
                                             :target
                                             [:dimension
                                              [:field
                                               (mt/id :people :state)
                                               {:base-type :type/Text
                                                :source-field (mt/id :orders :user_id)
                                                :source-field-name "USER_ID"}]
                                              {:stage-number -1}]}]))]
          ;; should return 613 rows
          (mt/with-native-query-testing-context query
            (is (thrown-with-msg? clojure.lang.ExceptionInfo #"Column .*STATE.* not found"
                                  (-> query qp/process-query mt/rows count)))))))))<|MERGE_RESOLUTION|>--- conflicted
+++ resolved
@@ -440,11 +440,6 @@
                 results (qp/process-query query)]
             ;; should return 20 columns and 37320 rows
             (mt/with-native-query-testing-context query
-<<<<<<< HEAD
-              (is (= 20
-                     (count (mt/cols results))))
-=======
->>>>>>> 1270cf72
               (is (= ["ID"
                       "USER_ID"
                       "PRODUCT_ID"
@@ -463,16 +458,11 @@
                       "j__DISCOUNT"
                       "j__CREATED_AT"
                       "j__QUANTITY"
-<<<<<<< HEAD
-                      "PEOPLE__via__USER_ID__EMAIL"
-                      "j__EMAIL"]
-=======
                       ;; The order of these columns seems to be 'flexible' (I would consider either to be correct), and
                       ;; I've seen both in two different branches of mine attempting to fix this bug. The order doesn't
                       ;; matter at all to the FE, so if this changes in the future it's ok. -- Cam
                       "j__EMAIL"
                       "PEOPLE__via__USER_ID__EMAIL"]
->>>>>>> 1270cf72
                      (map :lib/desired-column-alias (mt/cols results))))
               (is (= [[1                ; <= orders.id
                        1                ; <= orders.user-id
@@ -492,13 +482,8 @@
                        nil
                        "2016-12-25T22:19:38.656Z"
                        2
-<<<<<<< HEAD
-                       "borer-hudson@yahoo.com" ; orders.user-id --[remap]--> people.email (email of People row with ID = 1)
-                       "labadie.lina@gmail.com"] ; (joined) orders.user-id --[remap]--> people.email (email of People row with ID = 1902)
-=======
                        "labadie.lina@gmail.com"  ; (joined) orders.user-id --[remap]--> people.email (email of People row with ID = 1902)
                        "borer-hudson@yahoo.com"] ; orders.user-id --[remap]--> people.email (email of People row with ID = 1)
->>>>>>> 1270cf72
                       [1
                        1
                        14
@@ -517,13 +502,8 @@
                        nil
                        "2017-02-04T10:16:00.936Z"
                        1
-<<<<<<< HEAD
-                       "borer-hudson@yahoo.com"
-                       "arne-o-hara@gmail.com"]]
-=======
                        "arne-o-hara@gmail.com"
                        "borer-hudson@yahoo.com"]]
->>>>>>> 1270cf72
                      (mt/rows results))))))))))
 
 (deftest multi-stage-with-external-remapping-test
