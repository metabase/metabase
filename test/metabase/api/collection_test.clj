(ns metabase.api.collection-test
  "Tests for /api/collection endpoints."
  (:require
   [clojure.set :as set]
   [clojure.string :as str]
   [clojure.test :refer :all]
   [clojure.walk :as walk]
   [medley.core :as m]
<<<<<<< HEAD
   [metabase-enterprise.audit-db :as audit-db]
   [metabase-enterprise.audit-db-test :as audit-db-test]
=======
>>>>>>> 72ba3fe8
   [metabase.api.collection :as api.collection]
   [metabase.config :as config]
   [metabase.models
    :refer [Card
            Collection
            Dashboard
            DashboardCard
            ModerationReview
            NativeQuerySnippet
            PermissionsGroup
            PermissionsGroupMembership
            Pulse
            PulseCard
            PulseChannel
            PulseChannelRecipient
            Revision
            Timeline
            TimelineEvent
            User]]
   [metabase.models.collection :as collection]
   [metabase.models.collection-test :as collection-test]
   [metabase.models.collection.graph :as graph]
   [metabase.models.collection.graph-test :as graph.test]
   [metabase.models.permissions :as perms]
   [metabase.models.permissions-group :as perms-group]
   [metabase.models.revision :as revision]
   [metabase.public-settings.premium-features-test
    :as premium-features-test]
   [metabase.test :as mt]
   [metabase.test.data.users :as test.users]
   [metabase.test.fixtures :as fixtures]
   [metabase.util :as u]
   [schema.core :as s]
   [toucan2.core :as t2]
   [toucan2.tools.with-temp :as t2.with-temp])
  (:import
   (java.time ZonedDateTime ZoneId)))

(set! *warn-on-reflection* true)

(use-fixtures :once (fixtures/initialize :test-users-personal-collections))

(defmacro ^:private with-collection-hierarchy
  "Totally-rad macro that creates a Collection hierarchy and grants the All Users group perms for all the Collections
  you've bound. See docs for [[metabase.models.collection-test/with-collection-hierarchy]] for more details."
  {:style/indent 1}
  [collection-bindings & body]
  {:pre [(vector? collection-bindings)
         (every? symbol? collection-bindings)]}
  `(collection-test/with-collection-hierarchy [{:keys ~collection-bindings}]
     ~@(for [collection-symb collection-bindings]
         `(perms/grant-collection-read-permissions! (perms-group/all-users) ~collection-symb))
     ~@body))

(defn- do-with-french-user-and-personal-collection [f]
  (binding [collection/*allow-deleting-personal-collections* true]
    (mt/with-mock-i18n-bundles {"fr" {:messages {"{0} {1}''s Personal Collection" "Collection personnelle de {0} {1}"}}}
      (t2.with-temp/with-temp [User       user       {:locale     "fr"
                                                      :first_name "Taco"
                                                      :last_name  "Bell"}
                               Collection collection {:personal_owner_id (:id user)}]
        (f user collection)))))

(defmacro ^:private with-french-user-and-personal-collection
  "Create a user with locale's fr and a collection associated with it"
  {:style/indent 2}
  [user collection & body]
  `(do-with-french-user-and-personal-collection
     (fn [~user ~collection]
       ~@body)))

;;; +----------------------------------------------------------------------------------------------------------------+
;;; |                                                GET /collection                                                 |
;;; +----------------------------------------------------------------------------------------------------------------+

(defn instance-analytics-collection-names
  "Gather instance-analytic type collections and their children (who may or may-not have type=instance-analytics)."
  []
  (if-not config/ee-available?
    #{}
    (let [colls (mapv #(select-keys % [:id :name :location :type]) (t2/select Collection :archived false))
          id->coll (m/index-by :id colls)
          collection-tree (collection/collections->tree {} colls)]
      (->> (loop [[tree & coll-tree] collection-tree
                  ia-ids #{}]
             (cond (not tree) ia-ids
                   (= "instance-analytics" (:type tree)) (let [ids (transient #{})]
                                                           (walk/postwalk
                                                            (fn [x] (when (and (map? x) (:id x)) (conj! ids (:id x))) x)
                                                            tree)
                                                           (recur coll-tree (into ia-ids (persistent! ids))))
                   ;; TODO: put my children onto the end of the coll-tree, then recur like normal
                   :else (recur (concat coll-tree (:children tree)) ia-ids)))
           (mapv (comp :name id->coll))))))

(deftest list-collections-test
  (testing "GET /api/collection"
    (testing "check that we can get a basic list of collections"
      ;; (for test purposes remove the personal collections)
      (t2.with-temp/with-temp [Collection collection]
        (is (= [{:parent_id           nil
                 :effective_location  nil
                 :effective_ancestors []
                 :can_write           true
                 :name                "Our analytics"
                 :authority_level     nil
                 :id                  "root"}
                (assoc (into {} collection) :can_write true)]
               (filter #(#{(:id collection) "root"} (:id %))
                       (mt/user-http-request :crowberto :get 200 "collection"))))))))

(deftest list-collections-only-personal-collections-should-be-visible-test
  (testing "GET /api/collection"
    (testing "We should only see our own Personal Collections!"
      (is (= ["Lucky Pigeon's Personal Collection"]
             (->> (mt/user-http-request :lucky :get 200 "collection")
                  (filter :personal_owner_id)
                  (map :name))))
      (testing "...unless we are *admins*"
        (is (= ["Crowberto Corv's Personal Collection"
                "Lucky Pigeon's Personal Collection"
                "Rasta Toucan's Personal Collection"
                "Trash Bird's Personal Collection"]
               (->> (mt/user-http-request :crowberto :get 200 "collection")
                    (filter #((set (map mt/user->id [:crowberto :lucky :rasta :trashbird])) (:personal_owner_id %)))
                    (map :name)
                    sort))))
      (testing "...or we are *admins* but exclude other user's collections"
        (is (= ["Crowberto Corv's Personal Collection"]
               (->> (mt/user-http-request :crowberto :get 200 "collection" :exclude-other-user-collections true)
                    (filter #((set (map mt/user->id [:crowberto :lucky :rasta :trashbird])) (:personal_owner_id %)))
                    (map :name)
                    sort)))))))

(deftest list-collections-visible-collections-test
  (testing "GET /api/collection"
    (testing "You should only see your collection and public collections"
      (let [admin-user-id  (u/the-id (test.users/fetch-user :crowberto))
            crowberto-root (t2/select-one Collection :personal_owner_id admin-user-id)]
        (t2.with-temp/with-temp [Collection collection          {}
                                 Collection {collection-id :id} {:name "Collection with Items"}
                                 Collection _                   {:name            "subcollection"
                                                                 :location        (format "/%d/" collection-id)
                                                                 :authority_level "official"}
                                 Collection _                   {:name     "Crowberto's Child Collection"
                                                                 :location (collection/location-path crowberto-root)}]
          (let [public-collection-names (into #{"Our analytics"
                                                (:name collection)
                                                "Collection with Items"
                                                "subcollection"}
                                              (instance-analytics-collection-names))
                crowbertos               (set (map :name (mt/user-http-request :crowberto :get 200 "collection")))
                crowbertos-with-excludes (set (map :name (mt/user-http-request :crowberto :get 200 "collection" :exclude-other-user-collections true)))
                luckys                   (set (map :name (mt/user-http-request :lucky :get 200 "collection")))]
            (is (= (into (t2/select-fn-set :name Collection {:where [:and [:= :type nil] [:= :archived false]]})
                         public-collection-names)
                   crowbertos))
            (is (= (into public-collection-names #{"Crowberto Corv's Personal Collection" "Crowberto's Child Collection"})
                   crowbertos-with-excludes))
            (is (true? (contains? crowbertos "Lucky Pigeon's Personal Collection")))
            (is (false? (contains? crowbertos-with-excludes "Lucky Pigeon's Personal Collection")))
            (is (= (conj public-collection-names (:name collection) "Lucky Pigeon's Personal Collection")
                   luckys))
            (is (false? (contains? luckys "Crowberto Corv's Personal Collection")))))))))

(deftest list-collections-personal-collection-locale-test
  (testing "GET /api/collection"
    (testing "Personal Collection's name and slug should be returned in user's locale"
      (with-french-user-and-personal-collection user _collection
        (is (= [{:name "Collection personnelle de Taco Bell"
                 :slug "collection_personnelle_de_taco_bell"}]
               (->> (mt/user-http-request user :get 200 "collection")
                    (filter :personal_owner_id)
                    (map #(select-keys % [:name :slug])))))))))

(deftest list-collections-permissions-test
  (testing "GET /api/collection"
    (testing "check that we don't see collections if we don't have permissions for them"
      (mt/with-non-admin-groups-no-root-collection-perms
        (t2.with-temp/with-temp [Collection collection-1 {:name "Collection 1"}
                                 Collection _            {:name "Collection 2"}]
          (perms/grant-collection-read-permissions! (perms-group/all-users) collection-1)
          (is (= ["Collection 1"
                  "Rasta Toucan's Personal Collection"]
                 (->> (mt/user-http-request :rasta :get 200 "collection")
                      (filter (fn [{collection-name :name}]
                                (or (#{"Our analytics" "Collection 1" "Collection 2"} collection-name)
                                    (str/includes? collection-name "Personal Collection"))))
                      (map :name)))))))))

(deftest list-collections-archived-test
  (testing "GET /api/collection"
    (t2.with-temp/with-temp [Collection _ {:name "Archived Collection", :archived true}
                             Collection _ {:name "Regular Collection"}]
      (letfn [(remove-other-collections [collections]
                (filter (fn [{collection-name :name}]
                          (or (#{"Our analytics" "Archived Collection" "Regular Collection"} collection-name)
                              (str/includes? collection-name "Personal Collection")))
                        collections))]
        (testing "check that we don't see collections if they're archived"
          (is (= ["Our analytics"
                  "Rasta Toucan's Personal Collection"
                  "Regular Collection"]
                 (->> (mt/user-http-request :rasta :get 200 "collection")
                      remove-other-collections
                      (map :name)))))

        (testing "Check that if we pass `?archived=true` we instead see archived Collections"
          (is (= ["Archived Collection"]
                 (->> (mt/user-http-request :rasta :get 200 "collection" :archived :true)
                      remove-other-collections
                      (map :name)))))))))

(deftest list-collections-namespace-parameter-test
  (testing "GET /api/collection"
    (testing "?namespace= parameter"
      (t2.with-temp/with-temp [Collection {normal-id :id} {:name "Normal Collection"}
                               Collection {coins-id :id}  {:name "Coin Collection", :namespace "currency"}]
        (letfn [(collection-names [collections]
                  (->> collections
                       (filter #(#{normal-id coins-id} (:id %)))
                       (map :name)))]
          (testing "shouldn't show Collections of a different `:namespace` by default"
            (is (= ["Normal Collection"]
                   (collection-names (mt/user-http-request :rasta :get 200 "collection")))))

          (perms/grant-collection-read-permissions! (perms-group/all-users) coins-id)
          (testing "By passing `:namespace` we should be able to see Collections of that `:namespace`"
            (testing "?namespace=currency"
              (is (= ["Coin Collection"]
                     (collection-names (mt/user-http-request :rasta :get 200 "collection?namespace=currency")))))

            (testing "?namespace=stamps"
              (is (= []
                     (collection-names (mt/user-http-request :rasta :get 200 "collection?namespace=stamps")))))))))))

;;; +----------------------------------------------------------------------------------------------------------------+
;;; |                                              GET /collection/tree                                              |
;;; +----------------------------------------------------------------------------------------------------------------+

(defn- collection-tree-transform [xform collections]
  (vec (for [collection collections
             :let       [collection (xform collection)]
             :when      collection]
         (cond-> collection
           (:children collection) (update :children (partial collection-tree-transform xform))))))

(defn- collection-tree-view
  "Keep just the fields specified by `fields-to-keep` of Collections in `collection-ids-to-keep` in the response
  returned by the Collection tree endpoint. If `fields-to-keep` is not specified, only the names are kept."
  ([collection-ids-to-keep collections]
   (collection-tree-view collection-ids-to-keep [:name] collections))
  ([collection-ids-to-keep fields-to-keep collections]
   (let [selection (conj fields-to-keep :children)
         ids-to-keep (set collection-ids-to-keep)]
     (collection-tree-transform (fn [collection]
                                  (when (contains? ids-to-keep (:id collection))
                                    (select-keys collection selection)))
                                collections))))

(deftest collection-tree-test
  (testing "GET /api/collection/tree"
    (let [personal-collection (collection/user->personal-collection (mt/user->id :rasta))]
      (testing "sanity check"
        (is (some? personal-collection)))
      (with-collection-hierarchy [a b c d e f g]
        (let [ids      (set (map :id (cons personal-collection [a b c d e f g])))
              response (mt/user-http-request :rasta :get 200 "collection/tree")]
          (testing "Make sure overall tree shape of the response is as is expected"
            (is (= [{:name     "A"
                     :children [{:name "B", :children []}
                                {:name     "C"
                                 :children [{:name     "D"
                                             :children [{:name "E", :children []}]}
                                            {:name     "F"
                                             :children [{:name     "G"
                                                         :children []}]}]}]}
                    {:name "Rasta Toucan's Personal Collection", :children []}]
                   (collection-tree-view ids response))))
          (testing "Make sure each Collection comes back with the expected keys"
            (is (partial= {:description       nil
                           :archived          false
                           :entity_id         (:entity_id personal-collection)
                           :slug              "rasta_toucan_s_personal_collection"
                           :color             "#31698A"
                           :name              "Rasta Toucan's Personal Collection"
                           :personal_owner_id (mt/user->id :rasta)
                           :id                (:id (collection/user->personal-collection (mt/user->id :rasta)))
                           :location          "/"
                           :namespace         nil
                           :children          []
                           :authority_level   nil}
                          (some #(when (= (:id %) (:id (collection/user->personal-collection (mt/user->id :rasta))))
                                   %)
                                response)))))))))

(deftest collection-tree-exclude-archived-collections-test
  (testing "GET /api/collection/tree"
    (testing "Excludes archived collections (#19603)"
      (t2.with-temp/with-temp [Collection a {:name "A"}
                               Collection b {:name     "B archived"
                                             :location (collection/location-path a)
                                             :archived true}
                               Collection c {:name     "C archived"
                                             :archived true}]
        (let [ids      (set (map :id [a b c]))
              response (mt/user-http-request :rasta :get 200
                                             "collection/tree?exclude-archived=true")]
          (is (= [{:name "A" :children []}]
                 (collection-tree-view ids response))))))))

(deftest collection-tree-exclude-other-users-personal-collections-test
  (testing "GET /api/collection/tree"
    (testing "Excludes other user collections"
      (let [admin-collection (collection/user->personal-collection (mt/user->id :crowberto))
            lucky-collection (collection/user->personal-collection (mt/user->id :lucky))]
        (t2.with-temp/with-temp [Collection ac {:name "Admin Child" :location (collection/location-path admin-collection)}
                                 Collection lc {:name "Lucky Child" :location (collection/location-path lucky-collection)}
                                 Collection a  {:name "A"}
                                 Collection b  {:name     "B"
                                                :location (collection/location-path a)}
                                 Collection c  {:name "C"}]
          (let [ids                   (set (map :id [admin-collection lucky-collection ac lc a b c]))
                admin-response        (mt/user-http-request :crowberto :get 200
                                                            "collection/tree")
                admin-response-ex     (mt/user-http-request :crowberto :get 200
                                                            "collection/tree?exclude-other-user-collections=true")
                non-admin-response    (mt/user-http-request :lucky :get 200
                                                            "collection/tree")
                non-admin-response-ex (mt/user-http-request :lucky :get 200
                                                            "collection/tree?exclude-other-user-collections=true")]
            (testing "By default, our admin can see everything"
              (is (= [{:name "A", :children [{:name "B", :children []}]}
                      {:name "C", :children []}
                      {:name "Crowberto Corv's Personal Collection", :children [{:name "Admin Child", :children []}]}
                      {:name "Lucky Pigeon's Personal Collection", :children [{:name "Lucky Child", :children []}]}]
                     (collection-tree-view ids admin-response))))
            (testing "When excluding other user collections, the admin only sees their own collections and shared collections"
              (is (= [{:name "A", :children [{:name "B", :children []}]}
                      {:name "C", :children []}
                      {:name "Crowberto Corv's Personal Collection", :children [{:name "Admin Child", :children []}]}]
                     (collection-tree-view ids admin-response-ex))))
            (testing "A non admin only sees their own collections without the flag..."
              (is (= [{:name "A", :children [{:name "B", :children []}]}
                      {:name "C", :children []}
                      {:name "Lucky Pigeon's Personal Collection", :children [{:name "Lucky Child", :children []}]}]
                     (collection-tree-view ids non-admin-response)))
              (testing "...as well as with the flag"
                (is (= [{:name "A", :children [{:name "B", :children []}]}
                        {:name "C", :children []}
                        {:name "Lucky Pigeon's Personal Collection", :children [{:name "Lucky Child", :children []}]}]
                       (collection-tree-view ids non-admin-response-ex)))))))))))

(deftest collection-tree-user-locale-test
  (testing "GET /api/collection/tree"
    (testing "for personal collections, it should return name and slug in user's locale"
      (with-french-user-and-personal-collection user collection
        (is (partial= {:description       nil
                       :archived          false
                       :entity_id         (:entity_id collection)
                       :slug              "collection_personnelle_de_taco_bell"
                       :color             "#ABCDEF"
                       :name              "Collection personnelle de Taco Bell"
                       :personal_owner_id (:id user)
                       :id                (:id collection)
                       :location          "/"
                       :namespace         nil
                       :children          []
                       :authority_level   nil}
                      (some #(when (= (:id %) (:id collection)) %)
                            (mt/user-http-request user :get 200 "collection/tree"))))))))

(deftest collection-tree-child-permissions-test
  (testing "GET /api/collection/tree"
    (testing "Tree endpoint should still return Collections if we don't have perms for the parent Collection (#14114)"
      ;; Create a hierarchy like:
      ;;
      ;; + Our analytics (Revoke permissions to All Users)
      ;; +--+ Parent collection (Revoke permissions to All Users)
      ;;    +--+ Child collection (Give All Users group Curate access)
      (mt/with-non-admin-groups-no-root-collection-perms
        (t2.with-temp/with-temp [Collection parent-collection {:name "Parent"}
                                 Collection child-collection  {:name "Child", :location (format "/%d/" (:id parent-collection))}]
          (perms/revoke-collection-permissions! (perms-group/all-users) parent-collection)
          (perms/grant-collection-readwrite-permissions! (perms-group/all-users) child-collection)
          (is (= [{:name "Child", :children []}]
                 (collection-tree-view (map :id [parent-collection child-collection])
                                       (mt/user-http-request :rasta :get 200 "collection/tree"))))
          (is (= [{:name "Child", :children []}]
                 (collection-tree-view (map :id [parent-collection child-collection])
                                       (mt/user-http-request :rasta :get 200 "collection/tree"
                                                             :exclude-other-user-collections true)))))))))

(deftest collection-tree-namespace-parameter-test
  (testing "GET /api/collection/tree"
    (testing "Namespace parameter"
      (t2.with-temp/with-temp [Collection {normal-id :id} {:name "Normal Collection"}
                               Collection {coins-id :id}  {:name "Coin Collection", :namespace "currency"}]
        (let [ids [normal-id coins-id]]
          (testing "shouldn't show Collections of a different `:namespace` by default"
            (is (= [{:name "Normal Collection", :children []}]
                   (collection-tree-view ids (mt/user-http-request :rasta :get 200 "collection/tree")))))

          (perms/grant-collection-read-permissions! (perms-group/all-users) coins-id)
          (testing "By passing `:namespace` we should be able to see Collections of that `:namespace`"
            (testing "?namespace=currency"
              (is (= [{:name "Coin Collection", :children []}]
                     (collection-tree-view ids (mt/user-http-request :rasta :get 200 "collection/tree?namespace=currency")))))

            (testing "?namespace=stamps"
              (is (= []
                     (collection-tree-view ids (mt/user-http-request :rasta :get 200 "collection/tree?namespace=stamps")))))))))))

(deftest collection-tree-elide-collections-with-no-permissions-test
  (testing "GET /api/collection/tree"
    (testing "Tree should elide Collections for which we have no permissions (#14280)"
      ;; Create hierarchy like
      ;;
      ;;     +-> B*
      ;;     |
      ;; A* -+-> C -+-> D -> E*
      ;;            |
      ;;            +-> F* -> G*
      ;;
      ;; Grant perms for collections with a `*`. Should see
      ;;
      ;;     +-> B*
      ;;     |
      ;; A* -+-> E*
      ;;     |
      ;;     +-> F* -> G*
      (collection-test/with-collection-hierarchy [{:keys [a b e f g], :as collections}]
        (doseq [collection [a b e f g]]
          (perms/grant-collection-read-permissions! (perms-group/all-users) collection))
        (is (= [{:name     "A"
                 :children [{:name "B", :children []}
                            {:name "E", :children []}
                            {:name     "F"
                             :children [{:name "G", :children []}]}]}]
               (collection-tree-transform
                (let [ids-to-keep (set (map u/the-id (vals collections)))]
                  (fn [{collection-id :id, :as collection}]
                    (when (or (not collection-id)
                              (ids-to-keep collection-id))
                      (select-keys collection [:name :children]))))
                (mt/user-http-request :rasta :get 200 "collection/tree"))))))))

;;; +----------------------------------------------------------------------------------------------------------------+
;;; |                                              GET /collection/:id                                               |
;;; +----------------------------------------------------------------------------------------------------------------+

(deftest fetch-collection-test
  (testing "GET /api/collection/:id"
    (testing "check that we can see collection details"
      (t2.with-temp/with-temp [Collection collection {:name "Coin Collection"}]
        (is (=? {:name "Coin Collection"}
                (mt/user-http-request :rasta :get 200 (str "collection/" (u/the-id collection)))))))

    (testing "check that collections detail properly checks permissions"
      (mt/with-non-admin-groups-no-root-collection-perms
        (t2.with-temp/with-temp [Collection collection]
          (is (= "You don't have permissions to do that."
                 (mt/user-http-request :rasta :get 403 (str "collection/" (u/the-id collection))))))))

    (testing "for personal collections, it should return name and slug in user's locale"
      (with-french-user-and-personal-collection user collection
        (is (=? {:name "Collection personnelle de Taco Bell"
                 :slug "collection_personnelle_de_taco_bell"}
                (mt/user-http-request (:id user) :get 200 (str "collection/" (:id collection)))))))))

;;; ------------------------------------------------ Collection Items ------------------------------------------------

(defn- do-with-some-children-of-collection [collection-or-id-or-nil f]
  (mt/with-non-admin-groups-no-root-collection-perms
    (let [collection-id-or-nil (when collection-or-id-or-nil
                                 (u/the-id collection-or-id-or-nil))]
      (t2.with-temp/with-temp [Card          {card-id :id}                     {:name               "Birthday Card"
                                                                                :collection_preview false
                                                                                :collection_id      collection-id-or-nil}
                               Dashboard     {dashboard-id :id}                {:name          "Dine & Dashboard"
                                                                                :collection_id collection-id-or-nil}
                               Pulse         {pulse-id :id, :as _pulse}        {:name          "Electro-Magnetic Pulse"
                                                                                :collection_id collection-id-or-nil}
                               ;; this is a dashboard subscription
                               DashboardCard {dashboard-card-id :id}           {:dashboard_id dashboard-id
                                                                                :card_id      card-id}
                               Pulse         {dashboard-sub-pulse-id :id}      {:name          "Acme Products"
                                                                                :collection_id collection-id-or-nil}
                               PulseCard     {dashboard-sub-pulse-card-id :id} {:card_id           card-id
                                                                                :dashboard_card_id dashboard-card-id
                                                                                :pulse_id          dashboard-sub-pulse-id}]
        (f {:card-id                         card-id
            :dashboard-id                    dashboard-id
            :pulse-id                        pulse-id
            :dashboard-subscription-pulse-id dashboard-sub-pulse-id
            :dashboard-sub-pulse-card-id     dashboard-sub-pulse-card-id})))))

(defmacro ^:private with-some-children-of-collection {:style/indent 1} [collection-or-id-or-nil & body]
  `(do-with-some-children-of-collection
    ~collection-or-id-or-nil
    (fn [~'&ids]
      ~@body)))

(defn- remove-non-test-items
  "Remove Cards, Dashboards, and Pulses that aren't the 'Birthday Card'/'Dine & Dashboard'/'Electro-Magnetic Pulse'
  created by `with-some-children-of-collection`."
  [items {:keys [card-id dashboard-id pulse-id]}]
  (filter (fn [{:keys [id model]}]
            (case model
              ("card" "dataset") (= id card-id)
              "dashboard"        (= id dashboard-id)
              "pulse"            (= id pulse-id)
              true))
          items))

(defn- remove-non-personal-collections
  [items]
  (remove (fn [{:keys [model name]}]
            (when (= model "collection")
              (not (str/includes? name "Personal Collection"))))
          items))

(defn- default-item [{:keys [model] :as item-map}]
  (merge {:id true, :collection_position nil, :entity_id true}
         (when (= model "collection")
           {:authority_level nil})
         (when (= model "card")
           {:moderated_status nil})
         item-map))

(defn- collection-item [collection-name & {:as extra-keypairs}]
  (let [personal-collection (str/ends-with? collection-name "Personal Collection")]
    (merge (cond->
            {:id              true
             :description     nil
             :can_write       personal-collection
             :model           "collection"
             :authority_level nil
             :entity_id       true
             :name            collection-name}
            personal-collection (assoc :personal_owner_id personal-collection))
           extra-keypairs)))

(deftest collection-items-return-cards-test
  (testing "GET /api/collection/:id/items"
    (testing "check that cards are returned with the collection/items endpoint"
      (t2.with-temp/with-temp [Collection       collection             {}
                               User             {user-id :id}          {:first_name "x" :last_name "x" :email "zzzz@example.com"}
                               Card             {card-id :id :as card} {:collection_id (u/the-id collection)}
                               ModerationReview _                      {:moderated_item_type "card"
                                                                        :moderated_item_id   card-id
                                                                        :status              "verified"
                                                                        :moderator_id        user-id
                                                                        :most_recent         true}]
        (is (= (mt/obj->json->obj
                 [{:id                  card-id
                   :name                (:name card)
                   :collection_position nil
                   :collection_preview  true
                   :database_id         nil
                   :display             "table"
                   :description         nil
                   :entity_id           (:entity_id card)
                   :moderated_status    "verified"
                   :model               "card"
                   :fully_parametrized  true}])
               (mt/obj->json->obj
                 (:data (mt/user-http-request :crowberto :get 200
                                              (str "collection/" (u/the-id collection) "/items"))))))))))

(deftest collection-items-return-database-id-for-datasets-test
  (testing "GET /api/collection/:id/items"
    (testing "Database id is returned for items in which dataset is true"
      (t2.with-temp/with-temp [Collection collection      {}
                               User       _               {:first_name "x" :last_name "x" :email "zzzz@example.com"}
                               Card       {card-id-1 :id} {:dataset       true
                                                           :collection_id (u/the-id collection)}
                               Card       {card-id-2 :id} {:collection_id (u/the-id collection)}]
        (is (= #{{:id card-id-1 :database_id (mt/id)}
                 {:id card-id-2 :database_id nil}}
               (->> (:data (mt/user-http-request :crowberto :get 200
                                                 (str "collection/" (u/the-id collection) "/items")))
                    (map #(select-keys % [:id :database_id]))
                    set)))))))

(deftest collection-items-limit-offset-test
  (testing "GET /api/collection/:id/items"
    (testing "check that limit and offset work and total comes back"
      (t2.with-temp/with-temp [Collection collection {}
                               Card       _ {:collection_id (u/the-id collection)}
                               Card       _ {:collection_id (u/the-id collection)}
                               Card       _ {:collection_id (u/the-id collection)}]
        (is (= 2 (count (:data (mt/user-http-request :crowberto :get 200 (str "collection/" (u/the-id collection) "/items") :limit "2" :offset "1")))))
        (is (= 1 (count (:data (mt/user-http-request :crowberto :get 200 (str "collection/" (u/the-id collection) "/items") :limit "2" :offset "2")))))
        (is (= 3 (:total (mt/user-http-request :crowberto :get 200 (str "collection/" (u/the-id collection) "/items") :limit "2" :offset "1"))))))))

(deftest collection-items-pinning-filtering-test
  (testing "GET /api/collection/:id/items"
    (testing "check that pinning filtering exists"
      (t2.with-temp/with-temp [Collection collection {}
                               Card       _ {:collection_id       (u/the-id collection)
                                             :collection_position 1
                                             :name                "pinned-1"}
                               Card       _ {:collection_id       (u/the-id collection)
                                             :collection_position 1
                                             :name                "pinned-2"}
                               Card       _ {:collection_id (u/the-id collection)
                                             :name          "unpinned-card"}
                               Timeline   _ {:collection_id (u/the-id collection)
                                             :name          "timeline"}]
        (letfn [(fetch [pin-state]
                  (:data (mt/user-http-request :crowberto :get 200
                                               (str "collection/" (u/the-id collection) "/items")
                                               :pinned_state pin-state)))]
          (is (= #{"pinned-1" "pinned-2"}
                 (->> (fetch "is_pinned")
                      (map :name)
                      set)))
          (is (= #{"timeline" "unpinned-card"}
                 (->> (fetch "is_not_pinned")
                      (map :name)
                      set))))))))

(deftest collection-items-children-test
  (testing "GET /api/collection/:id/items"
    (testing "check that you get to see the children as appropriate"
      (t2.with-temp/with-temp [Collection collection {:name "Debt Collection"}]
        (perms/grant-collection-read-permissions! (perms-group/all-users) collection)
        (with-some-children-of-collection collection
          (is (partial= (-> (mapv default-item [{:name "Acme Products", :model "pulse", :entity_id true}
                                                {:name               "Birthday Card", :description nil,     :model     "card",
                                                 :collection_preview false,           :display     "table", :entity_id true}
                                                {:name "Dine & Dashboard", :description nil, :model "dashboard", :entity_id true}
                                                {:name "Electro-Magnetic Pulse", :model "pulse", :entity_id true}])
                            (assoc-in [1 :fully_parametrized] true))
                        (mt/boolean-ids-and-timestamps
                         (:data (mt/user-http-request :rasta :get 200 (str "collection/" (u/the-id collection) "/items"))))))))

      (testing "...and that you can also filter so that you only see the children you want to see"
        (t2.with-temp/with-temp [Collection collection {:name "Art Collection"}]
          (perms/grant-collection-read-permissions! (perms-group/all-users) collection)
          (with-some-children-of-collection collection
            (is (partial= ()
                          (mt/boolean-ids-and-timestamps
                           (:data (mt/user-http-request :rasta :get 200 (str "collection/" (u/the-id collection) "/items") :models "no_models")))))
            (is (partial= [(default-item {:name "Dine & Dashboard", :description nil, :model "dashboard", :entity_id true})]
                          (mt/boolean-ids-and-timestamps
                           (:data (mt/user-http-request :rasta :get 200 (str "collection/" (u/the-id collection) "/items") :models "dashboard")))))
            (is (partial= [(-> {:name               "Birthday Card", :description nil,     :model     "card",
                                :collection_preview false,           :display     "table", :entity_id true}
                               default-item
                               (assoc :fully_parametrized true))
                           (default-item {:name "Dine & Dashboard", :description nil, :model "dashboard", :entity_id true})]
                          (mt/boolean-ids-and-timestamps
                           (:data (mt/user-http-request :rasta :get 200 (str "collection/" (u/the-id collection) "/items")
                                                        :models "dashboard" :models "card")))))))))))

(deftest collection-items-archived-parameter-test
  (testing "GET /api/collection/:id/items"
    (testing "Let's make sure the `archived` option works."
      (t2.with-temp/with-temp [Collection collection {:name "Art Collection"}]
        (perms/grant-collection-read-permissions! (perms-group/all-users) collection)
        (with-some-children-of-collection collection
          (t2/update! Dashboard {:collection_id (u/the-id collection)} {:archived true})
          (is (partial= [(default-item {:name "Dine & Dashboard", :description nil, :model "dashboard", :entity_id true})]
                        (mt/boolean-ids-and-timestamps
                         (:data (mt/user-http-request :rasta :get 200 (str "collection/" (u/the-id collection) "/items?archived=true")))))))))))

(deftest collection-items-revision-history-and-ordering-test
  (testing "GET /api/collection/:id/items"
    (t2.with-temp/with-temp [Collection {collection-id :id}      {:name "Collection with Items"}
                             User       {user1-id :id}           {:first_name "Test" :last_name "AAAA" :email "aaaa@example.com"}
                             User       {user2-id :id}           {:first_name "Test" :last_name "ZZZZ" :email "zzzz@example.com"}
                             Card       {card1-id :id :as card1} {:name "Card with history 1" :collection_id collection-id}
                             Card       {card2-id :id :as card2} {:name "Card with history 2" :collection_id collection-id}
                             Card       _                        {:name "ZZ" :collection_id collection-id}
                             Card       _                        {:name "AA" :collection_id collection-id}
                             Revision   revision1                {:model    "Card"
                                                                  :model_id card1-id
                                                                  :user_id  user2-id
                                                                  :object   (revision/serialize-instance card1 card1-id card1)}
                             Revision   _revision2               {:model    "Card"
                                                                  :model_id card2-id
                                                                  :user_id  user1-id
                                                                  :object   (revision/serialize-instance card2 card2-id card2)}]
      ;; need different timestamps and Revision has a pre-update to throw as they aren't editable
      (is (= 1
             (t2/query-one {:update :revision
                            ;; in the past
                            :set    {:timestamp (.minusHours (ZonedDateTime/now (ZoneId/of "UTC")) 24)}
                            :where  [:= :id (:id revision1)]})))
      (testing "Results include last edited information from the `Revision` table"
        (is (= [{:name "AA"}
                {:name "Card with history 1",
                 :last-edit-info
                 {:id         true,
                  :email      "zzzz@example.com",
                  :first_name "Test",
                  :last_name  "ZZZZ",
                  :timestamp  true}}
                {:name "Card with history 2",
                 :last-edit-info
                 {:id         true,
                  :email      "aaaa@example.com",
                  :first_name "Test",
                  :last_name  "AAAA",
                  ;; timestamp collapsed to true, ordinarily a OffsetDateTime
                  :timestamp  true}}
                {:name "ZZ"}]
               (->> (:data (mt/user-http-request :rasta :get 200 (str "collection/" collection-id "/items")))
                    mt/boolean-ids-and-timestamps
                    (map #(select-keys % [:name :last-edit-info]))))))
      (testing "Results can be ordered by last-edited-at"
        (testing "ascending"
          (is (= ["Card with history 1" "Card with history 2" "AA" "ZZ"]
                 (->> (mt/user-http-request :rasta :get 200 (str "collection/" collection-id "/items?sort_column=last_edited_at&sort_direction=asc"))
                      :data
                      (map :name)))))
        (testing "descending"
          (is (= ["Card with history 2" "Card with history 1" "AA" "ZZ"]
                 (->> (mt/user-http-request :rasta :get 200 (str "collection/" collection-id "/items?sort_column=last_edited_at&sort_direction=desc"))
                      :data
                      (map :name))))))
      (testing "Results can be ordered by last-edited-by"
        (testing "ascending"
          ;; card with history 2 has user Test AAAA, history 1 user Test ZZZZ
          (is (= ["Card with history 2" "Card with history 1" "AA" "ZZ"]
                 (->> (mt/user-http-request :rasta :get 200 (str "collection/" collection-id "/items?sort_column=last_edited_by&sort_direction=asc"))
                      :data
                      (map :name)))))
        (testing "descending"
          (is (= ["Card with history 1" "Card with history 2" "AA" "ZZ"]
                 (->> (mt/user-http-request :rasta :get 200 (str "collection/" collection-id "/items?sort_column=last_edited_by&sort_direction=desc"))
                      :data
                      (map :name)))))))))

(deftest collection-items-order-by-model-test
  (testing "GET /api/collection/:id/items"
    (testing "Results can be ordered by model"
      (t2.with-temp/with-temp [Collection {collection-id :id} {:name "Collection with Items"}
                               Card       _ {:name "ZZ" :collection_id collection-id}
                               Card       _ {:name "AA" :collection_id collection-id}
                               Dashboard  _ {:name "ZZ" :collection_id collection-id}
                               Dashboard  _ {:name "AA" :collection_id collection-id}
                               Pulse      _ {:name "ZZ" :collection_id collection-id}
                               Pulse      _ {:name "AA" :collection_id collection-id}]
        (testing "sort direction asc"
          (is (= [["dashboard" "AA"] ["dashboard" "ZZ"] ["pulse" "AA"] ["pulse" "ZZ"] ["card" "AA"] ["card" "ZZ"]]
                 (->> (mt/user-http-request :rasta :get 200 (str "collection/" collection-id "/items?sort_column=model&sort_direction=asc"))
                      :data
                      (map (juxt :model :name))))))
        (testing "sort direction desc"
          (is (= [["card" "AA"] ["card" "ZZ"] ["pulse" "AA"] ["pulse" "ZZ"] ["dashboard" "AA"] ["dashboard" "ZZ"]]
                 (->> (mt/user-http-request :rasta :get 200 (str "collection/" collection-id "/items?sort_column=model&sort_direction=desc"))
                      :data
                      (map (juxt :model :name))))))))))

(deftest collection-items-include-latest-revision-test
  (testing "GET /api/collection/:id/items"
    (testing "Results have the lastest revision timestamp"
      (t2.with-temp/with-temp [Collection {collection-id :id}              {:name "Collection with Items"}
                               User       {failuser-id :id}                {:first_name "failure" :last_name "failure" :email "failure@example.com"}
                               User       {passuser-id :id}                {:first_name "pass" :last_name "pass" :email "pass@example.com"}
                               Card       {card-id :id :as card}           {:name "card" :collection_id collection-id}
                               Dashboard  {dashboard-id :id :as dashboard} {:name "dashboard" :collection_id collection-id}
                               Revision   card-revision1 {:model    "Card"
                                                          :model_id card-id
                                                          :user_id  failuser-id
                                                          :object   (revision/serialize-instance card card-id card)}
                               Revision   card-revision2 {:model    "Card"
                                                          :model_id card-id
                                                          :user_id  failuser-id
                                                          :object   (revision/serialize-instance card card-id card)}
                               Revision   dash-revision1 {:model    "Dashboard"
                                                          :model_id dashboard-id
                                                          :user_id  failuser-id
                                                          :object   (revision/serialize-instance dashboard dashboard-id dashboard)}
                               Revision   dash-revision2 {:model    "Dashboard"
                                                          :model_id dashboard-id
                                                          :user_id  failuser-id
                                                          :object   (revision/serialize-instance dashboard dashboard-id dashboard)}]
        (letfn [(at-year [year] (ZonedDateTime/of year 1 1 0 0 0 0 (ZoneId/of "UTC")))]
          (t2/query-one {:update :revision
                         ;; in the past
                         :set    {:timestamp (at-year 2015)}
                         :where  [:in :id (map :id [card-revision1 dash-revision1])]})
          ;; mark the later revisions with the user with name "pass". Note important that its the later revision by
          ;; id. Query assumes increasing timestamps with ids
          (t2/query-one {:update :revision
                         :set    {:timestamp (at-year 2021)
                                  :user_id   passuser-id}
                         :where  [:in :id (map :id [card-revision2 dash-revision2])]}))
        (is (= ["pass" "pass"]
               (->> (mt/user-http-request :rasta :get 200 (str "collection/" collection-id "/items") :models ["dashboard" "card"])
                    :data
                    (map (comp :last_name :last-edit-info)))))))))

(deftest collection-items-include-authority-level-test
  (testing "GET /api/collection/:id/items"
    (testing "Results include authority_level"
      (t2.with-temp/with-temp [Collection {collection-id :id} {:name "Collection with Items"}
                               Collection _                   {:name "subcollection"
                                                               :location (format "/%d/" collection-id)
                                                               :authority_level "official"}
                               Card       _                   {:name "card" :collection_id collection-id}
                               Dashboard  _                   {:name "dash" :collection_id collection-id}]
        (let [items (->> (mt/user-http-request :rasta :get 200 (str "collection/" collection-id "/items")
                                               :models ["dashboard" "card" "collection"])
                         :data)]
          (is (= #{{:name "card"}
                   {:name "dash"}
                   {:name "subcollection" :authority_level "official"}}
                 (into #{} (map #(select-keys % [:name :authority_level]))
                       items))))))))

(deftest collection-items-include-datasets-test
  (testing "GET /api/collection/:id/items"
    (testing "Includes datasets"
      (t2.with-temp/with-temp [Collection {collection-id :id} {:name "Collection with Items"}
                               Collection _                   {:name "subcollection"
                                                               :location (format "/%d/" collection-id)
                                                               :authority_level "official"}
                               Card       _                   {:name "card" :collection_id collection-id}
                               Card       _                   {:name "dataset" :dataset true :collection_id collection-id}
                               Dashboard  _                   {:name "dash" :collection_id collection-id}]
        (let [items (:data (mt/user-http-request :rasta :get 200 (format "collection/%d/items" collection-id)
                                                 :models ["dashboard" "card" "collection"]))]
          (is (= #{"card" "dash" "subcollection"}
                 (into #{} (map :name) items))))
        (let [items  (:data (mt/user-http-request :rasta :get 200 (format "collection/%d/items" collection-id)
                                                  :models ["dashboard" "card" "collection" "dataset"]))]
          (is (= #{"card" "dash" "subcollection" "dataset"}
                 (into #{} (map :name) items))))
        (let [items (:data (mt/user-http-request :rasta :get 200 (str "collection/" collection-id "/items")))]
          (is (= #{"card" "dash" "subcollection" "dataset"}
                 (into #{} (map :name) items))))))))

(deftest children-sort-clause-test
  (testing "Default sort"
    (doseq [app-db [:mysql :h2 :postgres]]
      (is (= [[:%lower.name :asc]]
             (api.collection/children-sort-clause nil app-db)))))
  (testing "Sorting by last-edited-at"
    (is (= [[:%isnull.last_edit_timestamp]
            [:last_edit_timestamp :asc]
            [:%lower.name :asc]]
           (api.collection/children-sort-clause [:last-edited-at :asc] :mysql)))
    (is (= [[:last_edit_timestamp :nulls-last]
            [:last_edit_timestamp :asc]
            [:%lower.name :asc]]
           (api.collection/children-sort-clause [:last-edited-at :asc] :postgres))))
  (testing "Sorting by last-edited-by"
    (is (= [[:last_edit_last_name :nulls-last]
            [:last_edit_last_name :asc]
            [:last_edit_first_name :nulls-last]
            [:last_edit_first_name :asc]
            [:%lower.name :asc]]
           (api.collection/children-sort-clause [:last-edited-by :asc] :postgres)))
    (is (= [[:%isnull.last_edit_last_name]
            [:last_edit_last_name :asc]
            [:%isnull.last_edit_first_name]
            [:last_edit_first_name :asc]
            [:%lower.name :asc]]
           (api.collection/children-sort-clause [:last-edited-by :asc] :mysql))))
  (testing "Sortinb by model"
    (is (= [[:model_ranking :asc]
            [:%lower.name :asc]]
           (api.collection/children-sort-clause [:model :asc] :postgres)))
    (is (= [[:model_ranking :desc]
            [:%lower.name :asc]]
           (api.collection/children-sort-clause [:model :desc] :mysql)))))

(deftest snippet-collection-items-test
  (testing "GET /api/collection/:id/items"
    (testing "Native query snippets should come back when fetching the items in a Collection in the `:snippets` namespace"
      (t2.with-temp/with-temp [Collection         collection {:namespace "snippets", :name "My Snippet Collection"}
                               NativeQuerySnippet snippet    {:collection_id (:id collection), :name "My Snippet"}
                               NativeQuerySnippet archived   {:collection_id (:id collection) , :name "Archived Snippet", :archived true}]
        (is (partial= [{:id        (:id snippet)
                        :name      "My Snippet"
                        :entity_id (:entity_id snippet)
                        :model     "snippet"}]
                      (:data (mt/user-http-request :rasta :get 200 (format "collection/%d/items" (:id collection))))))

        (testing "\nShould be able to fetch archived Snippets"
          (is (partial= [{:id        (:id archived)
                          :name      "Archived Snippet"
                          :entity_id (:entity_id archived)
                          :model     "snippet"}]
                        (:data (mt/user-http-request :rasta :get 200 (format "collection/%d/items?archived=true" (:id collection)))))))

        (testing "\nShould be able to pass ?model=snippet, even though it makes no difference in this case"
          (is (partial= [{:id        (:id snippet)
                          :name      "My Snippet"
                          :entity_id (:entity_id snippet)
                          :model     "snippet"}]
                        (:data (mt/user-http-request :rasta :get 200 (format "collection/%d/items?model=snippet" (:id collection)))))))

        (testing "Snippets in nested collections should be returned as a flat list on OSS"
          (premium-features-test/with-premium-features #{}
             (t2.with-temp/with-temp [:model/Collection  sub-collection {:namespace "snippets"
                                                                         :name      "Nested Snippet Collection"
                                                                         :location  (collection/location-path collection)}
                                      :model/NativeQuerySnippet sub-snippet {:collection_id (:id sub-collection)
                                                                             :name          "Nested Snippet"}]
               (is (=?
                    [{:id (:id snippet), :name "My Snippet"}
                     {:id (:id sub-snippet), :name "Nested Snippet"}]
                    (:data (mt/user-http-request :rasta :get 200 (format "collection/%d/items" (:id collection)))))))))))))


;;; --------------------------------- Fetching Personal Collections (Ours & Others') ---------------------------------

(defn- lucky-personal-collection []
  (merge
   (mt/object-defaults Collection)
   {:slug                "lucky_pigeon_s_personal_collection"
    :color               "#31698A"
    :can_write           true
    :name                "Lucky Pigeon's Personal Collection"
    :personal_owner_id   (mt/user->id :lucky)
    :effective_ancestors [{:metabase.models.collection.root/is-root? true
                           :name                                     "Our analytics"
                           :id                                       "root"
                           :authority_level                          nil
                           :can_write                                true}]
    :effective_location  "/"
    :parent_id           nil
    :location            "/"}
   (select-keys (collection/user->personal-collection (mt/user->id :lucky))
                [:id :entity_id :created_at])))

(defn- lucky-personal-collection-id
  []
  (u/the-id (collection/user->personal-collection (mt/user->id :lucky))))

(defn- api-get-lucky-personal-collection [user-kw & {:keys [expected-status-code], :or {expected-status-code 200}}]
  (mt/user-http-request user-kw :get expected-status-code (str "collection/" (lucky-personal-collection-id))))

(defn- api-get-lucky-personal-collection-items [user-kw & {:keys [expected-status-code], :or {expected-status-code 200}}]
  (:data (mt/user-http-request user-kw :get expected-status-code (str "collection/" (lucky-personal-collection-id) "/items"))))

(deftest fetch-personal-collection-test
  (testing "GET /api/collection/:id"
    (testing "Can we use this endpoint to fetch our own Personal Collection?"
      (is (= (lucky-personal-collection)
             (api-get-lucky-personal-collection :lucky))))

    (testing "Can and admin use this endpoint to fetch someone else's Personal Collection?"
      (is (= (lucky-personal-collection)
             (api-get-lucky-personal-collection :crowberto))))

    (testing "Other, non-admin Users should not be allowed to fetch others' Personal Collections!"
      (is (= "You don't have permissions to do that."
             (api-get-lucky-personal-collection :rasta, :expected-status-code 403))))))

(def ^:private lucky-personal-subcollection-item
  [(collection-item "Lucky's Personal Sub-Collection" :can_write true)])

(defn- api-get-lucky-personal-collection-with-subcollection [user-kw]
  (t2.with-temp/with-temp [Collection _ {:name     "Lucky's Personal Sub-Collection"
                                         :location (collection/children-location
                                                    (collection/user->personal-collection (mt/user->id :lucky)))}]
    (mt/boolean-ids-and-timestamps (api-get-lucky-personal-collection-items user-kw))))

(deftest fetch-personal-collection-items-test
  (testing "GET /api/collection/:id/items"
    (testing "If we have a sub-Collection of our Personal Collection, that should show up"
      (is (partial= lucky-personal-subcollection-item
                    (api-get-lucky-personal-collection-with-subcollection :lucky))))

    (testing "sub-Collections of other's Personal Collections should show up for admins as well"
      (is (partial= lucky-personal-subcollection-item
                    (api-get-lucky-personal-collection-with-subcollection :crowberto))))))


;;; ------------------------------------ Effective Ancestors & Effective Children ------------------------------------

(defn- format-ancestors
  "Nicely format the `:effective_` results from an API call."
  [results]
  (-> results
      (select-keys [:effective_ancestors :effective_location])
      (update :effective_ancestors (partial map #(update % :id integer?)))
      (update :effective_location collection-test/location-path-ids->names)))

(defn- api-get-collection-ancestors
  "Call the API with Rasta to fetch `collection-or-id` and put the `:effective_` results in a nice format for the tests
  below."
  [collection-or-id & additional-query-params]
  (format-ancestors (apply mt/user-http-request :rasta :get 200
                           (str "collection/" (u/the-id collection-or-id))
                           additional-query-params)))

(defn- api-get-collection-children
  [collection-or-id & additional-get-params]
  (mt/boolean-ids-and-timestamps (:data (apply mt/user-http-request :rasta
                                         :get 200 (str "collection/" (u/the-id collection-or-id) "/items")
                                         additional-get-params))))

;;; for the tests below, create hierarchy like
;;;
;;;     +-> B*
;;;     |
;;; A* -+-> C* +-> D* -> E
;;;            |
;;;            +-> F --> G*
;;;
;;; Grant perms for collections with a `*`. Should see
;;;
;;;     +-> B*
;;;     |
;;; A* -+-> C* +-> D*
;;;            |
;;;            +-> G*

(deftest effective-ancestors-and-children-test
  (testing "does a top-level Collection like A have the correct Children?"
    (with-collection-hierarchy [a b c d g]
      (testing "ancestors"
        (is (= {:effective_ancestors []
                :effective_location  "/"}
               (api-get-collection-ancestors a))))
      (testing "children"
        (is (partial= (map collection-item ["B" "C"])
                      (api-get-collection-children a)))))))

(deftest effective-ancestors-and-children-second-level-collection-test
  (testing "does a second-level Collection have its parent and its children?"
    (with-collection-hierarchy [a b c d g]
      (testing "ancestors"
        (is (= {:effective_ancestors [{:name "A", :id true, :can_write false, :personal_owner_id nil}]
                :effective_location  "/A/"}
               (api-get-collection-ancestors c))))
      (testing "children"
        (is (partial= (map collection-item ["D" "G"])
                      (api-get-collection-children c)))))))

(deftest effective-ancestors-and-children-third-level-collection-test
  (testing "Does a third-level Collection? have its parent and its children?"
    (with-collection-hierarchy [a b c d g]
      (testing "ancestors"
        (is (= {:effective_ancestors [{:name "A", :id true, :can_write false, :personal_owner_id nil}
                                      {:name "C", :id true, :can_write false, :personal_owner_id nil}]
                :effective_location  "/A/C/"}
               (api-get-collection-ancestors d))))
      (testing "children"
        (is (= []
               (api-get-collection-children d)))))))

(deftest effective-ancestors-and-children-of-d-test
  (testing (str "for D: if we remove perms for C we should only have A as an ancestor; effective_location should lie "
                "and say we are a child of A")
    (with-collection-hierarchy [a b d g]
      (testing "ancestors"
        (is (= {:effective_ancestors [{:name "A", :id true, :can_write false, :personal_owner_id nil}]
                :effective_location  "/A/"}
               (api-get-collection-ancestors d))))
      (testing "children"
        (is (= []
               (api-get-collection-children d))))))
  (testing "for D: If, on the other hand, we remove A, we should see C as the only ancestor and as a root-level Collection."
    (with-collection-hierarchy [b c d g]
      (testing "ancestors"
        (is (= {:effective_ancestors [{:name "C", :id true, :can_write false, :personal_owner_id nil}]
                :effective_location  "/C/"}
               (api-get-collection-ancestors d))))
      (testing "children"
        (is (= []
               (api-get-collection-children d)))))))

(deftest effective-ancestors-and-children-of-c-test
  (testing "for C: if we remove D we should get E and F as effective children"
    (with-collection-hierarchy [a b c e f g]
      (testing "ancestors"
        (is (= {:effective_ancestors [{:name "A", :id true, :can_write false, :personal_owner_id nil}]
                :effective_location  "/A/"}
               (api-get-collection-ancestors c))))
      (testing "children"
        (is (partial= (map collection-item ["E" "F"])
                      (api-get-collection-children c)))))))

(deftest effective-ancestors-and-children-collapse-multiple-generations-test
  (testing "Make sure we can collapse multiple generations. For A: removing C and D should move up E and F"
    (with-collection-hierarchy [a b e f g]
      (testing "ancestors"
        (is (= {:effective_ancestors []
                :effective_location  "/"}
               (api-get-collection-ancestors a))))
      (testing "children"
        (is (partial= (map collection-item ["B" "E" "F"])
                      (api-get-collection-children a)))))))

(deftest effective-ancestors-and-children-archived-test
  (testing "Let's make sure the 'archived` option works on Collections, nested or not"
    (with-collection-hierarchy [a b c]
      (t2/update! Collection (u/the-id b) {:archived true})
      (testing "ancestors"
        (is (= {:effective_ancestors []
                :effective_location  "/"}
               (api-get-collection-ancestors a :archived true))))
      (testing "children"
        (is (partial= [(collection-item "B")]
                      (api-get-collection-children a :archived true)))))))

(deftest personal-collection-ancestors-test
  (testing "Effective ancestors of a personal collection will contain a :personal_owner_id"
    (let [root-owner-id   (u/the-id (test.users/fetch-user :rasta))
          root-collection (t2/select-one Collection :personal_owner_id root-owner-id)]
      (t2.with-temp/with-temp [Collection collection {:name     "Som Test Child Collection"
                                                      :location (collection/location-path root-collection)}]
        (is (= [{:metabase.models.collection.root/is-root? true,
                 :authority_level                          nil,
                 :name                                     "Our analytics",
                 :id                                       false,
                 :can_write                                true}
                {:name              "Rasta Toucan's Personal Collection",
                 :id                true,
                 :personal_owner_id root-owner-id,
                 :can_write         true}]
               (:effective_ancestors (api-get-collection-ancestors collection))))))))

;;; +----------------------------------------------------------------------------------------------------------------+
;;; |                                              GET /collection/root                                              |
;;; +----------------------------------------------------------------------------------------------------------------+

(deftest fetch-root-collection-test
  (testing "GET /api/collection/root"
    (testing "Check that we can see stuff that isn't in any Collection -- meaning they're in the so-called \"Root\" Collection"
      (is (= {:name                "Our analytics"
              :id                  "root"
              :can_write           true
              :effective_location  nil
              :effective_ancestors []
              :authority_level     nil
              :parent_id           nil}
             (with-some-children-of-collection nil
               (mt/user-http-request :crowberto :get 200 "collection/root")))))))

(defn results-matching [collection-items parameters]
  (-> collection-items
      (set/index (keys parameters))
      (get parameters)
      vec))

(deftest fetch-root-items-collection-test
  (testing "GET /api/collection/root/items"
    (testing "Make sure you can see everything for Users that can see everything"
      (is (partial= [(-> {:name               "Birthday Card", :description nil, :model "card",
                          :collection_preview false, :display "table"}
                         default-item
                         (assoc :fully_parametrized true))
                     (default-item {:name "Dine & Dashboard", :description nil, :model "dashboard"})
                     (default-item {:name "Electro-Magnetic Pulse", :model "pulse"})]
                    (with-some-children-of-collection nil
                      (-> (:data (mt/user-http-request :crowberto :get 200 "collection/root/items"))
                          (remove-non-test-items &ids)
                          remove-non-personal-collections
                          mt/boolean-ids-and-timestamps)))))))

(deftest fetch-root-items-limit-and-offset-test
  (testing "GET /api/collection/root/items"
    (with-some-children-of-collection nil
      (letfn [(items [limit offset]
                (:data (mt/user-http-request :crowberto :get 200 "collection/root/items"
                                             :limit (str limit), :offset (str offset))))]
        (let [[_a-1 b-1 :as items-1] (items 2 0)]
          (is (= 2
                 (count items-1)))
          (let [[a-2 _b-2 :as items-2] (items 2 1)]
            (is (= 2
                   (count items-2)))
            (is (= b-1 a-2))
            (is (not= items-1 items-2))))))))

(deftest fetch-root-items-total-test
  (testing "GET /api/collection/root/items"
    (testing "Include :total, even with limit and offset"
      (with-some-children-of-collection nil
        ;; `:total` should be at least 4 items based on `with-some-children-of-collection`. Might be a bit more if
        ;; other stuff was created
        (is (<= 4 (:total (mt/user-http-request :crowberto :get 200 "collection/root/items" :limit "2" :offset "1"))))))))

(deftest fetch-root-items-permissions-test
  (testing "GET /api/collection/root/items"
    (testing "we don't let you see stuff you wouldn't otherwise be allowed to see"
      (is (= []
             ;; if a User doesn't have perms for the Root Collection then they don't get to see things with no collection_id
             (with-some-children-of-collection nil
               (-> (:data (mt/user-http-request :rasta :get 200 "collection/root/items"))
                   remove-non-personal-collections
                   mt/boolean-ids-and-timestamps))))
      (testing "...but if they have read perms for the Root Collection they should get to see them"
        (with-some-children-of-collection nil
          (t2.with-temp/with-temp [PermissionsGroup           group {}
                                   PermissionsGroupMembership _     {:user_id (mt/user->id :rasta), :group_id (u/the-id group)}]
            (perms/grant-permissions! group (perms/collection-read-path {:metabase.models.collection.root/is-root? true}))
            (is (partial= [(-> {:name               "Birthday Card", :description nil, :model "card",
                                :collection_preview false,           :display     "table"}
                               default-item
                               (assoc :fully_parametrized true))
                           (default-item {:name "Dine & Dashboard", :description nil, :model "dashboard"})
                           (default-item {:name "Electro-Magnetic Pulse", :model "pulse"})]
                          (-> (:data (mt/user-http-request :rasta :get 200 "collection/root/items"))
                              (remove-non-test-items &ids)
                              remove-non-personal-collections
                              mt/boolean-ids-and-timestamps)))))))))

(deftest fetch-root-items-do-not-include-personal-collections-test
  (testing "GET /api/collection/root/items"
    (testing "Personal collections do not show up as collection items"
      (is (= []
             (->> (:data (mt/user-http-request :rasta :get 200 "collection/root/items"))
                  (filter #(str/includes? (:name %) "Personal Collection"))))))
    (testing "Even admins don't see their personal collection here"
      (is (= []
             (->> (:data (mt/user-http-request :crowberto :get 200 "collection/root/items"))
                  (filter #(str/includes? (:name %) "Personal Collection")))))
      (testing "That includes sub-collections of Personal Collections! I shouldn't see them!"
        (t2.with-temp/with-temp [Collection _ {:name     "Lucky's Sub-Collection"
                                               :location (collection/children-location
                                                          (collection/user->personal-collection (mt/user->id :lucky)))}]
          (is (= []
                 (->> (:data (mt/user-http-request :crowberto :get 200 "collection/root/items"))
                      (filter #(str/includes? (:name %) "Personal Collection"))))))))))

(deftest fetch-root-items-archived-test
  (testing "GET /api/collection/root/items"
    (testing "Can we look for `archived` stuff with this endpoint?"
      (t2.with-temp/with-temp [Card card {:name "Business Card", :archived true}]
        (is (partial=
             [{:name                "Business Card"
               :description         nil
               :collection_position nil
               :collection_preview  true
               :display             "table"
               :moderated_status    nil
               :entity_id           (:entity_id card)
               :model               "card"
               :fully_parametrized  true}]
             (-> (mt/user-http-request :crowberto :get 200
                                       "collection/root/items?archived=true")
                 :data
                 (results-matching {:name "Business Card", :model "card"}))))))))

(deftest fetch-root-items-fully-parametrized-test ; [sic]
  (testing "GET /api/collection/root/items"
    (testing "fully_parametrized of a card"
      (testing "can be false"
        (t2.with-temp/with-temp [Card card {:name          "Business Card"
                                            :dataset_query {:native {:template-tags {:param0 {:default 0}
                                                                                     :param1 {:required false}
                                                                                     :param2 {:required false}}
                                                                     :query         "select {{param0}}, {{param1}} [[ , {{param2}} ]]"}}}]
          (is (partial= [{:name               "Business Card"
                          :entity_id          (:entity_id card)
                          :model              "card"
                          :fully_parametrized false}]
                        (-> (mt/user-http-request :crowberto :get 200 "collection/root/items")
                            :data
                            (results-matching {:name "Business Card", :model "card"}))))))

      (testing "is false even if a required field-filter parameter has no default"
        (t2.with-temp/with-temp [Card card {:name          "Business Card"
                                            :dataset_query {:native {:template-tags {:param0 {:default 0}
                                                                                     :param1 {:type "dimension", :required true}}
                                                                     :query         "select {{param0}}, {{param1}}"}}}]
          (is (partial= [{:name               "Business Card"
                          :entity_id          (:entity_id card)
                          :model              "card"
                          :fully_parametrized false}]
                        (-> (mt/user-http-request :crowberto :get 200 "collection/root/items")
                            :data
                            (results-matching {:name "Business Card", :model "card"}))))))

      (testing "is false even if an optional required parameter has no default"
        (t2.with-temp/with-temp [Card card {:name          "Business Card"
                                            :dataset_query {:native {:template-tags {:param0 {:default 0}
                                                                                     :param1 {:required true}}
                                                                     :query         "select {{param0}}, [[ , {{param1}} ]]"}}}]
          (is (partial= [{:name               "Business Card"
                          :entity_id          (:entity_id card)
                          :model              "card"
                          :fully_parametrized false}]
                        (-> (mt/user-http-request :crowberto :get 200 "collection/root/items")
                            :data
                            (results-matching {:name "Business Card", :model "card"}))))))

      (testing "is true if invalid parameter syntax causes a parsing exception to be thrown"
        (t2.with-temp/with-temp [Card card {:name          "Business Card"
                                            :dataset_query {:native {:query "select [[]]"}}}]
          (is (partial= [{:name               "Business Card"
                          :entity_id          (:entity_id card)
                          :model              "card"
                          :fully_parametrized true}]
                        (-> (mt/user-http-request :crowberto :get 200 "collection/root/items")
                            :data
                            (results-matching {:name "Business Card", :model "card"}))))))

      (testing "is true if all obligatory parameters have defaults"
        (t2.with-temp/with-temp [Card card {:name          "Business Card"
                                            :dataset_query {:native {:template-tags {:param0 {:required false, :default 0}
                                                                                     :param1 {:required true, :default 1}
                                                                                     :param2 {}
                                                                                     :param3 {:type "dimension"}}
                                                                     :query "select {{param0}}, {{param1}} [[ , {{param2}} ]] from t {{param3}}"}}}]
          (is (partial= [{:name               "Business Card"
                          :entity_id          (:entity_id card)
                          :model              "card"
                          :fully_parametrized true}]
                        (-> (mt/user-http-request :crowberto :get 200 "collection/root/items")
                            :data
                            (results-matching {:name "Business Card", :model "card"}))))))

      (testing "using a snippet without parameters is true"
        (t2.with-temp/with-temp [NativeQuerySnippet snippet {:content    "table"
                                                             :creator_id (mt/user->id :crowberto)
                                                             :name       "snippet"}
                                 Card card {:name          "Business Card"
                                            :dataset_query {:native {:template-tags {:param0  {:required false
                                                                                               :default  0}
                                                                                     :snippet {:name         "snippet"
                                                                                               :type         :snippet
                                                                                               :snippet-name "snippet"
                                                                                               :snippet-id   (:id snippet)}}
                                                                     :query "select {{param0}} from {{snippet}}"}}}]
          (is (partial= [{:name               "Business Card"
                          :entity_id          (:entity_id card)
                          :model              "card"
                          :fully_parametrized true}]
                        (-> (mt/user-http-request :crowberto :get 200 "collection/root/items")
                            :data
                            (results-matching {:name "Business Card", :model "card"})))))))))

;;; ----------------------------------- Effective Children, Ancestors, & Location ------------------------------------

(defn- api-get-root-collection-children
  [& additional-get-params]
  (mt/boolean-ids-and-timestamps (:data (apply mt/user-http-request :rasta :get 200 "collection/root/items" additional-get-params))))

(defn- remove-non-test-collections [items]
  (filter (fn [{collection-name :name}]
            (or (str/includes? collection-name "Personal Collection")
                (#{"A" "B" "C" "D" "E" "F" "G"} collection-name)))
          items))

(deftest fetch-root-collection-items-test
  (testing "sanity check"
    (is (collection/user->personal-collection (mt/user->id :rasta))))
  (testing "GET /api/collection/root/items"
    (testing "Do top-level collections show up as children of the Root Collection?"
      (with-collection-hierarchy [a b c d e f g]
        (testing "children"
          (is (partial= (map collection-item ["A"])
                        (remove-non-test-collections (api-get-root-collection-children)))))))

    (testing "...and collapsing children should work for the Root Collection as well"
      (with-collection-hierarchy [b d e f g]
        (testing "children"
          (is (partial= (map collection-item ["B" "D" "F"])
                        (remove-non-test-collections (api-get-root-collection-children)))))))

    (testing "does `archived` work on Collections as well?"
      (with-collection-hierarchy [a b d e f g]
        (t2/update! Collection (u/the-id a) {:archived true})
        (testing "children"
          (is (partial= [(collection-item "A")]
                        (remove-non-test-collections (api-get-root-collection-children :archived true)))))))

    (testing "\n?namespace= parameter"
      (t2.with-temp/with-temp [Collection {normal-id :id} {:name "Normal Collection"}
                               Collection {coins-id :id}  {:name "Coin Collection", :namespace "currency"}]
        (perms/grant-collection-read-permissions! (perms-group/all-users) coins-id)
        (letfn [(collection-names [items]
                  (->> (:data items)
                       (filter #(and (= (:model %) "collection")
                                     (#{normal-id coins-id} (:id %))))
                       (map :name)))]
          (testing "should only show Collections in the 'default' namespace by default"
            (is (= ["Normal Collection"]
                   (collection-names (mt/user-http-request :rasta :get 200 "collection/root/items")))))

          (testing "By passing `:namespace` we should be able to see Collections in that `:namespace`"
            (testing "?namespace=currency"
              (is (= ["Coin Collection"]
                     (collection-names (mt/user-http-request :rasta :get 200 "collection/root/items?namespace=currency")))))
            (testing "?namespace=stamps"
              (is (= []
                     (collection-names (mt/user-http-request :rasta :get 200 "collection/root/items?namespace=stamps")))))))))))

(deftest root-collection-snippets-test
  (testing "GET /api/collection/root/items?namespace=snippets"
    (testing "\nNative query snippets should come back when fetching the items in the root Collection of the `:snippets` namespace"
      (t2.with-temp/with-temp [NativeQuerySnippet snippet   {:name "My Snippet", :entity_id nil}
                               NativeQuerySnippet snippet-2 {:name "My Snippet 2", :entity_id nil}
                               NativeQuerySnippet archived  {:name "Archived Snippet", :archived true, :entity_id nil}
                               Dashboard          dashboard {:name "My Dashboard", :entity_id nil}]
        (letfn [(only-test-items [results]
                  (if (sequential? results)
                    (filter #(#{["snippet" (:id snippet)]
                                ["snippet" (:id snippet-2)]
                                ["snippet" (:id archived)]
                                ["dashboard" (:id dashboard)]} ((juxt :model :id) %))
                            results)
                    results))
                (only-test-item-names [results]
                  (let [items (only-test-items results)]
                    (if (sequential? items)
                      (map :name items)
                      items)))]
          (is (partial= [{:id        (:id snippet)
                          :name      "My Snippet"
                          :entity_id (:entity_id snippet)
                          :model     "snippet"}
                         {:id        (:id snippet-2)
                          :name      "My Snippet 2"
                          :entity_id (:entity_id snippet-2)
                          :model     "snippet"}]
                        (only-test-items (:data (mt/user-http-request :rasta :get 200 "collection/root/items?namespace=snippets")))))

          (testing "\nSnippets should not come back for the default namespace"
            (is (= ["My Dashboard"]
                   (only-test-item-names (:data (mt/user-http-request :rasta :get 200 "collection/root/items"))))))

          (testing "\nSnippets shouldn't be paginated, because FE is not ready for it yet and default pagination behavior is bad"
            (is (= ["My Snippet", "My Snippet 2"]
                   (only-test-item-names (:data (mt/user-http-request :rasta :get 200 "collection/root/items?namespace=snippets&limit=1&offset=0"))))))

          (testing "\nShould be able to fetch archived Snippets"
            (is (= ["Archived Snippet"]
                   (only-test-item-names (:data (mt/user-http-request :rasta :get 200
                                                                      "collection/root/items?namespace=snippets&archived=true"))))))

          (testing "\nShould be able to pass ?model=snippet, even though it makes no difference in this case"
            (is (= ["My Snippet", "My Snippet 2"]
                   (only-test-item-names (:data (mt/user-http-request :rasta :get 200
                                                                      "collection/root/items?namespace=snippets&model=snippet")))))))))))


;;; +----------------------------------------------------------------------------------------------------------------+
;;; |                                              POST /api/collection                                              |
;;; +----------------------------------------------------------------------------------------------------------------+

(deftest create-collection-test
  (testing "POST /api/collection"
    (testing "\ntest that we can create a new collection"
      (mt/with-model-cleanup [Collection]
        (is (partial= (merge
                       (mt/object-defaults Collection)
                       {:name              "Stamp Collection"
                        :slug              "stamp_collection"
                        :color             "#123456"
                        :archived          false
                        :location          "/"
                        :personal_owner_id nil})
                      (-> (mt/user-http-request :crowberto :post 200 "collection"
                                                {:name "Stamp Collection", :color "#123456"})
                          (dissoc :id :entity_id))))))))

(deftest non-admin-create-collection-in-root-perms-test
  (testing "POST /api/collection"
    (testing "\ntest that non-admins aren't allowed to create a collection in the root collection"
      (mt/with-non-admin-groups-no-root-collection-perms
        (is (= "You don't have permissions to do that."
               (mt/user-http-request :rasta :post 403 "collection"
                                     {:name "Stamp Collection", :color "#123456"})))))
    (testing "\nCan a non-admin user with Root Collection perms add a new collection to the Root Collection? (#8949)"
      (mt/with-model-cleanup [Collection]
        (mt/with-non-admin-groups-no-root-collection-perms
          (t2.with-temp/with-temp [PermissionsGroup           group {}
                                   PermissionsGroupMembership _     {:user_id (mt/user->id :rasta), :group_id (u/the-id group)}]
            (perms/grant-collection-readwrite-permissions! group collection/root-collection)
            (is (partial= (merge
                           (mt/object-defaults Collection)
                           {:name     "Stamp Collection"
                            :color    "#123456"
                            :location "/"
                            :slug     "stamp_collection"})
                          (dissoc (mt/user-http-request :rasta :post 200 "collection"
                                                        {:name "Stamp Collection", :color "#123456"})
                                  :id :entity_id)))))))))

(deftest create-child-collection-test
  (testing "POST /api/collection"
    (testing "\nCan I create a Collection as a child of an existing collection?"
      (mt/with-model-cleanup [Collection]
        (with-collection-hierarchy [a c d]
          (is (partial= (merge
                         (mt/object-defaults Collection)
                         {:id          true
                          :entity_id   true
                          :name        "Trading Card Collection"
                          :slug        "trading_card_collection"
                          :description "Collection of basketball cards including limited-edition holographic Draymond Green"
                          :color       "#ABCDEF"
                          :location    "/A/C/D/"})
                        (-> (mt/user-http-request :crowberto :post 200 "collection"
                                                  {:name        "Trading Card Collection"
                                                   :color       "#ABCDEF"
                                                   :description "Collection of basketball cards including limited-edition holographic Draymond Green"
                                                   :parent_id   (u/the-id d)})
                            (update :location collection-test/location-path-ids->names)
                            (update :id integer?)
                            (update :entity_id string?)))))))))

(deftest create-collection-different-namespace-test
  (testing "POST /api/collection"
    (testing "\nShould be able to create a Collection in a different namespace"
      (let [collection-name (mt/random-name)]
        (try
          (is (schema= {:name      (s/eq collection-name)
                        :namespace (s/eq "snippets")
                        s/Keyword  s/Any}
                       (mt/user-http-request :crowberto :post 200 "collection"
                                             {:name       collection-name
                                              :color      "#f38630"
                                              :descrption "My SQL Snippets"
                                              :namespace  "snippets"})))
          (finally
            (t2/delete! Collection :name collection-name)))))))

;;; +----------------------------------------------------------------------------------------------------------------+
;;; |                                            PUT /api/collection/:id                                             |
;;; +----------------------------------------------------------------------------------------------------------------+

(deftest update-collection-test
  (testing "PUT /api/collection/:id"
    (testing "test that we can update a collection"
      (t2.with-temp/with-temp [Collection collection]
        (is (partial= (merge
                       (mt/object-defaults Collection)
                       {:id              (u/the-id collection)
                        :name            "My Beautiful Collection"
                        :slug            "my_beautiful_collection"
                        :entity_id       (:entity_id collection)
                        :color           "#ABCDEF"
                        :location        "/"
                        :effective_ancestors [{:metabase.models.collection.root/is-root? true
                                               :name                                     "Our analytics"
                                               :id                                       "root"
                                               :authority_level                          nil
                                               :can_write                                true}]
                        :effective_location  "/"

                        :parent_id       nil})
                      (mt/user-http-request :crowberto :put 200 (str "collection/" (u/the-id collection))
                                            {:name "My Beautiful Collection" :color "#ABCDEF"})))))
    (testing "check that users without write perms aren't allowed to update a Collection"
      (mt/with-non-admin-groups-no-root-collection-perms
        (t2.with-temp/with-temp [Collection collection]
          (is (= "You don't have permissions to do that."
                 (mt/user-http-request :rasta :put 403 (str "collection/" (u/the-id collection))
                                       {:name "My Beautiful Collection", :color "#ABCDEF"}))))))))

(deftest archive-collection-test
  (testing "PUT /api/collection/:id"
    (testing "Archiving a collection should delete any alerts associated with questions in the collection"
      (t2.with-temp/with-temp [Collection            {collection-id :id} {}
                               Card                  {card-id :id}       {:collection_id collection-id}
                               Pulse                 {pulse-id :id}      {:alert_condition  "rows"
                                                                          :alert_first_only false
                                                                          :creator_id       (mt/user->id :rasta)
                                                                          :name             "Original Alert Name"}
                               PulseCard             _                   {:pulse_id pulse-id
                                                                          :card_id  card-id
                                                                          :position 0}
                               PulseChannel          {pc-id :id}         {:pulse_id pulse-id}
                               PulseChannelRecipient _                   {:user_id          (mt/user->id :crowberto)
                                                                          :pulse_channel_id pc-id}
                               PulseChannelRecipient _                   {:user_id          (mt/user->id :rasta)
                                                                          :pulse_channel_id pc-id}]
        (mt/with-fake-inbox
          (mt/with-expected-messages 2
            (mt/user-http-request :crowberto :put 200 (str "collection/" collection-id)
                                  {:name "My Beautiful Collection", :color "#ABCDEF", :archived true}))
          (testing "emails"
            (is (= (merge (mt/email-to :crowberto {:subject "One of your alerts has stopped working",
                                                   :body    {"the question was archived by Crowberto Corv" true}})
                          (mt/email-to :rasta {:subject "One of your alerts has stopped working",
                                               :body    {"the question was archived by Crowberto Corv" true}}))
                   (mt/regex-email-bodies #"the question was archived by Crowberto Corv"))))
          (testing "Pulse"
            (is (nil? (t2/select-one Pulse :id pulse-id)))))))))

(deftest archive-collection-perms-test
  (testing "PUT /api/collection/:id"
    (testing "I shouldn't be allowed to archive a Collection without proper perms"
      (mt/with-non-admin-groups-no-root-collection-perms
        (t2.with-temp/with-temp [Collection collection]
          (is (= "You don't have permissions to do that."
                 (mt/user-http-request :rasta :put 403 (str "collection/" (u/the-id collection))
                                       {:archived true})))))

      (testing "Perms checking should be recursive as well..."
        ;; Create Collections A > B, and grant permissions for A. You should not be allowed to archive A because you
        ;; would also need perms for B
        (mt/with-non-admin-groups-no-root-collection-perms
          (t2.with-temp/with-temp [Collection collection-a  {}
                                   Collection _collection-b {:location (collection/children-location collection-a)}]
            (perms/grant-collection-readwrite-permissions! (perms-group/all-users) collection-a)
            (is (= "You don't have permissions to do that."
                   (mt/user-http-request :rasta :put 403 (str "collection/" (u/the-id collection-a))
                                         {:archived true})))))))))

(deftest move-collection-test
  (testing "PUT /api/collection/:id"
    (testing "Can I *change* the `location` of a Collection? (i.e. move it into a different parent Collection)"
      (with-collection-hierarchy [a b e]
        (is (partial= (merge
                       (mt/object-defaults Collection)
                       {:id        true
                        :entity_id true
                        :name      "E"
                        :slug      "e"
                        :color     "#ABCDEF"
                        :location  "/A/B/"
                        :parent_id (u/the-id b)})
                      (-> (mt/user-http-request :crowberto :put 200 (str "collection/" (u/the-id e))
                                                {:parent_id (u/the-id b)})
                          (update :location collection-test/location-path-ids->names)
                          (update :id integer?)
                          (update :entity_id string?))))))

    (testing "I shouldn't be allowed to move the Collection without proper perms."
      (testing "If I want to move A into B, I should need permissions for both A and B"
        (mt/with-non-admin-groups-no-root-collection-perms
          (t2.with-temp/with-temp [Collection collection-a {}
                                   Collection collection-b {}]
            (perms/grant-collection-readwrite-permissions! (perms-group/all-users) collection-a)
            (is (= "You don't have permissions to do that."
                   (mt/user-http-request :rasta :put 403 (str "collection/" (u/the-id collection-a))
                                         {:parent_id (u/the-id collection-b)}))))))

      (testing "Perms checking should be recursive as well..."
        (testing "Create A, B, and C; B is a child of A."
          (testing "Grant perms for A and B. Moving A into C should fail because we need perms for C"
            ;; (collections with readwrite perms marked below with a `*`)
            ;; A* -> B* ==> C -> A -> B
            (mt/with-non-admin-groups-no-root-collection-perms
              (t2.with-temp/with-temp [Collection collection-a {}
                                       Collection collection-b {:location (collection/children-location collection-a)}
                                       Collection collection-c {}]
                (doseq [collection [collection-a collection-b]]
                  (perms/grant-collection-readwrite-permissions! (perms-group/all-users) collection))
                (is (= "You don't have permissions to do that."
                       (mt/user-http-request :rasta :put 403 (str "collection/" (u/the-id collection-a))
                                             {:parent_id (u/the-id collection-c)}))))))

          (testing "Grant perms for A and C. Moving A into C should fail because we need perms for B."
            ;; A* -> B  ==>  C -> A -> B
            ;; C*
            (mt/with-non-admin-groups-no-root-collection-perms
              (t2.with-temp/with-temp [Collection collection-a  {}
                                       Collection _collection-b {:location (collection/children-location collection-a)}
                                       Collection collection-c  {}]
                (doseq [collection [collection-a collection-c]]
                  (perms/grant-collection-readwrite-permissions! (perms-group/all-users) collection))
                (is (= "You don't have permissions to do that."
                       (mt/user-http-request :rasta :put 403 (str "collection/" (u/the-id collection-a))
                                             {:parent_id (u/the-id collection-c)}))))))

          (testing "Grant perms for B and C. Moving A into C should fail because we need perms for A"
            ;; A -> B*  ==>  C -> A -> B
            ;; C*
            (mt/with-non-admin-groups-no-root-collection-perms
              (t2.with-temp/with-temp [Collection collection-a {}
                                       Collection collection-b {:location (collection/children-location collection-a)}
                                       Collection collection-c {}]
                (doseq [collection [collection-b collection-c]]
                  (perms/grant-collection-readwrite-permissions! (perms-group/all-users) collection))
                (is (= "You don't have permissions to do that."
                       (mt/user-http-request :rasta :put 403 (str "collection/" (u/the-id collection-a))
                                             {:parent_id (u/the-id collection-c)})))))))))))

;;; +----------------------------------------------------------------------------------------------------------------+
;;; |                          GET /api/collection/root|:id/timelines                                                |
;;; +----------------------------------------------------------------------------------------------------------------+

(defn- timelines-request
  [collection include-events?]
  (if include-events?
    (mt/user-http-request :rasta :get 200 (str "collection/" (u/the-id collection) "/timelines") :include "events")
    (mt/user-http-request :rasta :get 200 (str "collection/" (u/the-id collection) "/timelines"))))

(defn- timeline-names [timelines]
  (->> timelines (map :name) set))

(defn- event-names [timelines]
  (->> timelines (mapcat :events) (map :name) set))

(deftest timelines-test
  (testing "GET /api/collection/root|id/timelines"
    (t2.with-temp/with-temp [Collection coll-a {:name "Collection A"}
                             Collection coll-b {:name "Collection B"}
                             Collection coll-c {:name "Collection C"}
                             Timeline tl-a      {:name          "Timeline A"
                                                 :collection_id (u/the-id coll-a)}
                             Timeline tl-b      {:name          "Timeline B"
                                                 :collection_id (u/the-id coll-b)}
                             Timeline _tl-b-old {:name          "Timeline B-old"
                                                 :collection_id (u/the-id coll-b)
                                                 :archived      true}
                             Timeline _tl-c     {:name          "Timeline C"
                                                 :collection_id (u/the-id coll-c)}
                             TimelineEvent _event-aa {:name        "event-aa"
                                                      :timeline_id (u/the-id tl-a)}
                             TimelineEvent _event-ab {:name        "event-ab"
                                                      :timeline_id (u/the-id tl-a)}
                             TimelineEvent _event-ba {:name        "event-ba"
                                                      :timeline_id (u/the-id tl-b)}
                             TimelineEvent _event-bb {:name        "event-bb"
                                                      :timeline_id (u/the-id tl-b)
                                                      :archived    true}]
      (testing "Timelines in the collection of the card are returned"
        (is (= #{"Timeline A"}
               (timeline-names (timelines-request coll-a false)))))
      (testing "Timelines in the collection have a hydrated `:collection` key"
        (is (= #{(u/the-id coll-a)}
               (->> (timelines-request coll-a false)
                    (map #(get-in % [:collection :id]))
                    set))))
      (testing "check that `:can_write` key is hydrated"
        (is (every?
             #(contains? % :can_write)
             (map :collection (timelines-request coll-a false)))))
      (testing "Only un-archived timelines in the collection of the card are returned"
        (is (= #{"Timeline B"}
               (timeline-names (timelines-request coll-b false)))))
      (testing "Timelines have events when `include=events` is passed"
        (is (= #{"event-aa" "event-ab"}
               (event-names (timelines-request coll-a true)))))
      (testing "Timelines have only un-archived events when `include=events` is passed"
        (is (= #{"event-ba"}
               (event-names (timelines-request coll-b true)))))
      (testing "Timelines with no events have an empty list on `:events` when `include=events` is passed"
        (is (= '()
               (->> (timelines-request coll-c true) first :events)))))))

;;; +----------------------------------------------------------------------------------------------------------------+
;;; |                            GET /api/collection/graph and PUT /api/collection/graph                             |
;;; +----------------------------------------------------------------------------------------------------------------+

(deftest graph-test
  (t2.with-temp/with-temp [Collection       {default-a :id}   {:location "/"}
                           Collection       {default-ab :id}  {:location (format "/%d/" default-a)}
                           Collection       {currency-a :id}  {:namespace "currency", :location "/"}
                           Collection       {currency-ab :id} {:namespace "currency", :location (format "/%d/" currency-a)}
                           PermissionsGroup {group-id :id}    {}]
    (letfn [(nice-graph [graph]
              (let [id->alias {default-a   "Default A"
                               default-ab  "Default A -> B"
                               currency-a  "Currency A"
                               currency-ab "Currency A -> B"}]
                (transduce
                 identity
                 (fn
                   ([graph]
                    (-> (get-in graph [:groups group-id])
                        (select-keys (vals id->alias))))
                   ([graph [collection-id k]]
                    (graph.test/replace-collection-ids collection-id graph k)))
                 graph
                 id->alias)))]
      (doseq [collection [default-a default-ab currency-a currency-ab]]
        (perms/grant-collection-read-permissions! group-id collection))
      (testing "GET /api/collection/graph\n"
        (testing "Should be able to fetch the permissions graph for the default namespace"
          (is (= {"Default A" "read", "Default A -> B" "read"}
                 (nice-graph (mt/user-http-request :crowberto :get 200 "collection/graph")))))

        (testing "Should be able to fetch the permissions graph for a non-default namespace"
          (is (= {"Currency A" "read", "Currency A -> B" "read"}
                 (nice-graph (mt/user-http-request :crowberto :get 200 "collection/graph?namespace=currency")))))

        (testing "have to be a superuser"
          (is (= "You don't have permissions to do that."
                 (mt/user-http-request :rasta :get 403 "collection/graph")))))

      (testing "PUT /api/collection/graph\n"
        (testing "Should be able to update the graph for the default namespace.\n"
          (testing "Should ignore updates to Collections outside of the namespace"
            (let [response (mt/user-http-request :crowberto :put 200 "collection/graph"
                                                 (assoc (graph/graph) :groups {group-id {default-ab :write, currency-ab :write}}))]
              (is (= {"Default A" "read", "Default A -> B" "write"}
                     (nice-graph response))))))

        (testing "Should be able to update the graph for a non-default namespace.\n"
          (testing "Should ignore updates to Collections outside of the namespace"
            (let [response (mt/user-http-request :crowberto :put 200 "collection/graph"
                                                 (assoc (graph/graph)
                                                        :groups {group-id {default-a :write, currency-a :write}}
                                                        :namespace :currency))]
              (is (= {"Currency A" "write", "Currency A -> B" "read"}
                     (nice-graph response))))))

        (testing "have to be a superuser"
          (is (= "You don't have permissions to do that."
                 (mt/user-http-request :rasta :put 403 "collection/graph"
                                       (assoc (graph/graph)
                                              :groups {group-id {default-a :write, currency-a :write}}
                                              :namespace :currency)))))))))

(deftest list-collections-instance-analytics-test
  (audit-db-test/with-audit-db-restoration
    (audit-db/ensure-audit-db-installed!)
    (t2.with-temp/with-temp [Collection _ {:name "Zippy"}]
      (testing "Instance Analytics Collection should be the last collection."
        (testing "GET /api/collection"
          (is (= "instance-analytics"
                 (->> (mt/user-http-request :rasta :get 200 "collection")
                      last
                      :type))))
        (testing "GET /api/collection/test"
          (is (= "instance-analytics"
                 (->> (mt/user-http-request :rasta :get 200 "collection/tree")
                      last
                      :type))))))))<|MERGE_RESOLUTION|>--- conflicted
+++ resolved
@@ -6,11 +6,6 @@
    [clojure.test :refer :all]
    [clojure.walk :as walk]
    [medley.core :as m]
-<<<<<<< HEAD
-   [metabase-enterprise.audit-db :as audit-db]
-   [metabase-enterprise.audit-db-test :as audit-db-test]
-=======
->>>>>>> 72ba3fe8
    [metabase.api.collection :as api.collection]
    [metabase.config :as config]
    [metabase.models
