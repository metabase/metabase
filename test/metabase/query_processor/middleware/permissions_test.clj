(ns metabase.query-processor.middleware.permissions-test
  "Tests for the middleware that checks whether the current user has permissions to run a given query."
  (:require [clojure.test :refer :all]
<<<<<<< HEAD
=======
            [expectations :refer :all]
>>>>>>> aced697a
            [metabase
             [query-processor :as qp]
             [test :as mt]
             [util :as u]]
            [metabase.api.common :as api]
            [metabase.models
             [card :refer [Card]]
             [database :refer [Database]]
             [permissions :as perms]
             [permissions-group :as perms-group]
             [table :refer [Table]]]
            [metabase.query-processor.error-type :as error-type]
            [metabase.query-processor.middleware.permissions :refer [check-query-permissions]]
            [metabase.test.data :as data]
            [metabase.test.data.users :as users]
            [schema.core :as s]
            [toucan.util.test :as tt])
  (:import clojure.lang.ExceptionInfo))

(identity tu/random-name) ; Avoid "unused namespace" for `tu`

(defn- check-perms [query]
  (:pre (mt/test-qp-middleware check-query-permissions query)))

(defn- do-with-rasta
  "Call `f` with Rasta as the current user."
  [f]
  (users/with-test-user :rasta
    (f)))

(defn- check-perms-for-rasta
  "Check permissions for `query` with rasta as the current user."
  {:style/indent 0}
  [query]
  (do-with-rasta (fn [] (check-perms query))))

<<<<<<< HEAD
(def perms-error-msg #"^You do not have permissions to run this query\.")

(deftest native-query-perms-test
  (testing "Make sure the NATIVE query fails to run if current user doesn't have perms"
    (is (thrown-with-msg? ExceptionInfo perms-error-msg
          (check-perms-for-rasta
           {:database 1000
            :type     :native
            :native   {:query "SELECT * FROM VENUES"}}))))

  (testing "...but it should work if user has perms"
    (tt/with-temp Database [db]
      ;; query should be returned by middleware unchanged
      (is (= {:database (u/get-id db)
              :type     :native
              :native   {:query "SELECT * FROM VENUES"}}
             (check-perms-for-rasta
              {:database (u/get-id db)
               :type     :native
               :native   {:query "SELECT * FROM VENUES"}}))))))

(deftest mbql-query-perms-test
  (testing "Make sure the MBQL query fails to run if current user doesn't have perms"
    (is (thrown-with-msg? ExceptionInfo perms-error-msg
          (tt/with-temp* [Database [db]
                          Table    [table {:db_id (u/get-id db)}]]
            ;; All users get perms for all new DBs by default
            (perms/revoke-permissions! (perms-group/all-users) (u/get-id db))
            (check-perms-for-rasta
             {:database (u/get-id db)
              :type     :query
              :query    {:source-table (u/get-id table)}})))))

  (testing "...but it should work if user has perms [MBQL]"
    (tt/with-temp* [Database [db]
                    Table    [table {:db_id (u/get-id db)}]]
      ;; query should be returned by middleware unchanged
      (= {:database (u/get-id db)
          :type     :query
          :query    {:source-table (u/get-id table)}}
         (check-perms-for-rasta
          {:database (u/get-id db)
           :type     :query
           :query    {:source-table (u/get-id table)}})))))

(deftest nested-native-query-test
  (testing "Make sure nested native query fails to run if current user doesn't have perms"
    (is (thrown-with-msg? ExceptionInfo perms-error-msg
          (check-perms-for-rasta
           {:database 1000
            :type     :query
            :query   {:source-query {:native "SELECT * FROM VENUES"}}}))))

  (testing "...but it should work if user has perms [nested native queries]"
    (tt/with-temp Database [db]
      ;; query should be returned by middleware unchanged
      (= {:database (u/get-id db)
          :type     :query
          :query    {:source-query {:native "SELECT * FROM VENUES"}}}
         (check-perms-for-rasta
          {:database (u/get-id db)
           :type     :query
           :query   {:source-query {:native "SELECT * FROM VENUES"}}})))))

(deftest nested-mbql-query-test
  (testing "Make sure nested MBQL query fails to run if current user doesn't have perms"
    (is (thrown-with-msg? ExceptionInfo perms-error-msg
          (tt/with-temp* [Database [db]
                          Table    [table {:db_id (u/get-id db)}]]
            ;; All users get perms for all new DBs by default
            (perms/revoke-permissions! (perms-group/all-users) (u/get-id db))
            (check-perms-for-rasta
             {:database (u/get-id db)
              :type     :query
              :query    {:source-query {:source-table (u/get-id table)}}})))))

  (testing "...but it should work if user has perms [nested MBQL queries]"
    (tt/with-temp* [Database [db]
                    Table    [table {:db_id (u/get-id db)}]]
      (= {:database (u/get-id db)
          :type     :query
          :query    {:source-query {:source-table (u/get-id table)}}}
         (check-perms-for-rasta
          {:database (u/get-id db)
           :type     :query
           :query    {:source-query {:source-table (u/get-id table)}}}))))

  ;; Make sure it works end-to-end:
  (testing "make sure `*current-user-id*` and `*current-user-permissions-set*` are used to check query permissions"
    (is (schema=
         {:status   (s/eq :failed)
          :class    (s/eq clojure.lang.ExceptionInfo)
          :error    (s/eq "You do not have permissions to run this query.")
          :ex-data  (s/eq {:required-permissions #{(perms/table-query-path (data/id) "PUBLIC" (data/id :venues))}
                           :actual-permissions   #{}
                           :permissions-error?   true})
          s/Keyword s/Any}
         (binding [api/*current-user-id*              (users/user->id :rasta)
                   api/*current-user-permissions-set* (delay #{})]
           (qp/process-query
            {:database (data/id)
             :type     :query
             :query    {:source-table (data/id :venues)
                        :limit        1}}))))))

(deftest template-tags-referenced-queries-test
  (testing "Fails for MBQL query referenced in template tag, when user has no perms to referenced query"
    (is (thrown-with-msg? ExceptionInfo perms-error-msg
          (tt/with-temp* [Database [db]
                          Table    [table-1 {:db_id (u/get-id db)}]
                          Table    [table-2 {:db_id (u/get-id db)}]
                          Card     [card    {:dataset_query {:database (u/get-id db), :type :query,
                                                             :query {:source-table (u/get-id table-2)}}}]]
            ;; All users get perms for all new DBs by default
            (perms/revoke-permissions! (perms-group/all-users) (u/get-id db) nil (u/get-id table-2))
            (let [card-id  (:id card)
                  tag-name (str "#" card-id)]
              (check-perms-for-rasta
               {:database (u/get-id db)
                :type     :native
                :native   {:query         (format "SELECT * FROM {{%s}} AS x" tag-name)
                           :template-tags {tag-name
                                           {:id tag-name, :name tag-name, :display-name tag-name,
                                            :type "card", :card card-id}}}}))))))

  (testing "...but it should work if user has perms [template tag referenced query]"
    (tt/with-temp* [Database [db]
                    Table    [table-1 {:db_id (u/get-id db)}]
                    Table    [table-2 {:db_id (u/get-id db)}]
                    Card     [card    {:dataset_query {:database (u/get-id db), :type :query,
                                                       :query {:source-table (u/get-id table-2)}}}]]
      (let [card-id   (:id card)
            tag-name  (str "#" card-id)
            query-sql (format "SELECT * FROM {{%s}} AS x" tag-name)]
        ;; query should be returned by middleware unchanged
        (is (= {:database (u/get-id db)
                :type :native
                :native {:query         query-sql,
                         :template-tags {tag-name {:id tag-name, :name tag-name, :display-name tag-name, :type "card",
                                                   :card card-id}}}}
               (check-perms-for-rasta
                {:database (u/get-id db)
                 :type     :native
                 :native   {:query         query-sql
                            :template-tags {tag-name
                                            {:id tag-name, :name tag-name, :display-name tag-name,
                                             :type "card", :card card-id}}}}))))))

  (testing "Fails for native query referenced in template tag, when user has no perms to referenced query"
    (is (thrown-with-msg? ExceptionInfo perms-error-msg
          (tt/with-temp* [Database [db]
                          Card     [card {:dataset_query
                                          {:database (u/get-id db), :type :native,
                                           :native {:query "SELECT 1 AS \"foo\", 2 AS \"bar\", 3 AS \"baz\""}}}]]
            ;; All users get perms for all new DBs by default
            (perms/revoke-permissions! (perms-group/all-users) (u/get-id db))
            (let [card-id  (:id card)
                  tag-name (str "#" card-id)]
              (check-perms-for-rasta
               {:database (u/get-id db)
                :type     :native
                :native   {:query         (format "SELECT * FROM {{%s}} AS x" tag-name)
                           :template-tags {tag-name
                                           {:id tag-name, :name tag-name, :display-name tag-name,
                                            :type "card", :card card-id}}}}))))))

  (testing "...but it should work if user has perms [template tag referenced query]"
    (tt/with-temp* [Database [db]
                    Card     [card {:dataset_query
                                    {:database (u/get-id db), :type :native,
                                     :native {:query "SELECT 1 AS \"foo\", 2 AS \"bar\", 3 AS \"baz\""}}}]]
      (let [card-id  (:id card)
            tag-name (str "#" card-id)
            query-sql (format "SELECT * FROM {{%s}} AS x" tag-name)]
        ;; query should be returned by middleware unchanged
        (is (= {:database (u/get-id db)
                :type     :native
                :native   {:query query-sql
                           :template-tags {tag-name {:id tag-name, :name tag-name, :display-name tag-name, :type "card",
                                                     :card card-id}}}}
               (check-perms-for-rasta
                {:database (u/get-id db)
                 :type     :native
                 :native   {:query         query-sql
                            :template-tags {tag-name
                                            {:id tag-name, :name tag-name, :display-name tag-name,
                                             :type "card", :card card-id}}}})))))))
=======

;;; ------------------------------------------------- Native Queries -------------------------------------------------

;; Make sure the NATIVE query fails to run if current user doesn't have perms
(expect
  Exception
  (check-perms-for-rasta
    {:database 1000
     :type     :native
     :native   {:query "SELECT * FROM VENUES"}}))

;; ...but it should work if user has perms
(tt/expect-with-temp [Database [db]]
  ;; query should be returned by middleware unchanged
  {:database (u/get-id db)
   :type     :native
   :native   {:query "SELECT * FROM VENUES"}}
  (check-perms-for-rasta
    {:database (u/get-id db)
     :type     :native
     :native   {:query "SELECT * FROM VENUES"}}))


;;; -------------------------------------------------- MBQL Queries --------------------------------------------------

(expect
  Exception
  (tt/with-temp* [Database [db]
                  Table    [table {:db_id (u/get-id db)}]]
    (perms/revoke-permissions! (perms-group/all-users) (u/get-id db)) ; All users get perms for all new DBs by default
    (check-perms-for-rasta
      {:database (u/get-id db)
       :type     :query
       :query    {:source-table {:name "Toucans", :id (u/get-id table)}}})))

(tt/expect-with-temp [Database [db]
                      Table    [table {:db_id (u/get-id db)}]]
  ;; query should be returned by middleware unchanged
  {:database (u/get-id db)
   :type     :query
   :query    {:source-table (u/get-id table)}}
  (check-perms-for-rasta
    {:database (u/get-id db)
     :type     :query
     :query    {:source-table (u/get-id table)}}))


;;; --------------------------------------------- Nested Native Queries ----------------------------------------------

(expect
  Exception
  (check-perms-for-rasta
    {:database 1000
     :type     :query
     :query   {:source-query {:native "SELECT * FROM VENUES"}}}))

;; ...but it should work if user has perms
(tt/expect-with-temp [Database [db]]
  {:database (u/get-id db)
   :type     :query
   :query    {:source-query {:native "SELECT * FROM VENUES"}}}
  (check-perms-for-rasta
    {:database (u/get-id db)
     :type     :query
     :query   {:source-query {:native "SELECT * FROM VENUES"}}}))


;;; ---------------------------------------------- Nested MBQL Queries -----------------------------------------------

;; For nested queries MBQL make sure perms are checked
(expect
  Exception
  (tt/with-temp* [Database [db]
                  Table    [table {:db_id (u/get-id db)}]]
    (perms/revoke-permissions! (perms-group/all-users) (u/get-id db)) ; All users get perms for all new DBs by default
    (check-perms-for-rasta
      {:database (u/get-id db)
       :type     :query
       :query    {:source-query {:source-table {:name "Toucans", :id (u/get-id table)}}}})))

(tt/expect-with-temp [Database [db]
                      Table    [table {:db_id (u/get-id db)}]]
  {:database (u/get-id db)
   :type     :query
   :query    {:source-query {:source-table (u/get-id table)}}}
  (check-perms-for-rasta
    {:database (u/get-id db)
     :type     :query
     :query    {:source-query {:source-table (u/get-id table)}}}))

(deftest end-to-end-test
  (testing (str "Make sure it works end-to-end: make sure bound `*current-user-id*` and `*current-user-permissions-set*` "
                "are used to permissions check queries")
    (binding [api/*current-user-id*              (users/user->id :rasta)
              api/*current-user-permissions-set* (delay #{})]
      (is (schema= {:status   (s/eq :failed)
                    :class    (s/eq clojure.lang.ExceptionInfo)
                    :error    (s/eq "You do not have permissions to run this query.")
                    :ex-data  {:required-permissions (s/eq #{(perms/table-query-path (data/id) "PUBLIC" (data/id :venues))})
                               :actual-permissions   (s/eq #{})
                               :permissions-error?   (s/eq true)
                               :type                 (s/eq error-type/missing-required-permissions)
                               s/Keyword             s/Any}
                    s/Keyword s/Any}
                   (qp/process-userland-query
                    {:database (data/id)
                     :type     :query
                     :query    {:source-table (data/id :venues)
                                :limit        1}}))))))
>>>>>>> aced697a
<|MERGE_RESOLUTION|>--- conflicted
+++ resolved
@@ -1,10 +1,6 @@
 (ns metabase.query-processor.middleware.permissions-test
   "Tests for the middleware that checks whether the current user has permissions to run a given query."
   (:require [clojure.test :refer :all]
-<<<<<<< HEAD
-=======
-            [expectations :refer :all]
->>>>>>> aced697a
             [metabase
              [query-processor :as qp]
              [test :as mt]
@@ -24,8 +20,6 @@
             [toucan.util.test :as tt])
   (:import clojure.lang.ExceptionInfo))
 
-(identity tu/random-name) ; Avoid "unused namespace" for `tu`
-
 (defn- check-perms [query]
   (:pre (mt/test-qp-middleware check-query-permissions query)))
 
@@ -41,7 +35,6 @@
   [query]
   (do-with-rasta (fn [] (check-perms query))))
 
-<<<<<<< HEAD
 (def perms-error-msg #"^You do not have permissions to run this query\.")
 
 (deftest native-query-perms-test
@@ -127,25 +120,7 @@
          (check-perms-for-rasta
           {:database (u/get-id db)
            :type     :query
-           :query    {:source-query {:source-table (u/get-id table)}}}))))
-
-  ;; Make sure it works end-to-end:
-  (testing "make sure `*current-user-id*` and `*current-user-permissions-set*` are used to check query permissions"
-    (is (schema=
-         {:status   (s/eq :failed)
-          :class    (s/eq clojure.lang.ExceptionInfo)
-          :error    (s/eq "You do not have permissions to run this query.")
-          :ex-data  (s/eq {:required-permissions #{(perms/table-query-path (data/id) "PUBLIC" (data/id :venues))}
-                           :actual-permissions   #{}
-                           :permissions-error?   true})
-          s/Keyword s/Any}
-         (binding [api/*current-user-id*              (users/user->id :rasta)
-                   api/*current-user-permissions-set* (delay #{})]
-           (qp/process-query
-            {:database (data/id)
-             :type     :query
-             :query    {:source-table (data/id :venues)
-                        :limit        1}}))))))
+           :query    {:source-query {:source-table (u/get-id table)}}})))))
 
 (deftest template-tags-referenced-queries-test
   (testing "Fails for MBQL query referenced in template tag, when user has no perms to referenced query"
@@ -229,96 +204,6 @@
                             :template-tags {tag-name
                                             {:id tag-name, :name tag-name, :display-name tag-name,
                                              :type "card", :card card-id}}}})))))))
-=======
-
-;;; ------------------------------------------------- Native Queries -------------------------------------------------
-
-;; Make sure the NATIVE query fails to run if current user doesn't have perms
-(expect
-  Exception
-  (check-perms-for-rasta
-    {:database 1000
-     :type     :native
-     :native   {:query "SELECT * FROM VENUES"}}))
-
-;; ...but it should work if user has perms
-(tt/expect-with-temp [Database [db]]
-  ;; query should be returned by middleware unchanged
-  {:database (u/get-id db)
-   :type     :native
-   :native   {:query "SELECT * FROM VENUES"}}
-  (check-perms-for-rasta
-    {:database (u/get-id db)
-     :type     :native
-     :native   {:query "SELECT * FROM VENUES"}}))
-
-
-;;; -------------------------------------------------- MBQL Queries --------------------------------------------------
-
-(expect
-  Exception
-  (tt/with-temp* [Database [db]
-                  Table    [table {:db_id (u/get-id db)}]]
-    (perms/revoke-permissions! (perms-group/all-users) (u/get-id db)) ; All users get perms for all new DBs by default
-    (check-perms-for-rasta
-      {:database (u/get-id db)
-       :type     :query
-       :query    {:source-table {:name "Toucans", :id (u/get-id table)}}})))
-
-(tt/expect-with-temp [Database [db]
-                      Table    [table {:db_id (u/get-id db)}]]
-  ;; query should be returned by middleware unchanged
-  {:database (u/get-id db)
-   :type     :query
-   :query    {:source-table (u/get-id table)}}
-  (check-perms-for-rasta
-    {:database (u/get-id db)
-     :type     :query
-     :query    {:source-table (u/get-id table)}}))
-
-
-;;; --------------------------------------------- Nested Native Queries ----------------------------------------------
-
-(expect
-  Exception
-  (check-perms-for-rasta
-    {:database 1000
-     :type     :query
-     :query   {:source-query {:native "SELECT * FROM VENUES"}}}))
-
-;; ...but it should work if user has perms
-(tt/expect-with-temp [Database [db]]
-  {:database (u/get-id db)
-   :type     :query
-   :query    {:source-query {:native "SELECT * FROM VENUES"}}}
-  (check-perms-for-rasta
-    {:database (u/get-id db)
-     :type     :query
-     :query   {:source-query {:native "SELECT * FROM VENUES"}}}))
-
-
-;;; ---------------------------------------------- Nested MBQL Queries -----------------------------------------------
-
-;; For nested queries MBQL make sure perms are checked
-(expect
-  Exception
-  (tt/with-temp* [Database [db]
-                  Table    [table {:db_id (u/get-id db)}]]
-    (perms/revoke-permissions! (perms-group/all-users) (u/get-id db)) ; All users get perms for all new DBs by default
-    (check-perms-for-rasta
-      {:database (u/get-id db)
-       :type     :query
-       :query    {:source-query {:source-table {:name "Toucans", :id (u/get-id table)}}}})))
-
-(tt/expect-with-temp [Database [db]
-                      Table    [table {:db_id (u/get-id db)}]]
-  {:database (u/get-id db)
-   :type     :query
-   :query    {:source-query {:source-table (u/get-id table)}}}
-  (check-perms-for-rasta
-    {:database (u/get-id db)
-     :type     :query
-     :query    {:source-query {:source-table (u/get-id table)}}}))
 
 (deftest end-to-end-test
   (testing (str "Make sure it works end-to-end: make sure bound `*current-user-id*` and `*current-user-permissions-set*` "
@@ -338,5 +223,4 @@
                     {:database (data/id)
                      :type     :query
                      :query    {:source-table (data/id :venues)
-                                :limit        1}}))))))
->>>>>>> aced697a
+                                :limit        1}}))))))