--- conflicted
+++ resolved
@@ -25,7 +25,6 @@
 (comment
   metadata-queries/keep-me-for-default-table-row-sample)
 
-<<<<<<< HEAD
 (def incomplete-analysis-kvs
   "Key-value pairs corresponding to the state of Fields that have the latest fingerprint, but have not yet
    *completed* analysis. All Fields who get new fingerprints should get marked as having the latest fingerprint
@@ -34,10 +33,7 @@
   {:fingerprint_version i/*latest-fingerprint-version*
    :last_analyzed       nil})
 
-(mu/defn ^:private save-fingerprint!
-=======
 (mu/defn- save-fingerprint!
->>>>>>> f95cff57
   [field       :- i/FieldInstance
    fingerprint :- [:maybe analyze/Fingerprint]]
   (log/debugf "Saving fingerprint for %s" (sync-util/name-for-logging field))
