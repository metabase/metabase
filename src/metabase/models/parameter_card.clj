--- conflicted
+++ resolved
@@ -60,13 +60,8 @@
           conditions {:parameterized_object_id   parameterized-object-id
                       :parameterized_object_type parameterized-object-type
                       :parameter_id              id}]
-<<<<<<< HEAD
       (or (pos? (t2/update! ParameterCard conditions {:card_id card-id}))
-          (db/insert! ParameterCard (merge conditions {:card_id card-id}))))))
-=======
-      (or (db/update-where! ParameterCard conditions :card_id card-id)
           (t2/insert! ParameterCard (merge conditions {:card_id card-id}))))))
->>>>>>> f31368f6
 
 (mu/defn upsert-or-delete-from-parameters!
   "From a parameters list on card or dashboard, create, update,
