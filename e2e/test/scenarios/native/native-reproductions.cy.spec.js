--- conflicted
+++ resolved
@@ -254,12 +254,8 @@
     // eslint-disable-next-line no-unscoped-text-selectors -- deprecated usage
     cy.findByText(dbName).click();
 
-<<<<<<< HEAD
-    focusNativeEditor().type("select foo");
-=======
     focusNativeEditor();
     cy.realType("select foo");
->>>>>>> 703638cd
 
     // eslint-disable-next-line no-unscoped-text-selectors -- deprecated usage
     cy.findByText("Save").click();
@@ -415,12 +411,8 @@
   });
 
   it("should not invoke API calls for autocomplete twice in a row (metabase#18148)", () => {
-<<<<<<< HEAD
-    focusNativeEditor().type("p");
-=======
     focusNativeEditor();
     cy.realType("p");
->>>>>>> 703638cd
 
     // Wait until another explicit autocomplete is triggered
     // (slightly longer than AUTOCOMPLETE_DEBOUNCE_DURATION)
@@ -720,12 +712,8 @@
     cy.findByTestId("native-query-editor-container")
       .findByTestId("visibility-toggler")
       .click();
-<<<<<<< HEAD
-    focusNativeEditor().type("{backspace}4");
-=======
     focusNativeEditor();
     cy.realType("{backspace}4");
->>>>>>> 703638cd
 
     cy.findByTestId("qb-header").findByRole("button", { name: "Save" }).click();
 
