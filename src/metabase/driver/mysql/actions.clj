--- conflicted
+++ resolved
@@ -111,7 +111,6 @@
        :message (tru "Some of your values aren’t of the correct type for the database.")
        :errors  {column (tru "This value should be of type {0}." (str/capitalize expected-type))}})))
 
-<<<<<<< HEAD
 (defmethod sql-jdbc.actions/maybe-parse-sql-error [:mysql driver-api/violate-permission-constraint]
   [_driver error-type _database action-type error-message]
   (or (when-let [[_match _command _table-name]
@@ -144,7 +143,7 @@
                  (:table.row/delete :model.row/delete)
                  {:message (tru "You don''t have permission to delete data from this database.")
                   :errors  {}})))))
-=======
+
 (defmethod sql-jdbc.actions/maybe-parse-sql-error [:mysql driver-api/violate-check-constraint]
   [_driver error-type _database _action-type error-message]
   (or (when-let [[_match constraint-name]
@@ -157,7 +156,6 @@
         {:type    error-type
          :message (tru "Some of your values violate the constraint: {0}" constraint-name)
          :errors  {}})))
->>>>>>> f2998927
 
 ;;; There is a huge discrepancy between the types used in DDL statements and
 ;;; types that can be used in CAST:
