--- conflicted
+++ resolved
@@ -66,22 +66,9 @@
              :schema "transforms"
              :name "gadget_products"}}])
 
-<<<<<<< HEAD
-;; TODO this and target-database-id can be transforms multimethods?
-(defn- target-database-id
-  [transform]
-  (if (transforms.util/python-transform? transform)
-    (-> transform :target :database)
-    (-> transform :source :query :database)))
-
-(defn- check-database-feature
-  [transform]
-  (let [database (api/check-400 (t2/select-one :model/Database (target-database-id transform))
-=======
 (defn- check-database-feature
   [transform]
   (let [database (api/check-400 (t2/select-one :model/Database (transforms.util/target-database-id transform))
->>>>>>> 473e0780
                                 (deferred-tru "The target database cannot be found."))
         feature (transforms.util/required-database-feature transform)]
     (api/check-400 (not (:is_sample database))
@@ -95,11 +82,7 @@
 
 (defn- check-feature-enabled!
   [transform]
-<<<<<<< HEAD
-  (api/check (transforms.execute/check-feature-enabled transform)
-=======
   (api/check (transforms.util/check-feature-enabled transform)
->>>>>>> 473e0780
              [402 (deferred-tru "Premium features required for this transform type are not enabled.")]))
 
 (api.macros/defendpoint :get "/"
@@ -145,11 +128,7 @@
   (log/info "get transform" id)
   (api/check-superuser)
   (let [{:keys [target] :as transform} (api/check-404 (t2/select-one :model/Transform id))
-<<<<<<< HEAD
-        target-table (transforms.util/target-table (target-database-id transform)  target :active true)]
-=======
         target-table (transforms.util/target-table (transforms.util/target-database-id transform) target :active true)]
->>>>>>> 473e0780
     (-> transform
         (t2/hydrate :last_run :transform_tag_ids)
         (u/update-some :last_run transforms.util/localize-run-timestamps)
@@ -201,7 +180,6 @@
             [:tag_ids {:optional true} [:sequential ms/PositiveInt]]]]
   (log/info "put transform" id)
   (api/check-superuser)
-  (check-feature-enabled! body)
   (t2/with-transaction [_]
     ;; Cycle detection should occur within the transaction to avoid race
     (let [old (t2/select-one :model/Transform id)
