--- conflicted
+++ resolved
@@ -77,7 +77,6 @@
   #'dispatch-on-engine
   :hierarchy #'driver/hierarchy)
 
-<<<<<<< HEAD
 (defmethod init-workspace-database-isolation! :postgres
   [database workspace]
   (let [driver        (driver.u/database->driver database)
@@ -94,7 +93,7 @@
       (jdbc/execute! jdbc-spec [sql]))
     {:schema           schema-name
      :database_details read-user}))
-=======
+
 ;; TODO Either support h2 fully, or update tests not to use h2
 (defmethod init-workspace-database-isolation! :h2 [database workspace]
   (let [driver      (driver.u/database->driver database)
@@ -102,12 +101,6 @@
         jdbc-spec   (sql-jdbc.conn/connection-details->spec driver (:details database))]
     (jdbc/execute! jdbc-spec [(format "CREATE SCHEMA %s" schema-name)])))
 
-(defmethod init-workspace-database-isolation! :postgres [database workspace]
-  (let [driver      (driver.u/database->driver database)
-        schema-name (isolation-schema-name (:id workspace))
-        jdbc-spec   (sql-jdbc.conn/connection-details->spec driver (:details database))]
-    (jdbc/execute! jdbc-spec [(format "CREATE SCHEMA %s" schema-name)])))
->>>>>>> 09c06040
 
 ;;;; Transform table duplication
 
