(ns metabase.api.embed-test
  "Tests for /api/embed endpoints."
  (:require
   [buddy.sign.jwt :as jwt]
   [buddy.sign.util :as buddy-util]
   [clj-time.core :as time]
   [clojure.data.csv :as csv]
   [clojure.set :as set]
   [clojure.test :refer :all]
   [crypto.random :as crypto-random]
   [dk.ative.docjure.spreadsheet :as spreadsheet]
   [metabase.api.card-test :as api.card-test]
   [metabase.api.dashboard-test :as api.dashboard-test]
   [metabase.api.embed :as api.embed]
   [metabase.api.pivots :as api.pivots]
   [metabase.api.public-test :as public-test]
   [metabase.config :as config]
   [metabase.http-client :as client]
   [metabase.models
    :refer [Card Dashboard DashboardCard DashboardCardSeries]]
   [metabase.models.field-values :as field-values]
   [metabase.models.interface :as mi]
   [metabase.models.params.chain-filter-test :as chain-filer-test]
   [metabase.models.permissions :as perms]
   [metabase.models.permissions-group :as perms-group]
   [metabase.query-processor.middleware.constraints :as qp.constraints]
   [metabase.query-processor.test-util :as qp.test-util]
   [metabase.test :as mt]
   [metabase.util :as u]
   [schema.core :as s]
   [toucan2.core :as t2]
   [toucan2.tools.with-temp :as t2.with-temp])
  (:import
   (java.io ByteArrayInputStream)))

(defn random-embedding-secret-key [] (crypto-random/hex 32))

(def ^:dynamic *secret-key* nil)

(defn sign [claims] (jwt/sign claims *secret-key*))

(defn do-with-new-secret-key [f]
  (binding [*secret-key* (random-embedding-secret-key)]
    (mt/with-temporary-setting-values [embedding-secret-key *secret-key*]
      (f))))

(defmacro with-new-secret-key {:style/indent 0} [& body]
  `(do-with-new-secret-key (fn [] ~@body)))

(defn card-token {:style/indent 1} [card-or-id & [additional-token-params]]
  (sign (merge {:resource {:question (u/the-id card-or-id)}
                :params   {}}
               additional-token-params)))

(defn dash-token {:style/indent 1} [dash-or-id & [additional-token-params]]
  (sign (merge {:resource {:dashboard (u/the-id dash-or-id)}
                :params   {}}
               additional-token-params)))

(defn do-with-temp-card [m f]
  (let [m (merge (when-not (:dataset_query m)
                   {:dataset_query (mt/mbql-query venues {:aggregation [[:count]]})})
                 m)]
    (t2.with-temp/with-temp [Card card m]
      (f card))))

(defmacro with-temp-card {:style/indent 1} [[binding & [card]] & body]
  `(do-with-temp-card
    ~card
    (fn [~binding]
      ~@body)))

(defn do-with-temp-dashcard [{:keys [dash card dashcard card-fn]} f]
  (with-temp-card [card (if (ifn? card-fn) (card-fn card) card)]
    (mt/with-temp [Dashboard     dashboard (merge
                                            (when-not (:parameters dash)
                                              {:parameters [{:id      "_VENUE_ID_"
                                                             :name    "Venue ID"
                                                             :slug    "venue_id"
                                                             :type    "id"
                                                             :target  [:dimension (mt/id :venues :id)]
                                                             :default nil}]})
                                            dash)
                   DashboardCard dashcard  (merge {:dashboard_id       (u/the-id dashboard)
                                                   :card_id            (u/the-id card)
                                                   :parameter_mappings (or (:parameter_mappings dashcard)
                                                                           [{:parameter_id "_VENUE_ID_"
                                                                             :card_id      (u/the-id card)
                                                                             :target       [:dimension [:field (mt/id :venues :id) nil]]}])}
                                                  dashcard)]
      (f dashcard))))

(defmacro with-temp-dashcard
  {:style/indent 1, :arglists '([[dashcard-binding {:keys [dash card dashcard]}] & body])}
  [[dashcard-binding options] & body]
  `(do-with-temp-dashcard
    ~options
    (fn [~dashcard-binding]
      ~@body)))

(defmacro with-embedding-enabled-and-new-secret-key! {:style/indent 0} [& body]
  `(mt/with-temporary-setting-values [~'enable-embedding true]
     (with-new-secret-key
       ~@body)))

(defn ^:deprecated test-query-results
  "DEPRECATED -- you should use `schema=` instead"
  ([actual]
   (is (=? {:data       {:cols             [(mt/obj->json->obj (qp.test-util/aggregate-col :count))]
                         :rows             [[100]]
                         :insights         nil
                         :results_timezone "UTC"}
            :json_query {}
            :status     "completed"}
           actual)))

  ([results-format actual]
   (case results-format
     ""
     (test-query-results actual)

     "/json"
     (is (= [{:Count 100}]
            actual))

     "/csv"
     (is (= "Count\n100\n"
            actual))

     "/xlsx"
     (let [actual (->> (ByteArrayInputStream. actual)
                       spreadsheet/load-workbook
                       (spreadsheet/select-sheet "Query result")
                       (spreadsheet/select-columns {:A :col}))]
       (is (= [{:col "Count"} {:col 100.0}]
              actual))))))

(defn dissoc-id-and-name [obj]
  (cond-> obj
    (map? obj) (dissoc :id :name)))

(def successful-card-info
  "Data that should be returned if `GET /api/embed/card/:token` completes successfully (minus `:id` and `:name`).
   This should only be the bare minimum amount of info needed to display the Card, leaving out other data we wouldn't
   want the public to have access to."
  {:description            nil
   :display                "table"
   :visualization_settings {}
   :dataset_query          {:type "query"}
   :parameters             []
   :param_values           nil
   :param_fields           nil})

(def successful-dashboard-info
  {:auto_apply_filters true, :description nil, :parameters [], :ordered_cards [], :ordered_tabs [],
   :param_values nil, :param_fields nil})

(def ^:private yesterday (time/minus (time/now) (time/days 1)))

;;; ------------------------------------------- GET /api/embed/card/:token -------------------------------------------

(defn- card-url [card & [additional-token-params]] (str "embed/card/" (card-token card additional-token-params)))

(deftest it-should-be-possible-to-use-this-endpoint-successfully-if-all-the-conditions-are-met
  (with-embedding-enabled-and-new-secret-key!
    (with-temp-card [card {:enable_embedding true}]
      (is (= successful-card-info
             (dissoc-id-and-name
               (client/client :get 200 (card-url card))))))))

(deftest we-should-fail-when-attempting-to-use-an-expired-token
  (with-embedding-enabled-and-new-secret-key!
    (with-temp-card [card {:enable_embedding true}]
      (is (re= #"Token is expired.*"
               (client/client :get 400 (card-url card {:exp (buddy-util/to-timestamp yesterday)})))))))

(deftest check-that-the-endpoint-doesn-t-work-if-embedding-isn-t-enabled
  (mt/with-temporary-setting-values [enable-embedding false]
    (with-new-secret-key
      (with-temp-card [card]
        (is (= "Embedding is not enabled."
               (client/client :get 400 (card-url card))))))))

(deftest check-that-if-embedding-is-enabled-globally-but-not-for-the-card-the-request-fails
  (with-embedding-enabled-and-new-secret-key!
    (with-temp-card [card]
      (is (= "Embedding is not enabled for this object."
             (client/client :get 400 (card-url card)))))))

(deftest global-embedding-requests-fail-with-wrong-key
  (testing (str "check that if embedding is enabled globally and for the object that requests fail if they are signed "
                "with the wrong key")
    (with-embedding-enabled-and-new-secret-key!
      (with-temp-card [card {:enable_embedding true}]
        (is (= "Message seems corrupt or manipulated"
               (client/client :get 400 (with-new-secret-key (card-url card)))))))))

(deftest check-that-only-enabled-params-that-are-not-present-in-the-jwt-come-back
  (testing "check that only ENABLED params that ARE NOT PRESENT IN THE JWT come back"
    (with-embedding-enabled-and-new-secret-key!
      (with-temp-card [card {:enable_embedding true
                             :dataset_query    {:database (mt/id)
                                                :type     :native
                                                :native   {:template-tags {:a {:type "date", :name "a", :display_name "a" :id "a"}
                                                                           :b {:type "date", :name "b", :display_name "b" :id "b"}
                                                                           :c {:type "date", :name "c", :display_name "c" :id "c"}
                                                                           :d {:type "date", :name "d", :display_name "d" :id "d"}}}}
                             :embedding_params {:a "locked", :b "disabled", :c "enabled", :d "enabled"}}]
        (is (=? {:parameters [{:id      "d"
                               :type    "date/single"
                               :target  ["variable" ["template-tag" "d"]]
                               :name    "d"
                               :slug    "d"
                               :default nil}]}
                (client/client :get 200 (card-url card {:params {:c 100}}))))
        (testing "even if the value of the parameter is nil"
          (is (=? {:parameters [{:id      "d"
                                 :type    "date/single"
                                 :target  ["variable" ["template-tag" "d"]]
                                 :name    "d"
                                 :slug    "d"
                                 :default nil}]}
                  (client/client :get 200 (card-url card {:params {:c nil}})))))))))

(deftest parameters-should-include-template-tags
  (testing "parameters should get from both template-tags and card.parameters"
    ;; in 44 we added card.parameters but we didn't migrate template-tags to parameters
    ;; because doing such migration is costly.
    ;; so there are cards where some parameters in template-tags does not exist in card.parameters
    ;; that why we need to keep concat both of them then dedupe by id
    (with-embedding-enabled-and-new-secret-key!
      (with-temp-card [card {:enable_embedding true
                             :dataset_query    {:database (mt/id)
                                                :type     :native
                                                :native   {:template-tags {:a {:type "date", :name "a", :display_name "a" :id "a" :default "A TAG"}
                                                                           :b {:type "date", :name "b", :display_name "b" :id "b" :default "B TAG"}
                                                                           :c {:type "date", :name "c", :display_name "c" :id "c" :default "C TAG"}
                                                                           :d {:type "date", :name "d", :display_name "d" :id "d" :default "D TAG"}}}}
                             :parameters       [{:type "date", :name "a", :display_name "a" :id "a" :default "A param"}
                                                {:type "date", :name "b", :display_name "b" :id "b" :default "B param"}
                                                {:type "date", :name "c", :display_name "c" :id "c" :default "C param"
                                                 :values_source_type "static-list"  :values_source_config {:values ["BBQ" "Bakery" "Bar"]}}]
                             :embedding_params {:a "locked", :b "disabled", :c "enabled", :d "enabled"}}]
        (let [parameters (:parameters (client/client :get 200 (card-url card)))]
          (is (= [;; the parmeter with id = "c" exists in both card.parameters and tempalte-tags should have info
                  ;; merge of both places
                  {:id "c",
                   :type "date/single",
                   :display_name "c",
                   :target ["variable" ["template-tag" "c"]],
                   :name "c",
                   :slug "c",
                   ;; order importance: the default from template-tag is in the final result
                   :default "C TAG"
                   :values_source_type    "static-list"
                   :values_source_config {:values ["BBQ" "Bakery" "Bar"]}}
                  ;; the parameter id = "d" is in template-tags, but not card.parameters,
                  ;; when fetching card we should get it returned
                  {:id "d",
                   :type "date/single",
                   :target ["variable" ["template-tag" "d"]],
                   :name "d",
                   :slug "d",
                   :default "D TAG"}]
                 parameters)))))))

;;; ------------------------- GET /api/embed/card/:token/query (and JSON/CSV/XLSX variants) --------------------------

(defn card-query-url
  "Generate a query URL for an embedded card"
  [card response-format-route-suffix & [additional-token-params]]
  {:pre [(#{"" "/json" "/csv" "/xlsx"} response-format-route-suffix)]}
  (str "embed/card/"
       (card-token card additional-token-params)
       "/query"
       response-format-route-suffix))

(def ^:private response-format->request-options
  {""      nil
   "/json" nil
   "/csv"  nil
   "/xlsx" {:as :byte-array}})

(def ^:private response-format->status-code
  {""      202
   "/json" 200
   "/csv"  200
   "/xlsx" 200})

(defmacro ^:private do-response-formats {:style/indent 1} [[response-format-binding request-options-binding] & body]
  `(doseq [[response-format# ~request-options-binding] response-format->request-options
           :let                                        [~response-format-binding response-format#]]
     (testing (format "response-format = %s\n" (pr-str response-format#))
       ~@body)))

(deftest card-query-test
  (testing "GET /api/embed/card/:token/query and GET /api/embed/card/:token/query/:export-format"
    (mt/with-ensure-with-temp-no-transaction!
      (do-response-formats [response-format request-options]
        (testing "check that the endpoint doesn't work if embedding isn't enabled"
          (mt/with-temporary-setting-values [enable-embedding false]
            (with-new-secret-key
              (with-temp-card [card]
                (is (= "Embedding is not enabled."
                       (client/real-client :get 400 (card-query-url card response-format))))))))

        (with-embedding-enabled-and-new-secret-key
          (let [expected-status (response-format->status-code response-format)]
            (testing "it should be possible to run a Card successfully if you jump through the right hoops..."
              (with-temp-card [card {:enable_embedding true}]
                #_{:clj-kondo/ignore [:deprecated-var]}
                (test-query-results
                 response-format
                 (client/real-client :get expected-status (card-query-url card response-format)
                                     {:request-options request-options}))))

            (testing (str "...but if the card has an invalid query we should just get a generic \"query failed\" "
                          "exception (rather than leaking query info)")
              (with-temp-card [card {:enable_embedding true, :dataset_query {:database (mt/id)
                                                                             :type     :native
                                                                             :native   {:query "SELECT * FROM XYZ"}}}]
                (is (= {:status     "failed"
                        :error      "An error occurred while running the query."
                        :error_type "invalid-query"}
                       (client/real-client :get expected-status (card-query-url card response-format)))))))

          (testing "check that if embedding *is* enabled globally but not for the Card the request fails"
            (with-temp-card [card]
              (is (= "Embedding is not enabled for this object."
                     (client/real-client :get 400 (card-query-url card response-format))))))

<<<<<<< HEAD
      (with-embedding-enabled-and-new-secret-key!
        (let [expected-status (response-format->status-code response-format)]
          (testing "it should be possible to run a Card successfully if you jump through the right hoops..."
=======
          (testing (str "check that if embedding is enabled globally and for the object that requests fail if they are "
                        "signed with the wrong key")
>>>>>>> 6937fcfb
            (with-temp-card [card {:enable_embedding true}]
              (is (= "Message seems corrupt or manipulated"
                     (client/real-client :get 400 (with-new-secret-key (card-query-url card response-format))))))))))))

(deftest download-formatted-without-constraints-test
  (testing (str "Downloading CSV/JSON/XLSX results shouldn't be subject to the default query constraints -- even if "
                "the query comes in with `add-default-userland-constraints` (as will be the case if the query gets "
                "saved from one that had it -- see #9831 and #10399)")
    (with-redefs [qp.constraints/default-query-constraints (constantly {:max-results 10, :max-results-bare-rows 10})]
      (with-embedding-enabled-and-new-secret-key!
        (with-temp-card [card {:enable_embedding true
                               :dataset_query    (assoc (mt/mbql-query venues)
                                                        :middleware
                                                        {:add-default-userland-constraints? true
                                                         :userland-query?                   true})}]
          (let [results (client/client :get 200 (card-query-url card "/csv"))]
            (is (= 101
                   (count (csv/read-csv results))))))))))

(deftest card-locked-params-test
<<<<<<< HEAD
  (with-embedding-enabled-and-new-secret-key!
    (with-temp-card [card {:enable_embedding true, :embedding_params {:venue_id "locked"}}]
      (do-response-formats [response-format request-options]
        (testing (str "check that if embedding is enabled globally and for the object requests fail if the token is "
                      "missing a `:locked` parameter")
          (is (= "You must specify a value for :venue_id in the JWT."
                 (client/client :get 400 (card-query-url card response-format)))))

        (testing "if `:locked` param is present, request should succeed"
          #_{:clj-kondo/ignore [:deprecated-var]}
          (test-query-results
           response-format
           (client/real-client :get (response-format->status-code response-format)
                               (card-query-url card response-format {:params {:venue_id 100}})
                               {:request-options request-options})))

        (testing "If `:locked` parameter is present in URL params, request should fail"
          (is (= "You can only specify a value for :venue_id in the JWT."
                 (client/client :get 400 (str (card-query-url card response-format {:params {:venue_id 100}}) "?venue_id=100")))))))))
=======
  (mt/with-ensure-with-temp-no-transaction!
    (with-embedding-enabled-and-new-secret-key
      (with-temp-card [card {:enable_embedding true, :embedding_params {:venue_id "locked"}}]
        (do-response-formats [response-format request-options]
                             (testing (str "check that if embedding is enabled globally and for the object requests fail if the token is "
                                           "missing a `:locked` parameter")
                               (is (= "You must specify a value for :venue_id in the JWT."
                                      (client/client :get 400 (card-query-url card response-format)))))

                             (testing "if `:locked` param is present, request should succeed"
                               #_{:clj-kondo/ignore [:deprecated-var]}
                               (test-query-results
                                response-format
                                (client/real-client :get (response-format->status-code response-format)
                                                    (card-query-url card response-format {:params {:venue_id 100}})
                                                    {:request-options request-options})))

                             (testing "If `:locked` parameter is present in URL params, request should fail"
                               (is (= "You can only specify a value for :venue_id in the JWT."
                                      (client/client :get 400 (str (card-query-url card response-format {:params {:venue_id 100}}) "?venue_id=100"))))))))))
>>>>>>> 6937fcfb

(deftest card-disabled-params-test
  (with-embedding-enabled-and-new-secret-key!
    (with-temp-card [card {:enable_embedding true, :embedding_params {:venue_id "disabled"}}]
      (do-response-formats [response-format _request-options]
        (testing (str "check that if embedding is enabled globally and for the object requests fail if they pass a "
                      "`:disabled` parameter")
          (is (= "You're not allowed to specify a value for :venue_id."
                 (client/client :get 400 (card-query-url card response-format {:params {:venue_id 100}})))))

        (testing "If a `:disabled` param is passed in the URL the request should fail"
          (is (= "You're not allowed to specify a value for :venue_id."
                 (client/client :get 400 (str (card-query-url card response-format) "?venue_id=200")))))))))

(deftest card-enabled-params-test
<<<<<<< HEAD
  (with-embedding-enabled-and-new-secret-key!
    (with-temp-card [card {:enable_embedding true, :embedding_params {:venue_id "enabled"}}]
      (do-response-formats [response-format request-options]
        (testing "If `:enabled` param is present in both JWT and the URL, the request should fail"
          (is (= "You can't specify a value for :venue_id if it's already set in the JWT."
                 (client/real-client :get 400 (str (card-query-url card response-format {:params {:venue_id 100}}) "?venue_id=200")))))

        (testing "If an `:enabled` param is present in the JWT, that's ok"
          #_{:clj-kondo/ignore [:deprecated-var]}
          (test-query-results
           response-format
           (client/real-client :get (response-format->status-code response-format)
                               (card-query-url card response-format {:params {:venue_id "enabled"}})
                               {:request-options request-options})))

        (testing "If an `:enabled` param is present in URL params but *not* the JWT, that's ok"
          #_{:clj-kondo/ignore [:deprecated-var]}
          (test-query-results
           response-format
           (client/real-client :get (response-format->status-code response-format)
                               (str (card-query-url card response-format) "?venue_id=200")
                               {:request-options request-options})))))))
=======
  (mt/with-ensure-with-temp-no-transaction!
    (with-embedding-enabled-and-new-secret-key
      (with-temp-card [card {:enable_embedding true, :embedding_params {:venue_id "enabled"}}]
        (do-response-formats [response-format request-options]
          (testing "If `:enabled` param is present in both JWT and the URL, the request should fail"
            (is (= "You can't specify a value for :venue_id if it's already set in the JWT."
                   (client/real-client :get 400 (str (card-query-url card response-format {:params {:venue_id 100}}) "?venue_id=200")))))

          (testing "If an `:enabled` param is present in the JWT, that's ok"
            #_{:clj-kondo/ignore [:deprecated-var]}
            (test-query-results
             response-format
             (client/real-client :get (response-format->status-code response-format)
                                 (card-query-url card response-format {:params {:venue_id "enabled"}})
                                 {:request-options request-options})))

          (testing "If an `:enabled` param is present in URL params but *not* the JWT, that's ok"
            #_{:clj-kondo/ignore [:deprecated-var]}
            (test-query-results
             response-format
             (client/real-client :get (response-format->status-code response-format)
                                 (str (card-query-url card response-format) "?venue_id=200")
                                 {:request-options request-options}))))))))
>>>>>>> 6937fcfb

(defn card-with-date-field-filter-default
  []
  {:enable_embedding true
   :dataset_query
   {:database (mt/id)
    :type     :native
    :native   {:query         "SELECT COUNT(*) AS \"count\" FROM CHECKINS WHERE {{date}}"
               :template-tags {:date {:name         "date"
                                      :display-name "Date"
                                      :type         "dimension"
                                      :default      "Q1-2014"
                                      :dimension    [:field (mt/id :checkins :date) nil]
                                      :widget-type  "date/quarter-year"}}}}})

(deftest default-value-card-query-test
  (testing "GET /api/embed/card/:token/query with default values for params"
    (with-embedding-enabled-and-new-secret-key!
      (testing "if the param is enabled"
        (t2.with-temp/with-temp
          [Card card (assoc (card-with-date-field-filter-default) :embedding_params {:date :enabled})]
          (testing "the default should apply if no param value is provided"
            (is (= [[107]]
                   (mt/rows (client/client :get 202 (card-query-url card "")))))
            (testing "check this is the same result as when a default value is provided"
              (is (= [[107]]
                     (mt/rows (client/client :get 202 (str (card-query-url card "") "?date=Q1-2014")))))))
          (testing "an empty value should apply if provided as an empty string in the query params"
            (is (= [[1000]]
                   (mt/rows (client/client :get 202 (str (card-query-url card "") "?date="))))))
          (testing "an empty value should apply if provided as nil in the JWT params"
            (is (= [[1000]]
                   (mt/rows (client/client :get 202 (card-query-url card "" {:params {:date nil}}))))))))
      (testing "if the param is disabled"
        (t2.with-temp/with-temp
          [Card card (assoc (card-with-date-field-filter-default) :embedding_params {:date :disabled})]
          (testing "the default should apply if no param is provided"
            (is (= [[107]]
                   (mt/rows (client/client :get 202 (card-query-url card ""))))))
          (testing "you can't apply an empty param value if the parameter is disabled"
            (is (= "You're not allowed to specify a value for :date."
                   (client/client :get 400 (str (card-query-url card "") "?date=")))))))
      (testing "if the param is locked"
        (t2.with-temp/with-temp
          [Card card (assoc (card-with-date-field-filter-default) :embedding_params {:date :locked})]
          (testing "an empty value should apply if provided as nil in the JWT params"
            (is (= [[1000]]
                   (mt/rows (client/client :get 202 (card-query-url card "" {:params {:date nil}})))))
            (testing "check this is different to when a non-nil value is provided"
              (is (= [[138]]
                     (mt/rows (client/client :get 202 (card-query-url card "" {:params {:date "Q2-2014"}})))))))
          (testing "an empty string value is invalid and should result in an error"
            (is (= "You must specify a value for :date in the JWT."
                   (client/client :get 400 (card-query-url card "" {:params {:date ""}}))))))))))

(defn- card-with-date-field-filter []
  {:dataset_query    {:database (mt/id)
                      :type     :native
                      :native   {:query         "SELECT COUNT(*) AS \"count\" FROM CHECKINS WHERE {{date}}"
                                 :template-tags {:date {:name         "date"
                                                        :display-name "Date"
                                                        :type         "dimension"
                                                        :dimension    [:field (mt/id :checkins :date) nil]
                                                        :widget-type  "date/quarter-year"}}}}
   :enable_embedding true
   :embedding_params {:date :enabled}})

(deftest csv-reports-count
  (testing "make sure CSV (etc.) downloads take editable params into account (#6407)"
    (with-embedding-enabled-and-new-secret-key!
      (t2.with-temp/with-temp [Card card (card-with-date-field-filter)]
        (is (= "count\n107\n"
               (client/client :get 200 (str (card-query-url card "/csv") "?date=Q1-2014"))))))))

(deftest csv-forward-url-test
<<<<<<< HEAD
  (with-embedding-enabled-and-new-secret-key!
    (t2.with-temp/with-temp [Card card (card-with-date-field-filter)]
=======
  (with-embedding-enabled-and-new-secret-key
    (mt/with-temp! [Card card (card-with-date-field-filter)]
>>>>>>> 6937fcfb
      ;; make sure the URL doesn't include /api/ at the beginning like it normally would
      (binding [client/*url-prefix* ""]
        (mt/with-temporary-setting-values [site-url (str "http://localhost:" (config/config-str :mb-jetty-port) client/*url-prefix*)]
          (is (= "count\n107\n"
                 (client/real-client :get 200 (str "embed/question/" (card-token card) ".csv?date=Q1-2014")))))))))


;;; ---------------------------------------- GET /api/embed/dashboard/:token -----------------------------------------

(defn- dashboard-url [dashboard & [additional-token-params]]
  (str "embed/dashboard/" (dash-token dashboard additional-token-params)))

(deftest it-should-be-possible-to-call-this-endpoint-successfully
  (with-embedding-enabled-and-new-secret-key!
    (t2.with-temp/with-temp [Dashboard dash {:enable_embedding true}]
      (is (= successful-dashboard-info
             (dissoc-id-and-name
              (client/client :get 200 (dashboard-url dash))))))))

(deftest we-should-fail-when-attempting-to-use-an-expired-token-2
  (with-embedding-enabled-and-new-secret-key!
    (t2.with-temp/with-temp [Dashboard dash {:enable_embedding true}]
      (is (re= #"^Token is expired.*"
               (client/client :get 400 (dashboard-url dash {:exp (buddy-util/to-timestamp yesterday)})))))))

(deftest check-that-the-dashboard-endpoint-doesn-t-work-if-embedding-isn-t-enabled
  (mt/with-temporary-setting-values [enable-embedding false]
    (with-new-secret-key
      (t2.with-temp/with-temp [Dashboard dash]
        (is (= "Embedding is not enabled."
               (client/client :get 400 (dashboard-url dash))))))))

(deftest check-that-if-embedding--is--enabled-globally-but-not-for-the-dashboard-the-request-fails
  (with-embedding-enabled-and-new-secret-key!
    (t2.with-temp/with-temp [Dashboard dash]
      (is (= "Embedding is not enabled for this object."
             (client/client :get 400 (dashboard-url dash)))))))

(deftest global-embedding-check-key
  (testing (str "check that if embedding is enabled globally and for the object that requests fail if they are signed "
                "with the wrong key")
    (with-embedding-enabled-and-new-secret-key!
      (t2.with-temp/with-temp [Dashboard dash {:enable_embedding true}]
        (is (= "Message seems corrupt or manipulated"
               (client/client :get 400 (with-new-secret-key (dashboard-url dash)))))))))

(deftest only-enabled-params-that-are-not-present-in-the-jwt-come-back
  (testing "check that only ENABLED params that ARE NOT PRESENT IN THE JWT come back"
    (with-embedding-enabled-and-new-secret-key!
      (t2.with-temp/with-temp [Dashboard dash {:enable_embedding true
                                               :embedding_params {:a "locked", :b "disabled", :c "enabled", :d "enabled"}
                                               :parameters       [{:id "_a", :slug "a", :name "a", :type "date"}
                                                                  {:id "_b", :slug "b", :name "b", :type "date"}
                                                                  {:id "_c", :slug "c", :name "c", :type "date"}
                                                                  {:id "_d", :slug "d", :name "d", :type "date"}]}]
        (is (=? [{:id "_d", :slug "d", :name "d", :type "date"}]
                (:parameters (client/client :get 200 (dashboard-url dash {:params {:c 100}})))))))))

(deftest locked-params-are-substituted-into-text-cards
  (testing "check that locked params are substituted into text cards with mapped variables on the backend"
    (with-embedding-enabled-and-new-secret-key!
      (mt/with-temp [Dashboard     dash {:enable_embedding true
                                         :parameters       [{:id "_a" :slug "a" :name "a" :type :string/=}]}
                     DashboardCard _ {:dashboard_id           (:id dash)
                                      :parameter_mappings     [{:parameter_id "_a"
                                                                :target       [:text-tag "foo"]}]
                                      :visualization_settings {:virtual_card {:display "text"}
                                                               :text         "Text card with variable: {{foo}}"}}]
        (is (= "Text card with variable: bar"
               (-> (client/client :get 200 (dashboard-url dash {:params {:a "bar"}}))
                   :ordered_cards
                   first
                   :visualization_settings
                   :text)))))))


;;; ---------------------- GET /api/embed/dashboard/:token/dashcard/:dashcard-id/card/:card-id -----------------------

(defn- dashcard-url [dashcard & [additional-token-params]]
  (str "embed/dashboard/" (dash-token (:dashboard_id dashcard) additional-token-params)
       "/dashcard/" (u/the-id dashcard)
       "/card/" (:card_id dashcard)))

(deftest it-should-be-possible-to-run-a-card-successfully-if-you-jump-through-the-right-hoops---
  (testing "it should be possible to run a Card successfully if you jump through the right hoops..."
    (with-embedding-enabled-and-new-secret-key!
      (with-temp-dashcard [dashcard {:dash {:enable_embedding true}}]
        #_{:clj-kondo/ignore [:deprecated-var]}
        (test-query-results (client/client :get 202 (dashcard-url dashcard)))))))

(deftest downloading-csv-json-xlsx-results-from-the-dashcard-endpoint-shouldn-t-be-subject-to-the-default-query-constraints
  (testing (str "Downloading CSV/JSON/XLSX results from the dashcard endpoint shouldn't be subject to the default "
                "query constraints (#10399)")
    (with-redefs [qp.constraints/default-query-constraints (constantly {:max-results 10, :max-results-bare-rows 10})]
      (with-embedding-enabled-and-new-secret-key!
        (with-temp-dashcard [dashcard {:dash {:enable_embedding true}
                                       :card {:dataset_query (assoc (mt/mbql-query venues)
                                                                    :middleware
                                                                    {:add-default-userland-constraints? true
                                                                     :userland-query?                   true})}}]
          (let [results (client/client :get 200 (str (dashcard-url dashcard) "/csv"))]
            (is (= 101
                   (count (csv/read-csv results))))))))))

(deftest generic-query-failed-exception-test
  (testing (str "...but if the card has an invalid query we should just get a generic \"query failed\" exception "
                "(rather than leaking query info)")
    (with-embedding-enabled-and-new-secret-key!
      (with-temp-dashcard [dashcard {:dash {:enable_embedding true}
                                     :card {:dataset_query (mt/native-query {:query "SELECT * FROM XYZ"})}}]
        (is (= {:status     "failed"
                :error      "An error occurred while running the query."
                :error_type "invalid-query"}
               (client/client :get 202 (dashcard-url dashcard))))))))

(deftest check-that-the-dashcard-endpoint-doesn-t-work-if-embedding-isn-t-enabled
  (mt/with-temporary-setting-values [enable-embedding false]
    (with-new-secret-key
      (with-temp-dashcard [dashcard]
        (is (= "Embedding is not enabled."
               (client/client :get 400 (dashcard-url dashcard))))))))

(deftest dashcard-check-that-if-embedding--is--enabled-globally-but-not-for-the-dashboard-the-request-fails
  (with-embedding-enabled-and-new-secret-key!
    (with-temp-dashcard [dashcard]
      (is (= "Embedding is not enabled for this object."
             (client/client :get 400 (dashcard-url dashcard)))))))

(deftest dashcard-global-embedding-check-key
  (testing (str "check that if embedding is enabled globally and for the object that requests fail if they are signed "
                "with the wrong key")
    (with-embedding-enabled-and-new-secret-key!
      (with-temp-dashcard [dashcard {:dash {:enable_embedding true}}]
        (is (= "Message seems corrupt or manipulated"
               (client/client :get 400 (with-new-secret-key (dashcard-url dashcard)))))))))

(deftest dashboard-locked-params-test
  (with-embedding-enabled-and-new-secret-key!
    (with-temp-dashcard [dashcard {:dash {:enable_embedding true, :embedding_params {:venue_id "locked"}}}]
      (testing (str "check that if embedding is enabled globally and for the object requests fail if the token is "
                    "missing a `:locked` parameter")
        (is (= "You must specify a value for :venue_id in the JWT."
               (client/client :get 400 (dashcard-url dashcard)))))

      (testing "if `:locked` param is supplied, request should succeed"
        (is (schema= {:status   (s/eq "completed")
                      :data     {:rows     (s/eq [[1]])
                                 s/Keyword s/Any}
                      s/Keyword s/Any}
                     (client/client :get 202 (dashcard-url dashcard {:params {:venue_id 100}})))))

      (testing "if `:locked` parameter is present in URL params, request should fail"
        (is (= "You must specify a value for :venue_id in the JWT."
               (client/client :get 400 (str (dashcard-url dashcard) "?venue_id=100"))))))))

(deftest dashboard-disabled-params-test
  (with-embedding-enabled-and-new-secret-key!
    (with-temp-dashcard [dashcard {:dash {:enable_embedding true, :embedding_params {:venue_id "disabled"}}}]
      (testing (str "check that if embedding is enabled globally and for the object requests fail if they pass a "
                    "`:disabled` parameter")
        (is (= "You're not allowed to specify a value for :venue_id."
               (client/client :get 400 (dashcard-url dashcard {:params {:venue_id 100}})))))

      (testing "If a `:disabled` param is passed in the URL the request should fail"
        (is (= "You're not allowed to specify a value for :venue_id."
               (client/client :get 400 (str (dashcard-url dashcard) "?venue_id=200"))))))))

(deftest dashboard-enabled-params-test
  (with-embedding-enabled-and-new-secret-key!
    (with-temp-dashcard [dashcard {:dash {:enable_embedding true, :embedding_params {:venue_id "enabled"}}}]
      (testing "If `:enabled` param is present in both JWT and the URL, the request should fail"
        (is (= "You can't specify a value for :venue_id if it's already set in the JWT."
               (client/client :get 400 (str (dashcard-url dashcard {:params {:venue_id 100}}) "?venue_id=200")))))

      (testing "If an `:enabled` param is present in the JWT, that's ok"
        (is (schema= {:status   (s/eq "completed")
                      :data     {:rows     (s/eq [[1]])
                                 s/Keyword s/Any}
                      s/Keyword s/Any}
                     (client/client :get 202 (dashcard-url dashcard {:params {:venue_id 50}})))))

      (testing "If an `:enabled` param is present in URL params but *not* the JWT, that's ok"
        (is (schema= {:status   (s/eq "completed")
                      :data     {:rows     (s/eq [[1]])
                                 s/Keyword s/Any}
                      s/Keyword s/Any}
                     (client/client :get 202 (str (dashcard-url dashcard) "?venue_id=1"))))))))

(deftest dashboard-native-query-params-with-default-test
  (testing "GET api/embed/dashboard/:token/dashcard/:dashcard-id/card/:card-id with default values for params"
   (with-embedding-enabled-and-new-secret-key!
     (t2.with-temp/with-temp
       [Card      card      (card-with-date-field-filter-default)
        Dashboard dashboard {:enable_embedding true
                             :embedding_params {:date "enabled"}
                             :parameters       [{:name "Date"
                                                 :slug "date"
                                                 :id "_DATE_ID_"
                                                 :type :date/quarter-year
                                                 :sectionId "date"}]}
        DashboardCard dashcard {:dashboard_id       (u/the-id dashboard)
                                :card_id            (u/the-id card)
                                :parameter_mappings [{:parameter_id "_DATE_ID_"
                                                      :card_id (u/the-id card)
                                                      :target [:dimension [:template-tag "date"]]}]}]
       (testing "the default should apply if no param value is provided"
         (is (= [[107]]
                (mt/rows (client/client :get 202 (dashcard-url dashcard)))))
         (testing "check this is the same result as when a default value is provided"
           (is (= [[107]]
                  (mt/rows (client/client :get 202 (str (dashcard-url dashcard) "?date=Q1-2014")))))))
       (testing "an empty value should apply if provided as an empty string in the query params"
         (is (= [[1000]]
                (mt/rows (client/client :get 202 (str (dashcard-url dashcard) "?date="))))))
       (testing "an empty value should apply if provided as nil in the JWT params"
         (is (= [[1000]]
                (mt/rows (client/client :get 202 (dashcard-url dashcard {:params {:date nil}}))))))
       (testing "if the param is disabled"
         (mt/with-temp-vals-in-db Dashboard (u/the-id dashboard) {:embedding_params {:date "disabled"}}
           (testing "the default should apply if no param is provided"
             (is (= [[107]]
                    (mt/rows (client/client :get 202 (dashcard-url dashcard))))))
           (testing "you can't apply an empty param value if the parameter is disabled"
             (is (= "You're not allowed to specify a value for :date."
                    (client/client :get 400 (str (dashcard-url dashcard) "?date=")))))))
       (testing "if the param is locked"
         (mt/with-temp-vals-in-db Dashboard (u/the-id dashboard) {:embedding_params {:date "locked"}}
           (testing "an empty value should apply if provided as nil in the JWT params"
             (is (= [[1000]]
                    (mt/rows (client/client :get 202 (dashcard-url dashcard {:params {:date nil}})))))
             (testing "check this is different to when a non-nil value is provided"
               (is (= [[138]]
                      (mt/rows (client/client :get 202 (dashcard-url dashcard {:params {:date "Q2-2014"}})))))))
           (testing "an empty string value is invalid and should result in an error"
             (is (= "You must specify a value for :date in the JWT."
                    (client/client :get 400 (dashcard-url dashcard {:params {:date ""}})))))))))))


;;; -------------------------------------------------- Other Tests ---------------------------------------------------

(deftest ^:parallel remove-embedding-params
  (testing (str "parameters that are not in the `embedding-params` map at all should get removed by "
                "`remove-locked-and-disabled-params`")
    (is (= {:parameters []}
           (#'api.embed/remove-locked-and-disabled-params {:parameters {:slug "foo"}} {})))))


(deftest make-sure-that-multiline-series-word-as-expected---4768-
  (testing "make sure that multiline series word as expected (#4768)"
    (with-embedding-enabled-and-new-secret-key!
      (t2.with-temp/with-temp [Card series-card {:dataset_query {:database (mt/id)
                                                                 :type     :query
                                                                 :query    {:source-table (mt/id :venues)}}}]
        (with-temp-dashcard [dashcard {:dash {:enable_embedding true}}]
          (t2.with-temp/with-temp [DashboardCardSeries _ {:dashboardcard_id (u/the-id dashcard)
                                                          :card_id          (u/the-id series-card)
                                                          :position         0}]
            (is (= "completed"
                   (:status (client/client :get 202 (str (dashcard-url (assoc dashcard :card_id (u/the-id series-card))))))))))))))

;;; ------------------------------- GET /api/embed/card/:token/field/:field/values nil --------------------------------

(defn- field-values-url [card-or-dashboard field-or-id]
  (str
   "embed/"
   (condp mi/instance-of? card-or-dashboard
     Card      (str "card/"      (card-token card-or-dashboard))
     Dashboard (str "dashboard/" (dash-token card-or-dashboard)))
   "/field/"
   (u/the-id field-or-id)
   "/values"))

(defn- do-with-embedding-enabled-and-temp-card-referencing! {:style/indent 2} [table-kw field-kw f]
  (with-embedding-enabled-and-new-secret-key!
    (t2.with-temp/with-temp [Card card (assoc (public-test/mbql-card-referencing table-kw field-kw)
                                        :enable_embedding true)]
      (f card))))

(defmacro ^:private with-embedding-enabled-and-temp-card-referencing!
  {:style/indent 3}
  [table-kw field-kw [card-binding] & body]
  `(do-with-embedding-enabled-and-temp-card-referencing! ~table-kw ~field-kw
     (fn [~(or card-binding '_)]
       ~@body)))

;; should be able to fetch values for a Field referenced by a public Card
(deftest should-be-able-to-fetch-values-for-a-field-referenced-by-a-public-card
  (field-values/clear-field-values-for-field! (mt/id :venues :name))
  (is (= {:values          [["20th Century Cafe"]
                            ["25°"]
                            ["33 Taps"]
                            ["800 Degrees Neapolitan Pizzeria"]
                            ["BCD Tofu House"]]
          :field_id        (mt/id :venues :name)
          :has_more_values false}
         (with-embedding-enabled-and-temp-card-referencing! :venues :name [card]
           (-> (client/client :get 200 (field-values-url card (mt/id :venues :name)))
               (update :values (partial take 5)))))))

;; but for Fields that are not referenced we should get an Exception
(deftest but-for-fields-that-are-not-referenced-we-should-get-an-exception
  (is (= "Not found."
         (with-embedding-enabled-and-temp-card-referencing! :venues :name [card]
           (client/client :get 400 (field-values-url card (mt/id :venues :price)))))))

;; Endpoint should fail if embedding is disabled
(deftest endpoint-should-fail-if-embedding-is-disabled
  (is (= "Embedding is not enabled."
         (with-embedding-enabled-and-temp-card-referencing! :venues :name [card]
           (mt/with-temporary-setting-values [enable-embedding false]
             (client/client :get 400 (field-values-url card (mt/id :venues :name))))))))

(deftest embedding-not-enabled-message
  (is (= "Embedding is not enabled for this object."
         (with-embedding-enabled-and-temp-card-referencing! :venues :name [card]
           (t2/update! Card (u/the-id card) {:enable_embedding false})
           (client/client :get 400 (field-values-url card (mt/id :venues :name)))))))

(deftest card-param-values
  (letfn [(search [card param-key prefix]
            (client/client :get 200 (format "embed/card/%s/params/%s/search/%s"
                                            (card-token card) param-key prefix)))
          (dropdown [card param-key]
            (client/client :get 200 (format "embed/card/%s/params/%s/values"
                                            (card-token card) param-key)))]
    (mt/with-temporary-setting-values [enable-embedding true]
      (with-new-secret-key
        (api.card-test/with-card-param-values-fixtures [{:keys [card field-filter-card param-keys]}]
          (t2/update! Card (:id field-filter-card)
                      {:enable_embedding true
                       :embedding_params (zipmap (map :slug (:parameters field-filter-card))
                                                 (repeat "enabled"))})
          (t2/update! Card (:id card)
                      {:enable_embedding true
                       :embedding_params (zipmap (map :slug (:parameters card))
                                                 (repeat "enabled"))})
          (testing "field filter based param"
            (let [response (dropdown field-filter-card (:field-values param-keys))]
              (is (false? (:has_more_values response)))
              (is (set/subset? #{["20th Century Cafe"] ["33 Taps"]}
                               (-> response :values set))))
            (let [response (search field-filter-card (:field-values param-keys) "bar")]
              (is (set/subset? #{["Barney's Beanery"] ["bigmista's barbecue"]}
                               (-> response :values set)))
              (is (not ((into #{} (mapcat identity) (:values response)) "The Virgil")))))
          (testing "static based param"
            (let [response (dropdown card (:static-list param-keys))]
              (is (= {:has_more_values false,
                      :values          [["African"] ["American"] ["Asian"]]}
                     response)))
            (let [response (search card (:static-list param-keys) "af")]
              (is (= {:has_more_values false,
                      :values          [["African"]]}
                     response))))
          (testing "card based param"
            (let [response (dropdown card (:card param-keys))]
              (is (= {:values          [["Brite Spot Family Restaurant"] ["Red Medicine"]
                                        ["Stout Burgers & Beers"] ["The Apple Pan"] ["Wurstküche"]]
                      :has_more_values false}
                     response)))
            (let [response (search card (:card param-keys) "red")]
              (is (= {:has_more_values false,
                      :values          [["Red Medicine"]]}
                     response)))))))))

;;; ----------------------------- GET /api/embed/dashboard/:token/field/:field/values nil -----------------------------

(defn- do-with-embedding-enabled-and-temp-dashcard-referencing {:style/indent 2} [table-kw field-kw f]
  (with-embedding-enabled-and-new-secret-key!
    (mt/with-temp [Dashboard     dashboard {:enable_embedding true}
                   Card          card      (public-test/mbql-card-referencing table-kw field-kw)
                   DashboardCard dashcard  {:dashboard_id       (u/the-id dashboard)
                                            :card_id            (u/the-id card)
                                            :parameter_mappings [{:card_id (u/the-id card)
                                                                  :target  [:dimension
                                                                            [:field
                                                                             (mt/id table-kw field-kw) nil]]}]}]
      (f dashboard card dashcard))))


(defmacro ^:private with-embedding-enabled-and-temp-dashcard-referencing!
  {:style/indent 3}
  [table-kw field-kw [dash-binding card-binding dashcard-binding] & body]
  `(do-with-embedding-enabled-and-temp-dashcard-referencing ~table-kw ~field-kw
     (fn [~(or dash-binding '_) ~(or card-binding '_) ~(or dashcard-binding '_)]
       ~@body)))

;; should be able to use it when everything is g2g
(deftest should-be-able-to-use-it-when-everything-is-g2g
  (is (= {:values          [["20th Century Cafe"]
                            ["25°"]
                            ["33 Taps"]
                            ["800 Degrees Neapolitan Pizzeria"]
                            ["BCD Tofu House"]]
          :field_id        (mt/id :venues :name)
          :has_more_values false}
         (with-embedding-enabled-and-temp-dashcard-referencing! :venues :name [dashboard]
           (-> (client/client :get 200 (field-values-url dashboard (mt/id :venues :name)))
               (update :values (partial take 5)))))))

;; shound NOT be able to use the endpoint with a Field not referenced by the Dashboard
(deftest shound-not-be-able-to-use-the-endpoint-with-a-field-not-referenced-by-the-dashboard
  (is (= "Not found."
         (with-embedding-enabled-and-temp-dashcard-referencing! :venues :name [dashboard]
           (client/client :get 400 (field-values-url dashboard (mt/id :venues :price)))))))

;; Endpoint should fail if embedding is disabled
(deftest field-values-endpoint-should-fail-if-embedding-is-disabled
  (is (= "Embedding is not enabled."
         (with-embedding-enabled-and-temp-dashcard-referencing! :venues :name [dashboard]
           (mt/with-temporary-setting-values [enable-embedding false]
             (client/client :get 400 (field-values-url dashboard (mt/id :venues :name))))))))


;; Endpoint should fail if embedding is disabled for the Dashboard
(deftest endpoint-should-fail-if-embedding-is-disabled-for-the-dashboard
  (is (= "Embedding is not enabled for this object."
         (with-embedding-enabled-and-temp-dashcard-referencing! :venues :name [dashboard]
           (t2/update! Dashboard (u/the-id dashboard) {:enable_embedding false})
           (client/client :get 400 (field-values-url dashboard (mt/id :venues :name)))))))


;;; --------------------------------------------- Field search endpoints ---------------------------------------------

(defn- field-search-url [card-or-dashboard field-or-id search-field-or-id]
  (str "embed/"
       (condp mi/instance-of? card-or-dashboard
         Card      (str "card/"      (card-token card-or-dashboard))
         Dashboard (str "dashboard/" (dash-token card-or-dashboard)))
       "/field/" (u/the-id field-or-id)
       "/search/" (u/the-id search-field-or-id)))

(deftest field-search-test
  (testing
    (letfn [(tests [model object]
              (is (= [[93 "33 Taps"]]
                     (client/client :get 200 (field-search-url object (mt/id :venues :id) (mt/id :venues :name))
                                    :value "33 T")))

              (testing "if search field isn't allowed to be used with the other Field endpoint should return exception"
                (is (= "Invalid Request."
                       (client/client :get 400 (field-search-url object (mt/id :venues :id) (mt/id :venues :price))
                                      :value "33 T"))))

              (testing "Endpoint should fail if embedding is disabled"
                (mt/with-temporary-setting-values [enable-embedding false]
                  (is (= "Embedding is not enabled."
                         (client/client :get 400 (field-search-url object (mt/id :venues :id) (mt/id :venues :name))
                                        :value "33 T")))))

              (testing "Endpoint should fail if embedding is disabled for the object"
                (t2/update! model (u/the-id object) {:enable_embedding false})
                (is (= "Embedding is not enabled for this object."
                       (client/client :get 400 (field-search-url object (mt/id :venues :id) (mt/id :venues :name))
                                      :value "33 T")))))]
      (testing "GET /api/embed/card/:token/field/:field/search/:search-field-id nil"
        (testing "Search for Field values for a Card"
          (with-embedding-enabled-and-temp-card-referencing! :venues :id [card]
            (tests Card card))))
      (testing "GET /api/embed/dashboard/:token/field/:field/search/:search-field-id nil"
        (testing "Search for Field values for a Dashboard"
          (with-embedding-enabled-and-temp-dashcard-referencing! :venues :id [dashboard]
            (tests Dashboard dashboard)))))))


;;; ----------------------- GET /api/embed/card/:token/field/:field/remapping/:remapped-id nil ------------------------

(defn- field-remapping-url [card-or-dashboard field-or-id remapped-field-or-id]
  (str "embed/"
       (condp mi/instance-of? card-or-dashboard
         Card      (str "card/"      (card-token card-or-dashboard))
         Dashboard (str "dashboard/" (dash-token card-or-dashboard)))
       "/field/" (u/the-id field-or-id)
       "/remapping/" (u/the-id remapped-field-or-id)))

(deftest field-remapping-test
  (letfn [(tests [model object]
            (testing (str "we should be able to use the API endpoint and get the same results we get by calling the "
                          "function above directly")
              (is (= [10 "Fred 62"]
                     (client/client :get 200 (field-remapping-url object (mt/id :venues :id) (mt/id :venues :name))
                                    :value "10"))))
            (testing " ...or if the remapping Field isn't allowed to be used with the other Field"
              (is (= "Invalid Request."
                     (client/client :get 400 (field-remapping-url object (mt/id :venues :id) (mt/id :venues :price))
                                    :value "10"))))

            (testing " ...or if embedding is disabled"
              (mt/with-temporary-setting-values [enable-embedding false]
                (is (= "Embedding is not enabled."
                       (client/client :get 400 (field-remapping-url object (mt/id :venues :id) (mt/id :venues :name))
                                      :value "10")))))

            (testing " ...or if embedding is disabled for the Card/Dashboard"
              (t2/update! model (u/the-id object) {:enable_embedding false})
              (is (= "Embedding is not enabled for this object."
                     (client/client :get 400 (field-remapping-url object (mt/id :venues :id) (mt/id :venues :name))
                                    :value "10")))))]

    (testing "GET /api/embed/card/:token/field/:field/remapping/:remapped-id nil"
      (testing "Get remapped Field values for a Card"
        (with-embedding-enabled-and-temp-card-referencing! :venues :id [card]
          (tests Card card)))
      (testing "Shouldn't work if Card doesn't reference the Field in question"
        (with-embedding-enabled-and-temp-card-referencing! :venues :price [card]
          (is (= "Not found."
                 (client/client :get 400 (field-remapping-url card (mt/id :venues :id) (mt/id :venues :name))
                                :value "10"))))))

    (testing "GET /api/embed/dashboard/:token/field/:field/remapping/:remapped-id nil"
      (testing "Get remapped Field values for a Dashboard"
        (with-embedding-enabled-and-temp-dashcard-referencing! :venues :id [dashboard]
          (tests Dashboard dashboard)))
      (testing "Shouldn't work if Dashboard doesn't reference the Field in question"
        (with-embedding-enabled-and-temp-dashcard-referencing! :venues :price [dashboard]
          (is (= "Not found."
                 (client/client :get 400 (field-remapping-url dashboard (mt/id :venues :id) (mt/id :venues :name))
                                :value "10"))))))))

;;; ------------------------------------------------ Chain filtering -------------------------------------------------

(defn- do-with-chain-filter-fixtures [f]
  (with-embedding-enabled-and-new-secret-key!
    (api.dashboard-test/with-chain-filter-fixtures [{:keys [dashboard], :as m}]
      (t2/update! Dashboard (u/the-id dashboard) {:enable_embedding true})
      (letfn [(token [params]
                (dash-token dashboard (when params {:params params})))
              (values-url [& [params param-key]]
                (format "embed/dashboard/%s/params/%s/values"
                        (token params) (or param-key "_CATEGORY_ID_")))
              (search-url [& [params param-key query]]
                (format "embed/dashboard/%s/params/%s/search/%s"
                        (token params) (or param-key "_CATEGORY_NAME_") (or query "food")))]
        (f (assoc m
                  :token token
                  :values-url values-url
                  :search-url search-url))))))

(defmacro ^:private with-chain-filter-fixtures! [[binding] & body]
  `(do-with-chain-filter-fixtures (fn [~binding] ~@body)))

(deftest chain-filter-embedding-disabled-test
  (with-chain-filter-fixtures! [{:keys [dashboard values-url search-url]}]
    (testing "without embedding enabled for dashboard"
      (t2/update! Dashboard (u/the-id dashboard) {:enable_embedding false})
      (testing "GET /api/embed/dashboard/:token/params/:param-key/values"
        (is (= "Embedding is not enabled for this object."
               (client/client :get 400 (values-url)))))
      (testing "GET /api/embed/dashboard/:token/params/:param-key/search/:query"
        (is (= "Embedding is not enabled for this object."
               (client/client :get 400 (search-url))))))))

(deftest chain-filter-random-params-test
  (with-chain-filter-fixtures! [{:keys [values-url search-url]}]
    (testing "Requests should fail if parameter is not explicitly enabled"
      (testing "\nGET /api/embed/dashboard/:token/params/:param-key/values"
        (is (= "Cannot search for values: \"category_id\" is not an enabled parameter."
               (client/client :get 400 (values-url)))))
      (testing "\nGET /api/embed/dashboard/:token/params/:param-key/search/:query"
        (is (= "Cannot search for values: \"category_name\" is not an enabled parameter."
               (client/client :get 400 (search-url))))))))

(deftest params-with-static-list-test
  (testing "embedding with parameter that has source is a static list"
    (with-chain-filter-fixtures! [{:keys [dashboard values-url search-url]}]
      (t2/update! Dashboard (:id dashboard)
        {:embedding_params {"static_category" "enabled", "static_category_label" "enabled"}})
      (testing "Should work if the param we're fetching values for is enabled"
        (testing "\nGET /api/embed/dashboard/:token/params/:param-key/values"
          (is (= {:values          [["African"] ["American"] ["Asian"]]
                  :has_more_values false}
                 (client/client :get 200 (values-url {} "_STATIC_CATEGORY_")))))
        (testing "\nGET /api/embed/dashboard/:token/params/:param-key/search/:query"
          (is (= {:values          [["African" "Af"]]
                  :has_more_values false}
                 (client/client :get 200 (search-url {} "_STATIC_CATEGORY_LABEL_" "AF")))))))))

(deftest chain-filter-enabled-params-test
  (with-chain-filter-fixtures! [{:keys [dashboard values-url search-url]}]
    (t2/update! Dashboard (:id dashboard)
      {:embedding_params {"category_id" "enabled", "category_name" "enabled", "price" "enabled"}})
    (testing "Should work if the param we're fetching values for is enabled"
      (testing "\nGET /api/embed/dashboard/:token/params/:param-key/values"
        (is (= {:values          [[2] [3] [4] [5] [6]]
                :has_more_values false}
               (chain-filer-test/take-n-values 5 (client/client :get 200 (values-url))))))
      (testing "\nGET /api/embed/dashboard/:token/params/:param-key/search/:query"
        (is (= {:values          [["Fast Food"] ["Food Truck"] ["Seafood"]]
                :has_more_values false}
               (chain-filer-test/take-n-values 3 (client/client :get 200 (search-url)))))))

    (testing "If an ENABLED constraint param is present in the JWT, that's ok"
      (testing "\nGET /api/embed/dashboard/:token/params/:param-key/values"
        (is (= {:values          [[40] [67]]
                :has_more_values false}
               (client/client :get 200 (values-url {"price" 4})))))
      (testing "\nGET /api/embed/dashboard/:token/params/:param-key/search/:query"
        (is (= {:values          []
                :has_more_values false}
               (client/client :get 200 (search-url {"price" 4}))))))

    (testing "If an ENABLED param is present in query params but *not* the JWT, that's ok"
      (testing "\nGET /api/embed/dashboard/:token/params/:param-key/values"
        (is (= {:values          [[40] [67]]
                :has_more_values false}
               (client/client :get 200 (str (values-url) "?_PRICE_=4")))))
      (testing "\nGET /api/embed/dashboard/:token/params/:param-key/search/:query"
        (is (= {:values          []
                :has_more_values false}
               (client/client :get 200 (str (search-url) "?_PRICE_=4"))))))

    (testing "If ENABLED param is present in both JWT and the URL, the request should fail"
      (doseq [url-fn [values-url search-url]
              :let   [url (str (url-fn {"price" 4}) "?_PRICE_=4")]]
        (testing (str "\n" url)
          (is (= "You can't specify a value for :price if it's already set in the JWT."
                 (client/client :get 400 url))))))))

(deftest chain-filter-ignore-current-user-permissions-test
  (testing "Should not fail if request is authenticated but current user does not have data permissions"
    (mt/with-temp-copy-of-db
      (perms/revoke-data-perms! (perms-group/all-users) (mt/db))
      (with-chain-filter-fixtures! [{:keys [dashboard values-url search-url]}]
        (t2/update! Dashboard (:id dashboard)
          {:embedding_params {"category_id" "enabled", "category_name" "enabled", "price" "enabled"}})
        (testing "Should work if the param we're fetching values for is enabled"
          (testing "\nGET /api/embed/dashboard/:token/params/:param-key/values"
            (is (= {:values          [[2] [3] [4] [5] [6]]
                    :has_more_values false}
                   (chain-filer-test/take-n-values 5 (mt/user-http-request :rasta :get 200 (values-url))))))
          (testing "\nGET /api/embed/dashboard/:token/params/:param-key/search/:query"
            (is (= {:values          [["Fast Food"] ["Food Truck"] ["Seafood"]]
                    :has_more_values false}
                   (chain-filer-test/take-n-values 3 (mt/user-http-request :rasta :get 200 (search-url)))))))))))

(deftest chain-filter-locked-params-test
  (with-chain-filter-fixtures! [{:keys [dashboard values-url search-url]}]
    (testing "Requests should fail if searched param is locked"
      (t2/update! Dashboard (:id dashboard)
        {:embedding_params {"category_id" "locked", "category_name" "locked"}})
      (doseq [url [(values-url) (search-url)]]
        (testing (str "\n" url)
          (is (re= #"Cannot search for values: \"category_(?:(?:name)|(?:id))\" is not an enabled parameter."
                   (client/client :get 400 url))))))

    (testing "Search param enabled\n"
      (t2/update! Dashboard (:id dashboard)
        {:embedding_params {"category_id" "enabled", "category_name" "enabled", "price" "locked"}})

      (testing "Requests should fail if the token is missing a locked parameter"
        (doseq [url [(values-url) (search-url)]]
          (testing (str "\n" url)
            (is (= "You must specify a value for :price in the JWT."
                   (client/client :get 400 url))))))

      (testing "if `:locked` param is supplied, request should succeed"
        (testing "\nGET /api/embed/dashboard/:token/params/:param-key/values"
          (is (= {:values          [[40] [67]]
                  :has_more_values false}
                 (client/client :get 200 (values-url {"price" 4})))))
        (testing "\nGET /api/embed/dashboard/:token/params/:param-key/search/:query"
          (is (= {:values          []
                  :has_more_values false}
                 (client/client :get 200 (search-url {"price" 4}))))))

      (testing "if `:locked` parameter is present in URL params, request should fail"
        (doseq [url-fn [values-url search-url]
                :let   [url (url-fn {"price" 4})]]
          (testing (str "\n" url)
            (is (= "You can only specify a value for :price in the JWT."
                   (client/client :get 400 (str url "?_PRICE_=4"))))))))))

(deftest chain-filter-disabled-params-test
  (with-chain-filter-fixtures! [{:keys [dashboard values-url search-url]}]
    (testing "Requests should fail if searched param is disabled"
      (t2/update! Dashboard (:id dashboard)
        {:embedding_params {"category_id" "disabled", "category_name" "disabled"}})
      (doseq [url [(values-url) (search-url)]]
        (testing (str "\n" url)
          (is (re= #"Cannot search for values: \"category_(?:(?:name)|(?:id))\" is not an enabled parameter\."
                   (client/client :get 400 url))))))

    (testing "Search param enabled\n"
      (t2/update! Dashboard (:id dashboard)
        {:embedding_params {"category_id" "enabled", "category_name" "enabled", "price" "disabled"}})

      (testing "Requests should fail if the token has a disabled parameter"
        (doseq [url-fn [values-url search-url]
                :let   [url (url-fn {"price" 4})]]
          (testing (str "\n" url)
            (is (= "You're not allowed to specify a value for :price."
                   (client/client :get 400 url))))))

      (testing "Requests should fail if the URL has a disabled parameter"
        (doseq [url-fn [values-url search-url]
                :let   [url (str (url-fn) "?_PRICE_=4")]]
          (testing (str "\n" url)
            (is (= "You're not allowed to specify a value for :price."
                   (client/client :get 400 url)))))))))

;; Pivot tables

(defn- pivot-card-query-url [card response-format & [additional-token-params]]
  (str "/embed/pivot/card/"
       (card-token card additional-token-params)
       "/query"
       response-format))

(deftest pivot-embed-query-test
  (mt/test-drivers (api.pivots/applicable-drivers)
    (mt/dataset sample-dataset
      (testing "GET /api/embed/pivot/card/:token/query"
        (testing "check that the endpoint doesn't work if embedding isn't enabled"
          (mt/with-temporary-setting-values [enable-embedding false]
            (with-new-secret-key
              (with-temp-card [card (api.pivots/pivot-card)]
                (is (= "Embedding is not enabled."
                       (client/client :get 400 (pivot-card-query-url card ""))))))))

        (with-embedding-enabled-and-new-secret-key!
          (let [expected-status 202]
            (testing "it should be possible to run a Card successfully if you jump through the right hoops..."
              (with-temp-card [card (merge {:enable_embedding true} (api.pivots/pivot-card))]
                (let [result (client/client :get expected-status (pivot-card-query-url card "") {:request-options nil})
                      rows   (mt/rows result)]
                  (is (nil? (:row_count result))) ;; row_count isn't included in public endpoints
                  (is (= "completed" (:status result)))
                  (is (= 6 (count (get-in result [:data :cols]))))
                  (is (= 1144 (count rows)))))))

          (testing "check that if embedding *is* enabled globally but not for the Card the request fails"
            (with-temp-card [card (api.pivots/pivot-card)]
              (is (= "Embedding is not enabled for this object."
                     (client/client :get 400 (pivot-card-query-url card ""))))))

          (testing (str "check that if embedding is enabled globally and for the object that requests fail if they are "
                        "signed with the wrong key")
            (with-temp-card [card (merge {:enable_embedding true} (api.pivots/pivot-card))]
              (is (= "Message seems corrupt or manipulated"
                     (client/client :get 400 (with-new-secret-key (pivot-card-query-url card ""))))))))))))

(defn- pivot-dashcard-url [dashcard & [additional-token-params]]
  (str "embed/pivot/dashboard/" (dash-token (:dashboard_id dashcard) additional-token-params)
       "/dashcard/" (u/the-id dashcard)
       "/card/" (:card_id dashcard)))

(deftest pivot-dashcard-success-test
  (mt/test-drivers (api.pivots/applicable-drivers)
    (mt/dataset sample-dataset
      (with-embedding-enabled-and-new-secret-key!
        (with-temp-dashcard [dashcard {:dash     {:enable_embedding true, :parameters []}
                                       :card     (api.pivots/pivot-card)
                                       :dashcard {:parameter_mappings []}}]
          (let [result (client/client :get 202 (pivot-dashcard-url dashcard))
                rows   (mt/rows result)]
            (is (nil? (:row_count result))) ;; row_count isn't included in public endpoints
            (is (= "completed" (:status result)))
            (is (= 6 (count (get-in result [:data :cols]))))
            (is (= 1144 (count rows)))))))))

(deftest pivot-dashcard-embedding-disabled-test
  (mt/dataset sample-dataset
    (mt/with-temporary-setting-values [enable-embedding false]
      (with-new-secret-key
        (with-temp-dashcard [dashcard {:dash     {:parameters []}
                                       :card     (api.pivots/pivot-card)
                                       :dashcard {:parameter_mappings []}}]
          (is (= "Embedding is not enabled."
                 (client/client :get 400 (pivot-dashcard-url dashcard)))))))))

(deftest pivot-dashcard-embedding-disabled-for-card-test
  (mt/dataset sample-dataset
    (with-embedding-enabled-and-new-secret-key!
      (with-temp-dashcard [dashcard {:dash     {:parameters []}
                                     :card     (api.pivots/pivot-card)
                                     :dashcard {:parameter_mappings []}}]
        (is (= "Embedding is not enabled for this object."
               (client/client :get 400 (pivot-dashcard-url dashcard))))))))

(deftest pivot-dashcard-signing-check-test
  (mt/dataset sample-dataset
    (testing (str "check that if embedding is enabled globally and for the object that requests fail if they are signed "
                  "with the wrong key")
      (with-embedding-enabled-and-new-secret-key!
        (with-temp-dashcard [dashcard {:dash     {:enable_embedding true, :parameters []}
                                       :card     (api.pivots/pivot-card)
                                       :dashcard {:parameter_mappings []}}]
          (is (= "Message seems corrupt or manipulated"
                 (client/client :get 400 (with-new-secret-key (pivot-dashcard-url dashcard))))))))))

(deftest pivot-dashcard-locked-params-test
  (mt/dataset sample-dataset
<<<<<<< HEAD
    (with-embedding-enabled-and-new-secret-key!
      (with-temp-dashcard [dashcard {:dash     {:enable_embedding true
                                                :embedding_params {:abc "locked"}
                                                :parameters       [{:id     "_ORDER_ID_"
                                                                    :name   "Order ID"
                                                                    :slug   "abc"
                                                                    :type   "id"
                                                                    :target [:dimension (mt/id :orders :id)]}]}
                                     :card     (api.pivots/pivot-card)
                                     :dashcard {:parameter_mappings []}}]
        (testing (str "check that if embedding is enabled globally and for the object requests fail if the token is "
                      "missing a `:locked` parameter")
          (is (= "You must specify a value for :abc in the JWT."
                 (client/client :get 400 (pivot-dashcard-url dashcard)))))

        (testing "if `:locked` param is supplied, request should succeed"
          (let [result (client/client :get 202 (pivot-dashcard-url dashcard {:params {:abc 100}}))
                rows   (mt/rows result)]
            (is (nil? (:row_count result))) ;; row_count isn't included in public endpoints
            (is (= "completed" (:status result)))
            (is (= 6 (count (get-in result [:data :cols]))))
            (is (= 1144 (count rows)))))

        (testing "if `:locked` parameter is present in URL params, request should fail"
          (is (= "You must specify a value for :abc in the JWT."
                 (client/client :get 400 (str (pivot-dashcard-url dashcard) "?abc=100")))))))))
=======
    (mt/with-ensure-with-temp-no-transaction!
      (with-embedding-enabled-and-new-secret-key
        (with-temp-dashcard [dashcard {:dash     {:enable_embedding true
                                                  :embedding_params {:abc "locked"}
                                                  :parameters       [{:id     "_ORDER_ID_"
                                                                      :name   "Order ID"
                                                                      :slug   "abc"
                                                                      :type   "id"
                                                                      :target [:dimension (mt/id :orders :id)]}]}
                                       :card     (api.pivots/pivot-card)
                                       :dashcard {:parameter_mappings []}}]
          (testing (str "check that if embedding is enabled globally and for the object requests fail if the token is "
                        "missing a `:locked` parameter")
            (is (= "You must specify a value for :abc in the JWT."
                   (client/client :get 400 (pivot-dashcard-url dashcard)))))

          (testing "if `:locked` param is supplied, request should succeed"
            (let [result (client/client :get 202 (pivot-dashcard-url dashcard {:params {:abc 100}}))
                  rows   (mt/rows result)]
              (is (nil? (:row_count result))) ;; row_count isn't included in public endpoints
              (is (= "completed" (:status result)))
              (is (= 6 (count (get-in result [:data :cols]))))
              (is (= 1144 (count rows)))))

          (testing "if `:locked` parameter is present in URL params, request should fail"
            (is (= "You must specify a value for :abc in the JWT."
                   (client/client :get 400 (str (pivot-dashcard-url dashcard) "?abc=100"))))))))))
>>>>>>> 6937fcfb

(deftest pivot-dashcard-disabled-params-test
  (mt/dataset sample-dataset
    (with-embedding-enabled-and-new-secret-key!
      (with-temp-dashcard [dashcard {:dash     {:enable_embedding true
                                                :embedding_params {:abc "disabled"}
                                                :parameters       []}
                                     :card     (api.pivots/pivot-card)
                                     :dashcard {:parameter_mappings []}}]
        (testing (str "check that if embedding is enabled globally and for the object requests fail if they pass a "
                      "`:disabled` parameter")
          (is (= "You're not allowed to specify a value for :abc."
                 (client/client :get 400 (pivot-dashcard-url dashcard {:params {:abc 100}})))))

        (testing "If a `:disabled` param is passed in the URL the request should fail"
          (is (= "You're not allowed to specify a value for :abc."
                 (client/client :get 400 (str (pivot-dashcard-url dashcard) "?abc=200")))))))))

(deftest pivot-dashcard-enabled-params-test
  (mt/dataset sample-dataset
    (with-embedding-enabled-and-new-secret-key!
      (with-temp-dashcard [dashcard {:dash     {:enable_embedding true
                                                :embedding_params {:abc "enabled"}
                                                :parameters       [{:id      "_ORDER_ID_"
                                                                    :name    "Order ID"
                                                                    :slug    "abc"
                                                                    :type    "id"
                                                                    :target  [:dimension (mt/id :orders :id)]}]}
                                     :card     (api.pivots/pivot-card)
                                     :dashcard {:parameter_mappings []}}]
        (testing "If `:enabled` param is present in both JWT and the URL, the request should fail"
          (is (= "You can't specify a value for :abc if it's already set in the JWT."
                 (client/client :get 400 (str (pivot-dashcard-url dashcard {:params {:abc 100}}) "?abc=200")))))

        (testing "If an `:enabled` param is present in the JWT, that's ok"
          (let [result (client/client :get 202 (pivot-dashcard-url dashcard {:params {:abc 100}}))
                rows   (mt/rows result)]
            (is (nil? (:row_count result))) ;; row_count isn't included in public endpoints
            (is (= "completed" (:status result)))
            (is (= 6 (count (get-in result [:data :cols]))))
            (is (= 1144 (count rows)))))

        (testing "If an `:enabled` param is present in URL params but *not* the JWT, that's ok"
          (let [result (client/client :get 202 (str (pivot-dashcard-url dashcard) "?abc=200"))
                rows   (mt/rows result)]
            (is (nil? (:row_count result))) ;; row_count isn't included in public endpoints
            (is (= "completed" (:status result)))
            (is (= 6 (count (get-in result [:data :cols]))))
            (is (= 1144 (count rows)))))))))

(deftest ^:parallel apply-slug->value-test
  (testing "For operator filter types treat a lone value as a one-value sequence (#20438)"
    (is (= (#'api.embed/apply-slug->value [{:type    :string/=
                                            :target  [:dimension [:template-tag "NAME"]]
                                            :name    "Name"
                                            :slug    "NAME"
                                            :default nil}]
                                          {:NAME ["Aaron Hand"]})
           (#'api.embed/apply-slug->value [{:type    :string/=
                                            :target  [:dimension [:template-tag "NAME"]]
                                            :name    "Name"
                                            :slug    "NAME"
                                            :default nil}]
                                          {:NAME "Aaron Hand"})))))

(deftest handle-single-params-for-operator-filters-test
  (testing "Query endpoints should work with a single URL parameter for an operator filter (#20438)"
    (mt/dataset sample-dataset
      (with-embedding-enabled-and-new-secret-key!
        (t2.with-temp/with-temp [Card {card-id :id, :as card} {:dataset_query    (mt/native-query
                                                                                  {:query         "SELECT count(*) AS count FROM PUBLIC.PEOPLE WHERE true [[AND {{NAME}}]]"
                                                                                   :template-tags {"NAME"
                                                                                                   {:id           "9ddca4ca-3906-83fd-bc6b-8480ae9ab05e"
                                                                                                    :name         "NAME"
                                                                                                    :display-name "Name"
                                                                                                    :type         :dimension
                                                                                                    :dimension    [:field (mt/id :people :name) nil]
                                                                                                    :widget-type  :string/=
                                                                                                    :default      nil}}})
                                                               :enable_embedding true
                                                               :embedding_params {:NAME "enabled"}}]
          (testing "Card"
            (is (= [[1]]
                   (mt/rows (client/client :get 202 (card-query-url card "") :NAME "Hudson Borer"))
                   (mt/rows (client/client :get 202 (card-query-url card "") :NAME "Hudson Borer" :NAME "x")))))
          (testing "Dashcard"
            (mt/with-temp [Dashboard {dashboard-id :id} {:enable_embedding true
                                                         :embedding_params {:name "enabled"}
                                                         :parameters       [{:name      "Name"
                                                                             :slug      "name"
                                                                             :id        "_name_"
                                                                             :type      "string/="
                                                                             :sectionId "string"}]}

                           DashboardCard dashcard {:card_id            card-id
                                                   :dashboard_id       dashboard-id
                                                   :parameter_mappings [{:parameter_id "_name_"
                                                                         :card_id      card-id
                                                                         :target       [:dimension [:template-tag "NAME"]]}]}]
              (is (= [[1]]
                     (mt/rows (client/client :get 202 (dashcard-url dashcard) :name "Hudson Borer"))
                     (mt/rows (client/client :get 202 (dashcard-url dashcard) :name "Hudson Borer" :name "x")))))))))))

(deftest pass-numeric-param-as-number-test
  (testing "Embedded numeric params should work with numeric (as opposed to string) values in the JWT (#20845)"
    (mt/dataset sample-dataset
      (with-embedding-enabled-and-new-secret-key!
        (t2.with-temp/with-temp [Card card {:dataset_query    (mt/native-query
                                                               {:query         "SELECT count(*) FROM orders WHERE quantity = {{qty_locked}}"
                                                                :template-tags {"qty_locked" {:name         "qty_locked"
                                                                                              :display-name "Quantity (Locked)"
                                                                                              :type         :number}}})
                                            :enable_embedding true
                                            :embedding_params {:qty_locked "locked"}}]
          (is (= [3443]
                 (mt/first-row (client/client :get 202 (card-query-url card "" {:params {:qty_locked 1}}))))))))))<|MERGE_RESOLUTION|>--- conflicted
+++ resolved
@@ -304,7 +304,7 @@
                 (is (= "Embedding is not enabled."
                        (client/real-client :get 400 (card-query-url card response-format))))))))
 
-        (with-embedding-enabled-and-new-secret-key
+        (with-embedding-enabled-and-new-secret-key!
           (let [expected-status (response-format->status-code response-format)]
             (testing "it should be possible to run a Card successfully if you jump through the right hoops..."
               (with-temp-card [card {:enable_embedding true}]
@@ -329,14 +329,8 @@
               (is (= "Embedding is not enabled for this object."
                      (client/real-client :get 400 (card-query-url card response-format))))))
 
-<<<<<<< HEAD
-      (with-embedding-enabled-and-new-secret-key!
-        (let [expected-status (response-format->status-code response-format)]
-          (testing "it should be possible to run a Card successfully if you jump through the right hoops..."
-=======
           (testing (str "check that if embedding is enabled globally and for the object that requests fail if they are "
                         "signed with the wrong key")
->>>>>>> 6937fcfb
             (with-temp-card [card {:enable_embedding true}]
               (is (= "Message seems corrupt or manipulated"
                      (client/real-client :get 400 (with-new-secret-key (card-query-url card response-format))))))))))))
@@ -357,48 +351,27 @@
                    (count (csv/read-csv results))))))))))
 
 (deftest card-locked-params-test
-<<<<<<< HEAD
   (with-embedding-enabled-and-new-secret-key!
-    (with-temp-card [card {:enable_embedding true, :embedding_params {:venue_id "locked"}}]
-      (do-response-formats [response-format request-options]
-        (testing (str "check that if embedding is enabled globally and for the object requests fail if the token is "
-                      "missing a `:locked` parameter")
-          (is (= "You must specify a value for :venue_id in the JWT."
-                 (client/client :get 400 (card-query-url card response-format)))))
-
-        (testing "if `:locked` param is present, request should succeed"
-          #_{:clj-kondo/ignore [:deprecated-var]}
-          (test-query-results
-           response-format
-           (client/real-client :get (response-format->status-code response-format)
-                               (card-query-url card response-format {:params {:venue_id 100}})
-                               {:request-options request-options})))
-
-        (testing "If `:locked` parameter is present in URL params, request should fail"
-          (is (= "You can only specify a value for :venue_id in the JWT."
-                 (client/client :get 400 (str (card-query-url card response-format {:params {:venue_id 100}}) "?venue_id=100")))))))))
-=======
-  (mt/with-ensure-with-temp-no-transaction!
-    (with-embedding-enabled-and-new-secret-key
-      (with-temp-card [card {:enable_embedding true, :embedding_params {:venue_id "locked"}}]
-        (do-response-formats [response-format request-options]
-                             (testing (str "check that if embedding is enabled globally and for the object requests fail if the token is "
-                                           "missing a `:locked` parameter")
-                               (is (= "You must specify a value for :venue_id in the JWT."
-                                      (client/client :get 400 (card-query-url card response-format)))))
-
-                             (testing "if `:locked` param is present, request should succeed"
-                               #_{:clj-kondo/ignore [:deprecated-var]}
-                               (test-query-results
-                                response-format
-                                (client/real-client :get (response-format->status-code response-format)
-                                                    (card-query-url card response-format {:params {:venue_id 100}})
-                                                    {:request-options request-options})))
-
-                             (testing "If `:locked` parameter is present in URL params, request should fail"
-                               (is (= "You can only specify a value for :venue_id in the JWT."
-                                      (client/client :get 400 (str (card-query-url card response-format {:params {:venue_id 100}}) "?venue_id=100"))))))))))
->>>>>>> 6937fcfb
+    (mt/with-ensure-with-temp-no-transaction!
+      (with-embedding-enabled-and-new-secret-key
+        (with-temp-card [card {:enable_embedding true, :embedding_params {:venue_id "locked"}}]
+          (do-response-formats [response-format request-options]
+            (testing (str "check that if embedding is enabled globally and for the object requests fail if the token is "
+                          "missing a `:locked` parameter")
+              (is (= "You must specify a value for :venue_id in the JWT."
+                     (client/client :get 400 (card-query-url card response-format)))))
+
+            (testing "if `:locked` param is present, request should succeed"
+              #_{:clj-kondo/ignore [:deprecated-var]}
+              (test-query-results
+               response-format
+               (client/real-client :get (response-format->status-code response-format)
+                                   (card-query-url card response-format {:params {:venue_id 100}})
+                                   {:request-options request-options})))
+
+            (testing "If `:locked` parameter is present in URL params, request should fail"
+              (is (= "You can only specify a value for :venue_id in the JWT."
+                     (client/client :get 400 (str (card-query-url card response-format {:params {:venue_id 100}}) "?venue_id=100")))))))))))
 
 (deftest card-disabled-params-test
   (with-embedding-enabled-and-new-secret-key!
@@ -414,38 +387,13 @@
                  (client/client :get 400 (str (card-query-url card response-format) "?venue_id=200")))))))))
 
 (deftest card-enabled-params-test
-<<<<<<< HEAD
-  (with-embedding-enabled-and-new-secret-key!
-    (with-temp-card [card {:enable_embedding true, :embedding_params {:venue_id "enabled"}}]
-      (do-response-formats [response-format request-options]
-        (testing "If `:enabled` param is present in both JWT and the URL, the request should fail"
-          (is (= "You can't specify a value for :venue_id if it's already set in the JWT."
-                 (client/real-client :get 400 (str (card-query-url card response-format {:params {:venue_id 100}}) "?venue_id=200")))))
-
-        (testing "If an `:enabled` param is present in the JWT, that's ok"
-          #_{:clj-kondo/ignore [:deprecated-var]}
-          (test-query-results
-           response-format
-           (client/real-client :get (response-format->status-code response-format)
-                               (card-query-url card response-format {:params {:venue_id "enabled"}})
-                               {:request-options request-options})))
-
-        (testing "If an `:enabled` param is present in URL params but *not* the JWT, that's ok"
-          #_{:clj-kondo/ignore [:deprecated-var]}
-          (test-query-results
-           response-format
-           (client/real-client :get (response-format->status-code response-format)
-                               (str (card-query-url card response-format) "?venue_id=200")
-                               {:request-options request-options})))))))
-=======
   (mt/with-ensure-with-temp-no-transaction!
-    (with-embedding-enabled-and-new-secret-key
+    (with-embedding-enabled-and-new-secret-key!
       (with-temp-card [card {:enable_embedding true, :embedding_params {:venue_id "enabled"}}]
         (do-response-formats [response-format request-options]
           (testing "If `:enabled` param is present in both JWT and the URL, the request should fail"
             (is (= "You can't specify a value for :venue_id if it's already set in the JWT."
                    (client/real-client :get 400 (str (card-query-url card response-format {:params {:venue_id 100}}) "?venue_id=200")))))
-
           (testing "If an `:enabled` param is present in the JWT, that's ok"
             #_{:clj-kondo/ignore [:deprecated-var]}
             (test-query-results
@@ -461,7 +409,6 @@
              (client/real-client :get (response-format->status-code response-format)
                                  (str (card-query-url card response-format) "?venue_id=200")
                                  {:request-options request-options}))))))))
->>>>>>> 6937fcfb
 
 (defn card-with-date-field-filter-default
   []
@@ -537,13 +484,8 @@
                (client/client :get 200 (str (card-query-url card "/csv") "?date=Q1-2014"))))))))
 
 (deftest csv-forward-url-test
-<<<<<<< HEAD
-  (with-embedding-enabled-and-new-secret-key!
-    (t2.with-temp/with-temp [Card card (card-with-date-field-filter)]
-=======
   (with-embedding-enabled-and-new-secret-key
     (mt/with-temp! [Card card (card-with-date-field-filter)]
->>>>>>> 6937fcfb
       ;; make sure the URL doesn't include /api/ at the beginning like it normally would
       (binding [client/*url-prefix* ""]
         (mt/with-temporary-setting-values [site-url (str "http://localhost:" (config/config-str :mb-jetty-port) client/*url-prefix*)]
@@ -1336,36 +1278,8 @@
 
 (deftest pivot-dashcard-locked-params-test
   (mt/dataset sample-dataset
-<<<<<<< HEAD
-    (with-embedding-enabled-and-new-secret-key!
-      (with-temp-dashcard [dashcard {:dash     {:enable_embedding true
-                                                :embedding_params {:abc "locked"}
-                                                :parameters       [{:id     "_ORDER_ID_"
-                                                                    :name   "Order ID"
-                                                                    :slug   "abc"
-                                                                    :type   "id"
-                                                                    :target [:dimension (mt/id :orders :id)]}]}
-                                     :card     (api.pivots/pivot-card)
-                                     :dashcard {:parameter_mappings []}}]
-        (testing (str "check that if embedding is enabled globally and for the object requests fail if the token is "
-                      "missing a `:locked` parameter")
-          (is (= "You must specify a value for :abc in the JWT."
-                 (client/client :get 400 (pivot-dashcard-url dashcard)))))
-
-        (testing "if `:locked` param is supplied, request should succeed"
-          (let [result (client/client :get 202 (pivot-dashcard-url dashcard {:params {:abc 100}}))
-                rows   (mt/rows result)]
-            (is (nil? (:row_count result))) ;; row_count isn't included in public endpoints
-            (is (= "completed" (:status result)))
-            (is (= 6 (count (get-in result [:data :cols]))))
-            (is (= 1144 (count rows)))))
-
-        (testing "if `:locked` parameter is present in URL params, request should fail"
-          (is (= "You must specify a value for :abc in the JWT."
-                 (client/client :get 400 (str (pivot-dashcard-url dashcard) "?abc=100")))))))))
-=======
     (mt/with-ensure-with-temp-no-transaction!
-      (with-embedding-enabled-and-new-secret-key
+      (with-embedding-enabled-and-new-secret-key!
         (with-temp-dashcard [dashcard {:dash     {:enable_embedding true
                                                   :embedding_params {:abc "locked"}
                                                   :parameters       [{:id     "_ORDER_ID_"
@@ -1391,7 +1305,6 @@
           (testing "if `:locked` parameter is present in URL params, request should fail"
             (is (= "You must specify a value for :abc in the JWT."
                    (client/client :get 400 (str (pivot-dashcard-url dashcard) "?abc=100"))))))))))
->>>>>>> 6937fcfb
 
 (deftest pivot-dashcard-disabled-params-test
   (mt/dataset sample-dataset
