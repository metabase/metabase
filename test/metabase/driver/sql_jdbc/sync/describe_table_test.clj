(ns metabase.driver.sql-jdbc.sync.describe-table-test
  (:require
   [cheshire.core :as json]
   [clojure.java.jdbc :as jdbc]
   [clojure.string :as str]
   [clojure.test :refer :all]
   [metabase.db.metadata-queries :as metadata-queries]
   [metabase.driver :as driver]
   [metabase.driver.mysql-test :as mysql-test]
   [metabase.driver.sql-jdbc.execute :as sql-jdbc.execute]
   [metabase.driver.sql-jdbc.sync :as sql-jdbc.sync]
   [metabase.driver.sql-jdbc.sync.describe-table
    :as sql-jdbc.describe-table]
   [metabase.driver.sql-jdbc.sync.interface :as sql-jdbc.sync.interface]
   [metabase.models.table :refer [Table]]
   [metabase.sync :as sync]
   [metabase.test :as mt]
   [metabase.test.data.one-off-dbs :as one-off-dbs]
   [metabase.util :as u]
   [toucan2.core :as t2]))

(defn- sql-jdbc-drivers-with-default-describe-table-impl
  "All SQL JDBC drivers that use the default SQL JDBC implementation of `describe-table`. (As far as I know, this is
  all of them.)"
  []
  (set
   (filter
    #(identical? (get-method driver/describe-table :sql-jdbc) (get-method driver/describe-table %))
    (descendants driver/hierarchy :sql-jdbc))))

(deftest describe-table-test
  (is (= {:name "VENUES",
          :fields
          #{{:name "ID", :database-type "BIGINT", :base-type :type/BigInteger, :database-position 0, :pk? true :database-required false :database-is-auto-increment true :json-unfolding false}
            {:name "NAME", :database-type "CHARACTER VARYING", :base-type :type/Text, :database-position 1 :database-required false :database-is-auto-increment false :json-unfolding false}
            {:name "CATEGORY_ID", :database-type "INTEGER", :base-type :type/Integer, :database-position 2 :database-required false :database-is-auto-increment false :json-unfolding false}
            {:name "LATITUDE", :database-type "DOUBLE PRECISION", :base-type :type/Float, :database-position 3 :database-required false :database-is-auto-increment false :json-unfolding false}
            {:name "LONGITUDE", :database-type "DOUBLE PRECISION", :base-type :type/Float, :database-position 4 :database-required false :database-is-auto-increment false :json-unfolding false}
            {:name "PRICE", :database-type "INTEGER", :base-type :type/Integer, :database-position 5 :database-required false :database-is-auto-increment false :json-unfolding false}}}
         (sql-jdbc.describe-table/describe-table :h2 (mt/id) {:name "VENUES"}))))

(deftest describe-auto-increment-on-non-pk-field-test
  (testing "a non-pk field with auto-increment should be have metabase_field.database_is_auto_increment=true"
    (one-off-dbs/with-blank-db
      (doseq [statement [;; H2 needs that 'guest' user for QP purposes. Set that up
                         "CREATE USER IF NOT EXISTS GUEST PASSWORD 'guest';"
                         ;; Keep DB open until we say otherwise :)
                         "SET DB_CLOSE_DELAY -1;"
                         ;; create table & load data
                         "DROP TABLE IF EXISTS \"birds\";"
                         "CREATE TABLE \"employee_counter\" (\"id\" INTEGER AUTO_INCREMENT PRIMARY KEY, \"count\" INTEGER AUTO_INCREMENT, \"rank\" INTEGER NOT NULL)"
                         "GRANT ALL ON \"employee_counter\" TO GUEST;"]]
        (jdbc/execute! one-off-dbs/*conn* [statement]))
      (sync/sync-database! (mt/db))
      (is (= {:fields #{{:base-type                 :type/Integer
                         :database-is-auto-increment true
                         :database-position         0
                         :database-required         false
                         :database-type             "INTEGER"
                         :name                      "id"
                         :pk?                       true
                         :json-unfolding            false}
                        {:base-type                 :type/Integer
                         :database-is-auto-increment true
                         :database-position         1
                         :database-required         false
                         :database-type             "INTEGER"
                         :name                      "count"
                         :json-unfolding            false}
                        {:base-type                 :type/Integer
                         :database-is-auto-increment false
                         :database-position         2
                         :database-required         true
                         :database-type             "INTEGER"
                         :name                      "rank"
                         :json-unfolding            false}}
              :name "employee_counter"}
             (sql-jdbc.describe-table/describe-table :h2 (mt/id) {:name "employee_counter"}))))))

(deftest describe-table-fks-test
  (is (= #{{:fk-column-name   "CATEGORY_ID"
            :dest-table       {:name "CATEGORIES", :schema "PUBLIC"}
            :dest-column-name "ID"}}
         (sql-jdbc.describe-table/describe-table-fks :h2 (mt/id) {:name "VENUES"})))
  (is (= #{{:fk-column-name "USER_ID", :dest-table {:name "USERS", :schema "PUBLIC"}, :dest-column-name "ID"}
           {:fk-column-name "VENUE_ID", :dest-table {:name "VENUES", :schema "PUBLIC"}, :dest-column-name "ID"}}
         (sql-jdbc.describe-table/describe-table-fks :h2 (mt/id) {:name "CHECKINS"}))))

(deftest database-types-fallback-test
  (mt/test-drivers (sql-jdbc-drivers-with-default-describe-table-impl)
    (let [org-result-set-seq jdbc/result-set-seq]
      (with-redefs [jdbc/result-set-seq (fn [& args]
                                          (map #(dissoc % :type_name) (apply org-result-set-seq args)))]
        (is (= #{{:name "longitude"   :base-type :type/Float}
                 {:name "category_id" :base-type :type/Integer}
                 {:name "price"       :base-type :type/Integer}
                 {:name "latitude"    :base-type :type/Float}
                 {:name "name"        :base-type :type/Text}
                 {:name "id"          :base-type :type/Integer}}
               (->> (sql-jdbc.describe-table/describe-table driver/*driver* (mt/id) (t2/select-one Table :id (mt/id :venues)))
                    :fields
                    (map (fn [{:keys [name base-type]}]
                           {:name      (u/lower-case-en name)
                            :base-type (if (or (isa? base-type :type/Integer)
                                               (isa? base-type :type/Decimal)) ; H2 DBs returns the ID as BigInt, Oracle as Decimal;
                                         :type/Integer
                                         base-type)}))
                    set)))))))

(deftest calculated-semantic-type-test
  (mt/test-drivers (sql-jdbc-drivers-with-default-describe-table-impl)
    (with-redefs [sql-jdbc.sync.interface/column->semantic-type (fn [_ _ column-name]
                                                                  (when (= (u/lower-case-en column-name) "longitude")
                                                                    :type/Longitude))]
      (is (= [["longitude" :type/Longitude]]
             (->> (sql-jdbc.describe-table/describe-table (or driver/*driver* :h2) (mt/id) (t2/select-one Table :id (mt/id :venues)))
                  :fields
                  (filter :semantic-type)
                  (map (juxt (comp u/lower-case-en :name) :semantic-type))))))))

(deftest type-by-parsing-string
  (testing "type-by-parsing-string"
    (is (= java.lang.String (#'sql-jdbc.describe-table/type-by-parsing-string "bleh")))
    (is (= java.time.LocalDateTime (#'sql-jdbc.describe-table/type-by-parsing-string "2017-01-13T17:09:42.411")))
    (is (= java.lang.Long (#'sql-jdbc.describe-table/type-by-parsing-string 11111)))))

(deftest row->types-test
  (testing "array rows ignored properly in JSON row->types (#21752)"
    (let [arr-row   {:bob [:bob :cob :dob 123 "blob"]}
          obj-row   {:zlob {"blob" 1323}}]
      (is (= {} (#'sql-jdbc.describe-table/row->types arr-row)))
      (is (= {[:zlob "blob"] java.lang.Long} (#'sql-jdbc.describe-table/row->types obj-row)))))
  (testing "JSON row->types handles bigint OK (#21752)"
    (let [int-row   {:zlob {"blob" 123N}}
          float-row {:zlob {"blob" 1234.02M}}]
      (is (= {[:zlob "blob"] clojure.lang.BigInt} (#'sql-jdbc.describe-table/row->types int-row)))
      (is (= {[:zlob "blob"] java.math.BigDecimal} (#'sql-jdbc.describe-table/row->types float-row))))))

(deftest dont-parse-long-json-xform-test
  (testing "obnoxiously long json should not even get parsed (#22636)"
    ;; Generating an actually obnoxiously long json took too long,
    ;; and actually copy-pasting an obnoxiously long string in there looks absolutely terrible,
    ;; so this rebinding is what you get
    (let [obnoxiously-long-json "{\"bob\": \"dobbs\"}"
          json-map              {:somekey obnoxiously-long-json}]
      (with-redefs [sql-jdbc.describe-table/*nested-field-column-max-row-length* 3]
        (is (= {}
               (transduce
                 #'sql-jdbc.describe-table/describe-json-xform
                 #'sql-jdbc.describe-table/describe-json-rf [json-map]))))
      (is (= {[:somekey "bob"] java.lang.String}
             (transduce
               #'sql-jdbc.describe-table/describe-json-xform
               #'sql-jdbc.describe-table/describe-json-rf [json-map]))))))

<<<<<<< HEAD
=======

>>>>>>> f75f2866
;;; ------------------------------------------- Tests for netsed field columns --------------------------------------------

(deftest json-details-only-test
  (testing "fields with base-type=type/JSON should have visibility-type=details-only, unlike other fields."
    (mt/test-drivers (mt/normal-drivers-with-feature :nested-field-columns)
      (when-not (mysql-test/is-mariadb? driver/*driver* (u/id (mt/db)))
        (mt/dataset json
          (let [table (t2/select-one Table :id (mt/id :json))]
            (sql-jdbc.execute/do-with-connection-with-options
             driver/*driver*
             (mt/db)
             nil
             (fn [^java.sql.Connection conn]
               (let [fields     (sql-jdbc.describe-table/describe-table-fields driver/*driver* conn table nil)
                     json-field (first (filter #(= (:name %) "json_bit") fields))
                     text-field (first (filter #(= (:name %) "bloop") fields))]
                 (is (= :details-only
                        (:visibility-type json-field)))
                 (is (nil? (:visibility-type text-field))))))))))))

(deftest describe-nested-field-columns-test
  (testing "flattened-row"
    (let [row       {:bob {:dobbs 123 :cobbs "boop"}}
          flattened {[:mob :bob :dobbs] 123
                     [:mob :bob :cobbs] "boop"}]
      (is (= flattened (#'sql-jdbc.describe-table/flattened-row :mob row)))))
  (testing "row->types"
    (let [row   {:bob {:dobbs {:robbs 123} :cobbs [1 2 3]}}
          types {[:bob :cobbs] clojure.lang.PersistentVector
                 [:bob :dobbs :robbs] java.lang.Long}]
      (is (= types (#'sql-jdbc.describe-table/row->types row)))))
  (testing "JSON row->types handles bigint that comes in and gets interpreted as Java bigint OK (#22732)"
    (let [int-row   {:zlob {"blob" (java.math.BigInteger. "123124124312134235234235345344324352")}}]
      (is (= #{{:name              "zlob → blob",
                :database-type     "decimal",
                :base-type         :type/BigInteger,
                :database-position 0,
                :json-unfolding    false
                :visibility-type   :normal,
                :nfc-path          [:zlob "blob"]}}
             (-> int-row
                 (#'sql-jdbc.describe-table/row->types)
                 (#'sql-jdbc.describe-table/field-types->fields)))))))

(deftest nested-field-column-test
  (mt/test-drivers (mt/normal-drivers-with-feature :nested-field-columns)
    (mt/dataset json
      (when-not (mysql-test/is-mariadb? driver/*driver*(u/id (mt/db)))
        (testing "Nested field column listing"
          (is (= [:type/JSON :type/SerializedJSON]
                 (->> (sql-jdbc.sync/describe-table driver/*driver* (mt/db) {:name "json"})
                      :fields
                      (filter #(= (:name %) "json_bit"))
                      first
                      ((juxt :base-type :semantic-type)))))
          (is (= #{{:name "json_bit → 1234123412314",
                    :database-type "timestamp",
                    :base-type :type/DateTime,
                    :database-position 0,
                    :json-unfolding false,
                    :visibility-type :normal,
                    :nfc-path [:json_bit "1234123412314"]}
                   {:name "json_bit → boop",
                    :database-type "timestamp",
                    :base-type :type/DateTime,
                    :database-position 0,
                    :json-unfolding false,
                    :visibility-type :normal,
                    :nfc-path [:json_bit "boop"]}
                   {:name "json_bit → genres",
                    :database-type "text",
                    :base-type :type/Array,
                    :database-position 0,
                    :json-unfolding false,
                    :visibility-type :normal,
                    :nfc-path [:json_bit "genres"]}
                   {:name "json_bit → 1234",
                    :database-type "bigint",
                    :base-type :type/Integer,
                    :database-position 0,
                    :json-unfolding false,
                    :visibility-type :normal,
                    :nfc-path [:json_bit "1234"]}
                   {:name "json_bit → doop",
                    :database-type "text",
                    :base-type :type/Text,
                    :database-position 0,
                    :json-unfolding false,
                    :visibility-type :normal,
                    :nfc-path [:json_bit "doop"]}
                   {:name "json_bit → noop",
                    :database-type "timestamp",
                    :base-type :type/DateTime,
                    :database-position 0,
                    :json-unfolding false,
                    :visibility-type :normal,
                    :nfc-path [:json_bit "noop"]}
                   {:name "json_bit → zoop",
                    :database-type "timestamp",
                    :base-type :type/DateTime,
                    :database-position 0,
                    :json-unfolding false,
                    :visibility-type :normal,
                    :nfc-path [:json_bit "zoop"]}
                   {:name "json_bit → published",
                    :database-type "text",
                    :base-type :type/Text,
                    :database-position 0,
                    :json-unfolding false,
                    :visibility-type :normal,
                    :nfc-path [:json_bit "published"]}
                   {:name "json_bit → title",
                    :database-type "text",
                    :base-type :type/Text,
                    :database-position 0,
                    :json-unfolding false,
                    :visibility-type :normal,
                    :nfc-path [:json_bit "title"]}}
               (sql-jdbc.sync/describe-nested-field-columns
                 driver/*driver*
                 (mt/db)
                 {:name "json" :id (mt/id "json")}))))))))

(mt/defdataset big-json
  [["big_json_table"
    [{:field-name "big_json" :base-type :type/JSON}]
    [[(json/generate-string (into {} (for [x (range 300)] [x :dobbs])))]]]])

(deftest describe-big-nested-field-columns-test
  (mt/test-drivers (mt/normal-drivers-with-feature :nested-field-columns)
    (mt/dataset big-json
      (when-not (mysql-test/is-mariadb? driver/*driver* (u/id (mt/db)))
        (testing "limit if huge. limit it and yell warning (#23635)"
          (is (= sql-jdbc.describe-table/max-nested-field-columns
                 (count
                   (sql-jdbc.sync/describe-nested-field-columns
                     driver/*driver*
                     (mt/db)
                     {:name "big_json_table" :id (mt/id "big_json_table")}))))
          (is (str/includes?
                (get-in (mt/with-log-messages-for-level :warn
                          (sql-jdbc.sync/describe-nested-field-columns
                            driver/*driver*
                            (mt/db)
                            {:name "big_json_table" :id (mt/id "big_json_table")})) [0 2])
                "More nested field columns detected than maximum.")))))))

(deftest big-nested-field-column-test
  (mt/test-drivers (mt/normal-drivers-with-feature :nested-field-columns)
    (mt/dataset json
      (when-not (mysql-test/is-mariadb? driver/*driver* (u/id (mt/db)))
        (testing "Nested field column listing, but big"
          (is (= sql-jdbc.describe-table/max-nested-field-columns
                 (count (sql-jdbc.sync/describe-nested-field-columns
                          driver/*driver*
                          (mt/db)
                          {:name "big_json" :id (mt/id "big_json")})))))))))

(mt/defdataset json-unwrap-bigint-and-boolean
  "Used for testing mysql json value unwrapping"
  [["bigint-and-bool-table"
    [{:field-name "jsoncol" :base-type :type/JSON}]
    [["{\"mybool\":true, \"myint\":1234567890123456789}"]
     ["{\"mybool\":false,\"myint\":12345678901234567890}"]
     ["{\"mybool\":true, \"myint\":123}"]]]])

(deftest json-unwrapping-bigint-and-boolean
  (mt/test-drivers (mt/normal-drivers-with-feature :nested-field-columns)
    (when-not (mysql-test/is-mariadb? driver/*driver* (mt/id))
      (mt/dataset json-unwrap-bigint-and-boolean
        (sync/sync-database! (mt/db))
        (testing "Fields marked as :type/SerializedJSON are fingerprinted that way"
          (is (= #{{:name "id", :base_type :type/Integer, :semantic_type :type/PK}
                   {:name "jsoncol", :base_type :type/JSON, :semantic_type :type/SerializedJSON}
                   {:name "jsoncol → myint", :base_type :type/Number, :semantic_type :type/Category}
                   {:name "jsoncol → mybool", :base_type :type/Boolean, :semantic_type :type/Category}}
                 (mysql-test/db->fields (mt/db)))))
        (testing "Nested field columns are correct"
          (is (= #{{:name              "jsoncol → mybool"
                    :database-type     "boolean"
                    :base-type         :type/Boolean
                    :database-position 0
                    :json-unfolding    false
                    :visibility-type   :normal
                    :nfc-path          [:jsoncol "mybool"]}
                   {:name              "jsoncol → myint"
                    :database-type     "double precision"
                    :base-type         :type/Number
                    :database-position 0
                    :json-unfolding    false
                    :visibility-type   :normal
                    :nfc-path          [:jsoncol "myint"]}}
                 (sql-jdbc.sync/describe-nested-field-columns
<<<<<<< HEAD
                   driver/*driver*
                   (mt/db)
                   (t2/select-one Table :db_id (mt/id) :name "bigint-and-bool-table")))))))))

(mt/defdataset json-int-turn-string
  "Used for testing mysql json value unwrapping"
  [["json_without_pk"
    [{:field-name "json_col" :base-type :type/JSON}]
    [["{\"int_turn_string\":1}"]
     ["{\"int_turn_string\":2}"]
     ["{\"int_turn_string\":3}"]
     ["{\"int_turn_string\":4}"]
     ["{\"int_turn_string\":5}"]
     ;; last row turn to a string
     ["{\"int_turn_string\":\"6\"}"]]]
   ["json_with_pk"
    [{:field-name "json_col" :base-type :type/JSON}]
    [["{\"int_turn_string\":1}"]
     ["{\"int_turn_string\":2}"]
     ["{\"int_turn_string\":3}"]
     ["{\"int_turn_string\":4}"]
     ["{\"int_turn_string\":5}"]
     ;; last row turn to a string
     ["{\"int_turn_string\":\"6\"}"]]]])

;; Tests for composite pks are in driver specific ns
;; metabase.driver.postgres-test/sync-json-with-composite-pks-test
;; metabase.driver.mysql-test/sync-json-with-composite-pks-test

(deftest json-fetch-last-on-table-with-ids-test
  (mt/test-drivers (mt/normal-drivers-with-feature :nested-field-columns)
    (let [original-get-table-pks sql-jdbc.describe-table/get-table-pks]
      ;; all table defined by `mt/defdataset` will have an pk column my default
      ;; so we need a little trick to test case that a table doesn't have a pk
      (with-redefs [sql-jdbc.describe-table/get-table-pks      (fn [driver conn db-name-or-nil table]
                                                                 (condp = (:name table)
                                                                   "json_without_pk"
                                                                   []

                                                                   (original-get-table-pks driver conn db-name-or-nil table)))
                    metadata-queries/nested-field-sample-limit 4]
        (mt/dataset json-int-turn-string
          (when-not (mysql-test/is-mariadb? driver/*driver* (mt/id))
            (sync/sync-database! (mt/db))
            (testing "if table has an pk, we fetch both first and last rows thus detect the change in type"
              (is (= #{{:name              "json_col → int_turn_string"
                        :database-type     "text"
                        :base-type         :type/Text
                        :database-position 0
                        :json-unfolding    false
                        :visibility-type   :normal
                        :nfc-path          [:json_col "int_turn_string"]}}
                     (sql-jdbc.sync/describe-nested-field-columns
                       driver/*driver*
                       (mt/db)
                       (t2/select-one Table :db_id (mt/id) :name "json_with_pk"))))

             (testing "if table doesn't have pk, we fail to detect the change in type but it still syncable"
               (is (= #{{:name              "json_col → int_turn_string"
                         :database-type     "bigint"
                         :base-type         :type/Integer
                         :database-position 0
                         :json-unfolding    false
                         :visibility-type   :normal
                         :nfc-path          [:json_col "int_turn_string"]}}
                      (sql-jdbc.sync/describe-nested-field-columns
                        driver/*driver*
                        (mt/db)
                        (t2/select-one Table :db_id (mt/id) :name "json_without_pk"))))))))))))
=======
                  driver/*driver*
                  (mt/db)
                  (t2/select-one Table :db_id (mt/id) :name "bigint-and-bool-table")))))))))
>>>>>>> f75f2866
<|MERGE_RESOLUTION|>--- conflicted
+++ resolved
@@ -153,10 +153,6 @@
                #'sql-jdbc.describe-table/describe-json-xform
                #'sql-jdbc.describe-table/describe-json-rf [json-map]))))))
 
-<<<<<<< HEAD
-=======
-
->>>>>>> f75f2866
 ;;; ------------------------------------------- Tests for netsed field columns --------------------------------------------
 
 (deftest json-details-only-test
@@ -350,10 +346,9 @@
                     :visibility-type   :normal
                     :nfc-path          [:jsoncol "myint"]}}
                  (sql-jdbc.sync/describe-nested-field-columns
-<<<<<<< HEAD
-                   driver/*driver*
-                   (mt/db)
-                   (t2/select-one Table :db_id (mt/id) :name "bigint-and-bool-table")))))))))
+                  driver/*driver*
+                  (mt/db)
+                  (t2/select-one Table :db_id (mt/id) :name "bigint-and-bool-table")))))))))
 
 (mt/defdataset json-int-turn-string
   "Used for testing mysql json value unwrapping"
@@ -404,24 +399,19 @@
                         :visibility-type   :normal
                         :nfc-path          [:json_col "int_turn_string"]}}
                      (sql-jdbc.sync/describe-nested-field-columns
-                       driver/*driver*
-                       (mt/db)
-                       (t2/select-one Table :db_id (mt/id) :name "json_with_pk"))))
-
-             (testing "if table doesn't have pk, we fail to detect the change in type but it still syncable"
-               (is (= #{{:name              "json_col → int_turn_string"
-                         :database-type     "bigint"
-                         :base-type         :type/Integer
-                         :database-position 0
-                         :json-unfolding    false
-                         :visibility-type   :normal
-                         :nfc-path          [:json_col "int_turn_string"]}}
-                      (sql-jdbc.sync/describe-nested-field-columns
+                      driver/*driver*
+                      (mt/db)
+                      (t2/select-one Table :db_id (mt/id) :name "json_with_pk"))))
+
+              (testing "if table doesn't have pk, we fail to detect the change in type but it still syncable"
+                (is (= #{{:name              "json_col → int_turn_string"
+                          :database-type     "bigint"
+                          :base-type         :type/Integer
+                          :database-position 0
+                          :json-unfolding    false
+                          :visibility-type   :normal
+                          :nfc-path          [:json_col "int_turn_string"]}}
+                       (sql-jdbc.sync/describe-nested-field-columns
                         driver/*driver*
                         (mt/db)
-                        (t2/select-one Table :db_id (mt/id) :name "json_without_pk"))))))))))))
-=======
-                  driver/*driver*
-                  (mt/db)
-                  (t2/select-one Table :db_id (mt/id) :name "bigint-and-bool-table")))))))))
->>>>>>> f75f2866
+                        (t2/select-one Table :db_id (mt/id) :name "json_without_pk"))))))))))))