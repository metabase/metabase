--- conflicted
+++ resolved
@@ -36,7 +36,6 @@
 
 ![Search results](./images/search-results.png)
 
-<<<<<<< HEAD
 You can search by:
 
 - **Content type**: dashboard, question, model, collection, database, table.
@@ -49,9 +48,6 @@
 - **Search items in trash**: include the depths of oblivion in your search.
 
 ## Browse your data
-=======
-Alternatively, you can dive right in to exploring the data in Metabase by clicking on one of the databases at the bottom of the home page or clicking **Browse** > **Databases** in the side nav bar, and then selecting a database and clicking on one of its tables to see it. You can also hover over any table and click on the bolt icon to see an automatic exploration of the table's data. Give it a try!
->>>>>>> eca94e12
 
 ![Browse databases](./images/browse-data.png)
 
