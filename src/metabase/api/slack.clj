--- conflicted
+++ resolved
@@ -15,11 +15,12 @@
   {slack-app-token     (s/maybe su/NonBlankString)
    slack-files-channel (s/maybe su/NonBlankString)}
   (api/check-superuser)
-<<<<<<< HEAD
   (try
     (when (and slack-app-token (not config/is-test?))
       (when-not (slack/valid-token? slack-app-token)
-        (throw (ex-info (tru "Invalid Slack token.") {:status-code 400}))))
+        (throw (ex-info (tru "Invalid Slack token.")
+                        {:errors {:slack-app-token (tru "Invalid token")}
+                         :status-code 400}))))
     (slack/slack-app-token slack-app-token)
     (when slack-app-token
       (do
@@ -39,20 +40,5 @@
   []
   (api/check-superuser)
   @slack-manifest)
-=======
-  (if-not slack-app-token
-    (slack/slack-app-token nil)
-    (try
-      (when-not config/is-test?
-        (when-not (slack/valid-token? slack-app-token)
-          (throw (ex-info (tru "Invalid Slack token.")
-          {:errors {:slack-app-token (tru "invalid token")}}))))
-      ;; Clear the deprecated `slack-token` when setting a new `slack-app-token`
-      (slack/slack-token nil)
-      (slack/slack-app-token slack-app-token)
-      {:ok true}
-      (catch clojure.lang.ExceptionInfo info
-        {:status 400, :body (ex-data info)}))))
->>>>>>> 5a9ad24f
 
 (api/define-routes)