import { useCallback, useMemo } from "react";

import type {
  DatasetColumn,
  TableColumnOrderSetting,
} from "metabase-types/api";
<<<<<<< HEAD
import type Question from "metabase-lib/Question";
=======

>>>>>>> 21c5df97
import { TableColumnSelector } from "./TableColumnSelector";
import type {
  ColumnSettingItem,
  DragColumnProps,
  EditWidgetConfig,
} from "./types";
import {
  disableColumnInSettings,
  enableColumnInSettings,
  getColumnSettingsWithRefs,
  getDatasetColumnSettingItems,
  moveColumnInSettings,
} from "./utils";

export interface DatasetColumnSelectorProps {
  value: TableColumnOrderSetting[];
  columns: DatasetColumn[];
  getColumnName: (column: DatasetColumn) => string;
  onChange: (value: TableColumnOrderSetting[]) => void;
  onShowWidget: (config: EditWidgetConfig, targetElement: HTMLElement) => void;
  question?: Question;
}

export const DatasetColumnSelector = ({
  value,
  columns: datasetColumns,
  getColumnName,
  onChange,
  onShowWidget,
  question,
}: DatasetColumnSelectorProps) => {
  const columnSettings = useMemo(() => {
    return getColumnSettingsWithRefs(value);
  }, [value]);

  const columnItems = useMemo(() => {
    return getDatasetColumnSettingItems(
      datasetColumns,
      columnSettings,
      question,
    );
  }, [datasetColumns, columnSettings, question]);

  const handleEnableColumn = useCallback(
    (columnItem: ColumnSettingItem) => {
      onChange(enableColumnInSettings(columnSettings, columnItem));
    },
    [columnSettings, onChange],
  );

  const handleDisableColumn = useCallback(
    (columnItem: ColumnSettingItem) => {
      onChange(disableColumnInSettings(columnSettings, columnItem));
    },
    [columnSettings, onChange],
  );

  const handleDragColumn = useCallback(
    (props: DragColumnProps) => {
      onChange(moveColumnInSettings(columnSettings, columnItems, props));
    },
    [columnSettings, columnItems, onChange],
  );

  return (
    <TableColumnSelector
      columnItems={columnItems}
      getColumnName={({ datasetColumn }) => getColumnName(datasetColumn)}
      onEnableColumn={handleEnableColumn}
      onDisableColumn={handleDisableColumn}
      onDragColumn={handleDragColumn}
      onShowWidget={onShowWidget}
    />
  );
};<|MERGE_RESOLUTION|>--- conflicted
+++ resolved
@@ -1,14 +1,11 @@
 import { useCallback, useMemo } from "react";
 
+import type Question from "metabase-lib/Question";
 import type {
   DatasetColumn,
   TableColumnOrderSetting,
 } from "metabase-types/api";
-<<<<<<< HEAD
-import type Question from "metabase-lib/Question";
-=======
 
->>>>>>> 21c5df97
 import { TableColumnSelector } from "./TableColumnSelector";
 import type {
   ColumnSettingItem,
