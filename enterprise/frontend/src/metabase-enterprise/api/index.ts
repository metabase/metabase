--- conflicted
+++ resolved
@@ -6,11 +6,8 @@
 export * from "./comment";
 export * from "./content-translation";
 export * from "./db-routing";
-<<<<<<< HEAD
 export * from "./dependency";
-=======
 export * from "./document";
->>>>>>> 3477b876
 export * from "./gdrive";
 export * from "./metabot";
 export * from "./saml";
