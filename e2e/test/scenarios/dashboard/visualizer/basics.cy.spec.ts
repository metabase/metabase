const { H } = cy;

import { ORDERS_DASHBOARD_ID } from "e2e/support/cypress_sample_instance_data";
import {
  ORDERS_COUNT_BY_CREATED_AT,
  ORDERS_COUNT_BY_PRODUCT_CATEGORY,
  PRODUCTS_AVERAGE_BY_CREATED_AT,
  PRODUCTS_COUNT_BY_CATEGORY,
  PRODUCTS_COUNT_BY_CATEGORY_PIE,
  PRODUCTS_COUNT_BY_CREATED_AT,
  SCALAR_CARD,
  STEP_COLUMN_CARD,
  VIEWS_COLUMN_CARD,
  createDashboardWithVisualizerDashcards,
} from "e2e/support/test-visualizer-data";

describe("scenarios > dashboard > visualizer > basics", () => {
  beforeEach(() => {
    H.restore();

    cy.intercept("POST", "/api/dataset").as("dataset");
    cy.intercept("POST", "/api/card/*/query").as("cardQuery");
    cy.intercept("POST", "/api/dashboard/*/dashcard/*/card/*/query").as(
      "dashcardQuery",
    );
    cy.intercept("GET", "/api/setting/version-info", {});

    cy.signInAsNormalUser();

    H.createQuestion(ORDERS_COUNT_BY_CREATED_AT, {
      idAlias: "ordersCountByCreatedAtQuestionId",
      wrapId: true,
    });
    H.createQuestion(ORDERS_COUNT_BY_PRODUCT_CATEGORY, {
      idAlias: "ordersCountByProductCategoryQuestionId",
      wrapId: true,
    });
    H.createQuestion(PRODUCTS_AVERAGE_BY_CREATED_AT, {
      idAlias: "productsAverageByCreatedAtQuestionId",
      entityIdAlias: "productsAverageByCreatedAtQuestionEntityId",
      wrapId: true,
    });
    H.createQuestion(PRODUCTS_COUNT_BY_CREATED_AT, {
      idAlias: "productsCountByCreatedAtQuestionId",
      wrapId: true,
    });
    H.createQuestion(PRODUCTS_COUNT_BY_CATEGORY, {
      idAlias: "productsCountByCategoryQuestionId",
      wrapId: true,
    });
    H.createQuestion(PRODUCTS_COUNT_BY_CATEGORY_PIE, {
      idAlias: "productsCountByCategoryPieQuestionId",
      wrapId: true,
    });
    H.createNativeQuestion(SCALAR_CARD.LANDING_PAGE_VIEWS, {
      idAlias: "landingPageViewsScalarQuestionId",
      wrapId: true,
    });
    H.createNativeQuestion(SCALAR_CARD.CHECKOUT_PAGE_VIEWS, {
      idAlias: "checkoutPageViewsScalarQuestionId",
      wrapId: true,
    });
    H.createNativeQuestion(SCALAR_CARD.PAYMENT_DONE_PAGE_VIEWS, {
      idAlias: "paymentDonePageViewsScalarQuestionId",
      wrapId: true,
    });
    H.createNativeQuestion(STEP_COLUMN_CARD, {
      idAlias: "stepColumnQuestionId",
      wrapId: true,
    });
    H.createNativeQuestion(VIEWS_COLUMN_CARD, {
      idAlias: "viewsColumnQuestionId",
      wrapId: true,
    });
  });

  it("should create and update a dashcard with 'Visualize another way' button", () => {
    H.visitDashboard(ORDERS_DASHBOARD_ID);

    H.editDashboard();
    H.openQuestionsSidebar();
    H.clickVisualizeAnotherWay(ORDERS_COUNT_BY_CREATED_AT.name);

    H.modal().within(() => {
      H.verticalWell().findByText("Count").should("exist");
      H.horizontalWell().findByText("Created At: Month").should("exist");

      cy.findByDisplayValue("line").should("be.checked");

      cy.button("Add to dashboard").click();
    });

    H.getDashboardCard(1).within(() => {
      cy.findByText(ORDERS_COUNT_BY_CREATED_AT.name).should("exist");
      cy.findByText("Count").should("exist");
      cy.findByText("Created At: Month").should("exist");
    });

    H.showDashcardVisualizerModal(1);

    H.modal().within(() => {
      cy.button("Add more data").click();
      cy.findByPlaceholderText("Search for something").type("Cre");

      cy.findByText(PRODUCTS_COUNT_BY_CREATED_AT.name).click();
      cy.wait("@cardQuery");

      cy.findByTestId("visualization-canvas").within(() => {
        cy.findByText("Count").should("exist");
      });

      cy.findByTestId("visualizer-header").within(() => {
        cy.findByText(`${PRODUCTS_COUNT_BY_CREATED_AT.name}`).should("exist");
      });
    });

    H.saveDashcardVisualizerModal();

    H.getDashboardCard(1).within(() => {
      cy.findByText(PRODUCTS_COUNT_BY_CREATED_AT.name).should("exist");
      cy.findByText("Count").should("exist");
      cy.findByText("Created At: Month").should("exist");
    });

    H.saveDashboard();

    H.getDashboardCard(1).within(() => {
      cy.findByText(PRODUCTS_COUNT_BY_CREATED_AT.name).should("exist");
      cy.findByText("Count").should("exist");
      cy.findByText("Created At: Month").should("exist");
    });
  });

  it("should update an existing dashcard with visualizer", () => {
    cy.get("@ordersCountByCreatedAtQuestionId").then(
      (ordersCountByCreatedAtQuestionId) => {
        H.addQuestionToDashboard({
          dashboardId: ORDERS_DASHBOARD_ID,
          cardId: ordersCountByCreatedAtQuestionId as any,
        });
        H.visitDashboard(ORDERS_DASHBOARD_ID);
        H.editDashboard();
      },
    );

    H.showDashcardVisualizerModal(1);

    H.modal().within(() => {
      cy.button("Add more data").click();
      cy.findByPlaceholderText("Search for something").type("Cre");

      cy.findByText(PRODUCTS_COUNT_BY_CREATED_AT.name).click();
      cy.wait("@cardQuery");

      cy.findByTestId("visualization-canvas").within(() => {
        cy.findByText("Count").should("exist");
      });

      cy.findByTestId("visualizer-header").within(() => {
        cy.findByText(`${PRODUCTS_COUNT_BY_CREATED_AT.name}`).should("exist");
      });
    });

    H.saveDashcardVisualizerModal();

    H.getDashboardCard(1).within(() => {
      cy.findByText(PRODUCTS_COUNT_BY_CREATED_AT.name).should("exist");
      cy.findByText("Count").should("exist");
      cy.findByText("Created At: Month").should("exist");
    });

    H.saveDashboard();

    H.getDashboardCard(1).within(() => {
      cy.findByText(PRODUCTS_COUNT_BY_CREATED_AT.name).should("exist");
      cy.findByText("Count").should("exist");
      cy.findByText("Created At: Month").should("exist");
    });
  });

  it("should allow to visualize an existing dashcard another way if its viz type isn't supported by visualizer", () => {
    const dashCard = () => H.getDashboardCard(0);

    H.visitDashboard(ORDERS_DASHBOARD_ID);
    H.editDashboard();
    H.findDashCardAction(dashCard(), "Visualize another way").click();

    H.modal().within(() => {
      H.assertDataSourceColumnSelected("Orders", "ID");
      H.assertDataSourceColumnSelected("Orders", "Subtotal");
      H.verticalWell().findAllByTestId("well-item").should("have.length", 1);
      H.horizontalWell().findAllByTestId("well-item").should("have.length", 1);
      H.assertCurrentVisualization("bar");
      cy.button("Save").click();
    });

    dashCard().within(() => {
      H.echartsContainer().within(() => {
        cy.findByText("Subtotal").should("exist");
        cy.findByText("ID").should("exist");
      });
    });

    H.findDashCardAction(dashCard(), "Visualize another way").should(
      "not.exist",
    );
    H.findDashCardAction(dashCard(), "Show visualization options").should(
      "not.exist",
    );

    H.findDashCardAction(dashCard(), "Edit visualization").click();
    H.modal().button("Save").should("be.disabled");
  });

  it("should allow clicking on the title", () => {
    createDashboardWithVisualizerDashcards();

    // Click on both series of the first chart
    // Series 1
    H.showUnderlyingQuestion(0, ORDERS_COUNT_BY_CREATED_AT.name);

    cy.get("@ordersCountByCreatedAtQuestionId").then((id) =>
      cy.url().should("contain", `${id}-orders-by-created-at-month`),
    );
    cy.findByLabelText("Back to Test Dashboard").click();

    // Series 2
    H.showUnderlyingQuestion(0, PRODUCTS_COUNT_BY_CREATED_AT.name);
<<<<<<< HEAD
    cy.url().should("contain", "83-products-by-created-at-month");
=======
    cy.get("@productsCountByCreatedAtQuestionId").then((id) =>
      cy.url().should("contain", `${id}-products-by-created-at-month`),
    );
    cy.findByLabelText("Back to Test Dashboard").click();

    // Click on the third chart (a pie)
    H.showUnderlyingQuestion(2, PRODUCTS_COUNT_BY_CATEGORY.name);
    cy.get("@productsCountByCategoryQuestionId").then((id) =>
      cy.url().should("contain", `${id}-products-by-category`),
    );
>>>>>>> eb8eefe5
    cy.findByLabelText("Back to Test Dashboard").click();

    // Click on the fifth chart (a funnel)
    H.showUnderlyingQuestion(4, STEP_COLUMN_CARD.name);
<<<<<<< HEAD
    cy.url().should("contain", "89-step-column");
=======
    cy.get("@stepColumnQuestionId").then((id) =>
      cy.url().should("contain", `${id}-step-column`),
    );
>>>>>>> eb8eefe5
    cy.findByLabelText("Back to Test Dashboard").click();
  });

  it("should rename a dashboard card", () => {
    createDashboardWithVisualizerDashcards();
    H.editDashboard();

    // Rename the first card and check
    // My chart -> "Renamed chart"
    H.showDashcardVisualizerModal(0);
    H.modal().within(() => {
      cy.findByDisplayValue("My chart").clear().type("Renamed chart").blur();
    });
    H.saveDashcardVisualizerModal();
    H.assertDashboardCardTitle(0, "Renamed chart");

    // Rename the third card and check
    // PRODUCTS_COUNT_BY_CREATED_AT.name -> "Another chart"
    H.showDashcardVisualizerModal(3);
    H.modal().within(() => {
      cy.findByDisplayValue(PRODUCTS_COUNT_BY_CREATED_AT.name)
        .clear()
        .type("Another chart")
        .blur();
    });
    H.saveDashcardVisualizerModal();
    H.assertDashboardCardTitle(3, "Another chart");

    // Clear the second card title
    // My category chart -> ""
    H.showDashcardVisualizerModal(1);
    H.modal().within(() => {
      cy.findByTestId("visualizer-title").clear().blur();
    });
    H.saveDashcardVisualizerModal();
    H.assertDashboardCardTitle(1, "");

    // Save the dashboard
    H.saveDashboard();

    // Check that the card titles are still good
    H.assertDashboardCardTitle(0, "Renamed chart");
    H.assertDashboardCardTitle(1, "");
    H.assertDashboardCardTitle(3, "Another chart");

    // Making sure the title is empty (not "My new visualization")
    H.editDashboard();
    H.showDashcardVisualizerModal(1);
    H.modal().within(() => {
      cy.findByTestId("visualizer-title").should("have.text", "");
    });
  });

  it("should start in a pristine state and update dirtyness accordingly", () => {
    createDashboardWithVisualizerDashcards();
    H.editDashboard();

    H.showDashcardVisualizerModal(0);

    // no changes, save button should be disabled
    H.modal().within(() => {
      cy.findByText("Save").closest("button").should("be.disabled");
      // hit escape
      cy.realPress("Escape");
    });
    H.modal().should("not.exist");

    // change the visualization type, save button should be enabled
    H.showDashcardVisualizerModal(0);
    H.selectVisualization("bar");
    H.modal().within(() => {
      cy.findByText("Save").closest("button").should("not.be.disabled");
    });
  });

  it("should allow navigating through change history", () => {
    H.visitDashboard(ORDERS_DASHBOARD_ID);

    H.editDashboard();
    H.openQuestionsSidebar();
    H.clickVisualizeAnotherWay(ORDERS_COUNT_BY_CREATED_AT.name);

    H.modal().within(() => {
      cy.findByLabelText("Back").as("undoButton");
      cy.findByLabelText("Forward").as("redoButton");

      cy.get("@undoButton").should("be.disabled");
      cy.get("@redoButton").should("be.disabled");

      H.switchToAddMoreData();
      H.addDataset(PRODUCTS_COUNT_BY_CREATED_AT.name);
      H.switchToColumnsList();

      // Undo adding a new data source
      cy.get("@redoButton").should("be.disabled");
      cy.get("@undoButton").click();
      cy.get("@undoButton").should("be.disabled");

      H.dataImporter().within(() => {
        cy.findByText(ORDERS_COUNT_BY_CREATED_AT.name).should("exist");
        cy.findByText(PRODUCTS_COUNT_BY_CREATED_AT.name).should("not.exist");
      });
      H.verticalWell().findAllByTestId("well-item").should("have.length", 1);

      // Redo adding a new data source
      cy.get("@redoButton").click();
      cy.get("@redoButton").should("be.disabled");

      H.dataImporter().within(() => {
        cy.findByText(ORDERS_COUNT_BY_CREATED_AT.name).should("exist");
        cy.findByText(PRODUCTS_COUNT_BY_CREATED_AT.name).should("exist");
      });
      H.verticalWell().findAllByTestId("well-item").should("have.length", 2);

      // Remove a column
      H.deselectColumnFromColumnsList(
        PRODUCTS_COUNT_BY_CREATED_AT.name,
        "Count",
      );

      // Undo removing a column
      cy.get("@redoButton").should("be.disabled");
      cy.get("@undoButton").click();

      H.verticalWell().findAllByTestId("well-item").should("have.length", 2);

      // Redo removing a column
      cy.get("@redoButton").click();
      cy.get("@redoButton").should("be.disabled");

      H.verticalWell().findAllByTestId("well-item").should("have.length", 1);

      // Change viz settings (add goal line)
      cy.findByText("Settings").click();
      cy.findByTestId("chartsettings-sidebar").findByText("Goal line").click();
      H.goalLine().should("exist");

      // Undo goal line
      cy.get("@undoButton").click();
      H.goalLine().should("not.exist");

      // // Ensure UI state isn't tracked in history
      cy.findByTestId("chartsettings-sidebar").should("be.visible");

      // // Redo goal line
      cy.get("@redoButton").click();
      H.goalLine().should("exist");

      cy.button("Add to dashboard").click();
    });

    // TODO editing a dashcard when it isn't done loading
    // causes the visualizer modal to be in error for some reason
    // this should be fixed in the future
    cy.wait(1000);

    // Ensure history set is reset
    H.showDashcardVisualizerModal(1);

    H.modal().within(() => {
      cy.get("@undoButton").should("be.disabled");
      cy.get("@redoButton").should("be.disabled");
      cy.findByTestId("chartsettings-sidebar").should("not.be.visible");
    });
  });

  it("should replace a dataset without remembering removing the current ones (metabase#57897)", () => {
    H.visitDashboard(ORDERS_DASHBOARD_ID);

    H.editDashboard();
    H.openQuestionsSidebar();
    H.clickVisualizeAnotherWay(ORDERS_COUNT_BY_CREATED_AT.name);

    H.modal().within(() => {
      cy.findByLabelText("Back").as("undoButton");
      cy.findByLabelText("Forward").as("redoButton");

      cy.get("@undoButton").should("be.disabled");
      cy.get("@redoButton").should("be.disabled");

      H.switchToAddMoreData();
      H.addDataset(PRODUCTS_COUNT_BY_CREATED_AT.name);
      H.assertWellItems({
        vertical: ["Count", "Count (Products by Created At (Month))"],
      });

      H.addDataset(PRODUCTS_AVERAGE_BY_CREATED_AT.name);

      H.assertWellItems({
        vertical: [
          "Count",
          "Count (Products by Created At (Month))",
          "Average of Price",
        ],
      });

      // cy.findByPlaceholderText("Search for something").clear().type("(Pie)");
      // cy.wait(5000);
      // cy.findByText(PRODUCTS_COUNT_BY_CATEGORY_PIE.name).click();
      // cy.wait("@cardQuery");

      H.selectDataset(PRODUCTS_COUNT_BY_CATEGORY_PIE.name);

      H.assertWellItems({
        pieMetric: ["Count"],
        pieDimensions: ["Category"],
      });

      cy.get("@undoButton").click();
      H.assertWellItems({
        vertical: [
          "Count",
          "Count (Products by Created At (Month))",
          "Average of Price",
        ],
      });
    });
  });

  it("should add the proper tabId to a new card", () => {
    // make an empty dashboard
    H.createDashboard().then(({ body: { id: dashboardId } }) => {
      H.visitDashboard(dashboardId);
    });

    // edit the dashboard
    H.editDashboard();

    // add a new tab
    H.createNewTab();

    // save the dashboard
    H.saveDashboard();

    // edit the dashboard
    H.editDashboard();

    // delete the first tab so it defaults to the second tab
    H.deleteTab("Tab 1");

    // save the dashboard
    H.saveDashboard();

    // edit the dashboard
    H.editDashboard();

    // add a new card to the first tab
    H.openQuestionsSidebar();
    H.clickVisualizeAnotherWay(ORDERS_COUNT_BY_CREATED_AT.name);
    cy.wait("@cardQuery");
    H.modal().within(() => {
      cy.findByText("Add to dashboard").click({ force: true });
    });

    // save the dashboard
    H.saveDashboard();

    // check that the dashboard saved and the card is in the first tab
    H.getDashboardCard(0).within(() => {
      cy.findByText(ORDERS_COUNT_BY_CREATED_AT.name).should("exist");
    });
  });

  it("should allow adding a dataset after a card is created (VIZ-926)", () => {
    H.createDashboard().then(({ body: { id: dashboardId } }) => {
      H.visitDashboard(dashboardId);
    });

    H.editDashboard();

    H.openQuestionsSidebar();
    H.clickVisualizeAnotherWay(ORDERS_COUNT_BY_CREATED_AT.name);

    H.saveDashcardVisualizerModal("create");
    H.saveDashboard();

    H.editDashboard();
    H.showDashcardVisualizerModal(0);

    H.switchToAddMoreData();
    H.addDataset(PRODUCTS_COUNT_BY_CREATED_AT.name);
    H.assertWellItemsCount({ vertical: 2 });
    H.saveDashcardVisualizerModal();
    H.saveDashboard();

    // Making sure the card renders
    H.getDashboardCard(0).within(() => {
      cy.findAllByText(`Count (${PRODUCTS_COUNT_BY_CREATED_AT.name})`).should(
        "have.length",
        2,
      );
      cy.findByText("Created At: Month").should("exist");
    });
  });

  it("should not store all computed settings in visualizer settings (VIZ-905)", () => {
    H.createDashboard().then(({ body: { id: dashboardId } }) => {
      H.visitDashboard(dashboardId);

      H.editDashboard();

      H.openQuestionsSidebar();
      H.clickVisualizeAnotherWay(ORDERS_COUNT_BY_CREATED_AT.name);
      H.modal().within(() => {
        H.switchToAddMoreData();
        H.addDataset("Products by Created At (Month)");
        H.assertWellItems({
          vertical: ["Count", "Count (Products by Created At (Month))"],
        });
      });
      H.saveDashcardVisualizerModal("create");
      H.saveDashboard();

      cy.intercept("GET", `/api/dashboard/${dashboardId}*`).as("dashboardLoad");
      cy.reload();

      cy.wait("@dashboardLoad").then(({ response }) => {
        const visualizerSettings =
          response?.body?.dashcards[0]?.visualization_settings?.visualization
            ?.settings;

        expect(Object.keys(visualizerSettings)).to.have.length(3);
        expect(visualizerSettings).to.eql({
          "graph.dimensions": ["COLUMN_1", "COLUMN_4"],
          "graph.metrics": ["COLUMN_2", "COLUMN_3"],
          "card.title": "Orders by Created At (Month)",
        });
      });
    });
  });

  describe("public sharing and embedding", () => {
    function ensureVisualizerCardsAreRendered() {
      // Checks a cartesian chart has an axis name
      H.getDashboardCard(0).within(() => {
        H.echartsContainer().findByText("Count").should("be.visible");
      });

      // Checks a funnel has a step name
      H.getDashboardCard(5)
        .findByText("Checkout Page")
        .scrollIntoView()
        .should("be.visible");
    }

    it("visualizer cards should work in public dashboards", () => {
      cy.signInAsAdmin();
      createDashboardWithVisualizerDashcards();
      cy.log("Visit public dashboard");
      cy.get("@dashboardId")
        .then((dashboardId) => {
          H.createPublicDashboardLink(dashboardId);
        })
        .then(({ body: { uuid } }: any) => {
          cy.visit(`/public/dashboard/${uuid}`);
        });

      ensureVisualizerCardsAreRendered();
    });

    it("visualizer cards should work in embedded dashboards", () => {
      cy.signInAsAdmin();
      createDashboardWithVisualizerDashcards({ enable_embedding: true });
      cy.log("Visit public dashboard");

      cy.get("@dashboardId").then((dashboard: any) => {
        H.visitEmbeddedPage({
          resource: { dashboard: dashboard },
          params: {},
        });
      });

      ensureVisualizerCardsAreRendered();
    });
  });

  it("show a message when there are no search results", () => {
    H.visitDashboard(ORDERS_DASHBOARD_ID);
    H.editDashboard();
    H.openQuestionsSidebar();
    H.clickVisualizeAnotherWay(ORDERS_COUNT_BY_CREATED_AT.name);

    H.modal().within(() => {
      cy.findByText("Add more data").click();
      cy.findByPlaceholderText("Search for something").type("non-existing");

      cy.findByText("No results").should("exist");
    });
  });
});<|MERGE_RESOLUTION|>--- conflicted
+++ resolved
@@ -37,7 +37,6 @@
     });
     H.createQuestion(PRODUCTS_AVERAGE_BY_CREATED_AT, {
       idAlias: "productsAverageByCreatedAtQuestionId",
-      entityIdAlias: "productsAverageByCreatedAtQuestionEntityId",
       wrapId: true,
     });
     H.createQuestion(PRODUCTS_COUNT_BY_CREATED_AT, {
@@ -226,9 +225,6 @@
 
     // Series 2
     H.showUnderlyingQuestion(0, PRODUCTS_COUNT_BY_CREATED_AT.name);
-<<<<<<< HEAD
-    cy.url().should("contain", "83-products-by-created-at-month");
-=======
     cy.get("@productsCountByCreatedAtQuestionId").then((id) =>
       cy.url().should("contain", `${id}-products-by-created-at-month`),
     );
@@ -239,18 +235,13 @@
     cy.get("@productsCountByCategoryQuestionId").then((id) =>
       cy.url().should("contain", `${id}-products-by-category`),
     );
->>>>>>> eb8eefe5
     cy.findByLabelText("Back to Test Dashboard").click();
 
     // Click on the fifth chart (a funnel)
     H.showUnderlyingQuestion(4, STEP_COLUMN_CARD.name);
-<<<<<<< HEAD
-    cy.url().should("contain", "89-step-column");
-=======
     cy.get("@stepColumnQuestionId").then((id) =>
       cy.url().should("contain", `${id}-step-column`),
     );
->>>>>>> eb8eefe5
     cy.findByLabelText("Back to Test Dashboard").click();
   });
 
@@ -446,11 +437,6 @@
           "Average of Price",
         ],
       });
-
-      // cy.findByPlaceholderText("Search for something").clear().type("(Pie)");
-      // cy.wait(5000);
-      // cy.findByText(PRODUCTS_COUNT_BY_CATEGORY_PIE.name).click();
-      // cy.wait("@cardQuery");
 
       H.selectDataset(PRODUCTS_COUNT_BY_CATEGORY_PIE.name);
 
