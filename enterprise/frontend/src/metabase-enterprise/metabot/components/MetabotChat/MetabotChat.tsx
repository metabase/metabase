--- conflicted
+++ resolved
@@ -38,19 +38,12 @@
   ],
 };
 
-interface Props {
+export const MetabotChat = ({
+  config = defaultConfig,
+}: {
   config?: MetabotConfig;
-<<<<<<< HEAD
-}
-
-export const MetabotChat = ({ config = defaultConfig }: Props) => {
-  const metabot = useMetabotAgent();
-  const { handleSubmitInput, handleRetryMessage, handleResetInput } =
-    useMetabotChatHandlers(config);
-=======
 }) => {
   const metabot = useMetabotAgent(config.agentId);
->>>>>>> a01df0e0
 
   const hasMessages =
     metabot.messages.length > 0 || metabot.errorMessages.length > 0;
@@ -80,22 +73,19 @@
   const handleEditorSubmit = () => metabot.submitInput(metabot.prompt);
 
   return (
-<<<<<<< HEAD
     <Box className={Styles.container} data-testid="metabot-chat">
       {/* header */}
       <Box ref={headerRef} className={Styles.header}>
         <Flex align-items="center">
           <Text lh={1} fz="sm" c="text-secondary">
-            {metabot.profileOverride
-              ? t`Using profile: ${metabot.profileOverride}`
-              : t`Metabot isn't perfect. Double-check results.`}
+            {t`Metabot isn't perfect. Double-check results.`}
           </Text>
         </Flex>
 
         <Flex gap="sm">
           <Tooltip label={t`Clear conversation`} position="bottom">
             <ActionIcon
-              onClick={() => metabot.resetConversation()}
+              onClick={handleResetChat}
               data-testid="metabot-reset-chat"
             >
               <Icon c="text-primary" name="revert" />
@@ -105,119 +95,6 @@
             <ActionIcon onClick={handleClose} data-testid="metabot-close-chat">
               <Icon c="text-primary" name="close" />
             </ActionIcon>
-=======
-    <Sidebar
-      isOpen={metabot.visible}
-      side="right"
-      width="30rem"
-      aria-hidden={!metabot.visible}
-    >
-      <Box className={Styles.container} data-testid="metabot-chat">
-        {/* header */}
-        <Box ref={headerRef} className={Styles.header}>
-          <Flex align-items="center">
-            <Text lh={1} fz="sm" c="text-secondary">
-              {t`Metabot isn't perfect. Double-check results.`}
-            </Text>
-          </Flex>
-
-          <Flex gap="sm">
-            <Tooltip label={t`Clear conversation`} position="bottom">
-              <ActionIcon
-                onClick={handleResetChat}
-                data-testid="metabot-reset-chat"
-              >
-                <Icon c="text-primary" name="revert" />
-              </ActionIcon>
-            </Tooltip>
-            {!config.preventClose && (
-              <ActionIcon
-                onClick={handleClose}
-                data-testid="metabot-close-chat"
-              >
-                <Icon c="text-primary" name="close" />
-              </ActionIcon>
-            )}
-          </Flex>
-        </Box>
-
-        {/* chat messages */}
-        <Box
-          ref={scrollContainerRef}
-          className={Styles.messagesContainer}
-          data-testid="metabot-chat-messages"
-        >
-          {!hasMessages && !metabot.isDoingScience && (
-            <>
-              {/* empty state */}
-              <Flex
-                h="100%"
-                gap="md"
-                direction="column"
-                align="center"
-                justify="center"
-                data-testid="metabot-empty-chat-info"
-              >
-                <Box component={EmptyDashboardBot} w="6rem" />
-                <Text c="text-light" maw="12rem" ta="center">
-                  {config.emptyText ??
-                    t`I can help you explore your metrics and models.`}
-                </Text>
-              </Flex>
-              {!config.hideSuggestedPrompts && (
-                <Stack
-                  gap="sm"
-                  className={Styles.promptSuggestionsContainer}
-                  data-testid="metabot-prompt-suggestions"
-                >
-                  <>
-                    {suggestedPrompts.map(({ prompt }, index) => (
-                      <Box key={index}>
-                        <Button
-                          fz="sm"
-                          size="xs"
-                          onClick={() => metabot.submitInput(prompt)}
-                          className={Styles.promptSuggestionButton}
-                        >
-                          {prompt}
-                        </Button>
-                      </Box>
-                    ))}
-                  </>
-                </Stack>
-              )}
-            </>
-          )}
-
-          {(hasMessages || metabot.isDoingScience) && (
-            <Box
-              className={Styles.messages}
-              data-testid="metabot-chat-inner-messages"
-            >
-              {/* conversation messages */}
-              <Messages
-                messages={metabot.messages}
-                errorMessages={metabot.errorMessages}
-                onRetryMessage={
-                  config.preventRetryMessage ? undefined : metabot.retryMessage
-                }
-                isDoingScience={metabot.isDoingScience}
-                showFeedbackButtons
-              />
-              {/* loading */}
-              {metabot.isDoingScience && (
-                <MetabotThinking toolCalls={metabot.activeToolCalls} />
-              )}
-              {/* filler - height gets set via ref mutation */}
-              <div ref={fillerRef} data-testid="metabot-message-filler" />
-              {/* long convo warning */}
-              {metabot.isLongConversation && (
-                <MetabotResetLongChatButton
-                  onResetConversation={metabot.resetConversation}
-                />
-              )}
-            </Box>
->>>>>>> a01df0e0
           )}
         </Flex>
       </Box>
@@ -257,7 +134,7 @@
                       <Button
                         fz="sm"
                         size="xs"
-                        onClick={() => handleSubmitInput(prompt)}
+                        onClick={() => metabot.submitInput(prompt)}
                         className={Styles.promptSuggestionButton}
                       >
                         {prompt}
@@ -275,26 +152,15 @@
             className={Styles.messages}
             data-testid="metabot-chat-inner-messages"
           >
-<<<<<<< HEAD
             {/* conversation messages */}
             <Messages
               messages={metabot.messages}
               errorMessages={metabot.errorMessages}
-              onRetryMessage={handleRetryMessage}
+              onRetryMessage={
+                config.preventRetryMessage ? undefined : metabot.retryMessage
+              }
               isDoingScience={metabot.isDoingScience}
               showFeedbackButtons
-=======
-            <MetabotChatEditor
-              ref={metabot.promptInputRef}
-              value={metabot.prompt}
-              autoFocus
-              isResponding={metabot.isDoingScience}
-              placeholder={t`Tell me to do something, or ask a question`}
-              onChange={metabot.setPrompt}
-              onSubmit={handleEditorSubmit}
-              onStop={metabot.cancelRequest}
-              suggestionConfig={{ suggestionModels: config.suggestionModels }}
->>>>>>> a01df0e0
             />
             {/* loading */}
             {metabot.isDoingScience && (
@@ -303,7 +169,11 @@
             {/* filler - height gets set via ref mutation */}
             <div ref={fillerRef} data-testid="metabot-message-filler" />
             {/* long convo warning */}
-            {metabot.isLongConversation && <MetabotResetLongChatButton />}
+            {metabot.isLongConversation && (
+              <MetabotResetLongChatButton
+                onResetConversation={metabot.resetConversation}
+              />
+            )}
           </Box>
         )}
       </Box>
@@ -321,10 +191,10 @@
             autoFocus
             isResponding={metabot.isDoingScience}
             placeholder={t`Tell me to do something, or ask a question`}
-            onChange={handleEditorChange}
+            onChange={metabot.setPrompt}
             onSubmit={handleEditorSubmit}
             onStop={metabot.cancelRequest}
-            suggestionModels={config.suggestionModels}
+            suggestionConfig={{ suggestionModels: config.suggestionModels }}
           />
         </Paper>
       </Box>
