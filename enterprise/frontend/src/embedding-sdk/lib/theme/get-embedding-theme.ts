<<<<<<< HEAD
import { colors } from "metabase/lib/colors";
import type { ColorName, ColorPalette } from "metabase/lib/colors/types";

import type {
  MetabaseTheme,
  MetabaseColors,
  MetabaseColor,
=======
import { merge } from "icepick";

import type {
  MetabaseTheme,
  MetabaseColor,
  MetabaseComponentTheme,
>>>>>>> 54d7a3b5
} from "../../types/theme";
import type { EmbeddingThemeOverride } from "../../types/theme/private";

import { colorTuple } from "./color-tuple";
import { DEFAULT_EMBEDDED_COMPONENT_THEME } from "./default-component-theme";

/**
 * Transforms a public-facing Metabase theme configuration
 * into a Mantine theme override for internal use.
 */
export function getEmbeddingThemeOverride(
  theme: MetabaseTheme,
): EmbeddingThemeOverride {
  const components: MetabaseComponentTheme = merge(
    DEFAULT_EMBEDDED_COMPONENT_THEME,
    theme.components,
  );

  const override: EmbeddingThemeOverride = {
    ...(theme.lineHeight && { lineHeight: theme.lineHeight }),
    ...(theme.fontFamily && { fontFamily: theme.fontFamily }),

    other: {
      ...components,
      ...(theme.fontSize && { fontSize: theme.fontSize }),
    },
  };

  if (theme.colors) {
    override.colors = {};

    // Apply color palette overrides
    for (const name in theme.colors) {
      const color = theme.colors[name as keyof MetabaseColors];

      if (color) {
        override.colors[name] = colorTuple(color);
      }
    }
  }

  return override;
}

const SDK_TO_MAIN_APP_COLORS_MAPPING: Record<MetabaseColor, ColorName> = {
  brand: "brand",
  border: "border",
  filter: "filter",
  "text-primary": "text-dark",
  "text-secondary": "text-medium",
  "text-tertiary": "text-light",
  "background-white": "bg-white",
  "background-light": "bg-light",
};

const originalColors = { ...colors };

export function getThemedColorsPallete(
  themeColors?: MetabaseColors,
): ColorPalette {
  if (!themeColors) {
    return originalColors;
  }

  const mappedThemeColors: ColorPalette = {};

  Object.entries(themeColors).forEach(([key, value]) => {
    const mappedKey = SDK_TO_MAIN_APP_COLORS_MAPPING[key as MetabaseColor];
    mappedThemeColors[mappedKey] = value;
  });

  return {
    ...mappedThemeColors,
    ...originalColors,
  };
}<|MERGE_RESOLUTION|>--- conflicted
+++ resolved
@@ -1,4 +1,5 @@
-<<<<<<< HEAD
+import { merge } from "icepick";
+
 import { colors } from "metabase/lib/colors";
 import type { ColorName, ColorPalette } from "metabase/lib/colors/types";
 
@@ -6,14 +7,7 @@
   MetabaseTheme,
   MetabaseColors,
   MetabaseColor,
-=======
-import { merge } from "icepick";
-
-import type {
-  MetabaseTheme,
-  MetabaseColor,
   MetabaseComponentTheme,
->>>>>>> 54d7a3b5
 } from "../../types/theme";
 import type { EmbeddingThemeOverride } from "../../types/theme/private";
 
@@ -47,10 +41,12 @@
 
     // Apply color palette overrides
     for (const name in theme.colors) {
-      const color = theme.colors[name as keyof MetabaseColors];
+      const color = theme.colors[name as MetabaseColor];
 
       if (color) {
-        override.colors[name] = colorTuple(color);
+        const themeColorName =
+          SDK_TO_MAIN_APP_COLORS_MAPPING[name as MetabaseColor];
+        override.colors[themeColorName] = colorTuple(color);
       }
     }
   }
