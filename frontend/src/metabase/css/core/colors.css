--- conflicted
+++ resolved
@@ -4,11 +4,6 @@
 :root {
   --color-brand: #509ee3;
   --color-brand-light: #ddecfa;
-<<<<<<< HEAD
-  --color-accent1: #88bf4d;
-=======
-  --color-accent2: #a989c5;
->>>>>>> 9910041d
   --color-admin-navbar: #7172ad;
   --color-white: #ffffff;
   --color-black: #2e353b;
@@ -131,21 +126,6 @@
   background-color: var(--color-bg-light);
 }
 
-<<<<<<< HEAD
-.bg-green,
-.bg-green-hover:hover {
-  background-color: var(--color-accent1);
-}
-.bg-green-saturated,
-.bg-green-saturated-hover:hover {
-  background-color: var(--color-accent1);
-=======
-.bg-purple,
-.bg-purple-hover:hover {
-  background-color: var(--color-accent2);
->>>>>>> 9910041d
-}
-
 /* alt */
 .bg-alt,
 .bg-alt-hover:hover {
@@ -240,28 +220,6 @@
 
 /* entity colors */
 
-<<<<<<< HEAD
-.bg-metric {
-  background-color: var(--color-accent1);
-}
-.text-metric {
-  color: var(--color-accent1);
-}
-
-.bg-data {
-  background-color: var(--color-accent1);
-}
-.text-data {
-  color: var(--color-accent1);
-=======
-.bg-segment {
-  background-color: var(--color-accent2);
-}
-.text-segment {
-  color: var(--color-accent2);
->>>>>>> 9910041d
-}
-
 .bg-dashboard {
   background-color: var(--color-brand);
 }
