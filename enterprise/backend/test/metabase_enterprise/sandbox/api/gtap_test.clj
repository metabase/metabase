--- conflicted
+++ resolved
@@ -6,7 +6,8 @@
    [metabase.public-settings.premium-features :as premium-features]
    [metabase.request.core :as request]
    [metabase.test :as mt]
-   [toucan2.core :as t2]))
+   [toucan2.core :as t2]
+   [toucan2.tools.with-temp :as t2.with-temp]))
 
 (deftest require-auth-test
   (testing "Must be authenticated to query for GTAPs"
@@ -84,11 +85,7 @@
     (mt/with-temp [:model/Table            {table-id :id} {}
                    :model/PermissionsGroup {group-id :id} {}]
       (testing "Test that we can create a new GTAP"
-<<<<<<< HEAD
-        (mt/with-temp [Card {card-id :id}]
-=======
         (t2.with-temp/with-temp [:model/Card {card-id :id}]
->>>>>>> 8d23fd74
           (with-gtap-cleanup!
             (let [post-results (gtap-post {:table_id             table-id
                                            :group_id             group-id
@@ -130,11 +127,7 @@
     (mt/with-temp [:model/Table            {table-id :id} {}
                    :model/PermissionsGroup {group-id :id} {}]
       (testing "A valid sandbox passes validation and returns no error"
-<<<<<<< HEAD
-        (mt/with-temp [Card {card-id :id}]
-=======
         (t2.with-temp/with-temp [:model/Card {card-id :id}]
->>>>>>> 8d23fd74
           (with-gtap-cleanup!
             (mt/user-http-request :crowberto :post 204 "mt/gtap/validate"
                                   {:table_id             table-id
@@ -189,68 +182,40 @@
                    :model/Card             {card-id :id}  {}]
       (mt/with-premium-features #{:sandboxes}
         (testing "Test that we can update only the attribute remappings for a GTAP"
-<<<<<<< HEAD
-          (mt/with-temp [GroupTableAccessPolicy {gtap-id :id} {:table_id             table-id
-                                                               :group_id             group-id
-                                                               :card_id              card-id
-                                                               :attribute_remappings {"foo" 1}}]
-=======
           (t2.with-temp/with-temp [:model/GroupTableAccessPolicy {gtap-id :id} {:table_id             table-id
                                                                                 :group_id             group-id
                                                                                 :card_id              card-id
                                                                                 :attribute_remappings {"foo" 1}}]
->>>>>>> 8d23fd74
             (is (= (assoc default-gtap-results :attribute_remappings {:bar 2})
                    (mt/boolean-ids-and-timestamps
                     (mt/user-http-request :crowberto :put 200 (format "mt/gtap/%s" gtap-id)
                                           {:attribute_remappings {:bar 2}}))))))
 
         (testing "Test that we can add a card_id via PUT"
-<<<<<<< HEAD
-          (mt/with-temp [GroupTableAccessPolicy {gtap-id :id} {:table_id             table-id
-                                                               :group_id             group-id
-                                                               :card_id              nil
-                                                               :attribute_remappings {"foo" 1}}]
-=======
           (t2.with-temp/with-temp [:model/GroupTableAccessPolicy {gtap-id :id} {:table_id             table-id
                                                                                 :group_id             group-id
                                                                                 :card_id              nil
                                                                                 :attribute_remappings {"foo" 1}}]
->>>>>>> 8d23fd74
             (is (= default-gtap-results
                    (mt/boolean-ids-and-timestamps
                     (mt/user-http-request :crowberto :put 200 (format "mt/gtap/%s" gtap-id)
                                           {:card_id card-id}))))))
 
         (testing "Test that we can remove a card_id via PUT"
-<<<<<<< HEAD
-          (mt/with-temp [GroupTableAccessPolicy {gtap-id :id} {:table_id             table-id
-                                                               :group_id             group-id
-                                                               :card_id              card-id
-                                                               :attribute_remappings {"foo" 1}}]
-=======
           (t2.with-temp/with-temp [:model/GroupTableAccessPolicy {gtap-id :id} {:table_id             table-id
                                                                                 :group_id             group-id
                                                                                 :card_id              card-id
                                                                                 :attribute_remappings {"foo" 1}}]
->>>>>>> 8d23fd74
             (is (= (assoc default-gtap-results :card_id false)
                    (mt/boolean-ids-and-timestamps
                     (mt/user-http-request :crowberto :put 200 (format "mt/gtap/%s" gtap-id)
                                           {:card_id nil}))))))
 
         (testing "Test that we can remove a card_id and change attribute remappings via PUT"
-<<<<<<< HEAD
-          (mt/with-temp [GroupTableAccessPolicy {gtap-id :id} {:table_id             table-id
-                                                               :group_id             group-id
-                                                               :card_id              card-id
-                                                               :attribute_remappings {"foo" 1}}]
-=======
           (t2.with-temp/with-temp [:model/GroupTableAccessPolicy {gtap-id :id} {:table_id             table-id
                                                                                 :group_id             group-id
                                                                                 :card_id              card-id
                                                                                 :attribute_remappings {"foo" 1}}]
->>>>>>> 8d23fd74
             (is (= (assoc default-gtap-results :card_id false, :attribute_remappings {:bar 2})
                    (mt/boolean-ids-and-timestamps
                     (mt/user-http-request :crowberto :put 200 (format "mt/gtap/%s" gtap-id)
