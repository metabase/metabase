--- conflicted
+++ resolved
@@ -89,16 +89,11 @@
     result :result
     :as part}]
   (when (pos-int? (:row_count result))
-<<<<<<< HEAD
-    (let [realize-data-rows (requiring-resolve 'metabase.channel.shared/realize-data-rows)
-          result            (:result (realize-data-rows part))
+    (let [maybe-realize-data-rows (requiring-resolve 'metabase.channel.shared/maybe-realize-data-rows)
+          result            (:result (maybe-realize-data-rows part))
           visualizer-title (when (and dashcard (get-in dashcard [:visualization_settings :visualization]))
                              (not-empty (get-in dashcard [:visualization_settings :visualization :settings :card.title])))
           filename-prefix  (or visualizer-title original-card-name)]
-=======
-    (let [maybe-realize-data-rows (requiring-resolve 'metabase.channel.shared/maybe-realize-data-rows)
-          result            (:result (maybe-realize-data-rows part))]
->>>>>>> 95afcd14
       (->>
        [(when-let [temp-file (and (:include_csv card)
                                   (create-temp-file-or-throw "csv"))]
