--- conflicted
+++ resolved
@@ -1,6 +1,6 @@
 import { restore, popover, modal, describeEE } from "e2e/support/helpers";
 
-import { SAMPLE_DB_ID, ORDERS_QUESTION_ID } from "e2e/support/cypress_data";
+import { SAMPLE_DB_ID } from "e2e/support/cypress_data";
 import { SAMPLE_DATABASE } from "e2e/support/cypress_sample_database";
 import { ORDERS_QUESTION_ID } from "e2e/support/cypress_sample_instance_data";
 import { visitDatabase } from "./helpers/e2e-database-helpers";
@@ -114,11 +114,7 @@
     );
     cy.intercept("DELETE", `/api/database/${SAMPLE_DB_ID}`).as("delete");
     // model
-<<<<<<< HEAD
-    cy.request("PUT", `/api/card${ORDERS_QUESTION_ID}`, { dataset: true });
-=======
     cy.request("PUT", `/api/card/${ORDERS_QUESTION_ID}`, { dataset: true });
->>>>>>> 5f6f1d23
     // Create a segment through API
     cy.request("POST", "/api/segment", {
       name: "Small orders",
