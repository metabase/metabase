--- conflicted
+++ resolved
@@ -188,20 +188,12 @@
           )}
           <div className="List-item-content">
             {name && (
-<<<<<<< HEAD
-              <h4 className={cx("List-item-title", CS.ml1, "text-wrap")}>
-=======
               <h4 className={cx("List-item-title", CS.ml1, CS.textWrap)}>
->>>>>>> 6655faa0
                 {name}
               </h4>
             )}
             {description && (
-<<<<<<< HEAD
-              <p className={cx("List-item-description", CS.ml1, "text-wrap")}>
-=======
               <p className={cx("List-item-description", CS.ml1, CS.textWrap)}>
->>>>>>> 6655faa0
                 {description}
               </p>
             )}
