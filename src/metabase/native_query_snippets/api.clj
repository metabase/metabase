(ns metabase.native-query-snippets.api
  "Native query snippet (/api/native-query-snippet) endpoints."
  (:require
   [clojure.data :as data]
   [metabase.api.common :as api]
   [metabase.api.macros :as api.macros]
   [metabase.collections.core :as collections]
   [metabase.models.interface :as mi]
   [metabase.native-query-snippets.models.native-query-snippet :as native-query-snippet]
   [metabase.util :as u]
   [metabase.util.i18n :refer [tru]]
   [metabase.util.malli :as mu]
   [metabase.util.malli.schema :as ms]
   [toucan2.core :as t2]))

(set! *warn-on-reflection* true)

<<<<<<< HEAD
(mu/defn- hydrated-native-query-snippet :- [:maybe (ms/InstanceOf :model/NativeQuerySnippet)]
  [id :- ms/PositiveInt]
  (-> (api/read-check (t2/select-one :model/NativeQuerySnippet :id id))
      (t2/hydrate :creator :is_remote_synced)))
=======
(mu/defn list-native-query-snippets :- [:sequential (ms/InstanceOf :model/NativeQuerySnippet)]
  "List all native query snippets the current user has read access to."
  ([]
   (list-native-query-snippets false))
  ([archived :- ms/BooleanValue]
   (let [snippets (t2/select :model/NativeQuerySnippet
                             :archived archived
                             {:order-by [[:%lower.name :asc]]})]
     (t2/hydrate (filter mi/can-read? snippets) :creator))))
>>>>>>> d9060d94

(api.macros/defendpoint :get "/"
  "Fetch all snippets"
  [_route-params
   {:keys [archived]} :- [:map
                          [:archived {:default false} [:maybe ms/BooleanValue]]]]
<<<<<<< HEAD
  (let [snippets (t2/select :model/NativeQuerySnippet
                            :archived archived
                            {:order-by [[:%lower.name :asc]]})]
    (t2/hydrate (filter mi/can-read? snippets) :creator :is_remote_synced)))
=======
  (list-native-query-snippets (boolean archived)))

(mu/defn get-native-query-snippet :- [:maybe (ms/InstanceOf :model/NativeQuerySnippet)]
  "Fetch native query snippet with ID and hydrate creator."
  [id :- ms/PositiveInt]
  (-> (api/read-check (t2/select-one :model/NativeQuerySnippet :id id))
      (t2/hydrate :creator)))
>>>>>>> d9060d94

(api.macros/defendpoint :get "/:id"
  "Fetch native query snippet with ID."
  [{:keys [id]} :- [:map
                    [:id ms/PositiveInt]]]
  (get-native-query-snippet id))

(defn- check-snippet-name-is-unique [snippet-name]
  (when (t2/exists? :model/NativeQuerySnippet :name snippet-name)
    (throw (ex-info (tru "A snippet with that name already exists. Please pick a different name.")
                    {:status-code 400}))))

(api.macros/defendpoint :post "/"
  "Create a new `NativeQuerySnippet`."
  [_route-params
   _query-params
   {:keys [content description name collection_id]} :- [:map
                                                        [:content       :string]
                                                        [:description   {:optional true} [:maybe :string]]
                                                        [:name          native-query-snippet/NativeQuerySnippetName]
                                                        [:collection_id {:optional true} [:maybe ms/PositiveInt]]]]
  (check-snippet-name-is-unique name)
  (let [snippet {:content       content
                 :creator_id    api/*current-user-id*
                 :description   description
                 :name          name
                 :collection_id collection_id}]
    (api/create-check :model/NativeQuerySnippet snippet)
    (api/check-500 (first (t2/insert-returning-instances! :model/NativeQuerySnippet snippet)))))

(defn- check-perms-and-update-snippet!
  "Check whether current user has write permissions, then update NativeQuerySnippet with values in `body`.  Returns
  updated/hydrated NativeQuerySnippet"
  [id body]
  (let [snippet     (t2/select-one :model/NativeQuerySnippet :id id)
        body-fields (u/select-keys-when body
                                        :present #{:description :collection_id}
                                        :non-nil #{:archived :content :name})
        [changes]   (data/diff body-fields snippet)]
    (when (seq changes)
      (api/update-check snippet changes)
      (when-let [new-name (:name changes)]
        (check-snippet-name-is-unique new-name))
<<<<<<< HEAD
      (t2/with-transaction [_conn]
        (t2/update! :model/NativeQuerySnippet id changes)
        (collections/check-for-remote-sync-update snippet)))
    (hydrated-native-query-snippet id)))
=======
      (t2/update! :model/NativeQuerySnippet id changes))
    (get-native-query-snippet id)))
>>>>>>> d9060d94

(api.macros/defendpoint :put "/:id"
  "Update an existing `NativeQuerySnippet`."
  [{:keys [id]} :- [:map
                    [:id ms/PositiveInt]]
   _query-params
   body :- [:map
            [:archived      {:optional true} [:maybe :boolean]]
            [:content       {:optional true} [:maybe :string]]
            [:description   {:optional true} [:maybe :string]]
            [:name          {:optional true} [:maybe native-query-snippet/NativeQuerySnippetName]]
            [:collection_id {:optional true} [:maybe ms/PositiveInt]]]]
  (check-perms-and-update-snippet! id body))<|MERGE_RESOLUTION|>--- conflicted
+++ resolved
@@ -15,12 +15,6 @@
 
 (set! *warn-on-reflection* true)
 
-<<<<<<< HEAD
-(mu/defn- hydrated-native-query-snippet :- [:maybe (ms/InstanceOf :model/NativeQuerySnippet)]
-  [id :- ms/PositiveInt]
-  (-> (api/read-check (t2/select-one :model/NativeQuerySnippet :id id))
-      (t2/hydrate :creator :is_remote_synced)))
-=======
 (mu/defn list-native-query-snippets :- [:sequential (ms/InstanceOf :model/NativeQuerySnippet)]
   "List all native query snippets the current user has read access to."
   ([]
@@ -29,28 +23,20 @@
    (let [snippets (t2/select :model/NativeQuerySnippet
                              :archived archived
                              {:order-by [[:%lower.name :asc]]})]
-     (t2/hydrate (filter mi/can-read? snippets) :creator))))
->>>>>>> d9060d94
+     (t2/hydrate (filter mi/can-read? snippets) :creator :is_remote_synced))))
 
 (api.macros/defendpoint :get "/"
   "Fetch all snippets"
   [_route-params
    {:keys [archived]} :- [:map
                           [:archived {:default false} [:maybe ms/BooleanValue]]]]
-<<<<<<< HEAD
-  (let [snippets (t2/select :model/NativeQuerySnippet
-                            :archived archived
-                            {:order-by [[:%lower.name :asc]]})]
-    (t2/hydrate (filter mi/can-read? snippets) :creator :is_remote_synced)))
-=======
   (list-native-query-snippets (boolean archived)))
 
 (mu/defn get-native-query-snippet :- [:maybe (ms/InstanceOf :model/NativeQuerySnippet)]
   "Fetch native query snippet with ID and hydrate creator."
   [id :- ms/PositiveInt]
   (-> (api/read-check (t2/select-one :model/NativeQuerySnippet :id id))
-      (t2/hydrate :creator)))
->>>>>>> d9060d94
+      (t2/hydrate :creator :is_remote_synced)))
 
 (api.macros/defendpoint :get "/:id"
   "Fetch native query snippet with ID."
@@ -94,15 +80,10 @@
       (api/update-check snippet changes)
       (when-let [new-name (:name changes)]
         (check-snippet-name-is-unique new-name))
-<<<<<<< HEAD
       (t2/with-transaction [_conn]
         (t2/update! :model/NativeQuerySnippet id changes)
         (collections/check-for-remote-sync-update snippet)))
-    (hydrated-native-query-snippet id)))
-=======
-      (t2/update! :model/NativeQuerySnippet id changes))
     (get-native-query-snippet id)))
->>>>>>> d9060d94
 
 (api.macros/defendpoint :put "/:id"
   "Update an existing `NativeQuerySnippet`."
