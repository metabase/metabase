--- conflicted
+++ resolved
@@ -35,15 +35,10 @@
   enterCustomColumnDetails,
   addCustomColumn,
   tableInteractive,
-<<<<<<< HEAD
-  queryBuilderMain,
-  leftSidebar,
-=======
   createNativeQuestion,
   queryBuilderMain,
   leftSidebar,
   assertQueryBuilderRowCount,
->>>>>>> e0381e9b
 } from "e2e/support/helpers";
 
 const { ORDERS, ORDERS_ID, PEOPLE, PEOPLE_ID, PRODUCTS, PRODUCTS_ID } =
@@ -1165,7 +1160,36 @@
   });
 });
 
-<<<<<<< HEAD
+describe("issue 44637", () => {
+  beforeEach(() => {
+    restore();
+    cy.signInAsNormalUser();
+  });
+
+  it("should not crash when rendering a line/bar chart with empty results (metabase#44637)", () => {
+    createNativeQuestion(
+      {
+        native: {
+          query: "SELECT '2023-01-01'::date, 2 FROM people WHERE false",
+        },
+      },
+      { visitQuestion: true },
+    );
+
+    assertQueryBuilderRowCount(0);
+    queryBuilderMain().findByText("No results!").should("exist");
+    queryBuilderFooter().button("Visualization").click();
+    leftSidebar().icon("bar").click();
+    queryBuilderMain().within(() => {
+      cy.findByText("No results!").should("exist");
+      cy.findByText("Something's gone wrong").should("not.exist");
+    });
+
+    queryBuilderFooter().icon("calendar").click();
+    rightSidebar().findByText("Add an event");
+  });
+});
+
 describe("issue 44668", () => {
   beforeEach(() => {
     restore();
@@ -1185,25 +1209,11 @@
         visualization_settings: {
           "graph.metrics": ["count"],
           "graph.dimensions": ["STATE"],
-=======
-describe("issue 44637", () => {
-  beforeEach(() => {
-    restore();
-    cy.signInAsNormalUser();
-  });
-
-  it("should not crash when rendering a line/bar chart with empty results (metabase#44637)", () => {
-    createNativeQuestion(
-      {
-        native: {
-          query: "SELECT '2023-01-01'::date, 2 FROM people WHERE false",
->>>>>>> e0381e9b
         },
       },
       { visitQuestion: true },
     );
 
-<<<<<<< HEAD
     openNotebook();
 
     cy.findAllByTestId("action-buttons").last().button("Custom column").click();
@@ -1266,18 +1276,5 @@
       cy.findByText("Add another series").should("not.exist");
       cy.findByText("Add series breakout").should("not.exist");
     });
-=======
-    assertQueryBuilderRowCount(0);
-    queryBuilderMain().findByText("No results!").should("exist");
-    queryBuilderFooter().button("Visualization").click();
-    leftSidebar().icon("bar").click();
-    queryBuilderMain().within(() => {
-      cy.findByText("No results!").should("exist");
-      cy.findByText("Something's gone wrong").should("not.exist");
-    });
-
-    queryBuilderFooter().icon("calendar").click();
-    rightSidebar().findByText("Add an event");
->>>>>>> e0381e9b
   });
 });