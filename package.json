{
<<<<<<< HEAD
  "name": "corvus",
  "private": true,
  "version": "0.0.0",
  "description": "Expa Analytics",
  "repository": "https://github.com/expa/data",
  "license": "private",
  "engines": {
    "node": "v0.10.25"
  },
  "dependencies": {
    "bower": "1.3.12",
    "gulp": "^3.8.8",
    "gulp-concat": "^2.4.0",
    "gulp-myth": "^1.0.1",
    "gulp-jsx": "^0.7.0",
    "gulp-react": "^2.0.0"
  },
  "devDependencies": {
    "http-server": "^0.6.1",
    "jshint": "2.4.4",
    "karma": "~0.10",
    "karma-junit-reporter": "^0.2.2",
    "protractor": "~0.20.1",
    "shelljs": "^0.2.6"
  },
  "scripts": {
    "postinstall": "./node_modules/bower/bin/bower install --allow-root --config.interactive=false && ./node_modules/gulp/bin/gulp.js build"
  }
=======
    "name": "corvus",
    "private": true,
    "version": "0.0.0",
    "description": "Expa Analytics",
    "repository": "https://github.com/expa/data",
    "license": "private",
    "engines": {
        "node": "0.10.25"
    },
    "dependencies": {
        "bower": "1.3.12",
        "gulp": "^3.8.8",
        "gulp-concat": "^2.4.0",
        "gulp-myth": "^1.0.1",
        "gulp-jsx": "^0.7.0",
        "gulp-react": "^2.0.0"
    },
    "devDependencies": {
        "http-server": "^0.6.1",
        "jsxhint": "0.13.3",
        "karma": "~0.10",
        "karma-junit-reporter": "^0.2.2",
        "protractor": "~0.20.1",
        "shelljs": "^0.2.6"
    },
    "scripts": {
        "postinstall": "./node_modules/bower/bin/bower install --allow-root --config.interactive=false"
    }
>>>>>>> 2916fe12
}<|MERGE_RESOLUTION|>--- conflicted
+++ resolved
@@ -1,34 +1,4 @@
 {
-<<<<<<< HEAD
-  "name": "corvus",
-  "private": true,
-  "version": "0.0.0",
-  "description": "Expa Analytics",
-  "repository": "https://github.com/expa/data",
-  "license": "private",
-  "engines": {
-    "node": "v0.10.25"
-  },
-  "dependencies": {
-    "bower": "1.3.12",
-    "gulp": "^3.8.8",
-    "gulp-concat": "^2.4.0",
-    "gulp-myth": "^1.0.1",
-    "gulp-jsx": "^0.7.0",
-    "gulp-react": "^2.0.0"
-  },
-  "devDependencies": {
-    "http-server": "^0.6.1",
-    "jshint": "2.4.4",
-    "karma": "~0.10",
-    "karma-junit-reporter": "^0.2.2",
-    "protractor": "~0.20.1",
-    "shelljs": "^0.2.6"
-  },
-  "scripts": {
-    "postinstall": "./node_modules/bower/bin/bower install --allow-root --config.interactive=false && ./node_modules/gulp/bin/gulp.js build"
-  }
-=======
     "name": "corvus",
     "private": true,
     "version": "0.0.0",
@@ -57,5 +27,4 @@
     "scripts": {
         "postinstall": "./node_modules/bower/bin/bower install --allow-root --config.interactive=false"
     }
->>>>>>> 2916fe12
 }