--- conflicted
+++ resolved
@@ -12,31 +12,6 @@
             [metabase.driver :as driver]
             [metabase.driver.util :as driver-util]
             (metabase.driver.mongo [query-processor :as qp]
-<<<<<<< HEAD
-                                   [util :refer [*mongo-connection* with-mongo-connection]])
-            [metabase.util :as u]))
-
-(declare driver field-values-lazy-seq)
-
-;;; ### Driver Helper Fns
-
-(defn- table->column-names
-  "Return a set of the column names for TABLE."
-  [_ table]
-  (with-mongo-connection [^com.mongodb.DB conn @(:db table)]
-    (->> (mc/find-maps conn (:name table))
-         (take driver/max-sync-lazy-seq-results)
-         (map keys)
-         (map set)
-         (reduce set/union))))
-
-(defn- field->base-type
-  "Determine the base type of FIELD in the most ghetto way possible, via `values->base-type`."
-  [driver field]
-  (with-mongo-connection [_ @(:db @(:table field))]
-    (driver-util/field->base-type driver field)))
-
-=======
                                    [util :refer [*mongo-connection* with-mongo-connection values->base-type]])
             [metabase.models.field :as field]
             [metabase.models.table :as table]
@@ -47,7 +22,6 @@
 
 (declare driver field-values-lazy-seq)
 
->>>>>>> 66705f24
 
 ;;; ## MongoDriver
 
@@ -131,7 +105,7 @@
                            (sort-by second)
                            last
                            first
-                           driver/class->base-type)}
+                           driver-util/class->base-type)}
           (= :_id field-kw) (assoc :pk? true)
           (:special-types field-info) (assoc :special-type (->> (into [] (:special-types field-info))
                                                                (filter #(not (nil? (first %))))
@@ -144,11 +118,6 @@
 (defn describe-database
   [_ database]
   (with-mongo-connection [^com.mongodb.DB conn database]
-<<<<<<< HEAD
-    (set (for [collection (set/difference (mdb/get-collection-names conn) #{"system.indexes"})]
-           {:name collection}))))
-
-=======
     {:tables (set (for [collection (set/difference (mdb/get-collection-names conn) #{"system.indexes"})]
                     {:name collection}))}))
 
@@ -177,7 +146,6 @@
    :fields    (for [{:keys [id] :as field} (table/fields table)
                     :when (sync/test-for-cardinality? field (contains? new-field-ids (:id field)))]
                 (sync/test-cardinality-and-extract-field-values field {:id id}))})
->>>>>>> 66705f24
 
 (defn- field-values-lazy-seq [_ {:keys [qualified-name-components table], :as field}]
   (assert (and (map? field)
@@ -190,51 +158,19 @@
    (let [table           (field/table field)
          name-components (rest (field/qualified-name-components field))]
      (assert (seq name-components))
-<<<<<<< HEAD
-     (map #(get-in % (map keyword name-components))
-          (mq/with-collection *mongo-connection* (:name table)
-            (mq/fields [(apply str (interpose "." name-components))]))))))
-
-(defn- active-nested-field-name->type [_ field]
-  ;; Build a map of nested-field-key -> type -> count
-  ;; TODO - using an atom isn't the *fastest* thing in the world (but is the easiest); consider alternate implementation
-  (let [field->type->count (atom {})]
-    (doseq [val (take driver/max-sync-lazy-seq-results (field-values-lazy-seq nil field))]
-      (when (map? val)
-        (doseq [[k v] val]
-          (swap! field->type->count update-in [k (type v)] #(if % (inc %) 1)))))
-    ;; (seq types) will give us a seq of pairs like [java.lang.String 500]
-    (->> @field->type->count
-         (m/map-vals (fn [type->count]
-                       (->> (seq type->count)             ; convert to pairs of [type count]
-                            (sort-by second)              ; source by count
-                            last                          ; take last item (highest count)
-                            first                         ; keep just the type
-                            driver-util/class->base-type))))))
-=======
      (for [row (mq/with-collection *mongo-connection* (:name table)
                  (mq/fields [(apply str (interpose "." name-components))]))]
        (get-in row (map keyword name-components))))))
 
->>>>>>> 66705f24
 
 (defrecord MongoDriver []
   clojure.lang.Named
   (getName [_] "MongoDB"))
 
 (extend MongoDriver
-  driver-util/IDriverTableToColumnNames
-  {:table->column-names table->column-names}
-
   driver/IDriver
   (merge driver/IDriverDefaultsMixin
-<<<<<<< HEAD
-         {:active-column-names->type         driver-util/ghetto-active-column-names->type
-          :active-nested-field-name->type    active-nested-field-name->type
-          :active-tables                     active-tables
-=======
          {:analyze-table                     analyze-table
->>>>>>> 66705f24
           :can-connect?                      can-connect?
           :describe-database                 describe-database
           :describe-table                    describe-table
