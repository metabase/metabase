--- conflicted
+++ resolved
@@ -231,10 +231,7 @@
     onSelectEntity: onSelectLinkEntity,
     enabled: true,
     searchModels: showLinkSearch ? LINK_SEARCH_MODELS : EMBED_SEARCH_MODELS,
-<<<<<<< HEAD
-=======
     canFilterSearchModels: false,
->>>>>>> bb6d7b1c
     canBrowseAll: true,
   });
 
