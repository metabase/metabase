--- conflicted
+++ resolved
@@ -40,12 +40,9 @@
   getColumnSortDirection?: (
     column: DatasetColumn,
   ) => OrderByDirection | undefined;
-<<<<<<< HEAD
+  cellsWithFailedUpdatesMap?: Record<RowPkValue, true>;
   rowActions?: WritebackAction[];
   onActionRun?: (action: WritebackAction, row: Row<RowValues>) => void;
-=======
-  cellsWithFailedUpdatesMap?: Record<RowPkValue, true>;
->>>>>>> dee2f6bf
 };
 
 export const EditTableDataGrid = ({
@@ -55,12 +52,9 @@
   onRowExpandClick,
   columnsConfig,
   getColumnSortDirection,
-<<<<<<< HEAD
+  cellsWithFailedUpdatesMap,
   rowActions,
   onActionRun,
-=======
-  cellsWithFailedUpdatesMap,
->>>>>>> dee2f6bf
 }: EditTableDataGridProps) => {
   const { cols, rows } = data;
 
