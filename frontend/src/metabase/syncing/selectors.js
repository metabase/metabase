import { createSelector } from "reselect";
import { isSyncInProgress } from "metabase/lib/syncing";
import { getUserId } from "metabase/selectors/user";
import { getMetadata } from "metabase/selectors/metadata";

export const RELOAD_INTERVAL = 2000;

export const getAllDatabases = createSelector(
  [getMetadata],
  metadata => metadata.databasesList(),
);

export const getSampleDatabase = createSelector([getAllDatabases], databases =>
  databases.find(d => d.is_sample),
);

<<<<<<< HEAD
export const getCustomDatabases = createSelector(
  [getAllDatabases],
  databases => databases.filter(d => !d.is_sample),
);

export const getUserDatabases = createSelector(
  [getCustomDatabases, getUserId],
  (databases, userId) => databases.filter(d => d.creator_id === userId),
=======
export const getUserDatabases = createSelector([getAllDatabases], databases =>
  databases.filter(d => !d.is_sample && d.tables != null),
>>>>>>> 3201c976
);

export const getSyncingDatabases = createSelector(
  [getUserDatabases],
  databases => databases.filter(d => isSyncInProgress(d)),
);

export const hasSyncingDatabases = createSelector(
  [getSyncingDatabases],
  databases => databases.length > 0,
);

export const getReloadInterval = createSelector(
  [getSyncingDatabases],
  databases => (databases.length > 0 ? RELOAD_INTERVAL : 0),
);

export const getSettings = createSelector(
  state => state.settings,
  settings => settings.values,
);

export const xraysEnabled = createSelector(
  [getSettings],
  settings => settings["enable-xrays"],
);

export const isSyncingModalEnabled = createSelector(
  [getSettings],
  settings => settings["enable-database-syncing-modal"],
);

export const isSyncingModalRequired = createSelector(
  [hasSyncingDatabases, isSyncingModalEnabled],
  (isSyncing, isSyncingModalEnabled) => isSyncing && isSyncingModalEnabled,
);<|MERGE_RESOLUTION|>--- conflicted
+++ resolved
@@ -14,19 +14,13 @@
   databases.find(d => d.is_sample),
 );
 
-<<<<<<< HEAD
-export const getCustomDatabases = createSelector(
-  [getAllDatabases],
-  databases => databases.filter(d => !d.is_sample),
+export const getCustomDatabases = createSelector([getAllDatabases], databases =>
+  databases.filter(d => !d.is_sample),
 );
 
 export const getUserDatabases = createSelector(
   [getCustomDatabases, getUserId],
   (databases, userId) => databases.filter(d => d.creator_id === userId),
-=======
-export const getUserDatabases = createSelector([getAllDatabases], databases =>
-  databases.filter(d => !d.is_sample && d.tables != null),
->>>>>>> 3201c976
 );
 
 export const getSyncingDatabases = createSelector(
