(ns metabase.test.data.postgres
  "Code for creating / destroying a Postgres database from a `DatabaseDefinition`."
  (:require [metabase.test.data
             [generic-sql :as generic]
             [interface :as i]]
            [metabase.util :as u])
  (:import metabase.driver.postgres.PostgresDriver))

(def ^:private ^:const field-base-type->sql-type
  {:type/BigInteger "BIGINT"
   :type/Boolean    "BOOL"
   :type/Date       "DATE"
   :type/DateTime   "TIMESTAMP"
   :type/Decimal    "DECIMAL"
   :type/Float      "FLOAT"
   :type/Integer    "INTEGER"
   :type/IPAddress  "INET"
   :type/Text       "TEXT"
   :type/Time       "TIME"
   :type/UUID       "UUID"})

(defn- database->connection-details [context {:keys [database-name]}]
<<<<<<< HEAD
  (merge {:host     (or (env :mb-test-db-host)
                        "localhost")
          :port     (or (env :mb-test-db-port)
                        5432)
=======
  (merge {:host     (i/db-test-env-var-or-throw :postgresql :host "localhost")
          :port     (i/db-test-env-var-or-throw :postgresql :port 5432)
          :user     (i/db-test-env-var :postgresql :user)
          :password (i/db-test-env-var :postgresql :password)
>>>>>>> 6391083e
          :timezone :America/Los_Angeles}
         (when (= context :db)
           {:db database-name})
         (when-let [password (env :mb-pg-test-db-pass)]
           {:password password})
         (when-let [user (env :mb-pg-test-db-user)]
           {:user user})
         (when-let [db (env :mb-pg-test-db-dbname)]
           {:db db})))

(defn- kill-connections-to-db-sql
  "Return a SQL `SELECT` statement that will kill all connections to a database with DATABASE-NAME."
  ^String [database-name]
  (format (str "DO $$ BEGIN\n"
               "  PERFORM pg_terminate_backend(pg_stat_activity.pid)\n"
               "  FROM pg_stat_activity\n"
               "  WHERE pid <> pg_backend_pid()\n"
               "    AND pg_stat_activity.datname = '%s';\n"
               "END $$;\n")
          (name database-name)))

(defn- drop-db-if-exists-sql [driver {:keys [database-name], :as dbdef}]
  (str (kill-connections-to-db-sql database-name)
       (generic/default-drop-db-if-exists-sql driver dbdef)))


(u/strict-extend PostgresDriver
  generic/IGenericSQLTestExtensions
  (merge generic/DefaultsMixin
         {:drop-db-if-exists-sql     drop-db-if-exists-sql
          :drop-table-if-exists-sql  generic/drop-table-if-exists-cascade-sql
          :field-base-type->sql-type (u/drop-first-arg field-base-type->sql-type)
          :load-data!                generic/load-data-all-at-once!
          :pk-sql-type               (constantly "SERIAL")})
  i/IDriverTestExtensions
  (merge generic/IDriverTestExtensionsMixin
         {:database->connection-details       (u/drop-first-arg database->connection-details)
          :default-schema                     (constantly "public")
          :engine                             (constantly :postgres)
          ;; TODO: this is suspect, but it works
          :has-questionable-timezone-support? (constantly true)}))<|MERGE_RESOLUTION|>--- conflicted
+++ resolved
@@ -20,17 +20,10 @@
    :type/UUID       "UUID"})
 
 (defn- database->connection-details [context {:keys [database-name]}]
-<<<<<<< HEAD
-  (merge {:host     (or (env :mb-test-db-host)
-                        "localhost")
-          :port     (or (env :mb-test-db-port)
-                        5432)
-=======
   (merge {:host     (i/db-test-env-var-or-throw :postgresql :host "localhost")
           :port     (i/db-test-env-var-or-throw :postgresql :port 5432)
           :user     (i/db-test-env-var :postgresql :user)
           :password (i/db-test-env-var :postgresql :password)
->>>>>>> 6391083e
           :timezone :America/Los_Angeles}
          (when (= context :db)
            {:db database-name})
