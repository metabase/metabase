--- conflicted
+++ resolved
@@ -513,13 +513,9 @@
 
 (defn- stage-metadata->legacy-metadata [stage-metadata]
   (into []
-<<<<<<< HEAD
-        (comp (map #(update-keys % u/->snake_case_en))
-=======
         (comp (map #(update-keys % (fn [k]
                                      (cond-> k
                                        (simple-keyword? k) u/->snake_case_en))))
->>>>>>> f1c7740a
               (map #(dissoc % :lib/type)))
         (:columns stage-metadata)))
 
@@ -638,16 +634,12 @@
                (update-list->legacy-boolean-expression :conditions :condition))
            (when (seq (:columns metadata))
              {:source-metadata (stage-metadata->legacy-metadata metadata)})
-<<<<<<< HEAD
-           (chain-stages base))))
-=======
            (let [inner-query (chain-stages base {:top-level? false})]
              ;; if [[chain-stages]] returns any additional keys like `:filter` at the top-level then we need to wrap
              ;; it all in `:source-query` (QUE-1566)
              (if (seq (set/difference (set (keys inner-query)) #{:source-table :source-query :fields :source-metadata}))
                {:source-query inner-query}
                inner-query)))))
->>>>>>> f1c7740a
 
 (defn- source-card->legacy-source-table
   "If a pMBQL query stage has `:source-card` convert it to legacy-style `:source-table \"card__<id>\"`."
