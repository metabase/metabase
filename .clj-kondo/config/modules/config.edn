--- conflicted
+++ resolved
@@ -139,11 +139,8 @@
            request
            revisions
            sample-data
-<<<<<<< HEAD
-=======
            search
            secrets
->>>>>>> 506b4188
            server
            session
            settings
