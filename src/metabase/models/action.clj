(ns metabase.models.action
  (:require
   [cheshire.core :as json]
   [medley.core :as m]
   [metabase.models.card :refer [Card]]
   [metabase.models.interface :as mi]
   [metabase.models.query :as query]
   [metabase.util :as u]
   [toucan.db :as db]
   [toucan.hydrate :refer [hydrate]]
   [toucan.models :as models]
   [toucan2.core :as t2]))

(models/defmodel QueryAction :query_action)
(models/defmodel HTTPAction :http_action)
(models/defmodel ImplicitAction :implicit_action)
(models/defmodel Action :action)

;;; You can read/write an Action if you can read/write its model (Card)
(doto Action
  (derive ::mi/read-policy.full-perms-for-perms-set)
  (derive ::mi/write-policy.full-perms-for-perms-set))

(defmethod mi/perms-objects-set Action
  [instance read-or-write]
  (mi/perms-objects-set (db/select-one Card :id (:model_id instance)) read-or-write))

(models/add-type! ::json-with-nested-parameters
  :in  (comp mi/json-in
             (fn [template]
               (u/update-if-exists template :parameters mi/normalize-parameters-list)))
  :out (comp (fn [template]
               (u/update-if-exists template :parameters (mi/catch-normalization-exceptions mi/normalize-parameters-list)))
             mi/json-out-with-keywordization))

(mi/define-methods
 Action
 {:types      (constantly {:type :keyword
                           :parameter_mappings :parameters-list
                           :parameters :parameters-list
                           :visualization_settings :visualization-settings})
  :properties (constantly {::mi/timestamped? true})})

(defn- pre-update
  [action]
  ;; All possible sub-type columns
  (when-let [sub-type-action (not-empty (select-keys action [:kind
                                                             :database_id :dataset_query
                                                             :template :response_handle :error_handle]))]
    (assoc sub-type-action :action_id (or (:id action) (:action_id action)))))

(defn- pre-delete
  [action]
  (db/simple-delete! Action :id (:action_id action))
  action)

(def ^:private Action-subtype-IModel-impl
  "[[models/IModel]] impl for `HTTPAction` and `QueryAction`"
  {:primary-key (constantly :action_id) ; This is ok as long as we're 1:1
   :pre-delete pre-delete
   :pre-update pre-update})

(mi/define-methods
 QueryAction
 (merge
  Action-subtype-IModel-impl
  {:types (constantly {:dataset_query :json})}))

(mi/define-methods
 ImplicitAction
 Action-subtype-IModel-impl)

(mi/define-methods
 HTTPAction
 (merge Action-subtype-IModel-impl
        {:types (constantly {:template ::json-with-nested-parameters})}))

(defn insert!
  "Inserts an Action and related type table. Returns the action id."
  [action-data]
  (db/transaction
<<<<<<< HEAD
   (let [action-columns [:type :name :description :model_id :parameters :parameter_mappings :visualization_settings]
         action         (db/insert! Action (select-keys action-data action-columns))
         model          (case (keyword (:type action))
                          :http     HTTPAction
                          :query    QueryAction
                          :implicit ImplicitAction)]
     (db/execute! {:insert-into (keyword (t2/table-name model))
                   :values      [(-> (apply dissoc action-data action-columns)
                                     (u/update-if-exists :template json/encode)
                                     (u/update-if-exists :dataset_query json/encode)
                                     (assoc :action_id (:id action)))]})
     (:id action))))
=======
    (let [action-columns [:type :name :description :model_id :parameters :parameter_mappings :visualization_settings :creator_id]
          action         (db/insert! Action (select-keys action-data action-columns))
          model          (case (keyword (:type action))
                           :http HTTPAction
                           :query QueryAction
                           :implicit ImplicitAction)]
      (db/execute! {:insert-into model
                    :values [(-> (apply dissoc action-data action-columns)
                                 (u/update-if-exists :template json/encode)
                                 (u/update-if-exists :dataset_query json/encode)
                                 (assoc :action_id (:id action)))]})
      (:id action))))
>>>>>>> 16353290

(defn- normalize-query-actions [actions]
  (when (seq actions)
    (let [query-actions (db/select QueryAction :action_id [:in (map :id actions)])
          action-id->query-actions (m/index-by :action_id query-actions)]
      (for [action actions]
        (merge action (-> action :id action-id->query-actions (dissoc :action_id)))))))

(defn- normalize-http-actions [actions]
  (when (seq actions)
    (let [http-actions (db/select HTTPAction :action_id [:in (map :id actions)])
          http-actions-by-action-id (m/index-by :action_id http-actions)]
      (map (fn [action]
             (let [http-action (get http-actions-by-action-id (:id action))]
               (-> action
                   (merge
                     {:disabled false}
                     (select-keys http-action [:template :response_handle :error_handle])
                     (select-keys (:template http-action) [:parameters :parameter_mappings])))))
           actions))))

(defn- normalize-implicit-actions [actions]
  (when (seq actions)
    (let [implicit-actions (db/select ImplicitAction :action_id [:in (map :id actions)])
          implicit-actions-by-action-id (m/index-by :action_id implicit-actions)]
      (map (fn [action]
             (let [implicit-action (get implicit-actions-by-action-id (:id action))]
               (merge action
                     (select-keys implicit-action [:kind]))))
           actions))))

(defn select-actions
  "Select Actions and fill in sub type information.
   `options` is passed to `db/select` `& options` arg"
  [& options]
  (let [{:keys [query http implicit]} (group-by :type (apply db/select Action options))
        query-actions (normalize-query-actions query)
        http-actions (normalize-http-actions http)
        implicit-actions (normalize-implicit-actions implicit)]
    (sort-by :updated_at (concat query-actions http-actions implicit-actions))))

(defn unique-field-slugs?
  "Makes sure that if `coll` is indexed by `index-by`, no keys will be in conflict."
  [fields]
  (empty? (m/filter-vals #(not= % 1) (frequencies (map (comp u/slugify :name) fields)))))

(defn implicit-action-parameters
  "Return a set of parameters for the given models"
  [cards]
  (let [card-by-table-id (into {}
                               (for [card cards
                                     :let [{:keys [table-id]} (query/query->database-and-table-ids (:dataset_query card))]
                                     :when table-id]
                                 [table-id card]))
        tables (when-let [table-ids (seq (keys card-by-table-id))]
                 (hydrate (db/select 'Table :id [:in table-ids]) :fields))]
    (into {}
          (for [table tables
                :let [fields (:fields table)]
                ;; Skip tables for have conflicting slugified columns i.e. table has "name" and "NAME" columns.
                :when (unique-field-slugs? fields)
                :let [card (get card-by-table-id (:id table))
                      exposed-fields (into #{} (keep :id) (:result_metadata card))
                      parameters (->> fields
                                      (filter #(contains? exposed-fields (:id %)))
                                      (map (fn [field]
                                             {:id (u/slugify (:name field))
                                              :target [:variable [:template-tag (u/slugify (:name field))]]
                                              :type (:base_type field)
                                              :required (:database_required field)
                                              ::field-id (:id field)
                                              ::pk? (isa? (:semantic_type field) :type/PK)})))]]
            [(:id card) parameters]))))

(defn actions-with-implicit-params
  "Find actions with given options and generate implicit parameters for execution.

   Pass in known-models to save a second Card lookup."
  [known-models & options]
  (let [actions                         (apply select-actions options)
        implicit-action-model-ids       (set (map :model_id (filter (comp #(= :implicit %) :type) actions)))
        models-with-implicit-actions    (if known-models
                                          (->> known-models
                                               (filter #(contains? implicit-action-model-ids (:id %)))
                                               distinct)
                                          (when (seq implicit-action-model-ids)
                                            (db/select 'Card :id [:in implicit-action-model-ids])))
        implicit-parameters-by-model-id (when (seq models-with-implicit-actions)
                                          (implicit-action-parameters models-with-implicit-actions))]
    (for [{:keys [parameters] :as action} actions
          :let [model-id        (:model_id action)
                implicit-params (when (= (:type action) :implicit)
                                  (let [implicit-params (get implicit-parameters-by-model-id model-id)
                                        saved-params    (m/index-by :id parameters)]
                                    (for [param implicit-params
                                          :let [saved-param (get saved-params (:id param))]]
                                      (merge param saved-param))))]]
      (cond-> action
        implicit-params
        (m/assoc-some :parameters (cond->> implicit-params
                                    (= "row/delete" (:kind action))
                                    (filter ::pk?)

                                    (contains? #{"row/update" "row/delete"} (:kind action))
                                    (map (fn [param] (cond-> param (::pk? param) (assoc :required true))))

                                    :always
                                    (map #(dissoc % ::pk? ::field-id))

                                    :always seq))))))

(mi/define-batched-hydration-method dashcard-action
  :dashcard/action
  "Hydrates action from DashboardCard."
  [dashcards]
  (let [actions-by-id (when-let [action-ids (seq (keep :action_id dashcards))]
                        (m/index-by :id (actions-with-implicit-params (map :card dashcards) :id [:in action-ids])))]
    (for [dashcard dashcards]
      (m/assoc-some dashcard :action (get actions-by-id (:action_id dashcard))))))<|MERGE_RESOLUTION|>--- conflicted
+++ resolved
@@ -79,8 +79,7 @@
   "Inserts an Action and related type table. Returns the action id."
   [action-data]
   (db/transaction
-<<<<<<< HEAD
-   (let [action-columns [:type :name :description :model_id :parameters :parameter_mappings :visualization_settings]
+   (let [action-columns [:type :name :description :model_id :parameters :parameter_mappings :visualization_settings :creator_id]
          action         (db/insert! Action (select-keys action-data action-columns))
          model          (case (keyword (:type action))
                           :http     HTTPAction
@@ -92,20 +91,6 @@
                                      (u/update-if-exists :dataset_query json/encode)
                                      (assoc :action_id (:id action)))]})
      (:id action))))
-=======
-    (let [action-columns [:type :name :description :model_id :parameters :parameter_mappings :visualization_settings :creator_id]
-          action         (db/insert! Action (select-keys action-data action-columns))
-          model          (case (keyword (:type action))
-                           :http HTTPAction
-                           :query QueryAction
-                           :implicit ImplicitAction)]
-      (db/execute! {:insert-into model
-                    :values [(-> (apply dissoc action-data action-columns)
-                                 (u/update-if-exists :template json/encode)
-                                 (u/update-if-exists :dataset_query json/encode)
-                                 (assoc :action_id (:id action)))]})
-      (:id action))))
->>>>>>> 16353290
 
 (defn- normalize-query-actions [actions]
   (when (seq actions)
