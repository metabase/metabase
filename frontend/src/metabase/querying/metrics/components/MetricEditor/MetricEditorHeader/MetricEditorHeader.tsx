--- conflicted
+++ resolved
@@ -31,11 +31,7 @@
   onSave,
   onCancel,
 }: MetricEditorHeaderProps) {
-<<<<<<< HEAD
-  const saveButtonRef = useRef<ActionButton>(null);
-=======
   const saveButtonRef = useRef<ActionButtonHandle>(null);
->>>>>>> db08e235
   const handleCreate = () => onCreate(question);
   const handleSave = () => onSave(question);
 
