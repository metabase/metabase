(ns metabase.query-processor-test.explicit-joins-test
  (:require [clojure.set :as set]
            [clojure.string :as str]
            [clojure.test :refer :all]
            [metabase.driver :as driver]
            [metabase.driver.sql.query-processor-test-util :as sql.qp-test-util]
            [metabase.models :refer [Card]]
            [metabase.query-processor :as qp]
            [metabase.query-processor-test.timezones-test :as timezones-test]
            [metabase.query-processor.test-util :as qp.test-util]
            [metabase.test :as mt]
            [metabase.test.data.interface :as tx]))

(deftest explict-join-with-default-options-test
  (testing "Can we specify an *explicit* JOIN using the default options?"
    (let [query (mt/mbql-query venues
                  {:joins [{:source-table $$categories
                            :condition    [:= $category_id 1]}]})]
      (mt/with-native-query-testing-context query
        (is (= '{:select    [VENUES.ID          AS ID
                             VENUES.NAME        AS NAME
                             VENUES.CATEGORY_ID AS CATEGORY_ID
                             VENUES.LATITUDE    AS LATITUDE
                             VENUES.LONGITUDE   AS LONGITUDE
                             VENUES.PRICE       AS PRICE]
                 :from      [VENUES]
                 :left-join [CATEGORIES __join
                             ON VENUES.CATEGORY_ID = 1]
                 :limit     [1048575]}
               (sql.qp-test-util/query->sql-map query)))))))

(defn- query-with-strategy [strategy]
  (mt/dataset bird-flocks
    (mt/mbql-query bird
      {:fields   [$name &f.flock.name]
       :joins    [{:source-table $$flock
                   :condition    [:= $flock_id &f.flock.id]
                   :strategy     strategy
                   :alias        "f"}]
       :order-by [[:asc $name]]})))

(deftest left-outer-join-test
  (mt/test-drivers (mt/normal-drivers-with-feature :left-join)
    (testing "Can we supply a custom alias? Can we do a left outer join ??"
      (is (= [["Big Red"          "Bayview Brood"]
              ["Callie Crow"      "Mission Street Murder"]
              ["Camellia Crow"    nil]
              ["Carson Crow"      "Mission Street Murder"]
              ["Chicken Little"   "Bayview Brood"]
              ["Geoff Goose"      nil]
              ["Gerald Goose"     "Green Street Gaggle"]
              ["Greg Goose"       "Green Street Gaggle"]
              ["McNugget"         "Bayview Brood"]
              ["Olita Owl"        nil]
              ["Oliver Owl"       "Portrero Hill Parliament"]
              ["Orville Owl"      "Portrero Hill Parliament"]
              ["Oswald Owl"       nil]
              ["Pamela Pelican"   nil]
              ["Patricia Pelican" nil]
              ["Paul Pelican"     "SoMa Squadron"]
              ["Peter Pelican"    "SoMa Squadron"]
              ["Russell Crow"     "Mission Street Murder"]]
             (mt/rows
               (qp/process-query
                (query-with-strategy :left-join))))))))

(deftest right-outer-join-test
  (mt/test-drivers (mt/normal-drivers-with-feature :right-join)
    (testing "Can we do a right outer join?"
      ;; the [nil "Fillmore Flock"] row will either come first or last depending on the driver; the rest of the rows will
      ;; be the same
      (let [rows [["Big Red"        "Bayview Brood"]
                  ["Callie Crow"    "Mission Street Murder"]
                  ["Carson Crow"    "Mission Street Murder"]
                  ["Chicken Little" "Bayview Brood"]
                  ["Gerald Goose"   "Green Street Gaggle"]
                  ["Greg Goose"     "Green Street Gaggle"]
                  ["McNugget"       "Bayview Brood"]
                  ["Oliver Owl"     "Portrero Hill Parliament"]
                  ["Orville Owl"    "Portrero Hill Parliament"]
                  ["Paul Pelican"   "SoMa Squadron"]
                  ["Peter Pelican"  "SoMa Squadron"]
                  ["Russell Crow"   "Mission Street Murder"]]
            rows (if (tx/sorts-nil-first? driver/*driver* :type/Text)
                   (cons [nil "Fillmore Flock"] rows)
                   (conj rows [nil "Fillmore Flock"]))]
        (is (= rows
               (mt/rows
                 (qp/process-query
                  (query-with-strategy :right-join)))))))))

(deftest inner-join-test
  (mt/test-drivers (mt/normal-drivers-with-feature :inner-join)
    (testing "Can we do an inner join?"
      (is (= [["Big Red"        "Bayview Brood"]
              ["Callie Crow"    "Mission Street Murder"]
              ["Carson Crow"    "Mission Street Murder"]
              ["Chicken Little" "Bayview Brood"]
              ["Gerald Goose"   "Green Street Gaggle"]
              ["Greg Goose"     "Green Street Gaggle"]
              ["McNugget"       "Bayview Brood"]
              ["Oliver Owl"     "Portrero Hill Parliament"]
              ["Orville Owl"    "Portrero Hill Parliament"]
              ["Paul Pelican"   "SoMa Squadron"]
              ["Peter Pelican"  "SoMa Squadron"]
              ["Russell Crow"   "Mission Street Murder"]]
             (mt/rows
               (qp/process-query
                (query-with-strategy :inner-join))))))))

(deftest full-join-test
  (mt/test-drivers (mt/normal-drivers-with-feature :full-join)
    (testing "Can we do a full join?"
      (let [rows [["Big Red"          "Bayview Brood"]
                  ["Callie Crow"      "Mission Street Murder"]
                  ["Camellia Crow"    nil]
                  ["Carson Crow"      "Mission Street Murder"]
                  ["Chicken Little"   "Bayview Brood"]
                  ["Geoff Goose"      nil]
                  ["Gerald Goose"     "Green Street Gaggle"]
                  ["Greg Goose"       "Green Street Gaggle"]
                  ["McNugget"         "Bayview Brood"]
                  ["Olita Owl"        nil]
                  ["Oliver Owl"       "Portrero Hill Parliament"]
                  ["Orville Owl"      "Portrero Hill Parliament"]
                  ["Oswald Owl"       nil]
                  ["Pamela Pelican"   nil]
                  ["Patricia Pelican" nil]
                  ["Paul Pelican"     "SoMa Squadron"]
                  ["Peter Pelican"    "SoMa Squadron"]
                  ["Russell Crow"     "Mission Street Murder"]]
            rows (if (tx/sorts-nil-first? driver/*driver* :type/Text)
                   (cons [nil "Fillmore Flock"] rows)
                   (conj rows [nil "Fillmore Flock"]))]
        (is (= rows
               (mt/rows
                 (qp/process-query
                  (query-with-strategy :full-join)))))))))

(deftest automatically-include-all-fields-test
  (mt/test-drivers (mt/normal-drivers-with-feature :left-join)
    (testing "Can we automatically include `:all` Fields?"
      (is (= {:columns (mapv mt/format-name ["id" "name" "flock_id" "id_2" "name_2"])
              :rows    [[2  "Big Red"          5   5   "Bayview Brood"]
                        [7  "Callie Crow"      4   4   "Mission Street Murder"]
                        [3  "Camellia Crow"    nil nil nil]
                        [16 "Carson Crow"      4   4   "Mission Street Murder"]
                        [12 "Chicken Little"   5   5   "Bayview Brood"]
                        [5  "Geoff Goose"      nil nil nil]
                        [9  "Gerald Goose"     1   1   "Green Street Gaggle"]
                        [6  "Greg Goose"       1   1   "Green Street Gaggle"]
                        [14 "McNugget"         5   5   "Bayview Brood"]
                        [17 "Olita Owl"        nil nil nil]
                        [18 "Oliver Owl"       3   3   "Portrero Hill Parliament"]
                        [15 "Orville Owl"      3   3   "Portrero Hill Parliament"]
                        [11 "Oswald Owl"       nil nil nil]
                        [10 "Pamela Pelican"   nil nil nil]
                        [8  "Patricia Pelican" nil nil nil]
                        [13 "Paul Pelican"     2   2   "SoMa Squadron"]
                        [4  "Peter Pelican"    2   2   "SoMa Squadron"]
                        [1  "Russell Crow"     4   4   "Mission Street Murder"]]}
             (mt/format-rows-by [int str #(some-> % int) #(some-> % int) identity]
               (mt/rows+column-names
                 (mt/dataset bird-flocks
                   (mt/run-mbql-query bird
                     {:joins    [{:source-table $$flock
                                  :condition    [:= $flock_id &f.flock.id]
                                  :alias        "f"
                                  :fields       :all}]
                      :order-by [[:asc [:field-id $name]]]})))))))))

(deftest include-no-fields-test
  (mt/test-drivers (mt/normal-drivers-with-feature :left-join)
    (testing "Can we include no Fields (with `:none`)"
      (is (= {:columns (mapv mt/format-name ["id" "name" "flock_id"])
              :rows    [[2  "Big Red"          5]
                        [7  "Callie Crow"      4]
                        [3  "Camellia Crow"    nil]
                        [16 "Carson Crow"      4]
                        [12 "Chicken Little"   5]
                        [5  "Geoff Goose"      nil]
                        [9  "Gerald Goose"     1]
                        [6  "Greg Goose"       1]
                        [14 "McNugget"         5]
                        [17 "Olita Owl"        nil]
                        [18 "Oliver Owl"       3]
                        [15 "Orville Owl"      3]
                        [11 "Oswald Owl"       nil]
                        [10 "Pamela Pelican"   nil]
                        [8  "Patricia Pelican" nil]
                        [13 "Paul Pelican"     2]
                        [4  "Peter Pelican"    2]
                        [1  "Russell Crow"     4]]}
             (mt/format-rows-by [#(some-> % int) str #(some-> % int)]
               (mt/rows+column-names
                 (mt/dataset bird-flocks
                   (mt/run-mbql-query bird
                     {:joins    [{:source-table $$flock
                                  :condition    [:= $flock_id &f.flock.id]
                                  :alias        "f"
                                  :fields       :none}]
                      :order-by [[:asc [:field-id $name]]]})))))))))

(deftest specific-fields-test
  (mt/test-drivers (mt/normal-drivers-with-feature :left-join)
    (testing "Can we include a list of specific Fields?"
      (let [{:keys [columns rows]} (mt/format-rows-by [#(some-> % int) str identity]
                                     (mt/rows+column-names
                                       (mt/dataset bird-flocks
                                         (mt/run-mbql-query bird
                                           {:fields   [$id $name]
                                            :joins    [{:source-table $$flock
                                                        :condition    [:= $flock_id &f.flock.id]
                                                        :alias        "f"
                                                        :fields       [&f.flock.name]}]
                                            :order-by [[:asc [:field-id $name]]]}))))]
        (is (= (mapv mt/format-name ["id" "name" "name_2"])
               columns))
        (is (= [[2  "Big Red"         "Bayview Brood"]
                [7  "Callie Crow"     "Mission Street Murder"]
                [3  "Camellia Crow"   nil]
                [16 "Carson Crow"     "Mission Street Murder"]
                [12 "Chicken Little"  "Bayview Brood"]
                [5  "Geoff Goose"     nil]
                [9  "Gerald Goose"    "Green Street Gaggle"]
                [6  "Greg Goose"      "Green Street Gaggle"]
                [14 "McNugget"        "Bayview Brood"]
                [17 "Olita Owl"       nil]
                [18 "Oliver Owl"      "Portrero Hill Parliament"]
                [15 "Orville Owl"     "Portrero Hill Parliament"]
                [11 "Oswald Owl"      nil]
                [10 "Pamela Pelican"  nil]
                [8  "Patricia Pelican"nil]
                [13 "Paul Pelican"    "SoMa Squadron"]
                [4  "Peter Pelican"   "SoMa Squadron"]
                [1  "Russell Crow"    "Mission Street Murder"]]
               rows))))))

(deftest all-fields-datetime-field-test
  (mt/test-drivers (mt/normal-drivers-with-feature :left-join)
    (testing (str "Do Joins with `:fields``:all` work if the joined table includes Fields that come back wrapped in"
                  " `:datetime-field` forms?")
      (let [{:keys [columns rows]} (mt/format-rows-by [int identity identity int identity int int]
                                     (mt/rows+column-names
                                       (mt/run-mbql-query users
                                         {:source-table $$users
                                          :joins        [{:source-table $$checkins
                                                          :alias        "c"
                                                          :fields       "all"
                                                          :condition    [:= $id &c.checkins.id]}]
                                          :order-by     [["asc" &c.checkins.id]]
                                          :limit        3})))]
        (is (= (mapv mt/format-name ["id" "name" "last_login" "id_2" "date" "user_id" "venue_id"])
               columns))
        ;; not sure why only Oracle seems to do this
        (is (= [[1 "Plato Yeshua"        "2014-04-01T08:30:00Z" 1 "2014-04-07T00:00:00Z" 5 12]
                [2 "Felipinho Asklepios" "2014-12-05T15:15:00Z" 2 "2014-09-18T00:00:00Z" 1 31]
                [3 "Kaneonuskatew Eiran" "2014-11-06T16:15:00Z" 3 "2014-09-15T00:00:00Z" 8 56]]
               rows))))))

(deftest select-*-source-query-test
  (mt/test-drivers (mt/normal-drivers-with-feature :left-join)
    (testing "We should be able to run a query that for whatever reason ends up with a `SELECT *` for the source query"
      (let [{:keys [rows columns]} (mt/format-rows-by [int int]
                                     (mt/rows+column-names
                                       (mt/run-mbql-query checkins
                                         {:source-query {:source-table $$checkins
                                                         :aggregation  [[:sum $user_id->users.id]]
                                                         :breakout     [$id]}
                                          :joins        [{:alias        "u"
                                                          :source-table $$users
                                                          :condition    [:= *checkins.id &u.users.id]}]
                                          :order-by     [[:asc [:field (mt/format-name "id") {:base-type :type/Integer}]]]
                                          :limit        3})))]
        (is (= [(mt/format-name "id") "sum"]
               columns))
        (is (= [[1 5] [2 1] [3 8]]
               rows))))))

(deftest join-against-nested-mbql-query-test
  (mt/test-drivers (mt/normal-drivers-with-feature :left-join)
    (testing "Can we join against a source nested MBQL query?"
      (is (= [[29 "20th Century Cafe" 12  37.775 -122.423 2]
              [ 8 "25°"               11 34.1015 -118.342 2]
              [93 "33 Taps"            7 34.1018 -118.326 2]]
             (mt/format-rows-by :venues
               (mt/rows
                 (mt/run-mbql-query venues
                   {:source-table $$venues
                    :joins        [{:alias        "cat"
                                    :source-query {:source-table $$categories}
                                    :condition    [:= $category_id &cat.*categories.id]}]
                    :order-by     [[:asc $name]]
                    :limit        3}))))))))

(deftest join-against-card-source-query-test
  (mt/test-drivers (mt/normal-drivers-with-feature :left-join)
    (testing "Can we join against a `card__id` source query and use `:fields` `:all`?"
      (is (= {:rows
              [[29 "20th Century Cafe" 12 37.775  -122.423 2 12 "Café"]
               [8  "25°"               11 34.1015 -118.342 2 11 "Burger"]
               [93 "33 Taps"           7  34.1018 -118.326 2  7 "Bar"]]

              :columns
              (mapv mt/format-name ["id" "name" "category_id" "latitude" "longitude" "price" "id_2" "name_2"])}
             (mt/with-temp Card [{card-id :id} (qp.test-util/card-with-source-metadata-for-query (mt/mbql-query categories))]
               (mt/format-rows-by [int identity int 4.0 4.0 int int identity]
                 (mt/rows+column-names
                   (mt/run-mbql-query venues
                     {:joins    [{:alias        "cat"
                                  :source-table (str "card__" card-id)
                                  :fields       :all
                                  :condition    [:= $category_id &cat.*categories.id]}]
                      :order-by [[:asc $name]]
                      :limit    3})))))))))

(deftest join-on-field-literal-test
  (mt/test-drivers (mt/normal-drivers-with-feature :left-join)
    (testing "Can we join on a Field literal for a source query?"
      ;; Also: if you join against an *explicit* source query, do all columns for both queries come back? (Only applies
      ;; if you include `:source-metadata`)
      (is (= {:rows [[1 3 46 3] [2 9 40 9] [4 7 5 7]]
              :columns [(mt/format-name "venue_id") "count" (mt/format-name "category_id") "count_2"]}
             (mt/format-rows-by [int int int int]
               (mt/rows+column-names
                 (mt/with-temp Card [{card-id :id} (qp.test-util/card-with-source-metadata-for-query
                                                    (mt/mbql-query venues
                                                      {:aggregation [[:count]]
                                                       :breakout    [$category_id]}))]
                   (mt/run-mbql-query checkins
                     {:source-query {:source-table $$checkins
                                     :aggregation  [[:count]]
                                     :breakout     [$venue_id]}
                      :joins
                      [{:fields       :all
                        :alias        "venues"
                        :source-table (str "card__" card-id)
                        :strategy         :inner-join
                        :condition    [:=
                                       [:field "count" {:base-type :type/Number}]
                                       [:field "count" {:base-type :type/Number, :join-alias "venues"}]]}]
                      :order-by     [[:asc $venue_id]]
                      :limit        3})))))))))

(deftest aggregate-join-results-test
  (mt/test-drivers (mt/normal-drivers-with-feature :left-join)
    (testing "Can we aggregate on the results of a JOIN?"
      (mt/with-temp Card [{card-id :id} (qp.test-util/card-with-source-metadata-for-query
                                         (mt/mbql-query checkins
                                           {:aggregation [[:count]]
                                            :breakout    [$user_id]}))]
        (let [query (mt/mbql-query users
                      {:joins       [{:fields       :all
                                      :alias        "checkins_by_user"
                                      :source-table (str "card__" card-id)
                                      :condition    [:= $id &checkins_by_user.*checkins.user_id]}]
                       :aggregation [[:avg &checkins_by_user.*count/Float]]
                       :breakout    [!month.last_login]})]
          (mt/with-native-query-testing-context query
            ;; for whatever reason H2 gives slightly different answers :unamused:
            (is (= {:rows    (let [driver-avg #(if (= driver/*driver* :h2) %1 %2)]
                               [["2014-01-01T00:00:00Z" 77]
                                ["2014-02-01T00:00:00Z" 81]
                                ["2014-04-01T00:00:00Z" (driver-avg 50 49)]
                                ["2014-07-01T00:00:00Z" (driver-avg 69 68)]
                                ["2014-08-01T00:00:00Z" 64]
                                ["2014-10-01T00:00:00Z" (driver-avg 66 65)]
                                ["2014-11-01T00:00:00Z" (driver-avg 75 74)]
                                ["2014-12-01T00:00:00Z" 70]])
                    :columns [(mt/format-name "last_login") "avg"]}
                   (mt/format-rows-by [identity int]
                     (mt/rows+column-names
                      (qp/process-query query)))))))))))

(deftest get-all-columns-without-metadata-test
  (mt/test-drivers (mt/normal-drivers-with-feature :left-join)
    (testing "NEW! Can we still get all of our columns, even if we *DON'T* specify the metadata?"
      (mt/with-temp Card [{card-id               :id
                           {source-query :query} :dataset_query
                           source-metadata       :result_metadata} (qp.test-util/card-with-source-metadata-for-query
                                                                    (mt/mbql-query venues
                                                                      {:aggregation [[:count]]
                                                                       :breakout    [$category_id]}))]
        (is (= {:rows    [[1 3 46 3] [2 9 40 9] [4 7 5 7]]
                :columns [(mt/format-name "venue_id") "count" (mt/format-name "category_id") "count_2"]}
               (mt/rows+column-names
                 (mt/format-rows-by [int int int int]
                   (mt/run-mbql-query checkins
                     {:source-query {:source-table $$checkins
                                     :aggregation  [[:count]]
                                     :breakout     [$venue_id]}
                      :joins        [{:source-table (str "card__" card-id)
                                      :alias        "venues"
                                      :fields       :all
                                      :strategy     :inner-join
                                      :condition    [:=
                                                     [:field "count" {:base-type :type/Number}]
                                                     [:field "count" {:base-type :type/Number, :join-alias "venues"}]]}]
                      :order-by     [[:asc $venue_id]]
                      :limit        3})))))))))

(deftest joined-field-in-time-interval-test
  (mt/test-drivers (mt/normal-drivers-with-feature :left-join)
    (testing "Should be able to use a joined field in a `:time-interval` clause"
      (is (= {:rows    []
              :columns (mapv mt/format-name ["id" "name" "category_id" "latitude" "longitude" "price"])}
             (mt/rows+column-names
               (mt/run-mbql-query venues
                 {:joins    [{:source-table $$checkins
                              :alias        "c"
                              :strategy     :right-join
                              :condition    [:= $id &c.checkins.venue_id]}]
                  :filter   [:time-interval &c.checkins.date -30 :day]
                  :order-by [[:asc &c.checkins.id]]
                  :limit    10})))))))

(deftest deduplicate-column-names-test
  (mt/test-drivers (mt/normal-drivers-with-feature :left-join)
    (testing (str "Do we gracefully handle situtations where joins would produce multiple columns with the same name? "
                  "(Multiple columns named `id` in the example below)")
      (let [{:keys [rows columns]} (mt/rows+column-names
                                     (mt/format-rows-by [int  ; checkins.id
                                                         str  ; checkins.date
                                                         int  ; checkins.user_id
                                                         int  ; checkins.venue_id
                                                         int  ; users.id
                                                         str  ; users.name
                                                         str  ; users.last_login
                                                         int  ; venues.id
                                                         str  ; venues.name
                                                         int  ; venues.category_id
                                                         3.0  ; venues.latitude
                                                         3.0  ; venues.longitude
                                                         int] ; venues.price
                                       (mt/run-mbql-query checkins
                                         {:source-query {:source-table $$checkins
                                                         :joins
                                                         [{:fields       :all
                                                           :alias        "u"
                                                           :source-table $$users
                                                           :condition    [:= $user_id &u.users.id]}]}
                                          :joins        [{:fields       :all
                                                          :alias        "v"
                                                          :source-table $$venues
                                                          :condition    [:= $user_id &v.venues.id]}]
                                          :order-by     [[:asc $id]]
                                          :limit        2})))]
        (is (= (mapv
                mt/format-name
                ["id"     "date"   "user_id"     "venue_id"                       ; checkins
                 "id_2"   "name"   "last_login"                                   ; users
                 "id_3" "name_2" "category_id" "latitude" "longitude" "price"]) ; venues
               columns))
        (is (= [[1 "2014-04-07T00:00:00Z" 5 12
                 5 "Quentin Sören" "2014-10-03T17:30:00Z"
                 5 "Brite Spot Family Restaurant" 20 34.078 -118.261 2]
                [2 "2014-09-18T00:00:00Z" 1 31
                 1 "Plato Yeshua" "2014-04-01T08:30:00Z"
                 1 "Red Medicine" 4 10.065 -165.374 3]]
               rows))))))

(deftest sql-question-source-query-test
  (mt/test-drivers (mt/normal-drivers-with-feature :nested-queries :left-join)
    (testing "we should be able to use a SQL question as a source query in a Join"
      (mt/with-temp Card [{card-id :id, :as card} (qp.test-util/card-with-source-metadata-for-query
                                                   (mt/native-query (qp/query->native (mt/mbql-query venues))))]
        (is (= [[1 "2014-04-07T00:00:00Z" 5 12 12 "The Misfit Restaurant + Bar" 2 34.0154 -118.497 2]
                [2 "2014-09-18T00:00:00Z" 1 31 31 "Bludso's BBQ"                5 33.8894 -118.207 2]]
               (mt/formatted-rows [int identity int int int identity int 4.0 4.0 int]
                 (mt/run-mbql-query checkins
                   {:joins    [{:fields       :all
                                :source-table (str "card__" card-id)
                                :alias        "card"
                                :condition    [:= $venue_id &card.venues.id]}]
                    :order-by [[:asc $id]]
                    :limit    2}))))))))

(deftest joined-date-filter-test
  ;; TIMEZONE FIXME — The excluded drivers below don't have TIME types, so the `attempted-murders` dataset doesn't
  ;; currently work. We should use the closest equivalent types (e.g. `DATETIME` or `TIMESTAMP` so we can still load
  ;; the dataset and run tests using this dataset such as these, which doesn't even use the TIME type.
  (mt/test-drivers (set/difference (mt/normal-drivers-with-feature :nested-queries :left-join)
                                   timezones-test/broken-drivers)
    (testing "Date filter should behave the same for joined columns"
      (mt/dataset attempted-murders
        (is (= [["2019-11-01T07:23:18.331Z" "2019-11-01T07:23:18.331Z"]]
               (mt/rows
                (mt/run-mbql-query attempts
                  {:fields [$datetime_tz]
                   :filter [:and
                            [:between $datetime_tz "2019-11-01" "2019-11-01"]
                            [:between &attempts_joined.datetime_tz "2019-11-01" "2019-11-01"]]
                   :joins  [{:alias        "attempts_joined"
                             :condition    [:= $id &attempts_joined.id]
                             :fields       [&attempts_joined.datetime_tz]
                             :source-table $$attempts}]}))))))))

(deftest expressions-referencing-joined-aggregation-expressions-test
  (testing (mt/normal-drivers-with-feature :nested-queries :left-join :expressions)
    (testing "Should be able to use expressions against columns that come from aggregation expressions in joins"
      (is (= [[1 "Red Medicine"          4  10.065 -165.374 3 1.5  4 3 2 1]
              [2 "Stout Burgers & Beers" 11 34.1   -118.329 2 2.0 11 2 1 1]
              [3 "The Apple Pan"         11 34.041 -118.428 2 2.0 11 2 1 1]]
             (mt/formatted-rows [int str int 3.0 3.0 int 1.0 int int int int]
               (mt/run-mbql-query venues
                 {:fields      [$id
                                $name
                                $category_ID
                                $latitude
                                $longitude
                                $price
                                [:expression "RelativePrice"]]
                  :expressions {:RelativePrice [:/ $price &CategoriesStats.*AvgPrice/Integer]}
                  :joins       [{:condition    [:= $category_id &CategoriesStats.venues.category_id]
                                 :source-query {:source-table $$venues
                                                :aggregation  [[:aggregation-options [:max $price] {:name "MaxPrice"}]
                                                               [:aggregation-options [:avg $price] {:name "AvgPrice"}]
                                                               [:aggregation-options [:min $price] {:name "MinPrice"}]]
                                                :breakout     [$category_id]}
                                 :alias        "CategoriesStats"
                                 :fields       :all}]
                  :limit       3})))))))

(deftest join-source-queries-with-joins-test
  (testing "Should be able to join against source queries that themselves contain joins (#12928)"
    (mt/test-drivers (mt/normal-drivers-with-feature :nested-queries :left-join :foreign-keys)
      (mt/dataset sample-dataset
        (testing "(#12928)"
          (let [query (mt/mbql-query orders
                        {:source-query {:source-table $$orders
                                        :joins        [{:fields       :all
                                                        :source-table $$products
                                                        :condition    [:= $orders.product_id &P1.products.id]
                                                        :alias        "P1"}
                                                       {:fields       :all
                                                        :source-table $$people
                                                        :condition    [:= $orders.user_id &People.people.id]
                                                        :alias        "People"}]
                                        :aggregation  [[:count]]
                                        :breakout     [&P1.products.category
                                                       [:field %people.source {:join-alias "People"}]]}
                         :joins        [{:fields       :all
                                         :condition    [:= &P1.products.category &Q2.products.category]
                                         :alias        "Q2"
                                         :source-query {:source-table $$reviews
                                                        :joins        [{:fields       :all
                                                                        :source-table $$products
                                                                        :condition    [:=
                                                                                       $reviews.product_id
                                                                                       &P2.products.id]
                                                                        :alias        "P2"}]
                                                        :aggregation  [[:avg $reviews.rating]]
                                                        :breakout     [&P2.products.category]}}]
                         :order-by     [[:asc &P1.products.category]
                                        [:asc [:field %people.source {:join-alias "People"}]]]
                         :limit        2})]
            (mt/with-native-query-testing-context query
              (is (= [["Doohickey" "Affiliate" 783 "Doohickey" 3]
                      ["Doohickey" "Facebook" 816 "Doohickey" 3]]
                     (mt/formatted-rows [str str int str int]
                       (qp/process-query query)))))))

        (testing "and custom expressions (#13649) (#18086)"
          (let [query (mt/mbql-query orders
                        {:source-query {:source-table $$orders
                                        :aggregation  [[:count]]
                                        :breakout     [$product_id]
                                        :filter       [:= $product_id 4]}
                         :joins        [{:fields       :all
                                         :source-query {:source-table $$orders
                                                        :aggregation  [[:count]]
                                                        :breakout     [$product_id]
                                                        :filter       [:and
                                                                       [:= $product_id 4]
                                                                       [:> $quantity 3]]}
                                         :condition    [:= $product_id &Q2.orders.product_id]
                                         :alias        "Q2"}]
                         :expressions {:expr [:/
                                              [:field "count" {:base-type :type/BigInteger, :join-alias "Q2"}]
                                              [:field "count" {:base-type :type/BigInteger}]]}
                         :limit        2})]
            (mt/with-native-query-testing-context query
              ;; source.product_id, source.count, source.expr, source.Q2__product_id, source.Q2__count
              (is (= [[4 89 0.46 4 41]]
                     (mt/formatted-rows [int int 2.0 int int]
                       (qp/process-query query)))))))))))

(deftest join-against-saved-question-with-sort-test
  (mt/test-drivers (mt/normal-drivers-with-feature :nested-queries :left-join)
    (testing "Should be able to join against a Saved Question that is sorted (#13744)"
      (mt/dataset sample-dataset
        (let [query (mt/mbql-query products
                      {:joins    [{:source-query {:source-table $$products
                                                  :aggregation  [[:count]]
                                                  :breakout     [$category]
                                                  :order-by     [[:asc [:aggregation 0]]]}
                                   :alias        "Q1"
                                   :condition    [:= $category [:field %category {:join-alias "Q1"}]]
                                   :fields       :all}]
                       :order-by [[:asc $id]]
                       :limit    1})]
          (mt/with-native-query-testing-context query
            (is (= [[1
                     "1018947080336"
                     "Rustic Paper Wallet"
                     "Gizmo"
                     "Swaniawski, Casper and Hilll"
                     29.46
                     4.6
                     "2017-07-19T19:44:56.582Z"
                     "Gizmo"
                     51]]
                   (mt/formatted-rows [int str str str str 2.0 1.0 str str int]
                     (qp/process-query query))))))))))

(deftest join-with-space-in-alias-test
  (mt/test-drivers (mt/normal-drivers-with-feature :nested-queries :left-join)
    (testing "Some drivers don't allow Table alises with spaces in them. Make sure joins still work."
      (mt/dataset sample-dataset
        (mt/with-bigquery-fks #{:bigquery :bigquery-cloud-sdk}
          (let [query (mt/mbql-query products
                        {:joins    [{:source-query {:source-table $$orders}
                                     :alias        "Q 1"
                                     :condition    [:= $id [:field %orders.product_id {:join-alias "Q 1"}]]
                                     :fields       :all}]
                         :fields   [$id
                                    [:field %orders.id {:join-alias "Q 1"}]]
                         :order-by [[:asc $id]
                                    [:asc [:field %orders.id {:join-alias "Q 1"}]]]
                         :limit    2})]
            (mt/with-native-query-testing-context query
              (is (= [[1 448] [1 493]]
                     (mt/formatted-rows [int int]
                       (qp/process-query query)))))))))))

(deftest joining-nested-queries-with-same-aggregation-test
  (mt/test-drivers (mt/normal-drivers-with-feature :nested-queries :left-join)
    (testing (str "Should be able to join two nested queries with the same aggregation on a Field in their respective "
                  "source queries (#18512)")
      (mt/dataset sample-dataset
        (let [query (mt/mbql-query reviews
                      {:source-query {:source-table $$reviews
                                      :joins        [{:source-table $$products
                                                      :alias        "Products"
                                                      :condition    [:= $product_id &Products.products.id]
                                                      :fields       :all}]
                                      :breakout     [!month.&Products.products.created_at]
                                      :aggregation  [[:distinct &Products.products.id]]
                                      :filter       [:= &Products.products.category "Doohickey"]}
                       :joins        [{:source-query {:source-table $$reviews
                                                      :joins        [{:source-table $$products
                                                                      :alias        "Products"
                                                                      :condition    [:= $product_id &Products.products.id]
                                                                      :fields       :all}]
                                                      :breakout     [!month.&Products.products.created_at]
                                                      :aggregation  [[:distinct &Products.products.id]]
                                                      :filter       [:= &Products.products.category "Gizmo"]}
                                       :alias        "Q2"
                                       :condition    [:= !month.products.created_at !month.&Q2.products.created_at]
                                       :fields       :all}]
                       :order-by     [[:asc !month.&Products.products.created_at]]
                       :limit        3})]
          (mt/with-native-query-testing-context query
            (is (= [["2016-05-01T00:00:00Z" 3 nil nil]
                    ["2016-06-01T00:00:00Z" 2 "2016-06-01T00:00:00Z" 1]
                    ["2016-08-01T00:00:00Z" 2 nil nil]]
                   (mt/formatted-rows [str int str int]
                     (qp/process-query query))))))))))

(deftest join-against-same-table-as-source-query-source-table-test
  (testing "Joining against the same table as the source table of the source query should work (#18502)"
    (mt/test-drivers (mt/normal-drivers-with-feature :nested-queries :left-join)
      (mt/dataset sample-dataset
        (let [query (mt/mbql-query people
                      {:source-query {:source-table $$people
                                      :breakout     [!month.created_at]
                                      :aggregation  [[:count]]}
                       :joins        [{:source-query {:source-table $$people
                                                      :breakout     [!month.birth_date]
                                                      :aggregation  [[:count]]}
                                       :alias        "Q2"
                                       :condition    [:= !month.created_at !month.&Q2.birth_date]
                                       :fields       :all}]
                       :order-by     [[:asc !month.created_at]]
                       :limit        3})]
          (mt/with-native-query-testing-context query
            (is (= [["2016-04-01T00:00:00Z" 26 nil nil]
                    ["2016-05-01T00:00:00Z" 77 nil nil]
                    ["2016-06-01T00:00:00Z" 82 nil nil]]
                   (mt/formatted-rows [str int str int]
                     (qp/process-query query))))))))))

(deftest join-against-multiple-saved-questions-with-same-column-test
<<<<<<< HEAD
<<<<<<< HEAD
  (testing "Should be able to join multiple against saved questions on the same column (#15863, #20362, #20413)"
=======
  (testing "Should be able to join multiple against saved questions on the same column (#15863, #20362)"
>>>>>>> 01aa91d5
    (mt/test-drivers (mt/normal-drivers-with-feature :nested-queries :left-join)
      (mt/dataset sample-dataset
        (let [q1         (mt/mbql-query products {:breakout [$category], :aggregation [[:count]]})
              q2         (mt/mbql-query products {:breakout [$category], :aggregation [[:sum $price]]})
              q3         (mt/mbql-query products {:breakout [$category], :aggregation [[:avg $rating]]})
              metadata   (fn [query]
                           {:post [(some? %)]}
                           (-> query qp/process-query :data :results_metadata :columns))
              query-card (fn [query]
                           {:dataset_query query, :result_metadata (metadata query)})]
          (mt/with-temp* [Card [{card-1-id :id} (query-card q1)]
                          Card [{card-2-id :id} (query-card q2)]
                          Card [{card-3-id :id} (query-card q3)]]
            (let [query (mt/mbql-query products
                          {:source-table (format "card__%d" card-1-id)
                           :joins        [{:fields       :all
                                           :source-table (format "card__%d" card-2-id)
                                           :condition    [:=
                                                          $category
                                                          &Q2.category]
                                           :alias        "Q2"}
                                          {:fields       :all
                                           :source-table (format "card__%d" card-3-id)
                                           :condition    [:=
                                                          $category
                                                          &Q3.category]
                                           :alias        "Q3"}]
                           :order-by     [[:asc $category]]})]
              (mt/with-native-query-testing-context query
                (let [results (qp/process-query query)]
                  (when (#{:postgres :h2} driver/*driver*)
                    (is (= ["Category" "Count" "Q2 → Category" "Q2 → Sum" "Q3 → Category" "Q3 → Avg"]
                           (map :display_name (get-in results [:data :results_metadata :columns])))))
                  (is (= [["Doohickey" 42 "Doohickey" 2185.89 "Doohickey" 3.73]
                          ["Gadget"    53 "Gadget"    3019.2  "Gadget"    3.43]
                          ["Gizmo"     51 "Gizmo"     2834.88 "Gizmo"     3.64]
                          ["Widget"    54 "Widget"    3109.31 "Widget"    3.15]]
                         (mt/formatted-rows [str int str 2.0 str 2.0] results))))))))))))
<<<<<<< HEAD
=======
  (testing "Should be able to join multiple against saved questions on the same column (#15863)"
    (mt/dataset sample-dataset
      (let [q1         (mt/mbql-query products {:breakout [$category], :aggregation [[:count]]})
            q2         (mt/mbql-query products {:breakout [$category], :aggregation [[:sum $price]]})
            q3         (mt/mbql-query products {:breakout [$category], :aggregation [[:avg $rating]]})
            metadata   (fn [query]
                         {:post [(some? %)]}
                         (-> query qp/process-query :data :results_metadata :columns))
            query-card (fn [query]
                         {:dataset_query query, :result_metadata (metadata query)})]
        (mt/with-temp* [Card [{card-1-id :id} (query-card q1)]
                        Card [{card-2-id :id} (query-card q2)]
                        Card [{card-3-id :id} (query-card q3)]]
          (let [query (mt/mbql-query products
                        {:source-table (format "card__%d" card-1-id)
                         :joins        [{:fields       :all
                                         :source-table (format "card__%d" card-2-id)
                                         :condition    [:=
                                                        $category
                                                        &Q2.category]
                                         :alias        "Q2"}
                                        {:fields       :all
                                         :source-table (format "card__%d" card-3-id)
                                         :condition    [:=
                                                        $category
                                                        &Q3.category]
                                         :alias        "Q3"}]})]
            (mt/with-native-query-testing-context query
              (let [results (qp/process-query query)]
                (is (= ["Category" "Count" "Q2 → Category" "Q2 → Sum" "Q3 → Category" "Q3 → Avg"]
                       (map :display_name (get-in results [:data :results_metadata :columns]))))
                (is (= [["Doohickey" 42 "Doohickey" 2185.89 "Doohickey" 3.73]
                        ["Gadget"    53 "Gadget"    3019.2  "Gadget"    3.43]
                        ["Gizmo"     51 "Gizmo"     2834.88 "Gizmo"     3.64]
                        ["Widget"    54 "Widget"    3109.31 "Widget"    3.15]]
                       (mt/formatted-rows [str int str 2.0 str 2.0] results)))))))))))
=======
>>>>>>> 01aa91d5

(deftest use-correct-source-alias-for-fields-from-joins-test
  (testing "Make sure we use the correct escaped alias for a Fields coming from joins (#20413)"
    (mt/test-drivers (mt/normal-drivers-with-feature :nested-queries :left-join)
      (mt/dataset sample-dataset
        (let [query (mt/mbql-query orders
                      {:joins       [{:source-table $$products
                                      :alias        "Products Renamed"
                                      :condition    [:=
                                                     $product_id
                                                     [:field %products.id {:join-alias "Products Renamed"}]]
                                      :fields       :all}]
                       :expressions {"CC" [:+ 1 1]}
                       :filter      [:=
                                     [:field %products.category {:join-alias "Products Renamed"}]
                                     "Doohickey"]
                       :order-by    [[:asc $id]]
                       :limit       2})]
          (mt/with-native-query-testing-context query
            (let [results (qp/process-query query)]
              (when (#{:h2 :postgres} driver/*driver*)
                (is (= ["ID"
                        "User ID"
                        "Product ID"
                        "Subtotal"
                        "Tax"
                        "Total"
                        "Discount"
                        "Created At"
                        "Quantity"
                        "CC"
                        "Products Renamed → ID"
                        "Products Renamed → Ean"
                        "Products Renamed → Title"
                        "Products Renamed → Category"
                        "Products Renamed → Vendor"
                        "Products Renamed → Price"
                        "Products Renamed → Rating"
                        "Products Renamed → Created At"]
                       (map :display_name (get-in results [:data :results_metadata :columns])))))
              (is (= [[6 1 60 29.8 1.64 31.44 nil "2019-11-06T16:38:50.134Z" 3 2
                       60 "4819782507258" "Rustic Paper Car" "Doohickey" "Stroman-Carroll" 19.87 4.1 "2017-12-16T11:14:43.264Z"]
                      [10 1 6 97.44 5.36 102.8 nil "2020-01-17T01:44:37.233Z" 2 2
                       6 "2293343551454" "Small Marble Hat" "Doohickey" "Nolan-Wolff" 64.96 3.8 "2017-03-29T05:43:40.15Z"]]
                     (mt/formatted-rows [int int int 2.0 2.0 2.0 2.0 str int int
                                         int str str str str 2.0 2.0 str]
<<<<<<< HEAD
                       results))))))))))

(deftest double-quotes-in-join-alias-test
  (mt/test-drivers (mt/normal-drivers-with-feature :left-join)
    (testing "Make sure our we handle (escape) double quotes in join aliases. Make sure we prevent SQL injection (#20307)"
      (let [expected-rows (mt/rows
                           (mt/run-mbql-query venues
                             {:joins [{:source-table $$categories
                                       :alias        "Cat"
                                       :condition    [:= $id $id]
                                       :fields       [&Cat.categories.id]}]
                              :limit 1}))]
        (is (= 1
               (count expected-rows)))
        ;; these normally get ESCAPED by [[metabase.util.honeysql-extensions/identifier]] when they're compiled to SQL,
        ;; but some fussy databases such as Oracle don't even allow escaped double quotes in identifiers. So make sure
        ;; that we don't allow SQL injection AND things still work
        (doseq [evil-join-alias ["users.id\" AS user_id, u.* FROM categories LEFT JOIN users u ON 1 = 1; --"
                                 "users.id\\\" AS user_id, u.* FROM categories LEFT JOIN users u ON 1 = 1; --"
                                 "users.id\\u0022 AS user_id, u.* FROM categories LEFT JOIN users u ON 1 = 1; --"
                                 "users.id` AS user_id, u.* FROM categories LEFT JOIN users u ON 1 = 1; --"
                                 "users.id\\` AS user_id, u.* FROM categories LEFT JOIN users u ON 1 = 1; --"]]
          (let [evil-query (mt/mbql-query venues
                             {:joins [{:source-table $$categories
                                       :alias        evil-join-alias
                                       :condition    [:= $id $id]
                                       :fields       [[:field %categories.id {:join-alias evil-join-alias}]]}]
                              :limit 1})]
            (mt/with-native-query-testing-context evil-query
              (is (= expected-rows
                     (mt/rows (qp/process-query evil-query)))))))))))

(def ^:private charsets
  {:ascii   (into (vec (for [i (range 26)]
                         (char (+ (int \A) i))))
                  [\_])
   :unicode (vec "가나다라마바사아자차카타파하")})

(defn- very-long-identifier [charset length]
  (str/join (for [i (range length)]
              (nth charset (mod i (count charset))))))

(deftest very-long-join-name-test
  (mt/test-drivers (mt/normal-drivers-with-feature :left-join)
    (testing "Drivers should work correctly even if joins have REALLLLLLY long names (#15978)"
      (doseq [[charset-name charset] charsets
              alias-length           [100 300 1000]]
        (testing (format "\ncharset = %s\nalias-length = %d" charset-name alias-length)
          (let [join-alias   (very-long-identifier charset alias-length)
                join-alias-2 (str/join [join-alias "_2"])
                query      (mt/mbql-query venues
                             {:joins    [{:source-table $$categories
                                          :alias        join-alias
                                          :condition    [:= $category_id [:field %categories.id {:join-alias join-alias}]]
                                          :fields       :none}
                                         ;; make sure we don't just truncate the alias names -- if REALLY LONG names
                                         ;; differ just by some characters at the end that won't cut it
                                         {:source-table $$categories
                                          :alias        join-alias-2
                                          :condition    [:= $category_id [:field %categories.id {:join-alias join-alias-2}]]
                                          :fields       :none}]
                              :fields   [$id
                                         $name
                                         [:field %categories.name {:join-alias join-alias}]
                                         [:field %categories.name {:join-alias join-alias-2}]]
                              :order-by [[:asc $id]]
                              :limit    2})]
            (mt/with-native-query-testing-context query
              (is (= [[1 "Red Medicine"          "Asian"  "Asian"]
                      [2 "Stout Burgers & Beers" "Burger" "Burger"]]
                     (mt/formatted-rows [int str str str]
                       (qp/process-query query)))))))))))
>>>>>>> f94d5149e3 (Add logic to truncate and uniquely-suffix column alias identifiers (#19659))
=======
                       results))))))))))
>>>>>>> 01aa91d5
<|MERGE_RESOLUTION|>--- conflicted
+++ resolved
@@ -691,12 +691,7 @@
                      (qp/process-query query))))))))))
 
 (deftest join-against-multiple-saved-questions-with-same-column-test
-<<<<<<< HEAD
-<<<<<<< HEAD
-  (testing "Should be able to join multiple against saved questions on the same column (#15863, #20362, #20413)"
-=======
   (testing "Should be able to join multiple against saved questions on the same column (#15863, #20362)"
->>>>>>> 01aa91d5
     (mt/test-drivers (mt/normal-drivers-with-feature :nested-queries :left-join)
       (mt/dataset sample-dataset
         (let [q1         (mt/mbql-query products {:breakout [$category], :aggregation [[:count]]})
@@ -735,46 +730,6 @@
                           ["Gizmo"     51 "Gizmo"     2834.88 "Gizmo"     3.64]
                           ["Widget"    54 "Widget"    3109.31 "Widget"    3.15]]
                          (mt/formatted-rows [str int str 2.0 str 2.0] results))))))))))))
-<<<<<<< HEAD
-=======
-  (testing "Should be able to join multiple against saved questions on the same column (#15863)"
-    (mt/dataset sample-dataset
-      (let [q1         (mt/mbql-query products {:breakout [$category], :aggregation [[:count]]})
-            q2         (mt/mbql-query products {:breakout [$category], :aggregation [[:sum $price]]})
-            q3         (mt/mbql-query products {:breakout [$category], :aggregation [[:avg $rating]]})
-            metadata   (fn [query]
-                         {:post [(some? %)]}
-                         (-> query qp/process-query :data :results_metadata :columns))
-            query-card (fn [query]
-                         {:dataset_query query, :result_metadata (metadata query)})]
-        (mt/with-temp* [Card [{card-1-id :id} (query-card q1)]
-                        Card [{card-2-id :id} (query-card q2)]
-                        Card [{card-3-id :id} (query-card q3)]]
-          (let [query (mt/mbql-query products
-                        {:source-table (format "card__%d" card-1-id)
-                         :joins        [{:fields       :all
-                                         :source-table (format "card__%d" card-2-id)
-                                         :condition    [:=
-                                                        $category
-                                                        &Q2.category]
-                                         :alias        "Q2"}
-                                        {:fields       :all
-                                         :source-table (format "card__%d" card-3-id)
-                                         :condition    [:=
-                                                        $category
-                                                        &Q3.category]
-                                         :alias        "Q3"}]})]
-            (mt/with-native-query-testing-context query
-              (let [results (qp/process-query query)]
-                (is (= ["Category" "Count" "Q2 → Category" "Q2 → Sum" "Q3 → Category" "Q3 → Avg"]
-                       (map :display_name (get-in results [:data :results_metadata :columns]))))
-                (is (= [["Doohickey" 42 "Doohickey" 2185.89 "Doohickey" 3.73]
-                        ["Gadget"    53 "Gadget"    3019.2  "Gadget"    3.43]
-                        ["Gizmo"     51 "Gizmo"     2834.88 "Gizmo"     3.64]
-                        ["Widget"    54 "Widget"    3109.31 "Widget"    3.15]]
-                       (mt/formatted-rows [str int str 2.0 str 2.0] results)))))))))))
-=======
->>>>>>> 01aa91d5
 
 (deftest use-correct-source-alias-for-fields-from-joins-test
   (testing "Make sure we use the correct escaped alias for a Fields coming from joins (#20413)"
@@ -821,7 +776,6 @@
                        6 "2293343551454" "Small Marble Hat" "Doohickey" "Nolan-Wolff" 64.96 3.8 "2017-03-29T05:43:40.15Z"]]
                      (mt/formatted-rows [int int int 2.0 2.0 2.0 2.0 str int int
                                          int str str str str 2.0 2.0 str]
-<<<<<<< HEAD
                        results))))))))))
 
 (deftest double-quotes-in-join-alias-test
@@ -893,8 +847,4 @@
               (is (= [[1 "Red Medicine"          "Asian"  "Asian"]
                       [2 "Stout Burgers & Beers" "Burger" "Burger"]]
                      (mt/formatted-rows [int str str str]
-                       (qp/process-query query)))))))))))
->>>>>>> f94d5149e3 (Add logic to truncate and uniquely-suffix column alias identifiers (#19659))
-=======
-                       results))))))))))
->>>>>>> 01aa91d5
+                       (qp/process-query query)))))))))))