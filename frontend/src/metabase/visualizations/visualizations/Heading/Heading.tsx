import { useMemo, MouseEvent, useState } from "react";

import { t } from "ttag";

import { useToggle } from "metabase/hooks/use-toggle";
import { isEmpty } from "metabase/lib/validate";
import type {
  Dashboard,
  DashboardOrderedCard,
  ParameterValueOrArray,
  VisualizationSettings,
} from "metabase-types/api";

import { fillParametersInText } from "metabase/visualizations/shared/utils/parameter-substitution";

import {
  InputContainer,
  HeadingContent,
  HeadingContainer,
  TextInput,
} from "./Heading.styled";

interface HeadingProps {
  isEditing: boolean;
  onUpdateVisualizationSettings: ({ text }: { text: string }) => void;
  dashcard: DashboardOrderedCard;
  settings: VisualizationSettings;
  dashboard: Dashboard;
  parameterValues: { [id: string]: ParameterValueOrArray };
}

export function Heading({
  settings,
  isEditing,
  onUpdateVisualizationSettings,
  dashcard,
  dashboard,
  parameterValues,
}: HeadingProps) {
  const justAdded = useMemo(() => dashcard?.justAdded || false, [dashcard]);

  const [isFocused, { turnOn: toggleFocusOn, turnOff: toggleFocusOff }] =
    useToggle(justAdded);
  const isPreviewing = !isFocused;

  const handleTextChange = (text: string) =>
    onUpdateVisualizationSettings({ text });
  const preventDragging = (e: MouseEvent<HTMLInputElement>) =>
    e.stopPropagation();

  const content = useMemo(
    () =>
      fillParametersInText({
        dashcard,
        dashboard,
        parameterValues,
        text: settings.text,
      }),
    [dashcard, dashboard, parameterValues, settings.text],
  );

  const hasContent = !isEmpty(settings.text);
  const placeholder = t`Heading`;

<<<<<<< HEAD
  const [text, setText] = useState(hasContent ? settings.text : "");

  if (isEditing && !isEditingParameter) {
=======
  if (isEditing) {
>>>>>>> bce9d9f4
    return (
      <InputContainer
        data-testid="editing-dashboard-heading-container"
        isEmpty={!hasContent}
        isPreviewing={isPreviewing}
        onClick={toggleFocusOn}
      >
        {isPreviewing ? (
          <HeadingContent
            data-testid="editing-dashboard-heading-preview"
            isEditing={isEditing}
            onMouseDown={preventDragging}
          >
            {hasContent ? settings.text : placeholder}
          </HeadingContent>
        ) : (
          <TextInput
            name="heading"
            data-testid="editing-dashboard-heading-input"
            placeholder={placeholder}
            value={settings.text}
            autoFocus={justAdded || isFocused}
            onChange={e => setText(e.target.value)}
            onMouseDown={preventDragging}
            onBlur={() => {
              handleTextChange(text);
              toggleFocusOff();
            }}
          />
        )}
      </InputContainer>
    );
  }

  return (
    <HeadingContainer>
      <HeadingContent data-testid="saved-dashboard-heading-content">
        {content}
      </HeadingContent>
    </HeadingContainer>
  );
}<|MERGE_RESOLUTION|>--- conflicted
+++ resolved
@@ -62,13 +62,9 @@
   const hasContent = !isEmpty(settings.text);
   const placeholder = t`Heading`;
 
-<<<<<<< HEAD
   const [text, setText] = useState(hasContent ? settings.text : "");
 
-  if (isEditing && !isEditingParameter) {
-=======
   if (isEditing) {
->>>>>>> bce9d9f4
     return (
       <InputContainer
         data-testid="editing-dashboard-heading-container"
