<<<<<<< HEAD
import React, { useCallback, ReactNode } from "react";
import { IconProps } from "metabase/core/components/Icon";
=======
import { useCallback, ReactNode } from "react";
import { IconProps } from "metabase/components/Icon";
>>>>>>> 1f7e261e
import {
  Series,
  TransformedSeries,
  VisualizationSettings,
} from "metabase-types/api";
import { ChartCaptionRoot } from "./ChartCaption.styled";

interface ChartCaptionProps {
  series: Series;
  settings: VisualizationSettings;
  icon?: IconProps;
  actionButtons?: ReactNode;
  onChangeCardAndRun: (data: Record<string, unknown>) => void;
}

const ChartCaption = ({
  series,
  settings,
  icon,
  actionButtons,
  onChangeCardAndRun,
}: ChartCaptionProps) => {
  const title = settings["card.title"] ?? series[0].card.name;
  const description = settings["card.description"];
  const data = (series as TransformedSeries)._raw || series;
  const card = data[0].card;
  const cardIds = new Set(data.map(s => s.card.id));
  const canSelectTitle = cardIds.size === 1 && onChangeCardAndRun;

  const handleSelectTitle = useCallback(() => {
    onChangeCardAndRun({
      nextCard: card,
      seriesIndex: 0,
    });
  }, [card, onChangeCardAndRun]);

  if (!title) {
    return null;
  }

  return (
    <ChartCaptionRoot
      title={title}
      description={description}
      icon={icon}
      actionButtons={actionButtons}
      onSelectTitle={canSelectTitle ? handleSelectTitle : undefined}
    />
  );
};

// eslint-disable-next-line import/no-default-export -- deprecated usage
export default ChartCaption;<|MERGE_RESOLUTION|>--- conflicted
+++ resolved
@@ -1,10 +1,5 @@
-<<<<<<< HEAD
-import React, { useCallback, ReactNode } from "react";
+import { useCallback, ReactNode } from "react";
 import { IconProps } from "metabase/core/components/Icon";
-=======
-import { useCallback, ReactNode } from "react";
-import { IconProps } from "metabase/components/Icon";
->>>>>>> 1f7e261e
 import {
   Series,
   TransformedSeries,
