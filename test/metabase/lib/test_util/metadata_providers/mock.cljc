(ns metabase.lib.test-util.metadata-providers.mock
  (:require
   #?@(:clj
       ([pretty.core :as pretty]))
   [clojure.core.protocols]
   [clojure.test :refer [deftest is]]
   [malli.core :as mc]
   [malli.transform :as mtx]
   [metabase.lib.core :as lib]
   [metabase.lib.metadata :as lib.metadata]
   [metabase.lib.metadata.protocols :as metadata.protocols]
   [metabase.lib.normalize :as lib.normalize]
   [metabase.lib.schema.metadata :as lib.schema.metadata]
   [metabase.lib.test-metadata :as meta]
   [metabase.util.malli :as mu]
   [metabase.util.malli.registry :as mr]))

(defn- with-optional-lib-type
  "Create a version of `schema` where `:lib/type` is optional rather than required."
  [schema lib-type]
  [:merge
   schema
   [:map
    [:lib/type {:optional true} [:= lib-type]]]])

(mr/def ::mock-metadata
  "Schema for the mock metadata passed in to [[mock-metadata-provider]]."
  [:map
   {:closed true}
<<<<<<< HEAD
   [:database              {:optional true} [:maybe (with-optional-lib-type ::lib.schema.metadata/database :metadata/database)]]
   [:tables                {:optional true} [:maybe [:sequential (with-optional-lib-type ::lib.schema.metadata/table                :metadata/table)]]]
   [:fields                {:optional true} [:maybe [:sequential (with-optional-lib-type ::lib.schema.metadata/column               :metadata/column)]]]
   [:cards                 {:optional true} [:maybe [:sequential (with-optional-lib-type ::lib.schema.metadata/card                 :metadata/card)]]]
   [:segments              {:optional true} [:maybe [:sequential (with-optional-lib-type ::lib.schema.metadata/segment              :metadata/segment)]]]
   [:native-query-snippets {:optional true} [:maybe [:sequential (with-optional-lib-type ::lib.schema.metadata/native-query-snippet :metadata/native-query-snippet)]]]
   [:settings              {:optional true} [:maybe [:map-of :keyword any?]]]])
=======
   [:database {:optional true}
    [:maybe (with-optional-lib-type ::lib.schema.metadata/database :metadata/database)]]
   [:tables {:optional true}
    [:maybe [:sequential (with-optional-lib-type ::lib.schema.metadata/table :metadata/table)]]]
   [:fields {:optional true}
    [:maybe [:sequential (with-optional-lib-type ::lib.schema.metadata/column :metadata/column)]]]
   [:cards {:optional true}
    [:maybe [:sequential (with-optional-lib-type ::lib.schema.metadata/card :metadata/card)]]]
   [:segments {:optional true}
    [:maybe [:sequential (with-optional-lib-type ::lib.schema.metadata/segment :metadata/segment)]]]
   [:native-query-snippets {:optional true}
    [:maybe [:sequential (with-optional-lib-type ::lib.schema.metadata/native-query-snippet :metadata/native-query-snippet)]]]
   [:settings {:optional true}
    [:maybe [:map-of :keyword any?]]]])
>>>>>>> 3a5e8d14

(defn- mock-database [metadata]
  (some-> (:database metadata)
          (assoc :lib/type :metadata/database)
          (dissoc :tables)))

(defn- mock-metadatas [metadata metadata-type ids]
  (let [k   (case metadata-type
              :metadata/table                :tables
              :metadata/column               :fields
              :metadata/card                 :cards
              :metadata/segment              :segments
              :metadata/native-query-snippet :native-query-snippets)
        ids (set ids)]
    (into []
          (keep (fn [object]
                  (when (contains? ids (:id object))
                    (cond-> (assoc object :lib/type metadata-type)
                      (= metadata-type :metadata/table) (dissoc :fields)))))
          (get metadata k))))

(defn- mock-tables [metadata]
  (for [table (:tables metadata)]
    (-> (assoc table :lib/type :metadata/table)
        (dissoc :fields))))

(defn- mock-metadatas-for-table [metadata metadata-type table-id]
  (let [k (case metadata-type
            :metadata/column  :fields
            :metadata/metric  :cards
            :metadata/segment :segments)]
    (into []
          (keep (fn [object]
                  (when (and (= (:table-id object) table-id)
                             (if (= metadata-type :metadata/metric)
                               (and (= (:type object) :metric)
                                    (not (:archived object)))
                               true))
                    (assoc object :lib/type metadata-type))))
          (get metadata k))))

(defn- mock-metadatas-for-card [metadata metadata-type card-id]
  (let [k (case metadata-type
            :metadata/metric :cards)]
    (into []
          (keep (fn [object]
                  (when (and (= (:source-card-id object) card-id)
                             (if (= metadata-type :metadata/metric)
                               (and (= (:type object) :metric)
                                    (not (:archived object)))
                               true))
                    (assoc object :lib/type metadata-type))))
          (get metadata k))))

(defn- mock-setting [metadata setting-key]
  (get-in metadata [:settings (keyword setting-key)]))

(deftype MockMetadataProvider [metadata]
  metadata.protocols/MetadataProvider
  (database [_this]
    (mock-database metadata))
  (metadatas [_this metadata-type ids]
    (mock-metadatas metadata metadata-type ids))
  (tables [_this]
    (mock-tables metadata))
  (metadatas-for-table [_this metadata-type table-id]
    (mock-metadatas-for-table metadata metadata-type table-id))
  (metadatas-for-card [_this metadata-type card-id]
    (mock-metadatas-for-card metadata metadata-type card-id))
  (setting [_this setting-key]
    (mock-setting metadata setting-key))

  #?(:clj Object :cljs IEquiv)
  (#?(:clj equals :cljs -equiv) [_this another]
    (and (instance? MockMetadataProvider another)
         (= metadata
            (#?(:clj .metadata :cljs .-metadata) ^MockMetadataProvider another))))

  clojure.core.protocols/Datafiable
  (datafy [_this]
    (list `mock-metadata-provider metadata))

  #?@(:clj
      (pretty/PrettyPrintable
       (pretty [_this]
               (list `mock-metadata-provider metadata)))))

;;;
;;; NEW!
;;;
;;; The mock metadata provider now supports rules for mocking out metadata, convenient if you want to do something
;;; like mock a Card but don't want to manually specify a `:name` every time. Just add a `:decode/mock` key to the
;;; schema properties.

(mu/defn- mock-coercer :- [:=> [:cat] [:=> [:cat :map] ::mock-metadata]]
  []
  (mr/cached
   ::coercer
   ::mock-metadata
   (fn []
     (mc/coercer ::mock-metadata (mtx/transformer {:name :mock}) #_respond identity #_raise :value))))

(mu/defn- ->mock-metadata :- ::mock-metadata
  [m]
  (->> m
       ((mock-coercer))
       (lib.normalize/normalize ::mock-metadata)))

(mu/defn mock-metadata-provider :- ::lib.schema.metadata/metadata-provider
  "Create a mock metadata provider to facilitate writing tests. All keys except `:database` should be a sequence of maps
  e.g.

    {:database <some-database>, :tables [<table-1> <table-2>], ...}

  Normally you can probably get away with using [[metabase.lib.test-metadata/metadata-provider]] instead of using
  this; but this is available for situations when you need to test something not covered by the default test metadata,
  e.g. nested Fields.

  A 2-arity is offered as a convenience to compose this metadata provider with another:

    (lib.tu/mock-metadata-provider parent-metadata-provider {...})
    =>
    (lib/composed-metadata-provider (lib.tu/mock-metadata-provider {...}) parent-metadata-provider)"
  ([m]
   (-> m
       ->mock-metadata
       ->MockMetadataProvider))

  ([parent-metadata-provider mock-metadata]
   (lib/composed-metadata-provider
    (mock-metadata-provider mock-metadata)
    parent-metadata-provider)))

(deftest ^:parallel equality-test
  (let [time-field (assoc (meta/field-metadata :people :birth-date)
                          :base-type      :type/Time
                          :effective-type :type/Time)]
    (is (= (mock-metadata-provider
            {:fields [time-field]})
           (mock-metadata-provider
            {:fields [time-field]})))))

(deftest ^:parallel native-query-snippet-test
  (let [snippet {:id      1
                 :name    "expensive-venues"
                 :content "venues WHERE price = 4"}
        mp       (mock-metadata-provider
                  {:native-query-snippets [snippet]})]
    (is (= (assoc snippet :lib/type :metadata/native-query-snippet)
           (lib.metadata/native-query-snippet mp 1)))))<|MERGE_RESOLUTION|>--- conflicted
+++ resolved
@@ -27,15 +27,6 @@
   "Schema for the mock metadata passed in to [[mock-metadata-provider]]."
   [:map
    {:closed true}
-<<<<<<< HEAD
-   [:database              {:optional true} [:maybe (with-optional-lib-type ::lib.schema.metadata/database :metadata/database)]]
-   [:tables                {:optional true} [:maybe [:sequential (with-optional-lib-type ::lib.schema.metadata/table                :metadata/table)]]]
-   [:fields                {:optional true} [:maybe [:sequential (with-optional-lib-type ::lib.schema.metadata/column               :metadata/column)]]]
-   [:cards                 {:optional true} [:maybe [:sequential (with-optional-lib-type ::lib.schema.metadata/card                 :metadata/card)]]]
-   [:segments              {:optional true} [:maybe [:sequential (with-optional-lib-type ::lib.schema.metadata/segment              :metadata/segment)]]]
-   [:native-query-snippets {:optional true} [:maybe [:sequential (with-optional-lib-type ::lib.schema.metadata/native-query-snippet :metadata/native-query-snippet)]]]
-   [:settings              {:optional true} [:maybe [:map-of :keyword any?]]]])
-=======
    [:database {:optional true}
     [:maybe (with-optional-lib-type ::lib.schema.metadata/database :metadata/database)]]
    [:tables {:optional true}
@@ -50,7 +41,6 @@
     [:maybe [:sequential (with-optional-lib-type ::lib.schema.metadata/native-query-snippet :metadata/native-query-snippet)]]]
    [:settings {:optional true}
     [:maybe [:map-of :keyword any?]]]])
->>>>>>> 3a5e8d14
 
 (defn- mock-database [metadata]
   (some-> (:database metadata)
