--- conflicted
+++ resolved
@@ -85,11 +85,7 @@
   "Return a public Card matching key-value `conditions`, removing all columns that should not be visible to the general
    public. Throws a 404 if the Card doesn't exist."
   [& conditions]
-<<<<<<< HEAD
-  (-> (api/check-404 (apply t2/select-one [Card :id :dataset_query :description :display :name :visualization_settings]
-=======
-  (-> (api/check-404 (apply db/select-one [Card :id :dataset_query :description :display :name :parameters :visualization_settings]
->>>>>>> 290b2db5
+  (-> (api/check-404 (apply t2/select-one [Card :id :dataset_query :description :display :name :parameters :visualization_settings]
                             :archived false, conditions))
       remove-card-non-public-columns
       combine-parameters-and-template-tags
