--- conflicted
+++ resolved
@@ -26,11 +26,7 @@
     [:active        {:optional true} :boolean]
     [:created_at    {:optional true} :any]
     [:updated_at    {:optional true} :any]
-<<<<<<< HEAD
-    [:subscriptions {:optional true} [:sequential models.notification/NotificationSubscription]]]
-=======
     [:subscriptions {:optional true} [:sequential ::models.notification/NotificationSubscription]]]
->>>>>>> 4d667bb3
    [:multi {:dispatch :payload_type}
     ;; system event is a bit special in that part of the payload comes from the event itself
     [:notification/system-event
@@ -42,11 +38,7 @@
         [:event_info  [:maybe :map]]]]]]
     [:notification/card
      [:map
-<<<<<<< HEAD
-      [:payload    {:optional true} models.notification/NotificationCard]
-=======
       [:payload    {:optional true} ::models.notification/NotificationCard]
->>>>>>> 4d667bb3
       [:creator_id                  ms/PositiveInt]]]
     [:notification/dashboard
      [:map
@@ -94,19 +86,11 @@
     [:notification/card
      [:map
       [:payload [:map
-<<<<<<< HEAD
-                 [:card_part         [:maybe notification.payload.execute/Part]]
-                 [:card              :map]
-                 [:style             :map]
-                 [:notification_card models.notification/NotificationCard]
-                 [:subscriptions     [:sequential models.notification/NotificationSubscription]]]]]]
-=======
                  [:card_part         [:maybe ::notification.payload.execute/Part]]
                  [:card              :map]
                  [:style             :map]
                  [:notification_card ::models.notification/NotificationCard]
                  [:subscriptions     [:sequential ::models.notification/NotificationSubscription]]]]]]
->>>>>>> 4d667bb3
     [:notification/testing   :map]]])
 
 (defn- logo-url
