--- conflicted
+++ resolved
@@ -45,7 +45,6 @@
   onSelectSeries,
   onRemoveSeries,
 }) => {
-<<<<<<< HEAD
   const maxXItems = Math.floor(width / MIN_ITEM_WIDTH);
   const maxYItems = Math.floor(height / MIN_ITEM_HEIGHT);
   const maxYLabels = Math.max(maxYItems - 1, 0);
@@ -53,10 +52,6 @@
 
   const isVertical = maxXItems < labels.length;
   const visibleLength = isVertical ? minYLabels : labels.length;
-=======
-  const isNarrow = false;
-  const isVertical = true;
->>>>>>> 58366602
 
   return (
     <LegendLayoutRoot className={className} isVertical={isVertical}>
