(ns metabase.driver.sql-jdbc.sync.describe-table
  "SQL JDBC impl for `describe-table`, `describe-table-fks`, and `describe-nested-field-columns`."
  (:require
   [cheshire.core :as json]
   [clojure.java.jdbc :as jdbc]
   [clojure.set :as set]
   [clojure.string :as str]
   [medley.core :as m]
   [metabase.db.metadata-queries :as metadata-queries]
   [metabase.driver :as driver]
   [metabase.driver.sql-jdbc.connection :as sql-jdbc.conn]
   [metabase.driver.sql-jdbc.execute :as sql-jdbc.execute]
   [metabase.driver.sql-jdbc.sync.common :as sql-jdbc.sync.common]
   [metabase.driver.sql-jdbc.sync.interface :as sql-jdbc.sync.interface]
   [metabase.driver.sql.query-processor :as sql.qp]
   [metabase.lib.schema.literal :as lib.schema.literal]
   [metabase.models :refer [Field]]
   [metabase.models.table :as table]
   [metabase.util :as u]
   [metabase.util.honey-sql-2 :as h2x]
   [metabase.util.log :as log]
   [metabase.util.malli.registry :as mr]
   #_{:clj-kondo/ignore [:discouraged-namespace]}
   [toucan2.core :as t2])
  (:import
   (java.sql Connection DatabaseMetaData ResultSet)))

(set! *warn-on-reflection* true)

(defmethod sql-jdbc.sync.interface/column->semantic-type :sql-jdbc
  [_driver _database-type _column-name]
  nil)

(defn pattern-based-database-type->base-type
  "Return a `database-type->base-type` function that matches types based on a sequence of pattern / base-type pairs.
  `pattern->type` is a map of regex pattern to MBQL type keyword."
  [pattern->type]
  (fn database-type->base-type [column-type]
    (let [column-type (name column-type)]
      (some
       (fn [[pattern base-type]]
         (when (re-find pattern column-type)
           base-type))
       pattern->type))))

(defn get-catalogs
  "Returns a set of all of the catalogs found via `metadata`"
  [^DatabaseMetaData metadata]
  (with-open [rs (.getCatalogs metadata)]
    (set (map :table_cat (jdbc/metadata-result rs)))))

(defn- database-type->base-type-or-warn
  "Given a `database-type` (e.g. `VARCHAR`) return the mapped Metabase type (e.g. `:type/Text`)."
  [driver database-type]
  (or (sql-jdbc.sync.interface/database-type->base-type driver (keyword database-type))
      (do (log/warn (format "Don't know how to map column type '%s' to a Field base_type, falling back to :type/*."
                            database-type))
          :type/*)))

(defn- calculated-semantic-type
  "Get an appropriate semantic type for a column with `column-name` of type `database-type`."
  [driver ^String column-name ^String database-type]
  (when-let [semantic-type (sql-jdbc.sync.interface/column->semantic-type driver database-type column-name)]
    (assert (isa? semantic-type :type/*)
      (str "Invalid type: " semantic-type))
    semantic-type))

(defmethod sql-jdbc.sync.interface/fallback-metadata-query :sql-jdbc
  [driver db-name-or-nil schema-name table-name]
  {:pre [(string? table-name)]}
  ;; Using our SQL compiler here to get portable LIMIT (e.g. `SELECT TOP n ...` for SQL Server/Oracle)
  (let [table    (sql.qp/->honeysql driver (h2x/identifier :table db-name-or-nil schema-name table-name))
        honeysql {:select [:*]
                  :from   [[table]]
                  :where  [:not= (sql.qp/inline-num 1) (sql.qp/inline-num 1)]}
        honeysql (sql.qp/apply-top-level-clause driver :limit honeysql {:limit 0})]
    (sql.qp/format-honeysql driver honeysql)))

(defn fallback-fields-metadata-from-select-query
  "In some rare cases `:column_name` is blank (eg. SQLite's views with group by) fallback to sniffing the type from a
  SELECT * query."
  [driver ^Connection conn db-name-or-nil schema table]
  ;; some DBs (:sqlite) don't actually return the correct metadata for LIMIT 0 queries
  (let [[sql & params] (sql-jdbc.sync.interface/fallback-metadata-query driver db-name-or-nil schema table)]
    (reify clojure.lang.IReduceInit
      (reduce [_ rf init]
        (with-open [stmt (sql-jdbc.sync.common/prepare-statement driver conn sql params)
                    rs   (.executeQuery stmt)]
          (let [metadata (.getMetaData rs)]
            (reduce
             ((map (fn [^Integer i]
                     ;; TODO: missing :database-required column as ResultSetMetadata does not have information about
                     ;; the default value of a column, so we can't make sure whether a column is required or not
                     {:name                       (.getColumnName metadata i)
                      :database-type              (.getColumnTypeName metadata i)
                      :database-is-auto-increment (.isAutoIncrement metadata i)})) rf)
             init
             (range 1 (inc (.getColumnCount metadata))))))))))

(defn- jdbc-fields-metadata
  "Reducible metadata about the Fields belonging to a Table, fetching using JDBC DatabaseMetaData methods."
  [driver ^Connection conn db-name-or-nil schema table-name]
  (sql-jdbc.sync.common/reducible-results
    #(.getColumns (.getMetaData conn)
                  db-name-or-nil
                  (some->> schema (driver/escape-entity-name-for-metadata driver))
                  (some->> table-name (driver/escape-entity-name-for-metadata driver))
                  nil)
    (fn [^ResultSet rs]
      ;; https://docs.oracle.com/javase/7/docs/api/java/sql/DatabaseMetaData.html#getColumns(java.lang.String,%20java.lang.String,%20java.lang.String,%20java.lang.String)
      #(let [default            (.getString rs "COLUMN_DEF")
             no-default?        (contains? #{nil "NULL" "null"} default)
             nullable           (.getInt rs "NULLABLE")
             not-nullable?      (= 0 nullable)
             ;; IS_AUTOINCREMENT could return nil
             auto-increment     (.getString rs "IS_AUTOINCREMENT")
             auto-increment?    (= "YES" auto-increment)
             no-auto-increment? (= "NO" auto-increment)
             column-name        (.getString rs "COLUMN_NAME")
             required?          (and no-default? not-nullable? no-auto-increment?)]
         (merge
           {:name                       column-name
            :database-type              (.getString rs "TYPE_NAME")
            :database-is-auto-increment auto-increment?
            :database-required          required?}
           (when-let [remarks (.getString rs "REMARKS")]
             (when-not (str/blank? remarks)
               {:field-comment remarks})))))))

(defn ^:private fields-metadata
  [driver ^Connection conn {schema :schema, table-name :name} ^String db-name-or-nil]
  {:pre [(instance? Connection conn) (string? table-name)]}
  (reify clojure.lang.IReduceInit
    (reduce [_ rf init]
      ;; 1. Return all the Fields that come back from DatabaseMetaData that include type info.
      ;;
      ;; 2. Iff there are some Fields that don't have type info, concatenate
      ;;    `fallback-fields-metadata-from-select-query`, which fetches the same Fields using a different method.
      ;;
      ;; 3. Filter out any duplicates between the two methods using `m/distinct-by`.
      (let [has-fields-without-type-info? (volatile! false)
            ;; intented to fix syncing dynamic tables for snowflake.
            ;; currently there is a bug in snowflake jdbc (snowflake#1574) in which it doesn't return columns for dynamic tables
            jdbc-returns-no-field?        (volatile! true)
            jdbc-metadata                 (eduction
                                           (remove (fn [{:keys [database-type]}]
                                                     (when @jdbc-returns-no-field?
                                                       (vreset! jdbc-returns-no-field? false))
                                                     (when (str/blank? database-type)
                                                       (vreset! has-fields-without-type-info? true)
                                                       true)))
                                           (jdbc-fields-metadata driver conn db-name-or-nil schema table-name))
            fallback-metadata             (reify clojure.lang.IReduceInit
                                            (reduce [_ rf init]
                                              (reduce
                                               rf
                                               init
                                               (when (or @jdbc-returns-no-field? @has-fields-without-type-info?)
                                                 (fallback-fields-metadata-from-select-query driver conn db-name-or-nil schema table-name)))))]
        ;; VERY IMPORTANT! DO NOT REWRITE THIS TO BE LAZY! IT ONLY WORKS BECAUSE AS NORMAL-FIELDS GETS REDUCED,
        ;; HAS-FIELDS-WITHOUT-TYPE-INFO? WILL GET SET TO TRUE IF APPLICABLE AND THEN FALLBACK-FIELDS WILL RUN WHEN
        ;; IT'S TIME TO START EVALUATING THAT.
        (reduce
         ((comp cat (m/distinct-by :name)) rf)
         init
         [jdbc-metadata fallback-metadata])))))

(defn describe-table-fields-xf
  "Returns a transducer for computing metadata about the fields in `table`."
  [driver table]
  (map-indexed (fn [i {:keys [database-type], column-name :name, :as col}]
                 (let [base-type      (database-type->base-type-or-warn driver database-type)
                       semantic-type  (calculated-semantic-type driver column-name database-type)
                       db             (table/database table)
                       json?          (isa? base-type :type/JSON)]
                   (merge
                    (u/select-non-nil-keys col [:name :database-type :field-comment :database-required :database-is-auto-increment])
                    {:base-type         base-type
                     :database-position i
                     ;; json-unfolding is true by default for JSON fields, but this can be overridden at the DB level
                     :json-unfolding    json?}
                    (when semantic-type
                      {:semantic-type semantic-type})
                    (when (and json? (driver/database-supports? driver :nested-field-columns db))
                      {:visibility-type :details-only}))))))

(defmulti describe-table-fields
  "Returns a set of column metadata for `table` using JDBC Connection `conn`."
  {:added    "0.45.0"
   :arglists '([driver ^Connection conn table ^String db-name-or-nil])}
  driver/dispatch-on-initialized-driver
  :hierarchy #'driver/hierarchy)

(defmethod describe-table-fields :sql-jdbc
  [driver conn table db-name-or-nil]
  (into
   #{}
   (describe-table-fields-xf driver table)
   (fields-metadata driver conn table db-name-or-nil)))

(defmulti get-table-pks
  "Returns a vector of primary keys for `table` using a JDBC DatabaseMetaData from JDBC Connection `conn`.
  The PKs should be ordered by column names if there are multiple PKs.
  Ref: https://docs.oracle.com/javase/8/docs/api/java/sql/DatabaseMetaData.html#getPrimaryKeys-java.lang.String-java.lang.String-java.lang.String-

  Note: If db-name, schema, and table-name are not passed, this may return _all_ pks that the metadata's connection can access."
  {:changelog-test/ignore true
   :added    "0.45.0"
   :arglists '([driver ^Connection conn db-name-or-nil table])}
  driver/dispatch-on-initialized-driver
  :hierarchy #'driver/hierarchy)

(defmethod get-table-pks :default
  [_driver ^Connection conn db-name-or-nil table]
  (let [^DatabaseMetaData metadata (.getMetaData conn)]
    (into [] (sql-jdbc.sync.common/reducible-results
              #(.getPrimaryKeys metadata db-name-or-nil (:schema table) (:name table))
              (fn [^ResultSet rs] #(.getString rs "COLUMN_NAME"))))))

(defn add-table-pks
  "Using `conn`, find any primary keys for `table` (or more, see: [[get-table-pks]]) and finally assoc `:pk?` to true for those columns."
  [driver ^Connection conn db-name-or-nil table]
  (let [pks (set (get-table-pks driver conn db-name-or-nil table))]
    (update table :fields (fn [fields]
                            (set (for [field fields]
                                   (if-not (contains? pks (:name field))
                                     field
                                     (assoc field :pk? true))))))))

(defn- describe-table*
  ([driver ^Connection conn table]
   (describe-table* driver conn nil table))
  ([driver ^Connection conn db-name-or-nil table]
   {:pre [(instance? Connection conn)]}
   (->> (assoc (select-keys table [:name :schema])
               :fields (describe-table-fields driver conn table nil))
        ;; find PKs and mark them
        (add-table-pks driver conn db-name-or-nil))))

(defn describe-table
  "Default implementation of `driver/describe-table` for SQL JDBC drivers. Uses JDBC DatabaseMetaData."
  [driver db-or-id-or-spec-or-conn table]
  (if (instance? Connection db-or-id-or-spec-or-conn)
    (describe-table* driver db-or-id-or-spec-or-conn table)
    (sql-jdbc.execute/do-with-connection-with-options
     driver
     db-or-id-or-spec-or-conn
     nil
     (fn [^Connection conn]
       (describe-table* driver conn table)))))

(defn- describe-table-fks*
  [_driver ^Connection conn {^String schema :schema, ^String table-name :name} & [^String db-name-or-nil]]
  (into
   #{}
   (sql-jdbc.sync.common/reducible-results #(.getImportedKeys (.getMetaData conn) db-name-or-nil schema table-name)
                                           (fn [^ResultSet rs]
                                             (fn []
                                               {:fk-column-name   (.getString rs "FKCOLUMN_NAME")
                                                :dest-table       {:name   (.getString rs "PKTABLE_NAME")
                                                                   :schema (.getString rs "PKTABLE_SCHEM")}
                                                :dest-column-name (.getString rs "PKCOLUMN_NAME")})))))

(defn describe-table-fks
  "Default implementation of [[metabase.driver/describe-table-fks]] for SQL JDBC drivers. Uses JDBC DatabaseMetaData."
  [driver db-or-id-or-spec-or-conn table & [db-name-or-nil]]
  (if (instance? Connection db-or-id-or-spec-or-conn)
    (describe-table-fks* driver db-or-id-or-spec-or-conn table db-name-or-nil)
    (sql-jdbc.execute/do-with-connection-with-options
     driver
     db-or-id-or-spec-or-conn
     nil
     (fn [^Connection conn]
       (describe-table-fks* driver conn table db-name-or-nil)))))

(defn describe-table-indexes
  "Default implementation of [[metabase.driver/describe-table-indexes]] for SQL JDBC drivers. Uses JDBC DatabaseMetaData."
  [driver db table]
  (sql-jdbc.execute/do-with-connection-with-options
   driver
   db
   nil
   (fn [^Connection conn]
     ;; https://docs.oracle.com/javase/8/docs/api/java/sql/DatabaseMetaData.html#getIndexInfo-java.lang.String-java.lang.String-java.lang.String-boolean-boolean-
     (with-open [index-info-rs (.getIndexInfo (.getMetaData conn)
                                              nil ;; catalog
                                              (:schema table)
                                              (:name table)
                                              ;; when true, return only indices for unique values when
                                              ;; false, return indices regardless of whether unique or not
                                              false
                                              ;; when true, result is allowed to reflect approximate or out of data
                                              ;; values. when false, results are requested to be accurate
                                              false)]
<<<<<<< HEAD
      (-> (group-by :index_name (into []
                                      ;; filtered indexes are ignored
                                      (filter #(nil? (:filter_condition %)))
                                      (jdbc/reducible-result-set index-info-rs {})))
          (update-vals (fn [idx-values]
                         ;; we only sync columns that are either singlely indexed or is the first key in a composite index
                         (first (map :column_name (sort-by :ordinal_position idx-values)))))
          vals
          set
          (disj nil))))))
=======
       (-> (group-by :index_name (into []
                                       ;; filtered indexes are ignored
                                       (filter #(nil? (:filter_condition %)))
                                       (jdbc/reducible-result-set index-info-rs {})))
           (update-vals (fn [idx-values]
                          ;; we only sync columns that are either singlely indexed or is the first key in a composite index
                          {:type  :normal-column-index
                           :value (first (map :column_name (sort-by :ordinal_position idx-values)))}))
           vals
           set)))))
>>>>>>> f266e0b8

(def ^:dynamic *nested-field-column-max-row-length*
  "Max string length for a row for nested field column before we just give up on parsing it.
  Marked as mutable because we mutate it for tests."
  50000)

(defn- flattened-row [field-name row]
  (letfn [(flatten-row [row path]
            (lazy-seq
              (when-let [[[k v] & xs] (seq row)]
                (cond (and (map? v) (not-empty v))
                      (into (flatten-row v (conj path k))
                            (flatten-row xs path))
                      :else
                      (cons [(conj path k) v]
                            (flatten-row xs path))))))]
    (into {} (flatten-row row [field-name]))))

(def ^:private ^{:arglists '([s])} can-parse-datetime?
  "Returns whether a string can be parsed to an ISO 8601 datetime or not."
  (mr/validator ::lib.schema.literal/string.datetime))

(defn- type-by-parsing-string
  "Mostly just (type member) but with a bit to suss out strings which are ISO8601 and say that they are datetimes"
  [member]
  (let [member-type (type member)]
    (if (and (instance? String member)
             (can-parse-datetime? member))
      java.time.LocalDateTime
      member-type)))

(defn- row->types [row]
  (into {} (for [[field-name field-val] row
                 ;; We put top-level array row type semantics on JSON roadmap but skip for now
                 :when (map? field-val)]
             (let [flat-row (flattened-row field-name field-val)]
               (into {} (map (fn [[k v]] [k (type-by-parsing-string v)]) flat-row))))))

(defn- describe-json-xform [member]
  ((comp (map #(for [[k v] %
                     :when (< (count v) *nested-field-column-max-row-length*)]
                 [k (json/parse-string v)]))
         (map #(into {} %))
         (map row->types)) member))

(def ^:const max-nested-field-columns
  "Maximum number of nested field columns."
  100)

(defn- describe-json-rf
  "Reducing function that takes a bunch of maps from row->types,
  and gets them to conform to the type hierarchy,
  going through and taking the lowest common denominator type at each pass,
  ignoring the nils."
  ([] nil)
  ([acc-field-type-map] acc-field-type-map)
  ([acc-field-type-map second-field-type-map]
   (into {}
         (for [json-column (set/union (set (keys second-field-type-map))
                                      (set (keys acc-field-type-map)))]
           (cond
             (or (nil? acc-field-type-map)
                 (nil? (acc-field-type-map json-column))
                 (= (hash (acc-field-type-map json-column))
                    (hash (second-field-type-map json-column))))
             [json-column (second-field-type-map json-column)]

             (or (nil? second-field-type-map)
                 (nil? (second-field-type-map json-column)))
             [json-column (acc-field-type-map json-column)]

             (every? #(isa? % Number) [(acc-field-type-map json-column)
                                       (second-field-type-map json-column)])
             [json-column java.lang.Number]

             (every?
               (fn [column-type]
                 (some (fn [allowed-type]
                         (isa? column-type allowed-type))
                       [String Number Boolean java.time.LocalDateTime]))
               [(acc-field-type-map json-column) (second-field-type-map json-column)])
             [json-column java.lang.String]

             :else
             [json-column nil])))))

(def field-type-map
  "Map from Java types for deserialized JSON (so small subset of Java types) to MBQL types.

  We actually do deserialize the JSON in order to determine types,
  so the java / clojure types we get have to be matched to MBQL types"
  {java.lang.String                :type/Text
   ;; JSON itself has the single number type, but Java serde of JSON is stricter
   java.lang.Long                  :type/Integer
   clojure.lang.BigInt             :type/BigInteger
   java.math.BigInteger            :type/BigInteger
   java.lang.Integer               :type/Integer
   java.lang.Double                :type/Float
   java.lang.Float                 :type/Float
   java.math.BigDecimal            :type/Decimal
   java.lang.Number                :type/Number
   java.lang.Boolean               :type/Boolean
   java.time.LocalDateTime         :type/DateTime
   clojure.lang.PersistentVector   :type/Array
   clojure.lang.PersistentArrayMap :type/Structured
   clojure.lang.PersistentHashMap  :type/Structured})

(def db-type-map
  "Map from MBQL types to database types.

  This is the lowest common denominator of types, hopefully,
  although as of writing this is just geared towards Postgres types"
  {:type/Text       "text"
   :type/Integer    "bigint"
   ;; You might think that the ordinary 'bigint' type in Postgres and MySQL should be this.
   ;; However, Bigint in those DB's maxes out at 2 ^ 64.
   ;; JSON, like Javascript itself, will happily represent 1.8 * (10^308),
   ;; Losing digits merrily along the way.
   ;; We can't really trust anyone to use MAX_SAFE_INTEGER, in JSON-land..
   ;; So really without forcing arbitrary precision ('decimal' type),
   ;; we have too many numerical regimes to test.
   ;; (#22732) was basically the consequence of missing one.
   :type/BigInteger "decimal"
   :type/Float      "double precision"
   :type/Number     "double precision"
   :type/Decimal    "decimal"
   :type/Boolean    "boolean"
   :type/DateTime   "timestamp"
   :type/Array      "text"
   :type/Structured "text"})

(defn- field-types->fields [field-types]
  (let [valid-fields (for [[field-path field-type] (seq field-types)]
                       (if (nil? field-type)
                         nil
                         (let [curr-type (get field-type-map field-type :type/*)]
                           {:name              (str/join " \u2192 " (map name field-path)) ;; right arrow
                            :database-type     (db-type-map curr-type)
                            :base-type         curr-type
                            ;; Postgres JSONB field, which gets most usage, doesn't maintain JSON object ordering...
                            :database-position 0
                            :json-unfolding    false
                            :visibility-type   :normal
                            :nfc-path          field-path})))
        field-hash   (apply hash-set (filter some? valid-fields))]
    field-hash))

(defn- table->unfold-json-fields
  "Given a table return a list of json fields that need to unfold."
  [driver conn table]
  (let [table-fields (describe-table-fields driver conn table nil)
        json-fields  (filter #(isa? (:base-type %) :type/JSON) table-fields)]
    (if-not (seq json-fields)
      #{}
      (let [existing-fields-by-name (m/index-by :name (t2/select Field :table_id (u/the-id table)))
            should-not-unfold?      (fn [field]
                                      (when-let [existing-field (existing-fields-by-name (:name field))]
                                        (false? (:json_unfolding existing-field))))]
        (remove should-not-unfold? json-fields)))))

(defn- sample-json-row-honey-sql
  "Return a honeysql query used to get row sample to describe json columns.

  If the table has PKs, try to fetch both first and last rows (see #25744).
  Else fetch the first n rows only."
  [table-identifier json-field-identifiers pk-identifiers]
  (let [pks-expr         (mapv vector pk-identifiers)
        table-expr       [table-identifier]
        json-field-exprs (mapv vector json-field-identifiers)]
    (if (seq pk-identifiers)
      {:select json-field-exprs
       :from   [table-expr]
       ;; mysql doesn't support limit in subquery, so we're using inner join here
       :join  [[{:union [{:nest {:select   pks-expr
                                 :from     [table-expr]
                                 :order-by (mapv #(vector % :asc) pk-identifiers)
                                 :limit    (/ metadata-queries/nested-field-sample-limit 2)}}
                         {:nest {:select   pks-expr
                                 :from     [table-expr]
                                 :order-by (mapv #(vector % :desc) pk-identifiers)
                                 :limit    (/ metadata-queries/nested-field-sample-limit 2)}}]}
                :result]
               (into [:and]
                     (for [pk-identifier pk-identifiers]
                       [:=
                        (h2x/identifier :field :result (last (h2x/identifier->components pk-identifier)))
                        pk-identifier]))]}
      {:select json-field-exprs
       :from   [table-expr]
       :limit  metadata-queries/nested-field-sample-limit})))

(defn- describe-json-fields
  [driver jdbc-spec table json-fields pks]
  (let [table-identifier-info [(:schema table) (:name table)]
        json-field-identifiers (mapv #(apply h2x/identifier :field (into table-identifier-info [(:name %)])) json-fields)
        table-identifier (apply h2x/identifier :table table-identifier-info)
        pk-identifiers   (when (seq pks)
                           (mapv #(apply h2x/identifier :field (into table-identifier-info [%])) pks))
        sql-args         (sql.qp/format-honeysql
                          driver
                          (sample-json-row-honey-sql table-identifier json-field-identifiers pk-identifiers))
        query            (jdbc/reducible-query jdbc-spec sql-args {:identifiers identity})
        field-types      (transduce describe-json-xform describe-json-rf query)
        fields           (field-types->fields field-types)]
    (if (> (count fields) max-nested-field-columns)
      (do
        (log/warn
         (format
          "More nested field columns detected than maximum. Limiting the number of nested field columns to %d."
          max-nested-field-columns))
        (set (take max-nested-field-columns fields)))
      fields)))

;; The name's nested field columns but what the people wanted (issue #708)
;; was JSON so what they're getting is JSON.
(defmethod sql-jdbc.sync.interface/describe-nested-field-columns :sql-jdbc
  [driver database table]
  (let [jdbc-spec (sql-jdbc.conn/db->pooled-connection-spec database)]
    (sql-jdbc.execute/do-with-connection-with-options
      driver
      jdbc-spec
      nil
      (fn [^Connection conn]
        (let [unfold-json-fields (table->unfold-json-fields driver conn table)
              pks                (get-table-pks driver conn (:name database) table)]
          (if (empty? unfold-json-fields)
            #{}
            (describe-json-fields driver jdbc-spec table unfold-json-fields pks)))))))<|MERGE_RESOLUTION|>--- conflicted
+++ resolved
@@ -292,29 +292,19 @@
                                               ;; when true, result is allowed to reflect approximate or out of data
                                               ;; values. when false, results are requested to be accurate
                                               false)]
-<<<<<<< HEAD
       (-> (group-by :index_name (into []
-                                      ;; filtered indexes are ignored
+                                       ;; filtered indexes are ignored
                                       (filter #(nil? (:filter_condition %)))
                                       (jdbc/reducible-result-set index-info-rs {})))
           (update-vals (fn [idx-values]
                          ;; we only sync columns that are either singlely indexed or is the first key in a composite index
-                         (first (map :column_name (sort-by :ordinal_position idx-values)))))
+                         (when-let [index-name (some :column_name  (sort-by :ordinal_position idx-values))]
+                           {:type  :normal-column-index
+                            :value index-name})))
           vals
           set
+          ;; extra safe and remove any index that doesn't have a column name
           (disj nil))))))
-=======
-       (-> (group-by :index_name (into []
-                                       ;; filtered indexes are ignored
-                                       (filter #(nil? (:filter_condition %)))
-                                       (jdbc/reducible-result-set index-info-rs {})))
-           (update-vals (fn [idx-values]
-                          ;; we only sync columns that are either singlely indexed or is the first key in a composite index
-                          {:type  :normal-column-index
-                           :value (first (map :column_name (sort-by :ordinal_position idx-values)))}))
-           vals
-           set)))))
->>>>>>> f266e0b8
 
 (def ^:dynamic *nested-field-column-max-row-length*
   "Max string length for a row for nested field column before we just give up on parsing it.
