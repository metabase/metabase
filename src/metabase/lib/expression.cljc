(ns metabase.lib.expression
  (:refer-clojure
   :exclude
   [+ - * / case coalesce abs time concat replace])
  (:require
   [clojure.string :as str]
   [metabase.lib.common :as lib.common]
   [metabase.lib.hierarchy :as lib.hierarchy]
   [metabase.lib.metadata :as lib.metadata]
   [metabase.lib.metadata.calculation :as lib.metadata.calculation]
   [metabase.lib.schema :as lib.schema]
   [metabase.lib.schema.common :as lib.schema.common]
   [metabase.lib.schema.expression :as lib.schema.expression]
   [metabase.lib.schema.temporal-bucketing
    :as lib.schema.temporal-bucketing]
   [metabase.lib.util :as lib.util]
   [metabase.shared.util.i18n :as i18n]
   [metabase.types :as types]
   [metabase.util.malli :as mu]))

(mu/defn column-metadata->expression-ref :- :mbql.clause/expression
  "Given `:metadata/field` column metadata for an expression, construct an `:expression` reference."
  [metadata :- lib.metadata/ColumnMetadata]
  (let [options {:lib/uuid       (str (random-uuid))
                 :base-type      (:base_type metadata)
                 :effective-type ((some-fn :effective_type :base_type) metadata)}]
    [:expression options (:name metadata)]))

(mu/defn resolve-expression :- ::lib.schema.expression/expression
  "Find the expression with `expression-name` in a given stage of a `query`, or throw an Exception if it doesn't
  exist."
  [query           :- ::lib.schema/query
   stage-number    :- :int
   expression-name :- ::lib.schema.common/non-blank-string]
  (let [stage (lib.util/query-stage query stage-number)]
    (or (some-> (get-in stage [:expressions expression-name])
                lib.common/external-op)
        (throw (ex-info (i18n/tru "No expression named {0}" (pr-str expression-name))
                        {:expression-name expression-name
                         :query           query
                         :stage-number    stage-number})))))

(defmethod lib.metadata.calculation/type-of-method :expression
  [query stage-number [_expression _opts expression-name, :as _expression-ref]]
  (let [expression (resolve-expression query stage-number expression-name)]
    (lib.metadata.calculation/type-of query stage-number expression)))

(defmethod lib.metadata.calculation/metadata-method :expression
  [query stage-number [_expression _opts expression-name, :as expression-ref]]
  {:lib/type     :metadata/field
   :name         expression-name
   :display_name (lib.metadata.calculation/display-name query stage-number expression-ref)
   :base_type    (lib.metadata.calculation/type-of query stage-number expression-ref)
   :lib/source   :source/expressions})
<<<<<<< HEAD
=======

(defmethod lib.metadata.calculation/display-name-method :dispatch-type/integer
  [_query _stage-number n]
  (str n))
>>>>>>> e429d5fd

(defmethod lib.metadata.calculation/display-name-method :dispatch-type/number
  [_query _stage-number n]
  (str n))

(defmethod lib.metadata.calculation/display-name-method :dispatch-type/string
  [_query _stage-number s]
  (str \" s \"))

(defmethod lib.metadata.calculation/display-name-method :expression
  [_query _stage-number [_expression _opts expression-name]]
  expression-name)

(defmethod lib.metadata.calculation/column-name-method :expression
  [_query _stage-number [_expression _opts expression-name]]
  expression-name)

(def ^:private ^:dynamic *nested*
  "Whether the display name we are generated is recursively nested inside another display name. For infix math operators
  we'll wrap the results in parentheses to make the display name more obvious."
  false)

(defn- wrap-str-in-parens-if-nested [s]
  (if *nested*
    (str \( s \))
    s))

(defn- infix-display-name
  "Generate a infix-style display name for an arithmetic expression like `:+`, e.g. `x + y`."
  [query stage-number operator args]
  (wrap-str-in-parens-if-nested
   (binding [*nested* true]
     (str/join (str \space (name operator) \space)
               (map (partial lib.metadata.calculation/display-name query stage-number)
                    args)))))

(def ^:private infix-operator-display-name
  {:+ "+"
   :- "-"
   :* "×"
   :/ "÷"})

(doseq [tag [:+ :- :/ :*]]
  (lib.hierarchy/derive tag ::infix-operator))

(defmethod lib.metadata.calculation/display-name-method ::infix-operator
  [query stage-number [tag _opts & args]]
  (infix-display-name query stage-number (get infix-operator-display-name tag) args))

(defn- infix-column-name
  [query stage-number operator-str args]
  (str/join (str \_ operator-str \_)
            (map (partial lib.metadata.calculation/column-name query stage-number)
                 args)))

(def ^:private infix-operator-column-name
  {:+ "plus"
   :- "minus"
   :/ "divided_by"
   :* "times"})

(defmethod lib.metadata.calculation/column-name-method ::infix-operator
  [query stage-number [tag _opts & args]]
  (infix-column-name query stage-number (get infix-operator-column-name tag) args))

;;; `:+`, `:-`, and `:*` all have the same logic; also used for [[metabase.lib.schema.expression/type-of]].
;;;
;;; `:lib.type-of/type-is-type-of-arithmetic-args` is defined in [[metabase.lib.schema.expression.arithmetic]]
(defmethod lib.metadata.calculation/type-of-method :lib.type-of/type-is-type-of-arithmetic-args
  [query stage-number [_tag _opts & args]]
  ;; Okay to use reduce without an init value here since we know we have >= 2 args
  #_{:clj-kondo/ignore [:reduce-without-init]}
  (reduce
   types/most-specific-common-ancestor
   (for [arg args]
     (lib.metadata.calculation/type-of query stage-number arg))))

(defn- interval-unit-str [amount unit]
  (clojure.core/case unit
    :millisecond (i18n/trun "millisecond" "milliseconds" (clojure.core/abs amount))
    :second      (i18n/trun "second"      "seconds"      (clojure.core/abs amount))
    :minute      (i18n/trun "minute"      "minutes"      (clojure.core/abs amount))
    :hour        (i18n/trun "hour"        "hours"        (clojure.core/abs amount))
    :day         (i18n/trun "day"         "days"         (clojure.core/abs amount))
    :week        (i18n/trun "week"        "weeks"        (clojure.core/abs amount))
    :month       (i18n/trun "month"       "months"       (clojure.core/abs amount))
    :quarter     (i18n/trun "quarter"     "quarters"     (clojure.core/abs amount))
    :year        (i18n/trun "year"        "years"        (clojure.core/abs amount))))

(mu/defn ^:private interval-display-name  :- ::lib.schema.common/non-blank-string
  "e.g. something like \"- 2 days\""
  [amount :- :int
   unit   :- ::lib.schema.temporal-bucketing/unit.date-time.interval]
  ;; TODO -- sorta duplicated with [[metabase.shared.parameters.parameters/translated-interval]], but not exactly
  (let [unit-str (interval-unit-str amount unit)]
    (wrap-str-in-parens-if-nested
     (if (pos? amount)
       (lib.util/format "+ %d %s" amount                    unit-str)
       (lib.util/format "- %d %s" (clojure.core/abs amount) unit-str)))))

(mu/defn ^:private interval-column-name  :- ::lib.schema.common/non-blank-string
  "e.g. something like `minus_2_days`"
  [amount :- :int
   unit   :- ::lib.schema.temporal-bucketing/unit.date-time.interval]
  ;; TODO -- sorta duplicated with [[metabase.shared.parameters.parameters/translated-interval]], but not exactly
  (let [unit-str (interval-unit-str amount unit)]
    (if (pos? amount)
      (lib.util/format "plus_%s_%s"  amount                    unit-str)
      (lib.util/format "minus_%d_%s" (clojure.core/abs amount) unit-str))))

(defmethod lib.metadata.calculation/display-name-method :datetime-add
  [query stage-number [_datetime-add _opts x amount unit]]
  (str (lib.metadata.calculation/display-name query stage-number x)
       \space
       (interval-display-name amount unit)))

(defmethod lib.metadata.calculation/column-name-method :datetime-add
  [query stage-number [_datetime-add _opts x amount unit]]
  (str (lib.metadata.calculation/column-name query stage-number x)
       \_
       (interval-column-name amount unit)))

;;; for now we'll just pretend `:coalesce` isn't a present and just use the display name for the expr it wraps.
(defmethod lib.metadata.calculation/display-name-method :coalesce
  [query stage-number [_coalesce _opts expr _null-expr]]
  (lib.metadata.calculation/display-name query stage-number expr))

(defmethod lib.metadata.calculation/column-name-method :coalesce
  [query stage-number [_coalesce _opts expr _null-expr]]
  (lib.metadata.calculation/column-name query stage-number expr))

(mu/defn expression :- ::lib.schema/query
  "Adds an expression to query."
  ([query expression-name an-expression-clause]
   (expression query -1 expression-name an-expression-clause))
  ([query stage-number expression-name an-expression-clause]
   (let [stage-number (or stage-number -1)]
     (lib.util/update-query-stage
       query stage-number
       update :expressions
       assoc expression-name (lib.common/->op-arg query stage-number an-expression-clause)))))

(lib.common/defop + [x y & more])
(lib.common/defop - [x y & more])
(lib.common/defop * [x y & more])
;; Kondo gets confused
#_{:clj-kondo/ignore [:unresolved-namespace]}
(lib.common/defop / [x y & more])
(lib.common/defop case [x y & more])
(lib.common/defop coalesce [x y & more])
(lib.common/defop abs [x])
(lib.common/defop log [x])
(lib.common/defop exp [x])
(lib.common/defop sqrt [x])
(lib.common/defop ceil [x])
(lib.common/defop floor [x])
(lib.common/defop round [x])
(lib.common/defop power [n expo])
(lib.common/defop interval [n unit])
(lib.common/defop relative-datetime [t unit])
(lib.common/defop time [t unit])
(lib.common/defop absolute-datetime [t unit])
(lib.common/defop now [])
(lib.common/defop convert-timezone [t source dest])
(lib.common/defop get-week [t mode])
(lib.common/defop get-year [t])
(lib.common/defop get-month [t])
(lib.common/defop get-day [t])
(lib.common/defop get-hour [t])
(lib.common/defop get-minute [t])
(lib.common/defop get-second [t])
(lib.common/defop get-quarter [t])
(lib.common/defop datetime-add [t i unit])
(lib.common/defop datetime-subtract [t i unit])
(lib.common/defop concat [s1 s2 & more])
(lib.common/defop substring [s start end])
(lib.common/defop replace [s search replacement])
(lib.common/defop regexextract [s regex])
(lib.common/defop length [s])
(lib.common/defop trim [s])
(lib.common/defop ltrim [s])
(lib.common/defop rtrim [s])
(lib.common/defop upper [s])
(lib.common/defop lower [s])

(mu/defn expressions :- [:sequential lib.metadata/ColumnMetadata]
  "Get metadata about the expressions in a given stage of a `query`."
  ([query]
   (expressions query -1))

  ([query        :- ::lib.schema/query
    stage-number :- :int]
   (for [[expression-name expression-definition] (:expressions (lib.util/query-stage query stage-number))]
     (let [metadata (lib.metadata.calculation/metadata query stage-number expression-definition)]
       (merge
        metadata
        {:lib/source   :source/expressions
         :name         expression-name
         :display_name expression-name})))))<|MERGE_RESOLUTION|>--- conflicted
+++ resolved
@@ -52,13 +52,10 @@
    :display_name (lib.metadata.calculation/display-name query stage-number expression-ref)
    :base_type    (lib.metadata.calculation/type-of query stage-number expression-ref)
    :lib/source   :source/expressions})
-<<<<<<< HEAD
-=======
 
 (defmethod lib.metadata.calculation/display-name-method :dispatch-type/integer
   [_query _stage-number n]
   (str n))
->>>>>>> e429d5fd
 
 (defmethod lib.metadata.calculation/display-name-method :dispatch-type/number
   [_query _stage-number n]
