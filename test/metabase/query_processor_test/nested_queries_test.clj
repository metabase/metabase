--- conflicted
+++ resolved
@@ -33,7 +33,8 @@
    [metabase.test.data.interface :as tx]
    [metabase.util :as u]
    [metabase.util.date-2 :as u.date]
-   [toucan2.core :as t2]))
+   [toucan2.core :as t2]
+   [toucan2.tools.with-temp :as t2.with-temp]))
 
 (deftest ^:parallel basic-test
   (mt/test-drivers (mt/normal-drivers-with-feature :nested-queries)
@@ -817,17 +818,10 @@
   using Rasta. Use this to test how the API endpoint behaves based on certain permissions grants for the `All Users`
   group."
   [expected-status-code db-or-id source-collection-or-id-or-nil dest-collection-or-id-or-nil]
-<<<<<<< HEAD
-  (mt/with-temp [Card card {:collection_id (some-> source-collection-or-id-or-nil u/the-id)
-                            :dataset_query {:database (u/the-id db-or-id)
-                                            :type     :native
-                                            :native   {:query "SELECT * FROM VENUES"}}}]
-=======
   (t2.with-temp/with-temp [:model/Card card {:collection_id (some-> source-collection-or-id-or-nil u/the-id)
                                              :dataset_query {:database (u/the-id db-or-id)
                                                              :type     :native
                                                              :native   {:query "SELECT * FROM VENUES"}}}]
->>>>>>> 8d23fd74
     (mt/user-http-request :rasta :post expected-status-code "card"
                           {:name                   (mt/random-name)
                            :collection_id          (some-> dest-collection-or-id-or-nil u/the-id)
@@ -850,11 +844,7 @@
       (testing (str "however, if we do *not* have read permissions for the source Card's collection we shouldn't be "
                     "allowed to save the query. This API call should fail")
         (testing "Card in the Root Collection"
-<<<<<<< HEAD
-          (mt/with-temp [Collection dest-card-collection]
-=======
           (t2.with-temp/with-temp [:model/Collection dest-card-collection]
->>>>>>> 8d23fd74
             (perms/grant-collection-readwrite-permissions! (perms-group/all-users) dest-card-collection)
             (is (=? {:message  "You cannot save this Question because you do not have permissions to run its query."}
                     (save-card-via-API-with-native-source-query! 403 (mt/db) nil dest-card-collection)))))
@@ -868,11 +858,7 @@
 
         (testing "similarly, if we don't have *write* perms for the dest collection it should also fail"
           (testing "Try to save in the Root Collection"
-<<<<<<< HEAD
-            (mt/with-temp [Collection source-card-collection]
-=======
             (t2.with-temp/with-temp [:model/Collection source-card-collection]
->>>>>>> 8d23fd74
               (perms/grant-collection-read-permissions! (perms-group/all-users) source-card-collection)
               (is (=? {:message "You do not have curate permissions for this Collection."}
                       (save-card-via-API-with-native-source-query! 403 (mt/db) source-card-collection nil)))))
