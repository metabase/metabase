--- conflicted
+++ resolved
@@ -509,24 +509,11 @@
                     :personal_collection_name "Cam Era's Personal Collection"}
                    (user))))
           (testing "response"
-<<<<<<< HEAD
             (let [resp (mt/user-http-request :crowberto :put 200 (str "user/" user-id)
-=======
-            (is (= (merge
-                    @user-defaults
-                    {:common_name  "Cam Eron"
-                     :email        "cam.eron@metabase.com"
-                     :first_name   "Cam"
-                     :last_name    "Eron"
-                     :is_superuser true
-                     :group_ids    #{(u/the-id (perms-group/all-users))
-                                     (u/the-id (perms-group/admin))}})
-                   (-> (mt/user-http-request :crowberto :put 200 (str "user/" user-id)
->>>>>>> 0aa8ec88
                                              {:last_name "Eron"
                                               :email     "cam.eron@metabase.com"})]
-              (is (= (group-or-ids->user-group-memberships [(group/all-users)
-                                                            (group/admin)])
+              (is (= (group-or-ids->user-group-memberships [(perms-group/all-users)
+                                                            (perms-group/admin)])
                      (:user_group_memberships resp)))
               (is (= (merge
                       @user-defaults
@@ -558,23 +545,12 @@
                                          :is_superuser true}]
         (is (= (merge
                 @user-defaults
-<<<<<<< HEAD
                 {:is_superuser           true
                  :email                  "testuser@metabase.com"
                  :first_name             "Test"
                  :login_attributes       {:test "value"}
                  :common_name            "Test User"
                  :last_name              "User"})
-=======
-                {:is_superuser     true
-                 :email            "testuser@metabase.com"
-                 :first_name       "Test"
-                 :login_attributes {:test "value"}
-                 :common_name      "Test User"
-                 :last_name        "User"
-                 :group_ids        #{(u/the-id (perms-group/all-users))
-                                     (u/the-id (perms-group/admin))}})
->>>>>>> 0aa8ec88
                (-> (mt/user-http-request :crowberto :put 200 (str "user/" user-id)
                                          {:email            "testuser@metabase.com"
                                           :login_attributes {:test "value"}})
@@ -661,11 +637,7 @@
       (mt/with-temp* [User             [user]
                       PermissionsGroup [group {:name "Blue Man Group"}]]
         (mt/user-http-request :crowberto :put 200 (str "user/" (u/the-id user))
-<<<<<<< HEAD
-                              {:user_group_memberships (group-or-ids->user-group-memberships [(group/all-users) group])})
-=======
-                              {:group_ids (map u/the-id [(perms-group/all-users) group])})
->>>>>>> 0aa8ec88
+                              {:user_group_memberships (group-or-ids->user-group-memberships [(perms-group/all-users) group])})
         (is (= #{"All Users" "Blue Man Group"}
                (user-test/user-group-names user)))))
 
@@ -675,13 +647,8 @@
         (with-preserved-rasta-personal-collection-name
           (mt/with-temp PermissionsGroup [group {:name "Blue Man Group"}]
             (mt/user-http-request :rasta :put 403 (str "user/" (mt/user->id :rasta))
-<<<<<<< HEAD
-                                  {:user_group_memberships (group-or-ids->user-group-memberships [(group/all-users) group])
+                                  {:user_group_memberships (group-or-ids->user-group-memberships [(perms-group/all-users) group])
                                    :first_name             "Reggae"})))
-=======
-                                  {:group_ids  (map u/the-id [(perms-group/all-users) group])
-                                   :first_name "Reggae"})))
->>>>>>> 0aa8ec88
         (testing "groups"
           (is (= #{"All Users"}
                  (user-test/user-group-names (mt/user->id :rasta)))))
@@ -693,13 +660,8 @@
       (mt/with-temp-vals-in-db User (mt/user->id :rasta) {:first_name "Rasta"}
         (with-preserved-rasta-personal-collection-name
           (mt/user-http-request :rasta :put 200 (str "user/" (mt/user->id :rasta))
-<<<<<<< HEAD
-                                {:user_group_memberships (group-or-ids->user-group-memberships [(group/all-users)])
+                                {:user_group_memberships (group-or-ids->user-group-memberships [(perms-group/all-users)])
                                  :first_name             "Reggae"}))
-=======
-                                {:group_ids  [(u/the-id (perms-group/all-users))]
-                                 :first_name "Reggae"}))
->>>>>>> 0aa8ec88
         (testing "groups"
           (is (= #{"All Users"}
                  (user-test/user-group-names (mt/user->id :rasta)))))
@@ -711,13 +673,8 @@
                   "and user_group_memberships including admin group ID)")
       (mt/with-temp User [{:keys [email id]}]
         (mt/user-http-request :crowberto :put 200 (str "user/" id)
-<<<<<<< HEAD
                               {:is_superuser           true
-                               :user_group_memberships (group-or-ids->user-group-memberships [(group/all-users) (group/admin)])})
-=======
-                              {:is_superuser true
-                               :group_ids    (map u/the-id [(perms-group/all-users) (perms-group/admin)])})
->>>>>>> 0aa8ec88
+                               :user_group_memberships (group-or-ids->user-group-memberships [(perms-group/all-users) (perms-group/admin)])})
         (is (= {:is-superuser? true, :pgm-exists? true}
                (superuser-and-admin-pgm-info email)))))
 
@@ -725,15 +682,9 @@
                   "ID, the entire call should fail")
       (mt/with-temp User [{:keys [email id]} {:first_name "Old First Name"}]
         (mt/user-http-request :crowberto :put 400 (str "user/" id)
-<<<<<<< HEAD
                               {:is_superuser           false
-                               :user_group_memberships (group-or-ids->user-group-memberships [(group/all-users) (group/admin)])
+                               :user_group_memberships (group-or-ids->user-group-memberships [(perms-group/all-users) (perms-group/admin)])
                                :first_name             "Cool New First Name"})
-=======
-                              {:is_superuser false
-                               :group_ids    (map u/the-id [(perms-group/all-users) (perms-group/admin)])
-                               :first_name   "Cool New First Name"})
->>>>>>> 0aa8ec88
         (is (= {:is-superuser? false, :pgm-exists? false, :first-name "Old First Name"}
                (assoc (superuser-and-admin-pgm-info email)
                       :first-name (db/select-one-field :first_name User :id id))))))
@@ -742,13 +693,8 @@
                   "group ID, things should fail")
       (mt/with-temp User [{:keys [email id]}]
         (mt/user-http-request :crowberto :put 400 (str "user/" id)
-<<<<<<< HEAD
                               {:is_superuser           true
-                               :user_group_memberships (group-or-ids->user-group-memberships [(group/all-users)])})
-=======
-                              {:is_superuser true
-                               :group_ids    [(u/the-id (perms-group/all-users))]})
->>>>>>> 0aa8ec88
+                               :user_group_memberships (group-or-ids->user-group-memberships [(perms-group/all-users)])})
         (is (= {:is-superuser? false, :pgm-exists? false}
                (superuser-and-admin-pgm-info email)))))
 
@@ -762,12 +708,7 @@
     (testing "if we include Admin in user_group_memberships but don't specify is_superuser we should be ok"
       (mt/with-temp User [{:keys [email id]}]
         (mt/user-http-request :crowberto :put 200 (str "user/" id)
-<<<<<<< HEAD
-                              {:user_group_memberships (group-or-ids->user-group-memberships [(group/all-users) (group/admin)])})
-=======
-                              {:group_ids [(u/the-id (perms-group/all-users))
-                                           (u/the-id (perms-group/admin))]})
->>>>>>> 0aa8ec88
+                              {:user_group_memberships (group-or-ids->user-group-memberships [(perms-group/all-users) (perms-group/admin)])})
         (is (= {:is-superuser? true, :pgm-exists? true}
                (superuser-and-admin-pgm-info email))))))
 
