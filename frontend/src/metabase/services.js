import _ from "underscore";

import api, { DELETE, GET, POST, PUT } from "metabase/lib/api";
import { IS_EMBED_PREVIEW } from "metabase/lib/embed";
import { PLUGIN_API } from "metabase/plugins";
import Question from "metabase-lib/v1/Question";
import { normalizeParameters } from "metabase-lib/v1/parameters/utils/parameter-values";
import { isNative } from "metabase-lib/v1/queries/utils/card";
import { getPivotOptions } from "metabase-lib/v1/queries/utils/pivot";

// use different endpoints for embed previews
const embedBase = IS_EMBED_PREVIEW ? "/api/preview_embed" : "/api/embed";

export const ActivityApi = {
  most_recently_viewed_dashboard: GET(
    "/api/activity/most_recently_viewed_dashboard",
  ),
};

// only available with token loaded
export const GTAPApi = {
  list: GET("/api/mt/gtap"),
  attributes: GET("/api/mt/user/attributes"),
  validate: POST("/api/mt/gtap/validate"),
};

export const StoreApi = {
  tokenStatus: GET("/api/premium-features/token/status"),
};

// Pivot tables need extra data beyond what's described in the MBQL query itself.
// To fetch that extra data we rely on specific APIs for pivot tables that mirrow the normal endpoints.
// Those endpoints take the query along with `pivot_rows` and `pivot_cols` to return the subtotal data.
// If we add breakout/grouping sets to MBQL in the future we can remove this API switching.
export function maybeUsePivotEndpoint(api, card, metadata) {
  const question = new Question(card, metadata);

  function wrap(api) {
    return (params, ...rest) => {
      const { pivot_rows, pivot_cols } = getPivotOptions(question);
      return api({ ...params, pivot_rows, pivot_cols }, ...rest);
    };
  }

  if (
    question.display() !== "pivot" ||
    isNative(card) ||
    // if we have metadata for the db, check if it supports pivots
    (question.database() && !question.database().supportsPivots())
  ) {
    return api;
  }

  const mapping = [
    [CardApi.query, CardApi.query_pivot],
    [DashboardApi.cardQuery, DashboardApi.cardQueryPivot],
    [MetabaseApi.dataset, MetabaseApi.dataset_pivot],
    [PublicApi.cardQuery, PublicApi.cardQueryPivot],
    [PublicApi.dashboardCardQuery, PublicApi.dashboardCardQueryPivot],
    [EmbedApi.cardQuery, EmbedApi.cardQueryPivot],
    [EmbedApi.dashboardCardQuery, EmbedApi.dashboardCardQueryPivot],
  ];
  for (const [from, to] of mapping) {
    if (api === from) {
      return wrap(to);
    }
  }
  return api;
}

export async function runQuestionQuery(
  question,
  {
    cancelDeferred,
    isDirty = false,
    ignoreCache = false,
    collectionPreview = false,
  } = {},
) {
  const canUseCardApiEndpoint = !isDirty && question.isSaved();
  const parameters = normalizeParameters(
    question.parameters({ collectionPreview }),
  );
  const card = question.card();

  if (canUseCardApiEndpoint) {
    const { dashboardId, dashcardId } = card;

    const queryParams = {
      cardId: question.id(),
      dashboardId,
      dashcardId,
      ignore_cache: ignoreCache,
      collection_preview: collectionPreview,
      parameters,
    };

    return [
      await maybeUsePivotEndpoint(
        dashboardId ? DashboardApi.cardQuery : CardApi.query,
        card,
        question.metadata(),
      )(queryParams, {
        cancelled: cancelDeferred.promise,
      }),
    ];
  }

  const getDatasetQueryResult = (datasetQuery) => {
    const datasetQueryWithParameters = { ...datasetQuery, parameters };
    return maybeUsePivotEndpoint(
      MetabaseApi.dataset,
      card,
      question.metadata(),
    )(
      datasetQueryWithParameters,
      cancelDeferred
        ? {
            cancelled: cancelDeferred.promise,
          }
        : {},
    );
  };

  const datasetQueries = [question.datasetQuery()];

  return Promise.all(datasetQueries.map(getDatasetQueryResult));
}

export const CardApi = {
  get: GET("/api/card/:cardId"),
  update: PUT("/api/card/:id"),
  query: POST("/api/card/:cardId/query"),
  query_pivot: POST("/api/card/pivot/:cardId/query"),
  // related
  compatibleCards: GET("/api/card/:cardId/series"),
  parameterValues: GET("/api/card/:cardId/params/:paramId/values"),
  parameterSearch: GET("/api/card/:cardId/params/:paramId/search/:query"),
};

export const DashboardApi = {
  get: GET("/api/dashboard/:dashId"),
  parameterValues: GET("/api/dashboard/:dashId/params/:paramId/values"),
  parameterSearch: GET("/api/dashboard/:dashId/params/:paramId/search/:query"),
  validFilterFields: GET("/api/dashboard/params/valid-filter-fields"),
  cardQuery: POST(
    "/api/dashboard/:dashboardId/dashcard/:dashcardId/card/:cardId/query",
  ),
  cardQueryPivot: POST(
    "/api/dashboard/pivot/:dashboardId/dashcard/:dashcardId/card/:cardId/query",
  ),
};

export const CollectionsApi = {
  get: GET("/api/collection/:id"),
  graph: GET("/api/collection/graph"),
  updateGraph: PUT("/api/collection/graph?skip-graph=true"),
};

const PIVOT_PUBLIC_PREFIX = "/api/public/pivot/";

export const PublicApi = {
  action: GET("/api/public/action/:uuid"),
  executeDashcardAction: POST(
    "/api/public/dashboard/:dashboardId/dashcard/:dashcardId/execute",
  ),
  executeAction: POST("/api/public/action/:uuid/execute"),
  card: GET("/api/public/card/:uuid"),
  cardQuery: GET("/api/public/card/:uuid/query"),
  cardQueryPivot: GET(PIVOT_PUBLIC_PREFIX + "card/:uuid/query"),
  dashboard: GET("/api/public/dashboard/:uuid"),
  dashboardCardQuery: GET(
    "/api/public/dashboard/:uuid/dashcard/:dashcardId/card/:cardId",
  ),
  dashboardCardQueryPivot: GET(
    PIVOT_PUBLIC_PREFIX + "dashboard/:uuid/dashcard/:dashcardId/card/:cardId",
  ),
  prefetchDashcardValues: GET(
    "/api/public/dashboard/:dashboardId/dashcard/:dashcardId/execute",
  ),
};

export const EmbedApi = {
  card: GET(embedBase + "/card/:token"),
  cardQuery: GET(embedBase + "/card/:token/query"),
  cardQueryPivot: GET(embedBase + "/pivot/card/:token/query"),
  dashboard: GET(embedBase + "/dashboard/:token"),
  dashboardCardQuery: GET(
    embedBase + "/dashboard/:token/dashcard/:dashcardId/card/:cardId",
  ),
  dashboardCardQueryPivot: GET(
    embedBase + "/pivot/dashboard/:token/dashcard/:dashcardId/card/:cardId",
  ),
};

export const AutoApi = {
  dashboard: GET("/api/automagic-dashboards/:subPath", {
    // this prevents the `subPath` parameter from being URL encoded
    raw: { subPath: true },
  }),
};

export const EmailApi = {
  updateSettings: PUT("/api/email"),
  sendTest: POST("/api/email/test"),
  clear: DELETE("/api/email"),
};

export const SlackApi = {
  getManifest: GET("/api/slack/manifest"),
  updateSettings: PUT("/api/slack/settings"),
};

export const LdapApi = {
  updateSettings: PUT("/api/ldap/settings"),
};

export const SamlApi = {
  updateSettings: PUT("/api/saml/settings"),
};

export const GoogleApi = {
  updateSettings: PUT("/api/google/settings"),
};

export const MetabaseApi = {
  db_usage_info: GET("/api/database/:dbId/usage_info"),
  tableAppendCSV: POST("/api/table/:tableId/append-csv", {
    formData: true,
    fetch: true,
  }),
  tableReplaceCSV: POST("/api/table/:tableId/replace-csv", {
    formData: true,
    fetch: true,
  }),
<<<<<<< HEAD
  field_get: GET("/api/field/:fieldId"),
  field_values_update: POST("/api/field/:fieldId/values"),
=======
  field_search: GET("/api/field/:fieldId/search/:searchFieldId"),
>>>>>>> 38bb5858
  dataset: POST("/api/dataset"),
  dataset_pivot: POST("/api/dataset/pivot"),

  // to support audit app  allow the endpoint to be provided in the query
  datasetEndpoint: POST("/api/:endpoint", {
    // this prevents the `endpoint` parameter from being URL encoded
    raw: { endpoint: true },
  }),
};

export const ParameterApi = {
  parameterValues: POST("/api/dataset/parameter/values"),
  parameterSearch: POST("/api/dataset/parameter/search/:query"),
};

export const ModerationReviewApi = {
  create: POST("/api/moderation-review"),
  update: PUT("/api/moderation-review/:id"),
};

export const PulseApi = {
  list: GET("/api/pulse"),
  create: POST("/api/pulse"),
  get: GET("/api/pulse/:pulseId"),
  update: PUT("/api/pulse/:id"),
  test: POST("/api/pulse/test"),
  form_input: GET("/api/pulse/form_input"),
  preview_card: GET("/api/pulse/preview_card_info/:id"),
  unsubscribe: DELETE("/api/pulse/:id/subscription"),
};

/// this in unauthenticated, for letting people who are not logged in unsubscribe from Alerts/DashboardSubscriptions
export const PulseUnsubscribeApi = {
  unsubscribe: POST("/api/pulse/unsubscribe"),
  undo_unsubscribe: POST("/api/pulse/unsubscribe/undo"),
};

// also unauthenticated
export const NotificationUnsubscribeApi = {
  unsubscribe: POST("/api/notification/unsubscribe"),
  undo_unsubscribe: POST("/api/notification/unsubscribe/undo"),
};

export const RevisionsApi = {
  get: GET("/api/revision/:entity/:id"),
};

export const SessionApi = {
  create: POST("/api/session"),
  createWithGoogleAuth: POST("/api/session/google_auth"),
  delete: DELETE("/api/session"),
  slo: POST("/auth/sso/logout"),
  forgot_password: POST("/api/session/forgot_password"),
  reset_password: POST("/api/session/reset_password"),
};

export const SettingsApi = {
  list: GET("/api/setting"),
  put: PUT("/api/setting/:key"),
  putAll: PUT("/api/setting"),
};

export const PermissionsApi = {
  groups: GET("/api/permissions/group"),
  groupDetails: GET("/api/permissions/group/:id"),
  graph: GET("/api/permissions/graph"),
  graphForGroup: GET("/api/permissions/graph/group/:groupId"),
  graphForDB: GET("/api/permissions/graph/db/:databaseId"),
  updateGraph: PUT("/api/permissions/graph"),
  memberships: GET("/api/permissions/membership"),
  createMembership: POST("/api/permissions/membership"),
  deleteMembership: DELETE("/api/permissions/membership/:id"),
  updateMembership: PUT("/api/permissions/membership/:id"),
  clearGroupMembership: PUT("/api/permissions/membership/:id/clear"),
  updateGroup: PUT("/api/permissions/group/:id"),
  deleteGroup: DELETE("/api/permissions/group/:id"),
};

export const PersistedModelsApi = {
  enablePersistence: POST("/api/persist/enable"),
  disablePersistence: POST("/api/persist/disable"),
  setRefreshSchedule: POST("/api/persist/set-refresh-schedule"),
};

export const SetupApi = {
  create: POST("/api/setup"),
  user_defaults: GET("/api/setup/user_defaults"),
};

export const UserApi = {
  list: GET("/api/user/recipients"),
  current: GET("/api/user/current"),
  update_qbnewb: PUT("/api/user/:id/modal/qbnewb"),
};

export const UtilApi = {
  password_check: POST("/api/util/password_check"),
  random_token: GET("/api/util/random_token"),
  logs: GET("/api/util/logs"),
  bug_report_details: GET("/api/util/bug_report_details"),
  get_connection_pool_details_url: () => {
    // this one does not need an HTTP verb because it's opened as an external link
    // and it can be deployed at subpath
    const path = "/api/util/diagnostic_info/connection_pool_info";
    const { href } = new URL(api.basename + path, location.origin);

    return href;
  },
};

export const GeoJSONApi = {
  load: GET("/api/geojson"),
  get: GET("/api/geojson/:id"),
};

export function setPublicQuestionEndpoints(uuid) {
  setCardEndpoints(`/api/public/card/${encodeURIComponent(uuid)}`);
}

export function setPublicDashboardEndpoints(uuid) {
  setDashboardEndpoints(`/api/public/dashboard/${encodeURIComponent(uuid)}`);
}

export function setEmbedQuestionEndpoints(token) {
  if (!IS_EMBED_PREVIEW) {
    setCardEndpoints(`/api/embed/card/${encodeURIComponent(token)}`);
  }
}

export function setEmbedDashboardEndpoints(token) {
  if (!IS_EMBED_PREVIEW) {
    setDashboardEndpoints(`/api/embed/dashboard/${encodeURIComponent(token)}`);
  } else {
    setDashboardParameterValuesEndpoint(embedBase);
  }
}

function GET_with(url, omitKeys) {
  return (data, options) => GET(url)({ ..._.omit(data, omitKeys) }, options);
}

function setFieldEndpoints(prefix) {
  PLUGIN_API.getFieldValuesUrl = (fieldId) =>
    `${prefix}/field/${fieldId}/values`;
  PLUGIN_API.getSearchFieldValuesUrl = (fieldId, searchFieldId) =>
    `${prefix}/field/${fieldId}/search/${searchFieldId}`;
  PLUGIN_API.getRemappedFieldValueUrl = (fieldId, remappedFieldId) =>
    `${prefix}/field/${fieldId}/remapping/${remappedFieldId}`;
}

function setCardEndpoints(prefix) {
  // RTK query
  setFieldEndpoints(prefix);

  // legacy API
  CardApi.parameterValues = GET_with(`${prefix}/params/:paramId/values`, [
    "cardId",
  ]);
  CardApi.parameterSearch = GET_with(
    `${prefix}/params/:paramId/search/:query`,
    ["cardId"],
  );
}

function setDashboardEndpoints(prefix) {
  // RTK query
  setFieldEndpoints(prefix);

  // legacy API
  DashboardApi.parameterValues = GET_with(`${prefix}/params/:paramId/values`, [
    "dashId",
  ]);
  DashboardApi.parameterSearch = GET_with(
    `${prefix}/params/:paramId/search/:query`,
    ["dashId"],
  );
}

function setDashboardParameterValuesEndpoint(prefix) {
  DashboardApi.parameterValues = GET(
    `${prefix}/dashboard/:dashId/params/:paramId/values`,
  );
}

export const ActionsApi = {
  execute: POST("/api/action/:id/execute"),
  prefetchValues: GET("/api/action/:id/execute"),
  prefetchDashcardValues: GET(
    "/api/dashboard/:dashboardId/dashcard/:dashcardId/execute",
  ),
  executeDashcardAction: POST(
    "/api/dashboard/:dashboardId/dashcard/:dashcardId/execute",
  ),
};

export const CacheConfigApi = {
  list: GET("/api/cache"),
  update: PUT("/api/cache"),
  delete: DELETE("/api/cache"),
  invalidate: POST("/api/cache/invalidate"),
};<|MERGE_RESOLUTION|>--- conflicted
+++ resolved
@@ -233,12 +233,6 @@
     formData: true,
     fetch: true,
   }),
-<<<<<<< HEAD
-  field_get: GET("/api/field/:fieldId"),
-  field_values_update: POST("/api/field/:fieldId/values"),
-=======
-  field_search: GET("/api/field/:fieldId/search/:searchFieldId"),
->>>>>>> 38bb5858
   dataset: POST("/api/dataset"),
   dataset_pivot: POST("/api/dataset/pivot"),
 
