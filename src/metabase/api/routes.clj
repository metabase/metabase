(ns metabase.api.routes
  (:require
   [compojure.route :as route]
   [metabase.actions.api]
   [metabase.activity-feed.api]
   [metabase.api.api-key]
   [metabase.api.cache]
   [metabase.api.card]
   [metabase.api.cards]
   [metabase.api.cloud-migration]
   [metabase.api.collection]
   [metabase.api.dashboard]
   [metabase.api.database]
   [metabase.api.dataset]
   [metabase.api.docs]
   [metabase.api.embed]
   [metabase.api.field]
   [metabase.api.geojson]
   [metabase.api.google]
   [metabase.api.ldap]
   [metabase.api.login-history]
   [metabase.api.macros :as api.macros]
   [metabase.api.native-query-snippet]
   [metabase.api.open-api :as open-api]
   [metabase.api.persist]
   [metabase.api.premium-features]
   [metabase.api.preview-embed]
   [metabase.api.public]
   [metabase.api.routes.common :as routes.common :refer [+static-apikey]]
   [metabase.api.session]
   [metabase.api.setting]
   [metabase.api.slack]
   [metabase.api.table]
   [metabase.api.task]
   [metabase.api.testing]
   [metabase.api.user]
   [metabase.api.util]
   [metabase.api.util.handlers :as handlers]
   [metabase.bookmarks.api]
   [metabase.channel.api]
   [metabase.config :as config]
   [metabase.indexed-entities.api]
   [metabase.permissions.api]
   [metabase.pulse.api]
   [metabase.revisions.api]
   [metabase.search.api]
   [metabase.segments.api]
   [metabase.setup.api]
   [metabase.sync.api]
   [metabase.tiles.api]
   [metabase.timeline.api]
   [metabase.user-key-value.api]
   [metabase.util.i18n :refer [deferred-tru]]
   [metabase.xrays.api]))

(comment metabase.actions.api/keep-me
         metabase.activity-feed.api/keep-me
         metabase.api.api-key/keep-me
         metabase.api.cache/keep-me
         metabase.api.card/keep-me
         metabase.api.cards/keep-me
         metabase.api.cloud-migration/keep-me
         metabase.api.collection/keep-me
         metabase.api.dashboard/keep-me
         metabase.api.database/keep-me
         metabase.api.dataset/keep-me
         metabase.api.embed/keep-me
         metabase.api.field/keep-me
         metabase.api.geojson/keep-me
         metabase.api.google/keep-me
         metabase.api.ldap/keep-me
         metabase.api.login-history/keep-me
         metabase.api.native-query-snippet/keep-me
         metabase.api.persist/keep-me
         metabase.api.preview-embed/keep-me
         metabase.api.public/keep-me
         metabase.api.setting/keep-me
         metabase.api.slack/keep-me
         metabase.api.table/keep-me
         metabase.api.task/keep-me
         metabase.api.testing/keep-me
         metabase.api.user/keep-me
         metabase.api.util/keep-me
         metabase.bookmarks.api/keep-me
         metabase.indexed-entities.api/keep-me
         metabase.permissions.api/keep-me
         metabase.revisions.api/keep-me
         metabase.segments.api/keep-me
         metabase.setup.api/keep-me
         metabase.tiles.api/keep-me
         metabase.user-key-value.api/keep-me)

(def ^:private ^{:arglists '([request respond raise])} pass-thru-handler
  "Always 'falls thru' to the next handler."
  (open-api/handler-with-open-api-spec
   (fn [_request respond _raise]
     (respond nil))
   ;; no OpenAPI spec for this handler.
   (fn [_prefix]
     nil)))

(def ^:private ^{:arglists '([request respond raise])} not-found-handler
  "Always returns a 404."
  (open-api/handler-with-open-api-spec
   (route/not-found (constantly {:status 404, :body (deferred-tru "API endpoint does not exist.")}))
   ;; no OpenAPI spec for this handler.
   (fn [_prefix]
     nil)))

(def ^:private enable-testing-routes?
  (or (not config/is-prod?)
      (config/config-bool :mb-enable-test-endpoints)))

(defn- ->handler [x]
  (cond-> x
    (simple-symbol? x) api.macros/ns-handler))

(defn- +auth                    [handler] (routes.common/+auth                    (->handler handler)))
(defn- +message-only-exceptions [handler] (routes.common/+message-only-exceptions (->handler handler)))
(defn- +public-exceptions       [handler] (routes.common/+public-exceptions       (->handler handler)))

<<<<<<< HEAD
(def ^:private ^{:arglists '([request respond raise])} pulse-routes
  (handlers/routes
   (handlers/route-map-handler
    {"/unsubscribe" 'metabase.api.pulse.unsubscribe})
   (+auth metabase.api.pulse/routes)))

(declare routes)

=======
>>>>>>> 92ad76a0
;;; !!!!!!!!!!!!!!!!!!!!!!!!!!!!!!!!!!!!!!!!!!!!!!!!!!!!!!!!!!!!!!!!!!!!!!!!!!!!!!!!!!!!!!!!!!!!!!!!!!!!
;;; !!                                                                                                !!
;;; !!                  DO NOT ADD `metabase.api.*` NAMESPACES THAT CONTAIN ENDPOINTS                 !!
;;; !!                                                                                                !!
;;; !!   Please read https://metaboat.slack.com/archives/CKZEMT1MJ/p1738972144181069 for more info    !!
;;; !!!!!!!!!!!!!!!!!!!!!!!!!!!!!!!!!!!!!!!!!!!!!!!!!!!!!!!!!!!!!!!!!!!!!!!!!!!!!!!!!!!!!!!!!!!!!!!!!!!!

;;; ↓↓↓ KEEP THIS SORTED OR ELSE! ↓↓↓
(def ^:private route-map
  {"/action"               (+auth 'metabase.actions.api)
   "/activity"             (+auth 'metabase.activity-feed.api)
   "/alert"                (+auth metabase.pulse.api/alert-routes)
   "/api-key"              (+auth 'metabase.api.api-key)
   "/automagic-dashboards" (+auth metabase.xrays.api/automagic-dashboards-routes)
   "/bookmark"             (+auth 'metabase.bookmarks.api)
   "/cache"                (+auth 'metabase.api.cache)
   "/card"                 (+auth 'metabase.api.card)
   "/cards"                (+auth 'metabase.api.cards)
   "/channel"              (+auth metabase.channel.api/channel-routes)
   "/cloud-migration"      (+auth 'metabase.api.cloud-migration)
   "/collection"           (+auth 'metabase.api.collection)
   "/dashboard"            (+auth 'metabase.api.dashboard)
   "/database"             (+auth 'metabase.api.database)
   "/dataset"              'metabase.api.dataset
   "/docs"                 (metabase.api.docs/make-routes #'routes)
   "/email"                metabase.channel.api/email-routes
   "/embed"                (+message-only-exceptions 'metabase.api.embed)
   "/field"                (+auth 'metabase.api.field)
   "/geojson"              'metabase.api.geojson
   "/google"               (+auth 'metabase.api.google)
   "/ldap"                 (+auth 'metabase.api.ldap)
   "/login-history"        (+auth 'metabase.api.login-history)
   "/model-index"          (+auth 'metabase.indexed-entities.api)
   "/native-query-snippet" (+auth 'metabase.api.native-query-snippet)
   "/notify"               (+static-apikey metabase.sync.api/notify-routes)
   "/permissions"          (+auth 'metabase.permissions.api)
   "/persist"              (+auth 'metabase.api.persist)
   "/premium-features"     (+auth metabase.api.premium-features/routes)
   "/preview_embed"        (+auth 'metabase.api.preview-embed)
   "/public"               (+public-exceptions 'metabase.api.public)
   "/pulse"                metabase.pulse.api/pulse-routes
   "/revision"             (+auth 'metabase.revisions.api)
   "/search"               (+auth metabase.search.api/routes)
   "/segment"              (+auth 'metabase.segments.api)
   "/session"              metabase.api.session/routes
   "/setting"              (+auth 'metabase.api.setting)
   "/setup"                'metabase.setup.api
   "/slack"                (+auth 'metabase.api.slack)
   "/table"                (+auth 'metabase.api.table)
   "/task"                 (+auth 'metabase.api.task)
   "/testing"              (if enable-testing-routes? 'metabase.api.testing pass-thru-handler)
   "/tiles"                (+auth 'metabase.tiles.api)
   "/timeline"             (+auth metabase.timeline.api/timeline-routes)
   "/timeline-event"       (+auth metabase.timeline.api/timeline-event-routes)
   "/user"                 (+auth 'metabase.api.user)
   "/user-key-value"       (+auth 'metabase.user-key-value.api)
   "/util"                 'metabase.api.util})
;;; ↑↑↑ KEEP THIS SORTED OR ELSE ↑↑↑

;;; !!!!!!!!!!!!!!!!!!!!!!!!!!!!!!!!!!!!!!!!!!!!!!!!!!!!!!!!!!!!!!!!!!!!!!!!!!!!!!!!!!!!!!!!!!!!!!!!!!!!
;;; !!                                                                                                !!
;;; !!                  DO NOT ADD `metabase.api.*` NAMESPACES THAT CONTAIN ENDPOINTS                 !!
;;; !!                                                                                                !!
;;; !!   Please read https://metaboat.slack.com/archives/CKZEMT1MJ/p1738972144181069 for more info    !!
;;; !!!!!!!!!!!!!!!!!!!!!!!!!!!!!!!!!!!!!!!!!!!!!!!!!!!!!!!!!!!!!!!!!!!!!!!!!!!!!!!!!!!!!!!!!!!!!!!!!!!!

(def ^{:arglists '([request respond raise])} routes
  "Ring routes for API endpoints."
  ;; EE routes defined in [[metabase-enterprise.api.routes/routes]] always get the first chance to handle a request, if
  ;; they exist. If they don't exist, this handler returns `nil` which means we will try the next handler.
  (handlers/routes
   (if (and config/ee-available? (not *compile-files*))
     (requiring-resolve 'metabase-enterprise.api.routes/routes)
     pass-thru-handler)
   (handlers/route-map-handler route-map)
   not-found-handler))<|MERGE_RESOLUTION|>--- conflicted
+++ resolved
@@ -119,17 +119,8 @@
 (defn- +message-only-exceptions [handler] (routes.common/+message-only-exceptions (->handler handler)))
 (defn- +public-exceptions       [handler] (routes.common/+public-exceptions       (->handler handler)))
 
-<<<<<<< HEAD
-(def ^:private ^{:arglists '([request respond raise])} pulse-routes
-  (handlers/routes
-   (handlers/route-map-handler
-    {"/unsubscribe" 'metabase.api.pulse.unsubscribe})
-   (+auth metabase.api.pulse/routes)))
-
 (declare routes)
 
-=======
->>>>>>> 92ad76a0
 ;;; !!!!!!!!!!!!!!!!!!!!!!!!!!!!!!!!!!!!!!!!!!!!!!!!!!!!!!!!!!!!!!!!!!!!!!!!!!!!!!!!!!!!!!!!!!!!!!!!!!!!
 ;;; !!                                                                                                !!
 ;;; !!                  DO NOT ADD `metabase.api.*` NAMESPACES THAT CONTAIN ENDPOINTS                 !!
