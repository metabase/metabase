(ns metabase.api.search-test
  (:require
   [clojure.set :as set]
   [clojure.string :as str]
   [clojure.test :refer :all]
   [java-time.api :as t]
   [metabase.analytics.snowplow-test :as snowplow-test]
   [metabase.api.search :as api.search]
   [metabase.legacy-mbql.normalize :as mbql.normalize]
   [metabase.models
    :refer [Action Card CardBookmark Collection Dashboard DashboardBookmark
            DashboardCard Database PermissionsGroup PermissionsGroupMembership
            Pulse PulseCard QueryAction Segment Table]]
   [metabase.models.collection :as collection]
   [metabase.models.data-permissions :as data-perms]
   [metabase.models.database :as database]
   [metabase.models.model-index :as model-index]
   [metabase.models.moderation-review :as moderation-review]
   [metabase.models.permissions :as perms]
   [metabase.models.permissions-group :as perms-group]
   [metabase.models.revision :as revision]
   [metabase.public-settings.premium-features :as premium-features]
   [metabase.search.config :as search.config]
   [metabase.search.scoring :as scoring]
   [metabase.test :as mt]
   [metabase.util :as u]
   [toucan2.core :as t2]
   [toucan2.tools.with-temp :as t2.with-temp]))

(defn- ordered-subset?
  "Test if all the elements in `xs` appear in the same order in `ys`. Search results in this test suite can be polluted
  by local data, so this is a way to ignore extraneous results."
  [[x & rest-x :as xs] [y & rest-y :as ys]]
  (or (zero? (count xs))
      (if (> (count xs) (count ys))
        false
        (if (= x y)
          (recur rest-x rest-y)
          (recur xs rest-y)))))

(def ^:private default-collection {:id false :name nil :authority_level nil :type nil})

(def ^:private default-search-row
  {:archived                   false
   :effective_location         nil
   :location                   nil
   :bookmark                   nil
   :collection                 default-collection
   :collection_authority_level nil
   :collection_position        nil
   :context                    nil
   :created_at                 true
   :creator_common_name        nil
   :creator_id                 false
   :dashboardcard_count        nil
   :database_id                false
   :database_name              nil
   :dataset_query              nil
   :description                nil
   :display                    nil
   :id                         true
   :initial_sync_status        nil
   :model_id                   false
   :model_name                 nil
   :moderated_status           nil
   :last_editor_common_name    nil
   :last_editor_id             false
   :last_edited_at             false
   :pk_ref                     nil
   :model_index_id             false ;; columns ending in _id get booleaned
   :table_description          nil
   :table_id                   false
   :table_name                 nil
   :table_schema               nil
   :updated_at                 true})

(defn- table-search-results
  "Segments come back with information about their Tables as of 0.33.0. The `model-defaults` for Segment
  put them in the `:checkins` Table."
  []
  (merge
   {:table_id true, :database_id true}
   (t2/select-one [Table [:name :table_name] [:schema :table_schema] [:description :table_description]]
                  :id (mt/id :checkins))))

(defn- sorted-results [results]
  (->> results
       (sort-by (juxt (comp (var-get #'scoring/model->sort-position) :model)))
       reverse))

(defn- make-result
  [name & kvs]
  (apply assoc default-search-row :name name kvs))

(defn- query-action
  [action-id]
  {:action_id     action-id
   :database_id   (u/the-id (mt/db))
   :dataset_query (mt/query venues)})

(def ^:private test-collection (make-result "collection test collection"
                                            :bookmark false
                                            :model "collection"
                                            ;; TODO the default-collection data for this doesn't make sense:
                                            :collection (assoc default-collection :id true :name true)
                                            :effective_location "/"
                                            :location "/"
                                            :updated_at false
                                            :can_write true))

(def ^:private action-model-params {:name "ActionModel", :type :model})

(defn- default-search-results []
  (sorted-results
   [(make-result "dashboard test dashboard", :model "dashboard", :bookmark false :creator_id true :creator_common_name "Rasta Toucan" :can_write true)
    test-collection
    (make-result "card test card", :model "card", :bookmark false, :dashboardcard_count 0 :creator_id true :creator_common_name "Rasta Toucan" :dataset_query nil :display "table" :can_write true)
    (make-result "dataset test dataset", :model "dataset", :bookmark false, :dashboardcard_count 0 :creator_id true :creator_common_name "Rasta Toucan" :dataset_query nil :display "table" :can_write true)
    (make-result "action test action", :model "action", :model_name (:name action-model-params), :model_id true,
                 :database_id true :creator_id true :creator_common_name "Rasta Toucan" :dataset_query (update (mt/query venues) :type name))
    (make-result "metric test metric", :model "metric", :bookmark false, :dashboardcard_count 0 :creator_id true :creator_common_name "Rasta Toucan" :dataset_query nil :display "table" :can_write true)
    (merge
     (make-result "segment test segment", :model "segment", :description "Lookin' for a blueberry" :creator_id true :creator_common_name "Rasta Toucan")
     (table-search-results))]))

(defn- default-segment-results []
  (filter #(contains? #{"segment"} (:model %)) (default-search-results)))

(defn- default-archived-results []
  (for [result (default-search-results)
        :when (false? (:archived result))]
    (cond-> result
      true (assoc :archived true)
      (= (:model result) "collection") (assoc :location (collection/trash-path)
                                              :effective_location (collection/trash-path)))))

(defn- on-search-types [model-set f coll]
  (for [search-item coll]
    (if (contains? model-set (:model search-item))
      (f search-item)
      search-item)))

(defn- default-results-with-collection []
  (on-search-types #{"dashboard" "pulse" "card" "dataset" "metric" "action"}
                   #(assoc % :collection {:id true,
                                          :name (if (= (:model %) "action") nil true)
                                          :authority_level nil
                                          :type nil})
                   (default-search-results)))

(defn- do-with-search-items [search-string in-root-collection? f]
  (let [data-map      (fn [instance-name]
                        {:name (format instance-name search-string)})
        coll-data-map (fn [instance-name collection]
                        (merge (data-map instance-name)
                               (when-not in-root-collection?
                                 {:collection_id (u/the-id collection)})))]
    (mt/with-temp [Collection  coll           (data-map "collection %s collection")
                   Card        action-model   (if in-root-collection?
                                                action-model-params
                                                (assoc action-model-params :collection_id (u/the-id coll)))
                   Action      {action-id :id
                                :as action}   (merge (data-map "action %s action")
                                                     {:type :query, :model_id (u/the-id action-model)})
                   Database    {db-id :id
                                :as db}       (data-map "database %s database")
                   Table       table          (merge (data-map "database %s database")
                                                     {:db_id db-id})

                   QueryAction _qa (query-action action-id)
                   Card        card           (coll-data-map "card %s card" coll)
                   Card        dataset        (assoc (coll-data-map "dataset %s dataset" coll)
                                                     :type :model)
                   Dashboard   dashboard      (coll-data-map "dashboard %s dashboard" coll)
                   Card        metric         (assoc (coll-data-map "metric %s metric" coll)
                                                     :type :metric)
                   Segment     segment        (data-map "segment %s segment")]
      (f {:action     action
          :collection coll
          :card       card
          :database   db
          :dataset    dataset
          :dashboard  dashboard
          :metric     metric
          :table      table
          :segment    segment}))))

(defmacro ^:private with-search-items-in-root-collection [search-string & body]
  `(do-with-search-items ~search-string true (fn [~'_] ~@body)))

(defmacro ^:private with-search-items-in-collection [created-items-sym search-string & body]
  `(do-with-search-items ~search-string false (fn [~created-items-sym] ~@body)))

(def ^:private ^:dynamic *search-request-results-database-id*
  "Filter out all results from `search-request` that don't have this Database ID. Default: the default H2 `test-data`
  Database. Other results are filtered out so these tests can be ran from the REPL without the presence of other
  Databases causing the tests to fail."
  mt/id)

(def ^:private remove-databases
  "Remove DBs from the results, which is useful since test databases unrelated to this suite can pollute the results"
  (partial remove #(= (:model %) "database")))

(defn- process-raw-data [raw-data keep-database-id]
  (for [result raw-data
        ;; filter out any results not from the usual test data DB (e.g. results from other drivers)
        :when  (contains? #{keep-database-id nil} (:database_id result))]
    (-> result
        mt/boolean-ids-and-timestamps
        (update-in [:collection :name] #(some-> % string?))
        ;; `:scores` is just used for debugging and would be a pain to match against.
        (dissoc :scores))))

(defn- make-search-request [user-kwd params]
  (apply mt/user-http-request user-kwd :get 200 "search" params))

(defn- search-request-data-with [xf user-kwd & params]
  (let [raw-results-data (:data (make-search-request user-kwd params))
        keep-database-id (if (fn? *search-request-results-database-id*)
                           (*search-request-results-database-id*)
                           *search-request-results-database-id*)]
    (if (:error raw-results-data)
      raw-results-data
      (vec (xf (process-raw-data raw-results-data keep-database-id))))))

(defn- search-request-with [xf user-kwd & params]
  (let [raw-results      (make-search-request user-kwd params)
        keep-database-id (if (fn? *search-request-results-database-id*)
                           (*search-request-results-database-id*)
                           *search-request-results-database-id*)]
    (if (:error (:data raw-results))
      raw-results
      (update raw-results :data
              (fn [raw-data]
                (vec (xf (process-raw-data raw-data keep-database-id))))))))

(defn- search-request
  [& args]
  (apply search-request-with (comp sorted-results remove-databases) args))

(defn- search-request-data
  "Gets just the data elements of the search"
  [& args]
  (apply search-request-data-with (comp sorted-results remove-databases) args))

(defn- unsorted-search-request-data
  [& args]
  (apply search-request-data-with identity args))

(deftest order-clause-test
  (testing "it includes all columns and normalizes the query"
    (is (= [[:case
             [:like [:lower :model]             "%foo%"] [:inline 0]
             [:like [:lower :name]              "%foo%"] [:inline 0]
             [:like [:lower :display_name]      "%foo%"] [:inline 0]
             [:like [:lower :description]       "%foo%"] [:inline 0]
             [:like [:lower :collection_name]   "%foo%"] [:inline 0]
             [:like [:lower :collection_type]   "%foo%"] [:inline 0]
             [:like [:lower :display]           "%foo%"] [:inline 0]
             [:like [:lower :table_schema]      "%foo%"] [:inline 0]
             [:like [:lower :table_name]        "%foo%"] [:inline 0]
             [:like [:lower :table_description] "%foo%"] [:inline 0]
             [:like [:lower :database_name]     "%foo%"] [:inline 0]
             [:like [:lower :model_name]        "%foo%"] [:inline 0]
             [:like [:lower :dataset_query]     "%foo%"] [:inline 0]
             :else [:inline 1]]]
           (api.search/order-clause "Foo")))))

(deftest basic-test
  (testing "Basic search, should find 1 of each entity type, all items in the root collection"
    (with-search-items-in-root-collection "test"
      (is (= (default-search-results)
             (search-request-data :crowberto :q "test")))))
  (testing "Basic search should only return substring matches"
    (with-search-items-in-root-collection "test"
      (with-search-items-in-root-collection "something different"
        (is (= (default-search-results)
               (search-request-data :crowberto :q "test"))))))
  (testing "It prioritizes exact matches"
    (with-search-items-in-root-collection "test"
      (with-redefs [search.config/*db-max-results* 1]
        (is (= [test-collection]
               (search-request-data :crowberto :q "test collection"))))))
  (testing "It limits matches properly"
    (with-search-items-in-root-collection "test"
      (is (>= 2 (count (search-request-data :crowberto :q "test" :limit "2" :offset "0"))))))
  (testing "It offsets matches properly"
    (with-search-items-in-root-collection "test"
      (is (<= 4 (count (search-request-data :crowberto :q "test" :limit "100" :offset "2"))))))
  (testing "It offsets without limit properly"
    (with-search-items-in-root-collection "test"
      (is (<= 5 (count (search-request-data :crowberto :q "test" :offset "2"))))))
  (testing "It limits without offset properly"
    (with-search-items-in-root-collection "test"
      (is (>= 2 (count (search-request-data :crowberto :q "test" :limit "2"))))))
  (testing "It subsets matches for model"
    (with-search-items-in-root-collection "test"
      (is (= 0 (count (search-request-data :crowberto :q "test" :models "database"))))
      (is (= 1 (count (search-request-data :crowberto :q "test" :models "database" :models "card"))))))
  (testing "It distinguishes datasets from cards"
    (with-search-items-in-root-collection "test"
      (let [results (search-request-data :crowberto :q "test" :models "dataset")]
        (is (= 1 (count results)))
        (is (= "dataset" (-> results first :model))))
      (let [results (search-request-data :crowberto :q "test" :models "card")]
        (is (= 1 (count results)))
        (is (= "card" (-> results first :model))))))
  (testing "It returns limit and offset params in return result"
    (with-search-items-in-root-collection "test"
      (is (= 2 (:limit (search-request :crowberto :q "test" :limit "2" :offset "3"))))
      (is (= 3 (:offset (search-request :crowberto :q "test" :limit "2" :offset "3")))))))

(deftest archived-models-test
  (testing "It returns some stuff when you get results"
    (with-search-items-in-root-collection "test"
      ;; sometimes there is a "table" in these responses. might be do to garbage in CI
      (is (set/subset? #{"dashboard" "dataset" "segment" "collection" "database" "metric" "card"}
                       (-> (mt/user-http-request :crowberto :get 200 "search?q=test")
                           :available_models
                           set)))))
  (testing "It returns nothing if there are no results"
    (with-search-items-in-root-collection "test"
      (is (= [] (:available_models (mt/user-http-request :crowberto :get 200 "search?q=noresults")))))))

(deftest query-model-set-test
  (let [search-term "query-model-set"]
    (with-search-items-in-root-collection search-term
      (testing "should returns a list of models that search result will return"
        (is (= #{"dashboard" "table" "dataset" "segment" "collection" "database" "action" "metric" "card"}
               (set (mt/user-http-request :crowberto :get 200 "search/models" :q search-term)))))
      (testing "return a subset of model for created-by filter"
        (is (= #{"dashboard" "dataset" "card" "metric" "action"}
               (set (mt/user-http-request :crowberto :get 200 "search/models"
                                          :q search-term
                                          :created_by (mt/user->id :rasta))))))
      (testing "return a subset of model for verified filter"
        (t2.with-temp/with-temp
          [:model/Card       {v-card-id :id}   {:name (format "%s Verified Card" search-term)}
           :model/Card       {v-model-id :id}  {:name (format "%s Verified Model" search-term) :type :model}
           :model/Card       {v-metric-id :id} {:name (format "%s Verified Metric" search-term) :type :metric}
           :model/Collection {_v-coll-id :id}  {:name (format "%s Verified Collection" search-term) :authority_level "official"}]
          (testing "when has both :content-verification features"
            (mt/with-premium-features #{:content-verification}
              (mt/with-verified-cards [v-card-id v-model-id v-metric-id]
                (is (= #{"card" "dataset" "metric"}
                       (set (mt/user-http-request :crowberto :get 200 "search/models"
                                                  :q search-term
                                                  :verified true)))))))
          (testing "when has :content-verification feature only"
            (mt/with-premium-features #{:content-verification}
              (mt/with-verified-cards [v-card-id]
                (is (= #{"card"}
                       (set (mt/user-http-request :crowberto :get 200 "search/models"
                                                  :q search-term
                                                  :verified true)))))))))
      (testing "return a subset of model for created_at filter"
        (is (= #{"dashboard" "table" "dataset" "collection" "database" "action" "card" "metric"}
               (set (mt/user-http-request :crowberto :get 200 "search/models"
                                          :q search-term
                                          :created_at "today")))))

      (testing "return a subset of model for search_native_query filter"
        (is (= #{"dataset" "action" "card" "metric"}
               (set (mt/user-http-request :crowberto :get 200 "search/models"
                                          :q search-term
                                          :search_native_query true))))))))

(def ^:private dashboard-count-results
  (letfn [(make-card [dashboard-count]
            (make-result (str "dashboard-count " dashboard-count) :dashboardcard_count dashboard-count,
                         :model "card", :bookmark false :creator_id true :creator_common_name "Rasta Toucan"
                         :dataset_query nil :display "table" :can_write true))]
    (set [(make-card 5)
          (make-card 3)
          (make-card 0)])))

(deftest dashboard-count-test
  (testing "It sorts by dashboard count"
    (mt/with-temp [Card          {card-id-3 :id} {:name "dashboard-count 3"}
                   Card          {card-id-5 :id} {:name "dashboard-count 5"}
                   Card          _               {:name "dashboard-count 0"}
                   Dashboard     {dash-id :id}   {}
                   DashboardCard _               {:card_id card-id-3 :dashboard_id dash-id}
                   DashboardCard _               {:card_id card-id-3 :dashboard_id dash-id}
                   DashboardCard _               {:card_id card-id-3 :dashboard_id dash-id}
                   DashboardCard _               {:card_id card-id-5 :dashboard_id dash-id}
                   DashboardCard _               {:card_id card-id-5 :dashboard_id dash-id}
                   DashboardCard _               {:card_id card-id-5 :dashboard_id dash-id}
                   DashboardCard _               {:card_id card-id-5 :dashboard_id dash-id}
                   DashboardCard _               {:card_id card-id-5 :dashboard_id dash-id}]
      (is (=? (sort-by :dashboardcard_count dashboard-count-results)
              (sort-by :dashboardcard_count (unsorted-search-request-data :rasta :q "dashboard-count")))))))

(deftest moderated-status-test
  (let [search-term "moderated-status-test"]
    (mt/with-temp [:model/Card {card-id :id} {:name "moderated-status-test"}]
      ;; an item could have multiple moderation-review, and it's current status is defined as
      ;; moderation-review.most_recent, so we creates multiple moderation review here to make sure
      ;; test result return the most recent status and don't duplicate the result
      (doseq [status ["verified" nil "verified"]]
        (moderation-review/create-review! {:moderated_item_id   card-id
                                           :moderated_item_type "card"
                                           :moderator_id        (mt/user->id :crowberto)
                                           :status              status}))
      (is (=? [{:id               card-id
                :model            "card"
                :moderated_status "verified"}]
              (:data (mt/user-http-request :crowberto :get 200 "search" :q search-term)))))))

(deftest archived-permissions-test
  (testing "Users without perms for a collection can't see search results that were trashed from that collection"
    (let [search-name (random-uuid)
          named       #(str search-name "-" %)]
      (mt/with-temp [:model/Collection {parent-id :id} {}
                     :model/Dashboard {dash :id} {:collection_id parent-id :name (named "dashboard")}
                     :model/Card {card :id} {:collection_id parent-id :name (named "card")}
                     :model/Card {model :id} {:collection_id parent-id :type :model :name (named "model")}]
        (mt/with-full-data-perms-for-all-users!
          (perms/revoke-collection-permissions! (perms-group/all-users) parent-id)
          (testing "sanity check: before archiving, we can't see these items"
            (is (= [] (:data (mt/user-http-request :rasta :get 200 "/search"
                                                   :archived true :q search-name)))))
          (mt/user-http-request :crowberto :put 200 (str "dashboard/" (u/the-id dash)) {:archived true})
          (mt/user-http-request :crowberto :put 200 (str "card/" (u/the-id card)) {:archived true})
          (mt/user-http-request :crowberto :put 200 (str "card/" (u/the-id model)) {:archived true})
          (testing "after archiving, we still can't see these items"
            (is (= [] (:data (mt/user-http-request :rasta :get 200 "/search"
                                                   :archived true :q search-name)))))
          (testing "an admin can see the items"
            (is (= #{dash card model}
                   (set (map :id (:data (mt/user-http-request :crowberto :get 200 "/search"
                                                              :archived true :q search-name)))))))
          (testing "the collection ID is correct - the Trash ID"
            (is (= #{(collection/trash-collection-id)}
                   (set (map (comp :id :collection) (:data (mt/user-http-request :crowberto :get 200 "/search"
                                                                                 :archived true :q search-name)))))))
          (testing "if we are granted permissions on the original collection, we can see the trashed items"
            (perms/grant-collection-readwrite-permissions! (perms-group/all-users) parent-id)
            (is (= #{dash card model}
                   (set (map :id (:data (mt/user-http-request :rasta :get 200 "/search"
                                                              :archived true :q search-name))))))))))))

(deftest permissions-test
  (testing (str "Ensure that users without perms for the root collection don't get results NOTE: Segments "
                "don't have collections, so they'll be returned")
    (mt/with-non-admin-groups-no-root-collection-perms
      (with-search-items-in-root-collection "test"
        (mt/with-full-data-perms-for-all-users!
          (is (= (default-segment-results)
                 (search-request-data :rasta :q "test")))))))

  (testing "Users that have root collection permissions should get root collection search results"
    (mt/with-non-admin-groups-no-root-collection-perms
      (with-search-items-in-root-collection "test"
        (mt/with-full-data-perms-for-all-users!
          (mt/with-temp [PermissionsGroup           group {}
                         PermissionsGroupMembership _ {:user_id (mt/user->id :rasta), :group_id (u/the-id group)}]
            (perms/grant-permissions! group (perms/collection-read-path {:metabase.models.collection.root/is-root? true}))
            (is (ordered-subset? (->> (default-search-results)
                                      (remove (comp #{"collection"} :model))
                                      (map #(cond-> %
                                              (contains? #{"dashboard" "card" "dataset" "metric"} (:model %))
                                              (assoc :can_write false))))
                                 (search-request-data :rasta :q "test"))))))))

  (testing "Users without root collection permissions should still see other collections they have access to"
    (mt/with-non-admin-groups-no-root-collection-perms
      (with-search-items-in-collection {:keys [collection]} "test"
        (with-search-items-in-root-collection "test2"
          (mt/with-temp [PermissionsGroup           group {}
                         PermissionsGroupMembership _ {:user_id (mt/user->id :rasta), :group_id (u/the-id group)}]
            (mt/with-full-data-perms-for-all-users!
              (perms/grant-collection-read-permissions! group (u/the-id collection))
              (is (=? (->> (default-results-with-collection)
                          (map #(cond-> %
                                  (contains? #{"collection" "dashboard" "card" "dataset" "metric"} (:model %))
                                  (assoc :can_write false)))
                          (concat (map #(merge default-search-row % (table-search-results))
                                       [{:name "segment test2 segment", :description "Lookin' for a blueberry",
                                         :model "segment" :creator_id true :creator_common_name "Rasta Toucan"}]))
                          ;; This reverse is hokey; it's because the test2 results happen to come first in the API response
                          reverse
                          sorted-results)
                     (search-request-data :rasta :q "test")))))))))

  (testing (str "Users with root collection permissions should be able to search root collection data long with "
                "collections they have access to")
    (mt/with-non-admin-groups-no-root-collection-perms
      (with-search-items-in-collection {:keys [collection]} "test"
        (with-search-items-in-root-collection "test2"
          (mt/with-temp [PermissionsGroup           group {}
                         PermissionsGroupMembership _ {:user_id (mt/user->id :rasta) :group_id (u/the-id group)}]
            (mt/with-full-data-perms-for-all-users!
              (perms/grant-permissions! group (perms/collection-read-path {:metabase.models.collection.root/is-root? true}))
              (perms/grant-collection-read-permissions! group collection)
              (is (ordered-subset? (->> (default-results-with-collection)
                                        (concat (->> (default-search-results)
                                                     (remove #(= "collection" (:model %)))
                                                     (map #(update % :name str/replace "test" "test2"))))
                                        (map #(cond-> %
                                                (contains? #{"collection" "dashboard" "card" "dataset" "metric"} (:model %))
                                                (assoc :can_write false)))
                                        reverse
                                        sorted-results)
                                   (search-request-data :rasta :q "test")))))))))

  (testing "Users with access to multiple collections should see results from all collections they have access to"
    (with-search-items-in-collection {coll-1 :collection} "test"
      (with-search-items-in-collection {coll-2 :collection} "test2"
        (mt/with-temp [PermissionsGroup           group {}
                       PermissionsGroupMembership _ {:user_id (mt/user->id :rasta) :group_id (u/the-id group)}]
          (mt/with-full-data-perms-for-all-users!
            (perms/grant-collection-read-permissions! group (u/the-id coll-1))
            (perms/grant-collection-read-permissions! group (u/the-id coll-2))
            (is (ordered-subset? (sorted-results
                                  (reverse
                                   (into
                                    (default-results-with-collection)
                                    (map (fn [row] (update row :name #(str/replace % "test" "test2")))
                                         (default-results-with-collection)))))
                                 (search-request-data :rasta :q "test"))))))))

  (testing "User should only see results in the collection they have access to"
    (mt/with-non-admin-groups-no-root-collection-perms
      (with-search-items-in-collection {coll-1 :collection} "test"
        (with-search-items-in-collection _ "test2"
          (mt/with-full-data-perms-for-all-users!
            (mt/with-temp [PermissionsGroup           group {}
                           PermissionsGroupMembership _ {:user_id (mt/user->id :rasta) :group_id (u/the-id group)}]
              (perms/grant-collection-read-permissions! group (u/the-id coll-1))
              (is (= (->> (default-results-with-collection)
                          (concat (map #(merge default-search-row % (table-search-results))
                                       [{:name "segment test2 segment" :description "Lookin' for a blueberry" :model "segment"
                                         :creator_id true :creator_common_name "Rasta Toucan"}]))
                          (map #(cond-> %
                                  (contains? #{"collection" "dashboard" "card" "dataset" "metric"} (:model %))
                                  (assoc :can_write false)))
                          reverse
                          sorted-results)
                     (search-request-data :rasta :q "test")))))))))

  (testing "Segments on tables for which the user does not have access to should not show up in results"
    (mt/with-temp [Database {db-id :id} {}
                   Table    {table-id :id} {:db_id  db-id
                                            :schema nil}
                   Segment  _ {:table_id table-id
                               :name     "test segment"}]
      (mt/with-no-data-perms-for-all-users!
        (is (= []
               (search-request-data :rasta :q "test"))))))

  (testing "Databases for which the user does not have access to should not show up in results"
    (mt/with-temp [Database _db-1  {:name "db-1"}
                   Database _db-2 {:name "db-2"}]
      (is (set/subset? #{"db-2" "db-1"}
                       (->> (search-request-data-with sorted-results :rasta :q "db")
                            (map :name)
                            set)))
      (mt/with-no-data-perms-for-all-users!
        (is (nil? ((->> (search-request-data-with sorted-results :rasta :q "db")
                        (map :name)
                        set)
                   "db-1")))))))

(deftest bookmarks-test
  (testing "Bookmarks are per user, so other user's bookmarks don't cause search results to be altered"
    (with-search-items-in-collection {:keys [card dashboard]} "test"
      (mt/with-temp [CardBookmark      _ {:card_id (u/the-id card)
                                          :user_id (mt/user->id :rasta)}
                     DashboardBookmark _ {:dashboard_id (u/the-id dashboard)
                                          :user_id      (mt/user->id :rasta)}]
        (is (= (default-results-with-collection)
               (search-request-data :crowberto :q "test"))))))

  (testing "Basic search, should find 1 of each entity type and include bookmarks when available"
    (with-search-items-in-collection {:keys [card dashboard]} "test"
      (mt/with-temp [CardBookmark      _ {:card_id (u/the-id card)
                                          :user_id (mt/user->id :crowberto)}
                     DashboardBookmark _ {:dashboard_id (u/the-id dashboard)
                                          :user_id      (mt/user->id :crowberto)}]
        (is (= (on-search-types #{"dashboard" "card"}
                                #(assoc % :bookmark true)
                                (default-results-with-collection))
               (search-request-data :crowberto :q "test")))))))

(defn- archived [m]
  (assoc m :archived true))

(deftest database-test
  (testing "Should search database names and descriptions"
    (mt/with-temp [Database       _ {:name "aviaries"}
                   Database       _ {:name "user_favorite_places" :description "Join table between users and their favorite places, which could include aviaries"}
                   Database       _ {:name "users" :description "As it sounds"}]
      (letfn [(result [db]
                (merge {:name nil
                        :model "database"
                        :description nil}
                       db))]
        (is (= (sorted-results
                (map result [{:name "aviaries"}
                             {:name "user_favorite_places"
                              :description "Join table between users and their favorite places, which could include aviaries"}]))
               (map #(select-keys % [:name :model :description])
                    (search-request-data-with sorted-results :crowberto :q "aviaries"))))))))

(deftest indexed-entity-test
  (testing "Should search indexed entities"
    (mt/dataset airports
      (let [query (mt/mbql-query municipality)]
        (mt/with-temp [Card model {:type          :model
                                   :dataset_query query}]
          (let [model-index (model-index/create
                             (mt/$ids {:model-id   (:id model)
                                       :pk-ref     $municipality.id
                                       :value-ref  $municipality.name
                                       :creator-id (mt/user->id :rasta)}))
                relevant    (comp (filter (comp #{(:id model)} :model_id))
                                  (filter (comp #{"indexed-entity"} :model)))
                search!     (fn [search-term]
                              (:data (make-search-request :crowberto [:q search-term])))]
            (model-index/add-values! model-index)

            (is (= #{"Dallas-Fort Worth" "Fort Lauderdale" "Fort Myers"
                     "Fort Worth" "Fort Smith" "Fort Wayne"}
                   (into #{} (comp relevant (map :name)) (search! "fort"))))

            (let [normalize (fn [x] (-> x (update :pk_ref mbql.normalize/normalize)))]
              (is (=? {"Rome"   {:pk_ref         (mt/$ids $municipality.id)
                                 :name           "Rome"
                                 :model_id       (:id model)
                                 :model_name     (:name model)
                                 :model_index_id (mt/malli=? :int)}
                       "Tromsø" {:pk_ref         (mt/$ids $municipality.id)
                                 :name           "Tromsø"
                                 :model_id       (:id model)
                                 :model_name     (:name model)
                                 :model_index_id (mt/malli=? :int)}}
                      (into {} (comp relevant (map (juxt :name normalize)))
                            (search! "rom")))))))))))

(deftest indexed-entity-perms-test
  (mt/dataset airports
    (let [query (mt/mbql-query municipality)]
      (mt/with-temp [Collection collection           {:name     "test"
                                                      :location "/"}
                     Card       root-model           {:type         :model
                                                      :dataset_query query
                                                      :collection_id nil}
                     Card       sub-collection-model {:type          :model
                                                      :dataset_query query
                                                      :collection_id (u/id collection)}]
        (let [model-index-1 (model-index/create
                             (mt/$ids {:model-id   (:id root-model)
                                       :pk-ref     $municipality.id
                                       :value-ref  $municipality.name
                                       :creator-id (mt/user->id :rasta)}))
              model-index-2 (model-index/create
                             (mt/$ids {:model-id   (:id sub-collection-model)
                                       :pk-ref     $municipality.id
                                       :value-ref  $municipality.name
                                       :creator-id (mt/user->id :rasta)}))
              relevant-1    (comp (filter (comp #{(:id root-model)} :model_id))
                                  (filter (comp #{"indexed-entity"} :model)))
              relevant-2    (comp (filter (comp #{(:id sub-collection-model)} :model_id))
                                  (filter (comp #{"indexed-entity"} :model)))
              search!       (fn search!
                              ([search-term] (search! search-term :crowberto))
                              ([search-term user] (:data (make-search-request user [:q search-term]))))
              normalize     (fn [x] (-> x (update :pk_ref mbql.normalize/normalize)))]
          (model-index/add-values! model-index-1)
          (model-index/add-values! model-index-2)

          (testing "Indexed entities returned if a non-admin user has full data perms and collection access"
            (mt/with-all-users-data-perms-graph! {(mt/id) {:view-data :unrestricted
                                                           :create-queries :query-builder-and-native}}
              (is (=? {"Rome"   {:pk_ref         (mt/$ids $municipality.id)
                                 :name           "Rome"
                                 :model_id       (:id root-model)
                                 :model_name     (:name root-model)
                                 :model_index_id (mt/malli=? :int)}
                       "Tromsø" {:pk_ref         (mt/$ids $municipality.id)
                                 :name           "Tromsø"
                                 :model_id       (:id root-model)
                                 :model_name     (:name root-model)
                                 :model_index_id (mt/malli=? :int)}}
                      (into {} (comp relevant-1 (map (juxt :name normalize)))
                            (search! "rom" :rasta))))))

          (testing "Indexed entities are not returned if a user doesn't have full data perms for the DB"
            (mt/with-all-users-data-perms-graph! {(mt/id) {:view-data :unrestricted
                                                           :create-queries :no}}
              (is (= #{}
                     (into #{} (comp relevant-1 (map (juxt :name normalize)))
                           (search! "rom" :rasta)))))

            (mt/with-all-users-data-perms-graph! {(mt/id) {:view-data :unrestricted
                                                           :create-queries :query-builder}}
              (is (= #{}
                     (into #{} (comp relevant-1 (map (juxt :name normalize)))
                           (search! "rom" :rasta)))))

            (let [[id-1 id-2 id-3 id-4] (map u/the-id (database/tables (mt/db)))]
              (mt/with-all-users-data-perms-graph! {(mt/id) {:view-data :unrestricted
                                                             :create-queries {"PUBLIC" {id-1 :query-builder
                                                                                        id-2 :query-builder
                                                                                        id-3 :query-builder
                                                                                        id-4 :no}}}}
                (is (= #{}
                       (into #{} (comp relevant-1 (map (juxt :name normalize)))
                             (search! "rom" :rasta))))))

            (mt/with-additional-premium-features #{:advanced-permissions}
              (mt/with-all-users-data-perms-graph! {(mt/id) {:view-data :blocked
                                                             :create-queries :no}}
                (is (= #{}
                       (into #{} (comp relevant-1 (map (juxt :name normalize)))
                             (search! "rom" :rasta)))))))

          (testing "Indexed entities are not returned if a user doesn't have root collection access"
            (mt/with-non-admin-groups-no-root-collection-perms
              (is (= #{}
                     (into #{} (comp relevant-1 (map (juxt :name normalize)))
                           (search! "rom" :rasta)))))

            (mt/with-non-admin-groups-no-collection-perms collection
              (is (= #{}
                     (into #{} (comp relevant-2 (map (juxt :name normalize)))
                           (search! "rom" :rasta))))))

          (testing "Sandboxed users do not see indexed entities in search"
            (with-redefs [premium-features/sandboxed-or-impersonated-user? (constantly true)]
              (is (= #{}
                     (into #{} (comp relevant-1 (map :name)) (search! "fort")))))))))))

(defn- archived-collection [m]
  (assoc m
         :archived true
         :trashed_from_location "/"
         :location (collection/trash-path)))

(defn- archived-with-trashed-from-id [m]
  (assoc m
         :archived true
         :trashed_from_collection_id (:collection_id m)
         :collection_id (collection/trash-collection-id)))

(deftest archived-results-test
  (testing "Should return unarchived results by default"
    (with-search-items-in-root-collection "test"
      (mt/with-temp [Card        action-model {:type :model}
                     Action      {action-id :id} (archived {:name     "action test action 2"
                                                            :type     :query
                                                            :model_id (u/the-id action-model)})
                     QueryAction _ (query-action action-id)
                     Card        _ (archived {:name "card test card 2"})
                     Card        _ (archived {:name "dataset test dataset" :type :model})
                     Dashboard   _ (archived {:name "dashboard test dashboard 2"})
<<<<<<< HEAD
                     Collection  _ (archived {:name "collection test collection 2"})
                     Card        _ (archived {:name "metric test metric 2" :type :metric})
=======
                     Collection  _ (archived-collection {:name "collection test collection 2"})
                     LegacyMetric      _ (archived {:name     "metric test metric 2"
                                                    :table_id (mt/id :checkins)})
>>>>>>> 147b9f7d
                     Segment     _ (archived {:name "segment test segment 2"})]
        (is (= (default-search-results)
               (search-request-data :crowberto :q "test"))))))

  (testing "Should return archived results when specified"
    (with-search-items-in-root-collection "test2"
      (mt/with-temp [Card        action-model action-model-params
                     Action      {action-id :id} (archived {:name     "action test action"
                                                            :type     :query
                                                            :model_id (u/the-id action-model)})
                     QueryAction _ (query-action action-id)
                     Action      _ (archived {:name     "action that will not appear in results"
                                              :type     :query
                                              :model_id (u/the-id action-model)})
                     Card        _ (archived {:name "card test card"})
                     Card        _ (archived {:name "card that will not appear in results"})
                     Card        _ (archived {:name "dataset test dataset" :type :model})
                     Dashboard   _ (archived {:name "dashboard test dashboard"})
<<<<<<< HEAD
                     Collection  _ (archived {:name "collection test collection"})
                     Card        _ (archived {:name "metric test metric" :type :metric})
=======
                     Collection  _ (archived-collection {:name "collection test collection"})
                     LegacyMetric      _ (archived {:name     "metric test metric"
                                                    :table_id (mt/id :checkins)})
>>>>>>> 147b9f7d
                     Segment     _ (archived {:name "segment test segment"})]
        (is (= (default-archived-results)
               (search-request-data :crowberto :q "test", :archived "true"))))))

  (testing "Should return archived results when specified without a search query"
    (with-search-items-in-root-collection "test2"
      (mt/with-temp [Card        action-model action-model-params
                     Action      {action-id :id} (archived {:name     "action test action"
                                                            :type     :query
                                                            :model_id (u/the-id action-model)})
                     QueryAction _ (query-action action-id)
                     Card        _ (archived {:name "card test card"})
                     Card        _ (archived {:name "dataset test dataset" :type :model})
                     Dashboard   _ (archived {:name "dashboard test dashboard"})
<<<<<<< HEAD
                     Collection  _ (archived {:name "collection test collection"})
                     Card        _ (archived {:name "metric test metric" :type :metric})
=======
                     Collection  _ (archived-collection {:name "collection test collection"})
                     LegacyMetric      _ (archived {:name     "metric test metric"
                                                    :table_id (mt/id :checkins)})
>>>>>>> 147b9f7d
                     Segment     _ (archived {:name "segment test segment"})]
        (is (ordered-subset? (default-archived-results)
                             (search-request-data :crowberto :archived "true")))))))

(deftest alerts-test
  (testing "Search should not return alerts"
    (with-search-items-in-root-collection "test"
      (mt/with-temp [Pulse pulse {:alert_condition  "rows"
                                  :alert_first_only false
                                  :alert_above_goal nil
                                  :name             nil}]
        (is (= []
               (filter (fn [{:keys [model id]}]
                         (and (= id (u/the-id pulse))
                              (= "pulse" model)))
                       (:data (mt/user-http-request :crowberto :get 200 "search")))))))))

(defn- default-table-search-row [table-name]
  (merge
   default-search-row
   {:name                table-name
    :table_name          table-name
    :table_id            true
    :archived            nil
    :model               "table"
    :database_id         true
    :database_name       "test-data"
    :pk_ref              nil
    :initial_sync_status "complete"}))

(defmacro ^:private do-test-users {:style/indent 1} [[user-binding users] & body]
  `(doseq [user# ~users
           :let [~user-binding user#]]
     (testing (format "\nuser = %s" user#)
       ~@body)))

(deftest table-test
  (testing "You should see Tables in the search results!\n"
    (mt/with-temp [Table _ {:name "RoundTable"}]
      (do-test-users [user [:crowberto :rasta]]
                     (is (= [(default-table-search-row "RoundTable")]
                            (search-request-data user :q "RoundTable"))))))
  (testing "You should not see hidden tables"
    (mt/with-temp [Table _normal {:name "Foo Visible"}
                   Table _hidden {:name "Foo Hidden", :visibility_type "hidden"}]
      (do-test-users [user [:crowberto :rasta]]
                     (is (= [(default-table-search-row "Foo Visible")]
                            (search-request-data user :q "Foo"))))))
  (testing "You should be able to search by their display name"
    (let [lancelot "Lancelot's Favorite Furniture"]
      (mt/with-temp [Table _ {:name "RoundTable" :display_name lancelot}]
        (do-test-users [user [:crowberto :rasta]]
                       (is (= [(assoc (default-table-search-row "RoundTable") :name lancelot)]
                              (search-request-data user :q "Lancelot")))))))
  (testing "You should be able to search by their description"
    (let [lancelot "Lancelot's Favorite Furniture"]
      (mt/with-temp [Table _ {:name "RoundTable" :description lancelot}]
        (do-test-users [user [:crowberto :rasta]]
                       (is (= [(assoc (default-table-search-row "RoundTable") :description lancelot :table_description lancelot)]
                              (search-request-data user :q "Lancelot")))))))
  (testing "When searching with ?archived=true, normal Tables should not show up in the results"
    (let [table-name (mt/random-name)]
      (mt/with-temp [Table _ {:name table-name}]
        (do-test-users [user [:crowberto :rasta]]
                       (is (= []
                              (search-request-data user :q table-name :archived true)))))))
  (testing "*archived* tables should not appear in search results"
    (let [table-name (mt/random-name)]
      (mt/with-temp [Table _ {:name table-name, :active false}]
        (do-test-users [user [:crowberto :rasta]]
                       (is (= []
                              (search-request-data user :q table-name)))))))
  (testing "you should not be able to see a Table if the current user doesn't have permissions for that Table"
    (mt/with-temp [Database {db-id :id} {}
                   Table    table {:db_id db-id}]
      (mt/with-no-data-perms-for-all-users!
        (is (= []
               (binding [*search-request-results-database-id* db-id]
                 (search-request-data :rasta :q (:name table)))))))))

(deftest all-users-no-perms-table-test
  (testing (str "If the All Users group doesn't have perms to view a Table, but the current User is in a group that "
                "does have perms, they should still be able to see it (#12332)")
    (mt/with-temp [Database                   {db-id :id} {:name "test-data"}
                   Table                      table {:name "RoundTable" :db_id db-id}
                   PermissionsGroup           {group-id :id} {}
                   PermissionsGroupMembership _ {:group_id group-id :user_id (mt/user->id :rasta)}]
      (mt/with-no-data-perms-for-all-users!
        (data-perms/set-database-permission! group-id db-id :perms/view-data :unrestricted)
        (data-perms/set-table-permission! group-id table :perms/create-queries :query-builder)
        (do-test-users [user [:crowberto :rasta]]
                       (is (= [(default-table-search-row "RoundTable")]
                              (binding [*search-request-results-database-id* db-id]
                                (search-request-data user :q "RoundTable")))))))))

(deftest all-users-no-data-perms-table-test
  (testing "If the All Users group doesn't have perms to view a Table they sholdn't see it (#16855)"
    (mt/with-temp [Database                   {db-id :id} {}
                   Table                      table {:name "RoundTable", :db_id db-id}]
      (mt/with-restored-data-perms-for-group! (:id (perms-group/all-users))
        (data-perms/set-table-permission! (perms-group/all-users) table :perms/create-queries :no)
        (is (= []
               (filter #(= (:name %) "RoundTable")
                       (binding [*search-request-results-database-id* db-id]
                         (search-request-data :rasta :q "RoundTable")))))))))

(deftest collection-namespaces-test
  (testing "Search should only return Collections in the 'default' namespace"
    (mt/with-temp [Collection _c1 {:name "Normal Collection"}
                   Collection _c2 {:name "Coin Collection" :namespace "currency"}]
      (assert (not (t2/exists? Collection :name "Coin Collection", :namespace nil)))
      (is (=? [{:name "Normal Collection"}]
              (->> (search-request-data :crowberto :q "Collection")
                   (filter #(and (= (:model %) "collection")
                                 (#{"Normal Collection" "Coin Collection"} (:name %))))))))))

(deftest no-dashboard-subscription-pulses-test
  (testing "Pulses used for Dashboard subscriptions should not be returned by search results (#14190)"
    (letfn [(search-for-pulses [{pulse-id :id}]
              (->> (:data (mt/user-http-request :crowberto :get "search?q=electro"))
                   (filter #(and (= (:model %) "pulse")
                                 (= (:id %) pulse-id)))
                   first))]
      (t2.with-temp/with-temp [Pulse pulse {:name "Electro-Magnetic Pulse"}]
        (testing "Pulses are not searchable"
          (is (= nil (search-for-pulses pulse))))
        (mt/with-temp [Card      card-1 {}
                       PulseCard _ {:pulse_id (:id pulse), :card_id (:id card-1)}
                       Card      card-2 {}
                       PulseCard _ {:pulse_id (:id pulse), :card_id (:id card-2)}]
          (testing "Create some Pulse Cards: we should not find them."
            (is (= nil (search-for-pulses pulse))))
          (testing "Even as a dashboard subscription, the pulse is not found."
            (mt/with-temp [Dashboard dashboard {}]
              (t2/update! Pulse (:id pulse) {:dashboard_id (:id dashboard)})
              (is (= nil (search-for-pulses pulse))))))))))

(deftest search-db-call-count-test
  (let [search-string (mt/random-name)]
    (t2.with-temp/with-temp
      [Card      _              {:name (str "card db 1 " search-string)}
       Card      _              {:name (str "card db 2 " search-string)}
       Card      _              {:name (str "card db 3 " search-string)}
       Dashboard _              {:name (str "dash 1 " search-string)}
       Dashboard _              {:name (str "dash 2 " search-string)}
       Dashboard _              {:name (str "dash 3 " search-string)}
       Database  {db-id :id}    {:name (str "database 1 " search-string)}
       Database  _              {:name (str "database 2 " search-string)}
       Database  _              {:name (str "database 3 " search-string)}
       Table     {table-id :id} {:db_id  db-id
                                 :schema nil}
       Card      _              {:name (str "metric 1 " search-string) :type :metric}
       Card      _              {:name (str "metric 1 " search-string) :type :metric}
       Card      _              {:name (str "metric 2 " search-string) :type :metric}
       Segment   _              {:table_id table-id
                                 :name     (str "segment 1 " search-string)}
       Segment   _              {:table_id table-id
                                 :name     (str "segment 2 " search-string)}
       Segment   _              {:table_id table-id
                                 :name     (str "segment 3 " search-string)}]
      (mt/with-current-user (mt/user->id :crowberto)
        (let [do-search (fn []
                          (#'api.search/search {:search-string      search-string
                                                :archived?          false
                                                :models             search.config/all-models
                                                :current-user-perms #{"/"}
                                                :model-ancestors?   false
                                                :limit-int          100}))]
          ;; warm it up, in case the DB call depends on the order of test execution and it needs to
          ;; do some initialization
          (do-search)
          (t2/with-call-count [call-count]
            (do-search)
            ;; the call count number here are expected to change if we change the search api
            ;; we have this test here just to keep tracks this number to remind us to put effort
            ;; into keep this number as low as we can
            (is (= 6 (call-count)))))))))

(deftest snowplow-new-search-query-event-test
  (testing "Send a snowplow event when a search query is triggered and context is passed"
    (snowplow-test/with-fake-snowplow-collector
      (mt/user-http-request :crowberto :get 200 "search?q=test" :context "search-bar")
      (is (=? {:data    {"event"                "new_search_query"
                         "runtime_milliseconds" pos?
                         "context"              "search-bar"}
               :user-id (str (mt/user->id :crowberto))}
              (last (snowplow-test/pop-event-data-and-user-id!)))))
    (snowplow-test/with-fake-snowplow-collector
      (mt/user-http-request :crowberto :get 200 "search?q=test" :context "search-app")
      (is (=? {:data    {"event"                "new_search_query"
                         "runtime_milliseconds" pos?
                         "context"              "search-app"}
               :user-id (str (mt/user->id :crowberto))}
              (last (snowplow-test/pop-event-data-and-user-id!))))))

  (testing "Don't send a snowplow event if the search doesn't contain context"
    (snowplow-test/with-fake-snowplow-collector
      (mt/user-http-request :crowberto :get 200 "search" :q "test" :models "table")
      (is (empty? (snowplow-test/pop-event-data-and-user-id!)))

      (mt/user-http-request :crowberto :get 200 "search" :q "test" :table_db_id (mt/id))
      (is (empty? (snowplow-test/pop-event-data-and-user-id!)))

      (mt/user-http-request :crowberto :get 200 "search" :q "test" :archived true)
      (is (empty? (snowplow-test/pop-event-data-and-user-id!))))))

(deftest snowplow-search-results-filtered-event-test
  (testing "Send a snowplow event when a new filtered search query is made"
    (snowplow-test/with-fake-snowplow-collector
      (mt/user-http-request :crowberto :get 200 "search" :q "test" :context "search-app" :models "card")
      (is (=? {:data    {"event"                 "search_results_filtered"
                         "runtime_milliseconds"  pos?
                         "creation_date"         false
                         "creator"               false
                         "last_edit_date"        false
                         "last_editor"           false
                         "content_type"          ["card"]
                         "search_native_queries" false
                         "verified_items"        false}
               :user-id (str (mt/user->id :crowberto))}
              (last (snowplow-test/pop-event-data-and-user-id!)))))

    (snowplow-test/with-fake-snowplow-collector
      (mt/user-http-request :crowberto :get 200 "search"
                            :q "test"
                            :context "search-app"
                            :models "card"
                            :models "dashboard"
                            :created_at "2000-01-01"
                            :created_by (mt/user->id :crowberto)
                            :last_edited_at "2000-01-01" :last_edited_by (mt/user->id :crowberto)
                            :search_native_query true)
      (is (=? {:data    {"event"                 "search_results_filtered"
                         "runtime_milliseconds"  pos?
                         "creation_date"         true
                         "creator"               true
                         "last_edit_date"        true
                         "last_editor"           true
                         "content_type"          ["card" "dashboard"]
                         "search_native_queries" true
                         "verified_items"        false}
               :user-id (str (mt/user->id :crowberto))}
              (last (snowplow-test/pop-event-data-and-user-id!))))))

  (snowplow-test/with-fake-snowplow-collector
    (testing "Send a snowplow event even if the search doesn't have any advanced filters"
      (mt/user-http-request :crowberto :get 200 "search" :q "test" :context "search-app")
      (is (=? {:data    {"event"                "new_search_query"
                         "runtime_milliseconds" pos?
                         "context"              "search-app"}
               :user-id (str (mt/user->id :crowberto))}
              (last (snowplow-test/pop-event-data-and-user-id!)))))

    (testing "Don't send a snowplow event if the doesn't have context"
      (mt/user-http-request :crowberto :get 200 "search" :q "test" :created_at "2000-01-01")
      (is (empty? (snowplow-test/pop-event-data-and-user-id!))))))

;; ------------------------------------------------ Filter Tests ------------------------------------------------ ;;

(deftest filter-by-creator-test
  (let [search-term "Created by Filter"]
    (with-search-items-in-root-collection search-term
      (mt/with-temp
        [:model/User      {user-id :id}      {:first_name "Explorer" :last_name "Curious"}
         :model/User      {user-id-2 :id}    {:first_name "Explorer" :last_name "Hubble"}
         :model/Card      {card-id :id}      {:name (format "%s Card 1" search-term) :creator_id user-id}
         :model/Card      {card-id-2 :id}    {:name (format "%s Card 2" search-term) :creator_id user-id
                                              :collection_id (:id (collection/user->personal-collection user-id))}
         :model/Card      {card-id-3 :id}    {:name (format "%s Card 3" search-term) :creator_id user-id :archived true}
         :model/Card      {card-id-4 :id}    {:name (format "%s Card 4" search-term) :creator_id user-id-2}
         :model/Card      {model-id :id}     {:name (format "%s Dataset 1" search-term) :type :model :creator_id user-id}
         :model/Dashboard {dashboard-id :id} {:name (format "%s Dashboard 1" search-term) :creator_id user-id}
         :model/Action    {action-id :id}    {:name (format "%s Action 1" search-term) :model_id model-id :creator_id user-id :type :http}]

        (testing "sanity check that without search by created_by we have more results than if a filter is provided"
          (is (> (:total (mt/user-http-request :crowberto :get 200 "search" :q search-term))
                 5)))

        (testing "Able to filter by creator"
          (let [resp (mt/user-http-request :crowberto :get 200 "search" :q search-term :created_by user-id)]

            (testing "only a subset of models are applicable"
              (is (= #{"card" "dataset" "dashboard" "action"} (set (:available_models resp)))))

            (testing "results contains only entities with the specified creator"
              (is (= #{[dashboard-id "dashboard" "Created by Filter Dashboard 1"]
                       [card-id      "card"      "Created by Filter Card 1"]
                       [card-id-2    "card"      "Created by Filter Card 2"]
                       [model-id     "dataset"   "Created by Filter Dataset 1"]
                       [action-id    "action"    "Created by Filter Action 1"]}
                     (->> (:data resp)
                          (map (juxt :id :model :name))
                          set))))))

        (testing "Able to filter by multiple creators"
          (let [resp (mt/user-http-request :crowberto :get 200 "search" :q search-term :created_by user-id :created_by user-id-2)]

            (testing "only a subset of models are applicable"
              (is (= #{"card" "dataset" "dashboard" "action"} (set (:available_models resp)))))

            (testing "results contains only entities with the specified creator"
              (is (= #{[dashboard-id "dashboard" "Created by Filter Dashboard 1"]
                       [card-id      "card"      "Created by Filter Card 1"]
                       [card-id-2    "card"      "Created by Filter Card 2"]
                       [card-id-4    "card"      "Created by Filter Card 4"]
                       [model-id     "dataset"   "Created by Filter Dataset 1"]
                       [action-id    "action"    "Created by Filter Action 1"]}
                     (->> (:data resp)
                          (map (juxt :id :model :name))
                          set))))))

        (testing "Works with archived filter"
          (is (=? [{:model "card"
                    :id     card-id-3
                    :archived true}]
                  (:data (mt/user-http-request :crowberto :get 200 "search" :q search-term :created_by user-id :archived true)))))

        (testing "Works with models filter"
          (testing "return intersections of supported models with provided models"
            (is (= #{"dashboard" "card"}
                   (->> (mt/user-http-request :crowberto :get 200 "search" :q search-term :created_by user-id :models "card" :models "dashboard")
                        :data
                        (map :model)
                        set))))

          (testing "return nothing if there is no intersection"
            (is (= #{}
                   (->> (mt/user-http-request :crowberto :get 200 "search" :q search-term :created_by user-id :models "table" :models "database")
                        :data
                        (map :model)
                        set)))))

        (testing "respect the read permissions"
          (let [resp (mt/user-http-request :rasta :get 200 "search" :q search-term :created_by user-id)]
            (is (not (contains?
                      (->> (:data resp)
                           (filter #(= (:model %) "card"))
                           (map :id)
                           set)
                      card-id-2)))))

        (testing "error if creator_id is not an integer"
          (let [resp (mt/user-http-request :crowberto :get 400 "search" :q search-term :created_by "not-a-valid-user-id")]
            (is (= {:created_by "nullable vector of value must be an integer greater than zero."}
                   (:errors resp)))))))))

(deftest filter-by-last-edited-by-test
  (let [search-term "last-edited-by"]
    (mt/with-temp
      [:model/Card       {rasta-card-id :id}   {:name search-term}
       :model/Card       {lucky-card-id :id}   {:name search-term}
       :model/Card       {rasta-model-id :id}  {:name search-term :type :model}
       :model/Card       {lucky-model-id :id}  {:name search-term :type :model}
       :model/Dashboard  {rasta-dash-id :id}   {:name search-term}
       :model/Dashboard  {lucky-dash-id :id}   {:name search-term}
       :model/Card       {rasta-metric-id :id} {:name search-term :type :metric}
       :model/Card       {lucky-metric-id :id} {:name search-term :type :metric}]
      (let [rasta-user-id (mt/user->id :rasta)
            lucky-user-id (mt/user->id :lucky)]
        (doseq [[model id user-id] [[:model/Card rasta-card-id rasta-user-id] [:model/Card rasta-model-id rasta-user-id]
                                    [:model/Dashboard rasta-dash-id rasta-user-id] [:model/Card rasta-metric-id rasta-user-id]
                                    [:model/Card lucky-card-id lucky-user-id] [:model/Card lucky-model-id lucky-user-id]
                                    [:model/Dashboard lucky-dash-id lucky-user-id] [:model/Card lucky-metric-id lucky-user-id]]]
          (revision/push-revision!
           {:entity       model
            :id           id
            :user-id      user-id
            :is-creation? true
            :object       (merge {:id id}
                                 (when (= model :model/Card)
                                   {:type "question"}))}))

        (testing "Able to filter by last editor"
          (let [resp (mt/user-http-request :crowberto :get 200 "search" :q search-term :last_edited_by rasta-user-id)]

            (testing "only a subset of models are applicable"
              (is (= #{"dashboard" "dataset" "metric" "card"} (set (:available_models resp)))))

            (testing "results contains only entities with the specified creator"
              (is (= #{[rasta-metric-id "metric"]
                       [rasta-card-id   "card"]
                       [rasta-model-id  "dataset"]
                       [rasta-dash-id   "dashboard"]}
                     (->> (:data resp)
                          (map (juxt :id :model))
                          set))))))

        (testing "Able to filter by multiple last editor"
          (let [resp (mt/user-http-request :crowberto :get 200 "search" :q search-term :last_edited_by rasta-user-id :last_edited_by lucky-user-id)]

            (testing "only a subset of models are applicable"
              (is (= #{"dashboard" "dataset" "metric" "card"} (set (:available_models resp)))))

            (testing "results contains only entities with the specified creator"
              (is (= #{[rasta-metric-id "metric"]
                       [rasta-card-id   "card"]
                       [rasta-model-id  "dataset"]
                       [rasta-dash-id   "dashboard"]
                       [lucky-metric-id "metric"]
                       [lucky-card-id   "card"]
                       [lucky-model-id  "dataset"]
                       [lucky-dash-id   "dashboard"]}
                     (->> (:data resp)
                          (map (juxt :id :model))
                          set))))))

        (testing "error if last_edited_by is not an integer"
          (let [resp (mt/user-http-request :crowberto :get 400 "search" :q search-term :last_edited_by "not-a-valid-user-id")]
            (is (= {:last_edited_by "nullable vector of value must be an integer greater than zero."}
                   (:errors resp)))))))))

(deftest verified-filter-test
  (let [search-term "Verified filter"]
    (t2.with-temp/with-temp
      [:model/Card {v-card-id :id}  {:name (format "%s Verified Card" search-term)}
       :model/Card {_card-id :id}   {:name (format "%s Normal Card" search-term)}
       :model/Card {_model-id :id}  {:name (format "%s Normal Model" search-term) :type :model}
       :model/Card {v-model-id :id} {:name (format "%s Verified Model" search-term) :type :model}]
      (mt/with-verified-cards [v-card-id v-model-id]
        (mt/with-premium-features #{:content-verification}
          (testing "Able to filter only verified items"
            (let [resp (mt/user-http-request :crowberto :get 200 "search" :q search-term :verified true)]
              (testing "do not returns duplicated verified cards"
                (is (= 1 (->> resp
                              :data
                              (filter #(= {:model "card" :id v-card-id} (select-keys % [:model :id])))
                              count))))

              (testing "only a subset of models are applicable"
                (is (= #{"card" "dataset"} (set (:available_models resp)))))

              (testing "results contains only verified entities"
                (is (= #{[v-card-id  "card"       "Verified filter Verified Card"]
                         [v-model-id "dataset"    "Verified filter Verified Model"]}

                       (->> (:data resp)
                            (map (juxt :id :model :name))
                            set))))))

          (testing "Returns schema error if attempt to serach for non-verified items"
            (is (= {:verified "nullable true"}
                   (:errors (mt/user-http-request :crowberto :get 400 "search" :q "x" :verified false)))))

          (testing "Works with models filter"
            (testing "return intersections of supported models with provided models"
              (is (= #{"card"}
                     (->> (mt/user-http-request :crowberto :get 200 "search"
                                                :q search-term :verified true :models "card" :models "dashboard" :model "table")
                          :data
                          (map :model)
                          set))))))

        (mt/with-premium-features #{:content-verification}
          (testing "Returns verified cards and models only if :content-verification is enabled"
            (let [resp (mt/user-http-request :crowberto :get 200 "search" :q search-term :verified true)]

              (testing "only a subset of models are applicable"
                (is (= #{"card" "dataset"} (set (:available_models resp)))))

              (testing "results contains only verified entities"
                (is (= #{[v-card-id  "card"    "Verified filter Verified Card"]
                         [v-model-id "dataset" "Verified filter Verified Model"]}
                       (->> (:data resp)
                            (map (juxt :id :model :name))
                            set)))))))

        (testing "error if doesn't have premium-features"
          (mt/with-premium-features #{}
            (is (= "Content Management or Official Collections is a paid feature not currently available to your instance. Please upgrade to use it. Learn more at metabase.com/upgrade/"
                   (mt/user-http-request :crowberto :get 402 "search" :q search-term :verified true)))))))))

(deftest created-at-api-test
  (let [search-term "created-at-filtering"]
    (with-search-items-in-root-collection search-term
      (testing "returns only applicable models"
        (is (= #{"dashboard" "table" "dataset" "collection" "database" "action" "card" "metric"}
               (-> (mt/user-http-request :crowberto :get 200 "search" :q search-term :created_at "today")
                   :available_models
                   set))))

      (testing "works with others filter too"
        (is (= #{"dashboard" "table" "dataset" "collection" "database" "action" "card" "metric"}
               (-> (mt/user-http-request :crowberto :get 200 "search" :q search-term :created_at "today" :creator_id (mt/user->id :rasta))
                   :available_models
                   set))))

      (testing "error if invalids created_at string"
        (is (= "Failed to parse datetime value: today~"
               (mt/user-http-request :crowberto :get 400 "search" :q search-term :created_at "today~" :creator_id (mt/user->id :rasta))))))))

(deftest filter-by-last-edited-at-test
  (let [search-term "last-edited-at-filtering"]
    (t2.with-temp/with-temp
      [:model/Card       {card-id :id}   {:name search-term}
       :model/Card       {model-id :id}  {:name search-term :type :model}
       :model/Dashboard  {dash-id :id}   {:name search-term}
       :model/Card       {metric-id :id} {:name search-term :type :metric}
       :model/Action     {action-id :id} {:name       search-term
                                          :model_id   model-id
                                          :type       :http}]
      (doseq [[model id] [[:model/Card card-id] [:model/Card model-id]
                          [:model/Dashboard dash-id] [:model/Card metric-id]]]
        (revision/push-revision!
         {:entity       model
          :id           id
          :user-id      (mt/user->id :rasta)
          :is-creation? true
          :object       (merge {:id id}
                               (when (= model :model/Card)
                                 {:type "question"}))}))
      (testing "returns only applicable models"
        (let [resp (mt/user-http-request :crowberto :get 200 "search" :q search-term :last_edited_at "today")]
          (is (= #{[action-id "action"]
                   [card-id   "card"]
                   [dash-id   "dashboard"]
                   [model-id  "dataset"]
                   [metric-id "metric"]}
                 (->> (:data resp)
                      (map (juxt :id :model))
                      set)))

          (is (= #{"action" "card" "dashboard" "dataset" "metric"}
                 (-> resp
                     :available_models
                     set)))))

      (testing "works with the last_edited_by filter too"
        (doseq [[model id] [[:model/Card card-id] [:model/Card model-id]
                            [:model/Dashboard dash-id] [:model/Card metric-id]]]
          (revision/push-revision!
           {:entity       model
            :id           id
            :user-id      (mt/user->id :rasta)
            :is-creation? true
            :object       (merge {:id id}
                                 (when (= model :model/Card)
                                   {:type "question"}))}))
        (is (= #{"dashboard" "dataset" "metric" "card"}
               (-> (mt/user-http-request :crowberto :get 200 "search" :q search-term :last_edited_at "today" :last_edited_by (mt/user->id :rasta))
                   :available_models
                   set))))

      (testing "error if invalids last_edited_at string"
        (is (= "Failed to parse datetime value: today~"
               (mt/user-http-request :crowberto :get 400 "search" :q search-term :last_edited_at "today~" :creator_id (mt/user->id :rasta))))))))

(deftest created-at-correctness-test
  (let [search-term "created-at-filtering"
        new          #t "2023-05-04T10:00Z[UTC]"
        two-years-ago (t/minus new (t/years 2))]
    (mt/with-clock new
      (t2.with-temp/with-temp
        [:model/Dashboard  {dashboard-new :id} {:name       search-term
                                                :created_at new}
         :model/Dashboard  {dashboard-old :id} {:name       search-term
                                                :created_at two-years-ago}
         :model/Database   {db-new :id}       {:name       search-term
                                               :created_at new}
         :model/Database   {db-old :id}      {:name       search-term
                                              :created_at two-years-ago}
         :model/Table      {table-new :id}    {:name       search-term
                                               :db_id      db-new
                                               :created_at new}
         :model/Table      {table-old :id}    {:name       search-term
                                               :db_id      db-old
                                               :created_at two-years-ago}
         :model/Collection {coll-new :id}     {:name       search-term
                                               :created_at new}
         :model/Collection {coll-old :id}     {:name       search-term
                                               :created_at two-years-ago}
         :model/Card       {card-new :id}     {:name       search-term
                                               :created_at new}
         :model/Card       {card-old :id}     {:name       search-term
                                               :created_at two-years-ago}
         :model/Card       {model-new :id}    {:name       search-term
                                               :type       :model
                                               :created_at new}
         :model/Card       {model-old :id}    {:name       search-term
                                               :type       :model
                                               :created_at two-years-ago}
         :model/Action     {action-new :id}   {:name       search-term
                                               :model_id   model-new
                                               :type       :http
                                               :created_at new}
         :model/Action     {action-old :id}   {:name       search-term
                                               :model_id   model-old
                                               :type       :http
                                               :created_at two-years-ago}
         :model/Segment    {_segment-new :id} {:name       search-term
                                               :created_at new}
         :model/Card       {metric-new :id}   {:name       search-term
                                               :type       :metric
                                               :created_at new}
         :model/Card       {metric-old :id}   {:name       search-term
                                               :type       :metric
                                               :created_at two-years-ago}]
        ;; with clock doesn't work if calling via API, so we call the search function directly
        (let [test-search (fn [created-at expected]
                            (testing (format "searching with created-at = %s" created-at)
                              (mt/with-current-user (mt/user->id :crowberto)
                                (is (= expected
                                       (->> (#'api.search/search (#'api.search/search-context
                                                                  {:search-string search-term
                                                                   :archived      false
                                                                   :models        search.config/all-models
                                                                   :created-at    created-at}))
                                            :data
                                            (map (juxt :model :id))
                                            set))))))
              new-result  #{["action"     action-new]
                            ["card"       card-new]
                            ["collection" coll-new]
                            ["database"   db-new]
                            ["dataset"    model-new]
                            ["dashboard"  dashboard-new]
                            ["table"      table-new]
                            ["metric"     metric-new]}
              old-result  #{["action"     action-old]
                            ["card"       card-old]
                            ["collection" coll-old]
                            ["database"   db-old]
                            ["dataset"    model-old]
                            ["dashboard"  dashboard-old]
                            ["table"      table-old]
                            ["metric"     metric-old]}]
          ;; absolute datetime
          (test-search "Q2-2021" old-result)
          (test-search "2023-05-04" new-result)
          (test-search "2021-05-03~" (set/union old-result new-result))
         ;; range is inclusive of the start but exclusive of the end, so this does not contain new-result
          (test-search "2021-05-04~2023-05-03" old-result)
          (test-search "2021-05-05~2023-05-04" new-result)
          (test-search "~2023-05-03" old-result)
          (test-search "2021-05-04T09:00:00~2021-05-04T10:00:10" old-result)

         ;; relative times
          (test-search "thisyear" new-result)
          (test-search "past1years-from-12months" old-result)
          (test-search "today" new-result))))))

(deftest last-edited-at-correctness-test
  (let [search-term   "last-edited-at-filtering"
        new           #t "2023-05-04T10:00Z[UTC]"
        two-years-ago (t/minus new (t/years 2))]
    (mt/with-clock new
      (t2.with-temp/with-temp
        [:model/Dashboard  {dashboard-new :id} {:name       search-term}
         :model/Dashboard  {dashboard-old :id} {:name       search-term}
         :model/Card       {card-new :id}      {:name       search-term}
         :model/Card       {card-old :id}      {:name       search-term}
         :model/Card       {model-new :id}     {:name       search-term
                                                :type       :model}
         :model/Card       {model-old :id}     {:name       search-term
                                                :type       :model}
         :model/Card       {metric-new :id}    {:name       search-term :type :metric}
         :model/Card       {metric-old :id}    {:name       search-term :type :metric}
         :model/Action     {action-new :id}    {:name       search-term
                                                :model_id   model-new
                                                :type       :http
                                                :updated_at new}
         :model/Action     {action-old :id}    {:name       search-term
                                                :model_id   model-old
                                                :type       :http
                                                :updated_at two-years-ago}]
        (t2/insert! (t2/table-name :model/Revision) (for [[model model-id timestamp]
                                                          [["Dashboard" dashboard-new new]
                                                           ["Dashboard" dashboard-old two-years-ago]
                                                           ["Card" card-new new]
                                                           ["Card" card-old two-years-ago]
                                                           ["Card" model-new new]
                                                           ["Card" model-old two-years-ago]
                                                           ["Card" metric-new new]
                                                           ["Card" metric-old two-years-ago]]]
                                                      {:model       model
                                                       :model_id    model-id
                                                       :object      "{}"
                                                       :user_id     (mt/user->id :rasta)
                                                       :timestamp   timestamp
                                                       :most_recent true}))
        ;; with clock doesn't work if calling via API, so we call the search function directly
        (let [test-search (fn [last-edited-at expected]
                            (testing (format "searching with last-edited-at = %s" last-edited-at)
                              (mt/with-current-user (mt/user->id :crowberto)
                                (is (= expected
                                       (->> (#'api.search/search (#'api.search/search-context
                                                                  {:search-string  search-term
                                                                   :archived       false
                                                                   :models         search.config/all-models
                                                                   :last-edited-at last-edited-at}))
                                            :data
                                            (map (juxt :model :id))
                                            set))))))
              new-result  #{["action"    action-new]
                            ["card"      card-new]
                            ["dataset"   model-new]
                            ["dashboard" dashboard-new]
                            ["metric"    metric-new]}
              old-result  #{["action"    action-old]
                            ["card"      card-old]
                            ["dataset"   model-old]
                            ["dashboard" dashboard-old]
                            ["metric"    metric-old]}]
          ;; absolute datetime
          (test-search "Q2-2021" old-result)
          (test-search "2023-05-04" new-result)
          (test-search "2021-05-03~" (set/union old-result new-result))
          ;; range is inclusive of the start but exclusive of the end, so this does not contain new-result
          (test-search "2021-05-04~2023-05-03" old-result)
          (test-search "2021-05-05~2023-05-04" new-result)
          (test-search "~2023-05-03" old-result)
          (test-search "2021-05-04T09:00:00~2021-05-04T10:00:10" old-result)

          ;; relative times
          (test-search "thisyear" new-result)
          (test-search "past1years-from-12months" old-result)
          (test-search "today" new-result))))))

(deftest available-models-should-be-independent-of-models-param-test
  (testing "if a search request includes `models` params, the `available_models` from the response should not be restricted by it"
    (let [search-term "Available models"]
      (with-search-items-in-root-collection search-term
        (testing "GET /api/search"
          (is (= #{"dashboard" "dataset" "segment" "collection" "action" "metric" "card" "table" "database"}
                 (-> (mt/user-http-request :crowberto :get 200 "search" :q search-term :models "card")
                     :available_models
                     set)))

          (is (= #{"dashboard" "dataset" "segment" "collection" "action" "metric" "card" "table" "database"}
                 (-> (mt/user-http-request :crowberto :get 200 "search" :q search-term :models "card" :models "dashboard")
                     :available_models
                     set))))

        (testing "GET /api/search/models"
          (is (= #{"dashboard" "dataset" "segment" "collection" "action" "metric" "card" "table" "database"}
                 (set (mt/user-http-request :crowberto :get 200 "search/models" :q search-term :models "card"))))

          (is (= #{"dashboard" "dataset" "segment" "collection" "action" "metric" "card" "table" "database"}
                 (set (mt/user-http-request :crowberto :get 200 "search/models" :q search-term :models "card" :models "dashboard")))))))))

(deftest search-native-query-test
  (let [search-term "search-native-query"]
    (mt/with-temp
      [:model/Card {mbql-card :id}             {:name search-term}
       :model/Card {native-card-in-name :id}   {:name search-term}
       :model/Card {native-card-in-query :id}  {:dataset_query (mt/native-query {:query (format "select %s" search-term)})}
       :model/Card {mbql-model :id}            {:name search-term :type :model}
       :model/Card {native-model-in-name :id}  {:name search-term :type :model}
       :model/Card {native-model-in-query :id} {:dataset_query (mt/native-query {:query (format "select %s" search-term)}) :type :model}]
      (mt/with-actions
        [_                         {:type :model :dataset_query (mt/mbql-query venues)}
         {http-action :action-id}  {:type :http :name search-term}
         {query-action :action-id} {:type :query :dataset_query (mt/native-query {:query (format "delete from %s" search-term)})}]
        (testing "by default do not search for native content"
          (is (= #{["card" mbql-card]
                   ["card" native-card-in-name]
                   ["dataset" mbql-model]
                   ["dataset" native-model-in-name]
                   ["action" http-action]}
                 (->> (mt/user-http-request :crowberto :get 200 "search" :q search-term)
                      :data
                      (map (juxt :model :id))
                      set))))

        (testing "if search-native-query is true, search both dataset_query and the name"
          (is (= #{["card" mbql-card]
                   ["card" native-card-in-name]
                   ["dataset" mbql-model]
                   ["dataset" native-model-in-name]
                   ["action" http-action]

                   ["card" native-card-in-query]
                   ["dataset" native-model-in-query]
                   ["action" query-action]}
                 (->> (mt/user-http-request :crowberto :get 200 "search" :q search-term :search_native_query true)
                      :data
                      (map (juxt :model :id))
                      set))))))))

(deftest search-result-with-user-metadata-test
  (let [search-term "with-user-metadata"]
    (mt/with-temp
      [:model/User {user-id-1 :id} {:first_name "Ngoc"
                                    :last_name  "Khuat"}
       :model/User {user-id-2 :id} {:first_name nil
                                    :last_name  nil
                                    :email      "ngoc@metabase.com"}
       :model/Card {card-id-1 :id} {:creator_id user-id-1
                                    :name       search-term}
       :model/Card {card-id-2 :id} {:creator_id user-id-2
                                    :name       search-term}]

      (revision/push-revision!
       {:entity       :model/Card
        :id           card-id-1
        :user-id      user-id-1
        :is-creation? true
        :object       {:id card-id-1 :type "question"}})

      (revision/push-revision!
       {:entity       :model/Card
        :id           card-id-2
        :user-id      user-id-2
        :is-creation? true
        :object       {:id card-id-2 :type "question"}})

      (testing "search result should returns creator_common_name and last_editor_common_name"
        (is (= #{["card" card-id-1 "Ngoc Khuat" "Ngoc Khuat"]
                 ;; for user that doesn't have first_name or last_name, should fall backs to email
                 ["card" card-id-2 "ngoc@metabase.com" "ngoc@metabase.com"]}
               (->> (mt/user-http-request :crowberto :get 200 "search" :q search-term)
                    :data
                    (map (juxt :model :id :creator_common_name :last_editor_common_name))
                    set)))))))

(deftest models-table-db-id-test
  (testing "search/models request includes `table-db-id` param"
    (with-search-items-in-root-collection "Available models"
      (testing "`table-db-id` is invalid"
        (is (=? {:errors {:table-db-id "nullable value must be an integer greater than zero."}}
                (mt/user-http-request :crowberto :get 400 "search/models" :table-db-id -1))))
      (testing "`table-db-id` is for a non-existent database"
        (is (= #{"dashboard" "database" "segment" "collection" "action"}
               (set (mt/user-http-request :crowberto :get 200 "search/models" :table-db-id Integer/MAX_VALUE)))))
      (testing "`table-db-id` is for an existing database"
        (is (= #{"dashboard" "database" "segment" "collection" "action" "metric" "card" "dataset" "table"}
               (set (mt/user-http-request :crowberto :get 200 "search/models" :table-db-id (mt/id)))))))))

(deftest models-archived-string-test
  (testing "search/models request includes `archived-string` param"
    (with-search-items-in-root-collection "Available models"
      (mt/with-temp [Card        {model-id :id} action-model-params
                     Action      _              (archived {:name     "test action"
                                                           :type     :query
                                                           :model_id model-id})]
        (testing "`archived-string` is 'false'"
          (is (= #{"dashboard" "table" "dataset" "segment" "collection" "database" "action" "metric" "card"}
                 (set (mt/user-http-request :crowberto :get 200 "search/models" :archived "false")))))
        (testing "`archived-string` is 'true'"
          (is (= #{"action"}
                 (set (mt/user-http-request :crowberto :get 200 "search/models" :archived "true")))))))))

(deftest filter-items-in-personal-collection-test
  (let [search-term "filter-items-in-personal-collection"
        rasta-personal-coll-id     (t2/select-one-pk :model/Collection :personal_owner_id (mt/user->id :rasta))
        crowberto-personal-coll-id (t2/select-one-pk :model/Collection :personal_owner_id (mt/user->id :crowberto))
        search                      (fn [user filter-type]
                                      (->> (mt/user-http-request user :get 200 "search" :q search-term
                                                                 :filter_items_in_personal_collection filter-type)
                                           :data
                                           (map (juxt :model :id))
                                           set))]
    (mt/with-temp
      [:model/Collection {coll-sub-public :id}     {:location "/" :name search-term}
       :model/Dashboard  {dash-public :id}         {:collection_id nil :name search-term}
       :model/Dashboard  {dash-sub-public :id}     {:collection_id coll-sub-public :name search-term}
       :model/Collection {coll-sub-rasta :id}      {:location (format "/%d/" rasta-personal-coll-id) :name search-term}
       :model/Card       {card-rasta :id}          {:collection_id rasta-personal-coll-id :name search-term}
       :model/Card       {card-sub-rasta :id}      {:collection_id coll-sub-rasta :name search-term}
       :model/Collection {coll-sub-crowberto :id}  {:location (format "/%d/" crowberto-personal-coll-id) :name search-term}
       :model/Card       {model-crowberto :id}     {:collection_id crowberto-personal-coll-id :type :model :name search-term}
       :model/Card       {model-sub-crowberto :id} {:collection_id coll-sub-crowberto :type :model :name search-term}]

      (testing "admin only"
        (is (= #{["dataset" model-crowberto]
                 ["dataset" model-sub-crowberto]
                 ["card" card-rasta]
                 ["card" card-sub-rasta]
                 ["collection" coll-sub-crowberto]
                 ["collection" coll-sub-rasta]}
               (search :crowberto "only"))))

      (testing "non-admin only"
        (is (= #{["card" card-rasta]
                 ["card" card-sub-rasta]
                 ["collection" coll-sub-rasta]}
               (search :rasta "only"))))

      (testing "admin exclude"
        (is (= #{["dashboard" dash-public]
                 ["dashboard" dash-sub-public]
                 ["collection" coll-sub-public]}
               (search :rasta "exclude"))))

      (testing "non-admin exclude"
        (is (= #{["dashboard" dash-public]
                 ["dashboard" dash-sub-public]
                 ["collection" coll-sub-public]}
               (search :rasta "exclude"))))

      (testing "getting models should return only models that are applied"
        (is (= #{"dashboard" "collection"}
               (set (mt/user-http-request :crowberto :get 200 "search/models" :q search-term
                                          :filter_items_in_personal_collection "exclude"))))))))

(deftest archived-search-results-with-no-write-perms-test
  (testing "Results which the searching user has no write permissions for are filtered out. #33602"
    ;; note that the collection does not start out archived, so that we can revoke/grant permissions on it
    (mt/with-temp [Collection  {collection-id :id} {:name "collection test collection"}
                   Card        _ (archived-with-trashed-from-id {:name "card test card is returned"})
                   Card        _ (archived-with-trashed-from-id {:name "card test card"
                                                                 :collection_id collection-id})
                   Card        _ (archived-with-trashed-from-id {:name "dataset test dataset" :type :model
                                                                 :collection_id collection-id})
                   Dashboard   _ (archived-with-trashed-from-id {:name          "dashboard test dashboard"
                                            :collection_id collection-id})]
      ;; remove read/write access and add back read access to the collection
      (perms/revoke-collection-permissions! (perms-group/all-users) collection-id)
      (perms/grant-collection-read-permissions! (perms-group/all-users) collection-id)
      (mt/with-current-user (mt/user->id :crowberto)
        (collection/archive-or-unarchive-collection! (t2/select-one :model/Collection :id collection-id)
                                                     {:archived true}))
      (is (= ["card test card is returned"]
             (->> (mt/user-http-request :lucky :get 200 "search" :archived true :q "test" :models ["card"])
                  :data
                  (map :name)))))))

(deftest model-ancestors-gets-ancestor-collections
  (testing "Collection names are correct"
    (mt/with-temp [Collection {top-col-id :id} {:name "top level col" :location "/"}
                   Collection {mid-col-id :id} {:name "middle level col" :location (str "/" top-col-id "/")}
                   Card {leaf-card-id :id} {:type :model :collection_id mid-col-id :name "leaf model"}
                   Card {top-card-id :id} {:type :model :collection_id top-col-id :name "top model"}]
      (is (= #{[leaf-card-id [{:name "top level col" :id top-col-id}]]
               [top-card-id []]}
             (->> (mt/user-http-request :rasta :get 200 "search" :model_ancestors true :q "model" :models ["dataset"])
                  :data
                  (map (juxt :id #(get-in % [:collection :effective_ancestors])))
                  (into #{}))))))
  (testing "Models not in a collection work correctly"
    (mt/with-temp [Card {card-id :id} {:type :model
                                       :name "model"
                                       :collection_id nil}]
      (is (= #{[card-id []]}
             (->> (mt/user-http-request :rasta :get 200 "search" :model_ancestors true :q "model" :models ["dataset"])
                  :data
                  (map (juxt :id #(get-in % [:collection :effective_ancestors])))
                  (into #{}))))))
  (testing "Non-models don't get collection_ancestors"
    (mt/with-temp [Card _ {:name "question"
                           :collection_id nil}]
      (is (not (contains? (->> (mt/user-http-request :rasta :get 200 "search" :model_ancestors true :q "question" :models ["dataset" "card"])
                               :data
                               (filter #(= (:name %) "question"))
                               first
                               :collection)
                          :effective_ancestors)))))
  (testing "If `model_parents` is not passed, it doesn't get populated"
    (mt/with-temp [Collection {top-col-id :id} {:name "top level col" :location "/"}
                   Collection {mid-col-id :id} {:name "middle level col" :location (str "/" top-col-id "/")}
                   Card _ {:type :model :collection_id mid-col-id :name "leaf model"}
                   Card _ {:type :model :collection_id top-col-id :name "top model"}]
      (is (= [nil nil]
             (->> (mt/user-http-request :rasta :get 200 "search" :model_ancestors false :q "model" :models ["dataset"])
                  :data
                  (map #(get-in % [:collection :effective_ancestors]))))))))<|MERGE_RESOLUTION|>--- conflicted
+++ resolved
@@ -755,14 +755,8 @@
                      Card        _ (archived {:name "card test card 2"})
                      Card        _ (archived {:name "dataset test dataset" :type :model})
                      Dashboard   _ (archived {:name "dashboard test dashboard 2"})
-<<<<<<< HEAD
-                     Collection  _ (archived {:name "collection test collection 2"})
+                     Collection  _ (archived-collection {:name "collection test collection 2"})
                      Card        _ (archived {:name "metric test metric 2" :type :metric})
-=======
-                     Collection  _ (archived-collection {:name "collection test collection 2"})
-                     LegacyMetric      _ (archived {:name     "metric test metric 2"
-                                                    :table_id (mt/id :checkins)})
->>>>>>> 147b9f7d
                      Segment     _ (archived {:name "segment test segment 2"})]
         (is (= (default-search-results)
                (search-request-data :crowberto :q "test"))))))
@@ -781,14 +775,8 @@
                      Card        _ (archived {:name "card that will not appear in results"})
                      Card        _ (archived {:name "dataset test dataset" :type :model})
                      Dashboard   _ (archived {:name "dashboard test dashboard"})
-<<<<<<< HEAD
-                     Collection  _ (archived {:name "collection test collection"})
+                     Collection  _ (archived-collection {:name "collection test collection"})
                      Card        _ (archived {:name "metric test metric" :type :metric})
-=======
-                     Collection  _ (archived-collection {:name "collection test collection"})
-                     LegacyMetric      _ (archived {:name     "metric test metric"
-                                                    :table_id (mt/id :checkins)})
->>>>>>> 147b9f7d
                      Segment     _ (archived {:name "segment test segment"})]
         (is (= (default-archived-results)
                (search-request-data :crowberto :q "test", :archived "true"))))))
@@ -803,14 +791,8 @@
                      Card        _ (archived {:name "card test card"})
                      Card        _ (archived {:name "dataset test dataset" :type :model})
                      Dashboard   _ (archived {:name "dashboard test dashboard"})
-<<<<<<< HEAD
-                     Collection  _ (archived {:name "collection test collection"})
+                     Collection  _ (archived-collection {:name "collection test collection"})
                      Card        _ (archived {:name "metric test metric" :type :metric})
-=======
-                     Collection  _ (archived-collection {:name "collection test collection"})
-                     LegacyMetric      _ (archived {:name     "metric test metric"
-                                                    :table_id (mt/id :checkins)})
->>>>>>> 147b9f7d
                      Segment     _ (archived {:name "segment test segment"})]
         (is (ordered-subset? (default-archived-results)
                              (search-request-data :crowberto :archived "true")))))))
