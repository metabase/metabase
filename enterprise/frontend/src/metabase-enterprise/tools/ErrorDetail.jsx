import cx from "classnames";
import { getIn } from "icepick";
import PropTypes from "prop-types";
import { connect } from "react-redux";
import { push } from "react-router-redux";
import { t } from "ttag";

import { QuestionResultLoader } from "metabase/containers/QuestionResultLoader";
import Button from "metabase/core/components/Button";
import Link from "metabase/core/components/Link";
import AdminS from "metabase/css/admin.module.css";
import CS from "metabase/css/core/index.css";
import { formatColumn, formatValue } from "metabase/lib/formatting";
import { getMetadata } from "metabase/selectors/metadata";
import { CardApi } from "metabase/services";
import Question from "metabase-lib/v1/Question";

import { columnNameToUrl } from "../audit_app/lib/mode";

function idxToUrl(resRow, resCols, nameToResCol, colName) {
  const idVal = resRow[nameToResCol[colName]];
  const urlVal = colName && idVal ? columnNameToUrl[colName](idVal) : "";
  const linkClass = urlVal === "" ? "" : "text-brand";
  return [urlVal, linkClass];
}

function ErrorDetailDisplay(props) {
  const { result } = props;
  const resRow = getIn(result, ["data", "rows", 0]);
  const resCols = getIn(result, ["data", "cols"]);
  if (resRow && resCols) {
    const nameToResCol = resCols.reduce(
      (obj, x, idx) => Object.assign(obj, { [x.name]: idx }),
      {},
    );

    const linkColumns = [
      null,
      "collection_id",
      "database_id",
      null,
      "table_id",
      null,
      "user_id",
      null,
    ];

    const ordinaryRows = [
      "last_run_at",
      "collection_name",
      "database_name",
      "schema_name",
      "table_name",
      "total_runs",
      "user_name",
      "updated_at",
    ].map((x, idx) => {
      const [urlVal, linkClass] = idxToUrl(
        resRow,
        resCols,
        nameToResCol,
        linkColumns[idx],
      );
      const formattedVal = formatValue(resRow[nameToResCol[x]], {
        column: resCols[nameToResCol[x]],
        jsx: true,
        rich: true,
        type: "cell",
        local: true,
      });
      return (
        <tr key={x}>
          <td align="right" className="m0 mt1 text-medium">
            {formatColumn(resCols[nameToResCol[x]])}
          </td>
          <td>
            {
              <Link to={urlVal} className={linkClass}>
                link: {formattedVal}
              </Link>
            }
          </td>
        </tr>
      );
    });

    const dashIdRows = resRow[nameToResCol.dash_name_str]
      ?.split("|")
      ?.map((x, idx) => (
        <tr key={x}>
          <td align="right" className="m0 mt1 text-medium">
            {idx === 0 && formatColumn(resCols[nameToResCol.dash_name_str])}
          </td>
          <td className={CS.textBold}>
            {formatValue(x, { column: resCols[nameToResCol.dash_name_str] })}
          </td>
        </tr>
      ));

    const [cardUrlVal, cardLinkClass] = idxToUrl(
      resRow,
      resCols,
      nameToResCol,
      "card_id",
    );

    return [
      <h2 className={cx(CS.m0, CS.py2)} key="card_name">
        {
          <Link to={cardUrlVal} className={cardLinkClass}>
            {resRow[nameToResCol.card_name]}
          </Link>
        }
      </h2>,
      <div
        key="error_str"
        className={cx(
<<<<<<< HEAD
          "half rounded p2 text-dark",
          CS.textMonospace,
          CS.textSmall,
=======
          CS.half,
          CS.rounded,
          CS.p2,
          CS.textDark,
          CS.textMonospace,
          "text-small",
>>>>>>> 06c664ae
          "bg-light",
        )}
      >
        {resRow[nameToResCol.error_str]}
      </div>,
      <table key="table" className={cx("half", AdminS.ContentTable, CS.mt4)}>
        <tbody>{[ordinaryRows, dashIdRows]}</tbody>
      </table>,
    ];
  } else {
    return null;
  }
}

function ErrorDetail(props) {
  const { params, errorRetry } = props;
  const cardId = parseInt(params.cardId);

  // below card is not the card in question, but
  // the card we're creating to query for the error details
  const card = {
    name: "Card Errors",
    dataset_query: {
      type: "internal",
      fn: "metabase-enterprise.audit-app.pages.query-detail/bad-card",
      args: [cardId],
    },
  };
  const question = new Question(card, null);

  return (
    <div>
      <Button
        primary
        className="float-right"
        onClick={() => errorRetry(cardId)}
      >
        {t`Rerun this question`}
      </Button>
      <QuestionResultLoader question={question}>
        {({ rawSeries, result }) => <ErrorDetailDisplay result={result} />}
      </QuestionResultLoader>
    </div>
  );
}

const mapStateToProps = (state, props) => ({
  metadata: getMetadata(state),
});

const mapDispatchToProps = {
  errorRetry: async cardId => {
    await CardApi.query({ cardId: cardId });
    // we're imagining that we successfully reran, in which case we want to go back to overall table
    return push("/admin/tools/errors/");
  },
};

export default connect(mapStateToProps, mapDispatchToProps)(ErrorDetail);

ErrorDetail.propTypes = {
  params: PropTypes.object,
  errorRetry: PropTypes.func,
};
ErrorDetailDisplay.propTypes = {
  result: PropTypes.object,
};<|MERGE_RESOLUTION|>--- conflicted
+++ resolved
@@ -115,18 +115,12 @@
       <div
         key="error_str"
         className={cx(
-<<<<<<< HEAD
-          "half rounded p2 text-dark",
-          CS.textMonospace,
-          CS.textSmall,
-=======
           CS.half,
           CS.rounded,
           CS.p2,
           CS.textDark,
           CS.textMonospace,
-          "text-small",
->>>>>>> 06c664ae
+          CS.textSmall,
           "bg-light",
         )}
       >
