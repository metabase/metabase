--- conflicted
+++ resolved
@@ -54,13 +54,8 @@
     (lib.metadata.calculation/type-of query stage-number expression)))
 
 (defmethod lib.metadata.calculation/metadata-method :expression
-<<<<<<< HEAD
-  [query stage-number [_expression opts expression-name, :as expression-ref]]
+  [query stage-number [_expression opts expression-name, :as expression-ref-clause]]
   {:lib/type        :metadata/column
-=======
-  [query stage-number [_expression opts expression-name, :as expression-ref-clause]]
-  {:lib/type        :metadata/field
->>>>>>> 8feb3c27
    :lib/source-uuid (:lib/uuid opts)
    :name            expression-name
    :display-name    (lib.metadata.calculation/display-name query stage-number expression-ref-clause)
