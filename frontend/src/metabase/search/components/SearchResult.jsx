--- conflicted
+++ resolved
@@ -204,16 +204,11 @@
     <ResultLink to={result.getUrl()}>
       <Flex align="center">
         <ItemIcon item={result} />
-<<<<<<< HEAD
         <Box>
           <Title>{result.name}</Title>
           {formatCollection(result.getCollection())}
+          <Score score={result.score} />
         </Box>
-=======
-        <Title>{result.name}</Title>
-        {formatCollection(result.getCollection())}
-        <Score score={result.score} />
->>>>>>> 8d5dd197
       </Flex>
       {formatContext(result.context, options.compact)}
     </ResultLink>
