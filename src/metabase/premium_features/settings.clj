--- conflicted
+++ resolved
@@ -311,15 +311,13 @@
   "Should we allow users to use dependency tracking?"
   :dependencies)
 
-<<<<<<< HEAD
-(define-premium-feature ^{:added "0.56.0"} enable-tenants?
+(define-premium-feature ^{:added "0.58.0"} enable-tenants?
   "Is this a development instance that should have watermarks?"
   :tenants)
-=======
+
 (define-premium-feature ^{:added "0.57.1"} enable-support-users?
   "Should users be allowed to enable support users in-app?"
   :support-users)
->>>>>>> 74b8adab
 
 (defn- -token-features []
   {:advanced_permissions           (enable-advanced-permissions?)
