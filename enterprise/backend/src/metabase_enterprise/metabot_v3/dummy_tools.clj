(ns metabase-enterprise.metabot-v3.dummy-tools
  (:require
   [medley.core :as m]
   [metabase-enterprise.documents.core :as documents]
   [metabase-enterprise.metabot-v3.tools.util :as metabot-v3.tools.u]
   [metabase.api.common :as api]
   [metabase.legacy-mbql.normalize :as mbql.normalize]
   [metabase.lib-be.metadata.jvm :as lib.metadata.jvm]
   [metabase.lib.core :as lib]
   [metabase.lib.metadata :as lib.metadata]
   [metabase.lib.types.isa :as lib.types.isa]
   [metabase.lib.util :as lib.util]
   [metabase.models.interface :as mi]
   [metabase.util :as u]
   [metabase.util.humanization :as u.humanization]
   [metabase.warehouse-schema.models.field-values :as field-values]
   [toucan2.core :as t2]))

<<<<<<< HEAD
(defn- verified-review?
  "Return true if the most recent ModerationReview for the given item id/type is verified."
  [id item-type]
  (let [review (t2/select-one [:model/ModerationReview :status]
                              :moderated_item_id id
                              :moderated_item_type item-type
                              :most_recent true
                              {:order-by [[:id :desc]]})]
    (= (:status review) "verified")))
=======
(set! *warn-on-reflection* true)
>>>>>>> 8d655ac2

(defn get-current-user
  "Get information about the current user."
  []
  (if-let [{:keys [id email first_name last_name]}
           (or (some-> api/*current-user* deref)
               (t2/select-one [:model/User :id :email :first_name :last_name] api/*current-user-id*))]
    {:structured-output {:id id
                         :type :user
                         :name (str first_name " " last_name)
                         :email-address email}}
    {:output "current user not found"}))

(defn get-dashboard-details
  "Get information about the dashboard with ID `dashboard-id`."
  [{:keys [dashboard-id]}]
  (if-let [dashboard (t2/select-one [:model/Dashboard :id :description :name :collection_id] dashboard-id)]
    (do (api/read-check dashboard)
        {:structured-output
         (-> dashboard
             (dissoc :collection_id)
             (assoc :type :dashboard
                    :verified (verified-review? dashboard-id "dashboard")))})
    {:output "dashboard not found"}))

(defn- get-field-values [id->values id]
  (->
   (get id->values id)
   (or (field-values/get-or-create-full-field-values! (t2/select-one :model/Field :id id)))
   :values))

(defn- add-field-values
  [cols]
  (if-let [field-ids (seq (keep :id cols))]
    (let [id->values (field-values/batched-get-latest-full-field-values field-ids)]
      (map #(m/assoc-some % :field-values (some->> % :id (get-field-values id->values))) cols))
    cols))

(defn- add-table-reference
  [query col]
  (cond-> col
    (and (:fk-field-id col)
         (:table-id col))
    (assoc :table-reference (-> (lib/display-name query (lib.metadata/field query (:fk-field-id col)))
                                lib.util/strip-id))))

(defn metric-details
  "Get metric details as returned by tools."
  ([id] (metric-details id nil))
  ([id options]
   (when-let [card (metabot-v3.tools.u/get-card id)]
     (metric-details card (lib.metadata.jvm/application-database-metadata-provider (:database_id card)) options)))
  ([card metadata-provider {:keys [field-values-fn with-default-temporal-breakout? with-queryable-dimensions?]
                            :or   {field-values-fn                 add-field-values
                                   with-default-temporal-breakout? true
                                   with-queryable-dimensions?      true}}]
   (let [id (:id card)
         query-needed? (or with-default-temporal-breakout? with-queryable-dimensions?)
         metric-query (when query-needed?
                        (lib/query metadata-provider (lib.metadata/card metadata-provider id)))
         breakouts (when query-needed?
                     (lib/breakouts metric-query))
         base-query (when query-needed?
                      (lib/remove-all-breakouts metric-query))
         visible-cols (when query-needed?
                        (->> (lib/visible-columns base-query)
                             (map #(add-table-reference base-query %))))
         col->index (when query-needed?
                      (into {} (map-indexed (fn [i col] [col i])) visible-cols))
         col-index (when query-needed?
                     #(-> % (dissoc :operators :field-values) col->index))
         default-temporal-breakout (when with-default-temporal-breakout?
                                     (->> breakouts
                                          (map #(lib/find-matching-column % visible-cols))
                                          (m/find-first lib.types.isa/temporal?)))
         field-id-prefix (metabot-v3.tools.u/card-field-id-prefix id)]
     (cond-> {:id id
              :type :metric
              :name (:name card)
              :description (:description card)
              :default-time-dimension-field-id (when default-temporal-breakout
                                                 (-> (metabot-v3.tools.u/->result-column
                                                      metric-query
                                                      default-temporal-breakout
                                                      (col-index default-temporal-breakout)
                                                      field-id-prefix)
                                                     :field-id))
              :verified (verified-review? id "card")}
       with-queryable-dimensions?
       (assoc :queryable-dimensions (into []
                                          (comp (map #(add-table-reference base-query %))
                                                (map #(metabot-v3.tools.u/->result-column
                                                       metric-query % (col-index %) field-id-prefix)))
                                          (->> (lib/filterable-columns base-query)
                                               field-values-fn)))))))

(comment
  (binding [api/*current-user-permissions-set* (delay #{"/"})]
    (metric-details 135))
  -)

(defn- convert-metric
  ([db-metric metadata-provider]
   (convert-metric db-metric metadata-provider nil))
  ([db-metric metadata-provider options]
   (-> db-metric
       (metric-details metadata-provider (assoc options :with-queryable-dimensions? false))
       (select-keys  [:id :type :name :description :default-time-dimension-field-id]))))

(defn- table-details
  ([id] (table-details id nil))
  ([id {:keys [metadata-provider field-values-fn with-fields? with-metrics?]
        :or   {field-values-fn add-field-values
               with-fields?    true
               with-metrics?   true}
        :as   options}]
   (when-let [base (if metadata-provider
                     (lib.metadata/table metadata-provider id)
                     (metabot-v3.tools.u/get-table id :db_id :description :name :schema))]
     (let [query-needed? (or with-fields? with-metrics?)
           mp (when query-needed?
                (or metadata-provider
                    (lib.metadata.jvm/application-database-metadata-provider (:db_id base))))
           table-query (when query-needed?
                         (lib/query mp (lib.metadata/table mp id)))
           cols (when with-fields?
                  (->> (lib/visible-columns table-query)
                       field-values-fn
                       (map #(add-table-reference table-query %))))
           field-id-prefix (when with-fields?
                             (metabot-v3.tools.u/table-field-id-prefix id))]
       (-> {:id id
            :type :table
            :fields (into [] (map-indexed #(metabot-v3.tools.u/->result-column table-query %2 %1 field-id-prefix)) cols)
            :name (:name base)
            ;; :display_name should be (lib/display-name table-query), but we want to avoid creating the query if possible
            :display_name (some->> (:name base)
                                   (u.humanization/name->human-readable-name :simple))
            :database_id (:db_id base)
            :database_schema (:schema base)}
           (m/assoc-some :description (:description base)
                         :metrics (when with-metrics?
                                    (not-empty (mapv #(convert-metric % mp options)
                                                     (lib/available-metrics table-query))))))))))

(defn- card-details
  "Get details for a card."
  ([id] (card-details id nil))
  ([id options]
   (when-let [card (metabot-v3.tools.u/get-card id)]
     (card-details card (lib.metadata.jvm/application-database-metadata-provider (:database_id card)) options)))
  ([base metadata-provider {:keys [field-values-fn with-fields? with-metrics?]
                            :or   {field-values-fn add-field-values
                                   with-fields?    true
                                   with-metrics?   true}
                            :as   options}]
   (let [id (:id base)
         query-needed? (or with-fields? with-metrics?)
         card-metadata (when query-needed?
                         (lib.metadata/card metadata-provider id))
         dataset-query (when query-needed?
                         (get card-metadata :dataset-query))
         ;; pivot questions have strange result-columns so we work with the dataset-query
         card-type (:type base)
         card-query (when query-needed?
                      (lib/query metadata-provider (if (and (#{:question} card-type)
                                                            (#{:pivot} (:display base))
                                                            (#{:query} (:type dataset-query)))
                                                     dataset-query
                                                     card-metadata)))
         cols (when with-fields?
                (->> (lib/visible-columns card-query)
                     field-values-fn
                     (map #(add-table-reference card-query %))))
         field-id-prefix (metabot-v3.tools.u/card-field-id-prefix id)]
     (-> {:id id
          :type card-type
          :fields (into [] (map-indexed #(metabot-v3.tools.u/->result-column card-query %2 %1 field-id-prefix)) cols)
          :name (:name base)
          :display_name (some->> (:name base)
                                 (u.humanization/name->human-readable-name :simple))
          :database_id (:database_id base)
          :queryable-foreign-key-tables []
          :verified (verified-review? id "card")}

         (m/assoc-some :description (:description base)
                       :metrics (when with-metrics?
                                  (not-empty (mapv #(convert-metric % metadata-provider options)
                                                   (lib/available-metrics card-query)))))))))

(defn cards-details
  "Get the details of metrics or models as specified by `card-type` and `cards`
  from the database with ID `database-id` respecting `options`."
  [card-type database-id cards options]
  (let [mp (lib.metadata.jvm/application-database-metadata-provider database-id)
        detail-fn (case card-type
                    :metric metric-details
                    :model card-details)]
    (lib.metadata/bulk-metadata mp :metadata/card (map :id cards))
    (map #(-> (detail-fn % mp (u/assoc-default options :field-values-fn identity))
              (assoc :type card-type))
         cards)))

(defn answer-sources
  "Get the details of metrics and models in the scope of the Metabot instance with ID `metabot-id`."
  ([metabot-id]
   (answer-sources metabot-id nil))
  ([metabot-id options]
   (lib.metadata.jvm/with-metadata-provider-cache
     (let [metrics-and-models (metabot-v3.tools.u/get-metrics-and-models metabot-id)
           {metrics :metric, models :model}
           (->> (for [[[card-type database-id] cards] (group-by (juxt :type :database_id) metrics-and-models)
                      detail (cards-details card-type database-id cards options)]
                  detail)
                (group-by :type))]
       {:structured-output {:metrics (vec metrics)
                            :models  (vec models)}}))))

(comment
  (binding [api/*current-user-permissions-set* (delay #{"/"})
            api/*current-user-id* 2
            api/*is-superuser?* true]
    #_(table-details 30 nil)
    (card-details 110)
    #_(metric-details 108)
    #_(dev.toucan2-monitor/with-queries [queries]
        (u/prog1 (answer-sources "__METABOT__"
                                 {:with-fields?                    false
                                  :with-metrics?                   true
                                  :with-default-temporal-breakout? false
                                  :with-queryable-dimensions?      false})
                 (tap> (queries)))))
  -)

(defn get-table-details
  "Get information about the table or model with ID `table-id`.
  `table-id` is string either encoding an integer that is the ID of a table
  or a string containing the prefix card__ and the ID of a model (card) as suffix.
  Alternatively, `table-id` can be an integer ID of a table.
  `model-id` is an integer ID of a model (card). Exactly one of `table-id` or `model-id`
  should be supplied."
  [{:keys [model-id table-id] :as arguments}]
  (lib.metadata.jvm/with-metadata-provider-cache
    (let [options (cond-> arguments
                    (= (:with-field-values? arguments) false) (assoc :field-values-fn identity))
          details (cond
                    (int? model-id)    (card-details model-id options)
                    (int? table-id)    (table-details table-id options)
                    (string? table-id) (if-let [[_ card-id] (re-matches #"card__(\d+)" table-id)]
                                         (card-details (parse-long card-id) options)
                                         (if (re-matches #"\d+" table-id)
                                           (table-details (parse-long table-id) options)
                                           "invalid table_id"))
                    :else "invalid arguments")]
      (if (map? details)
        {:structured-output details}
        {:output (or details "table not found")}))))

(comment
  (binding [api/*current-user-permissions-set* (delay #{"/"})
            api/*current-user-id* 2
            api/*is-superuser?* true]
    (let [id #_"card__137" #_"card__136" #_27 "27"]
      (get-table-details {:table-id id})))
  -)

(defn get-metric-details
  "Get information about the metric with ID `metric-id`."
  [{:keys [metric-id] :as arguments}]
  (lib.metadata.jvm/with-metadata-provider-cache
    (let [options (cond-> arguments
                    (= (:with-field-values? arguments) false) (assoc :field-values-fn identity))
          details (if (int? metric-id)
                    (metric-details metric-id options)
                    "invalid metric_id")]
      (if (map? details)
        {:structured-output details}
        {:output (or details "metric not found")}))))

(defn get-report-details
  "Get information about the report (card) with ID `report-id`."
  [{:keys [report-id] :as arguments}]
  (lib.metadata.jvm/with-metadata-provider-cache
    (let [options (cond-> arguments
                    (= (:with-field-values? arguments) false) (assoc :field-values-fn identity))
          details (if (int? report-id)
                    (let [details (card-details report-id options)]
                      (some-> details
                              (select-keys [:id :type :description :name :verified])
                              (assoc :result-columns (:fields details))))
                    "invalid report_id")]
      (if (map? details)
        {:structured-output details}
        {:output (or details "report not found")}))))

(defn get-document-details
  "Get information about the document with ID `document-id`."
  [{:keys [document-id]}]
  (if (int? document-id)
    (try
      (if-let [doc (documents/get-document document-id)]
        {:structured-output {:id (:id doc)
                             :name (:name doc)
                             :document (:document doc)}}
        {:output "document not found"})
      (catch Exception e
        {:output (str "error fetching document: " (.getMessage e))}))
    {:output "invalid document_id"}))

(defn- base-type->type [field]
  (case field
    :type/Integer   "number"
    :type/Float     "number"
    :type/Text      "string"
    :type/Date      "date"
    :type/DateTime  "datetime"
    :type/Time      "time"
    :type/Boolean   "boolean"
    :type/Null      "null"
    "string"))

(defn get-tables
  "Get information about the tables in a database."
  [{:keys [database-id] :or {database-id 1}}]
  (if (int? database-id)
    (let [db (t2/select-one [:model/Database :id :name :description :engine] database-id)
          tables (t2/select [:model/Table :id :name :description]
                            {:where [:and
                                     [:= :db_id database-id]
                                     [:= :active true]
                                     (mi/visible-filter-clause :model/Table
                                                               :id
                                                               {:user-id       api/*current-user-id*
                                                                :is-superuser? api/*is-superuser?*}
                                                               {:perms/view-data      :unrestricted
                                                                :perms/create-queries :query-builder-and-native})]})
          columns (group-by :table_id (map #(-> %
                                                (assoc :type (base-type->type (:base_type %)))
                                                (dissoc :base_type))
                                           (t2/select [:model/Field :id :table_id :name :description :base_type])))]
      {:structured-output {:database db
                           :tables   (map #(assoc % :columns (get columns (:id %) [])) tables)}})
    {:output "invalid database_id"}))

(defn- execute-query
  [query-id legacy-query]
  (let [legacy-query (mbql.normalize/normalize legacy-query)
        field-id-prefix (metabot-v3.tools.u/query-field-id-prefix query-id)
        database-id (:database legacy-query)
        _ (api/read-check :model/Database database-id)
        mp (lib.metadata.jvm/application-database-metadata-provider database-id)
        query (lib/query mp legacy-query)
        returned-cols (lib/returned-columns query)]
    {:type :query
     :query-id query-id
     :query legacy-query
     :result-columns (into []
                           (map-indexed #(metabot-v3.tools.u/->result-column query %2 %1 field-id-prefix))
                           returned-cols)}))

(defn get-query-details
  "Get the details of a (legacy) query."
  [{:keys [query]}]
  (lib.metadata.jvm/with-metadata-provider-cache
    {:structured-output (execute-query (u/generate-nano-id) query)}))<|MERGE_RESOLUTION|>--- conflicted
+++ resolved
@@ -16,7 +16,8 @@
    [metabase.warehouse-schema.models.field-values :as field-values]
    [toucan2.core :as t2]))
 
-<<<<<<< HEAD
+(set! *warn-on-reflection* true)
+
 (defn- verified-review?
   "Return true if the most recent ModerationReview for the given item id/type is verified."
   [id item-type]
@@ -26,9 +27,6 @@
                               :most_recent true
                               {:order-by [[:id :desc]]})]
     (= (:status review) "verified")))
-=======
-(set! *warn-on-reflection* true)
->>>>>>> 8d655ac2
 
 (defn get-current-user
   "Get information about the current user."
@@ -260,7 +258,7 @@
                                   :with-metrics?                   true
                                   :with-default-temporal-breakout? false
                                   :with-queryable-dimensions?      false})
-                 (tap> (queries)))))
+          (tap> (queries)))))
   -)
 
 (defn get-table-details
