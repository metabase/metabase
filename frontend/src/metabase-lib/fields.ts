import * as ML from "cljs/metabase.lib.js";
import type { FieldReference } from "metabase-types/api";
import type { Clause, ColumnMetadata, Query } from "./types";

export function fields(query: Query, stageIndex: number): Clause[] {
  return ML.fields(query, stageIndex);
}

export function withFields(
  query: Query,
  stageIndex: number,
  newFields: ColumnMetadata[],
): Query {
  return ML.with_fields(query, stageIndex, newFields);
}

export function addField(
  query: Query,
  stageIndex: number,
  newField: ColumnMetadata,
): Query {
  return ML.add_field(query, stageIndex, newField);
}

export function removeField(
  query: Query,
  stageIndex: number,
  targetField: ColumnMetadata,
): Query {
  return ML.remove_field(query, stageIndex, targetField);
}

export function fieldableColumns(
  query: Query,
  stageIndex: number,
): ColumnMetadata[] {
  return ML.fieldable_columns(query, stageIndex);
}

<<<<<<< HEAD
export function legacyFieldRef(column: ColumnMetadata): FieldReference {
  return ML.legacy_field_ref(column);
=======
/**
 * This should only be used to get field IDs when it is necessary, like interacting with backend API parameters.
 * For most purposes, you should be use columnMetadata objects and not access field ids directly
 *
 * @param {ColumnMetadata} column
 * @returns {number|null} field id
 */
export function _fieldId(column: ColumnMetadata): number | null {
  return ML.field_id(column);
>>>>>>> 082215f7
}<|MERGE_RESOLUTION|>--- conflicted
+++ resolved
@@ -37,10 +37,10 @@
   return ML.fieldable_columns(query, stageIndex);
 }
 
-<<<<<<< HEAD
 export function legacyFieldRef(column: ColumnMetadata): FieldReference {
   return ML.legacy_field_ref(column);
-=======
+}
+
 /**
  * This should only be used to get field IDs when it is necessary, like interacting with backend API parameters.
  * For most purposes, you should be use columnMetadata objects and not access field ids directly
@@ -50,5 +50,4 @@
  */
 export function _fieldId(column: ColumnMetadata): number | null {
   return ML.field_id(column);
->>>>>>> 082215f7
 }