(ns metabase.sync.interface
  "Schemas and constants used by the sync code."
  (:require
<<<<<<< HEAD
=======
   [clojure.string :as str]
   [malli.util :as mut]
>>>>>>> 3f42b5ac
   [metabase.lib.schema.common :as lib.schema.common]
   [metabase.util.malli.registry :as mr]
   [metabase.util.malli.schema :as ms]))

(mr/def ::DatabaseMetadataTable
  [:map
   [:name           ::lib.schema.common/non-blank-string]
   [:schema         [:maybe ::lib.schema.common/non-blank-string]]
   [:require-filter {:optional true} :boolean]
   ;; `:description` in this case should be a column/remark on the Table, if there is one.
   [:description    {:optional true} [:maybe :string]]])

(def DatabaseMetadataTable
  "Schema for the expected output of `describe-database` for a Table."
  [:ref ::DatabaseMetadataTable])

(mr/def ::DatabaseMetadata
  [:map
   [:tables [:set DatabaseMetadataTable]]
   [:version {:optional true} [:maybe ::lib.schema.common/non-blank-string]]])

(def DatabaseMetadata
  "Schema for the expected output of `describe-database`."
  [:ref ::DatabaseMetadata])

(mr/def ::TableMetadataField
  [:map
   [:name              ::lib.schema.common/non-blank-string]
   [:database-type     [:maybe ::lib.schema.common/non-blank-string]] ; blank if the Field is all NULL & untyped, i.e. in Mongo
   [:base-type         ::lib.schema.common/base-type]
   [:database-position ::lib.schema.common/int-greater-than-or-equal-to-zero]
   [:position                   {:optional true} ::lib.schema.common/int-greater-than-or-equal-to-zero]
   [:semantic-type              {:optional true} [:maybe ::lib.schema.common/semantic-or-relation-type]]
   [:effective-type             {:optional true} [:maybe ::lib.schema.common/base-type]]
   [:coercion-strategy          {:optional true} [:maybe ms/CoercionStrategy]]
   [:field-comment              {:optional true} [:maybe ::lib.schema.common/non-blank-string]]
   [:pk?                        {:optional true} :boolean] ; optional for databases that don't support PKs
   [:nested-fields              {:optional true} [:set [:ref ::TableMetadataField]]]
   [:json-unfolding             {:optional true} :boolean]
   [:nfc-path                   {:optional true} [:any]]
   [:custom                     {:optional true} :map]
   [:database-is-auto-increment {:optional true} :boolean]
   ;; nullable for databases that don't support field partition
   [:database-partitioned       {:optional true} [:maybe :boolean]]
   [:database-required          {:optional true} :boolean]])

(def TableMetadataField
  "Schema for a given Field as provided in [[metabase.driver/describe-table]]."
  [:ref ::TableMetadataField])

(mr/def ::TableIndexMetadata
  [:set
   [:and
    [:map
     [:type [:enum :normal-column-index :nested-column-index]]]
    [:multi {:dispatch :type}
     [:normal-column-index [:map [:value ::lib.schema.common/non-blank-string]]]
     [:nested-column-index [:map [:value [:sequential ::lib.schema.common/non-blank-string]]]]]]])

(def TableIndexMetadata
  "Schema for a given Table as provided in [[metabase.driver/describe-table-indexes]]."
  [:ref ::TableIndexMetadata])

(mr/def ::FieldMetadataEntry
  (-> (mr/schema ::TableMetadataField)
      (mut/assoc :table-schema [:maybe ::lib.schema.common/non-blank-string])
      (mut/assoc :table-name   ::lib.schema.common/non-blank-string)))

(def FieldMetadataEntry
  "Schema for an item in the expected output of [[metabase.driver/describe-fields]]."
  [:ref ::FieldMetadataEntry])

;;; not actually used; leaving here for now because it serves as documentation
(comment
  (def NestedFCMetadata
    "Schema for the expected output of [[metabase.driver.sql-jdbc.sync/describe-nested-field-columns]]."
    [:maybe [:set TableMetadataField]]))

(mr/def ::TableFKMetadataEntry
  [:map
   [:fk-column-name   ::lib.schema.common/non-blank-string]
   [:dest-table       [:map
                       [:name   ::lib.schema.common/non-blank-string]
                       [:schema [:maybe ::lib.schema.common/non-blank-string]]]]
   [:dest-column-name ::lib.schema.common/non-blank-string]])

(def TableFKMetadataEntry
  "Schema for an individual entry in `FKMetadata`."
  [:ref ::TableFKMetadataEntry])

(mr/def ::TableFKMetadata
  [:maybe [:set TableFKMetadataEntry]])

(def TableFKMetadata
  "Schema for the expected output of `describe-table-fks`."
  [:ref ::TableFKMetadata])

(mr/def ::FKMetadataEntry
  [:map
   [:fk-table-name    ::lib.schema.common/non-blank-string]
   [:fk-table-schema  [:maybe ::lib.schema.common/non-blank-string]]
   [:fk-column-name   ::lib.schema.common/non-blank-string]
   [:pk-table-name    ::lib.schema.common/non-blank-string]
   [:pk-table-schema  [:maybe ::lib.schema.common/non-blank-string]]
   [:pk-column-name   ::lib.schema.common/non-blank-string]])

(def FKMetadataEntry
  "Schema for an entry in the expected output of [[metabase.driver/describe-fks]]."
  [:ref ::FKMetadataEntry])

;;; +----------------------------------------------------------------------------------------------------------------+
;;; |                                             FINGERPRINT VERSIONING                                             |
;;; +----------------------------------------------------------------------------------------------------------------+

;; Occasionally we want to update the schema of our Field fingerprints and add new logic to populate the additional
;; keys. However, by default, analysis (which includes fingerprinting) only runs on *NEW* Fields, meaning *EXISTING*
;; Fields won't get new fingerprints with the updated info.
;;
;; To work around this, we can use a versioning system. Fields whose Fingerprint's version is lower than the current
;; version should get updated during the next sync/analysis regardless of whether they are or are not new Fields.
;; However, this could be quite inefficient: if we add a new fingerprint field for `:type/Number` Fields, why should
;; we re-fingerprint `:type/Text` Fields? Ideally, we'd only re-fingerprint the numeric Fields.
;;
;; Thus, our implementation below. Each new fingerprint version lists a set of types that should be upgraded to it.
;; Our fingerprinting logic will calculate whether a fingerprint needs to be recalculated based on its version and the
;; changes that have been made in subsequent versions. Only the Fields that would benefit from the new Fingerprint
;; info need be re-fingerprinted.
;;
;; Thus, if Fingerprint v2 contains some new info for numeric Fields, only Fields that derive from `:type/Number` need
;; be upgraded to v2. Textual Fields with a v1 fingerprint can stay at v1 for the time being. Later, if we introduce a
;; v3 that includes new "global" fingerprint info, both the v2-fingerprinted numeric Fields and the v1-fingerprinted
;; textual Fields can be upgraded to v3.

(def ^:dynamic *fingerprint-version->types-that-should-be-re-fingerprinted*
  "Map of fingerprint version to the set of Field base types that need to be upgraded to this version the next
   time we do analysis. The highest-numbered entry is considered the latest version of fingerprints."
  {1 #{:type/*}
   2 #{:type/Number}
   3 #{:type/DateTime}
   4 #{:type/*}
   5 #{:type/Text}})

(def ^:dynamic ^Long *latest-fingerprint-version*
  "The newest (highest-numbered) version of our Field fingerprints."
  (apply max (keys *fingerprint-version->types-that-should-be-re-fingerprinted*)))<|MERGE_RESOLUTION|>--- conflicted
+++ resolved
@@ -1,11 +1,7 @@
 (ns metabase.sync.interface
   "Schemas and constants used by the sync code."
   (:require
-<<<<<<< HEAD
-=======
-   [clojure.string :as str]
    [malli.util :as mut]
->>>>>>> 3f42b5ac
    [metabase.lib.schema.common :as lib.schema.common]
    [metabase.util.malli.registry :as mr]
    [metabase.util.malli.schema :as ms]))
