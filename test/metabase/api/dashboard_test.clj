(ns metabase.api.dashboard-test
  "Tests for /api/dashboard endpoints."
  (:require [cheshire.core :as json]
            [clojure.string :as str]
            [clojure.test :refer :all]
            [clojure.walk :as walk]
            [medley.core :as m]
            [metabase.api.card-test :as api.card-test]
            [metabase.api.dashboard :as api.dashboard]
            [metabase.api.pivots :as api.pivots]
            [metabase.http-client :as client]
            [metabase.models :refer [Card
                                     Collection
                                     Dashboard
                                     DashboardCard
                                     DashboardCardSeries
                                     DashboardEmitter
                                     Field
                                     FieldValues
                                     Pulse
                                     Revision
                                     Table
                                     User]]
            [metabase.models.dashboard-card :as dashboard-card]
            [metabase.models.dashboard-test :as dashboard-test]
            [metabase.models.params.chain-filter-test :as chain-filter-test]
            [metabase.models.permissions :as perms]
            [metabase.models.permissions-group :as perms-group]
            [metabase.models.revision :as revision]
            [metabase.query-processor.streaming.test-util :as streaming.test-util]
            [metabase.server.middleware.util :as mw.util]
            [metabase.test :as mt]
            [metabase.util :as u]
            [ring.util.codec :as codec]
            [schema.core :as s]
            [toucan.db :as db])
  (:import java.util.UUID))

;;; +----------------------------------------------------------------------------------------------------------------+
;;; |                                              Helper Fns & Macros                                               |
;;; +----------------------------------------------------------------------------------------------------------------+

(defn- remove-ids-and-booleanize-timestamps [x]
  (cond
    (map? x)
    (into {} (for [[k v] x]
               (when-not (or (= :id k)
                             (str/ends-with? k "_id"))
                 (if (#{:created_at :updated_at} k)
                   [k (boolean v)]
                   [k (remove-ids-and-booleanize-timestamps v)]))))

    (coll? x)
    (mapv remove-ids-and-booleanize-timestamps x)

    :else
    x))

(defn- user-details [user]
  (select-keys user [:common_name :date_joined :email :first_name :id :is_qbnewb :is_superuser :last_login :last_name]))

(defn- dashcard-response [{:keys [card created_at updated_at] :as dashcard}]
  (-> (into {} dashcard)
      (dissoc :id :dashboard_id :card_id)
      (assoc :created_at (boolean created_at)
             :updated_at (boolean updated_at)
             :card       (-> (into {} card)
                             (dissoc :id :database_id :table_id :created_at :updated_at :query_average_duration)
                             (update :collection_id boolean)))))

(defn- dashboard-response [{:keys [creator ordered_cards created_at updated_at] :as dashboard}]
  ;; todo: should be udpated to use mt/boolean-ids-and-timestamps
  (let [dash (-> (into {} dashboard)
                 (dissoc :id)
                 (assoc :created_at (boolean created_at)
                        :updated_at (boolean updated_at))
                 (update :collection_id boolean))]
    (cond-> dash
      (contains? dash :last-edit-info)
      (update :last-edit-info (fn [info]
                                (-> info
                                    (update :id boolean)
                                    (update :timestamp boolean))))
      creator       (update :creator #(into {} %))
      ordered_cards (update :ordered_cards #(mapv dashcard-response %)))))

(defn- do-with-dashboards-in-a-collection [grant-collection-perms-fn! dashboards-or-ids f]
  (mt/with-non-admin-groups-no-root-collection-perms
    (mt/with-temp Collection [collection]
      (grant-collection-perms-fn! (perms-group/all-users) collection)
      (doseq [dashboard-or-id dashboards-or-ids]
        (db/update! Dashboard (u/the-id dashboard-or-id) :collection_id (u/the-id collection)))
      (f))))

(defmacro ^:private with-dashboards-in-readable-collection [dashboards-or-ids & body]
  `(do-with-dashboards-in-a-collection perms/grant-collection-read-permissions! ~dashboards-or-ids (fn [] ~@body)))

(defmacro ^:private with-dashboards-in-writeable-collection [dashboards-or-ids & body]
  `(do-with-dashboards-in-a-collection perms/grant-collection-readwrite-permissions! ~dashboards-or-ids (fn [] ~@body)))


;;; +----------------------------------------------------------------------------------------------------------------+
;;; |                                     /api/dashboard/* AUTHENTICATION Tests                                      |
;;; +----------------------------------------------------------------------------------------------------------------+

;; We assume that all endpoints for a given context are enforced by the same middleware, so we don't run the same
;; authentication test on every single individual endpoint

(deftest auth-test
  (is (= (get mw.util/response-unauthentic :body)
         (client/client :get 401 "dashboard")
         (client/client :put 401 "dashboard/13"))))


;;; +----------------------------------------------------------------------------------------------------------------+
;;; |                                              POST /api/dashboard                                               |
;;; +----------------------------------------------------------------------------------------------------------------+

(deftest create-dashboard-validation-test
  (testing "POST /api/dashboard"
    (is (= {:errors {:name "value must be a non-blank string."}}
           (mt/user-http-request :rasta :post 400 "dashboard" {})))

    (is (= {:errors {:parameters "value must be an array. Each value must be a map."}}
           (mt/user-http-request :crowberto :post 400 "dashboard" {:name       "Test"
                                                                   :parameters "abc"})))))

(def ^:private dashboard-defaults
  {:archived                false
   :caveats                 nil
   :collection_id           nil
   :collection_position     nil
   :created_at              true ; assuming you call dashboard-response on the results
   :description             nil
   :embedding_params        nil
   :enable_embedding        false
   :made_public_by_id       nil
   :parameters              []
   :points_of_interest      nil
   :cache_ttl               nil
   :position                nil
   :public_uuid             nil
   :show_in_getting_started false
   :updated_at              true})

(deftest create-dashboard-test
  (testing "POST /api/dashboard"
    (mt/with-non-admin-groups-no-root-collection-perms
      (mt/with-temp Collection [collection]
        (perms/grant-collection-readwrite-permissions! (perms-group/all-users) collection)
        (let [test-dashboard-name "Test Create Dashboard"]
          (try
            (is (= (merge
                    dashboard-defaults
                    {:name           test-dashboard-name
                     :creator_id     (mt/user->id :rasta)
                     :parameters     [{:id "abc123", :name "test", :type "date"}]
                     :updated_at     true
                     :created_at     true
                     :collection_id  true
                     :cache_ttl      1234
                     :last-edit-info {:timestamp true :id true :first_name "Rasta"
                                      :last_name "Toucan" :email "rasta@metabase.com"}})
                   (-> (mt/user-http-request :rasta :post 200 "dashboard" {:name          test-dashboard-name
                                                                           :parameters    [{:id "abc123", :name "test", :type "date"}]
                                                                           :cache_ttl     1234
                                                                           :collection_id (u/the-id collection)})
                       dashboard-response)))
            (finally
              (db/delete! Dashboard :name test-dashboard-name))))))))

(deftest create-dashboard-with-collection-position-test
  (testing "POST /api/dashboard"
    (testing "Make sure we can create a Dashboard with a Collection position"
      (mt/with-non-admin-groups-no-root-collection-perms
        (mt/with-temp Collection [collection]
          (perms/grant-collection-readwrite-permissions! (perms-group/all-users) collection)
          (let [dashboard-name (mt/random-name)]
            (try
              (mt/user-http-request :rasta :post 200 "dashboard" {:name                dashboard-name
                                                                  :collection_id       (u/the-id collection)
                                                                  :collection_position 1000})
              (is (= #metabase.models.dashboard.DashboardInstance{:collection_id true, :collection_position 1000}
                     (some-> (db/select-one [Dashboard :collection_id :collection_position] :name dashboard-name)
                             (update :collection_id (partial = (u/the-id collection))))))
              (finally
                (db/delete! Dashboard :name dashboard-name)))))

        (testing "..but not if we don't have permissions for the Collection"
          (mt/with-temp Collection [collection]
            (let [dashboard-name (mt/random-name)]
              (mt/user-http-request :rasta :post 403 "dashboard" {:name                dashboard-name
                                                                  :collection_id       (u/the-id collection)
                                                                  :collection_position 1000})
              (is (= nil
                     (some-> (db/select-one [Dashboard :collection_id :collection_position] :name dashboard-name)
                             (update :collection_id (partial = (u/the-id collection)))))))))))))


;;; +----------------------------------------------------------------------------------------------------------------+
;;; |                                             GET /api/dashboard/:id                                             |
;;; +----------------------------------------------------------------------------------------------------------------+

(deftest fetch-dashboard-test
  (testing "GET /api/dashboard/:id"
    (testing "fetch a dashboard WITH a dashboard card on it"
      (mt/with-temp* [Dashboard     [{dashboard-id :id
                                      :as dashboard}    {:name "Test Dashboard"}]
                      Card          [{card-id :id}      {:name "Dashboard Test Card"}]
                      DashboardCard [_                  {:dashboard_id dashboard-id, :card_id card-id}]
                      User          [{user-id :id}      {:first_name "Test" :last_name "User"
                                                         :email "test@example.com"}]
                      Revision      [_                  {:user_id user-id
                                                         :model "Dashboard"
                                                         :model_id dashboard-id
                                                         :object (revision/serialize-instance dashboard
                                                                                              dashboard-id
                                                                                              dashboard)}]]
        (with-dashboards-in-readable-collection [dashboard-id]
          (api.card-test/with-cards-in-readable-collection [card-id]
            (is (= (merge
                    dashboard-defaults
                    {:name          "Test Dashboard"
                     :creator_id    (mt/user->id :rasta)
                     :collection_id true
                     :collection_authority_level nil
                     :can_write     false
                     :param_fields  nil
                     :last-edit-info {:timestamp true :id true :first_name "Test" :last_name "User" :email "test@example.com"}
                     :ordered_cards [{:sizeX                  2
                                      :sizeY                  2
                                      :col                    0
                                      :row                    0
                                      :collection_authority_level        nil
                                      :updated_at             true
                                      :created_at             true
                                      :parameter_mappings     []
                                      :visualization_settings {}
                                      :card                   (merge api.card-test/card-defaults-no-hydrate
                                                                     {:name                   "Dashboard Test Card"
                                                                      :creator_id             (mt/user->id :rasta)
                                                                      :collection_id          true
                                                                      :display                "table"
                                                                      :visualization_settings {}
                                                                      :is_write               false
                                                                      :result_metadata        nil})
                                      :series                 []}]})
                   (dashboard-response (mt/user-http-request :rasta :get 200 (format "dashboard/%d" dashboard-id)))))))))

    (testing "fetch a dashboard with a param in it"
      (mt/with-temp* [Table         [{table-id :id} {}]
                      Field         [{field-id :id display-name :display_name} {:table_id table-id}]

                      Dashboard     [{dashboard-id :id} {:name "Test Dashboard"}]
                      Card          [{card-id :id}      {:name "Dashboard Test Card"}]
                      DashboardCard [{dc-id :id}        {:dashboard_id       dashboard-id
                                                         :card_id            card-id
                                                         :parameter_mappings [{:card_id      1
                                                                               :parameter_id "foo"
                                                                               :target       [:dimension [:field field-id nil]]}]}]]
        (with-dashboards-in-readable-collection [dashboard-id]
          (api.card-test/with-cards-in-readable-collection [card-id]
            (is (= (merge dashboard-defaults
                          {:name          "Test Dashboard"
                           :creator_id    (mt/user->id :rasta)
                           :collection_id true
                           :collection_authority_level nil
                           :can_write     false
                           :param_fields  {field-id {:id               field-id
                                                     :table_id         table-id
                                                     :display_name     display-name
                                                     :base_type        "type/Text"
                                                     :semantic_type    nil
                                                     :has_field_values "search"
                                                     :name_field       nil
                                                     :dimensions       []}}
                           :ordered_cards [{:sizeX                  2
                                            :sizeY                  2
                                            :col                    0
                                            :row                    0
                                            :updated_at             true
                                            :created_at             true
                                            :collection_authority_level nil
                                            :parameter_mappings     [{:card_id      1
                                                                      :parameter_id "foo"
                                                                      :target       ["dimension" ["field" field-id nil]]}]
                                            :visualization_settings {}
                                            :card                   (merge api.card-test/card-defaults-no-hydrate
                                                                           {:name                   "Dashboard Test Card"
                                                                            :creator_id             (mt/user->id :rasta)
                                                                            :collection_id          true
                                                                            :display                "table"
                                                                            :query_type             nil
                                                                            :visualization_settings {}
                                                                            :is_write               false
                                                                            :result_metadata        nil})
                                            :series                 []}]})
                   (dashboard-response (mt/user-http-request :rasta :get 200 (format "dashboard/%d" dashboard-id)))))))))
    (testing "fetch a dashboard from an official collection includes the collection type"
      (mt/with-temp* [Dashboard     [{dashboard-id :id
                                      :as dashboard}    {:name "Test Dashboard"}]
                      Card          [{card-id :id}      {:name "Dashboard Test Card"}]
                      DashboardCard [_                  {:dashboard_id dashboard-id, :card_id card-id}]]
        (with-dashboards-in-readable-collection [dashboard-id]
          (api.card-test/with-cards-in-readable-collection [card-id]
            (is (nil?
                 (-> (dashboard-response (mt/user-http-request :rasta :get 200 (format "dashboard/%d" dashboard-id)))
                     :collection_authority_level)))
            (let [collection-id (:collection_id (mt/user-http-request :rasta :get 200 (format "dashboard/%d" dashboard-id)))]
              (db/update! Collection collection-id :authority_level "official"))
            (is (= "official"
                   (-> (dashboard-response (mt/user-http-request :rasta :get 200 (format "dashboard/%d" dashboard-id)))
                       :collection_authority_level)))))))))

(deftest fetch-dashboard-permissions-test
  (testing "GET /api/dashboard/:id"
    (testing "Fetch Dashboard with a series, should fail if the User doesn't have access to the Collection"
      (mt/with-non-admin-groups-no-root-collection-perms
        (mt/with-temp* [Collection          [{coll-id :id}      {:name "Collection 1"}]
                        Dashboard           [{dashboard-id :id} {:name       "Test Dashboard"
                                                                 :creator_id (mt/user->id :crowberto)}]
                        Card                [{card-id :id}      {:name          "Dashboard Test Card"
                                                                 :collection_id coll-id}]
                        Card                [{card-id2 :id}     {:name          "Dashboard Test Card 2"
                                                                 :collection_id coll-id}]
                        DashboardCard       [{dbc_id :id}       {:dashboard_id dashboard-id, :card_id card-id}]
                        DashboardCardSeries [_                  {:dashboardcard_id dbc_id, :card_id card-id2
                                                                 :position         0}]]
          (is (= "You don't have permissions to do that."
                 (mt/user-http-request :rasta :get 403 (format "dashboard/%d" dashboard-id)))))))))

<<<<<<< HEAD
(deftest fetch-dashboard-emitter-test
  (testing "GET /api/dashboard/:id"
    (testing "Fetch dashboard with an emitter"
      (mt/with-temp* [Dashboard [dashboard {:name "Test Dashboard"}]
                      Card [write-card {:is_write true :name "Test Write Card"}]
                      metabase.models.emitter/Action [action {:type "row"}]
                      metabase.models.emitter/QueryAction [qa {:card_id (:id write-card)
                                                               :action_id (:id action)}]
                      DashboardEmitter [emitter {:action_id (:id action)
                                                 #_(db/select-field :action_id metabase.models.emitter/QueryAction :card_id (u/the-id write-card))
                                                 :dashboard_id (u/the-id dashboard)}]]
        (testing "admin sees emitters"
          (is (partial=
                {:emitters [{:action {:type "row" :card {:name "Test Write Card"}}}]}
                (dashboard-response (mt/user-http-request :crowberto :get 200 (format "dashboard/%d" (u/the-id dashboard)))))))
        (testing "non-admin does not see emitters"
          (is (nil?
                (:emitters (dashboard-response (mt/user-http-request :rasta :get 200 (format "dashboard/%d" (u/the-id dashboard))))))))))))

(deftest param-values-test
  (testing "Don't return `param_values` for Fields for which the current User has no data perms."
    (mt/with-temp-copy-of-db
      (perms/revoke-data-perms! (perms-group/all-users) (mt/id))
      (perms/grant-permissions! (perms-group/all-users) (perms/table-read-path (Table (mt/id :venues))))
      (mt/with-temp* [Dashboard     [{dashboard-id :id} {:name "Test Dashboard"}]
                      Card          [{card-id :id}      {:name "Dashboard Test Card"}]
                      DashboardCard [{_ :id}            {:dashboard_id       dashboard-id
                                                         :card_id            card-id
                                                         :parameter_mappings [{:card_id      card-id
                                                                               :parameter_id "foo"
                                                                               :target       [:dimension
                                                                                              [:field (mt/id :venues :name) nil]]}
                                                                              {:card_id      card-id
                                                                               :parameter_id "bar"
                                                                               :target       [:dimension
                                                                                              [:field (mt/id :categories :name) nil]]}]}]]

        (is (= {(mt/id :venues :name) {:values                ["20th Century Cafe"
                                                               "25°"
                                                               "33 Taps"]
                                       :field_id              (mt/id :venues :name)
                                       :human_readable_values []}}
               (let [response (:param_values (mt/user-http-request :rasta :get 200 (str "dashboard/" dashboard-id)))]
                 (into {} (for [[field-id m] response]
                            [field-id (update m :values (partial take 3))])))))))))



=======
>>>>>>> fc0daf9c
;;; +----------------------------------------------------------------------------------------------------------------+
;;; |                                             PUT /api/dashboard/:id                                             |
;;; +----------------------------------------------------------------------------------------------------------------+

(deftest update-dashboard-test
  (testing "PUT /api/dashboard/:id"
    (mt/with-temp Dashboard [{dashboard-id :id} {:name "Test Dashboard"}]
      (with-dashboards-in-writeable-collection [dashboard-id]
        (testing "GET before update"
          (is (= (merge dashboard-defaults {:name          "Test Dashboard"
                                            :creator_id    (mt/user->id :rasta)
                                            :collection_id true})
                 (dashboard-response (Dashboard dashboard-id)))))

        (testing "PUT response"
          (is (= (merge dashboard-defaults {:name           "My Cool Dashboard"
                                            :description    "Some awesome description"
                                            :creator_id     (mt/user->id :rasta)
                                            :cache_ttl      1234
                                            :last-edit-info {:timestamp true     :id    true :first_name "Rasta"
                                                             :last_name "Toucan" :email "rasta@metabase.com"}
                                            :collection_id true})
                 (dashboard-response
                  (mt/user-http-request :rasta :put 200 (str "dashboard/" dashboard-id)
                                        {:name        "My Cool Dashboard"
                                         :description "Some awesome description"
                                         :cache_ttl   1234
                                         ;; these things should fail to update
                                         :creator_id  (mt/user->id :trashbird)})))))

        (testing "GET after update"
          (is (= (merge dashboard-defaults {:name          "My Cool Dashboard"
                                            :description   "Some awesome description"
                                            :cache_ttl     1234
                                            :creator_id    (mt/user->id :rasta)
                                            :collection_id true})
                 (dashboard-response (Dashboard dashboard-id)))))))))

(deftest update-dashboard-guide-columns-test
  (testing "PUT /api/dashboard/:id"
    (testing "allow `:caveats` and `:points_of_interest` to be empty strings, and `:show_in_getting_started` should be a boolean"
      (mt/with-temp Dashboard [{dashboard-id :id} {:name "Test Dashboard"}]
        (with-dashboards-in-writeable-collection [dashboard-id]
          (is (= (merge dashboard-defaults {:name                    "Test Dashboard"
                                            :creator_id              (mt/user->id :rasta)
                                            :collection_id           true
                                            :caveats                 ""
                                            :points_of_interest      ""
                                            :cache_ttl               1337
                                            :last-edit-info
                                            {:timestamp true, :id true, :first_name "Rasta",
                                             :last_name "Toucan", :email "rasta@metabase.com"}
                                            :show_in_getting_started true})
                 (dashboard-response (mt/user-http-request :rasta :put 200 (str "dashboard/" dashboard-id)
                                                           {:caveats                 ""
                                                            :points_of_interest      ""
                                                            :cache_ttl               1337
                                                            :show_in_getting_started true})))))))))

(deftest update-dashboard-clear-description-test
  (testing "PUT /api/dashboard/:id"
    (testing "Can we clear the description of a Dashboard? (#4738)"
      (mt/with-temp Dashboard [dashboard {:description "What a nice Dashboard"}]
        (with-dashboards-in-writeable-collection [dashboard]
          (mt/user-http-request :rasta :put 200 (str "dashboard/" (u/the-id dashboard)) {:description nil})
          (is (= nil
                 (db/select-one-field :description Dashboard :id (u/the-id dashboard))))

          (testing "Set to a blank description"
            (mt/user-http-request :rasta :put 200 (str "dashboard/" (u/the-id dashboard)) {:description ""})
            (is (= ""
                   (db/select-one-field :description Dashboard :id (u/the-id dashboard))))))))))

(deftest update-dashboard-change-collection-id-test
  (testing "PUT /api/dashboard/:id"
    (testing "Can we change the Collection a Dashboard is in (assuming we have the permissions to do so)?"
      (dashboard-test/with-dash-in-collection [db collection dash]
        (mt/with-temp Collection [new-collection]
          ;; grant Permissions for both new and old collections
          (doseq [coll [collection new-collection]]
            (perms/grant-collection-readwrite-permissions! (perms-group/all-users) coll))
          ;; now make an API call to move collections
          (mt/user-http-request :rasta :put 200 (str "dashboard/" (u/the-id dash)) {:collection_id (u/the-id new-collection)})
          ;; Check to make sure the ID has changed in the DB
          (is (= (db/select-one-field :collection_id Dashboard :id (u/the-id dash))
                 (u/the-id new-collection))))))

    (testing "if we don't have the Permissions for the old collection, we should get an Exception"
      (mt/with-non-admin-groups-no-root-collection-perms
        (dashboard-test/with-dash-in-collection [db collection dash]
          (mt/with-temp Collection [new-collection]
            ;; grant Permissions for only the *new* collection
            (perms/grant-collection-readwrite-permissions! (perms-group/all-users) new-collection)
            ;; now make an API call to move collections. Should fail
            (is (= "You don't have permissions to do that."
                   (mt/user-http-request :rasta :put 403 (str "dashboard/" (u/the-id dash))
                                         {:collection_id (u/the-id new-collection)})))))))

    (testing "if we don't have the Permissions for the new collection, we should get an Exception"
      (mt/with-non-admin-groups-no-root-collection-perms
        (dashboard-test/with-dash-in-collection [db collection dash]
          (mt/with-temp Collection [new-collection]
            ;; grant Permissions for only the *old* collection
            (perms/grant-collection-readwrite-permissions! (perms-group/all-users) collection)
            ;; now make an API call to move collections. Should fail
            (is (schema= {:message (s/eq "You do not have curate permissions for this Collection.")
                          s/Keyword s/Any}
                         (mt/user-http-request :rasta :put 403 (str "dashboard/" (u/the-id dash))
                                               {:collection_id (u/the-id new-collection)})))))))))


;;; +----------------------------------------------------------------------------------------------------------------+
;;; |                                    UPDATING DASHBOARD COLLECTION POSITIONS                                     |
;;; +----------------------------------------------------------------------------------------------------------------+

(deftest update-dashboard-change-collection-position-test
  (testing "PUT /api/dashboard/:id"
    (testing "Can we change the Collection position of a Dashboard?"
      (mt/with-non-admin-groups-no-root-collection-perms
        (mt/with-temp* [Collection [collection]
                        Dashboard  [dashboard {:collection_id (u/the-id collection)}]]
          (perms/grant-collection-readwrite-permissions! (perms-group/all-users) collection)
          (mt/user-http-request :rasta :put 200 (str "dashboard/" (u/the-id dashboard))
                                {:collection_position 1})
          (is (= 1
                 (db/select-one-field :collection_position Dashboard :id (u/the-id dashboard))))

          (testing "...and unset (unpin) it as well?"
            (mt/user-http-request :rasta :put 200 (str "dashboard/" (u/the-id dashboard))
                                  {:collection_position nil})
            (is (= nil
                   (db/select-one-field :collection_position Dashboard :id (u/the-id dashboard))))))

        (testing "we shouldn't be able to if we don't have permissions for the Collection"
          (mt/with-temp* [Collection [collection]
                          Dashboard  [dashboard {:collection_id (u/the-id collection)}]]
            (mt/user-http-request :rasta :put 403 (str "dashboard/" (u/the-id dashboard))
                                  {:collection_position 1})
            (is (= nil
                   (db/select-one-field :collection_position Dashboard :id (u/the-id dashboard)))))

          (mt/with-temp* [Collection [collection]
                          Dashboard  [dashboard {:collection_id (u/the-id collection), :collection_position 1}]]
            (mt/user-http-request :rasta :put 403 (str "dashboard/" (u/the-id dashboard))
                                  {:collection_position nil})
            (is (= 1
                   (db/select-one-field :collection_position Dashboard :id (u/the-id dashboard))))))))))

(deftest update-dashboard-position-test
  (mt/with-non-admin-groups-no-root-collection-perms
    (mt/with-temp Collection [collection]
      (perms/grant-collection-readwrite-permissions! (perms-group/all-users) collection)
      (letfn [(move-dashboard! [dashboard new-position]
                (mt/user-http-request :rasta :put 200 (str "dashboard/" (u/the-id dashboard))
                                      {:collection_position new-position}))
              (items []
                (api.card-test/get-name->collection-position :rasta collection))]
        (testing "Check that we can update a dashboard's position in a collection of only dashboards"
          (api.card-test/with-ordered-items collection [Dashboard a
                                                        Dashboard b
                                                        Dashboard c
                                                        Dashboard d]
            (move-dashboard! b 4)
            (is (= {"a" 1, "c" 2, "d" 3, "b" 4}
                   (items)))))

        (testing "Check that updating a dashboard at position 3 to position 1 will increment the positions before 3, not after"
          (api.card-test/with-ordered-items collection [Card      a
                                                        Pulse     b
                                                        Dashboard c
                                                        Dashboard d]
            (move-dashboard! c 1)
            (is (= {"c" 1, "a" 2, "b" 3, "d" 4}
                   (items)))))

        (testing "Check that updating position 1 to 3 will cause b and c to be decremented"
          (api.card-test/with-ordered-items collection [Dashboard a
                                                        Card      b
                                                        Pulse     c
                                                        Dashboard d]
            (move-dashboard! a 3)
            (is (= {"b" 1, "c" 2, "a" 3, "d" 4}
                   (items)))))


        (testing "Check that updating position 1 to 4 will cause a through c to be decremented"
          (api.card-test/with-ordered-items collection [Dashboard a
                                                        Card      b
                                                        Pulse     c
                                                        Pulse     d]
            (move-dashboard! a 4)
            (is (= {"b" 1, "c" 2, "d" 3, "a" 4}
                   (items)))))

        (testing "Check that updating position 4 to 1 will cause a through c to be incremented"
          (api.card-test/with-ordered-items collection [Card      a
                                                        Pulse     b
                                                        Card      c
                                                        Dashboard d]
            (move-dashboard! d 1)
            (is (= {"d" 1, "a" 2, "b" 3, "c" 4}
                   (items)))))))))

(deftest move-dashboard-to-different-collection-test
  (testing "Check that moving a dashboard to another collection will fixup both collections"
    (mt/with-non-admin-groups-no-root-collection-perms
      (mt/with-temp* [Collection [collection-1]
                      Collection [collection-2]]
        (api.card-test/with-ordered-items collection-1 [Dashboard a
                                                        Card      b
                                                        Card      c
                                                        Pulse     d]
          (api.card-test/with-ordered-items collection-2 [Pulse     e
                                                          Pulse     f
                                                          Dashboard g
                                                          Card      h]
            (perms/grant-collection-readwrite-permissions! (perms-group/all-users) collection-1)
            (perms/grant-collection-readwrite-permissions! (perms-group/all-users) collection-2)
            ;; Move the first dashboard in collection-1 to collection-1
            (mt/user-http-request :rasta :put 200 (str "dashboard/" (u/the-id a))
                                  {:collection_position 1, :collection_id (u/the-id collection-2)})
            ;; "a" should now be gone from collection-1 and all the existing dashboards bumped down in position
            (testing "original collection"
              (is (= {"b" 1
                      "c" 2
                      "d" 3}
                     (api.card-test/get-name->collection-position :rasta collection-1))))
            ;; "a" is now first, all other dashboards in collection-2 bumped down 1
            (testing "new collection"
              (is (= {"a" 1
                      "e" 2
                      "f" 3
                      "g" 4
                      "h" 5}
                     (api.card-test/get-name->collection-position :rasta collection-2))))))))))

(deftest insert-dashboard-increment-existing-collection-position-test
  (testing "POST /api/dashboard"
    (testing "Check that adding a new Dashboard at Collection position 3 will increment position of the existing item at position 3"
      (mt/with-non-admin-groups-no-root-collection-perms
        (mt/with-temp Collection [collection]
          (api.card-test/with-ordered-items collection [Card  a
                                                        Pulse b
                                                        Card  d]
            (perms/grant-collection-readwrite-permissions! (perms-group/all-users) collection)
            (is (= {"a" 1
                    "b" 2
                    "d" 3}
                   (api.card-test/get-name->collection-position :rasta collection)))
            (try
              (mt/user-http-request :rasta :post 200 "dashboard" {:name                "c"
                                                                  :collection_id       (u/the-id collection)
                                                                  :collection_position 3})
              (is (= {"a" 1
                      "b" 2
                      "c" 3
                      "d" 4}
                     (api.card-test/get-name->collection-position :rasta collection)))
              (finally
                (db/delete! Dashboard :collection_id (u/the-id collection))))))))))

(deftest insert-dashboard-no-position-test
  (testing "POST /api/dashboard"
    (testing "Check that adding a new Dashboard without a position, leaves the existing positions unchanged"
      (mt/with-non-admin-groups-no-root-collection-perms
        (mt/with-temp Collection [collection]
          (api.card-test/with-ordered-items collection [Dashboard a
                                                        Card      b
                                                        Pulse     d]
            (perms/grant-collection-readwrite-permissions! (perms-group/all-users) collection)
            (is (= {"a" 1
                    "b" 2
                    "d" 3}
                   (api.card-test/get-name->collection-position :rasta collection)))
            (try
              (mt/user-http-request :rasta :post 200 "dashboard" {:name          "c"
                                                                  :collection_id (u/the-id collection)})
              (is (= {"a" 1
                      "b" 2
                      "c" nil
                      "d" 3}
                     (api.card-test/get-name->collection-position :rasta collection)))
              (finally
                (db/delete! Dashboard :collection_id (u/the-id collection))))))))))


;;; +----------------------------------------------------------------------------------------------------------------+
;;; |                                           DELETE /api/dashboard/:id                                            |
;;; +----------------------------------------------------------------------------------------------------------------+

(deftest delete-test
  (mt/with-temp Dashboard [{dashboard-id :id}]
    (with-dashboards-in-writeable-collection [dashboard-id]
      (is (= nil
             (mt/user-http-request :rasta :delete 204 (format "dashboard/%d" dashboard-id))))
      (is (= nil
             (Dashboard dashboard-id))))))

;;; +----------------------------------------------------------------------------------------------------------------+
;;; |                                         POST /api/dashboard/:id/copy                                           |
;;; +----------------------------------------------------------------------------------------------------------------+

(deftest copy-dashboard-test
  (testing "POST /api/dashboard/:id/copy"
    (testing "A plain copy with nothing special"
      (mt/with-temp Dashboard [{dashboard-id :id} {:name        "Test Dashboard"
                                                   :description "A description"
                                                   :creator_id  (mt/user->id :rasta)}]
        (let [response (mt/user-http-request :rasta :post 200 (format "dashboard/%d/copy" dashboard-id))]
          (try
            (is (= (merge
                    dashboard-defaults
                    {:name          "Test Dashboard"
                     :description   "A description"
                     :creator_id    (mt/user->id :rasta)
                     :collection_id false})
                   (dashboard-response response)))
            (finally
              (db/delete! Dashboard :id (u/the-id response)))))))

    (testing "Ensure name / description / user set when copying"
      (mt/with-temp Dashboard [{dashboard-id :id}  {:name        "Test Dashboard"
                                                    :description "An old description"}]
        (let [response (mt/user-http-request :crowberto :post 200 (format "dashboard/%d/copy" dashboard-id)
                                             {:name        "Test Dashboard - Duplicate"
                                              :description "A new description"})]
          (try
            (is (= (merge
                    dashboard-defaults
                    {:name          "Test Dashboard - Duplicate"
                     :description   "A new description"
                     :creator_id    (mt/user->id :crowberto)
                     :collection_id false})
                   (dashboard-response response)))
            (finally
              (db/delete! Dashboard :id (u/the-id response)))))))))

(deftest copy-dashboard-cards-test
  (testing "POST /api/dashboard/:id/copy"
    (testing "Ensure dashboard cards are copied"
      (mt/with-temp* [Dashboard     [{dashboard-id :id}  {:name "Test Dashboard"}]
                      Card          [{card-id :id}]
                      Card          [{card-id2 :id}]
                      DashboardCard [{dashcard-id :id} {:dashboard_id dashboard-id, :card_id card-id}]
                      DashboardCard [{dashcard-id :id} {:dashboard_id dashboard-id, :card_id card-id2}]]
        (let [copy-id (u/the-id (mt/user-http-request :rasta :post 200 (format "dashboard/%d/copy" dashboard-id)))]
          (try
            (is (= 2
                   (count (db/select-ids DashboardCard, :dashboard_id copy-id))))
            (finally
              (db/delete! Dashboard :id copy-id))))))))

(deftest copy-dashboard-into-correct-collection-test
  (testing "POST /api/dashboard/:id/copy"
    (testing "Ensure the correct collection is set when copying"
      (dashboard-test/with-dash-in-collection [db collection dash]
        (mt/with-temp Collection [new-collection]
          ;; grant Permissions for both new and old collections
          (doseq [coll [collection new-collection]]
            (perms/grant-collection-readwrite-permissions! (perms-group/all-users) coll))
          (let [response (mt/user-http-request :rasta :post 200 (format "dashboard/%d/copy" (u/the-id dash)) {:collection_id (u/the-id new-collection)})]
            (try
              ;; Check to make sure the ID of the collection is correct
              (is (= (db/select-one-field :collection_id Dashboard :id
                                          (u/the-id response))
                     (u/the-id new-collection)))
              (finally
                (db/delete! Dashboard :id (u/the-id response))))))))))


;;; +----------------------------------------------------------------------------------------------------------------+
;;; |                                         POST /api/dashboard/:id/cards                                          |
;;; +----------------------------------------------------------------------------------------------------------------+

(deftest simple-creation-with-no-additional-series-test
  (mt/with-temp* [Dashboard [{dashboard-id :id}]
                  Card      [{card-id :id}]]
    (with-dashboards-in-writeable-collection [dashboard-id]
      (api.card-test/with-cards-in-readable-collection [card-id]
        (is (= {:sizeX                  2
                :sizeY                  2
                :col                    4
                :row                    4
                :series                 []
                :parameter_mappings     [{:card-id 123, :hash "abc", :target "foo"}]
                :visualization_settings {}
                :created_at             true
                :updated_at             true}
               (-> (mt/user-http-request :rasta :post 200 (format "dashboard/%d/cards" dashboard-id)
                                         {:cardId                 card-id
                                          :row                    4
                                          :col                    4
                                          :parameter_mappings     [{:card-id 123, :hash "abc", :target "foo"}]
                                          :visualization_settings {}})
                   (dissoc :id :dashboard_id :card_id)
                   (update :created_at boolean)
                   (update :updated_at boolean))))
        (is (= [{:sizeX                  2
                 :sizeY                  2
                 :col                    4
                 :row                    4
                 :parameter_mappings     [{:card-id 123, :hash "abc", :target "foo"}]
                 :visualization_settings {}}]
               (map (partial into {})
                    (db/select [DashboardCard :sizeX :sizeY :col :row :parameter_mappings :visualization_settings]
                      :dashboard_id dashboard-id))))))))

(deftest new-dashboard-card-with-additional-series-test
  (mt/with-temp* [Dashboard [{dashboard-id :id}]
                  Card      [{card-id :id}]
                  Card      [{series-id-1 :id} {:name "Series Card"}]]
    (with-dashboards-in-writeable-collection [dashboard-id]
      (api.card-test/with-cards-in-readable-collection [card-id series-id-1]
        (let [dashboard-card (mt/user-http-request :rasta :post 200 (format "dashboard/%d/cards" dashboard-id)
                                                   {:cardId card-id
                                                    :row    4
                                                    :col    4
                                                    :series [{:id series-id-1}]})]
          (is (= {:sizeX                  2
                  :sizeY                  2
                  :col                    4
                  :row                    4
                  :parameter_mappings     []
                  :visualization_settings {}
                  :series                 [{:name                   "Series Card"
                                            :description            nil
                                            :dataset_query          (:dataset_query api.card-test/card-defaults)
                                            :display                "table"
                                            :visualization_settings {}}]
                  :created_at             true
                  :updated_at             true}
                 (remove-ids-and-booleanize-timestamps dashboard-card)))
          (is (= [{:sizeX 2
                   :sizeY 2
                   :col   4
                   :row   4}]
                 (map (partial into {})
                      (db/select [DashboardCard :sizeX :sizeY :col :row], :dashboard_id dashboard-id))))
          (is (= #{0}
                 (db/select-field :position DashboardCardSeries, :dashboardcard_id (:id dashboard-card)))))))))

(defn do-with-add-card-parameter-mapping-permissions-fixtures [f]
  (mt/with-temp-copy-of-db
    (perms/revoke-data-perms! (perms-group/all-users) (mt/id))
    (mt/with-temp* [Dashboard     [{dashboard-id :id} {:parameters [{:name "Category ID"
                                                                     :slug "category_id"
                                                                     :id   "_CATEGORY_ID_"
                                                                     :type "category"}]}]
                    Card          [{card-id :id} {:database_id   (mt/id)
                                                  :table_id      (mt/id :venues)
                                                  :dataset_query (mt/mbql-query venues)}]]
      (let [mappings [{:parameter_id "_CATEGORY_ID_"
                       :target       [:dimension [:field (mt/id :venues :category_id) nil]]}]]
        ;; TODO -- check series as well?
        (f {:dashboard-id dashboard-id
            :card-id      card-id
            :mappings     mappings
            :add-card!    (fn [expected-status-code]
                            (mt/user-http-request :rasta
                                                  :post expected-status-code (format "dashboard/%d/cards" dashboard-id)
                                                  {:cardId             card-id
                                                   :row                0
                                                   :col                0
                                                   :parameter_mappings mappings}))
            :dashcards    (fn [] (db/select DashboardCard :dashboard_id dashboard-id))})))))

(deftest add-card-parameter-mapping-permissions-test
  (testing "POST /api/dashboard/:id/cards"
    (testing "Should check current user's data permissions for the `parameter_mapping`"
      (do-with-add-card-parameter-mapping-permissions-fixtures
       (fn [{:keys [card-id dashboard-id mappings add-card! dashcards]}]
         (is (schema= {:message  (s/eq "You must have data permissions to add a parameter referencing the Table \"VENUES\".")
                       s/Keyword s/Any}
                (add-card! 403)))
         (is (= []
                (dashcards)))
         (testing "Permissions for a different table in the same DB should not count"
           (perms/grant-permissions! (perms-group/all-users) (perms/table-query-path (mt/id :categories)))
           (is (schema= {:message  (s/eq "You must have data permissions to add a parameter referencing the Table \"VENUES\".")
                         s/Keyword s/Any}
                        (add-card! 403)))
           (is (= []
                  (dashcards))))
         (testing "If they have data permissions, it should be ok"
           (perms/grant-permissions! (perms-group/all-users) (perms/table-query-path (mt/id :venues)))
           (is (schema= {:card_id            (s/eq card-id)
                         :parameter_mappings [(s/one
                                               {:parameter_id (s/eq "_CATEGORY_ID_")
                                                :target       (s/eq ["dimension" ["field" (mt/id :venues :category_id) nil]])
                                                s/Keyword     s/Any}
                                               "mapping")]
                         s/Keyword           s/Any}
                        (add-card! 200)))
           (is (schema= [(s/one {:card_id            (s/eq card-id)
                                 :parameter_mappings (s/eq mappings)
                                 s/Keyword           s/Any}
                                "DashboardCard")]
                        (dashcards)))))))))

(defn do-with-update-cards-parameter-mapping-permissions-fixtures [f]
  (do-with-add-card-parameter-mapping-permissions-fixtures
   (fn [{:keys [dashboard-id card-id mappings]}]
     (mt/with-temp DashboardCard [dashboard-card {:dashboard_id       dashboard-id
                                                  :card_id            card-id
                                                  :parameter_mappings mappings}]
       (let [dashcard-info     (select-keys dashboard-card [:id :sizeX :sizeY :row :col :parameter_mappings])
             new-mappings      [{:parameter_id "_CATEGORY_ID_"
                                 :target       [:dimension [:field (mt/id :venues :price) nil]]}]
             new-dashcard-info (assoc dashcard-info :sizeX 1000)]
         (f {:dashboard-id           dashboard-id
             :card-id                card-id
             :original-mappings      mappings
             :new-mappings           new-mappings
             :original-dashcard-info dashcard-info
             :new-dashcard-info      new-dashcard-info
             :update-mappings!       (fn [expected-status-code]
                                       (mt/user-http-request :rasta :put expected-status-code
                                                             (format "dashboard/%d/cards" dashboard-id)
                                                             {:cards [(assoc dashcard-info :parameter_mappings new-mappings)]}))
             :update-size!           (fn []
                                       (mt/user-http-request :rasta :put 200
                                                             (format "dashboard/%d/cards" dashboard-id)
                                                             {:cards [new-dashcard-info]}))}))))))

(deftest update-cards-parameter-mapping-permissions-test
  (testing "PUT /api/dashboard/:id/cards"
    (testing "Should check current user's data permissions for the `parameter_mapping`"
      (do-with-update-cards-parameter-mapping-permissions-fixtures
       (fn [{:keys [dashboard-id card-id original-mappings update-mappings! update-size! new-dashcard-info new-mappings]}]
         (testing "Should *NOT* be allowed to update the `:parameter_mappings` without proper data permissions"
           (is (schema= {:message  (s/eq "You must have data permissions to add a parameter referencing the Table \"VENUES\".")
                         s/Keyword s/Any}
                        (update-mappings! 403)))
           (is (= original-mappings
                  (db/select-one-field :parameter_mappings DashboardCard :dashboard_id dashboard-id, :card_id card-id))))
         (testing "Changing another column should be ok even without data permissions."
           (is (= {:status "ok"}
                  (update-size!)))
           (is (= (:sizeX new-dashcard-info)
                  (db/select-one-field :sizeX DashboardCard :dashboard_id dashboard-id, :card_id card-id))))
         (testing "Should be able to update `:parameter_mappings` *with* proper data permissions."
           (perms/grant-permissions! (perms-group/all-users) (perms/table-query-path (mt/id :venues)))
           (is (= {:status "ok"}
                  (update-mappings! 200)))
           (is (= new-mappings
                  (db/select-one-field :parameter_mappings DashboardCard :dashboard_id dashboard-id, :card_id card-id)))))))))


;;; +----------------------------------------------------------------------------------------------------------------+
;;; |                                        DELETE /api/dashboard/:id/cards                                         |
;;; +----------------------------------------------------------------------------------------------------------------+

(deftest delete-cards-test
  (testing "DELETE /api/dashboard/id/:cards"
    ;; fetch a dashboard WITH a dashboard card on it
    (mt/with-temp* [Dashboard           [{dashboard-id :id}]
                    Card                [{card-id :id}]
                    Card                [{series-id-1 :id}]
                    Card                [{series-id-2 :id}]
                    DashboardCard       [{dashcard-id :id} {:dashboard_id dashboard-id, :card_id card-id}]
                    DashboardCardSeries [_                 {:dashboardcard_id dashcard-id, :card_id series-id-1, :position 0}]
                    DashboardCardSeries [_                 {:dashboardcard_id dashcard-id, :card_id series-id-2, :position 1}]]
      (with-dashboards-in-writeable-collection [dashboard-id]
        (is (= 1
               (count (db/select-ids DashboardCard, :dashboard_id dashboard-id))))
        (is (= nil
               (mt/user-http-request :rasta :delete 204
                                     (format "dashboard/%d/cards" dashboard-id) :dashcardId dashcard-id)))
        (is (= 0
               (count (db/select-ids DashboardCard, :dashboard_id dashboard-id))))))))


;;; +----------------------------------------------------------------------------------------------------------------+
;;; |                                          PUT /api/dashboard/:id/cards                                          |
;;; +----------------------------------------------------------------------------------------------------------------+

(deftest update-cards-test
  (testing "PUT /api/dashboard/:id/cards"
    ;; fetch a dashboard WITH a dashboard card on it
    (mt/with-temp* [Dashboard     [{dashboard-id :id}]
                    Card          [{card-id :id}]
                    DashboardCard [{dashcard-id-1 :id} {:dashboard_id dashboard-id, :card_id card-id}]
                    DashboardCard [{dashcard-id-2 :id} {:dashboard_id dashboard-id, :card_id card-id}]
                    Card          [{series-id-1 :id}   {:name "Series Card"}]]
      (with-dashboards-in-writeable-collection [dashboard-id]
        (is (= {:sizeX                  2
                :sizeY                  2
                :col                    0
                :row                    0
                :series                 []
                :parameter_mappings     []
                :visualization_settings {}
                :created_at             true
                :updated_at             true}
               (remove-ids-and-booleanize-timestamps (dashboard-card/retrieve-dashboard-card dashcard-id-1))))
        (is (= {:sizeX                  2
                :sizeY                  2
                :col                    0
                :row                    0
                :parameter_mappings     []
                :visualization_settings {}
                :series                 []
                :created_at             true
                :updated_at             true}
               (remove-ids-and-booleanize-timestamps (dashboard-card/retrieve-dashboard-card dashcard-id-2))))
        (is (= {:status "ok"}
               (mt/user-http-request :rasta :put 200 (format "dashboard/%d/cards" dashboard-id)
                                     {:cards [{:id     dashcard-id-1
                                               :sizeX  4
                                               :sizeY  2
                                               :col    0
                                               :row    0
                                               :series [{:id series-id-1}]}
                                              {:id    dashcard-id-2
                                               :sizeX 1
                                               :sizeY 1
                                               :col   1
                                               :row   3}]})))
        (is (= {:sizeX                  4
                :sizeY                  2
                :col                    0
                :row                    0
                :parameter_mappings     []
                :visualization_settings {}
                :series                 [{:name                   "Series Card"
                                          :description            nil
                                          :display                :table
                                          :dataset_query          {}
                                          :visualization_settings {}}]
                :created_at             true
                :updated_at             true}
               (remove-ids-and-booleanize-timestamps (dashboard-card/retrieve-dashboard-card dashcard-id-1))))
        (is (= {:sizeX                  1
                :sizeY                  1
                :col                    1
                :row                    3
                :parameter_mappings     []
                :visualization_settings {}
                :series                 []
                :created_at             true
                :updated_at             true}
               (remove-ids-and-booleanize-timestamps (dashboard-card/retrieve-dashboard-card dashcard-id-2))))))))


;;; +----------------------------------------------------------------------------------------------------------------+
;;; |                                        GET /api/dashboard/:id/revisions                                        |
;;; +----------------------------------------------------------------------------------------------------------------+

(deftest fetch-revisions-test
  (testing "GET /api/dashboard/:id/revisions"
    (mt/with-temp* [Dashboard [{dashboard-id :id}]
                    Revision  [_ {:model        "Dashboard"
                                  :model_id     dashboard-id
                                  :object       {:name         "b"
                                                 :description  nil
                                                 :cards        [{:sizeX   2
                                                                 :sizeY   2
                                                                 :row     0
                                                                 :col     0
                                                                 :card_id 123
                                                                 :series  []}]}
                                  :is_creation  true}]
                    Revision  [_ {:model    "Dashboard"
                                  :model_id dashboard-id
                                  :user_id  (mt/user->id :crowberto)
                                  :object   {:name         "c"
                                             :description  "something"
                                             :cards        [{:sizeX   4
                                                             :sizeY   3
                                                             :row     0
                                                             :col     0
                                                             :card_id 123
                                                             :series  [8 9]}]}
                                  :message  "updated"}]]
      (is (= [{:is_reversion false
               :is_creation  false
               :message      "updated"
               :user         (-> (user-details (mt/fetch-user :crowberto))
                                 (dissoc :email :date_joined :last_login :is_superuser :is_qbnewb))
               :diff         {:before {:name        "b"
                                       :description nil
                                       :cards       [{:series nil, :sizeY 2, :sizeX 2}]}
                              :after  {:name        "c"
                                       :description "something"
                                       :cards       [{:series [8 9], :sizeY 3, :sizeX 4}]}}
               :description  "renamed it from \"b\" to \"c\", added a description, rearranged the cards and added some series to card 123."}
              {:is_reversion false
               :is_creation  true
               :message      nil
               :user         (-> (user-details (mt/fetch-user :rasta))
                                 (dissoc :email :date_joined :last_login :is_superuser :is_qbnewb))
               :diff         nil
               :description  "added a card."}]
             (doall (for [revision (mt/user-http-request :crowberto :get 200 (format "dashboard/%d/revisions" dashboard-id))]
                      (dissoc revision :timestamp :id))))))))


;;; +----------------------------------------------------------------------------------------------------------------+
;;; |                                         POST /api/dashboard/:id/revert                                         |
;;; +----------------------------------------------------------------------------------------------------------------+

(deftest revert-dashboard-test
  (testing "POST /api/dashboard/:id/revert"
    (testing "parameter validation"
      (is (= {:errors {:revision_id "value must be an integer greater than zero."}}
             (mt/user-http-request :crowberto :post 400 "dashboard/1/revert" {})))
      (is (= {:errors {:revision_id "value must be an integer greater than zero."}}
             (mt/user-http-request :crowberto :post 400 "dashboard/1/revert" {:revision_id "foobar"}))))
    (mt/with-temp* [Dashboard [{dashboard-id :id}]
                    Revision  [{revision-id :id} {:model       "Dashboard"
                                                  :model_id    dashboard-id
                                                  :object      {:name        "a"
                                                                :description nil
                                                                :cards       []}
                                                  :is_creation true}]
                    Revision  [_                 {:model    "Dashboard"
                                                  :model_id dashboard-id
                                                  :user_id  (mt/user->id :crowberto)
                                                  :object   {:name        "b"
                                                             :description nil
                                                             :cards       []}
                                                  :message  "updated"}]]
      (is (= {:is_reversion true
              :is_creation  false
              :message      nil
              :user         (-> (user-details (mt/fetch-user :crowberto))
                                (dissoc :email :date_joined :last_login :is_superuser :is_qbnewb))
              :diff         {:before {:name "b"}
                             :after  {:name "a"}}
              :description  "renamed it from \"b\" to \"a\"."}
             (dissoc (mt/user-http-request :crowberto :post 200 (format "dashboard/%d/revert" dashboard-id)
                                           {:revision_id revision-id})
                     :id :timestamp)))

      (is (= [{:is_reversion true
               :is_creation  false
               :message      nil
               :user         (-> (user-details (mt/fetch-user :crowberto))
                                 (dissoc :email :date_joined :last_login :is_superuser :is_qbnewb))
               :diff         {:before {:name "b"}
                              :after  {:name "a"}}
               :description  "renamed it from \"b\" to \"a\"."}
              {:is_reversion false
               :is_creation  false
               :message      "updated"
               :user         (-> (user-details (mt/fetch-user :crowberto))
                                 (dissoc :email :date_joined :last_login :is_superuser :is_qbnewb))
               :diff         {:before {:name "a"}
                              :after  {:name "b"}}
               :description  "renamed it from \"a\" to \"b\"."}
              {:is_reversion false
               :is_creation  true
               :message      nil
               :user         (-> (user-details (mt/fetch-user :rasta))
                                 (dissoc :email :date_joined :last_login :is_superuser :is_qbnewb))
               :diff         nil
               :description  "rearranged the cards."}]
             (doall (for [revision (mt/user-http-request :crowberto :get 200 (format "dashboard/%d/revisions" dashboard-id))]
                      (dissoc revision :timestamp :id))))))))


;;; +----------------------------------------------------------------------------------------------------------------+
;;; |                                            PUBLIC SHARING ENDPOINTS                                            |
;;; +----------------------------------------------------------------------------------------------------------------+

(defn- shared-dashboard []
  {:public_uuid       (str (UUID/randomUUID))
   :made_public_by_id (mt/user->id :crowberto)})

;;; -------------------------------------- POST /api/dashboard/:id/public_link ---------------------------------------

(deftest share-dashboard-test
  (mt/with-temporary-setting-values [enable-public-sharing true]
    (testing "Test that we can share a Dashboard"
      (mt/with-temp Dashboard [dashboard]
        (let [{uuid :uuid} (mt/user-http-request :crowberto :post 200
                                                 (format "dashboard/%d/public_link" (u/the-id dashboard)))]
          (is (db/exists? Dashboard :id (u/the-id dashboard), :public_uuid uuid))
          (testing "Test that if a Dashboard has already been shared we reüse the existing UUID"
            (is (= uuid
                   (:uuid (mt/user-http-request :crowberto :post 200
                                                (format "dashboard/%d/public_link" (u/the-id dashboard))))))))))

    (mt/with-temp Dashboard [dashboard]
      (testing "Test that we *cannot* share a Dashboard if we aren't admins"
        (is (= "You don't have permissions to do that."
               (mt/user-http-request :rasta :post 403 (format "dashboard/%d/public_link" (u/the-id dashboard))))))

      (testing "Test that we *cannot* share a Dashboard if the setting is disabled"
        (mt/with-temporary-setting-values [enable-public-sharing false]
          (is (= "Public sharing is not enabled."
                 (mt/user-http-request :crowberto :post 400 (format "dashboard/%d/public_link" (u/the-id dashboard))))))))

    (testing "Test that we get a 404 if the Dashboard doesn't exist"
      (is (= "Not found."
             (mt/user-http-request :crowberto :post 404 (format "dashboard/%d/public_link" Integer/MAX_VALUE)))))))

(deftest delete-public-link-test
  (testing "DELETE /api/dashboard/:id/public_link"
    (mt/with-temporary-setting-values [enable-public-sharing true]
      (testing "Test that we can unshare a Dashboard"
        (mt/with-temp Dashboard [dashboard (shared-dashboard)]
          (mt/user-http-request :crowberto :delete 204 (format "dashboard/%d/public_link" (u/the-id dashboard)))
          (is (= false
                 (db/exists? Dashboard :id (u/the-id dashboard), :public_uuid (:public_uuid dashboard))))))

      (testing "Test that we *cannot* unshare a Dashboard if we are not admins"
        (mt/with-temp Dashboard [dashboard (shared-dashboard)]
          (is (= "You don't have permissions to do that."
                 (mt/user-http-request :rasta :delete 403 (format "dashboard/%d/public_link" (u/the-id dashboard)))))))

      (testing "Test that we get a 404 if Dashboard isn't shared"
        (mt/with-temp Dashboard [dashboard]
          (is (= "Not found."
                 (mt/user-http-request :crowberto :delete 404 (format "dashboard/%d/public_link" (u/the-id dashboard)))))))

      (testing "Test that we get a 404 if Dashboard doesn't exist"
        (is (= "Not found."
               (mt/user-http-request :crowberto :delete 404 (format "dashboard/%d/public_link" Integer/MAX_VALUE))))))))

;;
(deftest fetch-public-dashboards-test
  (testing "GET /api/dashboard/public"
    (mt/with-temporary-setting-values [enable-public-sharing true]
      (mt/with-temp Dashboard [_dashboard (shared-dashboard)]
        (testing "Test that it requires superuser"
          (is (= "You don't have permissions to do that."
                 (mt/user-http-request :rasta :get 403 "dashboard/public"))))
        (testing "Test that superusers can fetch a list of publicly-accessible dashboards"
          (is (= [{:name true, :id true, :public_uuid true}]
                 (for [dash (mt/user-http-request :crowberto :get 200 "dashboard/public")]
                   (m/map-vals boolean (select-keys dash [:name :id :public_uuid]))))))))))

(deftest fetch-embeddable-dashboards-test
  (testing "GET /api/dashboard/embeddable"
    (testing "Test that we can fetch a list of embeddable-accessible dashboards"
      (mt/with-temporary-setting-values [enable-embedding true]
        (mt/with-temp Dashboard [dashboard {:enable_embedding true}]
          (is (= [{:name true, :id true}]
                 (for [dash (mt/user-http-request :crowberto :get 200 "dashboard/embeddable")]
                   (m/map-vals boolean (select-keys dash [:name :id]))))))))))


;;; +----------------------------------------------------------------------------------------------------------------+
;;; |                                Tests for including query average duration info                                 |
;;; +----------------------------------------------------------------------------------------------------------------+

(defn- base-64-encode-byte-arrays
  "Walk form `x` and convert any byte arrays in the results to base-64-encoded strings. This is useful when writing
  tests that return byte arrays (such as things that work with query hashes), since identical arrays are not
  considered equal."
  {:style/indent 0}
  [x]
  (walk/postwalk (fn [form]
                   (if (instance? (Class/forName "[B") form)
                     (codec/base64-encode form)
                     form))
                 x))

(deftest dashcard->query-hashes-test
  (doseq [[dashcard expected]
          [[{:card {:dataset_query {:database 1}}}
            ["k9Y1XOETkQ31kX+S9DXW/cbDPGF7v4uS5f6dZsXjMRs="
             "K6A0F7tRxQ+2xa33kigBwIvUvU+F95UUccWjGTx8kuI="]]

           [{:card   {:dataset_query {:database 2}}
             :series [{:dataset_query {:database 3}}
                      {:dataset_query {:database 4}}]}
            ["WbWqdd3zu9zvVCVWh8X9ASWLqtaB1rZlU0gKLEuCK0I="
             "NzgQC4fjR52npCkZV7IiZDb9NfcmKbWHP4krFzkLPyA="
             "pjdBPUgWnbVvMf0VsETyeB6smRC8SYejyTZIVPh2m3I="
             "dEXUTWQI2L0Z/Bvrb2LTVVPl2Qg/56hKIPb+I2a4mG8="
             "rP5XFvxpRDCPXeM0A2Z7uoUkH0zwV0Z0o22obH3c1Uk="
             "Wn9nubTcKZX5862pHFaibkqqbsqAfGa3gVhN3D4FrJw="]]]]
    (testing (pr-str dashcard)
      (is (= expected
             (base-64-encode-byte-arrays (#'api.dashboard/dashcard->query-hashes dashcard)))))))

(deftest dashcards->query-hashes-test
  (is (= ["k9Y1XOETkQ31kX+S9DXW/cbDPGF7v4uS5f6dZsXjMRs="
          "K6A0F7tRxQ+2xa33kigBwIvUvU+F95UUccWjGTx8kuI="
          "WbWqdd3zu9zvVCVWh8X9ASWLqtaB1rZlU0gKLEuCK0I="
          "NzgQC4fjR52npCkZV7IiZDb9NfcmKbWHP4krFzkLPyA="
          "pjdBPUgWnbVvMf0VsETyeB6smRC8SYejyTZIVPh2m3I="
          "dEXUTWQI2L0Z/Bvrb2LTVVPl2Qg/56hKIPb+I2a4mG8="
          "rP5XFvxpRDCPXeM0A2Z7uoUkH0zwV0Z0o22obH3c1Uk="
          "Wn9nubTcKZX5862pHFaibkqqbsqAfGa3gVhN3D4FrJw="]
         (base-64-encode-byte-arrays
           (#'api.dashboard/dashcards->query-hashes
            [{:card {:dataset_query {:database 1}}}
             {:card   {:dataset_query {:database 2}}
              :series [{:dataset_query {:database 3}}
                       {:dataset_query {:database 4}}]}])))))

(deftest add-query-average-duration-to-dashcards-test
  (is (= [{:card   {:dataset_query {:database 1}, :query_average_duration 111}
           :series []}
          {:card   {:dataset_query {:database 2}, :query_average_duration 333}
           :series [{:dataset_query {:database 3}, :query_average_duration 555}
                    {:dataset_query {:database 4}, :query_average_duration 777}]}]
         (#'api.dashboard/add-query-average-duration-to-dashcards
          [{:card {:dataset_query {:database 1}}}
           {:card   {:dataset_query {:database 2}}
            :series [{:dataset_query {:database 3}}
                     {:dataset_query {:database 4}}]}]
          (into {} (for [[k v] {"k9Y1XOETkQ31kX+S9DXW/cbDPGF7v4uS5f6dZsXjMRs=" 111
                                "K6A0F7tRxQ+2xa33kigBwIvUvU+F95UUccWjGTx8kuI=" 222
                                "WbWqdd3zu9zvVCVWh8X9ASWLqtaB1rZlU0gKLEuCK0I=" 333
                                "NzgQC4fjR52npCkZV7IiZDb9NfcmKbWHP4krFzkLPyA=" 444
                                "pjdBPUgWnbVvMf0VsETyeB6smRC8SYejyTZIVPh2m3I=" 555
                                "dEXUTWQI2L0Z/Bvrb2LTVVPl2Qg/56hKIPb+I2a4mG8=" 666
                                "rP5XFvxpRDCPXeM0A2Z7uoUkH0zwV0Z0o22obH3c1Uk=" 777
                                "Wn9nubTcKZX5862pHFaibkqqbsqAfGa3gVhN3D4FrJw=" 888}]
                     [(mapv int (codec/base64-decode k)) v]))))))


;;; +----------------------------------------------------------------------------------------------------------------+
;;; |                                       Test related/recommended entities                                        |
;;; +----------------------------------------------------------------------------------------------------------------+

(deftest related-and-recommended-entities-test
  (mt/with-temp Dashboard [{dashboard-id :id}]
    (is (= #{:cards}
           (-> (mt/user-http-request :crowberto :get 200 (format "dashboard/%s/related" dashboard-id)) keys set)))))


;;; +----------------------------------------------------------------------------------------------------------------+
;;; |                                             Chain Filter Endpoints                                             |
;;; +----------------------------------------------------------------------------------------------------------------+

(deftest mappings->field-ids-test
  (testing "mappings->field-ids"
    (testing "Should extra Field IDs from parameter mappings"
      (is (= #{1 2}
             (#'api.dashboard/mappings->field-ids
              [{:parameter_id "8e8eafa7"
                :card_id      1
                :target       [:dimension [:field 1 nil]]}
               {:parameter_id "637169c8"
                :card_id      1
                :target       [:dimension [:field 2 nil]]}]))))
    (testing "Should normalize MBQL clauses"
      (is (= #{1 2}
             (#'api.dashboard/mappings->field-ids
              [{:parameter_id "8e8eafa7"
                :card_id      1
                :target       [:dimension ["field" 1 nil]]}
               {:parameter_id "637169c8"
                :card_id      1
                :target       ["dimension" ["field" 2 nil]]}]))))
    (testing "Should ignore field-literal clauses"
      (is (= #{1}
             (#'api.dashboard/mappings->field-ids
              [{:parameter_id "8e8eafa7"
                :card_id      1
                :target       [:dimension ["field" 1 nil]]}
               {:parameter_id "637169c8"
                :card_id      1
                :target       ["dimension" ["field" "wow" {:base-type "type/Text"}]]}]))))
    (testing "Should ignore invalid mappings"
      (is (= #{1}
             (#'api.dashboard/mappings->field-ids
              [{:parameter_id "8e8eafa7"
                :card_id      1
                :target       [:dimension ["field" 1 nil]]}
               {:parameter_id "637169c8"
                :card_id      1}]))))))

(defn do-with-chain-filter-fixtures
  ([f]
   (do-with-chain-filter-fixtures nil f))

  ([dashboard-values f]
   (mt/with-temp* [Dashboard     [dashboard (merge {:parameters [{:name "Category Name"
                                                                  :slug "category_name"
                                                                  :id   "_CATEGORY_NAME_"
                                                                  :type "category"}
                                                                 {:name "Category ID"
                                                                  :slug "category_id"
                                                                  :id   "_CATEGORY_ID_"
                                                                  :type "category"}
                                                                 {:name "Price"
                                                                  :slug "price"
                                                                  :id   "_PRICE_"
                                                                  :type "category"}
                                                                 {:name "ID"
                                                                  :slug "id"
                                                                  :id   "_ID_"
                                                                  :type "category"}]}
                                                   dashboard-values)]
                   Card          [card {:database_id   (mt/id)
                                        :table_id      (mt/id :venues)
                                        :dataset_query (mt/mbql-query venues)}]
                   DashboardCard [dashcard {:card_id            (:id card)
                                            :dashboard_id       (:id dashboard)
                                            :parameter_mappings [{:parameter_id "_CATEGORY_NAME_"
                                                                  :card_id      (:id card)
                                                                  :target       [:dimension (mt/$ids venues $category_id->categories.name)]}
                                                                 {:parameter_id "_CATEGORY_ID_"
                                                                  :card_id      (:id card)
                                                                  :target       [:dimension (mt/$ids venues $category_id)]}
                                                                 {:parameter_id "_PRICE_"
                                                                  :card_id      (:id card)
                                                                  :target       [:dimension (mt/$ids venues $price)]}
                                                                 {:parameter_id "_ID_"
                                                                  :card_id      (:id card)
                                                                  :target       [:dimension (mt/$ids venues $id)]}]}]]
     (f {:dashboard  dashboard
         :card       card
         :dashcard   dashcard
         :param-keys {:category-name "_CATEGORY_NAME_"
                      :category-id   "_CATEGORY_ID_"
                      :price         "_PRICE_"
                      :id            "_ID_"}}))))

(defmacro with-chain-filter-fixtures [[binding dashboard-values] & body]
  `(do-with-chain-filter-fixtures ~dashboard-values (fn [~binding] ~@body)))

(defn- add-query-params [url query-params]
  (let [query-params-str (str/join "&" (for [[k v] (partition 2 query-params)]
                                         (codec/form-encode {k v})))]
    (cond-> url
      (seq query-params-str) (str "?" query-params-str))))

(defn chain-filter-values-url [dashboard-or-id param-key & query-params]
  (add-query-params (format "dashboard/%d/params/%s/values" (u/the-id dashboard-or-id) (name param-key))
                    query-params))

(defmacro let-url
  "Like normal `let`, but adds `testing` context with the `url` you've bound."
  {:style/indent 1}
  [[url-binding url] & body]
  `(let [url# ~url
         ~url-binding url#]
     (testing (str "\nGET /api/" url# "\n")
       ~@body)))

(defn chain-filter-search-url [dashboard-or-id param-key query & query-params]
  {:pre [(some? param-key)]}
  (add-query-params (str (format "dashboard/%d/params/%s/search/" (u/the-id dashboard-or-id) (name param-key))
                         query)
                    query-params))

(deftest chain-filter-test
  (testing "GET /api/dashboard/:id/params/:param-key/values"
    (with-chain-filter-fixtures [{:keys [dashboard param-keys]}]
      (testing "Show me names of categories"
        (is (= ["African" "American" "Artisan"]
               (take 3 (mt/user-http-request :rasta :get 200 (chain-filter-values-url
                                                              (:id dashboard)
                                                              (:category-name param-keys)))))))
      (let-url [url (chain-filter-values-url dashboard (:category-name param-keys)
                                             (:price param-keys) 4)]
        (testing "\nShow me names of categories that have expensive venues (price = 4)"
          (is (= ["Japanese" "Steakhouse"]
                 (take 3 (mt/user-http-request :rasta :get 200 url))))))
      ;; this is the format the frontend passes multiple values in (pass the parameter multiple times), and our
      ;; middleware does the right thing and converts the values to a vector
      (let-url [url (chain-filter-values-url dashboard (:category-name param-keys)
                                             (:price param-keys) 3
                                             (:price param-keys) 4)]
        (testing "\nmultiple values"
          (testing "Show me names of categories that have (somewhat) expensive venues (price = 3 *or* 4)"
            (is (= ["American" "Asian" "BBQ"]
                   (take 3 (mt/user-http-request :rasta :get 200 url))))))))
    (testing "Should require perms for the Dashboard"
      (mt/with-non-admin-groups-no-root-collection-perms
        (mt/with-temp Collection [collection]
          (with-chain-filter-fixtures [{:keys [dashboard param-keys]} {:collection_id (:id collection)}]
            (is (= "You don't have permissions to do that."
                   (mt/user-http-request :rasta :get 403 (chain-filter-values-url
                                                          (:id dashboard)
                                                          (:category-name param-keys)))))))))

    (testing "Should work if Dashboard has multiple mappings for a single param"
      (with-chain-filter-fixtures [{:keys [dashboard card dashcard param-keys]}]
        (mt/with-temp* [Card          [card-2 (dissoc card :id)]
                        DashboardCard [dashcard-2 (-> dashcard
                                                      (dissoc :id :card_id)
                                                      (assoc  :card_id (:id card-2)))]]
          (is (= ["African" "American" "Artisan"]
                 (take 3 (mt/user-http-request :rasta :get 200 (chain-filter-values-url
                                                                (:id dashboard)
                                                                (:category-name param-keys)))))))))
    (testing "should check perms for the Fields in question"
      (mt/with-temp-copy-of-db
        (with-chain-filter-fixtures [{:keys [dashboard param-keys]}]
          (perms/revoke-data-perms! (perms-group/all-users) (mt/id))
          (is (= "You don't have permissions to do that."
                 (mt/user-http-request :rasta :get 403 (chain-filter-values-url (:id dashboard) (:category-name param-keys))))))))))

(deftest chain-filter-search-test
  (testing "GET /api/dashboard/:id/params/:param-key/search/:query"
    (with-chain-filter-fixtures [{:keys [dashboard param-keys]}]
      (let [url (chain-filter-search-url dashboard (:category-name param-keys) "bar")]
        (testing (str "\n" url)
          (testing "\nShow me names of categories that include 'bar' (case-insensitive)"
            (is (= ["Bar" "Gay Bar" "Juice Bar"]
                   (take 3 (mt/user-http-request :rasta :get 200 url)))))))

      (let-url [url (chain-filter-search-url dashboard (:category-name param-keys) "house" (:price param-keys) 4)]
        (testing "\nShow me names of categories that include 'house' that have expensive venues (price = 4)"
          (is (= ["Steakhouse"]
                 (take 3 (mt/user-http-request :rasta :get 200 url))))))

      (testing "Should require a non-empty query"
        (doseq [query [nil
                        ""
                        "   "
                        "\n"]]
          (let-url [url (chain-filter-search-url dashboard (:category-name param-keys) query)]
            (is (= "API endpoint does not exist."
                   (mt/user-http-request :rasta :get 404 url)))))))

    (testing "Should require perms for the Dashboard"
      (mt/with-non-admin-groups-no-root-collection-perms
        (mt/with-temp Collection [collection]
          (with-chain-filter-fixtures [{:keys [dashboard param-keys]} {:collection_id (:id collection)}]
            (let [url (chain-filter-search-url dashboard (:category-name param-keys) "s")]
              (testing (str "\n url")
                (is (= "You don't have permissions to do that."
                       (mt/user-http-request :rasta :get 403 url)))))))))))

(deftest chain-filter-invalid-parameters-test
  (testing "GET /api/dashboard/:id/params/:param-key/values"
    (testing "If some Dashboard parameters do not have valid Field IDs, we should ignore them"
      (with-chain-filter-fixtures [{:keys [dashcard card dashboard]}]
        (db/update! DashboardCard (:id dashcard)
          :parameter_mappings [{:parameter_id "_CATEGORY_NAME_"
                                :card_id      (:id card)
                                :target       [:dimension (mt/$ids venues $category_id->categories.name)]}
                               {:parameter_id "_PRICE_"
                                :card_id      (:id card)}])
        (testing "Since the _PRICE_ param is not mapped to a valid Field, it should get ignored"
          (let-url [url (chain-filter-values-url dashboard "_CATEGORY_NAME_" "_PRICE_" 4)]
            (is (= ["African" "American" "Artisan"]
                   (take 3 (mt/user-http-request :rasta :get 200 url))))))))))

(deftest chain-filter-human-readable-values-remapping-test
  (testing "Chain filtering for Fields that have Human-Readable values\n"
    (chain-filter-test/with-human-readable-values-remapping
      (with-chain-filter-fixtures [{:keys [dashboard]}]
        (testing "GET /api/dashboard/:id/params/:param-key/values"
          (let-url [url (chain-filter-values-url dashboard "_CATEGORY_ID_" "_PRICE_" 4)]
            (is (= [[40 "Japanese"]
                    [67 "Steakhouse"]]
                   (mt/user-http-request :rasta :get 200 url)))))
        (testing "GET /api/dashboard/:id/params/:param-key/search/:query"
          (let-url [url (chain-filter-search-url dashboard "_CATEGORY_ID_" "house" "_PRICE_" 4)]
            (is (= [[67 "Steakhouse"]]
                   (mt/user-http-request :rasta :get 200 url)))))))))

(deftest chain-filter-field-to-field-remapping-test
  (testing "Chain filtering for Fields that have a Field -> Field remapping\n"
    (with-chain-filter-fixtures [{:keys [dashboard]}]
      (testing "GET /api/dashboard/:id/params/:param-key/values"
        (let-url [url (chain-filter-values-url dashboard "_ID_")]
          (is (= [[29 "20th Century Cafe"]
                  [ 8 "25°"]
                  [93 "33 Taps"]]
                 (take 3 (mt/user-http-request :rasta :get 200 url)))))
        (let-url [url (chain-filter-values-url dashboard "_ID_" "_PRICE_" 4)]
          (is (= [[55 "Dal Rae Restaurant"]
                  [61 "Lawry's The Prime Rib"]
                  [16 "Pacific Dining Car - Santa Monica"]]
                 (take 3 (mt/user-http-request :rasta :get 200 url))))))

      (testing "GET /api/dashboard/:id/params/:param-key/search/:query"
        (let-url [url (chain-filter-search-url dashboard "_ID_" "fish")]
          (is (= [[90 "Señor Fish"]]
                 (take 3 (mt/user-http-request :rasta :get 200 url)))))
        (let-url [url (chain-filter-search-url dashboard "_ID_" "sushi" "_PRICE_" 4)]
          (is (= [[77 "Sushi Nakazawa"]
                  [79 "Sushi Yasuda"]
                  [81 "Tanoshi Sushi & Sake Bar"]]
                 (take 3 (mt/user-http-request :rasta :get 200 url)))))))))

(deftest chain-filter-fk-field-to-field-remapping-test
  (testing "Chain filtering for Fields that have a FK Field -> Field remapping\n"
    (chain-filter-test/with-fk-field-to-field-remapping
      (with-chain-filter-fixtures [{:keys [dashboard]}]
        (testing "GET /api/dashboard/:id/params/:param-key/values"
          (let-url [url (chain-filter-values-url dashboard "_CATEGORY_ID_" "_PRICE_" 4)]
            (is (= [[40 "Japanese"]
                    [67 "Steakhouse"]]
                   (mt/user-http-request :rasta :get 200 url)))))
        (testing "GET /api/dashboard/:id/params/:param-key/search/:query"
          (let-url [url (chain-filter-search-url dashboard "_CATEGORY_ID_" "house" "_PRICE_" 4)]
            (is (= [[67 "Steakhouse"]]
                   (mt/user-http-request :rasta :get 200 url)))))))))

(deftest chain-filter-should-use-cached-field-values-test
  (testing "Chain filter endpoints should use cached FieldValues if applicable (#13832)"
    (mt/with-temp-vals-in-db FieldValues (db/select-one-id FieldValues :field_id (mt/id :categories :name)) {:values ["Good" "Bad"]}
      (with-chain-filter-fixtures [{:keys [dashboard]}]
        (testing "GET /api/dashboard/:id/params/:param-key/values"
          (let-url [url (chain-filter-values-url dashboard "_CATEGORY_NAME_")]
            (is (= ["Bad" "Good"]
                   (mt/user-http-request :rasta :get 200 url))))
          (testing "Shouldn't use cached FieldValues if the request has any additional constraints"
            (let-url [url (chain-filter-values-url dashboard "_CATEGORY_NAME_" "_PRICE_" 4)]
              (is (= ["Japanese" "Steakhouse"]
                     (mt/user-http-request :rasta :get 200 url))))))
        (testing "GET /api/dashboard/:id/params/:param-key/search/:query"
          (let-url [url (chain-filter-search-url dashboard "_CATEGORY_NAME_" "ood")]
            (is (= ["Good"]
                   (mt/user-http-request :rasta :get 200 url)))))))))

(deftest valid-filter-fields-test
  (testing "GET /api/dashboard/params/valid-filter-fields"
    (letfn [(url [filtered filtering]
              (let [url    "dashboard/params/valid-filter-fields"
                    params (str/join "&" (concat (for [id filtered]
                                                   (format "filtered=%d" id))
                                                 (for [id filtering]
                                                   (format "filtering=%d" id))))]
                (if (seq params)
                  (str url "?" params)
                  url)))
            (result= [expected {:keys [filtered filtering]}]
              (let [url (url filtered filtering)]
                (testing (format "\nGET %s" (pr-str url))
                  (is (= expected
                         (mt/user-http-request :rasta :get 200 url))))))]
      (with-chain-filter-fixtures [{{dashboard-id :id} :dashboard}]
        (mt/$ids
          (testing (format "\nvenues.price = %d categories.name = %d\n" %venues.price %categories.name)
            (result= {%venues.price [%categories.name]}
                     {:filtered [%venues.price], :filtering [%categories.name]})
            (testing "Multiple Field IDs for each param"
              (result= {%venues.price    (sort [%venues.price %categories.name])
                        %categories.name (sort [%venues.price %categories.name])}
                       {:filtered [%venues.price %categories.name], :filtering [%categories.name %venues.price]}))
            (testing "filtered-ids cannot be nil"
              (is (= {:errors {:filtered (str "value must satisfy one of the following requirements:"
                                              " 1) value must be a valid integer greater than zero."
                                              " 2) value must be an array. Each value must be a valid integer greater than zero."
                                              " The array cannot be empty.")}}
                     (mt/user-http-request :rasta :get 400 (url [] [%categories.name]))))))))
      (testing "should check perms for the Fields in question"
        (with-chain-filter-fixtures [{{dashboard-id :id} :dashboard}]
          (mt/with-temp-copy-of-db
            (perms/revoke-data-perms! (perms-group/all-users) (mt/id))
            (is (= "You don't have permissions to do that."
                   (mt/user-http-request :rasta :get 403 (mt/$ids (url [%venues.price] [%categories.name])))))))))))


;;; +----------------------------------------------------------------------------------------------------------------+
;;; |                             POST /api/dashboard/:dashboard-id/card/:card-id/query                              |
;;; +----------------------------------------------------------------------------------------------------------------+

(defn- dashboard-card-query-url [dashboard-id card-id dashcard-id]
  (format "dashboard/%d/dashcard/%d/card/%d/query" dashboard-id dashcard-id card-id))

(defn- dashboard-card-query-expected-results-schema [& {:keys [row-count], :or {row-count 100}}]
  {:database_id (s/eq (mt/id))
   :row_count   (s/eq row-count)
   :data        {:rows     s/Any
                 s/Keyword s/Any}
   s/Keyword    s/Any})

(deftest dashboard-card-query-test
  (testing "POST /api/dashboard/:dashboard-id/dashcard/:dashcard-id/card/:card-id/query"
    (mt/with-temp-copy-of-db
      (with-chain-filter-fixtures [{{dashboard-id :id} :dashboard, {card-id :id} :card, {dashcard-id :id} :dashcard}]
        (letfn [(url [& {:keys [dashboard-id card-id]
                         :or   {dashboard-id dashboard-id
                                card-id      card-id}}]
                  (dashboard-card-query-url dashboard-id card-id dashcard-id))
                (dashboard-card-query-expected-results-schema [& {:keys [row-count], :or {row-count 100}}]
                  {:database_id (s/eq (mt/id))
                   :row_count   (s/eq row-count)
                   :data        {:rows     s/Any
                                 s/Keyword s/Any}
                   s/Keyword    s/Any})]
          (testing "Should return Card results"
            (is (schema= (dashboard-card-query-expected-results-schema)
                         (mt/user-http-request :rasta :post 202 (url))))
            (testing "Should *not* require data perms"
              (perms/revoke-data-perms! (perms-group/all-users) (mt/id))
              (is (schema= (dashboard-card-query-expected-results-schema)
                           (mt/user-http-request :rasta :post 202 (url))))))

          (testing "Validation"
            (testing "404s"
              (testing "Should return 404 if Dashboard doesn't exist"
                (is (= "Not found."
                       (mt/user-http-request :rasta :post 404 (url :dashboard-id Integer/MAX_VALUE)))))
              (testing "Should return 404 if Card doesn't exist"
                (is (= "Not found."
                       (mt/user-http-request :rasta :post 404 (url :card-id Integer/MAX_VALUE))))))

            (testing "perms"
              (mt/with-temp Collection [{collection-id :id}]
                (perms/revoke-collection-permissions! (perms-group/all-users) collection-id)
                (testing "Should return error if current User doesn't have read perms for the Dashboard"
                  (mt/with-temp-vals-in-db Dashboard dashboard-id {:collection_id collection-id}
                    (is (= "You don't have permissions to do that."
                           (mt/user-http-request :rasta :post 403 (url))))))
                (testing "Should return error if current User doesn't have query perms for the Card"
                  (mt/with-temp-vals-in-db Card card-id {:collection_id collection-id}
                    (is (= "You don't have permissions to do that."
                           (mt/user-http-request :rasta :post 403 (url))))))))))))))

;; see also [[metabase.query-processor.dashboard-test]]
(deftest dashboard-card-query-parameters-test
  (testing "POST /api/dashboard/:dashboard-id/card/:card-id/query"
    (with-chain-filter-fixtures [{{dashboard-id :id} :dashboard, {card-id :id} :card, {dashcard-id :id} :dashcard}]
      (let [url (dashboard-card-query-url dashboard-id card-id dashcard-id)]
        (testing "parameters"
          (testing "Should respect valid parameters"
            (is (schema= (dashboard-card-query-expected-results-schema :row-count 6)
                         (mt/user-http-request :rasta :post 202 url
                                               {:parameters [{:id    "_PRICE_"
                                                              :value 4}]})))
            (testing "New parameter types"
              (testing :number/=
                (is (schema= (dashboard-card-query-expected-results-schema :row-count 94)
                             (mt/user-http-request :rasta :post 202 url
                                                   {:parameters [{:id    "_PRICE_"
                                                                  :type  :number/=
                                                                  :value [1 2 3]}]}))))))
          (testing "Should return error if parameter doesn't exist"
            (is (= "Dashboard does not have a parameter with ID \"_THIS_PARAMETER_DOES_NOT_EXIST_\"."
                   (mt/user-http-request :rasta :post 400 url
                                         {:parameters [{:id    "_THIS_PARAMETER_DOES_NOT_EXIST_"
                                                        :value 3}]}))))
          (testing "Should return sensible error message for invalid parameter input"
            (is (= {:errors {:parameters (str "value may be nil, or if non-nil, value must be an array. "
                                              "Each value must be a parameter map with an 'id' key")}}
                   (mt/user-http-request :rasta :post 400 url
                                         {:parameters {"_PRICE_" 3}}))))
          (testing "Should ignore parameters that are valid for the Dashboard but not part of this Card (no mapping)"
            (testing "Sanity check"
              (is (schema= (dashboard-card-query-expected-results-schema :row-count 6)
                           (mt/user-http-request :rasta :post 202 url
                                                 {:parameters [{:id    "_PRICE_"
                                                                :value 4}]}))))
            (mt/with-temp-vals-in-db DashboardCard dashcard-id {:parameter_mappings []}
              (is (schema= (dashboard-card-query-expected-results-schema :row-count 100)
                           (mt/user-http-request :rasta :post 202 url
                                                 {:parameters [{:id    "_PRICE_"
                                                                :value 4}]})))))

          ;; don't let people try to be sneaky and get around our validation by passing in a different `:target`
          (testing "Should ignore incorrect `:target` passed in to API endpoint"
            (is (schema= (dashboard-card-query-expected-results-schema :row-count 6)
                         (mt/user-http-request :rasta :post 202 url
                                               {:parameters [{:id     "_PRICE_"
                                                              :target [:dimension [:field (mt/id :venues :id) nil]]
                                                              :value  4}]})))))))))

(defn- parse-export-format-results [^bytes results export-format]
  (with-open [is (java.io.ByteArrayInputStream. results)]
    (streaming.test-util/parse-result export-format is)))

(deftest dashboard-card-query-export-format-test
  (testing "POST /api/dashboard/:dashboard-id/dashcard/:dashcard-id/card/:card-id/query/:export-format"
    (with-chain-filter-fixtures [{{dashboard-id :id} :dashboard, {card-id :id} :card, {dashcard-id :id} :dashcard}]
      (doseq [export-format [:csv :json :xlsx]]
        (testing (format "Export format = %s" export-format)
          (let [url (format "%s/%s" (dashboard-card-query-url dashboard-id card-id dashcard-id) (name export-format))]
            (is (= (streaming.test-util/process-query-basic-streaming
                    export-format
                    (mt/mbql-query venues {:filter [:= $price 4]}))
                   (parse-export-format-results
                    (mt/user-http-request :rasta :post 200 url
                                          {:request-options {:as :byte-array}}
                                          :parameters (json/generate-string [{:id    "_PRICE_"
                                                                              :value 4}]))
                    export-format)))))))))

(defn- dashcard-pivot-query-endpoint [dashboard-id card-id dashcard-id]
  (format "dashboard/pivot/%d/dashcard/%d/card/%d/query" dashboard-id dashcard-id card-id))

(deftest dashboard-card-query-pivot-test
  (testing "POST /api/dashboard/pivot/:dashboard-id/dashcard/:dashcard-id/card/:card-id/query"
    (mt/test-drivers (api.pivots/applicable-drivers)
      (mt/dataset sample-dataset
        (mt/with-temp* [Dashboard     [{dashboard-id :id}]
                        Card          [{card-id :id} (api.pivots/pivot-card)]
                        DashboardCard [{dashcard-id :id} {:dashboard_id dashboard-id, :card_id card-id}]]
          (let [result (mt/user-http-request :rasta :post 202 (dashcard-pivot-query-endpoint dashboard-id card-id dashcard-id))
                  rows   (mt/rows result)]
              (is (= 1144 (:row_count result)))
              (is (= "completed" (:status result)))
              (is (= 6 (count (get-in result [:data :cols]))))
              (is (= 1144 (count rows)))

              (is (= ["AK" "Affiliate" "Doohickey" 0 18 81] (first rows)))
              (is (= ["MS" "Organic" "Gizmo" 0 16 42] (nth rows 445)))
              (is (= [nil nil nil 7 18760 69540] (last rows)))))))))<|MERGE_RESOLUTION|>--- conflicted
+++ resolved
@@ -329,7 +329,6 @@
           (is (= "You don't have permissions to do that."
                  (mt/user-http-request :rasta :get 403 (format "dashboard/%d" dashboard-id)))))))))
 
-<<<<<<< HEAD
 (deftest fetch-dashboard-emitter-test
   (testing "GET /api/dashboard/:id"
     (testing "Fetch dashboard with an emitter"
@@ -378,8 +377,6 @@
 
 
 
-=======
->>>>>>> fc0daf9c
 ;;; +----------------------------------------------------------------------------------------------------------------+
 ;;; |                                             PUT /api/dashboard/:id                                             |
 ;;; +----------------------------------------------------------------------------------------------------------------+
