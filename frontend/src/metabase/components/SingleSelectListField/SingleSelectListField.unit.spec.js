import { render, screen } from "@testing-library/react";
import userEvent from "@testing-library/user-event";

import ValueComponent from "metabase/components/Value";

import SingleSelectListField from ".";

const value = [];
const firstOption = "AK";
const secondOption = "AL";
const options = [[firstOption], [secondOption]];
const fields = [];
const formatOptions = {};

function showRemapping(fields) {
  return fields.length === 1;
}

function renderValue(fields, formatOptions, value, options) {
  return (
    <ValueComponent
      value={value}
      column={fields[0]}
      maximumFractionDigits={20}
      remap={showRemapping(fields)}
      {...formatOptions}
      {...options}
    />
  );
}

function setup(opts = {}) {
  const onChange = jest.fn();
  const onSearchChange = jest.fn();

  render(
    <SingleSelectListField
      onChange={onChange}
      onSearchChange={onSearchChange}
      value={value}
      options={options}
      optionRenderer={option => renderValue(fields, formatOptions, option[0])}
      {...opts}
    />,
  );

  return {
    onChange,
    onSearchChange,
  };
}

describe("SingleSelectListField", () => {
  it("displays search input", () => {
    setup();

    expect(screen.getByPlaceholderText("Find...")).toBeInTheDocument();
  });

<<<<<<< HEAD
  it("displays options", () => {
    render(
      <SingleSelectListField
        value={value}
        options={options}
        optionRenderer={option => renderValue(fields, formatOptions, option[0])}
        alwaysShowOptions
      />,
    );
=======
  it("displays options when alwaysShowOptions is true", () => {
    setup({ alwaysShowOptions: true });
>>>>>>> 2484c5d3

    expect(screen.getByText(firstOption)).toBeInTheDocument();
    expect(screen.getByText(secondOption)).toBeInTheDocument();
  });

<<<<<<< HEAD
  it("does not display options", async () => {
    render(
      <SingleSelectListField
        value={value}
        options={options}
        optionRenderer={option => renderValue(fields, formatOptions, option[0])}
      />,
    );
=======
  it("does not display options when alwaysShowOptions is false", async () => {
    setup();
>>>>>>> 2484c5d3

    expect(screen.queryByText(firstOption)).not.toBeInTheDocument();
    expect(screen.queryByText(secondOption)).not.toBeInTheDocument();

    await userEvent.type(screen.getByPlaceholderText("Find..."), "AK");

    expect(await screen.findByText(firstOption)).toBeInTheDocument();
    expect(screen.queryByText(secondOption)).not.toBeInTheDocument();
  });
});<|MERGE_RESOLUTION|>--- conflicted
+++ resolved
@@ -57,38 +57,15 @@
     expect(screen.getByPlaceholderText("Find...")).toBeInTheDocument();
   });
 
-<<<<<<< HEAD
-  it("displays options", () => {
-    render(
-      <SingleSelectListField
-        value={value}
-        options={options}
-        optionRenderer={option => renderValue(fields, formatOptions, option[0])}
-        alwaysShowOptions
-      />,
-    );
-=======
   it("displays options when alwaysShowOptions is true", () => {
     setup({ alwaysShowOptions: true });
->>>>>>> 2484c5d3
 
     expect(screen.getByText(firstOption)).toBeInTheDocument();
     expect(screen.getByText(secondOption)).toBeInTheDocument();
   });
 
-<<<<<<< HEAD
-  it("does not display options", async () => {
-    render(
-      <SingleSelectListField
-        value={value}
-        options={options}
-        optionRenderer={option => renderValue(fields, formatOptions, option[0])}
-      />,
-    );
-=======
   it("does not display options when alwaysShowOptions is false", async () => {
     setup();
->>>>>>> 2484c5d3
 
     expect(screen.queryByText(firstOption)).not.toBeInTheDocument();
     expect(screen.queryByText(secondOption)).not.toBeInTheDocument();
