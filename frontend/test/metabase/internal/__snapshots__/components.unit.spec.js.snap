--- conflicted
+++ resolved
@@ -198,11 +198,7 @@
 
 exports[`Card should render "dark" correctly 1`] = `
 <div
-<<<<<<< HEAD
-  className="Card-fqt8sg-0 cWXXUc"
-=======
   className="Card-fqt8sg-0 bnAjGM"
->>>>>>> c457863b
 >
   <div
     className="p4"
@@ -214,11 +210,7 @@
 
 exports[`Card should render "hoverable" correctly 1`] = `
 <div
-<<<<<<< HEAD
-  className="Card-fqt8sg-0 fQGlCM"
-=======
   className="Card-fqt8sg-0 fDXUKg"
->>>>>>> c457863b
 >
   <div
     className="p4"
@@ -230,11 +222,7 @@
 
 exports[`Card should render "normal" correctly 1`] = `
 <div
-<<<<<<< HEAD
-  className="Card-fqt8sg-0 IqgNc"
-=======
   className="Card-fqt8sg-0 kYEIzT"
->>>>>>> c457863b
 >
   <div
     className="p4"
@@ -1123,7 +1111,7 @@
     >
       <span>
         Entity Key
-        
+
       </span>
     </span>
     <svg
@@ -1162,11 +1150,11 @@
     >
       <span>
         Entity Key
-        , 
+        ,
       </span>
       <span>
         Category
-        
+
       </span>
     </span>
     <svg
@@ -1205,11 +1193,11 @@
     >
       <span>
         Entity Key
-        , 
+        ,
       </span>
       <span>
         Category
-        
+
       </span>
     </span>
     <svg
@@ -1248,7 +1236,7 @@
     >
       <span>
         Entity Key
-        
+
       </span>
     </span>
     <svg
@@ -1287,7 +1275,7 @@
     >
       <span>
         Entity Key
-        
+
       </span>
     </span>
     <svg
