(ns metabase.query-processor.middleware.permissions-test
  "Tests for the middleware that checks whether the current user has permissions to run a given query."
  (:require
   [clojure.test :refer :all]
   [metabase.api.common :as api]
   [metabase.permissions.core :as perms]
   [metabase.permissions.models.query.permissions :as query-perms]
   [metabase.query-processor :as qp]
   [metabase.query-processor.middleware.permissions :as qp.perms]
   [metabase.query-processor.pipeline :as qp.pipeline]
   [metabase.query-processor.setup :as qp.setup]
   [metabase.query-processor.store :as qp.store]
   [metabase.test :as mt]
   [metabase.util :as u]
   [metabase.util.malli.fn :as mu.fn])
  (:import
   (clojure.lang ExceptionInfo)))

(defn- check-perms [query]
  (let [qp (fn [query _rff]
             (qp.pipeline/*result* query))
        qp (qp.perms/check-query-permissions qp)]
    (qp.setup/with-qp-setup [query query]
      (qp query (constantly conj)))))

(defn- check-perms-for-rasta
  "Check permissions for `query` with rasta as the current user."
  [query]
  (mt/with-test-user :rasta (check-perms query)))

(def ^:private perms-error-msg #"You do not have permissions to run this query\.")

(deftest native-query-perms-test
  (testing "Make sure the NATIVE query fails to run if current user doesn't have perms"
    (mt/with-temp [:model/Database db {}]
      (perms/set-database-permission! (perms/all-users-group) (u/the-id db) :perms/create-queries :query-builder)
      (is (thrown-with-msg?
           ExceptionInfo
           perms-error-msg
           (check-perms-for-rasta
            {:database (u/the-id db)
             :type     :native
             :native   {:query "SELECT * FROM VENUES"}}))))))

(deftest native-query-perms-test-2
  (testing "...but it should work if user has perms"
    (mt/with-temp [:model/Database db]
      ;; query should be returned by middleware unchanged
      (is (= {:database (u/the-id db)
              :type     :native
              :native   {:query "SELECT * FROM VENUES"}}
             (check-perms-for-rasta
              {:database (u/the-id db)
               :type     :native
               :native   {:query "SELECT * FROM VENUES"}}))))))

(deftest mbql-query-perms-test
  (testing "Make sure the MBQL query fails to run if current user doesn't have perms"
    (mt/with-temp [:model/Database db    {}
                   :model/Table    table {:db_id (u/the-id db)}]
      ;; All users get perms for all new DBs by default
      (mt/with-no-data-perms-for-all-users!
        (is (thrown-with-msg?
             ExceptionInfo
             perms-error-msg
             (check-perms-for-rasta
              {:database (u/the-id db)
               :type     :query
               :query    {:source-table (u/the-id table)}})))))))

(deftest mbql-query-perms-test-2
  (testing "...but it should work if user has perms [MBQL]"
    (mt/with-temp [:model/Database db {}
                   :model/Table    table {:db_id (u/the-id db)}]
      ;; query should be returned by middleware unchanged
      (is (= {:database (u/the-id db)
              :type     :query
              :query    {:source-table (u/the-id table)}}
             (check-perms-for-rasta
              {:database (u/the-id db)
               :type     :query
               :query    {:source-table (u/the-id table)}}))))))

(deftest nested-native-query-test
  (testing "Make sure nested native query fails to run if current user doesn't have perms"
    (mt/with-temp [:model/Database db {}]
      (perms/set-database-permission! (perms/all-users-group)
                                      (u/the-id db)
                                      :perms/create-queries
                                      :query-builder)
      (is (thrown-with-msg?
           ExceptionInfo
           perms-error-msg
           (check-perms-for-rasta
            {:database (u/the-id db)
             :type     :query
             :query   {:source-query {:native "SELECT * FROM VENUES"}}}))))))

(deftest nested-native-query-test-2
  (testing "...but it should work if user has perms [nested native queries]"
    (mt/with-temp [:model/Database db]
      ;; query should be returned by middleware unchanged
      (is (= {:database (u/the-id db)
              :type     :query
              :query    {:source-query {:native "SELECT * FROM VENUES"}}}
             (check-perms-for-rasta
              {:database (u/the-id db)
               :type     :query
               :query   {:source-query {:native "SELECT * FROM VENUES"}}}))))))

(deftest nested-mbql-query-test
  (testing "Make sure nested MBQL query fails to run if current user doesn't have perms"
    (mt/with-temp [:model/Database db    {}
                   :model/Table    table {:db_id (u/the-id db)}]
      ;; All users get perms for all new DBs by default
      (mt/with-no-data-perms-for-all-users!
        (is (thrown-with-msg?
             ExceptionInfo
             perms-error-msg
             (check-perms-for-rasta
              {:database (u/the-id db)
               :type     :query
               :query    {:source-query {:source-table (u/the-id table)}}})))))))

(deftest nested-mbql-query-test-2
  (testing "...but it should work if user has perms [nested MBQL queries]"
    (mt/with-temp [:model/Database db    {}
                   :model/Table    table {:db_id (u/the-id db)}]
      (is (= {:database (u/the-id db)
              :type     :query
              :query    {:source-query {:source-table (u/the-id table)}}}
             (check-perms-for-rasta
              {:database (u/the-id db)
               :type     :query
               :query    {:source-query {:source-table (u/the-id table)}}}))))))

(deftest template-tags-referenced-queries-test
  (testing "Fails for MBQL query referenced in template tag, when user has no perms to referenced query"
    (mt/with-temp [:model/Database db      {}
                   :model/Table    _       {:db_id (u/the-id db)}
                   :model/Table    table-2 {:db_id (u/the-id db)}
                   :model/Card     card    {:dataset_query {:database (u/the-id db), :type :query,
                                                            :query {:source-table (u/the-id table-2)}}}]
      ;; All users get perms for all new DBs by default
      (mt/with-no-data-perms-for-all-users!
        (let [card-id  (:id card)
              tag-name (str "#" card-id)]
          (is (thrown-with-msg?
               ExceptionInfo
               perms-error-msg
               (check-perms-for-rasta
                {:database (u/the-id db)
                 :type     :native
                 :native   {:query         (format "SELECT * FROM {{%s}} AS x" tag-name)
                            :template-tags {tag-name
                                            {:id   tag-name, :name tag-name, :display-name tag-name,
                                             :type "card",   :card card-id}}}}))))))))

(deftest template-tags-referenced-queries-test-2
  (testing "...but it should work if user has perms [template tag referenced query]"
    (mt/with-temp [:model/Database db      {}
                   :model/Table    _       {:db_id (u/the-id db)}
                   :model/Table    table-2 {:db_id (u/the-id db)}
                   :model/Card     card    {:dataset_query {:database (u/the-id db), :type :query,
                                                            :query    {:source-table (u/the-id table-2)}}}]
      (let [card-id   (:id card)
            tag-name  (str "#" card-id)
            query-sql (format "SELECT * FROM {{%s}} AS x" tag-name)]
        ;; query should be returned by middleware unchanged
        (is (= {:database (u/the-id db)
                :type     :native
                :native   {:query         query-sql
                           :template-tags {tag-name {:id           tag-name
                                                     :name         tag-name
                                                     :display-name tag-name
                                                     :type         "card"
                                                     :card-id      card-id}}}}
               (check-perms-for-rasta
                {:database (u/the-id db)
                 :type     :native
                 :native   {:query         query-sql
                            :template-tags {tag-name
                                            {:id           tag-name
                                             :name         tag-name
                                             :display-name tag-name
                                             :type         "card"
                                             :card-id      card-id}}}})))))))

(deftest template-tags-referenced-queries-test-3
  (testing "Fails for native query referenced in template tag, when user has no perms to referenced query"
    (mt/with-temp [:model/Database db   {}
                   :model/Card     card {:dataset_query
                                         {:database (u/the-id db), :type :native,
                                          :native {:query "SELECT 1 AS \"foo\", 2 AS \"bar\", 3 AS \"baz\""}}}]
      ;; All users get perms for all new DBs by default
      (mt/with-no-data-perms-for-all-users!
        (let [card-id  (:id card)
              tag-name (str "#" card-id)]
          (is (thrown-with-msg?
               ExceptionInfo
               perms-error-msg
               (check-perms-for-rasta
                {:database (u/the-id db)
                 :type     :native
                 :native   {:query         (format "SELECT * FROM {{%s}} AS x" tag-name)
                            :template-tags {tag-name
                                            {:id   tag-name, :name tag-name, :display-name tag-name,
                                             :type "card",   :card card-id}}}}))))))))

(deftest template-tags-referenced-queries-test-4
  (testing "...but it should work if user has perms [template tag referenced query]"
    (mt/with-temp [:model/Database db   {}
                   :model/Card     card {:dataset_query
                                         {:database (u/the-id db), :type :native,
                                          :native   {:query "SELECT 1 AS \"foo\", 2 AS \"bar\", 3 AS \"baz\""}}}]
      (let [card-id   (:id card)
            tag-name  (str "#" card-id)
            query-sql (format "SELECT * FROM {{%s}} AS x" tag-name)]
        ;; query should be returned by middleware unchanged
        (is (= {:database (u/the-id db)
                :type     :native
                :native   {:query         query-sql
                           :template-tags {tag-name {:id           tag-name
                                                     :name         tag-name
                                                     :display-name tag-name
                                                     :type         "card"
                                                     :card-id      card-id}}}}
               (check-perms-for-rasta
                {:database (u/the-id db)
                 :type     :native
                 :native   {:query         query-sql
                            :template-tags {tag-name
                                            {:id           tag-name
                                             :name         tag-name
                                             :display-name tag-name
                                             :type         "card"
                                             :card-id      card-id}}}})))))))

(deftest query-action-permissions-test
  (testing "Query action permissions"
    (mt/with-non-admin-groups-no-root-collection-perms
      (mt/with-temp-copy-of-db
        (mt/with-no-data-perms-for-all-users!
          (perms/set-database-permission! (perms/all-users-group) (mt/id) :perms/view-data :unrestricted)
          (perms/set-database-permission! (perms/all-users-group) (mt/id) :perms/create-queries :no)
          (let [query  (mt/mbql-query venues {:order-by [[:asc $id]], :limit 2})
                check! (fn [query]
                         (binding [api/*current-user-id* (mt/user->id :rasta)]
                           (qp.store/with-metadata-provider (mt/id)
                             (qp.perms/check-query-action-permissions* query))))]
            (mt/with-temp [:model/Collection collection]
              (mt/with-temp [:model/Card {model-id :id} {:collection_id (u/the-id collection)
                                                         :dataset_query query}]
                (testing "are granted by default"
                  (check! query))
                (testing "are revoked without access to the model"
                  (binding [qp.perms/*card-id* model-id]
                    (is (thrown-with-msg?
                         ExceptionInfo
                         #"You do not have permissions to view Card [\d,]+"
                         (check! query)))))
                ;; Are revoked with DB access blocked: requires EE, see test in
                ;; enterprise/backend/test/metabase_enterprise/advanced_permissions/common_test.clj
                (testing "are granted with access to the model"
                  (binding [api/*current-user-permissions-set* (delay #{(perms/collection-read-path (u/the-id collection))})
                            qp.perms/*card-id* model-id]
                    (check! query)))))))))))

(deftest inactive-table-test
  (testing "Make sure a query on an inactive table fails to run"
    (mt/with-temp [:model/Database db {:name "Test DB"}
                   :model/Table    table {:db_id (u/the-id db)
                                          :name "Inactive Table"
                                          :schema "PUBLIC"
                                          :active false}]
      (mt/with-full-data-perms-for-all-users!
        (is (thrown-with-msg?
             Exception
             #"Table \"Test DB.PUBLIC.Inactive Table\" is inactive."
             (check-perms-for-rasta
              {:database (u/the-id db)
               :type     :query
               :query    {:source-table (u/the-id table)}}))))

      ;; Don't leak metadata about the table if the user doesn't have access to it, even if it's inactive
      (mt/with-no-data-perms-for-all-users!
        (is (thrown-with-msg?
             Exception
             #"Table [\d,]+ is inactive."
             (check-perms-for-rasta
              {:database (u/the-id db)
               :type     :query
               :query    {:source-table (u/the-id table)}})))))))

(deftest e2e-nested-source-card-full-permissions-test
  (testing "Make sure permissions are calculated correctly for Card 1 -> Card 2 -> Source Query when there are full
           Collection permissions to both Cards (#12354)"
    (mt/with-non-admin-groups-no-root-collection-perms
      (mt/with-temp-copy-of-db
        (mt/with-no-data-perms-for-all-users!
          (perms/set-database-permission! (perms/all-users-group) (mt/id) :perms/view-data :unrestricted)
          (perms/set-database-permission! (perms/all-users-group) (mt/id) :perms/create-queries :no)
          (mt/with-temp [:model/Collection collection]
            (perms/grant-collection-read-permissions! (perms/all-users-group) collection)
            (doseq [[card-1-query-type card-1-query] {"MBQL"   (mt/mbql-query venues
                                                                 {:order-by [[:asc $id]], :limit 2})
                                                      "native" (mt/native-query
                                                                 {:query (str "SELECT id, name, category_id, latitude, longitude, price "
                                                                              "FROM venues "
                                                                              "ORDER BY id ASC "
                                                                              "LIMIT 2")})}]
              (testing (format "\nCard 1 is a %s query" card-1-query-type)
                (mt/with-temp [:model/Card {card-1-id :id, :as card-1} {:collection_id (u/the-id collection)
                                                                        :dataset_query card-1-query}]
                  (doseq [[card-2-query-type card-2-query] {"MBQL"   (mt/mbql-query nil
                                                                       {:source-table (format "card__%d" card-1-id)})
                                                            "native" (mt/native-query
                                                                       {:query         "SELECT * FROM {{card}}"
                                                                        :template-tags {"card" {:name         "card"
                                                                                                :display-name "card"
                                                                                                :type         :card
                                                                                                :card-id      card-1-id}}})}]
                    (testing (format "\nCard 2 is a %s query" card-2-query-type)
                      (mt/with-temp [:model/Card card-2 {:collection_id (u/the-id collection)
                                                         :dataset_query card-2-query}]
                        (testing "\nshould be able to read nested-nested Card if we have Collection permissions\n"
                          (mt/with-test-user :rasta
                            (let [expected [[1 "Red Medicine"           4 10.0646 -165.374 3]
                                            [2 "Stout Burgers & Beers" 11 34.0996 -118.329 2]]]
                              (testing "Should be able to run Card 1 directly"
                                (binding [qp.perms/*card-id* (u/the-id card-1)]
                                  (is (= expected
                                         (mt/rows
                                          (qp/process-query (:dataset_query card-1)))))))

                              (testing "Should be able to run Card 2 directly [Card 2 -> Card 1 -> Source Query]"
                                (binding [qp.perms/*card-id* (u/the-id card-2)]
                                  (is (= expected
                                         (mt/rows
                                          (qp/process-query (:dataset_query card-2)))))))

                              (testing "Should be able to run ad-hoc query with Card 1 as source query [Ad-hoc -> Card -> Source Query]"
                                (is (= expected
                                       (mt/rows
                                        (qp/process-query (mt/mbql-query nil
                                                            {:source-table (format "card__%d" card-1-id)}))))))

                              (testing "Should be able to run ad-hoc query with Card 2 as source query [Ad-hoc -> Card -> Card -> Source Query]"
                                (is (= expected
                                       (mt/rows
                                        (qp/process-query
                                         (qp/userland-query
                                          (mt/mbql-query nil
                                            {:source-table (format "card__%d" (u/the-id card-2))}))))))))))))))))))))))

(deftest e2e-nested-source-card-no-permissions-test
  (testing "Make sure permissions are calculated correctly for Card 2 -> Card 1 -> Source Query when a user has access to Card 2,
           but not Card 1."
    (mt/with-non-admin-groups-no-root-collection-perms
      (mt/with-temp-copy-of-db
        (mt/with-no-data-perms-for-all-users!
          (perms/set-database-permission! (perms/all-users-group) (mt/id) :perms/view-data :unrestricted)
          (perms/set-database-permission! (perms/all-users-group) (mt/id) :perms/create-queries :no)
          (mt/with-temp [:model/Collection {collection-1-id :id} {}
                         :model/Collection {collection-2-id :id} {}]
            ;; Grant read permissions for Collection 2 but not Collection 1
            (perms/grant-collection-read-permissions! (perms/all-users-group) collection-2-id)
            (doseq [[card-1-query-type card-1-query] {"MBQL"   (mt/mbql-query venues
                                                                 {:order-by [[:asc $id]], :limit 2})
                                                      "native" (mt/native-query
                                                                 {:query (str "SELECT id, name, category_id, latitude, longitude, price "
                                                                              "FROM venues "
                                                                              "ORDER BY id ASC "
                                                                              "LIMIT 2")})}]
              (testing (format "\nCard 1 is a %s query" card-1-query-type)
                (mt/with-temp [:model/Card {card-1-id :id, :as card-1} {:collection_id collection-1-id
                                                                        :dataset_query card-1-query}]
                  (doseq [[card-2-query-type card-2-query] {"MBQL"   (mt/mbql-query nil
                                                                       {:source-table (format "card__%d" card-1-id)})
                                                            "native" (mt/native-query
                                                                       {:query         "SELECT * FROM {{card}}"
                                                                        :template-tags {"card" {:name         "card"
                                                                                                :display-name "card"
                                                                                                :type         :card
                                                                                                :card-id      card-1-id}}})}]
                    (testing (format "\nCard 2 is a %s query" card-2-query-type)
                      (mt/with-temp [:model/Card card-2 {:collection_id collection-2-id
                                                         :dataset_query card-2-query}]
                        (mt/with-test-user :rasta
                          (let [expected [[1 "Red Medicine"           4 10.0646 -165.374 3]
                                          [2 "Stout Burgers & Beers" 11 34.0996 -118.329 2]]]
                            (testing "Should not be able to run Card 1 directly"
                              (binding [qp.perms/*card-id* (u/the-id card-1)]
                                (is (thrown-with-msg?
                                     ExceptionInfo
                                     #"You do not have permissions to view Card"
                                     (mt/rows
                                      (qp/process-query (:dataset_query card-1)))))))

                            (testing "Should be able to run Card 2 directly [Card 2 -> Card 1 -> Source Query]"
                              (binding [qp.perms/*card-id* (u/the-id card-2)]
                                (is (= expected
                                       (mt/rows
                                        (qp/process-query (:dataset_query card-2)))))))

                            (testing "Should not be able to run ad-hoc query with Card 1 as source query [Ad-hoc -> Card 1 -> Source Query]"
                              (is (thrown-with-msg?
                                   ExceptionInfo
                                   #"You do not have permissions to view Card"
                                   (mt/rows
                                    (qp/process-query (mt/mbql-query nil
                                                        {:source-table (format "card__%d" card-1-id)}))))))

                            (testing "Should be able to run ad-hoc query with Card 2 as source query [Ad-hoc -> Card 2 -> Card 1 -> Source Query]"
                              (is (= expected
                                     (mt/rows
                                      (qp/process-query
                                       (qp/userland-query
                                        (mt/mbql-query nil
                                          {:source-table (format "card__%d" (u/the-id card-2))})))))))))))))))))))))

(deftest e2e-ignore-user-supplied-card-ids-test
  (testing "You shouldn't be able to bypass security restrictions by passing `[:info :card-id]` in the query."
    (mt/with-temp-copy-of-db
      ;; TODO: re-evaluate this test; the error is being thrown at the API-layer and not in the QP
      (mt/with-no-data-perms-for-all-users!
        (mt/with-restored-data-perms-for-group! (u/the-id (perms/all-users-group))
          (mt/with-temp [:model/Collection collection {}
                         :model/Card       card {:collection_id (u/the-id collection)
                                                 :dataset_query (mt/mbql-query venues {:fields [$id], :order-by [[:asc $id]], :limit 2})}]
            ;; Since the collection derives from the root collection this grant shouldn't really be needed, but better to
            ;; be extra-sure in this case that the user is getting rejected for data perms and not card/collection perms
            (perms/grant-collection-read-permissions! (perms/all-users-group) collection)
            (is (= "You don't have permissions to do that."
                   (mt/user-http-request :rasta :post 403 "dataset" (assoc (mt/mbql-query venues {:limit 1})
                                                                           :info {:card-id (u/the-id card)}))))))))))

(deftest e2e-ignore-user-supplied-perms-test
  (testing "You shouldn't be able to bypass security restrictions by passing in `::query-perms/perms` in the query"
    (mt/with-no-data-perms-for-all-users!
      (perms/set-table-permission! (perms/all-users-group) (mt/id :venues) :perms/create-queries :no)
      (perms/set-database-permission! (perms/all-users-group) (mt/id) :perms/view-data :unrestricted)
      (mt/with-test-user :rasta
        (testing "Sanity check: should not be able to run this query the normal way"
          (is (thrown-with-msg?
               clojure.lang.ExceptionInfo
               #"You do not have permissions to run this query"
               (qp/process-query (mt/mbql-query venues {:limit 1})))))
        (letfn [(process-query []
                  (qp/process-query (assoc (mt/mbql-query venues {:limit 1})
                                           ::query-perms/perms {:gtaps {:perms/view-data :unrestricted
                                                                        :perms/create-queries {(mt/id :venues) :query-builder}}})))]
          (testing "Make sure the middleware is actually preventing something by disabling it"
            (with-redefs [qp.perms/remove-permissions-key identity]
              (is (=? {:status :completed}
                      (process-query)))))
          (is (thrown-with-msg?
               clojure.lang.ExceptionInfo
               #"You do not have permissions to run this query"
               (process-query))))))))

(deftest e2e-ignore-user-supplied-gtapped-tables-test
  (testing "You shouldn't be able to bypass security restrictions by passing in `::query-perms/gtapped-table` in the query"
    (mt/with-no-data-perms-for-all-users!
<<<<<<< HEAD
      (perms/set-table-permission! (perms/all-users-group) (mt/id :venues) :perms/create-queries :no)
      (perms/set-database-permission! (perms/all-users-group) (mt/id) :perms/view-data :unrestricted)
      (let [bad-query {:database 1, :type :query, :query {:source-query {:native "SELECT * FROM VENUES LIMIT !" ::query-perms/gtapped-table 5}}
=======
      (data-perms/set-table-permission! (perms-group/all-users) (mt/id :venues) :perms/create-queries :no)
      (data-perms/set-database-permission! (perms-group/all-users) (mt/id) :perms/view-data :unrestricted)
      (let [bad-query {:database (mt/id), :type :query, :query {:source-query {:native "SELECT * FROM VENUES LIMIT !"
                                                                               ::query-perms/gtapped-table (mt/id :venues)}}
>>>>>>> 43f5033b
                       ::query-perms/perms {:gtaps {:perms/view-data :unrestricted
                                                    :perms/create-queries :query-builder-and-native}}}]
        (mt/with-test-user :rasta
          (testing "Sanity check: should not be able to run this query the normal way"
            (is (thrown-with-msg?
                 clojure.lang.ExceptionInfo
                 #"You do not have permissions to run this query"
                 (qp/process-query bad-query))))
          (letfn [(process-query []
                    (qp/process-query bad-query))]
            (testing "Testing that we will still throw due to the ::query-perms/perms stripping"
              (with-redefs [qp.perms/remove-gtapped-table-keys identity]
                (is (thrown-with-msg?
                     clojure.lang.ExceptionInfo
                     #"You do not have permissions to run this query"
                     (process-query)))))
            (is (thrown-with-msg?
                 clojure.lang.ExceptionInfo
                 #"You do not have permissions to run this query"
                 (process-query)))))))))

(deftest e2e-ignore-user-supplied-compiled-from-mbql-key
  (testing "Make sure the NATIVE query fails to run if current user doesn't have perms even if you try to include an MBQL :query"
    (mt/with-temp [:model/Database db    {}
                   :model/Table    table {:db_id (u/the-id db)}]
      (perms/set-database-permission! (perms/all-users-group) (u/the-id db) :perms/create-queries :query-builder)
      (mt/with-test-user :rasta
        (binding [mu.fn/*enforce* false]
          (is (thrown-with-msg?
               ExceptionInfo
               perms-error-msg
               (qp/process-query
                {:database              (u/the-id db)
                 :type                  :native
                 :qp/compiled-from-mbql {:source-table (u/the-id table)}
                 :native                {:query "SELECT * FROM VENUES"}}))))))))

(deftest e2e-native-query-source-card-id-join-perms-test
  (testing "Make sure that a native source card joined to an MBQL query checks card read perms rather than full native access"
    (mt/with-temp [:model/User {user-id :id} {}
                   :model/Card {card-id :id} {:dataset_query {:database (mt/id)
                                                              :type :native
                                                              :native {:query "SELECT * FROM venues"}}}]
      (mt/with-no-data-perms-for-all-users!
        (perms/set-database-permission! (perms/all-users-group) (mt/id) :perms/create-queries :query-builder)
        (let [query (mt/mbql-query checkins
                      {:joins    [{:fields       [$id]
                                   :source-table (format "card__%d" card-id)
                                   :alias        "card"
                                   :condition    [:= $venue_id &card.venues.id]
                                   :strategy     :left-join}]
                       :order-by [[:asc $id]]
                       :limit    2})]
          (mt/with-current-user user-id
            (is (= 2 (count (mt/rows (qp/process-query query)))))))))))

(deftest e2e-ignore-user-supplied-source-card-key-test
  (testing "Make sure that you can't bypass native query permissions by including :qp/stage-is-from-source-card in a
           join"
    (mt/with-temp [:model/User {user-id :id} {}
                   :model/Card {card-id :id} {:dataset_query {:database (mt/id)
                                                              :type :native
                                                              :native {:query "SELECT * FROM venues"}}}]
      (mt/with-no-data-perms-for-all-users!
        (perms/set-database-permission! (perms/all-users-group) (mt/id) :perms/create-queries :query-builder)
        (let [query (mt/mbql-query checkins
                      {:joins    [{:fields       [$id]
                                   :alias        "v"
                                   :source-query {:native "SELECT * from orders"}
                                   :condition    [:= true true]
                                   ;; Make sure we can't just pass in this key and join to arbitrary SQL!
                                   :qp/stage-is-from-source-card card-id}]
                       :order-by [[:asc $id]]
                       :limit    2})]
          (mt/with-current-user user-id
            (is (thrown-with-msg?
                 ExceptionInfo
                 perms-error-msg
                 (qp/process-query query)))))))))<|MERGE_RESOLUTION|>--- conflicted
+++ resolved
@@ -462,16 +462,10 @@
 (deftest e2e-ignore-user-supplied-gtapped-tables-test
   (testing "You shouldn't be able to bypass security restrictions by passing in `::query-perms/gtapped-table` in the query"
     (mt/with-no-data-perms-for-all-users!
-<<<<<<< HEAD
       (perms/set-table-permission! (perms/all-users-group) (mt/id :venues) :perms/create-queries :no)
       (perms/set-database-permission! (perms/all-users-group) (mt/id) :perms/view-data :unrestricted)
-      (let [bad-query {:database 1, :type :query, :query {:source-query {:native "SELECT * FROM VENUES LIMIT !" ::query-perms/gtapped-table 5}}
-=======
-      (data-perms/set-table-permission! (perms-group/all-users) (mt/id :venues) :perms/create-queries :no)
-      (data-perms/set-database-permission! (perms-group/all-users) (mt/id) :perms/view-data :unrestricted)
       (let [bad-query {:database (mt/id), :type :query, :query {:source-query {:native "SELECT * FROM VENUES LIMIT !"
                                                                                ::query-perms/gtapped-table (mt/id :venues)}}
->>>>>>> 43f5033b
                        ::query-perms/perms {:gtaps {:perms/view-data :unrestricted
                                                     :perms/create-queries :query-builder-and-native}}}]
         (mt/with-test-user :rasta
