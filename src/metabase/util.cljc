(ns metabase.util
  "Common utility functions useful throughout the codebase."
  (:refer-clojure :exclude [group-by])
  (:require
   #?@(:clj ([clojure.core.protocols]
             [clojure.math.numeric-tower :as math]
             [me.flowthing.pp :as pp]
             [metabase.config :as config]
<<<<<<< HEAD
             ^{:clj-kondo/ignore [:discouraged-namespace]}
=======
             [clojure.pprint :as pprint]
             #_{:clj-kondo/ignore [:discouraged-namespace]}
>>>>>>> bd0a271e
             [metabase.util.jvm :as u.jvm]
             [metabase.util.string :as u.str]
             [potemkin :as p]
             [ring.util.codec :as codec])
       :cljs-dev ([clojure.pprint :as pprint]))
   [camel-snake-kebab.internals.macros :as csk.macros]
   [clojure.data :refer [diff]]
   [clojure.set :as set]
   [clojure.string :as str]
   [clojure.walk :as walk]
   [flatland.ordered.map :refer [ordered-map]]
   [medley.core :as m]
   [metabase.util.format :as u.format]
   [metabase.util.i18n :refer [tru]]
   [metabase.util.log :as log]
   [metabase.util.memoize :as memoize]
   [metabase.util.namespaces :as u.ns]
   [metabase.util.number :as u.number]
   [metabase.util.polyfills]
   [nano-id.core :as nano-id]
   [net.cgrand.macrovich :as macros]
   [weavejester.dependency :as dep])
  #?(:clj (:import
           (clojure.core.protocols CollReduce)
           (clojure.lang Reflector)
           (java.text Normalizer Normalizer$Form)
           (java.util Locale Random)
           (org.apache.commons.validator.routines RegexValidator UrlValidator)))
  #?(:cljs (:require-macros [camel-snake-kebab.internals.macros :as csk.macros]
                            [metabase.util])))

#?(:clj (set! *warn-on-reflection* true))

#?(:clj (comment clojure.core.protocols/keep-me))

(u.ns/import-fns
 [u.format
  colorize
  format-bytes
  format-color
  format-milliseconds
  format-nanoseconds
  format-seconds
  format-plural
  qualified-name])

#?(:clj (p/import-vars [u.jvm
                        all-ex-data
                        auto-retry
                        string-to-bytes
                        bytes-to-string
                        decode-base64
                        decode-base64-to-bytes
                        deref-with-timeout
                        encode-base64
                        encode-base64-bytes
                        filtered-stacktrace
                        full-exception-chain
                        host-port-up?
                        parse-currency
                        poll
                        host-up?
                        ip-address?
                        sorted-take
                        varargs
                        with-timeout
                        with-us-locale]
                       [u.str
                        build-sentence]))

(defmacro or-with
  "Like or, but determines truthiness with `pred`."
  {:style/indent 1}
  [pred & more]
  (reduce (fn [inner value]
            `(let [value# ~value]
               (if (~pred value#)
                 value#
                 ~inner)))
          nil
          (reverse more)))

(defmacro ignore-exceptions
  "Simple macro which wraps the given expression in a try/catch block and ignores the exception if caught."
  {:style/indent 0}
  [& body]
  `(try ~@body (catch ~(macros/case
                         :cljs 'js/Error
                         :clj  'Throwable)
                      ~'_)))

(defn strip-error
  "Transforms the error in a list of strings to log"
  ([e]
   (strip-error e nil))
  ([e prefix]
   (->> (for [[e prefix] (map vector
                              (take-while some? (iterate #(.getCause ^Exception %) e))
                              (cons prefix (repeat "  caused by")))]
          (str (when prefix (str prefix ": "))
               (ex-message e)
               (when-let [data (-> (ex-data e)
                                   (dissoc :toucan2/context-trace)
                                   not-empty)]
                 (str " " (pr-str data)))))
        (str/join "\n"))))

(defmacro prog1
  "Execute `first-form`, then any other expressions in `body`, presumably for side-effects; return the result of
  `first-form`.

    (def numbers (atom []))

    (defn find-or-add [n]
      (or (first-index-satisfying (partial = n) @numbers)
          (prog1 (count @numbers)
            (swap! numbers conj n))))

    (find-or-add 100) -> 0
    (find-or-add 200) -> 1
    (find-or-add 100) -> 0

   The result of `first-form` is bound to the anaphor `<>`, which is convenient for logging:

     (prog1 (some-expression)
       (println \"RESULTS:\" <>))

  `prog1` is an anaphoric version of the traditional macro of the same name in
   [Emacs Lisp](http://www.gnu.org/software/emacs/manual/html_node/elisp/Sequencing.html#index-prog1)
   and [Common Lisp](http://www.lispworks.com/documentation/HyperSpec/Body/m_prog1c.htm#prog1).

  Style note: Prefer `doto` when appropriate, e.g. when dealing with Java objects."
  {:style/indent :defn}
  [first-form & body]
  `(let [~'<> ~first-form]
     ~@body
     ~'<>))

(defn error
  "Takes a message string and returns a basic exception: [[java.lang.Exception]] on JVM and [[Error]] in JS."
  [^String msg]
  #?(:clj  (Exception. msg)
     :cljs (js/Error. msg)))

(defn remove-nils
  "Given a map, returns a new map with all nil values removed."
  [m]
  (m/filter-vals some? m))

(defn recursive-map-keys
  "Recursively replace the keys in a map with the value of `(f key)`."
  [f m]
  (walk/postwalk
   #(if (map? %)
      (m/map-keys f %)
      %)
   m))

(defn add-period
  "Fixes strings that don't terminate in a period; also accounts for strings
  that end in `:` and triple backticks (e.g., if a string ends in codeblock).
   Used for formatting docs."
  [s]
  (let [text (str s)]
    (cond
      (str/blank? text) text
      (#{\. \? \!} (last text)) text
      (str/ends-with? text "```") text
      (str/ends-with? text ":") (str (subs text 0 (dec (count text))) ".")
      :else (str text "."))))

(defn lower-case-en
  "Locale-agnostic version of [[clojure.string/lower-case]]. [[clojure.string/lower-case]] uses the default locale in
  conversions, turning `ID` into `ıd`, in the Turkish locale. This function always uses the `en-US` locale."
  ^String [s]
  (when s
    #?(:clj  (.toLowerCase (str s) Locale/US)
       :cljs (.toLowerCase (str s)))))

(defn upper-case-en
  "Locale-agnostic version of `clojure.string/upper-case`.
  `clojure.string/upper-case` uses the default locale in conversions, turning
  `id` into `İD`, in the Turkish locale. This function always uses the
  `en-US` locale."
  ^String [s]
  (when s
    #?(:clj  (.toUpperCase (str s) Locale/US)
       :cljs (.toUpperCase (str s)))))

(defn capitalize-en
  "Locale-agnostic version of [[clojure.string/capitalize]]."
  ^String [^CharSequence s]
  (when-let [s (some-> s str)]
    (if (< (count s) 2)
      (upper-case-en s)
      (str (upper-case-en (subs s 0 1))
           (lower-case-en (subs s 1))))))

(defn truncate
  "Truncate a string to `n` characters."
  [s n]
  (subs s 0 (min (count s) n)))

(defn regex->str
  "Returns the contents of a regex as a string.

  This is simply [[str]] in Clojure but needs to remove slashes (`\"/regex contents/\"`) in CLJS."
  [regex]
  #?(:clj  (str regex)
     :cljs (let [s (str regex)]
             (subs s 1 (dec (count s))))))

;;; define custom CSK conversion functions so we don't run into problems if the system locale is Turkish

;; so Kondo doesn't complain
(declare ^:private ->kebab-case-en*)
(declare ^:private ->camelCaseEn*)
(declare ^:private ->snake_case_en*)
(declare ^:private ->SCREAMING_SNAKE_CASE_EN*)

(csk.macros/defconversion "kebab-case-en*"           lower-case-en lower-case-en "-")
(csk.macros/defconversion "camelCaseEn*"             lower-case-en capitalize-en "")
(csk.macros/defconversion "snake_case_en*"           lower-case-en lower-case-en "_")
(csk.macros/defconversion "SCREAMING_SNAKE_CASE_EN*" upper-case-en upper-case-en "_")

(defn- wrap-csk-conversion-fn-to-handle-nil-and-namespaced-keywords
  "Wrap a CSK defconversion function so that it handles nil and namespaced keywords, which it doesn't support out of the
  box for whatever reason."
  [f]
  (fn [x]
    (when x
      (if (qualified-keyword? x)
        (keyword (f (namespace x)) (f (name x)))
        (f x)))))

(def ^{:arglists '([x])} ->kebab-case-en
  "Like [[camel-snake-kebab.core/->kebab-case]], but always uses English for lower-casing, supports keywords with
  namespaces, and returns `nil` when passed `nil` (rather than throwing an exception)."
  (memoize/fast-bounded (wrap-csk-conversion-fn-to-handle-nil-and-namespaced-keywords ->kebab-case-en*)
                        :bounded/threshold 10000))

(def ^{:arglists '([x])} ->snake_case_en
  "Like [[camel-snake-kebab.core/->snake_case]], but always uses English for lower-casing, supports keywords with
  namespaces, and returns `nil` when passed `nil` (rather than throwing an exception)."
  (memoize/fast-bounded (wrap-csk-conversion-fn-to-handle-nil-and-namespaced-keywords ->snake_case_en*)
                        :bounded/threshold 10000))

(def ^{:arglists '([x])} ->camelCaseEn
  "Like [[camel-snake-kebab.core/->camelCase]], but always uses English for upper- and lower-casing, supports keywords
  with namespaces, and returns `nil` when passed `nil` (rather than throwing an exception)."
  (memoize/fast-bounded (wrap-csk-conversion-fn-to-handle-nil-and-namespaced-keywords ->camelCaseEn*)
                        :bounded/threshold 10000))

(def ^{:arglists '([x])} ->SCREAMING_SNAKE_CASE_EN
  "Like [[camel-snake-kebab.core/->SCREAMING_SNAKE_CASE]], but always uses English for upper- and lower-casing, supports
  keywords with namespaces, and returns `nil` when passed `nil` (rather than throwing an exception)."
  (memoize/fast-bounded (wrap-csk-conversion-fn-to-handle-nil-and-namespaced-keywords ->SCREAMING_SNAKE_CASE_EN*)
                        :bounded/threshold 10000))

(defn capitalize-first-char
  "Like string/capitalize, only it ignores the rest of the string
  to retain case-sensitive capitalization, e.g., PostgreSQL."
  [s]
  (if (< (count s) 2)
    (upper-case-en s)
    (str (upper-case-en (subs s 0 1))
         (subs s 1))))

(defn snake-keys
  "Convert the top-level keys in a map to `snake_case`."
  [m]
  (update-keys m ->snake_case_en))

(defn deep-snake-keys
  "Recursively convert the keys in a map to `snake_case`."
  [m]
  (recursive-map-keys ->snake_case_en m))

(defn normalize-map
  "Given any map-like object, return it as a Clojure map with :kebab-case keyword keys.
  The input map can be a:
  - Clojure map with string or keyword keys,
  - JS object (with string keys)
  The keys are converted to `kebab-case` from `camelCase` or `snake_case` as necessary, and turned into keywords.

  Returns an empty map if nil is input (like [[update-keys]])."
  [m]
  (let [base #?(:clj  m
                ;; If we're running in CLJS, convert to a ClojureScript map as needed.
                :cljs (if (object? m)
                        (js->clj m)
                        m))]
    (update-keys base (comp keyword ->kebab-case-en))))

;; Log the maximum memory available to the JVM at launch time as well since it is very handy for debugging things
#?(:clj
   (when-not *compile-files*
     (log/infof "Maximum memory available to JVM: %s" (u.format/format-bytes (.maxMemory (Runtime/getRuntime))))))

;; Set the default width for pprinting to 120 instead of 72. The default width is too narrow and wastes a lot of space
#?(:clj      (alter-var-root #'pprint/*print-right-margin* (constantly 120))
   :cljs-dev (set! pprint/*print-right-margin* (constantly 120)))

(defn email?
  "Is `s` a valid email address string?"
  ^Boolean [^String s]
  (boolean (when (and (string? s) (str/includes? s "@")) ;; early bail
             (re-matches #"[a-z0-9!#$%&'*+/=?^_`{|}~-]+(?:\.[a-z0-9!#$%&'*+/=?^_`{|}~-]+)*@(?:[a-z0-9](?:[a-z0-9-]*[a-z0-9])?\.)+[a-z0-9](?:[a-z0-9-]*[a-z0-9])?"
                         (lower-case-en s)))))

(defn state?
  "Is `s` a state string?"
  ^Boolean [s]
  (boolean
   (when (string? s)
     (contains? #{"alabama" "alaska" "arizona" "arkansas" "california" "colorado" "connecticut" "delaware"
                  "florida" "georgia" "hawaii" "idaho" "illinois" "indiana" "iowa" "kansas" "kentucky" "louisiana"
                  "maine" "maryland" "massachusetts" "michigan" "minnesota" "mississippi" "missouri" "montana"
                  "nebraska" "nevada" "new hampshire" "new jersey" "new mexico" "new york" "north carolina"
                  "north dakota" "ohio" "oklahoma" "oregon" "pennsylvania" "rhode island" "south carolina"
                  "south dakota" "tennessee" "texas" "utah" "vermont" "virginia" "washington" "west virginia"
                  "wisconsin" "wyoming"
                  "ak" "al" "ar" "az" "ca" "co" "ct" "de" "fl" "ga" "hi" "ia" "id" "il" "in" "ks" "ky" "la"
                  "ma" "md" "me" "mi" "mn" "mo" "ms" "mt" "nc" "nd" "ne" "nh" "nj" "nm" "nv" "ny" "oh" "ok"
                  "or" "pa" "ri" "sc" "sd" "tn" "tx" "ut" "va" "vt" "wa" "wi" "wv" "wy"}
                (lower-case-en s)))))

(def ^:private ^String url-regex-pattern
  (let [alpha #?(:clj "IsAlphabetic" :cljs "Alphabetic")]
    (str "^[\\p{" alpha "}\\d_\\-]+(\\.[\\p{" alpha "}\\d_\\-]+)*(:\\d*)?")))

(defn url?
  "Is `s` a valid HTTP/HTTPS URL string?"
  ^Boolean [s]
  #?(:clj  (and s
                ;; UrlValidator is very expensive when non-URLs are passed to it, so we verify if the string looks
                ;; urlish before passing to UrlValidator.
                (str/includes? s "://")
                (let [validator (UrlValidator. (u.jvm/varargs String ["http" "https"])
                                               (RegexValidator. url-regex-pattern)
                                               UrlValidator/ALLOW_LOCAL_URLS)]
                  ;; (swap! -args conj s)
                  (.isValid validator (str s))))
     :cljs (try
             (let [url (js/URL. (str s))]
               (boolean (and (re-matches (js/RegExp. url-regex-pattern "u")
                                         (.-host url))
                             (#{"http:" "https:"} (.-protocol url)))))
             (catch js/Error _
               false))))

(defn maybe?
  "Returns `true` if X is `nil`, otherwise calls (F X).
   This can be used to see something is either `nil` or statisfies a predicate function:

     (string? nil)          -> false
     (string? \"A\")        -> true
     (maybe? string? nil)   -> true
     (maybe? string? \"A\") -> true

   It can also be used to make sure a given function won't throw a `NullPointerException`:

     (str/lower-case nil)            -> NullPointerException
     (str/lower-case \"ABC\")        -> \"abc\"
     (maybe? str/lower-case nil)     -> true
     (maybe? str/lower-case \"ABC\") -> \"abc\"

   The latter use-case can be useful for things like sorting where some values in a collection
   might be `nil`:

     (sort-by (partial maybe? s/lower-case) some-collection)"
  [f x]
  (or (nil? x)
      (f x)))

(def ^String ^{:arglists '([emoji-string])} emoji
  "Returns the `emoji-string` passed in if emoji in logs are enabled, otherwise always returns an empty string."
  #?(:clj  (if (config/config-bool :mb-emoji-in-logs)
             identity
             (constantly ""))
     :cljs (constantly "")))

(defn round-to-decimals
  "Round (presumabily floating-point) `number` to `decimal-place`. Returns a `Double`.

  Rounds by decimal places, no matter how many significant figures the number has. See [[round-to-precision]].

    (round-to-decimals 2 35.5058998M) -> 35.51"
  ^Double [^Integer decimal-place, ^Number number]
  {:pre [(integer? decimal-place) (number? number)]}
  #?(:clj  (double (.setScale (bigdec number) decimal-place BigDecimal/ROUND_HALF_UP))
     :cljs (parse-double (.toFixed number decimal-place))))

(defn real-number?
  "Is `x` a real number (i.e. not a `NaN` or an `Infinity`)?"
  [x]
  (and (number? x)
       (not (NaN? x))
       (not (infinite? x))))

(defn remove-diacritical-marks
  "Return a version of `s` with diacritical marks removed."
  ^String [^String s]
  (when (seq s)
    #?(:clj  (str/replace
              ;; First, "decompose" the characters. e.g. replace 'LATIN CAPITAL LETTER A WITH ACUTE' with
              ;; 'LATIN CAPITAL LETTER A' + 'COMBINING ACUTE ACCENT'
              ;; See http://docs.oracle.com/javase/8/docs/api/java/text/Normalizer.html
              (Normalizer/normalize s Normalizer$Form/NFD)
              ;; next, remove the combining diacritical marks -- this SO answer explains what's going on here best:
              ;; http://stackoverflow.com/a/5697575/1198455 The closest thing to a relevant JavaDoc I could find was
              ;; http://docs.oracle.com/javase/7/docs/api/java/lang/Character.UnicodeBlock.html#COMBINING_DIACRITICAL_MARKS
              #"\p{Block=CombiningDiacriticalMarks}+"
              "")
       :cljs (-> s
                 (.normalize "NFKD") ;; Renders accented characters as base + accent.
                 (.replace (js/RegExp. "[\u0300-\u036f]" "gu") ""))))) ;; Drops all the accents.

(def ^:private slugify-valid-chars
  "Valid *ASCII* characters for URL slugs generated by `slugify`."
  #{\a \b \c \d \e \f \g \h \i \j \k \l \m \n \o \p \q \r \s \t \u \v \w \x \y \z
    \0 \1 \2 \3 \4 \5 \6 \7 \8 \9
    \_})

;; unfortunately it seems that this doesn't fully-support Emoji :(, they get encoded as "??"
(defn- slugify-char [^Character c url-encode?]
  (if (< #?(:clj (int c) :cljs (.charCodeAt c 0))
         128)
    ;; ASCII characters must be in the valid list, or they get replaced with underscores.
    (if (contains? slugify-valid-chars c)
      c
      \_)
    ;; Non-ASCII characters are URL-encoded or preserved, based on the option.
    (if url-encode?
      #?(:clj  (codec/url-encode c)
         :cljs (js/encodeURIComponent c))
      c)))

(defn slugify
  "Return a version of String `s` appropriate for use as a URL slug.
  Downcase the name and remove diacritcal marks, and replace non-alphanumeric *ASCII* characters with underscores.

  If `unicode?` is falsy (the default), URL-encode non-ASCII characters. With `unicode?` truthy, non-ASCII characters
  are preserved.
  (Even when we want full ASCII output for eg. URL slugs, non-ASCII characters should be encoded rather than
  replaced with underscores in order to support languages that don't use the Latin alphabet; see metabase#3818).

  Optionally specify `:max-length` which will truncate the slug after that many characters."
  (^String [^String s]
   (slugify s {}))
  (^String [s {:keys [max-length unicode?]}]
   (when (seq s)
     (let [slug (str/join (for [c (remove-diacritical-marks (lower-case-en s))]
                            (slugify-char c (not unicode?))))]
       (if max-length
         (str/join (take max-length slug))
         slug)))))

(defn id
  "If passed an integer ID, returns it. If passed a map containing an `:id` key, returns the value if it is an integer.
  Otherwise returns `nil`.

  Provided as a convenience to allow model-layer functions to easily accept either an object or raw ID. Use this in
  cases where the ID/object is allowed to be `nil`. Use `the-id` below in cases where you would also like to guarantee
  it is non-`nil`."
  ^Integer [object-or-id]
  (cond
    (map? object-or-id)     (recur (:id object-or-id))
    (integer? object-or-id) object-or-id))

(defn the-id
  "If passed an integer ID, returns it. If passed a map containing an `:id` key, returns the value if it is an integer.
  Otherwise, throws an Exception.

  Provided to allow model-layer functions to easily accept either an object or raw ID, and to assert
  that you have a valid ID."
  ^Integer [object-or-id]
  (or (id object-or-id)
      (throw (error (tru "Not something with an ID: {0}" (pr-str object-or-id))))))

(def ^java.util.regex.Pattern uuid-regex
  "A regular expression for matching canonical string representations of UUIDs."
  #"[a-f0-9]{8}-[a-f0-9]{4}-[a-f0-9]{4}-[a-f0-9]{4}-[a-f0-9]{12}")

(defn one-or-many
  "Wraps a single element in a sequence; returns sequences as-is. In lots of situations we'd like to accept either a
  single value or a collection of values as an argument to a function, and then loop over them; rather than repeat
  logic to check whether something is a collection and wrap if not everywhere, this utility function is provided for
  your convenience.

    (u/one-or-many 1)     ; -> [1]
    (u/one-or-many [1 2]) ; -> [1 2]"
  [arg]
  (if ((some-fn sequential? set? nil?) arg)
    arg
    [arg]))

(defn many-or-one
  "Returns coll if it has multiple elements, or else returns its only element"
  [coll]
  (if (next coll)
    coll
    (first coll)))

(defn select-nested-keys
  "Like `select-keys`, but can also handle nested keypaths:

     (select-nested-keys {:a 100, :b {:c 200, :d 300}} [:a [:b :d] :c])
     ;; -> {:a 100, :b {:d 300}}

   The values of `keyseq` can be either regular keys, which work the same way as `select-keys`,
   or vectors of the form `[k & nested-keys]`, which call `select-nested-keys` recursively
   on the value of `k`."
  [m keyseq]
  ;; TODO - use (empty m) once supported by model instances
  (into {} (for [k     keyseq
                 :let  [[k & nested-keys] (one-or-many k)
                        v                 (get m k)]
                 :when (contains? m k)]
             {k (if-not (seq nested-keys)
                  v
                  (select-nested-keys v nested-keys))})))

(defn base64-string?
  "Is `s` a Base-64 encoded string?"
  ^Boolean [s]
  (boolean (when (string? s)
             (as-> s s
               (str/replace s #"\s" "")
               (re-matches #"^(?:[A-Za-z0-9+/]{4})*(?:[A-Za-z0-9+/]{2}==|[A-Za-z0-9+/]{3}=)?$" s)))))

(defn batches-of
  "Returns coll split into seqs of up to n items"
  [n coll]
  (partition n n nil coll))

(def ^{:arglists '([n])} safe-inc
  "Increment `n` if it is non-`nil`, otherwise return `1` (e.g. as if incrementing `0`)."
  (fnil inc 0))

(defn select-non-nil-keys
  "Like `select-keys`, but returns a map only containing keys in KS that are present *and non-nil* in M.

     (select-non-nil-keys {:a 100, :b nil} #{:a :b :c})
     ;; -> {:a 100}"
  [m ks]
  (into {} (for [k     ks
                 :when (some? (get m k))]
             {k (get m k)})))

(defn select-keys-when
  "Returns a map that only contains keys that are either `:present` or `:non-nil`. Combines behavior of `select-keys`
  and `select-non-nil-keys`. This is useful for API endpoints that update a model, which often have complex rules
  about what gets updated (some keys are updated if `nil`, others only if non-nil).

     (select-keys-when {:a 100, :b nil, :d 200, :e nil}
       :present #{:a :b :c}
       :non-nil #{:d :e :f})
     ;; -> {:a 100, :b nil, :d 200}"
  [m & {:keys [present non-nil], :as options}]
  {:pre [(every? #{:present :non-nil} (keys options))]}
  (merge (select-keys m present)
         (select-non-nil-keys m non-nil)))

(defn order-of-magnitude
  "Return the order of magnitude as a power of 10 of a given number."
  [x]
  (if (zero? x)
    0
    #?(:clj  (long (math/floor (/ (Math/log (math/abs x))
                                  (Math/log 10))))
       :cljs (js/Math.floor (/ (js/Math.log (abs x))
                               (js/Math.log 10))))))

(defn update-if-exists
  "Like `clojure.core/update` but does not create a new key if it does not exist. Useful when you don't want to create
  cruft."
  [m k f & args]
  (if (contains? m k)
    (apply update m k f args)
    m))

(defn update-in-if-exists
  "Like `clojure.core/update-in` but does not create new keys if they do not exist. Useful when you don't want to create
  cruft."
  [m ks f & args]
  (if (not= ::not-found (get-in m ks ::not-found))
    (apply update-in m ks f args)
    m))

(defn index-of
  "Return index of the first element in `coll` for which `pred` reutrns true."
  [pred coll]
  (first (keep-indexed (fn [i x]
                         (when (pred x) i))
                       coll)))

(defn hexadecimal-string?
  "Returns truthy if `new-value` is a hexadecimal-string"
  [new-value]
  (and (string? new-value)
       (re-matches #"[0-9a-f]{64}" new-value)))

(defn topological-sort
  "Topologically sorts vertexs in graph g. Graph is a map of vertexs to edges. Optionally takes an
   additional argument `edges-fn`, a function used to extract edges. Returns data in the same shape
   (a graph), only sorted.

   Say you have a graph shaped like:

     a     b
     | \\  |
     c  |  |
     \\ | /
        d
        |
        e

   (u/topological-sort identity {:b []
                                 :c [:a]
                                 :e [:d]
                                 :d [:a :b :c]
                                 :a []})

   => (ordered-map :a [] :b [] :c [:a] :d [:a :b :c] :e [:d])

   If the graph has cycles, throws an exception.

   https://en.wikipedia.org/wiki/Topological_sorting"
  ([g] (topological-sort identity g))
  ([edges-fn g]
   (transduce (map (juxt key (comp edges-fn val)))
              (fn
                ([] (dep/graph))
                ([acc [vertex edges]]
                 (reduce (fn [acc edge]
                           (dep/depend acc vertex edge))
                         acc
                         edges))
                ([acc]
                 (let [sorted      (filter g (dep/topo-sort acc))
                       independent (set/difference (set (keys g)) (set sorted))]
                   (not-empty
                    (into (ordered-map)
                          (map (fn [vertex]
                                 [vertex (g vertex)]))
                          (concat independent sorted))))))
              g)))

(defn lower-case-map-keys
  "Changes the keys of a given map to lower case."
  [m]
  (update-keys m #(-> % name lower-case-en keyword)))

(defn pprint-to-str
  "Returns the output of pretty-printing `x` as a string.
  Optionally accepts `color-symb`, which colorizes the output (JVM only, it's ignored in CLJS).

     (pprint-to-str 'green some-obj)"
  (^String [x]
   #?(:clj
      (with-out-str
        #_{:clj-kondo/ignore [:discouraged-var]}
        (pp/pprint x {:max-width 120}))

      :cljs-dev
      ;; we try to set this permanently above, but it doesn't seem to work in Cljs, so just bind it every time. The
      ;; default value wastes too much space, 120 is a little easier to read actually.
      (binding [pprint/*print-right-margin* 120]
        (with-out-str
          #_{:clj-kondo/ignore [:discouraged-var]}
          (pprint/pprint x)))

      :default
      ;; For CLJS release, we don't pull cljs.pprint to reduce bundle size.
      (str x)))

  (^String [color-symb x]
   (u.format/colorize color-symb (pprint-to-str x))))

(def ^:dynamic *profile-level*
  "Impl for `profile` macro -- don't use this directly. Nesting-level for the `profile` macro e.g. 0 for a top-level
  `profile` form or 1 for a form inside that."
  0)

#_{:clj-kondo/ignore [:clojure-lsp/unused-public-var]}
(defn -profile-print-time
  "Impl for [[profile]] macro -- don't use this directly. Prints the `___ took ___` message at the conclusion of a
  [[profile]]d form."
  [message-thunk start-time]
  ;; indent the message according to [[*profile-level*]] and add a little down-left arrow so it (hopefully) points to
  ;; the parent form
  (log/info (u.format/format-color
             (case (int (mod *profile-level* 4))
               0 :green
               1 :cyan
               2 :magenta
               3 :yellow) "%s%s took %s"
             (if (pos? *profile-level*)
               (str (str/join (repeat (dec *profile-level*) "  ")) " ⮦ ")
               "")
             (message-thunk)
             (u.format/format-nanoseconds (- #?(:cljs (* 1000000 (js/performance.now))
                                                :clj  (System/nanoTime))
                                             start-time)))))

(defmacro profile
  "Like [[clojure.core/time]], but lets you specify a `message` that gets printed with the total time, formats the
  time nicely using `u/format-nanoseconds`, and indents nested calls to `profile`.

    (profile \"top-level\"
      (Thread/sleep 500)
      (profile \"nested\"
        (Thread/sleep 100)))
    ;; ->
     ↙ nested took 100.1 ms
    top-level took 602.8 ms"
  {:style/indent 1}
  ([form]
   `(profile ~(str form) ~form))
  ([message & body]
   ;; message is wrapped in a thunk so we don't incur the overhead of calculating it if the log level does not include
   ;; INFO
   `(let [message#    (fn [] ~message)
          start-time# ~(if (:ns &env)
                         `(* 1000000 (js/performance.now)) ;; CLJS
                         `(System/nanoTime))               ;; CLJ
          result#     (binding [*profile-level* (inc *profile-level*)]
                        ~@body)]
      (-profile-print-time message# start-time#)
      result#)))

(defn seconds->ms
  "Convert `seconds` to milliseconds. More readable than doing this math inline."
  [seconds]
  (* seconds 1000))

(defn minutes->seconds
  "Convert `minutes` to seconds. More readable than doing this math inline."
  [minutes]
  (* 60 minutes))

(defn minutes->ms
  "Convert `minutes` to milliseconds. More readable than doing this math inline."
  [minutes]
  (-> minutes minutes->seconds seconds->ms))

(defn hours->ms
  "Convert `hours` to milliseconds. More readable than doing this math inline."
  [hours]
  (-> (* 60 hours) minutes->seconds seconds->ms))

(defn email->domain
  "Extract the domain portion of an `email-address`.

    (email->domain \"cam@toucan.farm\") ; -> \"toucan.farm\""
  ^String [email-address]
  (when (string? email-address)
    (last (re-find #"^.*@(.*$)" email-address))))

(defn email-in-domain?
  "Is `email-address` in `domain`?

    (email-in-domain? \"cam@toucan.farm\" \"toucan.farm\")  ; -> true
    (email-in-domain? \"cam@toucan.farm\" \"metabase.com\") ; -> false"
  [email-address domain]
  {:pre [(email? email-address)]}
  (= (email->domain email-address) domain))

(defn domain?
  "Check if `s` is a valid domain name."
  [s]
  (sequential? (re-matches #"^([a-zA-Z0-9]([a-zA-Z0-9\-]{0,61}[a-zA-Z0-9])?\.)+[a-zA-Z]{2,}$" s)))

(defn pick-first
  "Returns a pair [match others] where match is the first element of `coll` for which `pred` returns
  a truthy value and others is a sequence of the other elements of `coll` with the order preserved.
  Returns nil if no element satisfies `pred`."
  [pred coll]
  (loop [xs (seq coll), prefix []]
    (when-let [[x & xs] xs]
      (if (pred x)
        [x (concat prefix xs)]
        (recur xs (conj prefix x))))))

;;; Clj doesn't have `regexp?`, but Cljs does
#?(:clj (defn- regexp? [x]
          (instance? java.util.regex.Pattern x)))

(derive :dispatch-type/nil        :dispatch-type/*)
(derive :dispatch-type/boolean    :dispatch-type/*)
(derive :dispatch-type/string     :dispatch-type/*)
(derive :dispatch-type/keyword    :dispatch-type/*)
(derive :dispatch-type/number     :dispatch-type/*)
(derive :dispatch-type/integer    :dispatch-type/number)
(derive :dispatch-type/map        :dispatch-type/*)
(derive :dispatch-type/sequential :dispatch-type/*)
(derive :dispatch-type/set        :dispatch-type/*)
(derive :dispatch-type/symbol     :dispatch-type/*)
(derive :dispatch-type/fn         :dispatch-type/*)
(derive :dispatch-type/regex      :dispatch-type/*)

(defn dispatch-type-keyword
  "In Cljs `(type 1) is `js/Number`, but `(isa? 1 js/Number)` isn't truthy, so dispatching off of [[clojure.core/type]]
  doesn't really work the way we'd want. Also, type names are different between Clojure and ClojureScript.

  This function exists as a workaround: use it as a multimethod dispatch function for Cljc multimethods that would
  have dispatched on `type` if they were written in pure Clojure.

  Returns `:dispatch-type/*` if there is no mapping for the current type, but you can add more as needed if
  appropriate. All type keywords returned by this method also derive from `:dispatch-type/*`, meaning you can write an
  implementation for `:dispatch-type/*` and use it as a fallback method.

  Think of `:dispatch-type/*` as similar to how you would use `Object` if you were dispatching
  off of `type` in pure Clojure."
  [x]
  (cond
    (nil? x)              :dispatch-type/nil
    (boolean? x)          :dispatch-type/boolean
    (string? x)           :dispatch-type/string
    (keyword? x)          :dispatch-type/keyword
    (u.number/integer? x) :dispatch-type/integer
    (number? x)           :dispatch-type/number
    (map? x)              :dispatch-type/map
    (sequential? x)       :dispatch-type/sequential
    (set? x)              :dispatch-type/set
    (symbol? x)           :dispatch-type/symbol
    (fn? x)               :dispatch-type/fn
    (regexp? x)           :dispatch-type/regex
    ;; we should add more mappings here as needed
    :else                 :dispatch-type/*))

(defn assoc-dissoc
  "Called like `(assoc m k v)`, this does [[assoc]] if `(some? v)`, and [[dissoc]] if not.

  Put another way: `k` will either be set to `v`, or removed.

  Note that if `v` is `false`, it will be handled with [[assoc]]; only `nil` causes a [[dissoc]]."
  [m k v]
  (if (some? v)
    (assoc m k v)
    (dissoc m k)))

(defn assoc-default
  "Called like `(assoc m k v)`, this does [[assoc]] iff `m` does not contain `k`
  and `v` is not nil. Can be called with multiple key value pairs. If a key occurs
  more than once, only the first occurrence with a non-nil value is used."
  ([m k v]
   (if (or (nil? v) (contains? m k))
     m
     (assoc m k v)))
  ([m k v & kvs]
   (let [ret (assoc-default m k v)]
     (if kvs
       (if (next kvs)
         (recur ret (first kvs) (second kvs) (nnext kvs))
         (throw (ex-info "assoc-default expects an even number of key-values"
                         {:kvs kvs})))
       ret))))

(defn row-diff
  "Given 2 lists of seq maps of changes, where each map in current-rows has an `id` key,
  return a map of 4 keys: `:to-create`, `:to-update`, `:to-delete`, `:to-skip`.

  Where:
  - `:to-create` is a list of maps that either lack ids or have ids only in `new-rows`
  - `:to-delete` is a list of maps that has ids only in `current-rows`
  - `:to-skip`   is a list of identical maps that has ids in both lists
  - `:to-update` is a list of different maps that has ids in both lists

  Optional arguments:
  - `id-fn` - function to get row-matching identifiers
  - `to-compare` - function to get rows into a comparable state"
  [current-rows new-rows & {:keys [id-fn to-compare]
                            :or   {id-fn      :id
                                   to-compare identity}}]
  (let [new-rows-with-ids    (filter id-fn new-rows)
        new-rows-without-ids (remove id-fn new-rows)
        [delete-ids
         create-ids
         update-ids]         (diff (set (map id-fn current-rows))
                                   (set (map id-fn new-rows-with-ids)))
        known-map            (m/index-by id-fn current-rows)
        {to-update false
         to-skip   true}     (when (seq update-ids)
                               (clojure.core/group-by (fn [x]
                                                        (let [y (get known-map (id-fn x))]
                                                          (= (to-compare x) (to-compare y))))
                                                      (filter #(update-ids (id-fn %)) new-rows-with-ids)))]
    {:to-create (concat
                 new-rows-without-ids
                 (when (seq create-ids)
                   (filter #(create-ids (id-fn %)) new-rows-with-ids)))
     :to-delete (when (seq delete-ids)
                  (filter #(delete-ids (id-fn %)) current-rows))
     :to-update to-update
     :to-skip   to-skip}))

(defn empty-or-distinct?
  "True if collection `xs` is either [[empty?]] or all values are [[distinct?]]."
  [xs]
  (or (empty? xs)
      (apply distinct? xs)))

(defn traverse
  "Traverses a graph of nodes using a user-defined function.

  `nodes`: A collection of initial nodes to start the traversal from.
  `traverse-fn`: A function that, given a node, returns a map of connected nodes to source they are connected from.

  The function performs a breadth-first traversal starting from the initial nodes, applying
  `traverse-fn` to each node to find connected nodes, and continues until all reachable nodes
  have been visited. Returns a set of all traversed nodes."
  [nodes traverse-fn]
  (loop [to-traverse (zipmap nodes (repeat nil))
         traversed   {}]
    (let [item        (first to-traverse)
          found       (traverse-fn (key item))
          traversed   (conj traversed item)
          to-traverse (into (dissoc to-traverse (key item))
                            (apply dissoc found (keys traversed)))]
      (if (empty? to-traverse)
        traversed
        (recur to-traverse traversed)))))

(defn reverse-compare
  "A reversed java.util.Comparator, useful for sorting elements in descending in order"
  [x y]
  (compare y x))

(defn conflicting-keys
  "Given two maps, return a seq of the keys on which they disagree. We only consider keys that are present in both."
  [m1 m2]
  (keep (fn [[k v]] (when (not= v (get m1 k v)) k)) m2))

(defn conflicting-keys?
  "Given two maps, are any keys on which they disagree? We only consider keys that are present in both."
  [m1 m2]
  (boolean (some identity (conflicting-keys m1 m2))))

(defn- map-all*
  [f colls]
  (lazy-seq
   (if (some seq colls)
     (cons (apply f (map first colls))
           (map-all* f (map rest colls)))
     ())))

(defn map-all
  "Similar to [[clojure.core/map]], but instead of short-circuiting it continues until the end of the longest
  collection, using nil for collection(s) that have already been exhausted."
  ([f coll] (map f coll))
  ([f c1 c2]
   (lazy-seq
    (let [s1 (seq c1) s2 (seq c2)]
      (when (or s1 s2)
        (cons (f (first s1) (first s2))
              (map-all f (rest s1) (rest s2)))))))
  ([f c1 c2 & colls]
   (map-all* f (list* c1 c2 colls))))

(defn seek
  "Like (first (filter ... )), but doesn't realize chunks of the sequence. Returns the first item in `coll` for which
  `pred` returns a truthy value, or `nil` if no such item is found."
  [pred coll]
  (reduce
   (fn [acc x] (if (pred x) (reduced x) acc))
   nil
   coll))

(defn reduce-preserving-reduced
  "Like [[reduce]] but preserves the [[reduced]] wrapper around the result. This is important because we have some
  cases where we want to call [[reduce]] on some rf, but still be able to tell if it returned early.

  Returns a vanilla value if all the `xs` were consumed and `(reduced result)` on an early exit."
  [rf init xs]
  (if (reduced? init)
    init
    (reduce
     (fn [acc x]
       ;; HACK: Wrap the reduced value in [[reduced]] again! [[reduce]] will unwrap the outer layer but we'll still
       ;; see the inner one.
       (let [acc' (rf acc x)]
         (if (reduced? acc')
           (reduced acc')
           acc')))
     init
     xs)))

#?(:clj
   (let [sym->enum (fn ^Enum [sym]
                     (Reflector/invokeStaticMethod ^Class (resolve (symbol (namespace sym)))
                                                   "valueOf"
                                                   (to-array [(name sym)])))
         ordinal (fn [^Enum e] (.ordinal e))]
     (defmacro case-enum
       "Like `case`, but explicitly dispatch on Java enum ordinals.

       Passing the same enum type as the ones you're checking in is on you, this is not checked."
       [value & clauses]
       (let [types (map (comp type sym->enum first) (partition 2 clauses))]
         ;; doesn't check for the value of `case`, but that's on user
         (if-not (apply = types)
           `(throw (ex-info (str "`case-enum` only works if all supplied enums are of a same type: " ~(vec types))
                            {:types ~(vec types)}))
           `(case (int (~ordinal ~value))
              ~@(concat
                 (mapcat (fn [[test result]]
                           [(ordinal (sym->enum test)) result])
                         (partition 2 clauses))
                 (when (odd? (count clauses))
                   (list (last clauses))))))))))

(defn update-keys-vals
  "A combination of [[update-keys]] and [[update-vals]], which simultaneously re-maps keys and values."
  ([m f]
   (update-keys-vals m f f))
  ([m key-f val-f]
   (let [ret (persistent!
              (reduce-kv (fn [acc k v]
                           (assoc! acc (key-f k) (val-f v)))
                         (transient {})
                         m))]
     (with-meta ret (meta m)))))

(def conjv
  "Like `conj` but returns a vector instead of a list"
  (fnil conj []))

(defn string-byte-count
  "Number of bytes in a string using UTF-8 encoding."
  [s]
  #?(:clj (count (.getBytes (str s) "UTF-8"))
     :cljs (.. (js/TextEncoder.) (encode s) -length)))

#?(:clj
   (defn ^:private string-character-at
     [s i]
     (str (.charAt ^String s i))))

(defn truncate-string-to-byte-count
  "Truncate string `s` to `max-length-bytes` UTF-8 bytes (as opposed to truncating to some number of *characters*)."
  [s max-length-bytes]
  #?(:clj
     (loop [i 0, cumulative-byte-count 0]
       (cond
         (= cumulative-byte-count max-length-bytes) (subs s 0 i)
         (> cumulative-byte-count max-length-bytes) (subs s 0 (dec i))
         (>= i (count s))                           s
         :else                                      (recur (inc i)
                                                           (long (+
                                                                  cumulative-byte-count
                                                                  (string-byte-count (string-character-at s i)))))))

     :cljs
     (let [buf (js/Uint8Array. max-length-bytes)
           result (.encodeInto (js/TextEncoder.) s buf)] ;; JS obj {read: chars_converted, write: bytes_written}
       (subs s 0 (.-read result)))))

#?(:clj
   (defn start-timer
     "Start and return a timer. Treat the \"timer\" as an opaque object, the implementation may change."
     []
     (System/nanoTime)))

#?(:clj
   (defn since-ms
     "Return how many milliseconds have elapsed since the given timer was started."
     [timer]
     (/ (- (System/nanoTime) timer) 1e6)))

(defn group-by
  "(group-by first                  [[1 3]   [1 4]   [2 5]])   => {1 [[1 3] [1 4]], 2 [[2 5]]}
   (group-by first second           [[1 3]   [1 4]   [2 5]])   => {1 [3 4],         2 [5]}
   (group-by first second +      0  [[1 3]   [1 4]   [2 5]])   => {1 7,             2 5}
   (group-by first second           [[1 [3]] [1 [4]] [2 [5]]]) => {1 [[3] [4]],     2 [[5]]}
   (group-by first second concat    [[1 [3]] [1 [4]] [2 [5]]]) => {1 (3 4),         2 (5)}
   (group-by first second into      [[1 [3]] [1 [4]] [2 [5]]]) => {1 [3 4],         2 [5]}
   (group-by first second into   [] [[1 [3]] [1 [4]] [2 [5]]]) => {1 [3 4],         2 [5]}
   (group-by first second into   () [[1 [3]] [1 [4]] [2 [5]]]) => {1 (4 3),         2 (5)}
   ;; as a filter:
             kf    kpred  vf     vpred rf   init
   (group-by first any?   second even? conj () [[1 3] [1 4] [2 5]])      => {1 (4)}
   ;; as a reducer (see index-by below):
             kf    kpred  vf     vpred rf   init
   (group-by first any?   second even? max  0  [[1 3] [1 6] [1 4] [2 5]] => {1 6})"

  ([kf coll] (clojure.core/group-by kf coll))
  ([kf vf coll] (group-by kf vf conj [] coll))
  ([kf vf rf coll] (group-by kf vf rf [] coll))
  ([kf vf rf init coll]
   (->> coll
        (reduce
         (fn [m x]
           (let [k (kf x)]
             (assoc! m k (rf (get m k init) (vf x)))))
         (transient {}))
        (persistent!)))
  ([kf kpred vf vpred rf init coll]
   (->> coll
        (reduce
         (fn [m x]
           (let [k (kf x)]
             (if-not (kpred k)
               m
               (let [v (vf x)]
                 ;; no empty collections as a 'side effect':
                 (if-not (vpred v)
                   m
                   (assoc! m k (rf (get m k init) v)))))))
         (transient {}))
        (persistent!))))

(defn index-by
  "(index-by first second [[1 3] [1 4] [2 5]]) => {1 4, 2 5}"
  ([kf coll]
   (reduce (fn [acc v] (assoc acc (kf v) v)) {} coll))
  ([kf vf coll]
   (reduce (fn [acc v] (assoc acc (kf v) (vf v))) {} coll)))

(defn rfirst
  "Return first item from Reducible"
  [reducible]
  (reduce (fn [_ fst] (reduced fst)) nil reducible))

(defn rconcat
  "Concatenate two Reducibles"
  [r1 r2]
  #?(:clj
     (reify CollReduce
       (coll-reduce [_ f]
         #_{:clj-kondo/ignore [:reduce-without-init]}
         (let [acc1 (reduce f r1)
               acc2 (reduce f acc1 r2)]
           acc2))
       (coll-reduce [_ f init]
         (let [acc1 (reduce f init r1)
               acc2 (reduce f acc1 r2)]
           acc2)))
     :cljs
     (reify IReduce
       (-reduce [_ f]
         (let [acc1 (reduce f r1)
               acc2 (reduce f acc1 r2)]
           acc2))
       (-reduce [_ f init]
         (let [acc1 (reduce f init r1)
               acc2 (reduce f acc1 r2)]
           acc2)))))

(defn run-count!
  "Runs the supplied procedure (via reduce), for purposes of side effects, on successive items. See [clojure.core/run!]
   Returns the number of items processed."
  [proc reducible]
  (let [cnt (volatile! 0)]
    (reduce (fn [_ item] (vswap! cnt inc) (proc item)) nil reducible)
    @cnt))

(defn generate-nano-id
  "Generates a random NanoID string. Usually these are used for the entity_id field of various models.

  If an argument is provided, it's taken to be an identity-hash string and used to seed the RNG,
  producing the same value every time. This is only supported on the JVM!"
  ([] (nano-id/nano-id))
  ([seed-str]
   #?(:clj  (let [seed (Long/parseLong seed-str 16)
                  rnd  (Random. seed)
                  gen  (nano-id/custom
                        "_-0123456789abcdefghijklmnopqrstuvwxyzABCDEFGHIJKLMNOPQRSTUVWXYZ"
                        21
                        (fn [len]
                          (let [ba (byte-array len)]
                            (.nextBytes rnd ba)
                            ba)))]
              (gen))
      :cljs (throw (ex-info "Seeded NanoIDs are not supported in CLJS" {:seed-str seed-str})))))

(defn update-some
  "Update a value by key in the `m`, if it's `some?`. If `nil` is returned, dissoc it instead"
  [m k f & args]
  (let [v (get m k)
        res (when v (apply f v args))]
    (if res
      (assoc m k res)
      (dissoc m k))))

(defn not-blank
  "Like not-empty, but for strings"
  [s]
  (when-not (str/blank? s) s))

(defn safe-min
  "nil safe clojure.core/min"
  [& args]
  (when-let [filtered (seq (remove nil? args))]
    (apply min filtered)))

#?(:clj
   (defn do-with-timer-ms
     "Impl of `with-timer-ms` for the JVM."
     [thunk]
     (let [start-time     (start-timer)
           duration-ms-fn (fn [] (since-ms start-time))]
       (thunk duration-ms-fn))))

#?(:clj
   (defmacro with-timer-ms
     "Execute the body with a function that returns the duration in milliseconds.

     (with-timer-ms [elapsed-ms-fn]
       (do-something)
       (elapsed-ms-fn))"
     [[duration-ms-fn] & body]
     `(do-with-timer-ms (fn [~duration-ms-fn] ~@body))))

(defn find-first-map-indexed
  "Finds the first map in `maps` that contains the value at the given key path,
  and returns [index map]."
  [maps ks value]
  (first (keep-indexed
          (fn [idx m] (when (= (get-in m ks) value) [idx m]))
          maps)))

(defn find-first-map
  "Finds the first map in `maps` that contains the value at the given key path."
  [maps ks value]
  (second (find-first-map-indexed maps ks value)))<|MERGE_RESOLUTION|>--- conflicted
+++ resolved
@@ -6,12 +6,9 @@
              [clojure.math.numeric-tower :as math]
              [me.flowthing.pp :as pp]
              [metabase.config :as config]
-<<<<<<< HEAD
              ^{:clj-kondo/ignore [:discouraged-namespace]}
-=======
              [clojure.pprint :as pprint]
-             #_{:clj-kondo/ignore [:discouraged-namespace]}
->>>>>>> bd0a271e
+             ^{:clj-kondo/ignore [:discouraged-namespace]}
              [metabase.util.jvm :as u.jvm]
              [metabase.util.string :as u.str]
              [potemkin :as p]
