--- conflicted
+++ resolved
@@ -56,27 +56,15 @@
   `(do-with-default-jwt-config!
     (^:once fn* [] ~@body)))
 
-<<<<<<< HEAD
 (defmacro ^:private with-jwt-default-setup! [& body]
-  `(disable-other-sso-types!
-    (^:once fn* []
-      (with-sso-jwt-token!
-        (saml-test/do-with-login-attributes-cleared!
-         (^:once fn* []
-          (do-with-default-jwt-config!
-           (^:once fn* [] ~@body))))))))
-=======
-(defmacro ^:private with-jwt-default-setup [& body]
   `(mt/with-ensure-with-temp-no-transaction!
-     (disable-other-sso-types
-      (fn []
-        (with-sso-jwt-token
-          (saml-test/call-with-login-attributes-cleared!
-           (fn []
-             (call-with-default-jwt-config
-              (fn []
-                ~@body)))))))))
->>>>>>> 066e41cf
+     (disable-other-sso-types!
+      (^:once fn* []
+              (with-sso-jwt-token!
+                (saml-test/do-with-login-attributes-cleared!
+                 (^:once fn* []
+                         (do-with-default-jwt-config!
+                          (^:once fn* [] ~@body)))))))))
 
 (deftest sso-prereqs-test
   (disable-other-sso-types!
@@ -287,10 +275,9 @@
 
 (deftest login-sync-group-memberships-test
   (testing "login should sync group memberships if enabled"
-<<<<<<< HEAD
     (mt/test-helpers-set-global-values!
       (with-jwt-default-setup!
-        (t2.with-temp/with-temp [PermissionsGroup my-group {:name (str ::my-group)}]
+        (mt/with-temp [PermissionsGroup my-group {:name (str ::my-group)}]
           (mt/with-temporary-setting-values [jwt-group-sync       true
                                              jwt-group-mappings   {"my_group" [(u/the-id my-group)]}
                                              jwt-attribute-groups "GrOuPs"]
@@ -308,26 +295,4 @@
                 (is (saml-test/successful-login? response))
                 (is (= #{"All Users"
                          ":metabase-enterprise.sso.integrations.jwt-test/my-group"}
-                       (group-memberships (u/the-id (t2/select-one-pk User :email "newuser@metabase.com")))))))))))))
-=======
-    (with-jwt-default-setup
-      (mt/with-temp [PermissionsGroup my-group {:name (str ::my-group)}]
-        (mt/with-temporary-setting-values [jwt-group-sync       true
-                                           jwt-group-mappings   {"my_group" [(u/the-id my-group)]}
-                                           jwt-attribute-groups "GrOuPs"]
-          (with-users-with-email-deleted "newuser@metabase.com"
-            (let [response    (saml-test/client-full-response :get 302 "/auth/sso"
-                                                              {:request-options {:redirect-strategy :none}}
-                                                              :return_to default-redirect-uri
-                                                              :jwt (jwt/sign {:email      "newuser@metabase.com"
-                                                                              :first_name "New"
-                                                                              :last_name  "User"
-                                                                              :more       "stuff"
-                                                                              :GrOuPs     ["my_group"]
-                                                                              :for        "the new user"}
-                                                                             default-jwt-secret))]
-              (is (saml-test/successful-login? response))
-              (is (= #{"All Users"
-                       ":metabase-enterprise.sso.integrations.jwt-test/my-group"}
-                     (group-memberships (u/the-id (t2/select-one-pk User :email "newuser@metabase.com"))))))))))))
->>>>>>> 066e41cf
+                       (group-memberships (u/the-id (t2/select-one-pk User :email "newuser@metabase.com")))))))))))))