(ns metabase.notification.test-util
  "Define the `metabase-test` channel and notification test utilities."
  (:require
   [clojure.set :as set]
   [metabase.channel.core :as channel]
   [metabase.events.notification :as events.notification]
   [metabase.models.notification :as models.notification]
   [metabase.notification.core :as notification]
   [metabase.test :as mt]
   [metabase.util :as u]
   [toucan2.tools.with-temp :as t2.with-temp]))

(def test-channel-type
  "The channel type for the test channel."
  "channel/metabase-test")

(defmethod channel/can-connect? (keyword test-channel-type)
  [_channel-type {:keys [return-type return-value] :as _details}]
  (case return-type
    "throw"
    (throw (ex-info "Test error" return-value))

    "return-value"
    return-value))

(defmethod channel/send! (keyword test-channel-type)
  [_channel message]
  message)

(defmethod channel/render-notification [:channel/metabase-test :notification/testing]
  [_channel-type notification-info _template _recipients]
  [notification-info])

(defmacro with-send-notification-sync
  "Notifications are sent async by default, wrap the body in this macro to send them synchronously."
  [& body]
  `(binding [notification/*send-notification!* #'notification/send-notification-sync!]
     ~@body))

(defn do-with-captured-channel-send!
  [thunk]
  (with-send-notification-sync
    (let [channel-messages (atom {})]
      (with-redefs
       [channel/send! (fn [channel message]
                        (swap! channel-messages update (:type channel) u/conjv message))]
       (thunk)
       @channel-messages))))

(defmacro with-captured-channel-send!
  "Macro that captures all messages sent to channels in the body of the macro.
  Returns a map of channel-type -> messages sent to that channel.

    (with-captured-channel-send!
      (channel/send! {:type :channel/email} {:say :hi})
      (channel/send! {:type :channel/email} {:say :xin-chao}))

    ;; => {:channel/email [{:say :hi} {:say :xin-chao}]}"
  [& body]
  `(do-with-captured-channel-send!
    (fn []
      ~@body)))

(defmacro with-temporary-event-topics!
  "Temporarily make `topics` valid event topics."
  [topics & body]
  `(let [topics# ~topics]
     (try
       (doseq [topic# topics#]
         (derive topic# :metabase/event))
       (with-redefs [events.notification/supported-topics (set/union @#'events.notification/supported-topics topics#)]
         ~@body)
       (finally
         (doseq [topic# topics#]
           (underive topic# :metabase/event))))))

<<<<<<< HEAD
(defmacro with-notification-testing-setup
  "Macro that sets up the notification testing environment."
  [& body]
  `(mt/with-model-cleanup [:model/Notification]
     (notification.tu/with-send-notification-sync
       ~@body)))
=======
>>>>>>> d979eb2f
;; ------------------------------------------------------------------------------------------------;;
;;                                         Dummy Data                                              ;;
;; ------------------------------------------------------------------------------------------------;;

;; :model/Channel
(def default-can-connect-channel
  "A :model/Channel that can connect."
  {:name        "Test channel"
   :description "Test channel description"
   :type        test-channel-type
   :details     {:return-type  "return-value"
                 :return-value true}
   :active      true})

;; :model/ChannelTemplate

(def channel-template-email-with-mustache-body
  "A :model/ChannelTemplate for email channels that has a :event/mustache template."
  {:channel_type :channel/email
   :details      {:type    :email/mustache
                  :subject "Welcome {{event-info.object.first_name}} to {{settings.site-name}}"
                  :body    "Hello {{event-info.object.first_name}}! Welcome to {{settings.site-name}}!"}})

;; notification info
(def notification-info-user-joined-event
  "A notification-info of the user-joined system event notification that can be used
  to test [[channel/render-notification]]."
  {:payload_type :notification/system-event
   :payload      (#'events.notification/enriched-event-info
                  :event/user-joined
                  {:object
                   {:email        "rasta@metabase.com"
                    :first_name   "Rasta"
                    :last_login   nil
                    :is_qbnewb    true
                    :is_superuser false
                    :last_name    "Toucan"
                    :common_name  "Rasta Toucan"}})})<|MERGE_RESOLUTION|>--- conflicted
+++ resolved
@@ -74,15 +74,13 @@
          (doseq [topic# topics#]
            (underive topic# :metabase/event))))))
 
-<<<<<<< HEAD
 (defmacro with-notification-testing-setup
   "Macro that sets up the notification testing environment."
   [& body]
   `(mt/with-model-cleanup [:model/Notification]
      (notification.tu/with-send-notification-sync
        ~@body)))
-=======
->>>>>>> d979eb2f
+
 ;; ------------------------------------------------------------------------------------------------;;
 ;;                                         Dummy Data                                              ;;
 ;; ------------------------------------------------------------------------------------------------;;
