import { useDisclosure } from "@mantine/hooks";
import { useCallback, useLayoutEffect, useMemo, useState } from "react";

import { ExpressionWidget } from "metabase/query_builder/components/expressions/ExpressionWidget";
import { ExpressionWidgetHeader } from "metabase/query_builder/components/expressions/ExpressionWidgetHeader";
import * as Lib from "metabase-lib";
import type { DefinedClauseName } from "metabase-lib/v1/expressions";

import {
  FilterColumnPicker,
  type FilterColumnPickerProps,
} from "./FilterColumnPicker";
import { FilterPickerBody } from "./FilterPickerBody";
import type {
  ColumnListItem,
  ExpressionClauseItem,
  SegmentListItem,
} from "./types";

export type FilterPickerProps = {
  className?: string;
  query: Lib.Query;
  stageIndex: number;
  filter?: Lib.FilterClause;
  filterIndex?: number;

  onSelect: (filter: Lib.Filterable) => void;
  onClose?: () => void;
  onBack?: () => void;
} & Pick<
  FilterColumnPickerProps,
  "withColumnItemIcon" | "withColumnGroupIcon" | "withCustomExpression"
>;

export function FilterPicker({
  className,
  query,
  stageIndex,
  filter: initialFilter,
  filterIndex,
  onSelect,
  onClose,
  onBack,
  withColumnItemIcon,
  withColumnGroupIcon,
  withCustomExpression,
}: FilterPickerProps) {
  const [filter, setFilter] = useState(initialFilter);
  const [column, setColumn] = useState(
    getInitialColumn(query, stageIndex, filter),
  );
  const stageIndexes = useMemo(() => [stageIndex], [stageIndex]);
<<<<<<< HEAD
  const [initialExpressionClause, setInitialExpressionClause] =
    useState<DefinedClauseName | null>(null);
=======
  const availableColumns = useMemo(
    () => Lib.expressionableColumns(query, stageIndex),
    [query, stageIndex],
  );
>>>>>>> 68549e86

  const [
    isEditingExpression,
    { open: openExpressionEditor, close: closeExpressionEditor },
  ] = useDisclosure(isExpressionEditorInitiallyOpen(query, stageIndex, filter));

  const isNewFilter = !initialFilter;

  useLayoutEffect(() => {
    setFilter(initialFilter);
  }, [initialFilter]);

  const handleChange = (filter: Lib.Filterable) => {
    onSelect(filter);
    onClose?.();
  };

  const handleBack = () => {
    setColumn(undefined);
    onBack?.();
  };

  const handleColumnSelect = (item: ColumnListItem) => {
    setColumn(item.column);
    setFilter(undefined);
  };

  const handleSegmentSelect = (item: SegmentListItem) => {
    handleChange(item.segment);
  };

  const handleExpressionSelect = (clause?: DefinedClauseName) => {
    setInitialExpressionClause(clause ?? null);
    openExpressionEditor();
  };

  const checkItemIsSelected = useCallback(
    (item: ColumnListItem | SegmentListItem | ExpressionClauseItem) => {
      return Boolean(
        filterIndex != null &&
          "filterPositions" in item &&
          item.filterPositions?.includes?.(filterIndex),
      );
    },
    [filterIndex],
  );

  const handleClauseChange = useCallback(
    (_name: string, clause: Lib.ExpressionClause | Lib.FilterClause) => {
      onSelect(clause);
      onClose?.();
    },
    [onSelect, onClose],
  );

  if (isEditingExpression) {
    return (
      <ExpressionWidget
        query={query}
        stageIndex={stageIndex}
        availableColumns={availableColumns}
        clause={filter}
        expressionMode="filter"
        header={<ExpressionWidgetHeader onBack={closeExpressionEditor} />}
        onChangeClause={handleClauseChange}
        onClose={closeExpressionEditor}
        initialExpressionClause={initialExpressionClause}
      />
    );
  }

  if (!column) {
    return (
      <FilterColumnPicker
        className={className}
        query={query}
        stageIndexes={stageIndexes}
        checkItemIsSelected={checkItemIsSelected}
        onColumnSelect={handleColumnSelect}
        onSegmentSelect={handleSegmentSelect}
        onExpressionSelect={handleExpressionSelect}
        withColumnGroupIcon={withColumnGroupIcon}
        withColumnItemIcon={withColumnItemIcon}
        withCustomExpression={withCustomExpression}
      />
    );
  }

  return (
    <FilterPickerBody
      query={query}
      stageIndex={stageIndex}
      column={column}
      filter={filter}
      isNew={isNewFilter}
      onChange={handleChange}
      onBack={handleBack}
    />
  );
}

function getInitialColumn(
  query: Lib.Query,
  stageIndex: number,
  filter?: Lib.FilterClause,
) {
  return filter
    ? Lib.filterParts(query, stageIndex, filter)?.column
    : undefined;
}

function isExpressionEditorInitiallyOpen(
  query: Lib.Query,
  stageIndex: number,
  filter?: Lib.FilterClause,
) {
  return (
    filter != null &&
    !Lib.isStandardFilter(query, stageIndex, filter) &&
    !Lib.isSegmentFilter(query, stageIndex, filter)
  );
}<|MERGE_RESOLUTION|>--- conflicted
+++ resolved
@@ -50,15 +50,12 @@
     getInitialColumn(query, stageIndex, filter),
   );
   const stageIndexes = useMemo(() => [stageIndex], [stageIndex]);
-<<<<<<< HEAD
   const [initialExpressionClause, setInitialExpressionClause] =
     useState<DefinedClauseName | null>(null);
-=======
   const availableColumns = useMemo(
     () => Lib.expressionableColumns(query, stageIndex),
     [query, stageIndex],
   );
->>>>>>> 68549e86
 
   const [
     isEditingExpression,
