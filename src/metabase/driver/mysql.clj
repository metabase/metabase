--- conflicted
+++ resolved
@@ -9,13 +9,8 @@
    [honey.sql :as sql]
    [java-time.api :as t]
    [medley.core :as m]
-<<<<<<< HEAD
+   [metabase.app-db.core :as mdb]
    [metabase.config.core :as config]
-   [metabase.db :as mdb]
-=======
-   [metabase.app-db.core :as mdb]
-   [metabase.config :as config]
->>>>>>> 3ecfbb74
    [metabase.driver :as driver]
    [metabase.driver.common :as driver.common]
    [metabase.driver.mysql.actions :as mysql.actions]
