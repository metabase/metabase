--- conflicted
+++ resolved
@@ -75,10 +75,6 @@
                 :started_at             true
                 :running_time           true
                 :average_execution_time nil
-<<<<<<< HEAD
-                :actual_timezone        "UTC"
-=======
->>>>>>> 0fed2b9a
                 :database_id            (data/id)}
                (format-response result)))
         (is (= {:hash         true
