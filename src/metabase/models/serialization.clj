--- conflicted
+++ resolved
@@ -24,11 +24,6 @@
    [metabase.util :as u]
    [metabase.util.i18n :refer [trs]]
    [metabase.util.log :as log]
-<<<<<<< HEAD
-   [toucan.hydrate :refer [hydrate]]
-=======
-   [toucan.db :as db]
->>>>>>> 6bcdd301
    [toucan2.core :as t2]
    [toucan2.model :as t2.model]))
 
