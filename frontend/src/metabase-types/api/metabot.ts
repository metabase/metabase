--- conflicted
+++ resolved
@@ -107,13 +107,9 @@
 export type MetabotCardInfo = {
   type: CardType;
   id: CardId;
-<<<<<<< HEAD
-  query: DatasetQuery;
   chart_configs?: Array<MetabotChartConfig>;
-=======
   query?: DatasetQuery;
   error?: any;
->>>>>>> b9f6bb18
 };
 
 export type MetabotDashboardInfo = {
@@ -123,13 +119,9 @@
 
 export type MetabotAdhocQueryInfo = {
   type: "adhoc";
-<<<<<<< HEAD
-  query: DatasetQuery;
   chart_configs?: Array<MetabotChartConfig>;
-=======
   query?: DatasetQuery;
   error?: any;
->>>>>>> b9f6bb18
 };
 
 export type MetabotEntityInfo =
