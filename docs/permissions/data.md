---
title: Data permissions
redirect_from:
  - /docs/latest/administration-guide/data-permissions
---

# Data permissions

This page covers permissions for databases and tables. If you haven't already, check out our [Permissions overview][permissions-overview].

## Setting permissions on a database, schema, or table

To set data permissions on a database, schema, or table for a group:

1. Hit Cmd/Ctrl + K. Search for **Permissions** and click on the Permissions settings result. Metabase will default to the **Data** tab.

Or

1. Click on the **gear** icon in the upper right.

2. Select **Admin settings**.

3. Click on the **Permissions** tab, which defaults to the **Data** tab.

You can view permissions either by group or by database.

## Data permission types

You can set the following types of permissions on a database, schema, or table:

- [View data](#view-data-permissions)
- [Create queries](#create-queries-permissions)
- [Download results](#download-results-permissions)
- [Manage table metadata](#manage-table-metadata-permissions)
- [Manage database](#manage-database-permissions)

> If you're upgrading from a version below Metabase 50, your permission levels may look different, but the data access hasn't changed. See [what's changed with data permissions and why](./no-self-service-deprecation.md).

## View data permissions

{% include plans-blockquote.html feature="View data permissions" %}

The **View data** permission determines what data people can see when viewing questions, dashboards, models, and metrics. View data permissions also determine whether a group can view the models and metrics browsers in the sidebar. To [browse databases](../exploration-and-organization/exploration.md#browse-your-databases), a group will also need [Create queries](#create-queries-permissions) permissions for the relevant data.

Permission levels include:

- [Can view](#can-view-data-permission)
- [Granular](#granular-view-data-permission)
- [Sandboxed](#sandboxed-view-data-permission)
- [Impersonated](#impersonated-view-data-permission)
- [Blocked](#blocked-view-data-permission)

View data permission settings apply to different levels in your database:

| View data permission | Database | Schema | Table |
| -------------------- | -------- | ------ | ----- |
| Can view             | ✅       | ✅     | ✅    |
| Granular\*           | ✅       | ✅     | ❌    |
| Sandboxed            | ❌       | ❌     | ✅    |
| Impersonated         | ✅       | ❌     | ❌    |
| Blocked              | ✅       | ✅     | ✅    |

\* The "Granular" setting is not itself a type of permission; it just signals that permissions are set at a level below the current level. For example, you can select "Granular" at a schema level to set permissions per table for tables in that schema.

In the free, open-source version of Metabase, the **View data** setting defaults to "Can view". Since the setting's options aren't available in the OSS version, Metabase will only display this **View data** setting in the Pro/Enterprise version.

For _which_ questions, models, and dashboards a group can view, instead see [collection permissions](collections.md).
<<<<<<< HEAD
\_
=======
>>>>>>> cfe32222

### Can view data permission

{% include plans-blockquote.html feature="Can view data permission" %}

Setting to **Can view** means the group can view all the data for the data source, provided they have [collection permissions](./collections.md) to view questions, models, and dashboards.

In order to view the data in the [Browse databases](../exploration-and-organization/exploration.md#browse-your-databases) section, the group would additionally need to be able to [Create queries](#create-queries-permissions).

### Granular view data permission

{% include plans-blockquote.html feature="Granular view data permission" %}

This option lets you set View data permissions for individual schemas or tables. Available only for databases and schemas. If you select Granular for a database or schema, Metabase will open that data source and ask you to set permissions for each individual schema or table.

For tables, you have the option to set either **Can view** or **Sandboxed**.

### Sandboxed view data permission

{% include plans-blockquote.html feature="Sandboxed view data permission" %}

Allows you to set row-level permissions based on user attributes. Can only be configured at the table level.

See [Data sandboxes](./data-sandboxes.md).

### Impersonated view data permission

{% include plans-blockquote.html feature="Impersonated view data permission" %}

The **Impersonated** option lets you use a role in your database to specify what data people can view and query. Impersonation can only be set at the database level, as Metabase will defer to the permissions granted to the database role.

See [impersonated view data permissions](./impersonation.md)

### Blocked view data permission

{% include plans-blockquote.html feature="Blocked view data permission" %}

**Blocked** ensures people in a group can’t see the data from this database, schema, or table, regardless of their permissions at the collection level.

The Blocked view data permission can be set at the database, schema, or table level. Essentially, what Blocked does is make collections permissions _insufficient_ to view a question. For example, even if a question is in a collection that the group has access to, but that question queries a data source that is Blocked for that group, people in that group won't be able to view that question _unless_ they're in another group with the data permissions to that data source.

Setting blocked access for a group ALWAYS prevents the group from viewing questions built with the native query editor that query ANY tables from the same database. So even if you only block a single table in a database, the group won't be able to view the results of SQL questions that query ANY table in that database. The reason: Metabase doesn't (yet) parse SQL queries, so it can't know for sure whether the SQL queries the table you want to block.

If a person in a Blocked group belongs to _another_ group that has its View data permission set to "Can view", that more permissive access will take precedence, and they'll be able to view that question.

## Create queries permissions

Specifies whether a group can create new questions based on the data source. Creating queries includes the ability to drill-through and filter questions, or anything that involves changing the results. This permission also determines whether a group will get access to the [database browser](../exploration-and-organization/exploration.md#browse-your-databases) to explore that data source.

To enable Create queries permissions for a group, that group must be able to view the data source ("Can view" permission.)

Create query levels include:

### Query builder and native create queries permission

People can use Metabase's query builder or its native/SQL editor.

### Query builder only create queries permission

People can create new questions and drill-through existing questions using Metabase's query builder.

### Granular

The granular option lets you define Create queries permissions for each schema and/or table in the database.

## Download results permissions

{% include plans-blockquote.html feature="Download permissions" %}

You can set permissions on whether people in a group can download results (and how many rows) from a data source. Options are:

- No (they can't download results)
- Granular (you want to set access for individual tables or schemas)
- 10 thousand rows
- 1 million rows

## Manage table metadata permissions

{% include plans-blockquote.html feature="Data model permissions" %}

You can define whether a group can [edit table metadata](../data-modeling/metadata-editing.md). Options are:

- Yes (meaning, they can edit metadata for that data source).
- No
- Granular (to set permissions specific to each table).

## Manage database permissions

{% include plans-blockquote.html feature="Database management permissions" %}

The **Manage database** permission grants access to the settings page for a given database (i.e., the page at **Admin settings** > **Databases** > your database).

On the database settings page, you can:

- Edit any of the [connection options](../databases/connecting.md) for the data source.
- [Sync schemas](../databases/sync-scan.md#manually-syncing-tables-and-columns).
- [Scan field values](../databases/sync-scan.md#manually-scanning-column-values).

Note that only admins can delete database connections in your Metabase, so people with **Manage database** permissions won't see the **Remove database** button.

## Revoke access even though "All Users" has greater access

If you see this modal pop-up, Metabase is telling you that the people in the All Users group (that is, everyone in your Metabase), have a higher level of access to the database, schema, or table that you're setting permissions on. To limit your current group to your preferred permission level, the All Users group must have a less permissive level of access to the data source in question.

## Upload permissions

See [Upload permissions](../databases/uploads.md#add-people-to-a-group-with-data-access-to-the-upload-schema).

## Further reading

- [Permissions introduction](./introduction.md)
- [Impersonation](./impersonation.md)
- [Learn permissions](https://www.metabase.com/learn/metabase-basics/administration/permissions)
- [Troubleshooting permissions](../troubleshooting-guide/permissions.md)
- [Data sandboxing: setting row-level permissions][sandbox-rows]
- [Advanced data sandboxing: limiting access to columns][sandbox-columns]
- [Users, roles, and privileges](../databases/users-roles-privileges.md)

[collections]: ./collections.md
[dashboard-subscriptions]: ../dashboards/subscriptions.md
[data-sandboxing]: ./data-sandboxes.md
[permissions-overview]: ./introduction.md
[sandbox-columns]: https://www.metabase.com/learn/metabase-basics/administration/permissions/data-sandboxing-column-permissions.html
[sandbox-rows]: https://www.metabase.com/learn/metabase-basics/administration/permissions/data-sandboxing-row-permissions.html
[sql-snippet-folders]: ../questions/native-editor/sql-snippets.md<|MERGE_RESOLUTION|>--- conflicted
+++ resolved
@@ -65,10 +65,6 @@
 In the free, open-source version of Metabase, the **View data** setting defaults to "Can view". Since the setting's options aren't available in the OSS version, Metabase will only display this **View data** setting in the Pro/Enterprise version.
 
 For _which_ questions, models, and dashboards a group can view, instead see [collection permissions](collections.md).
-<<<<<<< HEAD
-\_
-=======
->>>>>>> cfe32222
 
 ### Can view data permission
 
