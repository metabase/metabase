import { formatNativeQuery } from "metabase/lib/engine";
import type Question from "metabase-lib/v1/Question";
<<<<<<< HEAD
import type { DatasetQuery } from "metabase-types/api";
=======
import type { NativeDatasetResponse } from "metabase-types/api";
>>>>>>> 89a0a1a6

export function createNativeQuestion(
  question: Question,
  response: NativeDatasetResponse | undefined,
) {
  const database = question.database();
  const query = formatNativeQuery(response?.query, database?.engine) ?? "";

  return question.setDatasetQuery({
    type: "native",
<<<<<<< HEAD
    native: { query: queryText, "template-tags": {}, ...extras },
    database: databaseId,
  };
}

export function createNativeQuery(question: Question, query: string = "") {
  const databaseId = question.database()?.id;
  if (!databaseId) {
    return null;
  }

  const metadata = Lib.metadataProvider(databaseId, question.metadata());

  return Lib.nativeQuery(databaseId, metadata, query);
=======
    native: {
      query,
      "template-tags": {},
      ...(response?.collection ? { collection: response.collection } : {}),
    },
    database: question.databaseId(),
  });
>>>>>>> 89a0a1a6
}<|MERGE_RESOLUTION|>--- conflicted
+++ resolved
@@ -1,10 +1,6 @@
 import { formatNativeQuery } from "metabase/lib/engine";
 import type Question from "metabase-lib/v1/Question";
-<<<<<<< HEAD
-import type { DatasetQuery } from "metabase-types/api";
-=======
 import type { NativeDatasetResponse } from "metabase-types/api";
->>>>>>> 89a0a1a6
 
 export function createNativeQuestion(
   question: Question,
@@ -15,22 +11,6 @@
 
   return question.setDatasetQuery({
     type: "native",
-<<<<<<< HEAD
-    native: { query: queryText, "template-tags": {}, ...extras },
-    database: databaseId,
-  };
-}
-
-export function createNativeQuery(question: Question, query: string = "") {
-  const databaseId = question.database()?.id;
-  if (!databaseId) {
-    return null;
-  }
-
-  const metadata = Lib.metadataProvider(databaseId, question.metadata());
-
-  return Lib.nativeQuery(databaseId, metadata, query);
-=======
     native: {
       query,
       "template-tags": {},
@@ -38,5 +18,4 @@
     },
     database: question.databaseId(),
   });
->>>>>>> 89a0a1a6
 }