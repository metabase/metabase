--- conflicted
+++ resolved
@@ -923,7 +923,6 @@
 (deftest ^:parallel return-correct-metadata-for-broken-field-refs-test
   (testing (str "lib/returned-columns and lib/visible-columns should not include join alias for metadatas derived from"
                 " bad refs when join does not exist in the current stage of the query (QUE-1496)")
-<<<<<<< HEAD
     (let [query (lib.tu.macros/mbql-5-query venues
                   {:stages [{:source-table $$venues
                              :joins        [{:strategy   :left-join
@@ -937,23 +936,6 @@
                              ;; query rather than in the current stage. However, we should be smart enough to try to
                              ;; figure out what they meant.
                              :breakout [&Cat.categories.name]}]})]
-=======
-    (let [query (lib/query
-                 meta/metadata-provider
-                 (lib.tu.macros/mbql-5-query venues
-                   {:stages [{:source-table $$venues
-                              :joins        [{:strategy   :left-join
-                                              :stages     [{:source-table $$categories}]
-                                              :alias      "Cat"
-                                              :conditions [[:= {} $category-id &Cat.categories.id]]
-                                              :fields     [&Cat.categories.name]}]
-                              :fields       [$id
-                                             &Cat.categories.name]}
-                             {;; THIS REF IS WRONG -- it should not be using `Cat` because the join is in the source
-                                                        ;; query rather than in the current stage. However, we should be smart enough to try to
-                                                        ;; figure out what they meant.
-                              :breakout [&Cat.categories.name]}]}))]
->>>>>>> 47045b8f
       (testing `lib/returned-columns
         (testing "stage 1 of 2"
           (is (=? [{:id                           (meta/id :venues :id)
