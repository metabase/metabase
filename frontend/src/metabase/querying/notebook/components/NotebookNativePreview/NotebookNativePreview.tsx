--- conflicted
+++ resolved
@@ -3,21 +3,16 @@
 
 import { useGetNativeDatasetQuery } from "metabase/api";
 import { DelayedLoadingSpinner } from "metabase/common/components/EntityPicker/components/LoadingSpinner";
-<<<<<<< HEAD
 import { useToast } from "metabase/common/hooks/use-toast/use-toast";
 import { color } from "metabase/lib/colors";
-=======
->>>>>>> f6796142
 import { getEngineNativeType } from "metabase/lib/engine";
+import { useDispatch, useSelector } from "metabase/lib/redux";
+import { checkNotNull } from "metabase/lib/types";
+import { setUIControls, updateQuestion } from "metabase/query_builder/actions";
 import { CodeMirrorEditor as Editor } from "metabase/query_builder/components/NativeQueryEditor/CodeMirrorEditor";
-<<<<<<< HEAD
 import { getQuestion } from "metabase/query_builder/selectors";
 import { Box, Button, Flex, Icon, Tooltip, rem } from "metabase/ui";
-=======
-import { Box, Button, Flex, Icon, rem } from "metabase/ui";
->>>>>>> f6796142
 import * as Lib from "metabase-lib";
-import type Question from "metabase-lib/v1/Question";
 
 import { createNativeQuestion } from "./utils";
 
@@ -68,22 +63,17 @@
   },
 };
 
-export const NotebookNativePreview = ({
-  question,
-  onConvertClick,
-  buttonTitle,
-}: {
-  question: Question;
-  onConvertClick: (newQuestion: Question) => void;
-  buttonTitle?: string;
-}) => {
+export const NotebookNativePreview = (): JSX.Element => {
+  const dispatch = useDispatch();
+  const question = checkNotNull(useSelector(getQuestion));
+
   const database = question.database();
   const engine = database?.engine;
   const engineType = getEngineNativeType(engine);
 
   const sourceQuery = question.query();
   const canRun = Lib.canRun(sourceQuery, question.type());
-  const payload = Lib.toJsQuery(sourceQuery);
+  const payload = Lib.toLegacyQuery(sourceQuery);
   const { data, error, isFetching } = useGetNativeDatasetQuery(payload);
 
   const showLoader = isFetching;
@@ -92,8 +82,7 @@
   const showEmptySidebar = !canRun;
 
   const newQuestion = createNativeQuestion(question, data);
-<<<<<<< HEAD
-  const newQuery = newQuestion.query();
+  const newQuery = newQuestion!.query();
 
   // Get the SQL text for copying
   const sqlText = data?.query || "";
@@ -101,23 +90,14 @@
   const { isCopied, copying, handleCopy } = useCopyButton(sqlText, sendToast);
 
   const handleConvertClick = useCallback(() => {
-    dispatch(updateQuestion(newQuestion, { shouldUpdateUrl: true, run: true }));
+    dispatch(updateQuestion(newQuestion!, { shouldUpdateUrl: true, run: true }));
     dispatch(setUIControls({ isNativeEditorOpen: true }));
   }, [newQuestion, dispatch]);
-=======
-  const newQuery = newQuestion?.query();
->>>>>>> f6796142
 
   const getErrorMessage = (error: unknown) =>
     typeof error === "string" ? error : undefined;
 
   const borderStyle = "1px solid var(--mb-color-border)";
-
-  const handleConvertClick = useCallback(() => {
-    if (newQuestion) {
-      onConvertClick(newQuestion);
-    }
-  }, [newQuestion, onConvertClick]);
 
   return (
     <Box
@@ -131,13 +111,9 @@
     >
       <Flex
         component="header"
-<<<<<<< HEAD
         align="center"
         justify="space-between"
         c={color("text-dark")}
-=======
-        c="text-dark"
->>>>>>> f6796142
         fz={rem(20)}
         lh={rem(24)}
         fw="bold"
@@ -194,12 +170,12 @@
         {showEmptySidebar}
         {showError && (
           <Flex align="center" justify="center" h="100%" direction="column">
-            <Icon name="warning" size="2rem" c="error" />
+            <Icon name="warning" size="2rem" color={color("error")} />
             {t`Error generating the query.`}
             <Box mt="sm">{getErrorMessage(error)}</Box>
           </Flex>
         )}
-        {showQuery && newQuery != null && <Editor query={newQuery} readOnly />}
+        {showQuery && <Editor query={newQuery} readOnly />}
       </Flex>
       <Box ta="end" p="1.5rem">
         <Button
@@ -208,7 +184,7 @@
           onClick={handleConvertClick}
           disabled={!showQuery}
         >
-          {buttonTitle ?? BUTTON_TITLE[engineType]}
+          {BUTTON_TITLE[engineType]}
         </Button>
       </Box>
     </Box>
