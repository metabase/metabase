--- conflicted
+++ resolved
@@ -23,11 +23,7 @@
   if (isRegularCollection(collection)) {
     return [
       {
-<<<<<<< HEAD
-        title: `Make collection official`,
-=======
         title: t`Make collection official`,
->>>>>>> fdc4104f
         icon: OFFICIAL_COLLECTION.icon,
         action: () =>
           onUpdate(collection, {
@@ -38,11 +34,7 @@
   } else {
     return [
       {
-<<<<<<< HEAD
-        title: "Make collection regular",
-=======
         title: t`Make collection unofficial`,
->>>>>>> fdc4104f
         icon: REGULAR_COLLECTION.icon,
         action: () =>
           onUpdate(collection, {
