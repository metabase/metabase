--- conflicted
+++ resolved
@@ -50,29 +50,6 @@
 
 (set! *warn-on-reflection* true)
 
-<<<<<<< HEAD
-;;; the following helper functions are temporary, to aid in the transition from a legacy MBQL QP to a pMBQL QP. Each
-;;; individual middleware function is wrapped in either [[ensure-legacy]] or [[ensure-mbql5]], and will then see the
-;;; flavor of MBQL it is written for.
-
-(mu/defn- ->mbql5 :- ::lib.schema/query
-  [query :- [:map
-             [:database ::lib.schema.id/database]
-             ;; sanity check: info should only get added in Clojure-land and shouldn't get transformed back and forth
-             ;; from JSON; make sure it's in the expected shape
-             [:info {:optional true} [:maybe ::lib.schema.info/info]]]]
-  (cond->> query
-    (not (:lib/type query)) (lib/query (qp.store/metadata-provider))))
-
-(defn- ensure-mbql5 [middleware-fn]
-  (-> (fn [query]
-        (let [query (->mbql5 query)]
-          (vary-meta (middleware-fn query)
-                     assoc :converted-form query)))
-      (with-meta (meta middleware-fn))))
-
-=======
->>>>>>> 34e7a0e9
 (def ^:private middleware
   "Pre-processing middleware. Has the form
 
