import {
  connectToInstanceAuthSso,
  jwtDefaultRefreshTokenFunction,
  openSamlLoginPopup,
  validateSessionToken,
} from "embedding/auth-common";
import { INVALID_AUTH_METHOD, MetabaseError } from "embedding-sdk/errors";

import {
  ALLOWED_EMBED_SETTING_KEYS,
  type AllowedEmbedSettingKey,
} from "./constants";
import type {
  SdkIframeEmbedMessage,
  SdkIframeEmbedSettings,
  SdkIframeEmbedTagMessage,
  SdkIframeEmbedTagSettings,
} from "./types/embed";

const EMBEDDING_ROUTE = "embed/sdk/v1";

<<<<<<< HEAD
type EmbedSettingKey = keyof SdkIframeEmbedSettings;

const ALLOWED_EMBED_SETTING_KEYS = [
  "apiKey",
  "instanceUrl",
  "dashboardId",
  "questionId",
  "template",
  "theme",
  "locale",
  "preferredAuthMethod",
  "useExistingUserSession",
] as const satisfies EmbedSettingKey[];

type AllowedEmbedSettingKey = (typeof ALLOWED_EMBED_SETTING_KEYS)[number];

/** Prevent updating these fields with `embed.updateSettings()` after the embed is created. */
const DISABLE_UPDATE_FOR_KEYS = [
  "instanceUrl",
  "useExistingUserSession",
] as const satisfies EmbedSettingKey[];

=======
>>>>>>> 00b07b20
class MetabaseEmbed {
  static readonly VERSION = "1.1.0";

  private _settings: SdkIframeEmbedTagSettings;
  private _isEmbedReady: boolean = false;
  private iframe: HTMLIFrameElement | null = null;

  constructor(settings: SdkIframeEmbedTagSettings) {
    this._settings = settings;
    this._settings._isLocalhost = this._getIsLocalhost();

    this._setup();
  }

  /**
   * Merge these settings with the current settings.
   */
  public updateSettings(settings: Partial<SdkIframeEmbedSettings>) {
    // The value of these fields must be the same as the initial value used to create an embed.
    // This allows users to pass a complete settings object that includes all their settings.
    for (const field of DISABLE_UPDATE_FOR_KEYS) {
      if (
        settings[field] !== undefined &&
        settings[field] !== this._settings[field]
      ) {
        raiseError(`${field} cannot be updated after the embed is created`);
      }
    }

    if (!this._isEmbedReady) {
      warn("embed settings must be ready before updating the settings");
      return;
    }

    this._setEmbedSettings(settings);
  }

  public destroy() {
    if (this.iframe) {
      window.removeEventListener("message", this._handleMessage);
      this.iframe.remove();
      this._isEmbedReady = false;
      this.iframe = null;
    }
  }

  private _setEmbedSettings(settings: Partial<SdkIframeEmbedSettings>) {
    const allowedSettings = Object.fromEntries(
      Object.entries(settings).filter(([key]) =>
        ALLOWED_EMBED_SETTING_KEYS.includes(key as AllowedEmbedSettingKey),
      ),
    );

    this._settings = { ...this._settings, ...allowedSettings };

    this._validateEmbedSettings(this._settings);
    this._sendMessage("metabase.embed.setSettings", this._settings);
  }

  private _setup() {
    this._validateEmbedSettings(this._settings);

    const { instanceUrl, target, iframeClassName } = this._settings;

    this.iframe = document.createElement("iframe");
    this.iframe.src = `${instanceUrl}/${EMBEDDING_ROUTE}`;
    this.iframe.style.width = "100%";
    this.iframe.style.height = "100%";
    this.iframe.style.border = "none";

    if (iframeClassName) {
      this.iframe.classList.add(iframeClassName);
    }

    window.addEventListener("message", this._handleMessage);

    let parentContainer: HTMLElement | null = null;

    if (typeof target === "string") {
      parentContainer = document.querySelector(target);
    } else if (target instanceof HTMLElement) {
      parentContainer = target;
    }

    if (!parentContainer) {
      raiseError(`cannot find embed container "${target}"`);
      return;
    }

    parentContainer.appendChild(this.iframe);
  }

  private _getIsLocalhost() {
    const { hostname } = window.location;

    return hostname === "localhost" || hostname === "127.0.0.1";
  }

  private _validateEmbedSettings(settings: SdkIframeEmbedTagSettings) {
    if (!settings.instanceUrl) {
      raiseError("instanceUrl must be provided");
    }

    if (!settings.dashboardId && !settings.questionId && !settings.template) {
      raiseError(
        "either dashboardId, questionId, or template must be provided",
      );
    }

    if (
      settings.template === "exploration" &&
      (settings.dashboardId || settings.questionId)
    ) {
      raiseError(
        "the exploration template can't be used with dashboardId or questionId",
      );
    }

    if (
      (settings.template === "view-content" ||
        settings.template === "curate-content") &&
      !settings.initialCollection
    ) {
      raiseError(
        `initialCollection must be provided for the ${settings.template} template`,
      );
    }

    if (settings.dashboardId && settings.questionId) {
      raiseError(
        "can't use both dashboardId and questionId at the same time. to change the question to a dashboard, set the questionId to null (and vice-versa)",
      );
    }

    // Ensure auth methods are mutually exclusive
    const authMethods = [
      settings.apiKey,
      settings.useExistingUserSession,
      settings.preferredAuthMethod,
    ].filter(
      (method) => method !== undefined && method !== null && method !== false,
    );

    if (authMethods.length > 1) {
      raiseError(
        "apiKey, useExistingUserSession, and preferredAuthMethod are mutually exclusive, only one can be specified.",
      );
    }

    if (!settings.target) {
      raiseError("target must be provided");
    }
  }

  private _handleMessage = async (
    event: MessageEvent<SdkIframeEmbedTagMessage>,
  ) => {
    if (!event.data) {
      return;
    }

    if (event.data.type === "metabase.embed.iframeReady") {
      if (this._isEmbedReady) {
        return;
      }

      this._isEmbedReady = true;
      this._setEmbedSettings(this._settings);
    }

    if (event.data.type === "metabase.embed.requestSessionToken") {
      await this._authenticate();
    }
  };

  private _sendMessage<Message extends SdkIframeEmbedMessage>(
    type: Message["type"],
    data: Message["data"],
  ) {
    if (this.iframe?.contentWindow) {
      this.iframe.contentWindow.postMessage({ type, data }, "*");
    }
  }

  private async _authenticate() {
    // If we are using an API key, we don't need to authenticate via SSO.
    if (this._settings.apiKey) {
      return;
    }

    try {
      const { method, sessionToken } = await this._getMetabaseSessionToken();
      validateSessionToken(sessionToken);

      if (sessionToken) {
        this._sendMessage("metabase.embed.submitSessionToken", {
          authMethod: method,
          sessionToken,
        });
      }
    } catch (error) {
      // if the error is an authentication error, show it to the iframe too
      if (error instanceof MetabaseError) {
        this._sendMessage("metabase.embed.reportAuthenticationError", {
          error,
        });
      }

      throw error;
    }
  }

  /**
   * @returns {{ method: "saml" | "jwt", sessionToken: {jwt: string} }}
   */
  private async _getMetabaseSessionToken() {
    const { instanceUrl, preferredAuthMethod } = this._settings;

    const urlResponseJson = await connectToInstanceAuthSso(instanceUrl, {
      headers: this._getAuthRequestHeader(),
      preferredAuthMethod,
    });

    const { method, url: responseUrl, hash } = urlResponseJson || {};

    if (method === "saml") {
      const sessionToken = await openSamlLoginPopup(responseUrl);

      return { method, sessionToken };
    }

    if (method === "jwt") {
      const sessionToken = await jwtDefaultRefreshTokenFunction(
        responseUrl,
        instanceUrl,
        this._getAuthRequestHeader(hash),
      );

      return { method, sessionToken };
    }

    throw INVALID_AUTH_METHOD({ method });
  }

  private _getAuthRequestHeader(hash?: string) {
    return {
      // eslint-disable-next-line no-literal-metabase-strings -- header name
      "X-Metabase-Client": "embedding-sdk-react",

      // eslint-disable-next-line no-literal-metabase-strings -- header name
      ...(hash && { "X-Metabase-SDK-JWT-Hash": hash }),
    };
  }
}

const raiseError = (message: string) => {
  throw new MetabaseError("EMBED_ERROR", message);
};

const warn = (...messages: unknown[]) =>
  console.warn("[metabase.embed.warning]", ...messages);

export { MetabaseEmbed };<|MERGE_RESOLUTION|>--- conflicted
+++ resolved
@@ -9,6 +9,7 @@
 import {
   ALLOWED_EMBED_SETTING_KEYS,
   type AllowedEmbedSettingKey,
+  DISABLE_UPDATE_FOR_KEYS,
 } from "./constants";
 import type {
   SdkIframeEmbedMessage,
@@ -19,31 +20,6 @@
 
 const EMBEDDING_ROUTE = "embed/sdk/v1";
 
-<<<<<<< HEAD
-type EmbedSettingKey = keyof SdkIframeEmbedSettings;
-
-const ALLOWED_EMBED_SETTING_KEYS = [
-  "apiKey",
-  "instanceUrl",
-  "dashboardId",
-  "questionId",
-  "template",
-  "theme",
-  "locale",
-  "preferredAuthMethod",
-  "useExistingUserSession",
-] as const satisfies EmbedSettingKey[];
-
-type AllowedEmbedSettingKey = (typeof ALLOWED_EMBED_SETTING_KEYS)[number];
-
-/** Prevent updating these fields with `embed.updateSettings()` after the embed is created. */
-const DISABLE_UPDATE_FOR_KEYS = [
-  "instanceUrl",
-  "useExistingUserSession",
-] as const satisfies EmbedSettingKey[];
-
-=======
->>>>>>> 00b07b20
 class MetabaseEmbed {
   static readonly VERSION = "1.1.0";
 
