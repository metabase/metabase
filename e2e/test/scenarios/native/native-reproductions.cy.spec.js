--- conflicted
+++ resolved
@@ -67,18 +67,9 @@
   });
 
   it("should allow dots in the variable reference (metabase#15029)", () => {
-<<<<<<< HEAD
-    H.openNativeEditor();
+    H.startNewNativeQuestion();
     H.NativeEditor.type(
       "select * from products where RATING = {{number.of.stars}}",
-=======
-    H.startNewNativeQuestion();
-    cy.realType(
-      `select * from products where RATING = ${DOUBLE_LEFT_BRACKET}number.of.stars}}`,
-      {
-        parseSpecialCharSequences: false,
-      },
->>>>>>> a5207cba
     );
 
     cy.findAllByText("Variable name").parent().findByText("number.of.stars");
@@ -98,13 +89,8 @@
     "shouldn't remove parts of the query when choosing 'Run selected text' (metabase#16886)",
     { tags: "@flaky" },
     () => {
-<<<<<<< HEAD
-      H.openNativeEditor();
+      H.startNewNativeQuestion().as("editor");
       H.NativeEditor.type(ORIGINAL_QUERY);
-=======
-      H.startNewNativeQuestion().as("editor");
-      cy.realType(ORIGINAL_QUERY);
->>>>>>> a5207cba
       cy.realPress("Home");
       Cypress._.range(SELECTED_TEXT.length).forEach(() =>
         cy.realPress(["Shift", "ArrowRight"]),
@@ -338,7 +324,6 @@
   });
 
   // realpress messes with cypress 13
-<<<<<<< HEAD
   it("should continue to request more prefix matches from the server when the limit was hit (metabase#20625)", () => {
     cy.intercept("GET", "/api/database/*/autocomplete_suggestions**", {
       statusCode: 200,
@@ -399,13 +384,8 @@
       ],
     }).as("autocomplete");
 
-    H.openNativeEditor();
+    H.startNewNativeQuestion();
     H.NativeEditor.type("e");
-=======
-  it("should continue to request more prefix matches (metabase#20625)", () => {
-    H.startNewNativeQuestion();
-    cy.realType("s");
->>>>>>> a5207cba
 
     // autocomplete_suggestions?prefix=s
     cy.wait("@autocomplete");
@@ -431,7 +411,7 @@
       ],
     }).as("autocomplete");
 
-    H.openNativeEditor();
+    H.startNewNativeQuestion();
     H.NativeEditor.type("e");
 
     // autocomplete_suggestions?prefix=s
@@ -523,19 +503,8 @@
     H.addPostgresDatabase(databaseCopyName);
 
     // Create a native query and run it
-<<<<<<< HEAD
-    H.openNativeEditor({
-      databaseName,
-    });
-
+    H.startNewNativeQuestion().as("editor");
     H.NativeEditor.type("SELECT COUNT(*) FROM PRODUCTS WHERE {{FILTER}}");
-=======
-    H.startNewNativeQuestion().as("editor");
-
-    cy.get("@editor").type(
-      `SELECT COUNT(*) FROM PRODUCTS WHERE ${DOUBLE_LEFT_BRACKET}FILTER}}`,
-    );
->>>>>>> a5207cba
 
     cy.findByTestId("variable-type-select").click();
     H.popover().within(() => {
@@ -651,13 +620,8 @@
   });
 
   it("should only call the autocompleter with all text typed (metabase#34330)", () => {
-<<<<<<< HEAD
-    H.openNativeEditor();
+    H.startNewNativeQuestion();
     H.NativeEditor.type("USER", { delay: 10 });
-=======
-    H.startNewNativeQuestion();
-    cy.realType("USER");
->>>>>>> a5207cba
 
     cy.wait("@autocomplete").then(({ request }) => {
       const url = new URL(request.url);
@@ -671,13 +635,8 @@
   });
 
   it("should call the autocompleter eventually, even when only 1 character was typed (metabase#34330)", () => {
-<<<<<<< HEAD
-    H.openNativeEditor();
+    H.startNewNativeQuestion();
     H.NativeEditor.type("U");
-=======
-    H.startNewNativeQuestion();
-    cy.realType("U");
->>>>>>> a5207cba
 
     cy.wait("@autocomplete").then(({ request }) => {
       const url = new URL(request.url);
@@ -688,15 +647,9 @@
     cy.get("@autocomplete.all").should("have.length", 1);
   });
 
-<<<<<<< HEAD
   it("should call the autocompleter when backspacing to a 1-character prefix (metabase#34330)", () => {
-    H.openNativeEditor();
+    H.startNewNativeQuestion();
     H.NativeEditor.type("SE{backspace}");
-=======
-  it("should call the autocompleter when backspacing to a 1-character prefix(metabase#34330)", () => {
-    H.startNewNativeQuestion();
-    cy.realType("SE{backspace}");
->>>>>>> a5207cba
 
     cy.wait("@autocomplete").then(({ request }) => {
       const url = new URL(request.url);
