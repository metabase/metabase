(ns metabase.lib.field.util
  "Some small field-related helper functions which are used from a few different namespaces."
  (:require
   [clojure.set :as set]
   [metabase.lib.join.util :as lib.join.util]
   [metabase.lib.metadata.protocols :as lib.metadata.protocols]
   [metabase.lib.ref :as lib.ref]
   [metabase.lib.schema.metadata :as lib.schema.metadata]
   [metabase.lib.util :as lib.util]
   [metabase.util.malli :as mu]))

(mu/defn inherited-column? :- :boolean
  "Is the `column` coming directly from a card, a native query, or a previous query stage?"
  [column :- [:map
              [:lib/source {:optional true} ::lib.schema.metadata/column.source]]]
  (boolean (#{:source/card :source/native :source/previous-stage} (:lib/source column))))

(mu/defn inherited-column-name :- [:maybe :string]
  "If the field ref for this `column` should be name-based, returns the name used in the field ref.

  `column` SHOULD BE METADATA RELATIVE TO THE CURRENT STAGE WHERE YOU ARE ADDING THE REF!!!!!!

  Field name refs should use the `:lib/source-column-alias`, e.g.

    [:field {} \"WHATEVER\"]

  which should be the same as the `:lib/desired-column-alias` the previous stage or (last stage of the) join that it
  came from."
  [column :- ::lib.schema.metadata/column]
  (when (inherited-column? column)
    ((some-fn
      ;; broken field refs never use `:lib/source-column-alias`.
      (case lib.ref/*ref-style*
        :ref.style/default                  :lib/source-column-alias
        :ref.style/broken-legacy-qp-results (constantly nil))
      ;; if this is missing for some reason then fall back to `:name` -- probably wrong, but maybe not and it might
      ;; still work.
      :name)
     column)))

(mu/defn add-deduplicated-names :- [:or
                                    ;; zero-arity: transducer
                                    fn?
                                    ;; one-arity
                                    [:sequential
                                     [:merge
                                      ::lib.schema.metadata/column
                                      [:map
                                       [:lib/deduplicated-name :string]]]]]
  "Add `:lib/original-name` and `:lib/deduplicated-name` to columns if they don't already have them.

  The zero arity is a transducer version."
  ([]
   (let [deduplicated-name-fn (lib.util/non-truncating-unique-name-generator)]
     (map (fn [col]
            (assoc col
                   :lib/original-name     ((some-fn :lib/original-name :name) col)
                   :lib/deduplicated-name (deduplicated-name-fn ((some-fn :lib/deduplicated-name :name) col)))))))

  ([cols :- [:sequential ::lib.schema.metadata/column]]
   (into []
         (add-deduplicated-names)
         cols)))

(mu/defn add-source-and-desired-aliases-xform :- fn?
  "Transducer to add `:lib/source-column-alias`, `:lib/desired-column-alias`, `:lib/original-name`, and
  `:lib/deduplicated-name` to a sequence of columns.

    (into [] (add-unique-names-xform) cols)"
<<<<<<< HEAD
  [metadata-providerable :- ::lib.metadata.protocols/metadata-providerable]
  (comp (add-deduplicated-names)
        (let [unique-name-fn (lib.util/unique-name-generator)]
          (map (mu/fn [col :- [:map
                               [:lib/type [:= :metadata/column]]]]
                 (let [source-alias  ((some-fn :lib/source-column-alias :name) col)
                       desired-alias (unique-name-fn
                                      (lib.join.util/desired-alias metadata-providerable col))]
                   (assoc col
                          :lib/source-column-alias  source-alias
                          :lib/desired-column-alias desired-alias)))))))
=======
  ([metadata-providerable]
   (add-source-and-desired-aliases-xform metadata-providerable (lib.util/unique-name-generator)))

  ([metadata-providerable :- ::lib.metadata.protocols/metadata-providerable
    unique-name-fn        :- ::lib.util/unique-name-generator]
   (comp (add-deduplicated-names)
         (map (fn [col]
                (let [source-alias  ((some-fn :lib/source-column-alias :name) col)
                      desired-alias (unique-name-fn
                                     (lib.join.util/desired-alias metadata-providerable col))]
                  (assoc col
                         :lib/source-column-alias  source-alias
                         :lib/desired-column-alias desired-alias)))))))
>>>>>>> bf85745b

(mu/defn update-keys-for-col-from-previous-stage :- [:map
                                                     [:lib/type [:= :metadata/column]]]
  "For a column that came from a previous stage, change the keys for things that mean 'this happened in the current
  stage' to the equivalent keys that mean 'this happened at some stage in the past' e.g.
  `:metabase.lib.join/join-alias` and `:lib/expression-name` become `:lib/original-join-alias` and
  `:lib/original-expression-name` respectively."
  [col :- [:map
           [:lib/type [:= :metadata/column]]]]
  (-> col
      (set/rename-keys {:fk-field-id                      :lib/original-fk-field-id
                        :fk-field-name                    :lib/original-fk-field-name
                        :fk-join-alias                    :lib/original-fk-join-alias
                        :lib/expression-name              :lib/original-expression-name
                        :metabase.lib.field/binning       :lib/original-binning
                        :metabase.lib.field/temporal-unit :inherited-temporal-unit
                        :metabase.lib.join/join-alias     :lib/original-join-alias})
      (assoc :lib/breakout? false
             ;; TODO (Cam 6/26/25) -- should we set `:lib/original-display-name` here too?
             :lib/original-name ((some-fn :lib/original-name :name) col)
             ;; desired-column-alias is previous stage => source column alias in next stage
             :lib/source-column-alias ((some-fn :lib/desired-column-alias :lib/source-column-alias :name) col)
             :lib/source :source/previous-stage)
      ;;
      ;; Remove `:lib/desired-column-alias`, which needs to be recalculated in the context
      ;; of what is returned by the current stage, to prevent any confusion; its value is likely wrong now and we
      ;; don't want people to get confused by them. `visible-columns` is not supposed to return it, since we can't
      ;; know their value without knowing what is actually returned.
      ;;
      ;; we should OTOH keep `:lib/deduplicated-name`, because this is used to calculate subsequent deduplicated
      ;; names, see [[metabase.lib.stage-test/return-correct-deduplicated-names-test]] for an example.
      (dissoc :lib/desired-column-alias)))<|MERGE_RESOLUTION|>--- conflicted
+++ resolved
@@ -67,19 +67,6 @@
   `:lib/deduplicated-name` to a sequence of columns.
 
     (into [] (add-unique-names-xform) cols)"
-<<<<<<< HEAD
-  [metadata-providerable :- ::lib.metadata.protocols/metadata-providerable]
-  (comp (add-deduplicated-names)
-        (let [unique-name-fn (lib.util/unique-name-generator)]
-          (map (mu/fn [col :- [:map
-                               [:lib/type [:= :metadata/column]]]]
-                 (let [source-alias  ((some-fn :lib/source-column-alias :name) col)
-                       desired-alias (unique-name-fn
-                                      (lib.join.util/desired-alias metadata-providerable col))]
-                   (assoc col
-                          :lib/source-column-alias  source-alias
-                          :lib/desired-column-alias desired-alias)))))))
-=======
   ([metadata-providerable]
    (add-source-and-desired-aliases-xform metadata-providerable (lib.util/unique-name-generator)))
 
@@ -93,7 +80,6 @@
                   (assoc col
                          :lib/source-column-alias  source-alias
                          :lib/desired-column-alias desired-alias)))))))
->>>>>>> bf85745b
 
 (mu/defn update-keys-for-col-from-previous-stage :- [:map
                                                      [:lib/type [:= :metadata/column]]]
