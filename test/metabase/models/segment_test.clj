(ns metabase.models.segment-test
  (:require
   [clojure.test :refer :all]
   [metabase.models.revision :as revision]
   [metabase.models.serialization :as serdes]
   [metabase.test :as mt]
   [toucan2.core :as t2])
  (:import
   (java.time LocalDateTime)))

(set! *warn-on-reflection* true)

(deftest update-test
  (testing "Updating"
<<<<<<< HEAD
    (mt/with-temp [Segment {:keys [id]} {:creator_id (mt/user->id :rasta)}]
=======
    (t2.with-temp/with-temp [:model/Segment {:keys [id]} {:creator_id (mt/user->id :rasta)}]
>>>>>>> 8d23fd74
      (testing "you should not be able to change the creator_id of a Segment"
        (is (thrown-with-msg?
             Exception
             #"You cannot update the creator_id of a Segment"
             (t2/update! :model/Segment id {:creator_id (mt/user->id :crowberto)}))))

      (testing "you shouldn't be able to set it to `nil` either"
        (is (thrown-with-msg?
             Exception
             #"You cannot update the creator_id of a Segment"
             (t2/update! :model/Segment id {:creator_id nil}))))

      (testing "calling `update!` with a value that is the same as the current value shouldn't throw an Exception"
        (is (= 1
               (t2/update! :model/Segment id {:creator_id (mt/user->id :rasta)})))))))

(deftest serialize-segment-test
  (mt/with-temp [:model/Database {database-id :id} {}
                 :model/Table    {table-id :id} {:db_id database-id}
                 :model/Segment  segment        {:table_id   table-id
                                                 :definition {:filter [:and [:> [:field 4 nil] "2014-10-19"]]}}]
    (is (= {:id                      true
            :table_id                true
            :creator_id              (mt/user->id :rasta)
            :name                    "Toucans in the rainforest"
            :description             "Lookin' for a blueberry"
            :show_in_getting_started false
            :caveats                 nil
            :points_of_interest      nil
            :entity_id               (:entity_id segment)
            :definition              {:filter [:> [:field 4 nil] "2014-10-19"]}
            :archived                false}
           (into {} (-> (revision/serialize-instance :model/Segment (:id segment) segment)
                        (update :id boolean)
                        (update :table_id boolean)))))))

(deftest diff-segments-test
  (mt/with-temp [:model/Database {database-id :id} {}
                 :model/Table    {table-id :id} {:db_id database-id}
                 :model/Segment  segment        {:table_id   table-id
                                                 :definition {:filter [:and [:> [:field 4 nil] "2014-10-19"]]}}]
    (is (= {:definition  {:before {:filter [:> [:field 4 nil] "2014-10-19"]}
                          :after  {:filter [:between [:field 4 nil] "2014-07-01" "2014-10-19"]}}
            :description {:before "Lookin' for a blueberry"
                          :after  "BBB"}
            :name        {:before "Toucans in the rainforest"
                          :after  "Something else"}}
           (revision/diff-map
            :model/Segment
            segment
            (assoc segment
                   :name        "Something else"
                   :description "BBB"
                   :definition  {:filter [:between [:field 4 nil] "2014-07-01" "2014-10-19"]})))))

  (testing "test case where definition doesn't change"
    (is (= {:name {:before "A"
                   :after  "B"}}
           (revision/diff-map
            :model/Segment
            {:name        "A"
             :description "Unchanged"
             :definition  {:filter [:and [:> [:field 4 nil] "2014-10-19"]]}}
            {:name        "B"
             :description "Unchanged"
             :definition  {:filter [:and [:> [:field 4 nil] "2014-10-19"]]}}))))

  (testing "first version so comparing against nil"
    (is (= {:name        {:after "A"}
            :description {:after "Unchanged"}
            :definition  {:after {:filter [:and [:> [:field 4 nil] "2014-10-19"]]}}}
           (revision/diff-map
            :model/Segment
            nil
            {:name        "A"
             :description "Unchanged"
             :definition  {:filter [:and [:> [:field 4 nil] "2014-10-19"]]}}))))

  (testing "removals only"
    (is (= {:definition {:before {:filter [:and [:> [:field 4 nil] "2014-10-19"] [:= 5 "yes"]]}
                         :after  {:filter [:and [:> [:field 4 nil] "2014-10-19"]]}}}
           (revision/diff-map
            :model/Segment
            {:name        "A"
             :description "Unchanged"
             :definition  {:filter [:and [:> [:field 4 nil] "2014-10-19"] [:= 5 "yes"]]}}
            {:name        "A"
             :description "Unchanged"
             :definition  {:filter [:and [:> [:field 4 nil] "2014-10-19"]]}})))))

(deftest identity-hash-test
  (testing "Segment hashes are composed of the segment name and table identity-hash"
    (let [now (LocalDateTime/of 2022 9 1 12 34 56)]
      (mt/with-temp [:model/Database db      {:name "field-db" :engine :h2}
                     :model/Table    table   {:schema "PUBLIC" :name "widget" :db_id (:id db)}
                     :model/Segment  segment {:name "big customers" :table_id (:id table) :created_at now}]
        (is (= "be199b7c"
               (serdes/raw-hash ["big customers" (serdes/identity-hash table) now])
               (serdes/identity-hash segment)))))))

(deftest definition-description-missing-definition-test
  (testing "Do not hydrate definition description if definition is nil"
<<<<<<< HEAD
    (mt/with-temp [Segment segment {:name     "Segment"
                                    :table_id (mt/id :users)}]
=======
    (t2.with-temp/with-temp [:model/Segment segment {:name     "Segment"
                                                     :table_id (mt/id :users)}]
>>>>>>> 8d23fd74
      (is (=? {:definition_description nil}
              (t2/hydrate segment :definition_description))))))

(deftest ^:parallel definition-description-test
<<<<<<< HEAD
  (mt/with-temp [Segment segment {:name       "Expensive BBQ Spots"
                                  :definition (:query (mt/mbql-query venues
                                                        {:filter
                                                         [:and
                                                          [:= $price 4]
                                                          [:= $category_id->categories.name "BBQ"]]}))}]
    (is (= "Filtered by Price is equal to 4 and Category → Name is BBQ"
           (:definition_description (t2/hydrate segment :definition_description))))
    (testing "Segments that reference other Segments (inception)"
      (mt/with-temp [Segment segment-2 {:name "Segment 2"
                                        :definition (:query (mt/mbql-query categories
                                                              {:filter
                                                               [:and
                                                                [:segment (:id segment)]
                                                                [:not-null $id]]}))}]
=======
  (t2.with-temp/with-temp [:model/Segment segment {:name       "Expensive BBQ Spots"
                                                   :definition (:query (mt/mbql-query venues
                                                                         {:filter
                                                                          [:and
                                                                           [:= $price 4]
                                                                           [:= $category_id->categories.name "BBQ"]]}))}]
    (is (= "Filtered by Price is equal to 4 and Category → Name is BBQ"
           (:definition_description (t2/hydrate segment :definition_description))))
    (testing "Segments that reference other Segments (inception)"
      (t2.with-temp/with-temp [:model/Segment segment-2 {:name "Segment 2"
                                                         :definition (:query (mt/mbql-query categories
                                                                               {:filter
                                                                                [:and
                                                                                 [:segment (:id segment)]
                                                                                 [:not-null $id]]}))}]
>>>>>>> 8d23fd74
        (is (= "Filtered by Expensive BBQ Spots and ID is not empty"
               (:definition_description (t2/hydrate segment-2 :definition_description))))))))

(deftest definition-description-missing-source-table-test
  (testing "Should work if `:definition` does not include `:source-table`"
<<<<<<< HEAD
    (mt/with-temp [Segment segment {:name       "Expensive BBQ Spots"
                                    :definition (mt/$ids venues
                                                  {:filter
                                                   [:= $price 4]})}]
=======
    (t2.with-temp/with-temp [:model/Segment segment {:name       "Expensive BBQ Spots"
                                                     :definition (mt/$ids venues
                                                                   {:filter
                                                                    [:= $price 4]})}]
>>>>>>> 8d23fd74
      (is (= "Filtered by Price is equal to 4"
             (:definition_description (t2/hydrate segment :definition_description)))))))

(deftest definition-description-invalid-query-test
  (testing "Should return `nil` if query is invalid"
<<<<<<< HEAD
    (mt/with-temp [Segment segment {:name       "Expensive BBQ Spots"
                                    :definition (:query (mt/mbql-query venues
                                                          {:filter
                                                           [:= [:field Integer/MAX_VALUE nil] 4]}))}]
=======
    (t2.with-temp/with-temp [:model/Segment segment {:name       "Expensive BBQ Spots"
                                                     :definition (:query (mt/mbql-query venues
                                                                           {:filter
                                                                            [:= [:field Integer/MAX_VALUE nil] 4]}))}]
>>>>>>> 8d23fd74
      (is (nil? (:definition_description (t2/hydrate segment :definition_description)))))))<|MERGE_RESOLUTION|>--- conflicted
+++ resolved
@@ -4,7 +4,8 @@
    [metabase.models.revision :as revision]
    [metabase.models.serialization :as serdes]
    [metabase.test :as mt]
-   [toucan2.core :as t2])
+   [toucan2.core :as t2]
+   [toucan2.tools.with-temp :as t2.with-temp])
   (:import
    (java.time LocalDateTime)))
 
@@ -12,11 +13,7 @@
 
 (deftest update-test
   (testing "Updating"
-<<<<<<< HEAD
-    (mt/with-temp [Segment {:keys [id]} {:creator_id (mt/user->id :rasta)}]
-=======
     (t2.with-temp/with-temp [:model/Segment {:keys [id]} {:creator_id (mt/user->id :rasta)}]
->>>>>>> 8d23fd74
       (testing "you should not be able to change the creator_id of a Segment"
         (is (thrown-with-msg?
              Exception
@@ -119,34 +116,12 @@
 
 (deftest definition-description-missing-definition-test
   (testing "Do not hydrate definition description if definition is nil"
-<<<<<<< HEAD
-    (mt/with-temp [Segment segment {:name     "Segment"
-                                    :table_id (mt/id :users)}]
-=======
     (t2.with-temp/with-temp [:model/Segment segment {:name     "Segment"
                                                      :table_id (mt/id :users)}]
->>>>>>> 8d23fd74
       (is (=? {:definition_description nil}
               (t2/hydrate segment :definition_description))))))
 
 (deftest ^:parallel definition-description-test
-<<<<<<< HEAD
-  (mt/with-temp [Segment segment {:name       "Expensive BBQ Spots"
-                                  :definition (:query (mt/mbql-query venues
-                                                        {:filter
-                                                         [:and
-                                                          [:= $price 4]
-                                                          [:= $category_id->categories.name "BBQ"]]}))}]
-    (is (= "Filtered by Price is equal to 4 and Category → Name is BBQ"
-           (:definition_description (t2/hydrate segment :definition_description))))
-    (testing "Segments that reference other Segments (inception)"
-      (mt/with-temp [Segment segment-2 {:name "Segment 2"
-                                        :definition (:query (mt/mbql-query categories
-                                                              {:filter
-                                                               [:and
-                                                                [:segment (:id segment)]
-                                                                [:not-null $id]]}))}]
-=======
   (t2.with-temp/with-temp [:model/Segment segment {:name       "Expensive BBQ Spots"
                                                    :definition (:query (mt/mbql-query venues
                                                                          {:filter
@@ -162,37 +137,22 @@
                                                                                 [:and
                                                                                  [:segment (:id segment)]
                                                                                  [:not-null $id]]}))}]
->>>>>>> 8d23fd74
         (is (= "Filtered by Expensive BBQ Spots and ID is not empty"
                (:definition_description (t2/hydrate segment-2 :definition_description))))))))
 
 (deftest definition-description-missing-source-table-test
   (testing "Should work if `:definition` does not include `:source-table`"
-<<<<<<< HEAD
-    (mt/with-temp [Segment segment {:name       "Expensive BBQ Spots"
-                                    :definition (mt/$ids venues
-                                                  {:filter
-                                                   [:= $price 4]})}]
-=======
     (t2.with-temp/with-temp [:model/Segment segment {:name       "Expensive BBQ Spots"
                                                      :definition (mt/$ids venues
                                                                    {:filter
                                                                     [:= $price 4]})}]
->>>>>>> 8d23fd74
       (is (= "Filtered by Price is equal to 4"
              (:definition_description (t2/hydrate segment :definition_description)))))))
 
 (deftest definition-description-invalid-query-test
   (testing "Should return `nil` if query is invalid"
-<<<<<<< HEAD
-    (mt/with-temp [Segment segment {:name       "Expensive BBQ Spots"
-                                    :definition (:query (mt/mbql-query venues
-                                                          {:filter
-                                                           [:= [:field Integer/MAX_VALUE nil] 4]}))}]
-=======
     (t2.with-temp/with-temp [:model/Segment segment {:name       "Expensive BBQ Spots"
                                                      :definition (:query (mt/mbql-query venues
                                                                            {:filter
                                                                             [:= [:field Integer/MAX_VALUE nil] 4]}))}]
->>>>>>> 8d23fd74
       (is (nil? (:definition_description (t2/hydrate segment :definition_description)))))))