--- conflicted
+++ resolved
@@ -1,13 +1,10 @@
 import cx from "classnames";
 import { t } from "ttag";
 
-<<<<<<< HEAD
 import { Box, Button, Flex, Icon, Stack, Text } from "metabase/ui";
+import type Question from "metabase-lib/v1/Question";
 import { HARD_ROW_LIMIT } from "metabase-lib/v1/queries/utils";
 import { formatRowCount } from "metabase-lib/v1/queries/utils/row-count";
-=======
-import type Question from "metabase-lib/v1/Question";
->>>>>>> 94addf00
 import type {
   ConcreteTableId,
   DatasetData,
@@ -68,7 +65,6 @@
   });
 
   return (
-<<<<<<< HEAD
     <Stack className={cx(S.container, className)} gap={0}>
       <Box pos="relative" className={S.gridWrapper}>
         <EditTableDataGrid
@@ -77,6 +73,7 @@
           onCellValueUpdate={handleCellValueUpdate}
           onRowExpandClick={handleModalOpenAndExpandedRow}
           columnsConfig={columnsConfig}
+          getColumnSortDirection={getColumnSortDirection}
         />
       </Box>
 
@@ -98,17 +95,6 @@
           {getEditTableRowCountMessage(data)}
         </Text>
       </Flex>
-=======
-    <div className={cx(S.tableRoot, className)}>
-      <EditTableDataGrid
-        data={data}
-        fieldMetadataMap={tableFieldMetadataMap}
-        onCellValueUpdate={handleCellValueUpdate}
-        onRowExpandClick={handleModalOpenAndExpandedRow}
-        columnsConfig={columnsConfig}
-        getColumnSortDirection={getColumnSortDirection}
-      />
->>>>>>> 94addf00
       <EditingBaseRowModal
         opened={isCreateRowModalOpen}
         onClose={closeCreateRowModal}
