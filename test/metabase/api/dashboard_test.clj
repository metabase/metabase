(ns metabase.api.dashboard-test
  "Tests for /api/dashboard endpoints."
  (:require [cheshire.core :as json]
            [clojure.string :as str]
            [clojure.test :refer :all]
            [clojure.walk :as walk]
            [medley.core :as m]
            [metabase.actions.test-util :as actions.test-util]
            [metabase.api.card-test :as api.card-test]
            [metabase.api.dashboard :as api.dashboard]
            [metabase.api.pivots :as api.pivots]
            [metabase.http-client :as client]
            [metabase.models :refer [Card
                                     Collection
                                     Dashboard
                                     DashboardCard
                                     DashboardCardSeries
                                     Database
                                     Field
                                     FieldValues
                                     ModelAction
                                     Pulse
                                     Revision
                                     Table
                                     User]]
            [metabase.models.dashboard-card :as dashboard-card]
            [metabase.models.dashboard-test :as dashboard-test]
            [metabase.models.field-values :as field-values]
            [metabase.models.params.chain-filter-test :as chain-filter-test]
            [metabase.models.permissions :as perms]
            [metabase.models.permissions-group :as perms-group]
            [metabase.models.revision :as revision]
            [metabase.query-processor.streaming.test-util :as streaming.test-util]
            [metabase.server.middleware.util :as mw.util]
            [metabase.test :as mt]
            [metabase.util :as u]
            [ring.util.codec :as codec]
            [schema.core :as s]
            [toucan.db :as db])
  (:import java.util.UUID))

;;; +----------------------------------------------------------------------------------------------------------------+
;;; |                                              Helper Fns & Macros                                               |
;;; +----------------------------------------------------------------------------------------------------------------+

(defn- remove-ids-and-booleanize-timestamps [x]
  (cond
    (map? x)
    (into {} (for [[k v] x]
               (when-not (or (= :id k)
                             (str/ends-with? k "_id"))
                 (if (#{:created_at :updated_at} k)
                   [k (boolean v)]
                   [k (remove-ids-and-booleanize-timestamps v)]))))

    (coll? x)
    (mapv remove-ids-and-booleanize-timestamps x)

    :else
    x))

(defn- user-details [user]
  (select-keys user [:common_name :date_joined :email :first_name :id :is_qbnewb :is_superuser :last_login :last_name]))

(defn- dashcard-response [{:keys [action_id card created_at updated_at] :as dashcard}]
  (-> (into {} dashcard)
      (dissoc :id :dashboard_id :card_id)
      (cond-> (nil? action_id) (dissoc :action_id))
      (assoc :created_at (boolean created_at)
             :updated_at (boolean updated_at)
             :card       (-> (into {} card)
                             (dissoc :id :database_id :table_id :created_at :updated_at :query_average_duration)
                             (update :collection_id boolean)))))

(defn- dashboard-response [{:keys [creator ordered_cards created_at updated_at] :as dashboard}]
  ;; todo: should be udpated to use mt/boolean-ids-and-timestamps
  (let [dash (-> (into {} dashboard)
                 (dissoc :id)
                 (assoc :created_at (boolean created_at)
                        :updated_at (boolean updated_at))
                 (update :entity_id boolean)
                 (update :collection_id boolean))]
    (cond-> dash
      (contains? dash :last-edit-info)
      (update :last-edit-info (fn [info]
                                (-> info
                                    (update :id boolean)
                                    (update :timestamp boolean))))
      creator       (update :creator #(into {} %))
      ordered_cards (update :ordered_cards #(mapv dashcard-response %)))))

(defn- do-with-dashboards-in-a-collection [grant-collection-perms-fn! dashboards-or-ids f]
  (mt/with-non-admin-groups-no-root-collection-perms
    (mt/with-temp Collection [collection]
      (grant-collection-perms-fn! (perms-group/all-users) collection)
      (doseq [dashboard-or-id dashboards-or-ids]
        (db/update! Dashboard (u/the-id dashboard-or-id) :collection_id (u/the-id collection)))
      (f))))

(defmacro ^:private with-dashboards-in-readable-collection [dashboards-or-ids & body]
  `(do-with-dashboards-in-a-collection perms/grant-collection-read-permissions! ~dashboards-or-ids (fn [] ~@body)))

(defmacro ^:private with-dashboards-in-writeable-collection [dashboards-or-ids & body]
  `(do-with-dashboards-in-a-collection perms/grant-collection-readwrite-permissions! ~dashboards-or-ids (fn [] ~@body)))


;;; +----------------------------------------------------------------------------------------------------------------+
;;; |                                     /api/dashboard/* AUTHENTICATION Tests                                      |
;;; +----------------------------------------------------------------------------------------------------------------+

;; We assume that all endpoints for a given context are enforced by the same middleware, so we don't run the same
;; authentication test on every single individual endpoint

(deftest auth-test
  (is (= (get mw.util/response-unauthentic :body)
         (client/client :get 401 "dashboard")
         (client/client :put 401 "dashboard/13"))))


;;; +----------------------------------------------------------------------------------------------------------------+
;;; |                                              POST /api/dashboard                                               |
;;; +----------------------------------------------------------------------------------------------------------------+

(deftest create-dashboard-validation-test
  (testing "POST /api/dashboard"
    (is (= {:errors {:name "value must be a non-blank string."}}
           (mt/user-http-request :rasta :post 400 "dashboard" {})))

    (is (= {:errors {:parameters (str "value may be nil, or if non-nil, value must be an array. "
                                      "Each parameter must be a map with :id and :type keys")}}
           (mt/user-http-request :crowberto :post 400 "dashboard" {:name       "Test"
                                                                   :parameters "abc"})))))

(def ^:private dashboard-defaults
  {:archived                false
   :caveats                 nil
   :collection_id           nil
   :collection_position     nil
   :created_at              true ; assuming you call dashboard-response on the results
   :description             nil
   :embedding_params        nil
   :enable_embedding        false
   :entity_id               true
   :is_app_page             false
   :made_public_by_id       nil
   :parameters              []
   :points_of_interest      nil
   :cache_ttl               nil
   :position                nil
   :public_uuid             nil
   :show_in_getting_started false
   :updated_at              true})

(deftest create-dashboard-test
  (testing "POST /api/dashboard"
    (mt/with-non-admin-groups-no-root-collection-perms
      (mt/with-temp Collection [collection]
        (perms/grant-collection-readwrite-permissions! (perms-group/all-users) collection)
        (let [test-dashboard-name "Test Create Dashboard"]
          (try
            (is (= (merge
                    dashboard-defaults
                    {:name           test-dashboard-name
                     :creator_id     (mt/user->id :rasta)
                     :parameters     [{:id "abc123", :name "test", :type "date"}]
                     :updated_at     true
                     :created_at     true
                     :collection_id  true
                     :cache_ttl      1234
                     :is_app_page    true
                     :last-edit-info {:timestamp true :id true :first_name "Rasta"
                                      :last_name "Toucan" :email "rasta@metabase.com"}})
                   (-> (mt/user-http-request :rasta :post 200 "dashboard" {:name          test-dashboard-name
                                                                           :parameters    [{:id "abc123", :name "test", :type "date"}]
                                                                           :cache_ttl     1234
                                                                           :is_app_page   true
                                                                           :collection_id (u/the-id collection)})
                       dashboard-response)))
            (finally
              (db/delete! Dashboard :name test-dashboard-name))))))))

(deftest create-dashboard-with-collection-position-test
  (testing "POST /api/dashboard"
    (testing "Make sure we can create a Dashboard with a Collection position"
      (mt/with-non-admin-groups-no-root-collection-perms
        (mt/with-temp Collection [collection]
          (perms/grant-collection-readwrite-permissions! (perms-group/all-users) collection)
          (let [dashboard-name (mt/random-name)]
            (try
              (mt/user-http-request :rasta :post 200 "dashboard" {:name                dashboard-name
                                                                  :collection_id       (u/the-id collection)
                                                                  :collection_position 1000})
              (is (= #metabase.models.dashboard.DashboardInstance{:collection_id true, :collection_position 1000}
                     (some-> (db/select-one [Dashboard :collection_id :collection_position] :name dashboard-name)
                             (update :collection_id (partial = (u/the-id collection))))))
              (finally
                (db/delete! Dashboard :name dashboard-name)))))

        (testing "..but not if we don't have permissions for the Collection"
          (mt/with-temp Collection [collection]
            (let [dashboard-name (mt/random-name)]
              (mt/user-http-request :rasta :post 403 "dashboard" {:name                dashboard-name
                                                                  :collection_id       (u/the-id collection)
                                                                  :collection_position 1000})
              (is (= nil
                     (some-> (db/select-one [Dashboard :collection_id :collection_position] :name dashboard-name)
                             (update :collection_id (partial = (u/the-id collection)))))))))))))


;;; +----------------------------------------------------------------------------------------------------------------+
;;; |                                             GET /api/dashboard/:id                                             |
;;; +----------------------------------------------------------------------------------------------------------------+

(deftest fetch-dashboard-test
  (testing "GET /api/dashboard/:id"
    (testing "fetch a dashboard WITH a dashboard card on it"
      (mt/with-temp* [Dashboard     [{dashboard-id :id
                                      :as          dashboard}    {:name "Test Dashboard"}]
                      Card          [{card-id :id
                                      :as     card}         {:name "Dashboard Test Card"}]
                      DashboardCard [dashcard           {:dashboard_id dashboard-id, :card_id card-id}]
                      User          [{user-id :id}      {:first_name "Test" :last_name "User"
                                                         :email      "test@example.com"}]
                      Revision      [_                  {:user_id  user-id
                                                         :model    "Dashboard"
                                                         :model_id dashboard-id
                                                         :object   (revision/serialize-instance dashboard
                                                                                                dashboard-id
                                                                                                dashboard)}]]
        (with-dashboards-in-readable-collection [dashboard-id]
          (api.card-test/with-cards-in-readable-collection [card-id]
            (is (= (merge
                    dashboard-defaults
                    {:name                       "Test Dashboard"
                     :creator_id                 (mt/user->id :rasta)
                     :collection_id              true
                     :collection_authority_level nil
                     :can_write                  false
                     :param_fields               nil
                     :last-edit-info             {:timestamp true :id true :first_name "Test" :last_name "User" :email "test@example.com"}
                     :ordered_cards              [{:size_x                     2
                                                   :size_y                     2
                                                   :col                        0
                                                   :row                        0
                                                   :collection_authority_level nil
                                                   :updated_at                 true
                                                   :created_at                 true
                                                   :entity_id                  (:entity_id dashcard)
                                                   :parameter_mappings         []
                                                   :visualization_settings     {}
                                                   :card                       (merge api.card-test/card-defaults-no-hydrate
                                                                                      {:name                   "Dashboard Test Card"
                                                                                       :creator_id             (mt/user->id :rasta)
                                                                                       :collection_id          true
                                                                                       :display                "table"
                                                                                       :entity_id              (:entity_id card)
                                                                                       :visualization_settings {}
                                                                                       :is_write               false
                                                                                       :result_metadata        nil})
                                                   :series                     []}]})
                   (dashboard-response (mt/user-http-request :rasta :get 200 (format "dashboard/%d" dashboard-id)))))))))

    (testing "fetch a dashboard with a param in it"
      (mt/with-temp* [Table         [{table-id :id} {}]
                      Field         [{field-id :id display-name :display_name} {:table_id table-id}]

                      Dashboard     [{dashboard-id :id} {:name "Test Dashboard"}]
                      Card          [{card-id :id
                                      :as     card}     {:name "Dashboard Test Card"}]
                      DashboardCard [dashcard           {:dashboard_id       dashboard-id
                                                         :card_id            card-id
                                                         :parameter_mappings [{:card_id      1
                                                                               :parameter_id "foo"
                                                                               :target       [:dimension [:field field-id nil]]}]}]]
        (with-dashboards-in-readable-collection [dashboard-id]
          (api.card-test/with-cards-in-readable-collection [card-id]
            (is (= (merge dashboard-defaults
                          {:name                       "Test Dashboard"
                           :creator_id                 (mt/user->id :rasta)
                           :collection_id              true
                           :collection_authority_level nil
                           :can_write                  false
                           :param_fields               {field-id {:id               field-id
                                                                  :table_id         table-id
                                                                  :display_name     display-name
                                                                  :base_type        "type/Text"
                                                                  :semantic_type    nil
                                                                  :has_field_values "search"
                                                                  :name_field       nil
                                                                  :dimensions       []}}
                           :ordered_cards              [{:size_x                     2
                                                         :size_y                     2
                                                         :col                        0
                                                         :row                        0
                                                         :updated_at                 true
                                                         :created_at                 true
                                                         :entity_id                  (:entity_id dashcard)
                                                         :collection_authority_level nil
                                                         :parameter_mappings         [{:card_id      1
                                                                                       :parameter_id "foo"
                                                                                       :target       ["dimension" ["field" field-id nil]]}]
                                                         :visualization_settings     {}
                                                         :card                       (merge api.card-test/card-defaults-no-hydrate
                                                                                            {:name                   "Dashboard Test Card"
                                                                                             :creator_id             (mt/user->id :rasta)
                                                                                             :collection_id          true
                                                                                             :entity_id              (:entity_id card)
                                                                                             :display                "table"
                                                                                             :query_type             nil
                                                                                             :visualization_settings {}
                                                                                             :is_write               false
                                                                                             :result_metadata        nil})
                                                         :series                     []}]})
                   (dashboard-response (mt/user-http-request :rasta :get 200 (format "dashboard/%d" dashboard-id)))))))))
    (testing "fetch a dashboard from an official collection includes the collection type"
      (mt/with-temp* [Dashboard     [{dashboard-id :id} {:name "Test Dashboard"}]
                      Card          [{card-id :id}      {:name "Dashboard Test Card"}]
                      DashboardCard [_                  {:dashboard_id dashboard-id, :card_id card-id}]]
        (with-dashboards-in-readable-collection [dashboard-id]
          (api.card-test/with-cards-in-readable-collection [card-id]
            (is (nil?
                 (-> (dashboard-response (mt/user-http-request :rasta :get 200 (format "dashboard/%d" dashboard-id)))
                     :collection_authority_level)))
            (let [collection-id (:collection_id (mt/user-http-request :rasta :get 200 (format "dashboard/%d" dashboard-id)))]
              (db/update! Collection collection-id :authority_level "official"))
            (is (= "official"
                   (-> (dashboard-response (mt/user-http-request :rasta :get 200 (format "dashboard/%d" dashboard-id)))
                       :collection_authority_level)))))))))

(deftest fetch-dashboard-permissions-test
  (testing "GET /api/dashboard/:id"
    (testing "Fetch Dashboard with a series, should fail if the User doesn't have access to the Collection"
      (mt/with-non-admin-groups-no-root-collection-perms
        (mt/with-temp* [Collection          [{coll-id :id}      {:name "Collection 1"}]
                        Dashboard           [{dashboard-id :id} {:name       "Test Dashboard"
                                                                 :creator_id (mt/user->id :crowberto)}]
                        Card                [{card-id :id}      {:name          "Dashboard Test Card"
                                                                 :collection_id coll-id}]
                        Card                [{card-id2 :id}     {:name          "Dashboard Test Card 2"
                                                                 :collection_id coll-id}]
                        DashboardCard       [{dbc_id :id}       {:dashboard_id dashboard-id, :card_id card-id}]
                        DashboardCardSeries [_                  {:dashboardcard_id dbc_id, :card_id card-id2
                                                                 :position         0}]]
          (is (= "You don't have permissions to do that."
                 (mt/user-http-request :rasta :get 403 (format "dashboard/%d" dashboard-id)))))))))

;;; +----------------------------------------------------------------------------------------------------------------+
;;; |                                             PUT /api/dashboard/:id                                             |
;;; +----------------------------------------------------------------------------------------------------------------+

(deftest update-dashboard-test
  (testing "PUT /api/dashboard/:id"
    (mt/with-temp Dashboard [{dashboard-id :id} {:name "Test Dashboard"}]
      (with-dashboards-in-writeable-collection [dashboard-id]
        (testing "GET before update"
          (is (= (merge dashboard-defaults {:name          "Test Dashboard"
                                            :creator_id    (mt/user->id :rasta)
                                            :collection_id true})
                 (dashboard-response (db/select-one Dashboard :id dashboard-id)))))

        (testing "PUT response"
          (is (= (merge dashboard-defaults {:name           "My Cool Dashboard"
                                            :description    "Some awesome description"
                                            :creator_id     (mt/user->id :rasta)
                                            :cache_ttl      1234
                                            :is_app_page    true
                                            :last-edit-info {:timestamp true     :id    true :first_name "Rasta"
                                                             :last_name "Toucan" :email "rasta@metabase.com"}
                                            :collection_id true})
                 (dashboard-response
                  (mt/user-http-request :rasta :put 200 (str "dashboard/" dashboard-id)
                                        {:name        "My Cool Dashboard"
                                         :description "Some awesome description"
                                         :cache_ttl   1234
                                         :is_app_page true
                                         ;; these things should fail to update
                                         :creator_id  (mt/user->id :trashbird)})))))

        (testing "GET after update"
          (is (= (merge dashboard-defaults {:name          "My Cool Dashboard"
                                            :description   "Some awesome description"
                                            :cache_ttl     1234
                                            :is_app_page   true
                                            :creator_id    (mt/user->id :rasta)
                                            :collection_id true})
                 (dashboard-response (db/select-one Dashboard :id dashboard-id)))))))))

(deftest update-dashboard-guide-columns-test
  (testing "PUT /api/dashboard/:id"
    (testing "allow `:caveats` and `:points_of_interest` to be empty strings, and `:show_in_getting_started` should be a boolean"
      (mt/with-temp Dashboard [{dashboard-id :id} {:name "Test Dashboard"}]
        (with-dashboards-in-writeable-collection [dashboard-id]
          (is (= (merge dashboard-defaults {:name                    "Test Dashboard"
                                            :creator_id              (mt/user->id :rasta)
                                            :collection_id           true
                                            :caveats                 ""
                                            :points_of_interest      ""
                                            :cache_ttl               1337
                                            :last-edit-info
                                            {:timestamp true, :id true, :first_name "Rasta",
                                             :last_name "Toucan", :email "rasta@metabase.com"}
                                            :show_in_getting_started true})
                 (dashboard-response (mt/user-http-request :rasta :put 200 (str "dashboard/" dashboard-id)
                                                           {:caveats                 ""
                                                            :points_of_interest      ""
                                                            :cache_ttl               1337
                                                            :show_in_getting_started true})))))))))

(deftest update-dashboard-clear-description-test
  (testing "PUT /api/dashboard/:id"
    (testing "Can we clear the description of a Dashboard? (#4738)"
      (mt/with-temp Dashboard [dashboard {:description "What a nice Dashboard"}]
        (with-dashboards-in-writeable-collection [dashboard]
          (mt/user-http-request :rasta :put 200 (str "dashboard/" (u/the-id dashboard)) {:description nil})
          (is (= nil
                 (db/select-one-field :description Dashboard :id (u/the-id dashboard))))

          (testing "Set to a blank description"
            (mt/user-http-request :rasta :put 200 (str "dashboard/" (u/the-id dashboard)) {:description ""})
            (is (= ""
                   (db/select-one-field :description Dashboard :id (u/the-id dashboard))))))))))

(deftest update-dashboard-change-collection-id-test
  (testing "PUT /api/dashboard/:id"
    (testing "Can we change the Collection a Dashboard is in (assuming we have the permissions to do so)?"
      (dashboard-test/with-dash-in-collection [_db collection dash]
        (mt/with-temp Collection [new-collection]
          ;; grant Permissions for both new and old collections
          (doseq [coll [collection new-collection]]
            (perms/grant-collection-readwrite-permissions! (perms-group/all-users) coll))
          ;; now make an API call to move collections
          (mt/user-http-request :rasta :put 200 (str "dashboard/" (u/the-id dash)) {:collection_id (u/the-id new-collection)})
          ;; Check to make sure the ID has changed in the DB
          (is (= (db/select-one-field :collection_id Dashboard :id (u/the-id dash))
                 (u/the-id new-collection))))))

    (testing "if we don't have the Permissions for the old collection, we should get an Exception"
      (mt/with-non-admin-groups-no-root-collection-perms
        (dashboard-test/with-dash-in-collection [_db _collection dash]
          (mt/with-temp Collection [new-collection]
            ;; grant Permissions for only the *new* collection
            (perms/grant-collection-readwrite-permissions! (perms-group/all-users) new-collection)
            ;; now make an API call to move collections. Should fail
            (is (= "You don't have permissions to do that."
                   (mt/user-http-request :rasta :put 403 (str "dashboard/" (u/the-id dash))
                                         {:collection_id (u/the-id new-collection)})))))))

    (testing "if we don't have the Permissions for the new collection, we should get an Exception"
      (mt/with-non-admin-groups-no-root-collection-perms
        (dashboard-test/with-dash-in-collection [_db collection dash]
          (mt/with-temp Collection [new-collection]
            ;; grant Permissions for only the *old* collection
            (perms/grant-collection-readwrite-permissions! (perms-group/all-users) collection)
            ;; now make an API call to move collections. Should fail
            (is (schema= {:message (s/eq "You do not have curate permissions for this Collection.")
                          s/Keyword s/Any}
                         (mt/user-http-request :rasta :put 403 (str "dashboard/" (u/the-id dash))
                                               {:collection_id (u/the-id new-collection)})))))))))


;;; +----------------------------------------------------------------------------------------------------------------+
;;; |                                    UPDATING DASHBOARD COLLECTION POSITIONS                                     |
;;; +----------------------------------------------------------------------------------------------------------------+

(deftest update-dashboard-change-collection-position-test
  (testing "PUT /api/dashboard/:id"
    (testing "Can we change the Collection position of a Dashboard?"
      (mt/with-non-admin-groups-no-root-collection-perms
        (mt/with-temp* [Collection [collection]
                        Dashboard  [dashboard {:collection_id (u/the-id collection)}]]
          (perms/grant-collection-readwrite-permissions! (perms-group/all-users) collection)
          (mt/user-http-request :rasta :put 200 (str "dashboard/" (u/the-id dashboard))
                                {:collection_position 1})
          (is (= 1
                 (db/select-one-field :collection_position Dashboard :id (u/the-id dashboard))))

          (testing "...and unset (unpin) it as well?"
            (mt/user-http-request :rasta :put 200 (str "dashboard/" (u/the-id dashboard))
                                  {:collection_position nil})
            (is (= nil
                   (db/select-one-field :collection_position Dashboard :id (u/the-id dashboard))))))

        (testing "we shouldn't be able to if we don't have permissions for the Collection"
          (mt/with-temp* [Collection [collection]
                          Dashboard  [dashboard {:collection_id (u/the-id collection)}]]
            (mt/user-http-request :rasta :put 403 (str "dashboard/" (u/the-id dashboard))
                                  {:collection_position 1})
            (is (= nil
                   (db/select-one-field :collection_position Dashboard :id (u/the-id dashboard)))))

          (mt/with-temp* [Collection [collection]
                          Dashboard  [dashboard {:collection_id (u/the-id collection), :collection_position 1}]]
            (mt/user-http-request :rasta :put 403 (str "dashboard/" (u/the-id dashboard))
                                  {:collection_position nil})
            (is (= 1
                   (db/select-one-field :collection_position Dashboard :id (u/the-id dashboard))))))))))

(deftest update-dashboard-position-test
  (mt/with-non-admin-groups-no-root-collection-perms
    (mt/with-temp Collection [collection]
      (perms/grant-collection-readwrite-permissions! (perms-group/all-users) collection)
      (letfn [(move-dashboard! [dashboard new-position]
                (mt/user-http-request :rasta :put 200 (str "dashboard/" (u/the-id dashboard))
                                      {:collection_position new-position}))
              (items []
                (api.card-test/get-name->collection-position :rasta collection))]
        (testing "Check that we can update a dashboard's position in a collection of only dashboards"
          (api.card-test/with-ordered-items collection [Dashboard a
                                                        Dashboard b
                                                        Dashboard c
                                                        Dashboard d]
            (move-dashboard! b 4)
            (is (= {"a" 1, "c" 2, "d" 3, "b" 4}
                   (items)))))

        (testing "Check that updating a dashboard at position 3 to position 1 will increment the positions before 3, not after"
          (api.card-test/with-ordered-items collection [Card      a
                                                        Pulse     b
                                                        Dashboard c
                                                        Dashboard d]
            (move-dashboard! c 1)
            (is (= {"c" 1, "a" 2, "b" 3, "d" 4}
                   (items)))))

        (testing "Check that updating position 1 to 3 will cause b and c to be decremented"
          (api.card-test/with-ordered-items collection [Dashboard a
                                                        Card      b
                                                        Pulse     c
                                                        Dashboard d]
            (move-dashboard! a 3)
            (is (= {"b" 1, "c" 2, "a" 3, "d" 4}
                   (items)))))


        (testing "Check that updating position 1 to 4 will cause a through c to be decremented"
          (api.card-test/with-ordered-items collection [Dashboard a
                                                        Card      b
                                                        Pulse     c
                                                        Pulse     d]
            (move-dashboard! a 4)
            (is (= {"b" 1, "c" 2, "d" 3, "a" 4}
                   (items)))))

        (testing "Check that updating position 4 to 1 will cause a through c to be incremented"
          (api.card-test/with-ordered-items collection [Card      a
                                                        Pulse     b
                                                        Card      c
                                                        Dashboard d]
            (move-dashboard! d 1)
            (is (= {"d" 1, "a" 2, "b" 3, "c" 4}
                   (items)))))))))

(deftest move-dashboard-to-different-collection-test
  (testing "Check that moving a dashboard to another collection will fixup both collections"
    (mt/with-non-admin-groups-no-root-collection-perms
      (mt/with-temp* [Collection [collection-1]
                      Collection [collection-2]]
        (api.card-test/with-ordered-items collection-1 [Dashboard a
                                                        Card      b
                                                        Card      c
                                                        Pulse     d]
          (api.card-test/with-ordered-items collection-2 [Pulse     e
                                                          Pulse     f
                                                          Dashboard g
                                                          Card      h]
            (perms/grant-collection-readwrite-permissions! (perms-group/all-users) collection-1)
            (perms/grant-collection-readwrite-permissions! (perms-group/all-users) collection-2)
            ;; Move the first dashboard in collection-1 to collection-1
            (mt/user-http-request :rasta :put 200 (str "dashboard/" (u/the-id a))
                                  {:collection_position 1, :collection_id (u/the-id collection-2)})
            ;; "a" should now be gone from collection-1 and all the existing dashboards bumped down in position
            (testing "original collection"
              (is (= {"b" 1
                      "c" 2
                      "d" 3}
                     (api.card-test/get-name->collection-position :rasta collection-1))))
            ;; "a" is now first, all other dashboards in collection-2 bumped down 1
            (testing "new collection"
              (is (= {"a" 1
                      "e" 2
                      "f" 3
                      "g" 4
                      "h" 5}
                     (api.card-test/get-name->collection-position :rasta collection-2))))))))))

(deftest insert-dashboard-increment-existing-collection-position-test
  (testing "POST /api/dashboard"
    (testing "Check that adding a new Dashboard at Collection position 3 will increment position of the existing item at position 3"
      (mt/with-non-admin-groups-no-root-collection-perms
        (mt/with-temp Collection [collection]
          (api.card-test/with-ordered-items collection [Card  a
                                                        Pulse b
                                                        Card  d]
            (perms/grant-collection-readwrite-permissions! (perms-group/all-users) collection)
            (is (= {"a" 1
                    "b" 2
                    "d" 3}
                   (api.card-test/get-name->collection-position :rasta collection)))
            (try
              (mt/user-http-request :rasta :post 200 "dashboard" {:name                "c"
                                                                  :collection_id       (u/the-id collection)
                                                                  :collection_position 3})
              (is (= {"a" 1
                      "b" 2
                      "c" 3
                      "d" 4}
                     (api.card-test/get-name->collection-position :rasta collection)))
              (finally
                (db/delete! Dashboard :collection_id (u/the-id collection))))))))))

(deftest insert-dashboard-no-position-test
  (testing "POST /api/dashboard"
    (testing "Check that adding a new Dashboard without a position, leaves the existing positions unchanged"
      (mt/with-non-admin-groups-no-root-collection-perms
        (mt/with-temp Collection [collection]
          (api.card-test/with-ordered-items collection [Dashboard a
                                                        Card      b
                                                        Pulse     d]
            (perms/grant-collection-readwrite-permissions! (perms-group/all-users) collection)
            (is (= {"a" 1
                    "b" 2
                    "d" 3}
                   (api.card-test/get-name->collection-position :rasta collection)))
            (try
              (mt/user-http-request :rasta :post 200 "dashboard" {:name          "c"
                                                                  :collection_id (u/the-id collection)})
              (is (= {"a" 1
                      "b" 2
                      "c" nil
                      "d" 3}
                     (api.card-test/get-name->collection-position :rasta collection)))
              (finally
                (db/delete! Dashboard :collection_id (u/the-id collection))))))))))


;;; +----------------------------------------------------------------------------------------------------------------+
;;; |                                           DELETE /api/dashboard/:id                                            |
;;; +----------------------------------------------------------------------------------------------------------------+

(deftest delete-test
  (mt/with-temp Dashboard [{dashboard-id :id}]
    (with-dashboards-in-writeable-collection [dashboard-id]
      (is (= nil
             (mt/user-http-request :rasta :delete 204 (format "dashboard/%d" dashboard-id))))
      (is (= nil
             (db/select-one Dashboard :id dashboard-id))))))

;;; +----------------------------------------------------------------------------------------------------------------+
;;; |                                         POST /api/dashboard/:id/copy                                           |
;;; +----------------------------------------------------------------------------------------------------------------+

(deftest copy-dashboard-test
  (testing "POST /api/dashboard/:id/copy"
    (testing "A plain copy with nothing special"
      (mt/with-temp Dashboard [dashboard {:name        "Test Dashboard"
                                          :description "A description"
                                          :creator_id  (mt/user->id :rasta)
                                          :is_app_page true}]
        (let [response (mt/user-http-request :rasta :post 200 (format "dashboard/%d/copy" (:id dashboard)))]
          (try
            (is (= (merge
                     dashboard-defaults
                     {:name          "Test Dashboard"
                      :description   "A description"
                      :creator_id    (mt/user->id :rasta)
                      :is_app_page   true
                      :collection_id false})
                   (dashboard-response response)))
            (is (some? (:entity_id response)))
            (is (not=  (:entity_id dashboard) (:entity_id response))
                "The copy should have a new entity ID generated")
            (finally
              (db/delete! Dashboard :id (u/the-id response)))))))

    (testing "Ensure name / description / user set when copying"
      (mt/with-temp Dashboard [dashboard  {:name        "Test Dashboard"
                                           :description "An old description"}]
        (let [response (mt/user-http-request :crowberto :post 200 (format "dashboard/%d/copy" (:id dashboard))
                                             {:name        "Test Dashboard - Duplicate"
                                              :description "A new description"})]
          (try
            (is (= (merge
                     dashboard-defaults
                     {:name          "Test Dashboard - Duplicate"
                      :description   "A new description"
                      :creator_id    (mt/user->id :crowberto)
                      :collection_id false})
                   (dashboard-response response)))
            (is (some? (:entity_id response)))
            (is (not= (:entity_id dashboard) (:entity_id response))
                "The copy should have a new entity ID generated")
            (finally
              (db/delete! Dashboard :id (u/the-id response)))))))))

(deftest copy-dashboard-cards-test
  (testing "POST /api/dashboard/:id/copy"
    (testing "Ensure dashboard cards and parameters are copied (#23685)"
      (mt/with-temp* [Dashboard     [{dashboard-id :id}  {:name       "Test Dashboard"
                                                          :parameters [{:name "Category ID"
                                                                        :slug "category_id"
                                                                        :id   "_CATEGORY_ID_"
                                                                        :type :category}]}]
                      Card          [{card-id :id}]
                      Card          [{card-id2 :id}]
                      DashboardCard [{dashcard-id :id} {:dashboard_id       dashboard-id,
                                                        :card_id            card-id
                                                        :parameter_mappings [{:parameter_id "random-id"
                                                                              :card_id      card-id
                                                                              :target       [:dimension [:field (mt/id :venues :name) nil]]}]}]
                      DashboardCard [_ {:dashboard_id dashboard-id, :card_id card-id2}]]
        (let [copy-id (u/the-id (mt/user-http-request :rasta :post 200 (format "dashboard/%d/copy" dashboard-id)))]
          (try
            (is (= 2
                   (count (db/select-ids DashboardCard, :dashboard_id copy-id))))
            (is (= [{:name "Category ID" :slug "category_id" :id "_CATEGORY_ID_" :type :category}]
                   (db/select-one-field :parameters Dashboard :id copy-id)))
            (is (= [{:parameter_id "random-id"
                     :card_id      card-id
                     :target       [:dimension [:field (mt/id :venues :name) nil]]}]
                   (db/select-one-field :parameter_mappings DashboardCard :id dashcard-id)))
           (finally
             (db/delete! Dashboard :id copy-id))))))))

(deftest copy-dashboard-into-correct-collection-test
  (testing "POST /api/dashboard/:id/copy"
    (testing "Ensure the correct collection is set when copying"
      (dashboard-test/with-dash-in-collection [_db collection dash]
        (mt/with-temp Collection [new-collection]
          ;; grant Permissions for both new and old collections
          (doseq [coll [collection new-collection]]
            (perms/grant-collection-readwrite-permissions! (perms-group/all-users) coll))
          (let [response (mt/user-http-request :rasta :post 200 (format "dashboard/%d/copy" (u/the-id dash)) {:collection_id (u/the-id new-collection)})]
            (try
              ;; Check to make sure the ID of the collection is correct
              (is (= (db/select-one-field :collection_id Dashboard :id
                                          (u/the-id response))
                     (u/the-id new-collection)))
              (finally
                (db/delete! Dashboard :id (u/the-id response))))))))))


;;; +----------------------------------------------------------------------------------------------------------------+
;;; |                                         POST /api/dashboard/:id/cards                                          |
;;; +----------------------------------------------------------------------------------------------------------------+

(deftest simple-creation-with-no-additional-series-test
  (mt/with-temp* [Dashboard [{dashboard-id :id}]
                  Card      [{card-id :id}]]
    (with-dashboards-in-writeable-collection [dashboard-id]
      (api.card-test/with-cards-in-readable-collection [card-id]
        (is (= {:size_x                 2
                :size_y                 2
                :col                    4
                :row                    4
                :series                 []
                :parameter_mappings     [{:parameter_id "abc" :card_id 123, :hash "abc", :target "foo"}]
                :visualization_settings {}
                :created_at             true
                :updated_at             true}
               (-> (mt/user-http-request :rasta :post 200 (format "dashboard/%d/cards" dashboard-id)
                                         {:cardId                 card-id
                                          :row                    4
                                          :col                    4
                                          :parameter_mappings     [{:parameter_id "abc"
                                                                    :card_id 123
                                                                    :hash "abc"
                                                                    :target "foo"}]
                                          :visualization_settings {}})
                   (dissoc :id :dashboard_id :action_id :card_id :entity_id)
                   (update :created_at boolean)
                   (update :updated_at boolean))))
        (is (= [{:size_x                 2
                 :size_y                 2
                 :col                    4
                 :row                    4
                 :parameter_mappings     [{:parameter_id "abc", :card_id 123, :hash "abc", :target "foo"}]
                 :visualization_settings {}}]
               (map (partial into {})
                    (db/select [DashboardCard :size_x :size_y :col :row :parameter_mappings :visualization_settings]
                      :dashboard_id dashboard-id))))))))

(deftest new-dashboard-card-with-additional-series-test
  (mt/with-temp* [Dashboard [{dashboard-id :id}]
                  Card      [{card-id :id}]
                  Card      [{series-id-1 :id} {:name "Series Card"}]]
    (with-dashboards-in-writeable-collection [dashboard-id]
      (api.card-test/with-cards-in-readable-collection [card-id series-id-1]
        (let [dashboard-card (mt/user-http-request :rasta :post 200 (format "dashboard/%d/cards" dashboard-id)
                                                   {:cardId card-id
                                                    :row    4
                                                    :col    4
                                                    :series [{:id series-id-1}]})]
          (is (= {:size_x                 2
                  :size_y                 2
                  :col                    4
                  :row                    4
                  :parameter_mappings     []
                  :visualization_settings {}
                  :series                 [{:name                   "Series Card"
                                            :description            nil
                                            :dataset_query          (:dataset_query api.card-test/card-defaults)
                                            :display                "table"
                                            :visualization_settings {}}]
                  :created_at             true
                  :updated_at             true}
                 (remove-ids-and-booleanize-timestamps dashboard-card)))
          (is (= [{:size_x 2
                   :size_y 2
                   :col    4
                   :row    4}]
                 (map (partial into {})
                      (db/select [DashboardCard :size_x :size_y :col :row], :dashboard_id dashboard-id))))
          (is (= #{0}
                 (db/select-field :position DashboardCardSeries, :dashboardcard_id (:id dashboard-card)))))))))

(defn do-with-add-card-parameter-mapping-permissions-fixtures [f]
  (mt/with-temp-copy-of-db
    (perms/revoke-data-perms! (perms-group/all-users) (mt/id))
    (mt/with-temp* [Dashboard     [{dashboard-id :id} {:parameters [{:name "Category ID"
                                                                     :slug "category_id"
                                                                     :id   "_CATEGORY_ID_"
                                                                     :type "category"}]}]
                    Card          [{card-id :id} {:database_id   (mt/id)
                                                  :table_id      (mt/id :venues)
                                                  :dataset_query (mt/mbql-query venues)}]]
      (let [mappings [{:parameter_id "_CATEGORY_ID_"
                       :target       [:dimension [:field (mt/id :venues :category_id) nil]]}]]
        ;; TODO -- check series as well?
        (f {:dashboard-id dashboard-id
            :card-id      card-id
            :mappings     mappings
            :add-card!    (fn [expected-status-code]
                            (mt/user-http-request :rasta
                                                  :post expected-status-code (format "dashboard/%d/cards" dashboard-id)
                                                  {:cardId             card-id
                                                   :row                0
                                                   :col                0
                                                   :parameter_mappings mappings}))
            :dashcards    (fn [] (db/select DashboardCard :dashboard_id dashboard-id))})))))

(deftest add-card-parameter-mapping-permissions-test
  (testing "POST /api/dashboard/:id/cards"
    (testing "Should check current user's data permissions for the `parameter_mapping`"
      (do-with-add-card-parameter-mapping-permissions-fixtures
       (fn [{:keys [card-id mappings add-card! dashcards]}]
         (is (schema= {:message  (s/eq "You must have data permissions to add a parameter referencing the Table \"VENUES\".")
                       s/Keyword s/Any}
                (add-card! 403)))
         (is (= []
                (dashcards)))
         (testing "Permissions for a different table in the same DB should not count"
           (perms/grant-permissions! (perms-group/all-users) (perms/table-query-path (mt/id :categories)))
           (is (schema= {:message  (s/eq "You must have data permissions to add a parameter referencing the Table \"VENUES\".")
                         s/Keyword s/Any}
                        (add-card! 403)))
           (is (= []
                  (dashcards))))
         (testing "If they have data permissions, it should be ok"
           (perms/grant-permissions! (perms-group/all-users) (perms/table-query-path (mt/id :venues)))
           (is (schema= {:card_id            (s/eq card-id)
                         :parameter_mappings [(s/one
                                               {:parameter_id (s/eq "_CATEGORY_ID_")
                                                :target       (s/eq ["dimension" ["field" (mt/id :venues :category_id) nil]])
                                                s/Keyword     s/Any}
                                               "mapping")]
                         s/Keyword           s/Any}
                        (add-card! 200)))
           (is (schema= [(s/one {:card_id            (s/eq card-id)
                                 :parameter_mappings (s/eq mappings)
                                 s/Keyword           s/Any}
                                "DashboardCard")]
                        (dashcards)))))))))

(defn do-with-update-cards-parameter-mapping-permissions-fixtures [f]
  (do-with-add-card-parameter-mapping-permissions-fixtures
   (fn [{:keys [dashboard-id card-id mappings]}]
     (mt/with-temp DashboardCard [dashboard-card {:dashboard_id       dashboard-id
                                                  :card_id            card-id
                                                  :parameter_mappings mappings}]
       (let [dashcard-info     (select-keys dashboard-card [:id :size_x :size_y :row :col :parameter_mappings])
             new-mappings      [{:parameter_id "_CATEGORY_ID_"
                                 :target       [:dimension [:field (mt/id :venues :price) nil]]}]
             new-dashcard-info (assoc dashcard-info :size_x 1000)]
         (f {:dashboard-id           dashboard-id
             :card-id                card-id
             :original-mappings      mappings
             :new-mappings           new-mappings
             :original-dashcard-info dashcard-info
             :new-dashcard-info      new-dashcard-info
             :update-mappings!       (fn [expected-status-code]
                                       (mt/user-http-request :rasta :put expected-status-code
                                                             (format "dashboard/%d/cards" dashboard-id)
                                                             {:cards [(assoc dashcard-info :parameter_mappings new-mappings)]}))
             :update-size!           (fn []
                                       (mt/user-http-request :rasta :put 200
                                                             (format "dashboard/%d/cards" dashboard-id)
                                                             {:cards [new-dashcard-info]}))}))))))

(deftest update-cards-parameter-mapping-permissions-test
  (testing "PUT /api/dashboard/:id/cards"
    (testing "Should check current user's data permissions for the `parameter_mapping`"
      (do-with-update-cards-parameter-mapping-permissions-fixtures
       (fn [{:keys [dashboard-id card-id original-mappings update-mappings! update-size! new-dashcard-info new-mappings]}]
         (testing "Should *NOT* be allowed to update the `:parameter_mappings` without proper data permissions"
           (is (schema= {:message  (s/eq "You must have data permissions to add a parameter referencing the Table \"VENUES\".")
                         s/Keyword s/Any}
                        (update-mappings! 403)))
           (is (= original-mappings
                  (db/select-one-field :parameter_mappings DashboardCard :dashboard_id dashboard-id, :card_id card-id))))
         (testing "Changing another column should be ok even without data permissions."
           (is (= {:status "ok"}
                  (update-size!)))
           (is (= (:size_x new-dashcard-info)
                  (db/select-one-field :size_x DashboardCard :dashboard_id dashboard-id, :card_id card-id))))
         (testing "Should be able to update `:parameter_mappings` *with* proper data permissions."
           (perms/grant-permissions! (perms-group/all-users) (perms/table-query-path (mt/id :venues)))
           (is (= {:status "ok"}
                  (update-mappings! 200)))
           (is (= new-mappings
                  (db/select-one-field :parameter_mappings DashboardCard :dashboard_id dashboard-id, :card_id card-id)))))))))

(deftest disallow-adding-is-write-card-to-dashboard-test
  (testing "PUT /api/dashboard/:id/cards"
    (testing "Disallow adding a QueryAction is_write Card to a Dashboard (#22846)"
      (mt/with-temp* [Dashboard [{dashboard-id :id}]
                      Card      [{card-id :id} {:is_write true}]]
        (is (= "You cannot add an is_write Card to a Dashboard."
               (mt/user-http-request :crowberto :post 400
                                     (format "dashboard/%d/cards" dashboard-id)
                                     {:cardId card-id
                                      :row    0
                                      :col    0})))))))


;;; +----------------------------------------------------------------------------------------------------------------+
;;; |                                        DELETE /api/dashboard/:id/cards                                         |
;;; +----------------------------------------------------------------------------------------------------------------+

(deftest delete-cards-test
  (testing "DELETE /api/dashboard/id/:cards"
    ;; fetch a dashboard WITH a dashboard card on it
    (mt/with-temp* [Dashboard           [{dashboard-id :id}]
                    Card                [{card-id :id}]
                    Card                [{series-id-1 :id}]
                    Card                [{series-id-2 :id}]
                    DashboardCard       [{dashcard-id :id} {:dashboard_id dashboard-id, :card_id card-id}]
                    DashboardCardSeries [_                 {:dashboardcard_id dashcard-id, :card_id series-id-1, :position 0}]
                    DashboardCardSeries [_                 {:dashboardcard_id dashcard-id, :card_id series-id-2, :position 1}]]
      (with-dashboards-in-writeable-collection [dashboard-id]
        (is (= 1
               (count (db/select-ids DashboardCard, :dashboard_id dashboard-id))))
        (is (= nil
               (mt/user-http-request :rasta :delete 204
                                     (format "dashboard/%d/cards" dashboard-id) :dashcardId dashcard-id)))
        (is (= 0
               (count (db/select-ids DashboardCard, :dashboard_id dashboard-id))))))))


;;; +----------------------------------------------------------------------------------------------------------------+
;;; |                                          PUT /api/dashboard/:id/cards                                          |
;;; +----------------------------------------------------------------------------------------------------------------+

(deftest update-cards-test
  (testing "PUT /api/dashboard/:id/cards"
    ;; fetch a dashboard WITH a dashboard card on it
    (mt/with-temp* [Dashboard     [{dashboard-id :id}]
                    Card          [{card-id :id}]
                    DashboardCard [{dashcard-id-1 :id} {:dashboard_id dashboard-id, :card_id card-id}]
                    DashboardCard [{dashcard-id-2 :id} {:dashboard_id dashboard-id, :card_id card-id}]
                    Card          [{series-id-1 :id}   {:name "Series Card"}]]
      (with-dashboards-in-writeable-collection [dashboard-id]
        (is (= {:size_x                 2
                :size_y                 2
                :col                    0
                :row                    0
                :series                 []
                :parameter_mappings     []
                :visualization_settings {}
                :created_at             true
                :updated_at             true}
               (remove-ids-and-booleanize-timestamps (dashboard-card/retrieve-dashboard-card dashcard-id-1))))
        (is (= {:size_x                 2
                :size_y                 2
                :col                    0
                :row                    0
                :parameter_mappings     []
                :visualization_settings {}
                :series                 []
                :created_at             true
                :updated_at             true}
               (remove-ids-and-booleanize-timestamps (dashboard-card/retrieve-dashboard-card dashcard-id-2))))
        (is (= {:status "ok"}
               (mt/user-http-request :rasta :put 200 (format "dashboard/%d/cards" dashboard-id)
                                     {:cards [{:id     dashcard-id-1
                                               :size_x 4
                                               :size_y 2
                                               :col    0
                                               :row    0
                                               :series [{:id series-id-1}]}
                                              {:id     dashcard-id-2
                                               :size_x 1
                                               :size_y 1
                                               :col    1
                                               :row    3}]})))
        (is (= {:size_x                 4
                :size_y                 2
                :col                    0
                :row                    0
                :parameter_mappings     []
                :visualization_settings {}
                :series                 [{:name                   "Series Card"
                                          :description            nil
                                          :display                :table
                                          :dataset_query          {}
                                          :visualization_settings {}}]
                :created_at             true
                :updated_at             true}
               (remove-ids-and-booleanize-timestamps (dashboard-card/retrieve-dashboard-card dashcard-id-1))))
        (is (= {:size_x                 1
                :size_y                 1
                :col                    1
                :row                    3
                :parameter_mappings     []
                :visualization_settings {}
                :series                 []
                :created_at             true
                :updated_at             true}
               (remove-ids-and-booleanize-timestamps (dashboard-card/retrieve-dashboard-card dashcard-id-2))))))))

(deftest update-action-cards-test
  (actions.test-util/with-actions-enabled
    (testing "PUT /api/dashboard/:id/cards"
      ;; fetch a dashboard WITH a dashboard card on it
      (mt/with-temp* [Dashboard     [{dashboard-id :id}]
                      Card          [{model-id :id} {:dataset true}]
                      Card          [{model-id-2 :id} {:dataset true}]
                      ModelAction   [_ {:card_id model-id :slug "insert"}]
                      ModelAction   [_ {:card_id model-id-2 :slug "insert"}]
                      DashboardCard [action-card {:dashboard_id dashboard-id,
                                                  :card_id model-id
                                                  :visualization_settings {:action_slug "insert"}}]
                      DashboardCard [question-card {:dashboard_id dashboard-id, :card_id model-id}]]
        (with-dashboards-in-writeable-collection [dashboard-id]
          (is (= {:status "ok"}
                 (mt/user-http-request :rasta :put 200 (format "dashboard/%d/cards" dashboard-id)
                                       {:cards [(assoc action-card :card_id model-id-2)
                                                (assoc question-card :card_id model-id-2)]})))
          ;; Only action card should change
          (is (partial= [{:card_id model-id-2}
                         {:card_id model-id}]
                        (db/select DashboardCard :dashboard_id dashboard-id {:order-by [:id]}))))))))

;;; +----------------------------------------------------------------------------------------------------------------+
;;; |                                        GET /api/dashboard/:id/revisions                                        |
;;; +----------------------------------------------------------------------------------------------------------------+

(deftest fetch-revisions-test
  (testing "GET /api/dashboard/:id/revisions"
    (mt/with-temp* [Dashboard [{dashboard-id :id}]
                    Revision  [_ {:model        "Dashboard"
                                  :model_id     dashboard-id
                                  :object       {:name         "b"
                                                 :description  nil
                                                 :cards        [{:size_x   2
                                                                 :size_y   2
                                                                 :row     0
                                                                 :col     0
                                                                 :card_id 123
                                                                 :series  []}]}
                                  :is_creation  true}]
                    Revision  [_ {:model    "Dashboard"
                                  :model_id dashboard-id
                                  :user_id  (mt/user->id :crowberto)
                                  :object   {:name         "c"
                                             :description  "something"
                                             :cards        [{:size_x   4
                                                             :size_y   3
                                                             :row     0
                                                             :col     0
                                                             :card_id 123
                                                             :series  [8 9]}]}
                                  :message  "updated"}]]
      (is (= [{:is_reversion false
               :is_creation  false
               :message      "updated"
               :user         (-> (user-details (mt/fetch-user :crowberto))
                                 (dissoc :email :date_joined :last_login :is_superuser :is_qbnewb))
               :diff         {:before {:name        "b"
                                       :description nil
                                       :cards       [{:series nil, :size_y 2, :size_x 2}]}
                              :after  {:name        "c"
                                       :description "something"
                                       :cards       [{:series [8 9], :size_y 3, :size_x 4}]}}
               :description  "renamed it from \"b\" to \"c\", added a description, rearranged the cards and added some series to card 123."}
              {:is_reversion false
               :is_creation  true
               :message      nil
               :user         (-> (user-details (mt/fetch-user :rasta))
                                 (dissoc :email :date_joined :last_login :is_superuser :is_qbnewb))
               :diff         nil
               :description  "added a card."}]
             (doall (for [revision (mt/user-http-request :crowberto :get 200 (format "dashboard/%d/revisions" dashboard-id))]
                      (dissoc revision :timestamp :id))))))))


;;; +----------------------------------------------------------------------------------------------------------------+
;;; |                                         POST /api/dashboard/:id/revert                                         |
;;; +----------------------------------------------------------------------------------------------------------------+

(deftest revert-dashboard-test
  (testing "POST /api/dashboard/:id/revert"
    (testing "parameter validation"
      (is (= {:errors {:revision_id "value must be an integer greater than zero."}}
             (mt/user-http-request :crowberto :post 400 "dashboard/1/revert" {})))
      (is (= {:errors {:revision_id "value must be an integer greater than zero."}}
             (mt/user-http-request :crowberto :post 400 "dashboard/1/revert" {:revision_id "foobar"}))))
    (mt/with-temp* [Dashboard [{dashboard-id :id}]
                    Revision  [{revision-id :id} {:model       "Dashboard"
                                                  :model_id    dashboard-id
                                                  :object      {:name        "a"
                                                                :description nil
                                                                :cards       []}
                                                  :is_creation true}]
                    Revision  [_                 {:model    "Dashboard"
                                                  :model_id dashboard-id
                                                  :user_id  (mt/user->id :crowberto)
                                                  :object   {:name        "b"
                                                             :description nil
                                                             :cards       []}
                                                  :message  "updated"}]]
      (is (= {:is_reversion true
              :is_creation  false
              :message      nil
              :user         (-> (user-details (mt/fetch-user :crowberto))
                                (dissoc :email :date_joined :last_login :is_superuser :is_qbnewb))
              :diff         {:before {:name "b"}
                             :after  {:name "a"}}
              :description  "renamed it from \"b\" to \"a\"."}
             (dissoc (mt/user-http-request :crowberto :post 200 (format "dashboard/%d/revert" dashboard-id)
                                           {:revision_id revision-id})
                     :id :timestamp)))

      (is (= [{:is_reversion true
               :is_creation  false
               :message      nil
               :user         (-> (user-details (mt/fetch-user :crowberto))
                                 (dissoc :email :date_joined :last_login :is_superuser :is_qbnewb))
               :diff         {:before {:name "b"}
                              :after  {:name "a"}}
               :description  "renamed it from \"b\" to \"a\"."}
              {:is_reversion false
               :is_creation  false
               :message      "updated"
               :user         (-> (user-details (mt/fetch-user :crowberto))
                                 (dissoc :email :date_joined :last_login :is_superuser :is_qbnewb))
               :diff         {:before {:name "a"}
                              :after  {:name "b"}}
               :description  "renamed it from \"a\" to \"b\"."}
              {:is_reversion false
               :is_creation  true
               :message      nil
               :user         (-> (user-details (mt/fetch-user :rasta))
                                 (dissoc :email :date_joined :last_login :is_superuser :is_qbnewb))
               :diff         nil
               :description  "rearranged the cards."}]
             (doall (for [revision (mt/user-http-request :crowberto :get 200 (format "dashboard/%d/revisions" dashboard-id))]
                      (dissoc revision :timestamp :id))))))))


;;; +----------------------------------------------------------------------------------------------------------------+
;;; |                                            PUBLIC SHARING ENDPOINTS                                            |
;;; +----------------------------------------------------------------------------------------------------------------+

(defn- shared-dashboard []
  {:public_uuid       (str (UUID/randomUUID))
   :made_public_by_id (mt/user->id :crowberto)})

;;; -------------------------------------- POST /api/dashboard/:id/public_link ---------------------------------------

(deftest share-dashboard-test
  (mt/with-temporary-setting-values [enable-public-sharing true]
    (testing "Test that we can share a Dashboard"
      (mt/with-temp Dashboard [dashboard]
        (let [{uuid :uuid} (mt/user-http-request :crowberto :post 200
                                                 (format "dashboard/%d/public_link" (u/the-id dashboard)))]
          (is (db/exists? Dashboard :id (u/the-id dashboard), :public_uuid uuid))
          (testing "Test that if a Dashboard has already been shared we reüse the existing UUID"
            (is (= uuid
                   (:uuid (mt/user-http-request :crowberto :post 200
                                                (format "dashboard/%d/public_link" (u/the-id dashboard))))))))))

    (mt/with-temp Dashboard [dashboard]
      (testing "Test that we *cannot* share a Dashboard if we aren't admins"
        (is (= "You don't have permissions to do that."
               (mt/user-http-request :rasta :post 403 (format "dashboard/%d/public_link" (u/the-id dashboard))))))

      (testing "Test that we *cannot* share a Dashboard if the setting is disabled"
        (mt/with-temporary-setting-values [enable-public-sharing false]
          (is (= "Public sharing is not enabled."
                 (mt/user-http-request :crowberto :post 400 (format "dashboard/%d/public_link" (u/the-id dashboard))))))))

    (testing "Test that we get a 404 if the Dashboard doesn't exist"
      (is (= "Not found."
             (mt/user-http-request :crowberto :post 404 (format "dashboard/%d/public_link" Integer/MAX_VALUE)))))))

(deftest delete-public-link-test
  (testing "DELETE /api/dashboard/:id/public_link"
    (mt/with-temporary-setting-values [enable-public-sharing true]
      (testing "Test that we can unshare a Dashboard"
        (mt/with-temp Dashboard [dashboard (shared-dashboard)]
          (mt/user-http-request :crowberto :delete 204 (format "dashboard/%d/public_link" (u/the-id dashboard)))
          (is (= false
                 (db/exists? Dashboard :id (u/the-id dashboard), :public_uuid (:public_uuid dashboard))))))

      (testing "Test that we *cannot* unshare a Dashboard if we are not admins"
        (mt/with-temp Dashboard [dashboard (shared-dashboard)]
          (is (= "You don't have permissions to do that."
                 (mt/user-http-request :rasta :delete 403 (format "dashboard/%d/public_link" (u/the-id dashboard)))))))

      (testing "Test that we get a 404 if Dashboard isn't shared"
        (mt/with-temp Dashboard [dashboard]
          (is (= "Not found."
                 (mt/user-http-request :crowberto :delete 404 (format "dashboard/%d/public_link" (u/the-id dashboard)))))))

      (testing "Test that we get a 404 if Dashboard doesn't exist"
        (is (= "Not found."
               (mt/user-http-request :crowberto :delete 404 (format "dashboard/%d/public_link" Integer/MAX_VALUE))))))))

;;
(deftest fetch-public-dashboards-test
  (testing "GET /api/dashboard/public"
    (mt/with-temporary-setting-values [enable-public-sharing true]
      (mt/with-temp Dashboard [_dashboard (shared-dashboard)]
        (testing "Test that it requires superuser"
          (is (= "You don't have permissions to do that."
                 (mt/user-http-request :rasta :get 403 "dashboard/public"))))
        (testing "Test that superusers can fetch a list of publicly-accessible dashboards"
          (is (= [{:name true, :id true, :public_uuid true}]
                 (for [dash (mt/user-http-request :crowberto :get 200 "dashboard/public")]
                   (m/map-vals boolean (select-keys dash [:name :id :public_uuid]))))))))))

(deftest fetch-embeddable-dashboards-test
  (testing "GET /api/dashboard/embeddable"
    (testing "Test that we can fetch a list of embeddable-accessible dashboards"
      (mt/with-temporary-setting-values [enable-embedding true]
        (mt/with-temp Dashboard [_ {:enable_embedding true}]
          (is (= [{:name true, :id true}]
                 (for [dash (mt/user-http-request :crowberto :get 200 "dashboard/embeddable")]
                   (m/map-vals boolean (select-keys dash [:name :id]))))))))))


;;; +----------------------------------------------------------------------------------------------------------------+
;;; |                                Tests for including query average duration info                                 |
;;; +----------------------------------------------------------------------------------------------------------------+

(defn- base-64-encode-byte-arrays
  "Walk form `x` and convert any byte arrays in the results to base-64-encoded strings. This is useful when writing
  tests that return byte arrays (such as things that work with query hashes), since identical arrays are not
  considered equal."
  {:style/indent 0}
  [x]
  (walk/postwalk (fn [form]
                   (if (instance? (Class/forName "[B") form)
                     (codec/base64-encode form)
                     form))
                 x))

(deftest dashcard->query-hashes-test
  (doseq [[dashcard expected]
          [[{:card {:dataset_query {:database 1}}}
            ["k9Y1XOETkQ31kX+S9DXW/cbDPGF7v4uS5f6dZsXjMRs="
             "K6A0F7tRxQ+2xa33kigBwIvUvU+F95UUccWjGTx8kuI="]]

           [{:card   {:dataset_query {:database 2}}
             :series [{:dataset_query {:database 3}}
                      {:dataset_query {:database 4}}]}
            ["WbWqdd3zu9zvVCVWh8X9ASWLqtaB1rZlU0gKLEuCK0I="
             "NzgQC4fjR52npCkZV7IiZDb9NfcmKbWHP4krFzkLPyA="
             "pjdBPUgWnbVvMf0VsETyeB6smRC8SYejyTZIVPh2m3I="
             "dEXUTWQI2L0Z/Bvrb2LTVVPl2Qg/56hKIPb+I2a4mG8="
             "rP5XFvxpRDCPXeM0A2Z7uoUkH0zwV0Z0o22obH3c1Uk="
             "Wn9nubTcKZX5862pHFaibkqqbsqAfGa3gVhN3D4FrJw="]]]]
    (testing (pr-str dashcard)
      (is (= expected
             (base-64-encode-byte-arrays (#'api.dashboard/dashcard->query-hashes dashcard)))))))

(deftest dashcards->query-hashes-test
  (is (= ["k9Y1XOETkQ31kX+S9DXW/cbDPGF7v4uS5f6dZsXjMRs="
          "K6A0F7tRxQ+2xa33kigBwIvUvU+F95UUccWjGTx8kuI="
          "WbWqdd3zu9zvVCVWh8X9ASWLqtaB1rZlU0gKLEuCK0I="
          "NzgQC4fjR52npCkZV7IiZDb9NfcmKbWHP4krFzkLPyA="
          "pjdBPUgWnbVvMf0VsETyeB6smRC8SYejyTZIVPh2m3I="
          "dEXUTWQI2L0Z/Bvrb2LTVVPl2Qg/56hKIPb+I2a4mG8="
          "rP5XFvxpRDCPXeM0A2Z7uoUkH0zwV0Z0o22obH3c1Uk="
          "Wn9nubTcKZX5862pHFaibkqqbsqAfGa3gVhN3D4FrJw="]
         (base-64-encode-byte-arrays
           (#'api.dashboard/dashcards->query-hashes
            [{:card {:dataset_query {:database 1}}}
             {:card   {:dataset_query {:database 2}}
              :series [{:dataset_query {:database 3}}
                       {:dataset_query {:database 4}}]}])))))

(deftest add-query-average-duration-to-dashcards-test
  (is (= [{:card   {:dataset_query {:database 1}, :query_average_duration 111}
           :series []}
          {:card   {:dataset_query {:database 2}, :query_average_duration 333}
           :series [{:dataset_query {:database 3}, :query_average_duration 555}
                    {:dataset_query {:database 4}, :query_average_duration 777}]}]
         (#'api.dashboard/add-query-average-duration-to-dashcards
          [{:card {:dataset_query {:database 1}}}
           {:card   {:dataset_query {:database 2}}
            :series [{:dataset_query {:database 3}}
                     {:dataset_query {:database 4}}]}]
          (into {} (for [[k v] {"k9Y1XOETkQ31kX+S9DXW/cbDPGF7v4uS5f6dZsXjMRs=" 111
                                "K6A0F7tRxQ+2xa33kigBwIvUvU+F95UUccWjGTx8kuI=" 222
                                "WbWqdd3zu9zvVCVWh8X9ASWLqtaB1rZlU0gKLEuCK0I=" 333
                                "NzgQC4fjR52npCkZV7IiZDb9NfcmKbWHP4krFzkLPyA=" 444
                                "pjdBPUgWnbVvMf0VsETyeB6smRC8SYejyTZIVPh2m3I=" 555
                                "dEXUTWQI2L0Z/Bvrb2LTVVPl2Qg/56hKIPb+I2a4mG8=" 666
                                "rP5XFvxpRDCPXeM0A2Z7uoUkH0zwV0Z0o22obH3c1Uk=" 777
                                "Wn9nubTcKZX5862pHFaibkqqbsqAfGa3gVhN3D4FrJw=" 888}]
                     [(mapv int (codec/base64-decode k)) v]))))))


;;; +----------------------------------------------------------------------------------------------------------------+
;;; |                                       Test related/recommended entities                                        |
;;; +----------------------------------------------------------------------------------------------------------------+

(deftest related-and-recommended-entities-test
  (mt/with-temp Dashboard [{dashboard-id :id}]
    (is (= #{:cards}
           (-> (mt/user-http-request :crowberto :get 200 (format "dashboard/%s/related" dashboard-id)) keys set)))))


;;; +----------------------------------------------------------------------------------------------------------------+
;;; |                                             Chain Filter Endpoints                                             |
;;; +----------------------------------------------------------------------------------------------------------------+

(deftest mappings->field-ids-test
  (testing "mappings->field-ids"
    (testing "Should extra Field IDs from parameter mappings"
      (is (= #{1 2}
             (#'api.dashboard/mappings->field-ids
              [{:parameter_id "8e8eafa7"
                :card_id      1
                :target       [:dimension [:field 1 nil]]}
               {:parameter_id "637169c8"
                :card_id      1
                :target       [:dimension [:field 2 nil]]}]))))
    (testing "Should normalize MBQL clauses"
      (is (= #{1 2}
             (#'api.dashboard/mappings->field-ids
              [{:parameter_id "8e8eafa7"
                :card_id      1
                :target       [:dimension ["field" 1 nil]]}
               {:parameter_id "637169c8"
                :card_id      1
                :target       ["dimension" ["field" 2 nil]]}]))))
    (testing "Should ignore field-literal clauses"
      (is (= #{1}
             (#'api.dashboard/mappings->field-ids
              [{:parameter_id "8e8eafa7"
                :card_id      1
                :target       [:dimension ["field" 1 nil]]}
               {:parameter_id "637169c8"
                :card_id      1
                :target       ["dimension" ["field" "wow" {:base-type "type/Text"}]]}]))))
    (testing "Should ignore invalid mappings"
      (is (= #{1}
             (#'api.dashboard/mappings->field-ids
              [{:parameter_id "8e8eafa7"
                :card_id      1
                :target       [:dimension ["field" 1 nil]]}
               {:parameter_id "637169c8"
                :card_id      1}]))))))

(defn do-with-chain-filter-fixtures
  ([f]
   (do-with-chain-filter-fixtures nil f))

  ([dashboard-values f]
   (mt/with-temp* [Dashboard     [dashboard (merge {:parameters [{:name "Category Name"
                                                                  :slug "category_name"
                                                                  :id   "_CATEGORY_NAME_"
                                                                  :type "category"}
                                                                 {:name "Category ID"
                                                                  :slug "category_id"
                                                                  :id   "_CATEGORY_ID_"
                                                                  :type "category"}
                                                                 {:name "Price"
                                                                  :slug "price"
                                                                  :id   "_PRICE_"
                                                                  :type "category"}
                                                                 {:name "ID"
                                                                  :slug "id"
                                                                  :id   "_ID_"
                                                                  :type "category"}]}
                                                   dashboard-values)]
                   Card          [card {:database_id   (mt/id)
                                        :table_id      (mt/id :venues)
                                        :dataset_query (mt/mbql-query venues)}]
                   DashboardCard [dashcard {:card_id            (:id card)
                                            :dashboard_id       (:id dashboard)
                                            :parameter_mappings [{:parameter_id "_CATEGORY_NAME_"
                                                                  :card_id      (:id card)
                                                                  :target       [:dimension (mt/$ids venues $category_id->categories.name)]}
                                                                 {:parameter_id "_CATEGORY_ID_"
                                                                  :card_id      (:id card)
                                                                  :target       [:dimension (mt/$ids venues $category_id)]}
                                                                 {:parameter_id "_PRICE_"
                                                                  :card_id      (:id card)
                                                                  :target       [:dimension (mt/$ids venues $price)]}
                                                                 {:parameter_id "_ID_"
                                                                  :card_id      (:id card)
                                                                  :target       [:dimension (mt/$ids venues $id)]}]}]]
     (f {:dashboard  dashboard
         :card       card
         :dashcard   dashcard
         :param-keys {:category-name "_CATEGORY_NAME_"
                      :category-id   "_CATEGORY_ID_"
                      :price         "_PRICE_"
                      :id            "_ID_"}}))))

(defmacro with-chain-filter-fixtures [[binding dashboard-values] & body]
  `(do-with-chain-filter-fixtures ~dashboard-values (fn [~binding] ~@body)))

(defn- add-query-params [url query-params]
  (let [query-params-str (str/join "&" (for [[k v] (partition 2 query-params)]
                                         (codec/form-encode {k v})))]
    (cond-> url
      (seq query-params-str) (str "?" query-params-str))))

(defn chain-filter-values-url [dashboard-or-id param-key & query-params]
  (add-query-params (format "dashboard/%d/params/%s/values" (u/the-id dashboard-or-id) (name param-key))
                    query-params))

(defmacro let-url
  "Like normal `let`, but adds `testing` context with the `url` you've bound."
  {:style/indent 1}
  [[url-binding url] & body]
  `(let [url# ~url
         ~url-binding url#]
     (testing (str "\nGET /api/" url# "\n")
       ~@body)))

(defn chain-filter-search-url [dashboard-or-id param-key query & query-params]
  {:pre [(some? param-key)]}
  (add-query-params (str (format "dashboard/%d/params/%s/search/" (u/the-id dashboard-or-id) (name param-key))
                         query)
                    query-params))

(deftest dashboard-chain-filter-test
  (testing "GET /api/dashboard/:id/params/:param-key/values"
    (with-chain-filter-fixtures [{:keys [dashboard param-keys]}]
      (testing "Show me names of categories"
        (is (= {:values          ["African" "American" "Artisan"]
                :has_more_values false}
               (chain-filter-test/take-n-values 3 (mt/user-http-request :rasta :get 200 (chain-filter-values-url
                                                                                         (:id dashboard)
                                                                                         (:category-name param-keys)))))))
      (let-url [url (chain-filter-values-url dashboard (:category-name param-keys)
                                             (:price param-keys) 4)]
        (testing "\nShow me names of categories that have expensive venues (price = 4)"
          (is (= {:values          ["Japanese" "Steakhouse"]
                  :has_more_values false}
                 (chain-filter-test/take-n-values 3 (mt/user-http-request :rasta :get 200 url))))))
      ;; this is the format the frontend passes multiple values in (pass the parameter multiple times), and our
      ;; middleware does the right thing and converts the values to a vector
      (let-url [url (chain-filter-values-url dashboard (:category-name param-keys)
                                             (:price param-keys) 3
                                             (:price param-keys) 4)]
        (testing "\nmultiple values"
          (testing "Show me names of categories that have (somewhat) expensive venues (price = 3 *or* 4)"
            (is (= {:values          ["American" "Asian" "BBQ"]
                    :has_more_values false}
                   (chain-filter-test/take-n-values 3 (mt/user-http-request :rasta :get 200 url))))))))
    (testing "Should require perms for the Dashboard"
      (mt/with-non-admin-groups-no-root-collection-perms
        (mt/with-temp Collection [collection]
          (with-chain-filter-fixtures [{:keys [dashboard param-keys]} {:collection_id (:id collection)}]
            (is (= "You don't have permissions to do that."
                   (mt/user-http-request :rasta :get 403 (chain-filter-values-url
                                                          (:id dashboard)
                                                          (:category-name param-keys)))))))))

    (testing "Should work if Dashboard has multiple mappings for a single param"
      (with-chain-filter-fixtures [{:keys [dashboard card dashcard param-keys]}]
        (mt/with-temp* [Card          [card-2 (dissoc card :id :entity_id)]
                        DashboardCard [_dashcard-2 (-> dashcard
                                                       (dissoc :id :card_id :entity_id)
                                                       (assoc  :card_id (:id card-2)))]]
          (is (= {:values          ["African" "American" "Artisan"]
                  :has_more_values false}
                 (chain-filter-test/take-n-values 3 (mt/user-http-request :rasta :get 200 (chain-filter-values-url
                                                                                           (:id dashboard)
                                                                                           (:category-name param-keys)))))))))
    (testing "should check perms for the Fields in question"
      (mt/with-temp-copy-of-db
        (with-chain-filter-fixtures [{:keys [dashboard param-keys]}]
          (perms/revoke-data-perms! (perms-group/all-users) (mt/id))
          ;; HACK: we currently 403 on chain-filter calls that require running a MBQL
          ;; but 200 on calls that we could just use the cache.
          ;; It's not ideal and we definitely need to have a consistent behavior
          (with-redefs [field-values/field-should-have-field-values? (fn [_] false)]
            (is (= "You don't have permissions to do that."
                   (mt/user-http-request :rasta :get 403 (chain-filter-values-url (:id dashboard) (:category-name param-keys)))))))))))

(deftest chain-filter-search-test
  (testing "GET /api/dashboard/:id/params/:param-key/search/:query"
    (with-chain-filter-fixtures [{:keys [dashboard param-keys]}]
      (let [url (chain-filter-search-url dashboard (:category-name param-keys) "bar")]
        (testing (str "\n" url)
          (testing "\nShow me names of categories that include 'bar' (case-insensitive)"
            (is (= {:values          ["Bar" "Gay Bar" "Juice Bar"]
                    :has_more_values false}
                   (chain-filter-test/take-n-values 3 (mt/user-http-request :rasta :get 200 url)))))))

      (let-url [url (chain-filter-search-url dashboard (:category-name param-keys) "house" (:price param-keys) 4)]
        (testing "\nShow me names of categories that include 'house' that have expensive venues (price = 4)"
          (is (= {:values          ["Steakhouse"]
                  :has_more_values false}
                 (chain-filter-test/take-n-values 3 (mt/user-http-request :rasta :get 200 url))))))

      (testing "Should require a non-empty query"
        (doseq [query [nil
                        ""
                        "   "
                        "\n"]]
          (let-url [url (chain-filter-search-url dashboard (:category-name param-keys) query)]
            (is (= "API endpoint does not exist."
                   (mt/user-http-request :rasta :get 404 url)))))))

    (testing "Should require perms for the Dashboard"
      (mt/with-non-admin-groups-no-root-collection-perms
        (mt/with-temp Collection [collection]
          (with-chain-filter-fixtures [{:keys [dashboard param-keys]} {:collection_id (:id collection)}]
            (let [url (chain-filter-search-url dashboard (:category-name param-keys) "s")]
              (testing (str "\n url")
                (is (= "You don't have permissions to do that."
                       (mt/user-http-request :rasta :get 403 url)))))))))))

(deftest chain-filter-not-found-test
  (mt/with-temp Dashboard [{dashboard-id :id}]
   (testing "GET /api/dashboard/:id/params/:param-key/values returns 400 if param not found"
     (mt/user-http-request :rasta :get 400 (format "dashboard/%d/params/non-existing-param/values" dashboard-id)))

   (testing "GET /api/dashboard/:id/params/:param-key/search/:query returns 400 if param not found"
     (mt/user-http-request :rasta :get 400 (format "dashboard/%d/params/non-existing-param/search/bar" dashboard-id)))))

(deftest chain-filter-invalid-parameters-test
  (testing "GET /api/dashboard/:id/params/:param-key/values"
    (testing "If some Dashboard parameters do not have valid Field IDs, we should ignore them"
      (with-chain-filter-fixtures [{:keys [dashcard card dashboard]}]
        (db/update! DashboardCard (:id dashcard)
          :parameter_mappings [{:parameter_id "_CATEGORY_NAME_"
                                :card_id      (:id card)
                                :target       [:dimension (mt/$ids venues $category_id->categories.name)]}
                               {:parameter_id "_PRICE_"
                                :card_id      (:id card)}])
        (testing "Since the _PRICE_ param is not mapped to a valid Field, it should get ignored"
          (let-url [url (chain-filter-values-url dashboard "_CATEGORY_NAME_" "_PRICE_" 4)]
            (is (= {:values          ["African" "American" "Artisan"]
                    :has_more_values false}
                   (chain-filter-test/take-n-values 3 (mt/user-http-request :rasta :get 200 url))))))))))

(deftest chain-filter-human-readable-values-remapping-test
  (testing "Chain filtering for Fields that have Human-Readable values\n"
    (chain-filter-test/with-human-readable-values-remapping
      (with-chain-filter-fixtures [{:keys [dashboard]}]
        (testing "GET /api/dashboard/:id/params/:param-key/values"
          (let-url [url (chain-filter-values-url dashboard "_CATEGORY_ID_" "_PRICE_" 4)]
            (is (= {:values          [[40 "Japanese"]
                                      [67 "Steakhouse"]]
                    :has_more_values false}
                   (mt/user-http-request :rasta :get 200 url)))))
        (testing "GET /api/dashboard/:id/params/:param-key/search/:query"
          (let-url [url (chain-filter-search-url dashboard "_CATEGORY_ID_" "house" "_PRICE_" 4)]
            (is (= {:values          [[67 "Steakhouse"]]
                    :has_more_values false}
                   (mt/user-http-request :rasta :get 200 url)))))))))

(deftest chain-filter-field-to-field-remapping-test
  (testing "Chain filtering for Fields that have a Field -> Field remapping\n"
    (with-chain-filter-fixtures [{:keys [dashboard]}]
      (testing "GET /api/dashboard/:id/params/:param-key/values"
        (let-url [url (chain-filter-values-url dashboard "_ID_")]
          (is (= {:values          [[29 "20th Century Cafe"]
                                    [ 8 "25°"]
                                    [93 "33 Taps"]]
                  :has_more_values false}
                 (chain-filter-test/take-n-values 3 (mt/user-http-request :rasta :get 200 url)))))
        (let-url [url (chain-filter-values-url dashboard "_ID_" "_PRICE_" 4)]
          (is (= {:values          [[55 "Dal Rae Restaurant"]
                                    [61 "Lawry's The Prime Rib"]
                                    [16 "Pacific Dining Car - Santa Monica"]]
                  :has_more_values false}
                 (chain-filter-test/take-n-values 3 (mt/user-http-request :rasta :get 200 url))))))

      (testing "GET /api/dashboard/:id/params/:param-key/search/:query"
        (let-url [url (chain-filter-search-url dashboard "_ID_" "fish")]
          (is (= {:values          [[90 "Señor Fish"]]
                  :has_more_values false}
                 (chain-filter-test/take-n-values 3 (mt/user-http-request :rasta :get 200 url)))))
        (let-url [url (chain-filter-search-url dashboard "_ID_" "sushi" "_PRICE_" 4)]
          (is (= {:values          [[77 "Sushi Nakazawa"]
                                    [79 "Sushi Yasuda"]
                                    [81 "Tanoshi Sushi & Sake Bar"]]
                  :has_more_values false}
                 (chain-filter-test/take-n-values 3 (mt/user-http-request :rasta :get 200 url)))))))))

(deftest chain-filter-fk-field-to-field-remapping-test
  (testing "Chain filtering for Fields that have a FK Field -> Field remapping\n"
    (chain-filter-test/with-fk-field-to-field-remapping
      (with-chain-filter-fixtures [{:keys [dashboard]}]
        (testing "GET /api/dashboard/:id/params/:param-key/values"
          (let-url [url (chain-filter-values-url dashboard "_CATEGORY_ID_" "_PRICE_" 4)]
            (is (= {:values          [[40 "Japanese"]
                                      [67 "Steakhouse"]]
                    :has_more_values false}
                   (mt/user-http-request :rasta :get 200 url)))))
        (testing "GET /api/dashboard/:id/params/:param-key/search/:query"
          (let-url [url (chain-filter-search-url dashboard "_CATEGORY_ID_" "house" "_PRICE_" 4)]
            (is (= {:values          [[67 "Steakhouse"]]
                    :has_more_values false}
                   (mt/user-http-request :rasta :get 200 url)))))))))

(deftest chain-filter-should-use-cached-field-values-test
  (testing "Chain filter endpoints should use cached FieldValues if applicable (#13832)"
    (mt/with-temp-vals-in-db FieldValues (db/select-one-id FieldValues :field_id (mt/id :categories :name)) {:values ["Good" "Bad"]}
      (with-chain-filter-fixtures [{:keys [dashboard]}]
        (testing "GET /api/dashboard/:id/params/:param-key/values"
          (let-url [url (chain-filter-values-url dashboard "_CATEGORY_NAME_")]
            (is (= {:values          ["Bad" "Good"]
                    :has_more_values false}
                   (mt/user-http-request :rasta :get 200 url))))
          (testing "Shouldn't use cached FieldValues if the request has any additional constraints"
            (let-url [url (chain-filter-values-url dashboard "_CATEGORY_NAME_" "_PRICE_" 4)]
              (is (= {:values          ["Japanese" "Steakhouse"]
                      :has_more_values false}
                     (mt/user-http-request :rasta :get 200 url))))))
        (testing "GET /api/dashboard/:id/params/:param-key/search/:query"
          (let-url [url (chain-filter-search-url dashboard "_CATEGORY_NAME_" "ood")]
            (is (= {:values          ["Good"]
                    :has_more_values false}
                   (mt/user-http-request :rasta :get 200 url)))))))))

(deftest valid-filter-fields-test
  (testing "GET /api/dashboard/params/valid-filter-fields"
    (letfn [(url [filtered filtering]
              (let [url    "dashboard/params/valid-filter-fields"
                    params (str/join "&" (concat (for [id filtered]
                                                   (format "filtered=%d" id))
                                                 (for [id filtering]
                                                   (format "filtering=%d" id))))]
                (if (seq params)
                  (str url "?" params)
                  url)))
            (result= [expected {:keys [filtered filtering]}]
              (let [url (url filtered filtering)]
                (testing (format "\nGET %s" (pr-str url))
                  (is (= expected
                         (mt/user-http-request :rasta :get 200 url))))))]
      (mt/$ids
        (testing (format "\nvenues.price = %d categories.name = %d\n" %venues.price %categories.name)
          (result= {%venues.price [%categories.name]}
                   {:filtered [%venues.price], :filtering [%categories.name]})
          (testing "Multiple Field IDs for each param"
            (result= {%venues.price    (sort [%venues.price %categories.name])
                      %categories.name (sort [%venues.price %categories.name])}
                     {:filtered [%venues.price %categories.name], :filtering [%categories.name %venues.price]}))
          (testing "filtered-ids cannot be nil"
            (is (= {:errors {:filtered (str "value must satisfy one of the following requirements:"
                                            " 1) value must be a valid integer greater than zero."
                                            " 2) value must be an array. Each value must be a valid integer greater than zero."
                                            " The array cannot be empty.")}}
                   (mt/user-http-request :rasta :get 400 (url [] [%categories.name])))))))
      (testing "should check perms for the Fields in question"
        (mt/with-temp-copy-of-db
          (perms/revoke-data-perms! (perms-group/all-users) (mt/id))
          (is (= "You don't have permissions to do that."
                 (mt/user-http-request :rasta :get 403 (mt/$ids (url [%venues.price] [%categories.name]))))))))))


;;; +----------------------------------------------------------------------------------------------------------------+
;;; |                             POST /api/dashboard/:dashboard-id/card/:card-id/query                              |
;;; +----------------------------------------------------------------------------------------------------------------+

(defn- dashboard-card-query-url [dashboard-id card-id dashcard-id]
  (format "dashboard/%d/dashcard/%d/card/%d/query" dashboard-id dashcard-id card-id))

(defn- dashboard-card-query-expected-results-schema [& {:keys [row-count], :or {row-count 100}}]
  {:database_id (s/eq (mt/id))
   :row_count   (s/eq row-count)
   :data        {:rows     s/Any
                 s/Keyword s/Any}
   s/Keyword    s/Any})

(deftest dashboard-card-query-test
  (testing "POST /api/dashboard/:dashboard-id/dashcard/:dashcard-id/card/:card-id/query"
    (mt/with-temp-copy-of-db
      (with-chain-filter-fixtures [{{dashboard-id :id} :dashboard, {card-id :id} :card, {dashcard-id :id} :dashcard}]
        (letfn [(url [& {:keys [dashboard-id card-id]
                         :or   {dashboard-id dashboard-id
                                card-id      card-id}}]
                  (dashboard-card-query-url dashboard-id card-id dashcard-id))
                (dashboard-card-query-expected-results-schema [& {:keys [row-count], :or {row-count 100}}]
                  {:database_id (s/eq (mt/id))
                   :row_count   (s/eq row-count)
                   :data        {:rows     s/Any
                                 s/Keyword s/Any}
                   s/Keyword    s/Any})]
          (testing "Should return Card results"
            (is (schema= (dashboard-card-query-expected-results-schema)
                         (mt/user-http-request :rasta :post 202 (url))))
            (testing "Should *not* require data perms"
              (perms/revoke-data-perms! (perms-group/all-users) (mt/id))
              (is (schema= (dashboard-card-query-expected-results-schema)
                           (mt/user-http-request :rasta :post 202 (url))))))

          (testing "Validation"
            (testing "404s"
              (testing "Should return 404 if Dashboard doesn't exist"
                (is (= "Not found."
                       (mt/user-http-request :rasta :post 404 (url :dashboard-id Integer/MAX_VALUE)))))
              (testing "Should return 404 if Card doesn't exist"
                (is (= "Not found."
                       (mt/user-http-request :rasta :post 404 (url :card-id Integer/MAX_VALUE))))))

            (testing "perms"
              (mt/with-temp Collection [{collection-id :id}]
                (perms/revoke-collection-permissions! (perms-group/all-users) collection-id)
                (testing "Should return error if current User doesn't have read perms for the Dashboard"
                  (mt/with-temp-vals-in-db Dashboard dashboard-id {:collection_id collection-id}
                    (is (= "You don't have permissions to do that."
                           (mt/user-http-request :rasta :post 403 (url))))))
                (testing "Should return error if current User doesn't have query perms for the Card"
                  (mt/with-temp-vals-in-db Card card-id {:collection_id collection-id}
                    (is (= "You don't have permissions to do that."
                           (mt/user-http-request :rasta :post 403 (url)))))))))
          (testing "with writable card"
            (mt/with-temp*
              [Database   [db    {:details (:details (mt/db)), :engine :h2}]
               Card       [card  {:is_write true
                                  :dataset_query
                                  {:database (u/the-id db)
                                   :type     :native
                                   :native   {:query "delete from users;"}}}]]
              (is (= "Write queries are only executable via the Actions API."
                     (:message (mt/user-http-request :rasta :post 405 (url :card-id (:id card))))))))))))

  ;; see also [[metabase.query-processor.dashboard-test]]
  (deftest dashboard-card-query-parameters-test
    (testing "POST /api/dashboard/:dashboard-id/card/:card-id/query"
      (with-chain-filter-fixtures [{{dashboard-id :id} :dashboard, {card-id :id} :card, {dashcard-id :id} :dashcard}]
        (let [url (dashboard-card-query-url dashboard-id card-id dashcard-id)]
          (testing "parameters"
            (testing "Should respect valid parameters"
              (is (schema= (dashboard-card-query-expected-results-schema :row-count 6)
                           (mt/user-http-request :rasta :post 202 url
                                                 {:parameters [{:id    "_PRICE_"
                                                                :value 4}]})))
              (testing "New parameter types"
                (testing :number/=
                  (is (schema= (dashboard-card-query-expected-results-schema :row-count 94)
                               (mt/user-http-request :rasta :post 202 url
                                                     {:parameters [{:id    "_PRICE_"
                                                                    :type  :number/=
                                                                    :value [1 2 3]}]}))))))
            (testing "Should return error if parameter doesn't exist"
              (is (= "Dashboard does not have a parameter with ID \"_THIS_PARAMETER_DOES_NOT_EXIST_\"."
                     (mt/user-http-request :rasta :post 400 url
                                           {:parameters [{:id    "_THIS_PARAMETER_DOES_NOT_EXIST_"
                                                          :value 3}]}))))
            (testing "Should return sensible error message for invalid parameter input"
              (is (= {:errors {:parameters (str "value may be nil, or if non-nil, value must be an array. "
                                                "Each value must be a parameter map with an 'id' key")}}
                     (mt/user-http-request :rasta :post 400 url
                                           {:parameters {"_PRICE_" 3}}))))
            (testing "Should ignore parameters that are valid for the Dashboard but not part of this Card (no mapping)"
              (testing "Sanity check"
                (is (schema= (dashboard-card-query-expected-results-schema :row-count 6)
                             (mt/user-http-request :rasta :post 202 url
                                                   {:parameters [{:id    "_PRICE_"
                                                                  :value 4}]}))))
              (mt/with-temp-vals-in-db DashboardCard dashcard-id {:parameter_mappings []}
                (is (schema= (dashboard-card-query-expected-results-schema :row-count 100)
                             (mt/user-http-request :rasta :post 202 url
                                                   {:parameters [{:id    "_PRICE_"
                                                                  :value 4}]})))))

            ;; don't let people try to be sneaky and get around our validation by passing in a different `:target`
            (testing "Should ignore incorrect `:target` passed in to API endpoint"
              (is (schema= (dashboard-card-query-expected-results-schema :row-count 6)
                           (mt/user-http-request :rasta :post 202 url
                                                 {:parameters [{:id     "_PRICE_"
                                                                :target [:dimension [:field (mt/id :venues :id) nil]]
                                                                :value  4}]}))))))))))

(defn- parse-export-format-results [^bytes results export-format]
  (with-open [is (java.io.ByteArrayInputStream. results)]
    (streaming.test-util/parse-result export-format is)))

(deftest dashboard-card-query-export-format-test
  (testing "POST /api/dashboard/:dashboard-id/dashcard/:dashcard-id/card/:card-id/query/:export-format"
    (with-chain-filter-fixtures [{{dashboard-id :id} :dashboard, {card-id :id} :card, {dashcard-id :id} :dashcard}]
      (doseq [export-format [:csv :json :xlsx]]
        (testing (format "Export format = %s" export-format)
          (let [url (format "%s/%s" (dashboard-card-query-url dashboard-id card-id dashcard-id) (name export-format))]
            (is (= (streaming.test-util/process-query-basic-streaming
                    export-format
                    (mt/mbql-query venues {:filter [:= $price 4]}))
                   (parse-export-format-results
                    (mt/user-http-request :rasta :post 200 url
                                          {:request-options {:as :byte-array}}
                                          :parameters (json/generate-string [{:id    "_PRICE_"
                                                                              :value 4}]))
                    export-format))))))
      (testing "with writable card"
        (mt/with-temp*
          [Database   [db    {:details (:details (mt/db)), :engine :h2}]
           Card       [card  {:is_write true
                              :dataset_query
                              {:database (u/the-id db)
                               :type     :native
                               :native   {:query "delete from users;"}}}]]
          (is (= "Write queries are only executable via the Actions API."
                 (:message (mt/user-http-request :rasta :post 405 (str (dashboard-card-query-url dashboard-id (:id card) dashcard-id) "/csv"))))))))))

(defn- dashcard-pivot-query-endpoint [dashboard-id card-id dashcard-id]
  (format "dashboard/pivot/%d/dashcard/%d/card/%d/query" dashboard-id dashcard-id card-id))

(deftest dashboard-card-query-pivot-test
  (testing "POST /api/dashboard/pivot/:dashboard-id/dashcard/:dashcard-id/card/:card-id/query"
    (mt/test-drivers (api.pivots/applicable-drivers)
      (mt/dataset sample-dataset
        (mt/with-temp* [Dashboard     [{dashboard-id :id}]
                        Card          [{card-id :id} (api.pivots/pivot-card)]
                        DashboardCard [{dashcard-id :id} {:dashboard_id dashboard-id, :card_id card-id}]]
          (let [result (mt/user-http-request :rasta :post 202 (dashcard-pivot-query-endpoint dashboard-id card-id dashcard-id))
                rows   (mt/rows result)]
            (is (= 1144 (:row_count result)))
            (is (= "completed" (:status result)))
            (is (= 6 (count (get-in result [:data :cols]))))
            (is (= 1144 (count rows)))
            (is (= ["AK" "Affiliate" "Doohickey" 0 18 81] (first rows)))
            (is (= ["MS" "Organic" "Gizmo" 0 16 42] (nth rows 445)))
            (is (= [nil nil nil 7 18760 69540] (last rows))))
          (testing "with writable card"
            (mt/with-temp*
              [Card       [card (assoc (api.pivots/pivot-card)
                                       :is_write true)]]
              (is (= "Write queries are only executable via the Actions API."
                     (:message (mt/user-http-request :rasta :post 405 (dashcard-pivot-query-endpoint dashboard-id (:id card) dashcard-id))))))))))))

(deftest dashcard-action-create-update-test
  (mt/test-drivers (mt/normal-drivers-with-feature :actions)
    (actions.test-util/with-actions-test-data-and-actions-enabled
      (actions.test-util/with-action [{:keys [action-id]} {}]
        (testing "Creating dashcard with action"
          (mt/with-temp* [Card [{card-id :id} {:dataset true}]
                          ModelAction [_ {:card_id card-id :action_id action-id :slug "insert" :visualization_settings {:hello true}}]
                          Dashboard [{dashboard-id :id}]]
            (is (partial= {:visualization_settings {:action_slug "insert"}}
                          (mt/user-http-request :crowberto :post 200 (format "dashboard/%s/cards" dashboard-id)
                                                {:size_x 1 :size_y 1 :row 1 :col 1 :cardId card-id
                                                 :visualization_settings {:action_slug "insert"}})))
            (is (partial= {:ordered_cards [{:action {:visualization_settings {:hello true :inline true}
                                                     :parameters []
                                                     :slug "insert"}}]}
                          (mt/user-http-request :crowberto :get 200 (format "dashboard/%s" dashboard-id))))))))))

(deftest dashcard-query-action-execution-test
  (mt/test-drivers (mt/normal-drivers-with-feature :actions)
    (actions.test-util/with-actions-test-data-and-actions-enabled
      (actions.test-util/with-action [{:keys [action-id]} {}]
        (testing "Executing dashcard with action"
          (mt/with-temp* [Card [{card-id :id} {:dataset true}]
                          ModelAction [_ {:slug "custom" :card_id card-id :action_id action-id}]
                          Dashboard [{dashboard-id :id}]
                          DashboardCard [{dashcard-id :id} {:dashboard_id dashboard-id
                                                            :card_id card-id}]]
            (let [execute-path (format "dashboard/%s/dashcard/%s/execute/custom"
                                       dashboard-id
                                       dashcard-id)]
              (testing "Dashcard parameter"
                (is (partial= {:rows-affected 1}
                              (mt/user-http-request :crowberto :post 200 execute-path
                                                    {:parameters {"id" 1}})))
                (is (= [1 "Shop"]
                       (mt/first-row
                         (mt/run-mbql-query categories {:filter [:= $id 1]})))))
              (testing "Extra target parameter"
                (is (partial= {:rows-affected 1}
                              (mt/user-http-request :crowberto :post 200 execute-path
                                                    {:parameters {"id" 1 "name" "Bird"}})))
                (is (= [1 "Bird Shop"]
                       (mt/first-row
                         (mt/run-mbql-query categories {:filter [:= $id 1]})))))
              (testing "Should affect 0 rows if id is out of range"
                (is (= {:rows-affected 0}
                       (mt/user-http-request :crowberto :post 200 execute-path
                                             {:parameters {"id" Integer/MAX_VALUE}}))))
              (testing "Should 404 if bad dashcard-id"
                (is (= "Not found."
                       (mt/user-http-request :crowberto :post 404 (format "dashboard/%d/dashcard/%s/execute/custom"
                                                                          dashboard-id
                                                                          Integer/MAX_VALUE)
                                             {}))))
              (testing "Missing parameter should fail gracefully"
                (is (partial= {:message "Error executing Action: Error building query parameter map: Error determining value for parameter \"id\": You'll need to pick a value for 'ID' before this query can run."}
                              (mt/user-http-request :crowberto :post 500 execute-path
                                                    {:parameters {}}))))
              (testing "Sending an invalid number should fail gracefully"

                (is (partial= {:message "Error executing Action: Error building query parameter map: Error determining value for parameter \"id\": Unparseable number: \"BAD\""}
                              (mt/user-http-request :crowberto :post 500 execute-path
                                                    {:parameters {"id" "BAD"}})))))))))))

(deftest dashcard-http-action-execution-test
  (mt/test-drivers (mt/normal-drivers-with-feature :actions)
    (actions.test-util/with-actions-test-data-and-actions-enabled
      (actions.test-util/with-action [{:keys [action-id]} {:type :http}]
        (testing "Executing dashcard with action"
          (mt/with-temp* [Card [{card-id :id} {:dataset true}]
                          ModelAction [_ {:slug "custom" :card_id card-id :action_id action-id}]
                          Dashboard [{dashboard-id :id}]
                          DashboardCard [{dashcard-id :id} {:dashboard_id dashboard-id
                                                            :card_id card-id}]]
            (let [execute-path (format "dashboard/%s/dashcard/%s/execute/custom"
                                       dashboard-id
                                       dashcard-id)]
              (testing "Should be able to execute an action"
                (is (= {:the_parameter 1}
                       (mt/user-http-request :crowberto :post 200 execute-path
                                             {:parameters {"id" 1}}))))
              (testing "Should handle errors"
                (is (= {:remote-status 400}
                       (mt/user-http-request :crowberto :post 400 execute-path
                                             {:parameters {"id" 1 "fail" "true"}}))))
              (testing "Extra parameter should fail gracefully"
                (is (partial= {:message "No destination parameter found for id \"extra\". Found: #{\"id\" \"fail\"}"}
                              (mt/user-http-request :crowberto :post 400 execute-path
                                                    {:parameters {"extra" 1}}))))
              (testing "Missing parameter should fail gracefully"
                (is (partial= {:message "Problem building request: Cannot call the service: missing required parameters: #{\"id\"}"}
                              (mt/user-http-request :crowberto :post 500 execute-path
                                                    {:parameters {}}))))
              (testing "Sending an invalid number should fail gracefully"
                (is (str/starts-with? (:message (mt/user-http-request :crowberto :post 500 execute-path
                                                                      {:parameters {"id" "BAD"}}))
                                      "Problem building request:"))))))))))

(deftest dashcard-implicit-action-execution-test
  (mt/test-drivers (mt/normal-drivers-with-feature :actions)
    (actions.test-util/with-actions-test-data-and-actions-enabled
      (testing "Executing dashcard insert"
        (mt/with-temp* [Card [{card-id :id} {:dataset true :dataset_query (mt/mbql-query categories)}]
                        ModelAction [_ {:slug "insert" :card_id card-id :requires_pk false}]
                        Dashboard [{dashboard-id :id}]
                        DashboardCard [{dashcard-id :id} {:dashboard_id dashboard-id
                                                          :card_id card-id
                                                          :visualization_settings {:action_slug "insert"}}]]
          (let [execute-path (format "dashboard/%s/dashcard/%s/execute/insert" dashboard-id dashcard-id)
                new-row (-> (mt/user-http-request :crowberto :post 200 execute-path
                                                  {:parameters {"name" "Birds"}})
                            :created-row
                            (update-keys (comp keyword str/lower-case name)))]
            (testing "Should be able to insert"
              (is (pos? (:id new-row)))
              (is (partial= {:name "Birds"}
                            new-row)))
            (testing "Extra parameter should fail gracefully"
              (is (partial= {:message "No destination parameter found for #{\"extra\"}. Found: #{\"id\" \"name\"}"}
                            (mt/user-http-request :crowberto :post 400 execute-path
                                                  {:parameters {"extra" 1}}))))
            (testing "Missing other parameters should fail gracefully"
              (is (partial= "Implicit parameters must be provided."
                            (mt/user-http-request :crowberto :post 400 execute-path
                                                  {:parameters {}})))))))
      (testing "Executing dashcard update"
        (mt/with-temp* [Card [{card-id :id} {:dataset true :dataset_query (mt/mbql-query categories)}]
                        ModelAction [_ {:slug "update" :card_id card-id :requires_pk true}]
                        Dashboard [{dashboard-id :id}]
                        DashboardCard [{dashcard-id :id} {:dashboard_id dashboard-id
                                                          :card_id card-id
                                                          :visualization_settings {:action_slug "update"}}]]
          (let [execute-path (format "dashboard/%s/dashcard/%s/execute/update" dashboard-id dashcard-id)]
            (testing "Should be able to update"
              (is (= {:rows-updated [1]}
                     (mt/user-http-request :crowberto :post 200 execute-path
                                           {:parameters {"id" 1 "name" "Birds"}}))))
            (testing "Extra parameter should fail gracefully"
              (is (partial= {:message "No destination parameter found for #{\"extra\"}. Found: #{\"id\" \"name\"}"}
                            (mt/user-http-request :crowberto :post 400 execute-path
                                                  {:parameters {"extra" 1 "id" 1}}))))
            (testing "Missing pk parameter should fail gracefully"
              (is (partial= "Missing primary key parameter: \"id\""
                            (mt/user-http-request :crowberto :post 400 execute-path
                                                  {:parameters {"name" "Birds"}}))))
            (testing "Missing other parameters should fail gracefully"
              (is (partial= "Implicit parameters must be provided."
                            (mt/user-http-request :crowberto :post 400 execute-path
                                                  {:parameters {"id" 1}})))))))
      (testing "Executing dashcard delete"
        (mt/with-temp* [Card [{card-id :id} {:dataset true :dataset_query (mt/mbql-query categories)}]
                        ModelAction [_ {:slug "delete" :card_id card-id :requires_pk true}]
                        Dashboard [{dashboard-id :id}]
                        DashboardCard [{dashcard-id :id} {:dashboard_id dashboard-id
                                                          :card_id card-id
                                                          :visualization_settings {:action_slug "delete"}}]]
          (let [execute-path (format "dashboard/%s/dashcard/%s/execute/delete" dashboard-id dashcard-id)]
            (testing "Should be able to delete"
              (is (= {:rows-deleted [1]}
                     (mt/user-http-request :crowberto :post 200 execute-path
                                           {:parameters {"id" 1}}))))
            (testing "Extra parameter should fail gracefully"
              (is (partial= {:message "No destination parameter found for #{\"extra\"}. Found: #{\"id\"}"}
                            (mt/user-http-request :crowberto :post 400 execute-path
                                                  {:parameters {"extra" 1 "id" 1}}))))
            (testing "Missing pk parameter should fail gracefully"
              (is (partial= "Missing primary key parameter: \"id\""
                            (mt/user-http-request :crowberto :post 400 execute-path
                                                  {:parameters {"name" "Birds"}}))))))))))

(deftest dashcard-action-execution-auth-test
  (mt/with-temp-copy-of-db
    (actions.test-util/with-actions-test-data
      (actions.test-util/with-action [{:keys [action-id]} {}]
        (testing "Executing dashcard with action"
          (mt/with-temp* [Card [{card-id :id} {:dataset true}]
                          ModelAction [_ {:slug "custom" :card_id card-id :action_id action-id}]
                          Dashboard [{dashboard-id :id}]
                          DashboardCard [{dashcard-id :id} {:dashboard_id dashboard-id
                                                            :card_id card-id}]]
            (let [execute-path (format "dashboard/%s/dashcard/%s/execute/custom"
                                       dashboard-id
                                       dashcard-id)]
              (testing "Without actions enabled"
                (is (= "Actions are not enabled."
                       (mt/user-http-request :crowberto :post 400 execute-path
                                             {:parameters {"id" 1}}))))
              (testing "Without admin"
                (actions.test-util/with-actions-enabled
                  (is (= "You don't have permissions to do that."
                         (mt/user-http-request :rasta :post 403 execute-path
<<<<<<< HEAD
                                               {:parameters {"id" 1}})))))
              (testing "With execute rights on the DB"
                (perms/update-global-execution-permission! (:id (perms-group/all-users)) :all)
                (try
                  (actions.test-util/with-actions-enabled
                    (is (= {:rows-affected 1}
                           (mt/user-http-request :rasta :post 200 execute-path
                                                 {:parameters {"id" 1}}))))
                  (finally
                    (perms/update-global-execution-permission! (:id (perms-group/all-users)) :none)))))))))))

(deftest dashcard-execution-fetch-prefill-test
  (mt/test-drivers (mt/normal-drivers-with-feature :actions)
    (actions.test-util/with-actions-test-data-and-actions-enabled
      (testing "Prefetching dashcard update"
        (mt/with-temp* [Card [{card-id :id} {:dataset true :dataset_query (mt/mbql-query categories)}]
                        ModelAction [_ {:slug "update" :card_id card-id :requires_pk true}]
                        Dashboard [{dashboard-id :id}]
                        DashboardCard [{dashcard-id :id} {:dashboard_id dashboard-id
                                                          :card_id card-id
                                                          :visualization_settings {:action_slug "update"}}]]
          (is (partial= {:id 1 :name "African"}
                        (mt/user-http-request
                          :crowberto :get 200
                          (format "dashboard/%s/dashcard/%s/execute/update?parameters=%s" dashboard-id dashcard-id (json/encode {"id" 1})))))
          (testing "Missing pk parameter should fail gracefully"
            (is (partial= "Missing primary key parameter: \"id\""
                          (mt/user-http-request
                            :crowberto :get 400
                            (format "dashboard/%s/dashcard/%s/execute/update?parameters=%s" dashboard-id dashcard-id (json/encode {"name" 1})))))))))))

(deftest dashcard-implicit-action-only-expose-and-allow-model-fields
  (mt/test-drivers (mt/normal-drivers-with-feature :actions)
    (actions.test-util/with-actions-test-data-tables #{"venues" "categories"}
      (actions.test-util/with-actions-test-data-and-actions-enabled
        (mt/with-temp* [Card [{card-id :id} {:dataset true :dataset_query (mt/mbql-query venues {:fields [$id $name]})}]
                        ModelAction [_ {:slug "update" :card_id card-id :requires_pk true}]
                        Dashboard [{dashboard-id :id}]
                        DashboardCard [{dashcard-id :id} {:dashboard_id dashboard-id
                                                          :card_id card-id
                                                          :visualization_settings {:action_slug "update"}}]]
          (testing "Dashcard should only have id and name params"
            (is (partial= {:ordered_cards [{:action {:parameters [{:id "id"} {:id "name"}]}}]}
                          (mt/user-http-request :crowberto :get 200 (format "dashboard/%s" dashboard-id)))))
          (let [execute-path (format "dashboard/%s/dashcard/%s/execute/update" dashboard-id dashcard-id)]
            (testing "Prefetch should limit to id and name"
              (let [values (mt/user-http-request :crowberto :get 200 (str execute-path "?parameters=" (json/encode {:id 1})))]
                (is (= {:id 1 :name "Red Medicine"} values))))
            (testing "Update should only allow name"
              (is (= {:rows-updated [1]}
                     (mt/user-http-request :crowberto :post 200 execute-path {:parameters {"id" 1 "name" "Blueberries"}})))
              (is (partial= {:message "No destination parameter found for #{\"price\"}. Found: #{\"id\" \"name\"}"}
                            (mt/user-http-request :crowberto :post 400 execute-path {:parameters {"id" 1 "name" "Blueberries" "price" 1234}}))))))))))

(defn- ee-features-enabled? []
  (u/ignore-exceptions
   (classloader/require 'metabase-enterprise.advanced-permissions.models.permissions)
   (some? (resolve 'metabase-enterprise.advanced-permissions.models.permissions/update-db-execute-permissions!))))

(deftest dashcard-action-execution-granular-auth-test
  (when (ee-features-enabled?)
    (mt/with-temp-copy-of-db
      (actions.test-util/with-actions-enabled
        (actions.test-util/with-actions-test-data
          (actions.test-util/with-action [{:keys [action-id]} {}]
            (testing "Executing dashcard with action"
              (mt/with-temp* [Dashboard [{dashboard-id :id}]
                              Card [{card-id :id} {:dataset true}]
                              ModelAction [_ {:action_id action-id :card_id card-id :slug "custom"}]
                              DashboardCard [{dashcard-id :id}
                                             {:dashboard_id dashboard-id
                                              :card_id card-id
                                              :visualization_settings {:action_slug "custom"}}]]
                (let [execute-path (format "dashboard/%s/dashcard/%s/execute/custom"
                                           dashboard-id
                                           dashcard-id)]
                  (testing "with :advanced-permissions feature flag"
                    (premium-features-test/with-premium-features #{:advanced-permissions}
                      (testing "for non-magic group"
                        (mt/with-temp* [PermissionsGroup [{group-id :id}]
                                        PermissionsGroupMembership [_ {:user_id  (mt/user->id :rasta)
                                                                       :group_id group-id}]]
                          (is (= "You don't have permissions to do that."
                                 (mt/user-http-request :rasta :post 403 execute-path
                                                       {:parameters {"id" 1}}))
                              "Execution permission should be required")

                          (mt/user-http-request
                           :crowberto :put 200 "permissions/execution/graph"
                           (assoc-in (perms/execution-perms-graph) [:groups group-id (mt/id)] :all))
                          (is (= :all
                                 (get-in (perms/execution-perms-graph) [:groups group-id (mt/id)]))
                              "Should be able to set execution permission")
                          (is (= {:rows-affected 1}
                                 (mt/user-http-request :rasta :post 200 execute-path
                                                       {:parameters {"id" 1}}))
                              "Execution and data permissions should be enough")

                          (perms/update-data-perms-graph! [group-id (mt/id) :data]
                                                          {:schemas :block})
                          (perms/update-data-perms-graph! [(:id (perms-group/all-users)) (mt/id) :data]
                                                          {:schemas :block})
                          (is (= "You don't have permissions to do that."
                                 (mt/user-http-request :rasta :post 403 execute-path
                                                       {:parameters {"id" 1}}))
                              "Data permissions should be required"))))))))))))))
=======
                                               {:parameters {"id" 1}}))))))))))))
>>>>>>> 79bd538d
<|MERGE_RESOLUTION|>--- conflicted
+++ resolved
@@ -2043,7 +2043,6 @@
                 (actions.test-util/with-actions-enabled
                   (is (= "You don't have permissions to do that."
                          (mt/user-http-request :rasta :post 403 execute-path
-<<<<<<< HEAD
                                                {:parameters {"id" 1}})))))
               (testing "With execute rights on the DB"
                 (perms/update-global-execution-permission! (:id (perms-group/all-users)) :all)
@@ -2149,7 +2148,4 @@
                           (is (= "You don't have permissions to do that."
                                  (mt/user-http-request :rasta :post 403 execute-path
                                                        {:parameters {"id" 1}}))
-                              "Data permissions should be required"))))))))))))))
-=======
-                                               {:parameters {"id" 1}}))))))))))))
->>>>>>> 79bd538d
+                              "Data permissions should be required"))))))))))))))