--- conflicted
+++ resolved
@@ -6,8 +6,7 @@
    [clojure.core.memoize :as memoize]
    [medley.core :as m]
    [metabase-enterprise.sandbox.api.util :as mt.api.u]
-   [metabase-enterprise.sandbox.models.group-table-access-policy
-    :as gtap]
+   [metabase-enterprise.sandbox.models.group-table-access-policy :as gtap]
    [metabase.api.common :as api :refer [*current-user* *current-user-id*]]
    [metabase.db.connection :as mdb.connection]
    [metabase.lib.metadata :as lib.metadata]
@@ -18,15 +17,8 @@
    [metabase.models.query.permissions :as query-perms]
    [metabase.public-settings.premium-features :refer [defenterprise]]
    [metabase.query-processor.error-type :as qp.error-type]
-<<<<<<< HEAD
    #_{:clj-kondo/ignore [:deprecated-namespace]}
-   [metabase.query-processor.middleware.fetch-source-query-legacy
-    :as fetch-source-query-legacy]
-   [metabase.query-processor.middleware.permissions :as qp.perms]
-=======
-   [metabase.query-processor.middleware.fetch-source-query
-    :as fetch-source-query]
->>>>>>> e7b238b9
+   [metabase.query-processor.middleware.fetch-source-query-legacy :as fetch-source-query-legacy]
    [metabase.query-processor.store :as qp.store]
    [metabase.util :as u]
    [metabase.util.i18n :refer [trs tru]]
