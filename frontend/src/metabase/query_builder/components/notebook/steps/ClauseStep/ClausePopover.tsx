--- conflicted
+++ resolved
@@ -2,14 +2,6 @@
 
 import { Popover } from "metabase/ui";
 
-<<<<<<< HEAD
-const POPOVER_PROPS: PopoverBaseProps = {
-  position: "bottom-start",
-  offset: { mainAxis: 4 },
-};
-
-=======
->>>>>>> 348c4139
 interface ClausePopoverProps {
   isInitiallyOpen?: boolean;
   renderItem: (open: () => void) => JSX.Element | string;
@@ -32,9 +24,6 @@
   }, []);
 
   return (
-<<<<<<< HEAD
-    <Popover trapFocus {...POPOVER_PROPS} opened={isOpen} onClose={handleClose}>
-=======
     <Popover
       opened={isOpen}
       position="bottom-start"
@@ -42,7 +31,6 @@
       trapFocus
       onClose={handleClose}
     >
->>>>>>> 348c4139
       <Popover.Target>{renderItem(handleOpen)}</Popover.Target>
       <Popover.Dropdown>{renderPopover(handleClose)}</Popover.Dropdown>
     </Popover>
