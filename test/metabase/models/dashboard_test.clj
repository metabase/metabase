--- conflicted
+++ resolved
@@ -30,43 +30,14 @@
 ;; ## Dashboard Revisions
 
 (deftest serialize-dashboard-test
-<<<<<<< HEAD
-  (t2.with-temp/with-temp [Dashboard           {dashboard-id :id :as dashboard} {:name "Test Dashboard"}
-                           Card                {card-id :id}                    {}
-                           Card                {series-id-1 :id}                {}
-                           Card                {series-id-2 :id}                {}
-                           DashboardCard       {dashcard-id :id}                {:dashboard_id dashboard-id, :card_id card-id}
-                           DashboardCardSeries _                                {:dashboardcard_id dashcard-id, :card_id series-id-1, :position 0}
-                           DashboardCardSeries _                                {:dashboardcard_id dashcard-id, :card_id series-id-2, :position 1}]
-    (is (= {:name               "Test Dashboard"
-            :auto_apply_filters true
-            :collection_id      nil
-            :description        nil
-            :cache_ttl          nil
-            :cards              [{:size_x  4
-                                  :size_y  4
-                                  :row     0
-                                  :col     0
-                                  :id      true
-                                  :card_id true
-                                  :series  true}]}
-           (update (revision/serialize-instance Dashboard (:id dashboard) dashboard)
-                   :cards
-                   (fn [[{:keys [id card_id series], :as card}]]
-                     [(assoc card
-                             :id      (= dashcard-id id)
-                             :card_id (= card-id card_id)
-                             :series  (= [series-id-1 series-id-2] series))]))))))
-
-=======
   (testing "without tabs"
-    (tt/with-temp* [Dashboard           [{dashboard-id :id :as dashboard} {:name "Test Dashboard"}]
-                    Card                [{card-id :id}]
-                    Card                [{series-id-1 :id}]
-                    Card                [{series-id-2 :id}]
-                    DashboardCard       [{dashcard-id :id} {:dashboard_id dashboard-id, :card_id card-id}]
-                    DashboardCardSeries [_                 {:dashboardcard_id dashcard-id, :card_id series-id-1, :position 0}]
-                    DashboardCardSeries [_                 {:dashboardcard_id dashcard-id, :card_id series-id-2, :position 1}]]
+    (t2.with-temp/with-temp [Dashboard           {dashboard-id :id :as dashboard} {:name "Test Dashboard"}
+                             Card                {card-id :id}     {}
+                             Card                {series-id-1 :id} {}
+                             Card                {series-id-2 :id} {}
+                             DashboardCard       {dashcard-id :id} {:dashboard_id dashboard-id, :card_id card-id}
+                             DashboardCardSeries _                 {:dashboardcard_id dashcard-id, :card_id series-id-1, :position 0}
+                             DashboardCardSeries _                 {:dashboardcard_id dashcard-id, :card_id series-id-2, :position 1}]
       (is (= {:name               "Test Dashboard"
               :auto_apply_filters true
               :collection_id      nil
@@ -87,12 +58,13 @@
                        [(assoc card
                                :id      (= dashcard-id id)
                                :card_id (= card-id card_id)
-                               :series  (= [series-id-1 series-id-2] series))]))))))
-
+                               :series  (= [series-id-1 series-id-2] series))])))))))
+
+(deftest serialize-dashboard-with-tabs-test
   (testing "with tabs"
-    (mt/with-temp* [Dashboard           [{dashboard-id :id :as dashboard} {:name "Test Dashboard"}]
-                    :model/DashboardTab [{tab-id :id} {:dashboard_id dashboard-id :name "Test Tab" :position 0}]
-                    DashboardCard       [{dashcard-id :id} {:dashboard_id dashboard-id :dashboard_tab_id tab-id}]]
+    (t2.with-temp/with-temp [Dashboard           {dashboard-id :id :as dashboard} {:name "Test Dashboard"}
+                             :model/DashboardTab {tab-id :id}                     {:dashboard_id dashboard-id :name "Test Tab" :position 0}
+                             DashboardCard       {dashcard-id :id}                {:dashboard_id dashboard-id :dashboard_tab_id tab-id}]
       (is (=? {:name               "Test Dashboard"
                :auto_apply_filters true
                :collection_id      nil
@@ -107,166 +79,139 @@
                :tabs               [{:id      tab-id
                                      :name    "Test Tab"
                                      :position 0}]}
-             (revision/serialize-instance Dashboard (:id dashboard) dashboard))))))
->>>>>>> 7b3f732d
+              (revision/serialize-instance Dashboard (:id dashboard) dashboard))))))
 
 (deftest diff-dashboards-str-test
   (testing "update general info ---"
-    (is (= "added a description and renamed it from \"Diff Test\" to \"Diff Test Changed\"."
-           (build-sentence
-             (revision/diff-strings
-               Dashboard
-               {:name        "Diff Test"
-                :description nil
-                :cards       []}
-               {:name        "Diff Test Changed"
-                :description "foobar"
-                :cards       []}))))
-
-    (is (= "renamed it from \"Apple\" to \"Next\" and modified the cards."
-           (build-sentence
-             (revision/diff-strings
-               Dashboard
-               {:name "Apple"
-                :cards [{:id 1} {:id 2}]}
-               {:name "Next"
-                :cards [{:id 1} {:id 3}]}))))
-
-    (is (= "set auto apply filters to false."
-           (build-sentence
-             (revision/diff-strings
-               Dashboard
-               {:name               "Diff Test"
-                :auto_apply_filters true}
-               {:name               "Diff Test"
-                :auto_apply_filters false}))))
-
-    ;; multiple changes
-    (is (= "changed the cache ttl from \"333\" to \"1,227\", rearranged the cards, modified the series on card 1 and added some series to card 2."
-           (build-sentence
-             (revision/diff-strings
-               Dashboard
-               {:name        "Diff Test"
-                :description nil
-                :cache_ttl   333
-                :cards       [{:size_x  4
-                               :size_y  4
-                               :row     0
-                               :col     0
-                               :id      1
-                               :card_id 1
-                               :series  [5 6]}
-                              {:size_x  4
-                               :size_y  4
-                               :row     0
-                               :col     0
-                               :id      2
-                               :card_id 2
-                               :series  []}]}
-               {:name        "Diff Test"
-                :description nil
-                :cache_ttl   1227
-                :cards       [{:size_x  4
-                               :size_y  4
-                               :row     0
-                               :col     0
-                               :id      1
-                               :card_id 1
-                               :series  [4 5]}
-                              {:size_x  4
-                               :size_y  4
-                               :row     2
-                               :col     0
-                               :id      2
-                               :card_id 2
-                               :series  [3 4 5]}]})))))
-
- (testing "update cards ---"
-  (is (= "added a card."
-         (build-sentence
-           (revision/diff-strings
-             Dashboard
-             {:cards [{:id 1} {:id 2}]}
-             {:cards [{:id 1} {:id 2} {:id 3}]}))))
-
-  (is (= "removed a card."
-         (build-sentence
-           (revision/diff-strings
-             Dashboard
-             {:cards [{:id 1} {:id 2}]}
-             {:cards [{:id 1}]}))))
-
-  (is (= "rearranged the cards."
-         (build-sentence
-           (revision/diff-strings
-             Dashboard
-             {:cards [{:id 1 :row 0} {:id 2 :row 1}]}
-             {:cards [{:id 1 :row 1} {:id 2 :row 2}]}))))
-
-  (is (= "modified the cards."
-         (build-sentence
-           (revision/diff-strings
-             Dashboard
-             {:cards [{:id 1} {:id 2}]}
-             {:cards [{:id 1} {:id 3}]})))))
-
- (testing "update collection ---"
-  (t2.with-temp/with-temp
-    [Collection {coll-id :id} {:name "New collection"}]
-    (is (= "moved this Dashboard to New collection."
-           (build-sentence
-             (revision/diff-strings
+    (are [x y expected] (= expected
+                           (build-sentence (revision/diff-strings Dashboard x y)))
+      {:name        "Diff Test"
+       :description nil
+       :cards       []}
+      {:name        "Diff Test Changed"
+       :description "foobar"
+       :cards       []}
+      "added a description and renamed it from \"Diff Test\" to \"Diff Test Changed\"."
+
+      {:name  "Apple"
+       :cards [{:id 1} {:id 2}]}
+      {:name  "Next"
+       :cards [{:id 1} {:id 3}]}
+      "renamed it from \"Apple\" to \"Next\" and modified the cards."
+
+      {:name               "Diff Test"
+       :auto_apply_filters true}
+      {:name               "Diff Test"
+       :auto_apply_filters false}
+      "set auto apply filters to false."
+
+      ;; multiple changes
+      {:name        "Diff Test"
+       :description nil
+       :cache_ttl   333
+       :cards       [{:size_x  4
+                      :size_y  4
+                      :row     0
+                      :col     0
+                      :id      1
+                      :card_id 1
+                      :series  [5 6]}
+                     {:size_x  4
+                      :size_y  4
+                      :row     0
+                      :col     0
+                      :id      2
+                      :card_id 2
+                      :series  []}]}
+      {:name        "Diff Test"
+       :description nil
+       :cache_ttl   1227
+       :cards       [{:size_x  4
+                      :size_y  4
+                      :row     0
+                      :col     0
+                      :id      1
+                      :card_id 1
+                      :series  [4 5]}
+                     {:size_x  4
+                      :size_y  4
+                      :row     2
+                      :col     0
+                      :id      2
+                      :card_id 2
+                      :series  [3 4 5]}]}
+      (str "changed the cache ttl from \"333\" to \"1,227\", rearranged the cards, modified the series on card 1 and "
+           "added some series to card 2."))))
+
+(deftest ^:parallel diff-dashboards-str-update-cards-test
+  (testing "update cards ---"
+    (are [x y expected] (= expected
+                           (build-sentence (revision/diff-strings Dashboard x y)))
+      {:cards [{:id 1} {:id 2}]}
+      {:cards [{:id 1} {:id 2} {:id 3}]}
+      "added a card."
+
+      {:cards [{:id 1} {:id 2}]}
+      {:cards [{:id 1}]}
+      "removed a card."
+
+      {:cards [{:id 1 :row 0} {:id 2 :row 1}]}
+      {:cards [{:id 1 :row 1} {:id 2 :row 2}]}
+      "rearranged the cards."
+
+      {:cards [{:id 1} {:id 2}]}
+      {:cards [{:id 1} {:id 3}]}
+      "modified the cards.")))
+
+(deftest diff-dashboards-str-update-collection-test
+  (testing "update collection ---"
+    (t2.with-temp/with-temp
+      [Collection {coll-id :id} {:name "New collection"}]
+      (is (= "moved this Dashboard to New collection."
+             (build-sentence
+              (revision/diff-strings
                Dashboard
                {:name "Apple"}
                {:name          "Apple"
                 :collection_id coll-id})))))
-  (t2.with-temp/with-temp
-    [Collection {coll-id-1 :id} {:name "Old collection"}
-     Collection {coll-id-2 :id} {:name "New collection"}]
-    (is (= "moved this Dashboard from Old collection to New collection."
-           (build-sentence
-             (revision/diff-strings
+    (t2.with-temp/with-temp
+      [Collection {coll-id-1 :id} {:name "Old collection"}
+       Collection {coll-id-2 :id} {:name "New collection"}]
+      (is (= "moved this Dashboard from Old collection to New collection."
+             (build-sentence
+              (revision/diff-strings
                Dashboard
                {:name          "Apple"
                 :collection_id coll-id-1}
                {:name          "Apple"
-                :collection_id coll-id-2}))))))
-
- (testing "update tabs"
-   (is (= "added a tab."
-          (build-sentence
-            (revision/diff-strings
-              Dashboard
-              {:tabs [{:id 0 :name "First tab" :position 0}]}
-              {:tabs [{:id 0 :name "First tab" :position 0}
-                      {:id 1 :name "Second tab" :position 1}]}))))
-
-   (is (= "removed 2 tabs."
-          (build-sentence
-            (revision/diff-strings
-              Dashboard
-              {:tabs [{:id 0 :name "First tab" :position 0}
-                      {:id 1 :name "Second tab" :position 1}
-                      {:id 2 :name "Third tab" :position 2}]}
-              {:tabs [{:id 0 :name "First tab" :position 0}]}))))
-
-   (is (= "rearranged the tabs."
-          (build-sentence
-            (revision/diff-strings
-              Dashboard
-              {:tabs [{:id 0 :name "First tab" :position 0}
-                      {:id 1 :name "Second tab" :position 1}]}
-              {:tabs [{:id 1 :name "Second tab" :position 0}
-                      {:id 0 :name "First tab" :position 1}]}))))
-
-   (is (= "modified the tabs."
-          (build-sentence
-            (revision/diff-strings
-              Dashboard
-              {:tabs [{:id 0 :name "Tab A" :position 0}
-                      {:id 1 :name "Tab B" :position 1}]}
-              {:tabs [{:id 1 :name "Tab B new name and position" :position 0}
-                      {:id 0 :name "Tab A new name and position" :position 1}]}))))))
+                :collection_id coll-id-2})))))))
+
+(deftest ^:parallel diff-dashboards-str-update-tabs-test
+  (testing "update tabs"
+    (are [x y expected] (= expected
+                           (build-sentence (revision/diff-strings Dashboard x y)))
+      {:tabs [{:id 0 :name "First tab" :position 0}]}
+      {:tabs [{:id 0 :name "First tab" :position 0}
+              {:id 1 :name "Second tab" :position 1}]}
+      "added a tab."
+
+      {:tabs [{:id 0 :name "First tab" :position 0}
+              {:id 1 :name "Second tab" :position 1}
+              {:id 2 :name "Third tab" :position 2}]}
+      {:tabs [{:id 0 :name "First tab" :position 0}]}
+      "removed 2 tabs."
+
+      {:tabs [{:id 0 :name "First tab" :position 0}
+              {:id 1 :name "Second tab" :position 1}]}
+      {:tabs [{:id 1 :name "Second tab" :position 0}
+              {:id 0 :name "First tab" :position 1}]}
+      "rearranged the tabs."
+
+      {:tabs [{:id 0 :name "Tab A" :position 0}
+              {:id 1 :name "Tab B" :position 1}]}
+      {:tabs [{:id 1 :name "Tab B new name and position" :position 0}
+              {:id 0 :name "Tab A new name and position" :position 1}]}
+      "modified the tabs.")))
 
 (deftest revert-dashboard!-test
   (t2.with-temp/with-temp [Dashboard           {dashboard-id :id, :as dashboard}    {:name "Test Dashboard"}
