--- conflicted
+++ resolved
@@ -24,12 +24,8 @@
    [metabase.util.log :as log]
    [metabase.util.malli :as mu]
    [metabase.util.malli.registry :as mr]
-<<<<<<< HEAD
    [metabase.util.namespaces :as shared.ns]
-   [metabase.util.performance :refer [every? mapv select-keys some update-keys]]))
-=======
    [metabase.util.performance :refer [every? mapv select-keys update-keys some #?(:clj doseq) #?(:clj for)]]))
->>>>>>> 78bf0474
 
 #?(:clj
    (set! *warn-on-reflection* true))
