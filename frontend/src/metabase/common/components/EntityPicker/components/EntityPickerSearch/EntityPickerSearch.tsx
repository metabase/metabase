import { useLayoutEffect, useState } from "react";
import { useDebounce } from "react-use";
import { t } from "ttag";

import { useSearchQuery } from "metabase/api";
import EmptyState from "metabase/components/EmptyState";
import { VirtualizedList } from "metabase/components/VirtualizedList";
import { NoObjectError } from "metabase/components/errors/NoObjectError";
import { Box, Flex, Icon, Stack, Tabs, TextInput } from "metabase/ui";
import type {
  DatabaseId,
  SearchModel,
  SearchRequest,
  SearchResult,
  SearchResultId,
} from "metabase-types/api";

import type { TypeWithModel } from "../../types";
import { DelayedLoadingSpinner } from "../LoadingSpinner";
import { ResultItem, ChunkyList } from "../ResultItem";

import { getSearchTabText } from "./utils";

const defaultSearchFilter = (results: SearchResult[]) => results;

export function EntityPickerSearchInput({
  databaseId,
  searchQuery,
  setSearchQuery,
  setSearchResults,
  models,
  searchFilter = defaultSearchFilter,
  searchParams = {},
}: {
  /**
   * Limit selection to a particular database
   */
  databaseId?: DatabaseId;
  searchQuery: string;
  setSearchQuery: (query: string) => void;
  setSearchResults: (results: SearchResult[] | null) => void;
  models: SearchModel[];
  searchFilter?: (results: SearchResult[]) => SearchResult[];
  searchParams?: Partial<SearchRequest>;
}) {
  const [debouncedSearchQuery, setDebouncedSearchQuery] = useState(searchQuery);
  useDebounce(() => setDebouncedSearchQuery(searchQuery), 200, [searchQuery]);

  const { data, isFetching } = useSearchQuery(
    {
      q: debouncedSearchQuery,
      models,
<<<<<<< HEAD
      table_db_id: databaseId,
=======
      ...searchParams,
>>>>>>> 38d540a9
    },
    {
      skip: !debouncedSearchQuery,
    },
  );

  useLayoutEffect(() => {
    if (data && !isFetching) {
      setSearchResults(searchFilter(data.data));
    } else {
      setSearchResults(null);
    }
  }, [data, isFetching, searchFilter, setSearchResults]);

  return (
    <TextInput
      type="search"
      icon={<Icon name="search" size={16} />}
      miw={400}
      mr="2rem"
      value={searchQuery}
      onChange={e => setSearchQuery(e.target.value ?? "")}
      placeholder={t`Search…`}
    />
  );
}

export const EntityPickerSearchResults = <
  Id extends SearchResultId,
  Model extends string,
  Item extends TypeWithModel<Id, Model>,
>({
  searchResults,
  onItemSelect,
  selectedItem,
}: {
  searchResults: SearchResult[] | null;
  onItemSelect: (item: Item) => void;
  selectedItem: Item | null;
}) => {
  if (!searchResults) {
    return <DelayedLoadingSpinner text={t`Loading…`} />;
  }

  return (
    <Box h="100%" bg="bg-light">
      {searchResults.length > 0 ? (
        <Stack h="100%">
          <VirtualizedList
            Wrapper={({ children, ...props }) => (
              <Box p="xl" {...props}>
                <ChunkyList>{children}</ChunkyList>
              </Box>
            )}
          >
            {searchResults?.map((item, index) => (
              <ResultItem
                key={item.model + item.id}
                item={item}
                onClick={() => {
                  onItemSelect(item as unknown as Item);
                }}
                isSelected={
                  selectedItem?.id === item.id &&
                  selectedItem?.model === item.model
                }
                isLast={index === searchResults.length - 1}
              />
            ))}
          </VirtualizedList>
        </Stack>
      ) : (
        <Flex direction="column" justify="center" h="100%">
          <EmptyState
            title={t`Didn't find anything`}
            message={t`There weren't any results for your search.`}
            illustrationElement={<NoObjectError mb="-1.5rem" />}
          />
        </Flex>
      )}
    </Box>
  );
};

export const EntityPickerSearchTab = ({
  searchResults,
  searchQuery,
  onClick,
}: {
  searchResults: SearchResult[] | null;
  searchQuery: string;
  onClick: () => void;
}) => (
  <Tabs.Tab value="search" icon={<Icon name="search" />} onClick={onClick}>
    {getSearchTabText(searchResults, searchQuery)}
  </Tabs.Tab>
);<|MERGE_RESOLUTION|>--- conflicted
+++ resolved
@@ -8,7 +8,6 @@
 import { NoObjectError } from "metabase/components/errors/NoObjectError";
 import { Box, Flex, Icon, Stack, Tabs, TextInput } from "metabase/ui";
 import type {
-  DatabaseId,
   SearchModel,
   SearchRequest,
   SearchResult,
@@ -17,14 +16,13 @@
 
 import type { TypeWithModel } from "../../types";
 import { DelayedLoadingSpinner } from "../LoadingSpinner";
-import { ResultItem, ChunkyList } from "../ResultItem";
+import { ChunkyList, ResultItem } from "../ResultItem";
 
 import { getSearchTabText } from "./utils";
 
 const defaultSearchFilter = (results: SearchResult[]) => results;
 
 export function EntityPickerSearchInput({
-  databaseId,
   searchQuery,
   setSearchQuery,
   setSearchResults,
@@ -32,10 +30,6 @@
   searchFilter = defaultSearchFilter,
   searchParams = {},
 }: {
-  /**
-   * Limit selection to a particular database
-   */
-  databaseId?: DatabaseId;
   searchQuery: string;
   setSearchQuery: (query: string) => void;
   setSearchResults: (results: SearchResult[] | null) => void;
@@ -50,11 +44,7 @@
     {
       q: debouncedSearchQuery,
       models,
-<<<<<<< HEAD
-      table_db_id: databaseId,
-=======
       ...searchParams,
->>>>>>> 38d540a9
     },
     {
       skip: !debouncedSearchQuery,
