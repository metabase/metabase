(ns metabase.api.permissions
  "/api/permissions endpoints."
  (:require [clojure.spec.alpha :as spec]
            [compojure.core :refer [DELETE GET POST PUT]]
            [honeysql.helpers :as hh]
            [metabase.api.common :as api]
            [metabase.api.common.validation :as validation]
            [metabase.api.permission-graph :as pg]
            [metabase.models :refer [PermissionsGroupMembership User]]
            [metabase.models.permissions :as perms]
            [metabase.models.permissions-group :as group :refer [PermissionsGroup]]
            [metabase.public-settings.premium-features :as premium-features]
            [metabase.server.middleware.offset-paging :as offset-paging]
            [metabase.util :as u]
            [metabase.util.i18n :refer [tru]]
            [metabase.util.schema :as su]
            [toucan.db :as db]
            [toucan.hydrate :refer [hydrate]]))

;;; +----------------------------------------------------------------------------------------------------------------+
;;; |                                          PERMISSIONS GRAPH ENDPOINTS                                           |
;;; +----------------------------------------------------------------------------------------------------------------+

;;; --------------------------------------------------- Endpoints ----------------------------------------------------

(api/defendpoint GET "/graph"
  "Fetch a graph of all Permissions."
  []
  (api/check-superuser)
  (perms/data-perms-graph))

(api/defendpoint PUT "/graph"
  "Do a batch update of Permissions by passing in a modified graph. This should return the same graph, in the same
  format, that you got from `GET /api/permissions/graph`, with any changes made in the wherever necessary. This
  modified graph must correspond to the `PermissionsGraph` schema. If successful, this endpoint returns the updated
  permissions graph; use this as a base for any further modifications.

  Revisions to the permissions graph are tracked. If you fetch the permissions graph and some other third-party
  modifies it before you can submit you revisions, the endpoint will instead make no changes and return a
  409 (Conflict) response. In this case, you should fetch the updated graph and make desired changes to that."
  [:as {body :body}]
  {body su/Map}
  (api/check-superuser)
  (let [graph (pg/converted-json->graph ::pg/data-permissions-graph body)]
    (when (= graph :clojure.spec.alpha/invalid)
      (throw (ex-info (tru "Cannot parse permissions graph because it is invalid: {0}"
                           (spec/explain-str ::pg/data-permissions-graph body))
                      {:status-code 400
                       :error       (spec/explain-data ::pg/data-permissions-graph body)})))
    (perms/update-data-perms-graph! graph))
  (perms/data-perms-graph))


;;; +----------------------------------------------------------------------------------------------------------------+
;;; |                                          PERMISSIONS GROUP ENDPOINTS                                           |
;;; +----------------------------------------------------------------------------------------------------------------+

(defn- group-id->num-members
  "Return a map of `PermissionsGroup` ID -> number of members in the group. (This doesn't include entries for empty
  groups.)"
  []
  (let [results (db/query
                  {:select    [[:pgm.group_id :group_id] [:%count.pgm.id :members]]
                   :from      [[:permissions_group_membership :pgm]]
                   :left-join [[:core_user :user] [:= :pgm.user_id :user.id]]
                   :where     [:= :user.is_active true]
                   :group-by  [:pgm.group_id]})]
    (zipmap
      (map :group_id results)
      (map :members results))))

(defn- ordered-groups
  "Return a sequence of ordered `PermissionsGroups`."
  [limit offset query]
  (db/select PermissionsGroup
             (cond-> {:order-by [:%lower.name]}
               (some? limit)  (hh/limit  limit)
               (some? offset) (hh/offset offset)
               (some? query)  (hh/where query))))

(defn add-member-counts
  "Efficiently add `:member_count` to PermissionGroups."
  {:batched-hydrate :member_count}
  [groups]
  (let [group-id->num-members (group-id->num-members)]
    (for [group groups]
      (assoc group :member_count (get group-id->num-members (u/the-id group) 0)))))

(api/defendpoint GET "/group"
  "Fetch all `PermissionsGroups`, including a count of the number of `:members` in that group.
  This API requires superuser or group manager of more than one group.
  Group manager is only available if `advanced-permissions` is enabled and returns only groups that user
  is manager of."
  []
<<<<<<< HEAD
  (validation/check-group-manager)
  (let [query (when (and (not api/*is-superuser?*)
                         (premium-features/enable-advanced-permissions?)
                         api/*is-group-manager?*)
                [:in :id {:select [:group_id]
                          :from [:permissions_group_membership]
                          :where [:and
                                  [:= :user_id api/*current-user-id*]
                                  [:= :is_group_manager true]]}])]
    (-> (ordered-groups offset-paging/*limit* offset-paging/*offset* query)
        (hydrate :member_count))))
=======
  (validation/check-has-general-permission :setting)
  (-> (ordered-groups offset-paging/*limit* offset-paging/*offset*)
      (hydrate :member_count)))
>>>>>>> efb21df9

(api/defendpoint GET "/group/:id"
  "Fetch the details for a certain permissions group."
  [id]
  (validation/check-group-manager id)
  (-> (PermissionsGroup id)
      (hydrate :members)))

(api/defendpoint POST "/group"
  "Create a new `PermissionsGroup`."
  [:as {{:keys [name]} :body}]
  {name su/NonBlankString}
  (api/check-superuser)
  (db/insert! PermissionsGroup
    :name name))

(api/defendpoint PUT "/group/:group-id"
  "Update the name of a `PermissionsGroup`."
  [group-id :as {{:keys [name]} :body}]
  {name su/NonBlankString}
  (validation/check-group-manager group-id)
  (api/check-404 (db/exists? PermissionsGroup :id group-id))
  (db/update! PermissionsGroup group-id
    :name name)
  ;; return the updated group
  (PermissionsGroup group-id))

(api/defendpoint DELETE "/group/:group-id"
  "Delete a specific `PermissionsGroup`."
  [group-id]
  (validation/check-group-manager group-id)
  (db/delete! PermissionsGroup :id group-id)
  api/generic-204-no-content)


;;; ------------------------------------------- Group Membership Endpoints -------------------------------------------

(api/defendpoint GET "/membership"
  "Fetch a map describing the group memberships of various users.
   This map's format is:

    {<user-id> [{:membership_id    <id>
                 :group_id         <id>
                 :is_group_manager boolean}]}"
  []
  (validation/check-group-manager)
  (group-by :user_id (db/select [PermissionsGroupMembership [:id :membership_id :is_group_manager]
                                 :group_id :user_id :is_group_manager]
                                (cond-> {}
                                  (and (not api/*is-superuser?*)
                                       api/*is-group-manager?*)
                                  (hh/merge-where
                                   [:in :group_id {:select [:group_id]
                                                   :from [:permissions_group_membership]
                                                   :where [:and
                                                           [:= :user_id api/*current-user-id*]
                                                           [:= :is_group_manager true]]}])))))

(defn- check-advanced-permissions-enabled
  []
  (api/check (premium-features/enable-advanced-permissions?)
             [402 "Group Manager is only enabled if you have a premium token with the advanced permissions feature."]))

(api/defendpoint POST "/membership"
  "Add a `User` to a `PermissionsGroup`. Returns updated list of members belonging to the group."
  [:as {{:keys [group_id user_id is_group_manager]} :body}]
  {group_id         su/IntGreaterThanZero
   user_id          su/IntGreaterThanZero
   is_group_manager su/BooleanString}
  (validation/check-group-manager group_id)
  (let [is_group_manager (Boolean/parseBoolean is_group_manager)]
    (when is_group_manager
      ;; enable `is_group_manager` require advanced-permissions enabled
      (check-advanced-permissions-enabled)
      (api/check
       (db/exists? User :id user_id :is_superuser false)
       [400 "Admin can't be a group manager."]))
    (db/insert! PermissionsGroupMembership
                :group_id         group_id
                :user_id          user_id
                :is_group_manager is_group_manager)
    ;; TODO - it's a bit silly to return the entire list of members for the group, just return the newly created one and
    ;; let the frontend add it as appropriate
    (group/members {:id group_id})))

(api/defendpoint PUT "/membership/:id"
  "Update a Permission Group membership. Returns the updated record."
  [id :as {{:keys [is_group_manager]} :body}]
  {is_group_manager su/BooleanString}
  ;; currently this API is only used to update the `is_group_manager` flag and it's require advanced-permissions
  (check-advanced-permissions-enabled)
  ;; Make sure only Group Managers can call this
  (validation/check-group-manager)
  (let [old              (db/select-one PermissionsGroupMembership :id id)
        is_group_manager (Boolean/parseBoolean is_group_manager)]
    (api/check-404 old)
    ;; only Group manager of this group could update
    (validation/check-group-manager (:group_id old))
    (api/check
       (db/exists? User :id (:user_id old) :is_superuser false)
       [400 "Admin can't be a group manager."])
    (db/update! PermissionsGroupMembership (:id old)
                :is_group_manager is_group_manager)
    (db/select-one PermissionsGroupMembership :id (:id old))))

(api/defendpoint DELETE "/membership/:id"
  "Remove a User from a PermissionsGroup (delete their membership)."
  [id]
  (let [membership (db/select-one PermissionsGroupMembership :id id)]
    (api/check-404 membership)
    (validation/check-group-manager (:group_id membership))
    (db/delete! PermissionsGroupMembership :id id)
    api/generic-204-no-content))

(api/define-routes)<|MERGE_RESOLUTION|>--- conflicted
+++ resolved
@@ -92,8 +92,10 @@
   Group manager is only available if `advanced-permissions` is enabled and returns only groups that user
   is manager of."
   []
-<<<<<<< HEAD
-  (validation/check-group-manager)
+  (try
+   (validation/check-group-manager)
+   (catch clojure.lang.ExceptionInfo _e
+     (validation/check-has-general-permission :setting)))
   (let [query (when (and (not api/*is-superuser?*)
                          (premium-features/enable-advanced-permissions?)
                          api/*is-group-manager?*)
@@ -104,11 +106,6 @@
                                   [:= :is_group_manager true]]}])]
     (-> (ordered-groups offset-paging/*limit* offset-paging/*offset* query)
         (hydrate :member_count))))
-=======
-  (validation/check-has-general-permission :setting)
-  (-> (ordered-groups offset-paging/*limit* offset-paging/*offset*)
-      (hydrate :member_count)))
->>>>>>> efb21df9
 
 (api/defendpoint GET "/group/:id"
   "Fetch the details for a certain permissions group."
