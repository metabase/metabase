--- conflicted
+++ resolved
@@ -99,44 +99,6 @@
   "/api/ee routes. The following routes are NICE and do follow the `/ee/<feature>/` naming convention. Please add new
   routes here and follow the convention."
   ;; Postponing a granular flag for :actions until it's used more widely.
-<<<<<<< HEAD
-  {"/action-v2"                    (premium-handler metabase-enterprise.action-v2.api/routes :table-data-editing)
-   "/advanced-permissions"         (premium-handler metabase-enterprise.advanced-permissions.api.routes/routes :advanced-permissions)
-   "/ai-entity-analysis"           (premium-handler metabase-enterprise.ai-entity-analysis.api/routes :ai-entity-analysis)
-   "/ai-sql-fixer"                 (premium-handler metabase-enterprise.ai-sql-fixer.api/routes :ai-sql-fixer)
-   "/ai-sql-generation"            (premium-handler metabase-enterprise.ai-sql-generation.api/routes :ai-sql-generation)
-   "/audit-app"                    (premium-handler metabase-enterprise.audit-app.api.routes/routes :audit-app)
-   "/autodescribe"                 (premium-handler 'metabase-enterprise.llm.api :llm-autodescription)
-   "/billing"                      metabase-enterprise.billing.api.routes/routes
-   "/content-translation"          (premium-handler metabase-enterprise.content-translation.routes/routes :content-translation)
-   "/cloud-add-ons"                metabase-enterprise.cloud-add-ons.api/routes
-   "/comment"                      (premium-handler metabase-enterprise.comments.api/routes :documents)
-   "/data-studio"                  (premium-handler metabase-enterprise.data-studio.api/routes :data-studio)
-   "/database-replication"         (-> database-replication.api/routes ;; database-replication requires all these features.
-                                       (premium-handler :attached-dwh)
-                                       (premium-handler :etl-connections)
-                                       (premium-handler :etl-connections-pg))
-   "/database-routing"             (premium-handler metabase-enterprise.database-routing.api/routes :database-routing)
-   "/dependencies"                 (premium-handler metabase-enterprise.dependencies.api/routes :dependencies)
-   "/document"                     (premium-handler metabase-enterprise.documents.api/routes :documents)
-   "/email"                        (premium-handler metabase-enterprise.email.api/routes :cloud-custom-smtp)
-   "/remote-sync"                  (premium-handler metabase-enterprise.remote-sync.api/routes :remote-sync)
-   "/embedding-hub"                (premium-handler metabase-enterprise.embedding-hub.api/routes :embedding)
-   "/gsheets"                      (-> gsheets.api/routes ;; gsheets requires both features.
-                                       (premium-handler :attached-dwh)
-                                       (premium-handler :etl-connections))
-   "/library"                      (premium-handler metabase-enterprise.library.api/routes :data-studio)
-   "/logs"                         (premium-handler 'metabase-enterprise.advanced-config.api.logs :audit-app)
-   "/metabot-tools"                metabase-enterprise.metabot-v3.tools.api/routes
-   "/metabot-v3"                   (premium-handler metabase-enterprise.metabot-v3.api/routes :metabot-v3)
-   "/permission_debug"             (premium-handler metabase-enterprise.permission-debug.api/routes :advanced-permissions)
-   "/public"                       (api.routes.common/+public-exceptions metabase-enterprise.public-sharing.api/routes)
-   "/transforms-python"            (premium-handler metabase-enterprise.transforms-python.api/routes :transforms-python)
-   "/scim"                         (premium-handler metabase-enterprise.scim.routes/routes :scim)
-   "/semantic-search"              (premium-handler metabase-enterprise.semantic-search.api/routes :semantic-search)
-   "/serialization"                (premium-handler metabase-enterprise.serialization.api/routes :serialization)
-   "/stale"                        (premium-handler metabase-enterprise.stale.api/routes :collection-cleanup)
-=======
   {"/action-v2"            (premium-handler metabase-enterprise.action-v2.api/routes :table-data-editing)
    "/advanced-permissions" (premium-handler metabase-enterprise.advanced-permissions.api.routes/routes :advanced-permissions)
    "/ai-entity-analysis"   (premium-handler metabase-enterprise.ai-entity-analysis.api/routes :ai-entity-analysis)
@@ -148,6 +110,7 @@
    "/cloud-add-ons"        metabase-enterprise.cloud-add-ons.api/routes
    "/comment"              (premium-handler metabase-enterprise.comments.api/routes :documents)
    "/content-translation"  (premium-handler metabase-enterprise.content-translation.routes/routes :content-translation)
+   "/data-studio"                  (premium-handler metabase-enterprise.data-studio.api/routes :data-studio)
    "/database-replication" (-> database-replication.api/routes ;; database-replication requires all these features.
                                (premium-handler :attached-dwh)
                                (premium-handler :etl-connections)
@@ -160,6 +123,7 @@
    "/gsheets"              (-> gsheets.api/routes ;; gsheets requires both features.
                                (premium-handler :attached-dwh)
                                (premium-handler :etl-connections))
+   "/library"                      (premium-handler metabase-enterprise.library.api/routes :data-studio)
    "/logs"                 (premium-handler 'metabase-enterprise.advanced-config.api.logs :audit-app)
    "/metabot-tools"        metabase-enterprise.metabot-v3.tools.api/routes
    "/metabot-v3"           (premium-handler metabase-enterprise.metabot-v3.api/routes :metabot-v3)
@@ -171,7 +135,6 @@
    "/semantic-search"      (premium-handler metabase-enterprise.semantic-search.api/routes :semantic-search)
    "/serialization"        (premium-handler metabase-enterprise.serialization.api/routes :serialization)
    "/stale"                (premium-handler metabase-enterprise.stale.api/routes :collection-cleanup)
->>>>>>> 09a04fce
    "/support-access-grant" (premium-handler metabase-enterprise.support-access-grants.api/routes :support-users)
    "/transform"            (premium-handler metabase-enterprise.transforms.api/routes :transforms)
    "/transform-job"        (premium-handler metabase-enterprise.transforms.api/transform-job-routes :transforms)
