(ns metabase.api.persist
  (:require [clojure.string :as str]
            [clojure.tools.logging :as log]
            [compojure.core :refer [GET POST]]
            [honeysql.helpers :as hh]
            [metabase.api.common :as api]
            [metabase.api.common.validation :as validation]
            [metabase.driver.ddl.interface :as ddl.i]
            [metabase.models.card :refer [Card]]
            [metabase.models.collection :refer [Collection]]
            [metabase.models.database :refer [Database]]
            [metabase.models.interface :as mi]
            [metabase.models.persisted-info :as persisted-info :refer [PersistedInfo]]
            [metabase.public-settings :as public-settings]
            [metabase.server.middleware.offset-paging :as mw.offset-paging]
            [metabase.task.persist-refresh :as task.persist-refresh]
            [metabase.util :as u]
            [metabase.util.i18n :refer [deferred-tru tru]]
            [metabase.util.schema :as su]
            [schema.core :as s]
            [toucan.db :as db]
            [toucan.hydrate :refer [hydrate]]))

(defn- fetch-persisted-info
  "Returns a list of persisted info, annotated with database_name, card_name, and schema_name."
  [{:keys [persisted-info-id card-id db-ids]} limit offset]
  (let [site-uuid-str    (public-settings/site-uuid)
        db-id->fire-time (task.persist-refresh/job-info-by-db-id)]
    (-> (cond-> {:select    [:p.id :p.database_id :p.definition
                             :p.active :p.state :p.error
                             :p.refresh_begin :p.refresh_end
                             :p.table_name :p.creator_id
                             :p.card_id [:c.name :card_name]
                             [:db.name :database_name]
                             [:col.id :collection_id] [:col.name :collection_name]
                             [:col.authority_level :collection_authority_level]]
                 :from      [[PersistedInfo :p]]
                 :left-join [[Database :db] [:= :db.id :p.database_id]
                             [Card :c] [:= :c.id :p.card_id]
                             [Collection :col] [:= :c.collection_id :col.id]]
                 :order-by  [[:p.refresh_begin :desc]]}
          persisted-info-id (hh/merge-where [:= :p.id persisted-info-id])
          (seq db-ids) (hh/merge-where [:in :p.database_id db-ids])
          card-id (hh/merge-where [:= :p.card_id card-id])
          limit (hh/limit limit)
          offset (hh/offset offset))
        (db/query)
        (hydrate :creator)
        (->> (db/do-post-select PersistedInfo)
             (map (fn [{:keys [database_id] :as pi}]
                    (assoc pi
                           :schema_name (ddl.i/schema-name {:id database_id} site-uuid-str)
                           :next-fire-time (get-in db-id->fire-time [database_id :next-fire-time]))))))))

(api/defendpoint GET "/"
  "List the entries of [[PersistedInfo]] in order to show a status page."
  []
  (validation/check-has-application-permission :setting)
  (let [db-ids (db/select-field :database_id PersistedInfo)
        writable-db-ids (when (seq db-ids)
                          (->> (db/select Database :id [:in db-ids])
                               (filter mi/can-write?)
                               (map :id)
                               set))
        persisted-infos (fetch-persisted-info {:db-ids writable-db-ids} mw.offset-paging/*limit* mw.offset-paging/*offset*)]
    {:data   persisted-infos
     :total  (if (seq writable-db-ids)
               (db/count PersistedInfo :database_id [:in writable-db-ids])
               0)
     :limit  mw.offset-paging/*limit*
     :offset mw.offset-paging/*offset*}))

(api/defendpoint GET "/:persisted-info-id"
  "Fetch a particular [[PersistedInfo]] by id."
  [persisted-info-id]
  {persisted-info-id (s/maybe su/IntGreaterThanZero)}
  (api/let-404 [persisted-info (first (fetch-persisted-info {:persisted-info-id persisted-info-id} nil nil))]
    (api/write-check (Database (:database_id persisted-info)))
    persisted-info))

(api/defendpoint GET "/card/:card-id"
  "Fetch a particular [[PersistedInfo]] by card-id."
  [card-id]
  {card-id (s/maybe su/IntGreaterThanZero)}
  (api/let-404 [persisted-info (first (fetch-persisted-info {:card-id card-id} nil nil))]
    (api/write-check (Database (:database_id persisted-info)))
    persisted-info))

(def ^:private HoursInterval
  "Schema representing valid interval hours for refreshing persisted models."
  (su/with-api-error-message
    (s/constrained s/Int #(<= 1 % 24)
                   (deferred-tru "Integer greater than or equal to one and less than or equal to twenty-four"))
    (deferred-tru "Value must be an integer representing hours greater than or equal to one and less than or equal to twenty-four")))

(def ^:private AnchorTime
  "Schema representing valid anchor time for refreshing persisted models."
  (su/with-api-error-message
    (s/constrained s/Str (fn [t]
                           (let [[hours minutes] (map parse-long (str/split t #":"))]
                             (and (<= 0 hours 23) (<= 0 minutes 59))))
                   (deferred-tru "String representing a time in format HH:mm"))
    (deferred-tru "Value must be a string representing a time in format HH:mm")))

(api/defendpoint POST "/set-interval"
  "Set the interval (in hours) to refresh persisted models.
   Anchor can be provided to set the time to begin the interval (local to reporting-timezone or system).
   Shape should be JSON like {hours: 4, anchor: 16:45}."
  [:as {{:keys [hours anchor], :as _body} :body}]
  {hours (s/maybe HoursInterval)
   anchor (s/maybe AnchorTime)}
  (validation/check-has-application-permission :setting)
<<<<<<< HEAD
  (when hours
    (public-settings/persisted-model-refresh-interval-hours hours))
  (when anchor
    (public-settings/persisted-model-refresh-anchor-time anchor))
=======
  (public-settings/persisted-model-refresh-interval-hours! hours)
>>>>>>> 0061951c
  (task.persist-refresh/reschedule-refresh!)
  api/generic-204-no-content)

(api/defendpoint POST "/enable"
  "Enable global setting to allow databases to persist models."
  []
  (validation/check-has-application-permission :setting)
  (log/info (tru "Enabling model persistence"))
  (public-settings/persisted-models-enabled! true)
  (task.persist-refresh/enable-persisting!)
  api/generic-204-no-content)

(defn- disable-persisting
  "Disables persistence.
  - update all [[PersistedInfo]] rows to be inactive and deletable
  - remove `:persist-models-enabled` from relevant [[Database]] options
  - schedule a task to [[metabase.driver.ddl.interface/unpersist]] each table"
  []
  (let [id->db      (u/key-by :id (Database))
        enabled-dbs (filter (comp :persist-models-enabled :options) (vals id->db))]
    (log/info (tru "Disabling model persistence"))
    (doseq [db enabled-dbs]
      (db/update! Database (u/the-id db)
        :options (not-empty (dissoc (:options db) :persist-models-enabled))))
    (task.persist-refresh/disable-persisting!)))

(api/defendpoint POST "/disable"
  "Disable global setting to allow databases to persist models. This will remove all tasks to refresh tables, remove
  that option from databases which might have it enabled, and delete all cached tables."
  []
  (validation/check-has-application-permission :setting)
  (when (public-settings/persisted-models-enabled)
    (try (public-settings/persisted-models-enabled! false)
         (disable-persisting)
         (catch Exception e
           ;; re-enable so can continue to attempt to clean up
           (public-settings/persisted-models-enabled! true)
           (throw e))))
  api/generic-204-no-content)

(api/define-routes)<|MERGE_RESOLUTION|>--- conflicted
+++ resolved
@@ -110,14 +110,10 @@
   {hours (s/maybe HoursInterval)
    anchor (s/maybe AnchorTime)}
   (validation/check-has-application-permission :setting)
-<<<<<<< HEAD
   (when hours
-    (public-settings/persisted-model-refresh-interval-hours hours))
+    (public-settings/persisted-model-refresh-interval-hours! hours))
   (when anchor
-    (public-settings/persisted-model-refresh-anchor-time anchor))
-=======
-  (public-settings/persisted-model-refresh-interval-hours! hours)
->>>>>>> 0061951c
+    (public-settings/persisted-model-refresh-anchor-time! anchor))
   (task.persist-refresh/reschedule-refresh!)
   api/generic-204-no-content)
 
