import userEvent from "@testing-library/user-event";

import {
  setupFieldSearchValuesEndpoint,
  setupFieldsValuesEndpoints,
} from "__support__/server-mocks";
import {
  renderWithProviders,
  screen,
  waitForLoaderToBeRemoved,
  within,
} from "__support__/ui";
import { checkNotNull } from "metabase/lib/types";
import * as Lib from "metabase-lib";
import {
  PEOPLE,
  PRODUCT_CATEGORY_VALUES,
  PRODUCT_VENDOR_VALUES,
} from "metabase-types/api/mocks/presets";

import {
  createQuery,
  createQueryWithStringFilter,
  findStringColumn,
  storeInitialState,
} from "../test-utils";

import { StringFilterPicker } from "./StringFilterPicker";

type SetupOpts = {
  query?: Lib.Query;
  column?: Lib.ColumnMetadata;
  filter?: Lib.FilterClause;
};

const EXPECTED_OPERATORS = [
  "Is",
  "Is not",
  "Contains",
  "Does not contain",
  "Starts with",
  "Ends with",
  "Is empty",
  "Not empty",
];

function setup({
  query = createQuery(),
  column = findStringColumn(query),
  filter,
}: SetupOpts = {}) {
  const onChange = jest.fn();
  const onBack = jest.fn();

  setupFieldsValuesEndpoints([PRODUCT_CATEGORY_VALUES, PRODUCT_VENDOR_VALUES]);

  renderWithProviders(
    <StringFilterPicker
      query={query}
      stageIndex={0}
      column={column}
      filter={filter}
      isNew={!filter}
      onChange={onChange}
      onBack={onBack}
    />,
    { storeInitialState },
  );

  function getNextFilterParts() {
    const [filter] = onChange.mock.lastCall;
    return Lib.stringFilterParts(query, 0, filter);
  }

  function getNextFilterColumnName() {
    const parts = getNextFilterParts();
    const column = checkNotNull(parts?.column);
    return Lib.displayInfo(query, 0, column).longDisplayName;
  }

  return {
    query,
    column,
    getNextFilterParts,
    getNextFilterColumnName,
    onChange,
    onBack,
  };
}

async function setOperator(operator: string) {
  await userEvent.click(screen.getByLabelText("Filter operator"));
  await userEvent.click(
    await screen.findByRole("menuitem", { name: operator }),
  );
}

describe("StringFilterPicker", () => {
  describe("new filter", () => {
    it("should render a blank editor", () => {
      setup();

      expect(screen.getByText("Product → Description")).toBeInTheDocument();
      expect(screen.getByText("Contains")).toBeInTheDocument();
      expect(screen.getByPlaceholderText("Enter some text")).toHaveValue("");
      expect(screen.getByRole("button", { name: "Add filter" })).toBeDisabled();
    });

    it("should list operators", async () => {
      setup();

      await userEvent.click(screen.getByLabelText("Filter operator"));
      const menu = await screen.findByRole("menu");
      const menuItems = within(menu).getAllByRole("menuitem");

      expect(menuItems).toHaveLength(EXPECTED_OPERATORS.length);
      EXPECTED_OPERATORS.forEach(operatorName =>
        expect(within(menu).getByText(operatorName)).toBeInTheDocument(),
      );
    });

    it("should handle fields with listable values", async () => {
      const query = createQuery();
      const column = findStringColumn(query, "PRODUCTS", "CATEGORY");
      const { getNextFilterParts, getNextFilterColumnName } = setup({
        query,
        column,
      });
      await waitForLoaderToBeRemoved();

      expect(screen.getByText("Doohickey")).toBeInTheDocument();
      expect(screen.getByText("Gadget")).toBeInTheDocument();
      expect(screen.getByText("Gizmo")).toBeInTheDocument();
      expect(screen.getByText("Widget")).toBeInTheDocument();

      await userEvent.type(screen.getByPlaceholderText("Search the list"), "G");

      expect(screen.queryByText("Doohickey")).not.toBeInTheDocument();
      await userEvent.click(screen.getByText("Gadget"));
      await userEvent.click(screen.getByText("Widget"));
      await userEvent.click(screen.getByText("Add filter"));

      const filterParts = getNextFilterParts();
      expect(filterParts).toMatchObject({
        operator: "=",
        column: expect.anything(),
        values: ["Gadget", "Widget"],
      });
      expect(getNextFilterColumnName()).toBe("Product → Category");
    });

    it("should handle fields with searchable values", async () => {
      setupFieldSearchValuesEndpoint(PEOPLE.EMAIL, PEOPLE.EMAIL, "t", [
        ["test@metabase.test"],
      ]);
      const query = createQuery();
      const column = findStringColumn(query, "PEOPLE", "EMAIL");
      const { getNextFilterParts, getNextFilterColumnName } = setup({
        query,
        column,
      });
      await waitForLoaderToBeRemoved();

<<<<<<< HEAD
=======
      await userEvent.click(screen.getByText("Contains"));
      await userEvent.click(screen.getByText("Is"));
>>>>>>> cffae168
      await userEvent.type(screen.getByPlaceholderText("Search by Email"), "t");
      await userEvent.click(await screen.findByText("test@metabase.test"));
      await userEvent.click(screen.getByText("Add filter"));

      const filterParts = getNextFilterParts();
      expect(filterParts).toMatchObject({
        operator: "=",
        column: expect.anything(),
        values: ["test@metabase.test"],
      });
      expect(getNextFilterColumnName()).toBe("User → Email");
    });

    it("should add a filter with one value", async () => {
      const { getNextFilterParts, getNextFilterColumnName } = setup();

      await setOperator("Contains");
      await userEvent.type(
        screen.getByPlaceholderText("Enter some text"),
        "green",
      );
      await userEvent.click(screen.getByText("Add filter"));

      const filterParts = getNextFilterParts();
      expect(filterParts).toMatchObject({
        operator: "contains",
        column: expect.anything(),
        values: ["green"],
        options: { "case-sensitive": false },
      });
      expect(getNextFilterColumnName()).toBe("Product → Description");
    });

    it("should add a case-sensitive filter", async () => {
      const { getNextFilterParts, getNextFilterColumnName } = setup();

      await setOperator("Does not contain");
      await userEvent.type(
        screen.getByPlaceholderText("Enter some text"),
        "Ga",
      );
      await userEvent.click(screen.getByLabelText("Case sensitive"));
      await userEvent.click(screen.getByText("Add filter"));

      const filterParts = getNextFilterParts();
      expect(filterParts).toMatchObject({
        operator: "does-not-contain",
        column: expect.anything(),
        values: ["Ga"],
        options: { "case-sensitive": true },
      });
      expect(getNextFilterColumnName()).toBe("Product → Description");
    });

    it("should add a filter with multiple values", async () => {
      const query = createQuery();
      const column = findStringColumn(query, "PRODUCTS", "CATEGORY");
      const { getNextFilterParts, getNextFilterColumnName } = setup({
        query,
        column,
      });
      await waitForLoaderToBeRemoved();

      await userEvent.click(screen.getByLabelText("Doohickey"));
      await userEvent.click(screen.getByLabelText("Widget"));
      await userEvent.click(screen.getByText("Add filter"));

      const filterParts = getNextFilterParts();
      expect(filterParts).toMatchObject({
        operator: "=",
        column: expect.anything(),
        values: ["Doohickey", "Widget"],
        options: {},
      });
      expect(getNextFilterColumnName()).toBe("Product → Category");
    });

    it("should add a filter with multiple values via keyboard", async () => {
      const query = createQuery();
      const column = findStringColumn(query, "PRODUCTS", "CATEGORY");
      const { onChange, getNextFilterParts, getNextFilterColumnName } = setup({
        query,
        column,
      });
      await waitForLoaderToBeRemoved();

      const input = screen.getByPlaceholderText("Search the list");
      await userEvent.type(input, "{enter}");
      expect(onChange).not.toHaveBeenCalled();

      await userEvent.click(screen.getByLabelText("Doohickey"));
      await userEvent.click(screen.getByLabelText("Widget"));
      await userEvent.type(input, "{enter}");
      expect(onChange).toHaveBeenCalled();
      expect(getNextFilterParts()).toMatchObject({
        operator: "=",
        column: expect.anything(),
        values: ["Doohickey", "Widget"],
        options: {},
      });
      expect(getNextFilterColumnName()).toBe("Product → Category");
    });

    it("should add a filter with no value", async () => {
      const { getNextFilterParts, getNextFilterColumnName } = await setup();

      await setOperator("Is empty");
      await userEvent.click(screen.getByText("Add filter"));

      const filterParts = getNextFilterParts();
      expect(filterParts).toMatchObject({
        operator: "is-empty",
        column: expect.anything(),
        values: [],
        options: {},
      });
      expect(getNextFilterColumnName()).toBe("Product → Description");
    });

    it("should coerce numeric values to strings", async () => {
      const { getNextFilterParts } = setup();

      await setOperator("Starts with");
      await userEvent.type(
        screen.getByPlaceholderText("Enter some text"),
        "123",
      );
      await userEvent.click(screen.getByText("Add filter"));

      const filterParts = getNextFilterParts();
      expect(filterParts).toMatchObject({
        operator: "starts-with",
        column: expect.anything(),
        values: ["123"],
        options: { "case-sensitive": false },
      });
    });

    it("should not accept an empty string as a value", async () => {
      setup();

      await setOperator("Contains");
      const input = screen.getByPlaceholderText("Enter some text");
      await userEvent.type(input, "Ga");
      await userEvent.clear(input);

      expect(screen.getByRole("button", { name: "Add filter" })).toBeDisabled();
    });

    it("should handle options when changing an operator", async () => {
      setup();

      await setOperator("Contains");
      expect(screen.getByLabelText("Case sensitive")).not.toBeChecked();

      await setOperator("Does not contain");
      expect(screen.getByLabelText("Case sensitive")).not.toBeChecked();

      await userEvent.click(screen.getByLabelText("Case sensitive"));
      await setOperator("Starts with");
      expect(screen.getByLabelText("Case sensitive")).toBeChecked();

      await setOperator("Ends with");
      expect(screen.getByLabelText("Case sensitive")).toBeChecked();

      await setOperator("Is empty");
      await setOperator("Contains");
      expect(screen.getByLabelText("Case sensitive")).toBeChecked();
    });

    it("should go back", async () => {
      const { onBack, onChange } = setup();
      await userEvent.click(screen.getByLabelText("Back"));
      expect(onBack).toHaveBeenCalled();
      expect(onChange).not.toHaveBeenCalled();
    });
  });

  describe("existing filter", () => {
    describe("with one value", () => {
      const opts = createQueryWithStringFilter({
        operator: "contains",
        values: ["abc"],
        options: { "case-sensitive": false },
      });

      it("should render a filter", () => {
        setup(opts);

        expect(screen.getByText("Product → Description")).toBeInTheDocument();
        expect(screen.getByText("Contains")).toBeInTheDocument();
        expect(screen.getByDisplayValue("abc")).toBeInTheDocument();
        expect(screen.getByLabelText("Case sensitive")).not.toBeChecked();
        expect(
          screen.getByRole("button", { name: "Update filter" }),
        ).toBeEnabled();
      });

      it("should update a filter", async () => {
        const { getNextFilterParts, getNextFilterColumnName } = setup(opts);

        const input = screen.getByLabelText("Filter value");
        expect(screen.getByDisplayValue("abc")).toBeInTheDocument();
        await userEvent.type(input, "{backspace}");
        expect(screen.queryByDisplayValue("abc")).not.toBeInTheDocument();

        await userEvent.type(input, "foo");
        await userEvent.click(screen.getByLabelText("Case sensitive"));
        await userEvent.click(screen.getByText("Update filter"));

        const filterParts = getNextFilterParts();
        expect(filterParts).toMatchObject({
          operator: "contains",
          column: expect.anything(),
          values: ["foo"],
          options: { "case-sensitive": true },
        });
        expect(getNextFilterColumnName()).toBe("Product → Description");
      });
    });

    describe("with many values", () => {
      const query = createQuery();
      const opts = createQueryWithStringFilter({
        query,
        operator: "=",
        column: findStringColumn(query, "PRODUCTS", "CATEGORY"),
        values: ["Gadget", "Gizmo"],
      });

      it("should render a filter", async () => {
        setup(opts);
        await waitForLoaderToBeRemoved();

        expect(screen.getByText("Product → Category")).toBeInTheDocument();
        expect(screen.getByText("Is")).toBeInTheDocument();
        expect(screen.getByLabelText("Gadget")).toBeChecked();
        expect(screen.getByLabelText("Gizmo")).toBeChecked();
        expect(
          screen.getByRole("button", { name: "Update filter" }),
        ).toBeEnabled();
      });

      it("should update a filter", async () => {
        const { getNextFilterParts, getNextFilterColumnName } = setup(opts);
        await waitForLoaderToBeRemoved();

        await userEvent.click(screen.getByLabelText("Gadget"));
        await userEvent.click(screen.getByLabelText("Widget"));
        await userEvent.click(screen.getByText("Update filter"));

        const filterParts = getNextFilterParts();
        expect(filterParts).toMatchObject({
          operator: "=",
          column: expect.anything(),
          values: ["Gizmo", "Widget"],
          options: {},
        });
        expect(getNextFilterColumnName()).toBe("Product → Category");
      });
    });

    describe("without a value", () => {
      const opts = createQueryWithStringFilter({
        operator: "is-empty",
        values: [],
      });

      it("should render a filter", () => {
        setup(opts);

        expect(screen.getByText("Product → Description")).toBeInTheDocument();
        expect(screen.getByText("Is empty")).toBeInTheDocument();
        expect(
          screen.getByRole("button", { name: "Update filter" }),
        ).toBeEnabled();
      });

      it("should update a filter", async () => {
        const { getNextFilterParts, getNextFilterColumnName } = setup(opts);

        await setOperator("Not empty");
        await userEvent.click(screen.getByText("Update filter"));

        const filterParts = getNextFilterParts();
        expect(filterParts).toMatchObject({
          operator: "not-empty",
          column: expect.anything(),
          values: [],
          options: {},
        });
        expect(getNextFilterColumnName()).toBe("Product → Description");
      });
    });

    it("should list operators", async () => {
      setup(createQueryWithStringFilter());

      await userEvent.click(screen.getByLabelText("Filter operator"));
      const menu = await screen.findByRole("menu");
      const menuItems = within(menu).getAllByRole("menuitem");

      expect(menuItems).toHaveLength(EXPECTED_OPERATORS.length);
      EXPECTED_OPERATORS.forEach(operatorName =>
        expect(within(menu).getByText(operatorName)).toBeInTheDocument(),
      );
    });

    it("should change an operator", async () => {
      const { getNextFilterParts, getNextFilterColumnName } = setup(
        createQueryWithStringFilter({ operator: "=", values: ["foo"] }),
      );

      await setOperator("Contains");
      await userEvent.click(screen.getByText("Update filter"));

      const filterParts = getNextFilterParts();
      expect(filterParts).toMatchObject({
        operator: "contains",
        column: expect.anything(),
        values: ["foo"],
      });
      expect(getNextFilterColumnName()).toBe("Product → Description");
    });

    it("should re-use values when changing an operator", async () => {
      const query = createQuery();
      setup(
        createQueryWithStringFilter({
          query,
          operator: "=",
          values: ["Gadget", "Gizmo"],
          column: findStringColumn(query, "PRODUCTS", "CATEGORY"),
        }),
      );
      await waitForLoaderToBeRemoved();
      const updateButton = screen.getByRole("button", {
        name: "Update filter",
      });

      expect(screen.getByLabelText("Gadget")).toBeChecked();
      expect(screen.getByLabelText("Gizmo")).toBeChecked();

      await setOperator("Is not");

      expect(screen.getByLabelText("Gadget")).toBeChecked();
      expect(screen.getByLabelText("Gizmo")).toBeChecked();
      expect(updateButton).toBeEnabled();

      await setOperator("Contains");

      expect(screen.getByDisplayValue("Gadget,Gizmo")).toBeInTheDocument();
      expect(updateButton).toBeEnabled();

      await setOperator("Is empty");

      expect(screen.queryByText("Gadget")).not.toBeInTheDocument();
      expect(screen.queryByText("Gizmo")).not.toBeInTheDocument();
      expect(updateButton).toBeEnabled();

      await setOperator("Is");

      expect(await screen.findByLabelText("Gadget")).not.toBeChecked();
      expect(screen.getByLabelText("Gizmo")).not.toBeChecked();
      expect(updateButton).toBeDisabled();
    });

    it("should go back", async () => {
      const { onBack, onChange } = setup(createQueryWithStringFilter());
      await userEvent.click(screen.getByLabelText("Back"));
      expect(onBack).toHaveBeenCalled();
      expect(onChange).not.toHaveBeenCalled();
    });
  });
});<|MERGE_RESOLUTION|>--- conflicted
+++ resolved
@@ -161,11 +161,6 @@
       });
       await waitForLoaderToBeRemoved();
 
-<<<<<<< HEAD
-=======
-      await userEvent.click(screen.getByText("Contains"));
-      await userEvent.click(screen.getByText("Is"));
->>>>>>> cffae168
       await userEvent.type(screen.getByPlaceholderText("Search by Email"), "t");
       await userEvent.click(await screen.findByText("test@metabase.test"));
       await userEvent.click(screen.getByText("Add filter"));
