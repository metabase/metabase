import cx from "classnames";
import type { LocationDescriptor } from "history";
import { useCallback, useMemo } from "react";
import { t } from "ttag";

import CS from "metabase/css/core/index.css";
import { useClickBehaviorData } from "metabase/dashboard/hooks";
import {
  getVirtualCardType,
  isQuestionCard,
  isVirtualDashCard,
} from "metabase/dashboard/utils";
import { useSelector } from "metabase/lib/redux";
<<<<<<< HEAD
import { isJWT } from "metabase/lib/utils";
=======
import { isUuid } from "metabase/lib/uuid";
>>>>>>> 2a4a2839
import { getMetadata } from "metabase/selectors/metadata";
import type { IconName, IconProps } from "metabase/ui";
import { getVisualizationRaw } from "metabase/visualizations";
import type { Mode } from "metabase/visualizations/click-actions/Mode";
import Visualization from "metabase/visualizations/components/Visualization";
import type { QueryClickActionsMode } from "metabase/visualizations/types";
import Question from "metabase-lib/v1/Question";
import type {
  Dashboard,
  DashCardId,
  Dataset,
  Series,
  VirtualCardDisplay,
  VisualizationSettings,
  DashboardCard,
} from "metabase-types/api";

import { ClickBehaviorSidebarOverlay } from "./ClickBehaviorSidebarOverlay/ClickBehaviorSidebarOverlay";
import {
  VirtualDashCardOverlayRoot,
  VirtualDashCardOverlayText,
} from "./DashCard.styled";
import { DashCardMenu } from "./DashCardMenu/DashCardMenu";
import { DashCardParameterMapper } from "./DashCardParameterMapper/DashCardParameterMapper";
import type {
  CardSlownessStatus,
  DashCardOnChangeCardAndRunHandler,
} from "./types";
import { shouldShowParameterMapper } from "./utils";

interface DashCardVisualizationProps {
  dashboard: Dashboard;
  dashcard: DashboardCard;
  series: Series;
  mode?: QueryClickActionsMode | Mode;
  getHref?: () => string | undefined;

  gridSize: {
    width: number;
    height: number;
  };
  gridItemWidth: number;
  totalNumGridCols: number;

  expectedDuration: number;
  isSlow: CardSlownessStatus;

  isAction: boolean;
  isPreviewing: boolean;
  isEmbed: boolean;
  isClickBehaviorSidebarOpen: boolean;
  isEditingDashCardClickBehavior: boolean;
  isEditingDashboardLayout: boolean;
  isEditing?: boolean;
  isEditingParameter?: boolean;
  isFullscreen?: boolean;
  isMobile?: boolean;
  isNightMode?: boolean;
  /** If public sharing or static/public embed */
  isPublicOrEmbedded?: boolean;
  isXray?: boolean;
  withTitle?: boolean;

  error?: { message?: string; icon?: IconName };
  headerIcon?: IconProps;

  onUpdateVisualizationSettings: (
    id: DashCardId,
    settings: VisualizationSettings,
  ) => void;
  onChangeCardAndRun: DashCardOnChangeCardAndRunHandler | null;
  showClickBehaviorSidebar: (dashCardId: DashCardId | null) => void;
  onChangeLocation: (location: LocationDescriptor) => void;

  downloadsEnabled: boolean;
}

// This is done to add the `getExtraDataForClick` prop.
// We need that to pass relevant data along with the clicked object.

export function DashCardVisualization({
  dashcard,
  dashboard,
  series,
  mode,
  getHref,
  gridSize,
  gridItemWidth,
  totalNumGridCols,
  expectedDuration,
  error,
  headerIcon,
  isAction,
  isSlow,
  isPreviewing,
  isEmbed,
  isPublicOrEmbedded,
  isXray,
  isEditingDashboardLayout,
  isClickBehaviorSidebarOpen,
  isEditingDashCardClickBehavior,
  isEditing = false,
  isNightMode = false,
  isFullscreen = false,
  isMobile = false,
  isEditingParameter,
  withTitle = true,
  onChangeCardAndRun,
  showClickBehaviorSidebar,
  onChangeLocation,
  onUpdateVisualizationSettings,
  downloadsEnabled,
}: DashCardVisualizationProps) {
  const metadata = useSelector(getMetadata);
  const question = useMemo(() => {
    return isQuestionCard(dashcard.card)
      ? new Question(dashcard.card, metadata)
      : null;
  }, [dashcard.card, metadata]);

  const handleOnUpdateVisualizationSettings = useCallback(
    (settings: VisualizationSettings) => {
      onUpdateVisualizationSettings(dashcard.id, settings);
    },
    [dashcard.id, onUpdateVisualizationSettings],
  );

  const visualizationOverlay = useMemo(() => {
    if (isClickBehaviorSidebarOpen) {
      const disableClickBehavior =
        getVisualizationRaw(series)?.disableClickBehavior;
      if (isVirtualDashCard(dashcard) || disableClickBehavior) {
        const virtualDashcardType = getVirtualCardType(
          dashcard,
        ) as VirtualCardDisplay;
        const placeholderText =
          {
            link: t`Link`,
            action: t`Action Button`,
            text: t`Text Card`,
            heading: t`Heading Card`,
            placeholder: t`Placeholder Card`,
          }[virtualDashcardType] ??
          t`This card does not support click mappings`;

        return (
          <VirtualDashCardOverlayRoot>
            <VirtualDashCardOverlayText>
              {placeholderText}
            </VirtualDashCardOverlayText>
          </VirtualDashCardOverlayRoot>
        );
      }
      return (
        <ClickBehaviorSidebarOverlay
          dashcard={dashcard}
          dashcardWidth={gridItemWidth}
          showClickBehaviorSidebar={showClickBehaviorSidebar}
          isShowingThisClickBehaviorSidebar={isEditingDashCardClickBehavior}
        />
      );
    }

    if (shouldShowParameterMapper({ dashcard, isEditingParameter })) {
      return (
        <DashCardParameterMapper dashcard={dashcard} isMobile={isMobile} />
      );
    }

    return null;
  }, [
    dashcard,
    gridItemWidth,
    isMobile,
    isEditingParameter,
    isClickBehaviorSidebarOpen,
    isEditingDashCardClickBehavior,
    showClickBehaviorSidebar,
    series,
  ]);

  const actionButtons = useMemo(() => {
    if (!question) {
      return null;
    }

    const mainSeries = series[0] as unknown as Dataset;
    const shouldShowDashCardMenu = DashCardMenu.shouldRender({
      question,
      result: mainSeries,
      isXray,
      isPublicOrEmbedded,
      isEditing,
      downloadsEnabled,
    });

    if (!shouldShowDashCardMenu) {
      return null;
    }

    return (
      <DashCardMenu
        downloadsEnabled={downloadsEnabled}
        question={question}
        result={mainSeries}
        dashcardId={dashcard.id}
        dashboardId={dashboard.id}
<<<<<<< HEAD
        token={
          isJWT(dashcard.dashboard_id)
            ? String(dashcard.dashboard_id)
            : undefined
        }
=======
        token={isEmbed ? String(dashcard.dashboard_id) : undefined}
        uuid={isUuid(dashcard.dashboard_id) ? dashcard.dashboard_id : undefined}
>>>>>>> 2a4a2839
      />
    );
  }, [
    question,
    series,
    isXray,
    isEmbed,
    isPublicOrEmbedded,
    isEditing,
    dashcard.id,
    dashcard.dashboard_id,
    dashboard.id,
    downloadsEnabled,
  ]);

  const { getExtraDataForClick } = useClickBehaviorData({
    dashcardId: dashcard.id,
  });

  return (
    <Visualization
      className={cx(CS.flexFull, {
        [CS.pointerEventsNone]: isEditingDashboardLayout,
        [CS.overflowAuto]: visualizationOverlay,
        [CS.overflowHidden]: !visualizationOverlay,
      })}
      classNameWidgets={cx({
        [cx(CS.textLight, CS.textMediumHover)]: isEmbed,
      })}
      dashboard={dashboard}
      dashcard={dashcard}
      rawSeries={series}
      metadata={metadata}
      mode={mode}
      getHref={getHref}
      gridSize={gridSize}
      totalNumGridCols={totalNumGridCols}
      headerIcon={headerIcon}
      expectedDuration={expectedDuration}
      error={error?.message}
      errorIcon={error?.icon}
      showTitle={withTitle}
      isAction={isAction}
      isDashboard
      isSlow={isSlow}
      isFullscreen={isFullscreen}
      isNightMode={isNightMode}
      isEditing={isEditing}
      isPreviewing={isPreviewing}
      isEditingParameter={isEditingParameter}
      isMobile={isMobile}
      actionButtons={actionButtons}
      replacementContent={visualizationOverlay}
      getExtraDataForClick={getExtraDataForClick}
      onUpdateVisualizationSettings={handleOnUpdateVisualizationSettings}
      onChangeCardAndRun={onChangeCardAndRun}
      onChangeLocation={onChangeLocation}
    />
  );
}<|MERGE_RESOLUTION|>--- conflicted
+++ resolved
@@ -11,11 +11,8 @@
   isVirtualDashCard,
 } from "metabase/dashboard/utils";
 import { useSelector } from "metabase/lib/redux";
-<<<<<<< HEAD
 import { isJWT } from "metabase/lib/utils";
-=======
 import { isUuid } from "metabase/lib/uuid";
->>>>>>> 2a4a2839
 import { getMetadata } from "metabase/selectors/metadata";
 import type { IconName, IconProps } from "metabase/ui";
 import { getVisualizationRaw } from "metabase/visualizations";
@@ -223,23 +220,18 @@
         result={mainSeries}
         dashcardId={dashcard.id}
         dashboardId={dashboard.id}
-<<<<<<< HEAD
         token={
           isJWT(dashcard.dashboard_id)
             ? String(dashcard.dashboard_id)
             : undefined
         }
-=======
-        token={isEmbed ? String(dashcard.dashboard_id) : undefined}
         uuid={isUuid(dashcard.dashboard_id) ? dashcard.dashboard_id : undefined}
->>>>>>> 2a4a2839
       />
     );
   }, [
     question,
     series,
     isXray,
-    isEmbed,
     isPublicOrEmbedded,
     isEditing,
     dashcard.id,
