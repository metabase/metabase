--- conflicted
+++ resolved
@@ -3,16 +3,6 @@
 import fetchMock from "fetch-mock";
 import { Route } from "react-router";
 
-<<<<<<< HEAD
-=======
-import { renderWithProviders } from "__support__/ui";
-import {
-  createMockCollection,
-  createMockCollectionItem,
-  createMockDatabase,
-} from "metabase-types/api/mocks";
-import { CollectionContent } from "metabase/collections/components/CollectionContent";
->>>>>>> d2856e4d
 import {
   setupBookmarksEndpoints,
   setupCollectionByIdEndpoint,
@@ -22,16 +12,16 @@
   setupSearchEndpoints,
 } from "__support__/server-mocks";
 import { renderWithProviders } from "__support__/ui";
-import CollectionContent from "metabase/collections/containers/CollectionContent";
+import { CollectionContent } from "metabase/collections/components/CollectionContent";
 import {
   createMockCollection,
   createMockCollectionItem,
   createMockDatabase,
 } from "metabase-types/api/mocks";
 import {
+  createMockSettingsState,
+  createMockState,
   createMockUpload,
-  createMockState,
-  createMockSettingsState,
 } from "metabase-types/store/mocks";
 
 import { FileUploadStatus } from "./FileUploadStatus";
