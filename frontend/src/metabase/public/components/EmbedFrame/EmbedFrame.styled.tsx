import { css } from "@emotion/react";
import styled from "@emotion/styled";

<<<<<<< HEAD
=======
import { FixedWidthContainer } from "metabase/dashboard/components/Dashboard/Dashboard.styled";
import { color } from "metabase/lib/colors";
>>>>>>> 8aeebaa2
import type { DisplayTheme } from "metabase/public/lib/types";
import { FullWidthContainer } from "metabase/styled-components/layout/FullWidthContainer";
import {
  breakpointMinSmall,
  breakpointMinLarge,
  breakpointMinMedium,
  space,
  breakpointMaxSmall,
} from "metabase/styled-components/theme";

export const Root = styled.div<{
  hasScroll: boolean;
  isBordered?: boolean;
}>`
  display: flex;
  flex-direction: column;
  overflow: auto;

  ${props =>
    props.hasScroll &&
    css`
      position: absolute;
      top: 0;
      left: 0;
      right: 0;
      bottom: 0;
    `}

  ${props =>
    props.isBordered &&
    css`
      border: 1px solid var(--mb-color-border);
      border-radius: 8px;
      box-shadow: 0 2px 2px var(--mb-color-shadow);
    `}
`;

export const ContentContainer = styled.div`
  display: flex;
  flex-direction: column;
  flex: 1 0 auto;
  position: relative;
`;

export const Header = styled.header`
  display: flex;
  flex-direction: column;
`;

export const TitleAndDescriptionContainer = styled(FullWidthContainer)`
  margin-top: 0.5rem;

  ${breakpointMinSmall} {
    margin-top: 1rem;
  }

  ${breakpointMinLarge} {
    margin-top: 1.5rem;
  }
`;

export const DashboardTabsContainer = styled(FullWidthContainer)`
  ${breakpointMaxSmall} {
    padding-left: 0;
    padding-right: 0;
  }
`;

export const Separator = styled.div`
  border-bottom: 1px solid var(--mb-color-border);
`;

export const Body = styled.main`
  display: flex;
  flex-direction: column;
  flex: 1 0 auto;
  width: 100%;
  position: relative;
`;

export const ActionButtonsContainer = styled.div`
  color: var(--mb-color-text-medium);
  margin-left: auto;
`;

export type FooterVariant = "default" | "large";

const footerVariantStyles = {
  default: css`
    border-top: 1px solid var(--mb-color-border);
  `,
  large: css`
    justify-content: center;
    align-items: center;
    margin-bottom: 2rem;

    ${ActionButtonsContainer} {
      display: none;
    }
  `,
};

function getParameterPanelBackgroundColor(
  theme: DisplayTheme | undefined,
  isSticky: boolean,
) {
  if (theme === "night") {
    return `color-mix(in srgb, var(--mb-color-bg-black), var(--mb-color-embed-bg-color-override, var(--mb-color-bg-black))  ${
      isSticky ? 15 : 100
    }%)`;
  }

  if (theme === "transparent") {
    return `color-mix(in srgb, var(--mb-color-bg-white), transparent  ${
      isSticky ? 15 : 100
    }%)`;
  }

  return `color-mix(in srgb, var(--mb-color-bg-white), var(--mb-color-embed-bg-color-override, var(--mb-color-bg-white))  ${
    isSticky ? 15 : 100
  }%)`;
}

function getParameterPanelBorderColor(theme?: DisplayTheme) {
  if (theme === "transparent") {
    return "transparent";
  }
  return "var(--mb-color-border)";
}

export const ParametersWidgetContainer = styled(FullWidthContainer)<{
  embedFrameTheme?: DisplayTheme;
  canSticky: boolean;
  isSticky: boolean;
}>`
  padding-top: ${space(1)};
  padding-bottom: ${space(1)};

  ${props =>
    props.canSticky &&
    css`
      position: sticky;
      top: 0;
      left: 0;
      width: 100%;
      z-index: 3;
      transition: background-color 0.4s;
      background-color: ${getParameterPanelBackgroundColor(
        props.embedFrameTheme,
        props.isSticky,
      )};
      border-bottom: ${props.isSticky &&
      `1px solid
        ${getParameterPanelBorderColor(props.embedFrameTheme)}`};
    `}
`;

export const Footer = styled.footer<{ variant: FooterVariant }>`
  display: flex;
  flex-shrink: 0;
  align-items: center;
  ${props => footerVariantStyles[props.variant]}
  height: calc(50 / 16 * 1rem);
  padding: 0 0.5rem;

  ${breakpointMinMedium} {
    height: calc(65 / 16 * 1rem);
    padding: 0 1rem;
  }

  ${breakpointMinLarge} {
    height: calc(80 / 16 * 1rem);
    padding: 0 1.5rem;
  }
`;

export const TitleAndButtonsContainer = styled(FixedWidthContainer)`
  display: flex;
  flex-direction: row;
  justify-content: space-between;
  align-items: center;
`;<|MERGE_RESOLUTION|>--- conflicted
+++ resolved
@@ -1,11 +1,7 @@
 import { css } from "@emotion/react";
 import styled from "@emotion/styled";
 
-<<<<<<< HEAD
-=======
 import { FixedWidthContainer } from "metabase/dashboard/components/Dashboard/Dashboard.styled";
-import { color } from "metabase/lib/colors";
->>>>>>> 8aeebaa2
 import type { DisplayTheme } from "metabase/public/lib/types";
 import { FullWidthContainer } from "metabase/styled-components/layout/FullWidthContainer";
 import {
