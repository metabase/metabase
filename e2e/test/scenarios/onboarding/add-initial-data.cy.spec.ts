import { H } from "e2e/support";

<<<<<<< HEAD
describeWithSnowplow(
=======
H.describeWithSnowplow(
>>>>>>> cfe32222
  "better onboarding via sidebar",
  { tags: "@external" },
  () => {
    afterEach(() => {
<<<<<<< HEAD
      expectNoBadSnowplowEvents();
    });

    describe("Upload CSV for DWH", () => {
      beforeEach(() => {
        resetSnowplow();
        restore("postgres-12");

        cy.signInAsAdmin();
        enableTracking();
        enableUploads("postgres");
        mockSessionPropertiesTokenFeatures({ attached_dwh: true });
      });

      CSV_FILES.forEach(testFile => {
        it(`${testFile.valid ? "Can" : "Cannot"} upload ${
          testFile.fileName
        } to "Our analytics" using DWH`, () => {
          cy.visit("/");
          cy.findByTestId("main-navbar-root").findByText("Upload CSV").click();

          uploadFile("#dwh-upload-csv-input", "Our analytics", testFile);

          expectGoodSnowplowEvent({
            event: "csv_upload_clicked",
            triggered_from: "left-nav",
          });

          expectGoodSnowplowEvent({
=======
      H.expectNoBadSnowplowEvents();
    });

    describe("Upload CSV for DWH", () => {
      beforeEach(() => {
        H.resetSnowplow();
        H.restore("postgres-12");

        cy.signInAsAdmin();
        H.enableTracking();
        H.enableUploads("postgres");
        H.mockSessionPropertiesTokenFeatures({ attached_dwh: true });
      });

      H.CSV_FILES.forEach(testFile => {
        it(`${testFile.valid ? "Can" : "Cannot"} upload ${
          testFile.fileName
        } to "Our analytics" using DWH`, () => {
          cy.visit("/");
          cy.findByTestId("main-navbar-root").findByText("Upload CSV").click();

          H.uploadFile("#dwh-upload-csv-input", "Our analytics", testFile);

          H.expectGoodSnowplowEvent({
            event: "csv_upload_clicked",
            triggered_from: "left-nav",
          });

          H.expectGoodSnowplowEvent({
>>>>>>> cfe32222
            event: testFile.valid
              ? "csv_upload_successful"
              : "csv_upload_failed",
          });
        });
      });
    });

    describe("Add initial database", () => {
      beforeEach(() => {
<<<<<<< HEAD
        resetSnowplow();
        restore();

        cy.signInAsAdmin();
        enableTracking();
=======
        H.resetSnowplow();
        H.restore();

        cy.signInAsAdmin();
        H.enableTracking();
>>>>>>> cfe32222
      });

      it("should track the button click", () => {
        cy.visit("/");
        cy.findByTestId("main-navbar-root").findByText("Add database").click();
        cy.location("pathname").should("eq", "/admin/databases/create");
<<<<<<< HEAD
        expectGoodSnowplowEvent({
=======
        H.expectGoodSnowplowEvent({
>>>>>>> cfe32222
          event: "database_add_clicked",
          triggered_from: "left-nav",
        });
      });
    });
  },
);<|MERGE_RESOLUTION|>--- conflicted
+++ resolved
@@ -1,45 +1,10 @@
 import { H } from "e2e/support";
 
-<<<<<<< HEAD
-describeWithSnowplow(
-=======
 H.describeWithSnowplow(
->>>>>>> cfe32222
   "better onboarding via sidebar",
   { tags: "@external" },
   () => {
     afterEach(() => {
-<<<<<<< HEAD
-      expectNoBadSnowplowEvents();
-    });
-
-    describe("Upload CSV for DWH", () => {
-      beforeEach(() => {
-        resetSnowplow();
-        restore("postgres-12");
-
-        cy.signInAsAdmin();
-        enableTracking();
-        enableUploads("postgres");
-        mockSessionPropertiesTokenFeatures({ attached_dwh: true });
-      });
-
-      CSV_FILES.forEach(testFile => {
-        it(`${testFile.valid ? "Can" : "Cannot"} upload ${
-          testFile.fileName
-        } to "Our analytics" using DWH`, () => {
-          cy.visit("/");
-          cy.findByTestId("main-navbar-root").findByText("Upload CSV").click();
-
-          uploadFile("#dwh-upload-csv-input", "Our analytics", testFile);
-
-          expectGoodSnowplowEvent({
-            event: "csv_upload_clicked",
-            triggered_from: "left-nav",
-          });
-
-          expectGoodSnowplowEvent({
-=======
       H.expectNoBadSnowplowEvents();
     });
 
@@ -69,7 +34,6 @@
           });
 
           H.expectGoodSnowplowEvent({
->>>>>>> cfe32222
             event: testFile.valid
               ? "csv_upload_successful"
               : "csv_upload_failed",
@@ -80,30 +44,18 @@
 
     describe("Add initial database", () => {
       beforeEach(() => {
-<<<<<<< HEAD
-        resetSnowplow();
-        restore();
-
-        cy.signInAsAdmin();
-        enableTracking();
-=======
         H.resetSnowplow();
         H.restore();
 
         cy.signInAsAdmin();
         H.enableTracking();
->>>>>>> cfe32222
       });
 
       it("should track the button click", () => {
         cy.visit("/");
         cy.findByTestId("main-navbar-root").findByText("Add database").click();
         cy.location("pathname").should("eq", "/admin/databases/create");
-<<<<<<< HEAD
-        expectGoodSnowplowEvent({
-=======
         H.expectGoodSnowplowEvent({
->>>>>>> cfe32222
           event: "database_add_clicked",
           triggered_from: "left-nav",
         });
