(ns metabase.public-settings
  (:require [clojure.string :as str]
            [clojure.tools.logging :as log]
            [java-time :as t]
            [metabase
             [config :as config]
             [types :as types]
             [util :as u]]
            [metabase.driver.util :as driver.u]
            [metabase.models
             [common :as common]
             [setting :as setting :refer [defsetting]]]
            [metabase.plugins.classloader :as classloader]
            [metabase.public-settings.metastore :as metastore]
            [metabase.util
             [i18n :refer [available-locales-with-names deferred-tru set-locale trs tru]]
             [password :as password]]
            [toucan.db :as db])
  (:import java.util.UUID))

(defsetting check-for-updates
  (deferred-tru "Identify when new versions of Metabase are available.")
  :type    :boolean
  :default true)

(defsetting version-info
  (deferred-tru "Information about available versions of Metabase.")
  :type    :json
  :default {})

(defsetting site-name
  (deferred-tru "The name used for this instance of Metabase.")
  :default "Metabase")

(defsetting site-uuid
  ;; Don't i18n this docstring because it's not user-facing! :)
  "Unique identifier used for this instance of Metabase. This is set once and only once the first time it is fetched via
  its magic getter. Nice!"
  :visibility :internal
  :setter     :none
  ;; magic getter will either fetch value from DB, or if no value exists, set the value to a random UUID.
  :getter     (fn []
                (or (setting/get-string :site-uuid)
                    (let [value (str (UUID/randomUUID))]
                      (setting/set-string! :site-uuid value)
                     value))))

(defn- normalize-site-url [^String s]
  (let [ ;; remove trailing slashes
        s (str/replace s #"/$" "")
        ;; add protocol if missing
        s (if (str/starts-with? s "http")
            s
            (str "http://" s))]
    ;; check that the URL is valid
    (assert (u/url? s)
      (tru "Invalid site URL: {0}" s))
    s))

;; This value is *guaranteed* to never have a trailing slash :D
;; It will also prepend `http://` to the URL if there's not protocol when it comes in
(defsetting site-url
  (deferred-tru "The base URL of this Metabase instance, e.g. \"http://metabase.my-company.com\".")
  :visibility :public
  :getter (fn []
            (try
              (some-> (setting/get-string :site-url) normalize-site-url)
              (catch AssertionError e
                (log/error e (trs "site-url is invalid; returning nil for now. Will be reset on next request.")))))
  :setter (fn [new-value]
            (setting/set-string! :site-url (some-> new-value normalize-site-url))))

(defsetting site-locale
  (str  (deferred-tru "The default language for this Metabase instance.")
        " "
        (deferred-tru "This only applies to emails, Pulses, etc. Users'' browsers will specify the language used in the user interface."))
  :type      :string
  :on-change (fn [_ new-value] (when new-value (set-locale new-value)))
  :default   "en")

(defsetting admin-email
  (deferred-tru "The email address users should be referred to if they encounter a problem.")
  :visibility :public)

(defsetting anon-tracking-enabled
  (deferred-tru "Enable the collection of anonymous usage data in order to help Metabase improve.")
  :type   :boolean
  :default true
  :visibility :public)

(defsetting ga-code
  (deferred-tru "Google Analytics tracking code.")
  :default    "UA-60817802-1"
  :visibility :public)

(defsetting map-tile-server-url
  (deferred-tru "The map tile server URL template used in map visualizations, for example from OpenStreetMaps or MapBox.")
  :default "http://{s}.tile.openstreetmap.org/{z}/{x}/{y}.png"
  :visibility :authenticated)

(defsetting enable-public-sharing
  (deferred-tru "Enable admins to create publicly viewable links (and embeddable iframes) for Questions and Dashboards?")
  :type    :boolean
  :default false
  :visibility :authenticated)

(defsetting enable-embedding
  (deferred-tru "Allow admins to securely embed questions and dashboards within other applications?")
  :type    :boolean
  :default false
  :visibility :authenticated)

(defsetting enable-nested-queries
  (deferred-tru "Allow using a saved question as the source for other queries?")
  :type    :boolean
  :default true)

(defsetting enable-query-caching
  (deferred-tru "Enabling caching will save the results of queries that take a long time to run.")
  :type    :boolean
  :default false)

(def ^:private ^:const global-max-caching-kb
  "Although depending on the database, we can support much larger cached values (1GB for PG, 2GB for H2 and 4GB for
  MySQL) we are not curretly setup to deal with data of that size. The datatypes we are using will hold this data in
  memory and will not truly be streaming. This is a global max in order to prevent our users from setting the caching
  value so high it becomes a performance issue. The value below represents 200MB"
  (* 200 1024))

(defsetting query-caching-max-kb
  (deferred-tru "The maximum size of the cache, per saved question, in kilobytes:")
  ;; (This size is a measurement of the length of *uncompressed* serialized result *rows*. The actual size of
  ;; the results as stored will vary somewhat, since this measurement doesn't include metadata returned with the
  ;; results, and doesn't consider whether the results are compressed, as the `:db` backend does.)
  :type    :integer
  :default 1000
  :setter  (fn [new-value]
             (when (and new-value
                        (> (cond-> new-value
                             (string? new-value) Integer/parseInt)
                           global-max-caching-kb))
               (throw (IllegalArgumentException.
                       (str
                        (deferred-tru "Failed setting `query-caching-max-kb` to {0}." new-value)
                        (deferred-tru "Values greater than {1} are not allowed." global-max-caching-kb)))))
             (setting/set-integer! :query-caching-max-kb new-value)))

(defsetting query-caching-max-ttl
  (deferred-tru "The absolute maximum time to keep any cached query results, in seconds.")
  :type    :integer
  :default (* 60 60 24 100)) ; 100 days

(defsetting query-caching-min-ttl
  (deferred-tru "Metabase will cache all saved questions with an average query execution time longer than this many seconds:")
  :type    :integer
  :default 60)

(defsetting query-caching-ttl-ratio
  (str (deferred-tru "To determine how long each saved question''s cached result should stick around, we take the query''s average execution time and multiply that by whatever you input here.")
       (deferred-tru "So if a query takes on average 2 minutes to run, and you input 10 for your multiplier, its cache entry will persist for 20 minutes."))
  :type    :integer
  :default 10)

(defsetting breakout-bins-num
  (deferred-tru "When using the default binning strategy and a number of bins is not provided, this number will be used as the default.")
  :type :integer
  :default 8)

(defsetting breakout-bin-width
  (deferred-tru "When using the default binning strategy for a field of type Coordinate (such as Latitude and Longitude), this number will be used as the default bin width (in degrees).")
  :type :double
  :default 10.0)

(defsetting custom-formatting
  (deferred-tru "Object keyed by type, containing formatting settings")
  :type       :json
  :default    {}
  :visibility :authenticated)

(defsetting enable-xrays
  (deferred-tru "Allow users to explore data using X-rays")
  :type       :boolean
  :default    true
  :visibility :authenticated)

(defsetting show-homepage-data
  (deferred-tru "Whether or not to display data on the homepage. Admins might turn this off in order to direct users to better content than raw data")
  :type    :boolean
  :default true)

(defsetting show-homepage-xrays
  (deferred-tru "Whether or not to display x-ray suggestions on the homepage. They will also be hidden if any dashboards are pinned. Admins might hide this to direct users to better content than raw data")
  :type    :boolean
  :default true)

(defsetting source-address-header
  (deferred-tru "Identify the source of HTTP requests by this header's value, instead of its remote address.")
  :getter (fn [] (some-> (setting/get-string :source-address-header)
                         u/lower-case-en)))

(defn remove-public-uuid-if-public-sharing-is-disabled
  "If public sharing is *disabled* and OBJECT has a `:public_uuid`, remove it so people don't try to use it (since it
   won't work). Intended for use as part of a `post-select` implementation for Cards and Dashboards."
  [object]
  (if (and (:public_uuid object)
           (not (enable-public-sharing)))
    (assoc object :public_uuid nil)
    object))

(defn- short-timezone-name [timezone-id]
  (let [^java.time.ZoneId zone (if (seq timezone-id)
                                 (t/zone-id timezone-id)
                                 (t/zone-id))]
    (.getDisplayName
     zone
     java.time.format.TextStyle/SHORT
     (java.util.Locale/getDefault))))

<<<<<<< HEAD
(defsetting available-locales
  "Available i18n locales"
  :visibility :public
  :setter     :none
  :getter     available-locales-with-names)

(defsetting available-timezones
  "Available report timezone options"
  :visibility :public
  :setter     :none
  :getter     (constantly common/timezones))

(defsetting engines
  "Available database engines"
  :visibility :public
  :setter     :none
  :getter     driver.u/available-drivers-info)

(defsetting types
  "Field types"
  :visibility :public
  :setter     :none
  :getter     (fn [] (types/types->parents :type/*)))

(defsetting entities
  "Entity types"
  :visibility :public
  :setter     :none
  :getter     (fn [] (types/types->parents :entity/*)))

(defsetting has-sample-dataset?
  "Whether this instance has a Sample Dataset database"
  :visibility :public
  :setter     :none
  :getter     (fn [] (db/exists? 'Database, :is_sample true)))

(defsetting password-complexity
  "Current password complexity requirements"
  :visibility :public
  :setter     :none
  :getter     (constantly password/active-password-complexity))

(defsetting report-timezone-short
  "Current report timezone abbreviation"
  :visibility :public
  :setter     :none
  :getter     (fn [] (short-timezone-name (setting/get :report-timezone))))

(defsetting version
  "Metabase's version info"
  :visibility :public
  :setter     :none
  :getter     (constantly config/mb-version-info))
=======
(defn- resolve-setting [ns-symb setting-symb]
  (classloader/require ns-symb)
  (let [varr (or (ns-resolve ns-symb setting-symb)
                 (throw (Exception. (tru "Could not resolve Setting {0}/{1}" ns-symb setting-symb))))
        f    (var-get varr)]
    (assert (ifn? f)
      (tru "Invalid Setting: {0}/{1}" ns-symb setting-symb))
    (f)))

;; TODO - it seems like it would be a nice performance win to cache this a little bit
(defn public-settings
  "Return a simple map of key/value pairs which represent the public settings (`MetabaseBootstrap`) for the front-end
   application."
  []
  {:admin_email           (admin-email)
   :anon_tracking_enabled (anon-tracking-enabled)
   :available_locales     (available-locales-with-names)
   :custom_formatting     (custom-formatting)
   :custom_geojson        (resolve-setting 'metabase.api.geojson 'custom-geojson)
   :email_configured      (resolve-setting 'metabase.email 'email-configured?)
   :embedding             (enable-embedding)
   :enable_nested_queries (enable-nested-queries)
   :enable_query_caching  (enable-query-caching)
   :enable_xrays          (enable-xrays)
   :engines               (driver.u/available-drivers-info)
   :entities              (types/types->parents :entity/*)
   :ga_code               "UA-60817802-1"
   :google_auth_client_id (resolve-setting 'metabase.api.session 'google-auth-client-id)
   :has_sample_dataset    (db/exists? 'Database, :is_sample true)
   :hide_embed_branding   (metastore/hide-embed-branding?)
   :ldap_configured       (resolve-setting 'metabase.integrations.ldap 'ldap-configured?)
   :map_tile_server_url   (map-tile-server-url)
   :metastore_url         metastore/store-url
   :password_complexity   password/active-password-complexity
   :premium_token         (metastore/premium-embedding-token)
   :public_sharing        (enable-public-sharing)
   :report_timezone       (resolve-setting 'metabase.driver 'report-timezone)
   :setup_token           (resolve-setting 'metabase.setup 'token-value)
   :show_homepage_data    (show-homepage-data)
   :show_homepage_xrays   (show-homepage-xrays)
   :site_name             (site-name)
   :site_url              (site-url)
   :timezone_short        (short-timezone-name (setting/get :report-timezone))
   :timezones             common/timezones
   :types                 (types/types->parents :type/*)
   :version               config/mb-version-info})
>>>>>>> 7070a0ee
<|MERGE_RESOLUTION|>--- conflicted
+++ resolved
@@ -185,13 +185,15 @@
 
 (defsetting show-homepage-data
   (deferred-tru "Whether or not to display data on the homepage. Admins might turn this off in order to direct users to better content than raw data")
-  :type    :boolean
-  :default true)
+  :type       :boolean
+  :default    true
+  :visibility :authenticated)
 
 (defsetting show-homepage-xrays
   (deferred-tru "Whether or not to display x-ray suggestions on the homepage. They will also be hidden if any dashboards are pinned. Admins might hide this to direct users to better content than raw data")
-  :type    :boolean
-  :default true)
+  :type       :boolean
+  :default    true
+  :visibility :authenticated)
 
 (defsetting source-address-header
   (deferred-tru "Identify the source of HTTP requests by this header's value, instead of its remote address.")
@@ -216,7 +218,6 @@
      java.time.format.TextStyle/SHORT
      (java.util.Locale/getDefault))))
 
-<<<<<<< HEAD
 (defsetting available-locales
   "Available i18n locales"
   :visibility :public
@@ -269,52 +270,4 @@
   "Metabase's version info"
   :visibility :public
   :setter     :none
-  :getter     (constantly config/mb-version-info))
-=======
-(defn- resolve-setting [ns-symb setting-symb]
-  (classloader/require ns-symb)
-  (let [varr (or (ns-resolve ns-symb setting-symb)
-                 (throw (Exception. (tru "Could not resolve Setting {0}/{1}" ns-symb setting-symb))))
-        f    (var-get varr)]
-    (assert (ifn? f)
-      (tru "Invalid Setting: {0}/{1}" ns-symb setting-symb))
-    (f)))
-
-;; TODO - it seems like it would be a nice performance win to cache this a little bit
-(defn public-settings
-  "Return a simple map of key/value pairs which represent the public settings (`MetabaseBootstrap`) for the front-end
-   application."
-  []
-  {:admin_email           (admin-email)
-   :anon_tracking_enabled (anon-tracking-enabled)
-   :available_locales     (available-locales-with-names)
-   :custom_formatting     (custom-formatting)
-   :custom_geojson        (resolve-setting 'metabase.api.geojson 'custom-geojson)
-   :email_configured      (resolve-setting 'metabase.email 'email-configured?)
-   :embedding             (enable-embedding)
-   :enable_nested_queries (enable-nested-queries)
-   :enable_query_caching  (enable-query-caching)
-   :enable_xrays          (enable-xrays)
-   :engines               (driver.u/available-drivers-info)
-   :entities              (types/types->parents :entity/*)
-   :ga_code               "UA-60817802-1"
-   :google_auth_client_id (resolve-setting 'metabase.api.session 'google-auth-client-id)
-   :has_sample_dataset    (db/exists? 'Database, :is_sample true)
-   :hide_embed_branding   (metastore/hide-embed-branding?)
-   :ldap_configured       (resolve-setting 'metabase.integrations.ldap 'ldap-configured?)
-   :map_tile_server_url   (map-tile-server-url)
-   :metastore_url         metastore/store-url
-   :password_complexity   password/active-password-complexity
-   :premium_token         (metastore/premium-embedding-token)
-   :public_sharing        (enable-public-sharing)
-   :report_timezone       (resolve-setting 'metabase.driver 'report-timezone)
-   :setup_token           (resolve-setting 'metabase.setup 'token-value)
-   :show_homepage_data    (show-homepage-data)
-   :show_homepage_xrays   (show-homepage-xrays)
-   :site_name             (site-name)
-   :site_url              (site-url)
-   :timezone_short        (short-timezone-name (setting/get :report-timezone))
-   :timezones             common/timezones
-   :types                 (types/types->parents :type/*)
-   :version               config/mb-version-info})
->>>>>>> 7070a0ee
+  :getter     (constantly config/mb-version-info))