--- conflicted
+++ resolved
@@ -9,10 +9,14 @@
    [metabase.models
     :refer [Card Collection Dashboard NativeQuerySnippet Permissions
             PermissionsGroup Pulse User]]
+    :refer [Card Collection Dashboard NativeQuerySnippet Permissions
+            PermissionsGroup Pulse User]]
    [metabase.models.collection :as collection]
+   [metabase.models.interface :as mi]
    [metabase.models.interface :as mi]
    [metabase.models.permissions :as perms]
    [metabase.models.serialization :as serdes]
+   [metabase.public-settings.premium-features-test :as premium-features-test]
    [metabase.public-settings.premium-features-test :as premium-features-test]
    [metabase.test :as mt]
    [metabase.test.fixtures :as fixtures]
@@ -1661,27 +1665,17 @@
 
 (deftest instance-analytics-collections-test
   (testing "Instance analytics and it's contents isn't writable, even for admins."
-<<<<<<< HEAD
     (with-redefs [perms/default-audit-collection-entity-id (constantly "vG58R8k-QddHWA7_47um1")]
       (t2.with-temp/with-temp [Collection collection {:entity_id "vG58R8k-QddHWA7_47um1"}
                                Card       card       {:collection_id (:id collection)}
                                Dashboard  dashboard  {:collection_id (:id collection)}]
         (mt/with-current-user (mt/user->id :crowberto)
           (premium-features-test/with-premium-features #{:audit-app}
-=======
-    (premium-features-test/with-premium-features #{:audit-app}
-      (with-redefs [perms/default-audit-collection-entity-id (constantly "vG58R8k-QddHWA7_47um1")]
-        (t2.with-temp/with-temp [Collection collection {:entity_id "vG58R8k-QddHWA7_47um1"}
-                                 Card       card       {:collection_id (:id collection)}
-                                 Dashboard  dashboard  {:collection_id (:id collection)}]
-          (mt/with-current-user (mt/user->id :crowberto)
->>>>>>> 72db45f5
             (is (not (mi/can-write? collection))
                 "Admin isn't able to write to audit collection")
             (is (not (mi/can-write? card))
                 "Admin isn't able to write to audit collection card")
             (is (not (mi/can-write? dashboard))
-<<<<<<< HEAD
                 "Admin isn't able to write to audit collection dashboard"))
           (premium-features-test/with-premium-features #{}
             (is (not (mi/can-write? collection))
@@ -1689,7 +1683,4 @@
             (is (not (mi/can-write? card))
                 "Admin isn't able to read audit collection card when audit app isn't enabled")
             (is (not (mi/can-write? dashboard))
-                "Admin isn't able to read audit collection dashboard when audit app isn't enabled")))))))
-=======
-                "Admin isn't able to write to audit collection dashboard")))))))
->>>>>>> 72db45f5
+                "Admin isn't able to read audit collection dashboard when audit app isn't enabled")))))))