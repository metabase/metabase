--- conflicted
+++ resolved
@@ -137,15 +137,10 @@
                                            :required false
                                            :target [:variable [:template-tag "name"]]}]
                              :visualization_settings {:inline true}
-<<<<<<< HEAD
                              :public_uuid (str (java.util.UUID/randomUUID))
                              :made_public_by_id 1
-                             :database_id (mt/id)
-                             :dataset_query {:database (mt/id)
-=======
                              :database_id (data/id)
                              :dataset_query {:database (data/id)
->>>>>>> 15107d36
                                              :type :native
                                              :native {:query (str "UPDATE categories\n"
                                                                   "SET name = concat([[{{name}}, ' ',]] 'Sh', 'op')\n"
