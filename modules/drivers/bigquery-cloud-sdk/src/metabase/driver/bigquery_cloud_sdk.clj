--- conflicted
+++ resolved
@@ -316,18 +316,17 @@
 
 (defmethod driver/supports? [:bigquery-cloud-sdk :foreign-keys] [_ _] true)
 
-<<<<<<< HEAD
+
 (defmethod driver/database-supports? [:bigquery-cloud-sdk :convert-timezone]
   [_driver _feature _database]
   ;; TODO: bigquery can supports convert-timezone, but it requires a change in how we parse value
   ;; of `datetime` column.
   false)
-=======
+
 ;; BigQuery uses timezone operators and arguments on calls like extract() and timezone_trunc() rather than literally
 ;; using SET TIMEZONE, but we need to flag it as supporting set-timezone anyway so that reporting timezones are
 ;; returned and used, and tests expect the converted values.
 (defmethod driver/supports? [:bigquery-cloud-sdk :set-timezone] [_ _] true)
->>>>>>> 0f89319c
 
 ;; BigQuery is always in UTC
 (defmethod driver/db-default-timezone :bigquery-cloud-sdk [_ _]
