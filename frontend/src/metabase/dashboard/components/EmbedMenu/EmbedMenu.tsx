--- conflicted
+++ resolved
@@ -9,11 +9,6 @@
 import { useSelector } from "metabase/lib/redux";
 import { getSetting } from "metabase/selectors/settings";
 import { getUserIsAdmin } from "metabase/selectors/user";
-<<<<<<< HEAD
-=======
-import type { Dashboard } from "metabase-types/api";
-import { Popover } from "metabase/ui";
->>>>>>> 102b2a90
 import type Question from "metabase-lib/Question";
 
 export type EmbedMenuModes =
@@ -32,46 +27,13 @@
       resource: Question;
       resourceType: "question";
     };
-<<<<<<< HEAD
-
-const getEmbedMenuMode = ({
-  isAdmin,
-  isPublicSharingEnabled,
-  hasPublicLink,
-}: {
-  isAdmin: boolean;
-  isPublicSharingEnabled: boolean;
-  hasPublicLink: boolean;
-}): EmbedMenuModes => {
-  if (isAdmin) {
-    return isPublicSharingEnabled ? "embed-menu" : "embed-modal";
-  }
-
-  if (isPublicSharingEnabled && hasPublicLink) {
-    return "public-link-popover";
-  }
-=======
->>>>>>> 102b2a90
 
 type EmbedMenuProps = ResourceType & {
   hasPublicLink: boolean;
   onModalOpen: () => void;
 };
 
-<<<<<<< HEAD
-export const EmbedMenu = ({
-  resource,
-  resourceType,
-  hasPublicLink,
-  onModalOpen,
-}: ResourceType & {
-  hasPublicLink: boolean;
-  onModalOpen?: () => void;
-  onModalClose?: () => void;
-}) => {
-=======
 export const EmbedMenu = (props: EmbedMenuProps) => {
->>>>>>> 102b2a90
   const isPublicSharingEnabled = useSelector(state =>
     getSetting(state, "enable-public-sharing"),
   );
@@ -82,11 +44,6 @@
 
   const isAdmin = useSelector(getUserIsAdmin);
 
-<<<<<<< HEAD
-  const initialMenuMode: EmbedMenuModes = getEmbedMenuMode({
-    isAdmin,
-    isPublicSharingEnabled,
-=======
   const shouldRenderForUser = isAdmin || props.hasPublicLink;
 
   if (
@@ -100,20 +57,20 @@
   return <EmbedMenuInner {...props} />;
 };
 
-const EmbedMenuInner = ({ hasPublicLink, onModalOpen }: EmbedMenuProps) => {
+const EmbedMenuInner = ({
+  resource,
+  resourceType,
+  hasPublicLink,
+  onModalOpen,
+}: EmbedMenuProps) => {
   const initialMenuMode: EmbedMenuModes = useEmbedMenuMode({
->>>>>>> 102b2a90
     hasPublicLink,
   });
 
   const [isOpen, setIsOpen] = useState(false);
   const [menuMode, setMenuMode] = useState(initialMenuMode);
 
-<<<<<<< HEAD
-  const onMenuSelect = (menuMode?: EmbedMenuModes) => {
-=======
   const onMenuSelect = (menuMode: EmbedMenuModes) => {
->>>>>>> 102b2a90
     setIsOpen(true);
     setMenuMode(menuMode);
   };
@@ -137,46 +94,28 @@
   };
 
   const renderPublicLinkPopover = () => {
-<<<<<<< HEAD
     return resourceType === "dashboard" ? (
       <DashboardPublicLinkPopover
         dashboard={resource}
         target={
-          <div>
-            {targetButton({
-              onClick: () => setIsOpen(!isOpen),
-            })}
-          </div>
+          <DashboardEmbedHeaderButton
+            onClick={isOpen ? onClosePublicLinkPopover : () => setIsOpen(true)}
+          />
         }
         isOpen={isOpen}
-        onClose={onClose}
+        onClose={onClosePublicLinkPopover}
       />
     ) : (
       <QuestionPublicLinkPopover
         question={resource}
         target={
-          <div>
-            {targetButton({
-              onClick: () => setIsOpen(!isOpen),
-            })}
-          </div>
-        }
-        isOpen={isOpen}
-        onClose={onClose}
-      />
-=======
-    return (
-      <Popover opened={isOpen} onClose={onClosePublicLinkPopover}>
-        <Popover.Target>
           <DashboardEmbedHeaderButton
             onClick={isOpen ? onClosePublicLinkPopover : () => setIsOpen(true)}
           />
-        </Popover.Target>
-        <Popover.Dropdown>
-          <div>Public Link Popover</div>
-        </Popover.Dropdown>
-      </Popover>
->>>>>>> 102b2a90
+        }
+        isOpen={isOpen}
+        onClose={onClosePublicLinkPopover}
+      />
     );
   };
 
