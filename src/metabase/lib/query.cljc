--- conflicted
+++ resolved
@@ -287,13 +287,7 @@
   facilities; wrap the current metadata in one that adds caching if needed."
   [a-query]
   (let [mp         (:lib/metadata a-query)
-<<<<<<< HEAD
-        cached-mp? (and mp
-                        (lib.metadata.protocols/cached-metadata-provider? mp)
-                        (lib.metadata.protocols/has-cache? mp))]
-=======
         cached-mp? (lib.metadata.protocols/cached-metadata-provider-with-cache? mp)]
->>>>>>> 3a5e8d14
     (cond-> a-query
       (and mp (not cached-mp?)) (update :lib/metadata lib.metadata.cached-provider/cached-metadata-provider))))
 
