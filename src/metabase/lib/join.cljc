(ns metabase.lib.join
  "Functions related to manipulating EXPLICIT joins in MBQL."
  (:require
   [clojure.string :as str]
   [inflections.core :as inflections]
   [medley.core :as m]
   [metabase.lib.common :as lib.common]
   [metabase.lib.dispatch :as lib.dispatch]
   [metabase.lib.equality :as lib.equality]
   [metabase.lib.filter :as lib.filter]
   [metabase.lib.hierarchy :as lib.hierarchy]
   [metabase.lib.metadata :as lib.metadata]
   [metabase.lib.metadata.calculation :as lib.metadata.calculation]
   [metabase.lib.options :as lib.options]
   [metabase.lib.query :as lib.query]
   [metabase.lib.ref :as lib.ref]
   [metabase.lib.schema :as lib.schema]
   [metabase.lib.schema.common :as lib.schema.common]
   [metabase.lib.schema.expression :as lib.schema.expression]
   [metabase.lib.schema.filter :as lib.schema.filter]
   [metabase.lib.schema.join :as lib.schema.join]
   [metabase.lib.types.isa :as lib.types.isa]
   [metabase.lib.util :as lib.util]
   [metabase.mbql.util.match :as mbql.u.match]
   [metabase.shared.util.i18n :as i18n]
   [metabase.util :as u]
   [metabase.util.malli :as mu]))

(def ^:private JoinWithOptionalAlias
  "A Join that may not yet have an `:alias`, which is normally required; [[join]] accepts this and will add a default
  alias if one is not present."
  [:merge
   [:ref ::lib.schema.join/join]
   [:map
    [:alias {:optional true} [:ref ::lib.schema.join/alias]]]])

(def ^:private PartialJoin
  "A join that may not yet have an `:alias` or `:conditions`."
  [:merge
   JoinWithOptionalAlias
   [:map
    [:conditions {:optional true} [:ref ::lib.schema.join/conditions]]]])

(def ^:private FieldOrPartialJoin
  [:or
   lib.metadata/ColumnMetadata
   [:ref :mbql.clause/field]
   PartialJoin])

(mu/defn with-join-alias :- FieldOrPartialJoin
  "Add OR REMOVE a specific `join-alias` to `field-or-joinable`, which is either a `:field`/Field metadata, or something
  'joinable' like a join map or Table metadata. Does not recursively update other references (yet; we can add this in
  the future)."
  {:style/indent [:form]}
  [field-or-joinable :- FieldOrPartialJoin
   join-alias        :- [:maybe ::lib.schema.common/non-blank-string]]
  (case (lib.dispatch/dispatch-value field-or-joinable)
    :field
    (lib.options/update-options field-or-joinable u/assoc-dissoc :join-alias join-alias)

    :metadata/column
    (u/assoc-dissoc field-or-joinable ::join-alias join-alias)

    :mbql/join
    (u/assoc-dissoc field-or-joinable :alias join-alias)))

(mu/defn current-join-alias :- [:maybe ::lib.schema.common/non-blank-string]
  "Get the current join alias associated with something, if it has one."
  [field-or-joinable :- FieldOrPartialJoin]
  (case (lib.dispatch/dispatch-value field-or-joinable)
    :field          (:join-alias (lib.options/options field-or-joinable))
    :metadata/column (::join-alias field-or-joinable)
    :mbql/join      (:alias field-or-joinable)))

(mu/defn resolve-join :- ::lib.schema.join/join
  "Resolve a join with a specific `join-alias`."
  [query        :- ::lib.schema/query
   stage-number :- :int
   join-alias   :- ::lib.schema.common/non-blank-string]
  (let [{:keys [joins]} (lib.util/query-stage query stage-number)]
    (or (m/find-first #(= (:alias %) join-alias)
                      joins)
        (throw (ex-info (i18n/tru "No join named {0}, found: {1}"
                                  (pr-str join-alias)
                                  (pr-str (mapv :alias joins)))
                        {:join-alias   join-alias
                         :query        query
                         :stage-number stage-number})))))

(defmethod lib.metadata.calculation/display-name-method :mbql/join
  [query _stage-number {[{:keys [source-table source-card], :as _first-stage}] :stages, :as _join} _style]
  (or
   (when source-table
     (:display-name (lib.metadata/table query source-table)))
   (when source-card
     (i18n/tru "Question {0}" source-card))
   (i18n/tru "Native Query")))

(defmethod lib.metadata.calculation/display-info-method :mbql/join
  [query stage-number join]
  (let [display-name (lib.metadata.calculation/display-name query stage-number join)]
    {:name (or (:alias join) display-name), :display-name display-name}))

(mu/defn ^:private column-from-join-fields :- lib.metadata.calculation/ColumnMetadataWithSource
  "For a column that comes from a join `:fields` list, add or update metadata as needed, e.g. include join name in the
  display name."
  [query           :- ::lib.schema/query
   stage-number    :- :int
   column-metadata :- lib.metadata/ColumnMetadata
   join-alias      :- ::lib.schema.common/non-blank-string]
  (let [column-metadata (assoc column-metadata :source-alias join-alias)
        col             (-> (assoc column-metadata
                                   :display-name (lib.metadata.calculation/display-name query stage-number column-metadata)
                                   :lib/source   :source/joins)
                            (with-join-alias join-alias))]
    (assert (= (current-join-alias col) join-alias))
    col))

(defmethod lib.metadata.calculation/metadata-method :mbql/join
  [query stage-number {:keys [fields stages], join-alias :alias, :or {fields :none}, :as _join}]
  (when-not (= fields :none)
    (let [ensure-previous-stages-have-metadata (resolve 'metabase.lib.stage/ensure-previous-stages-have-metadata)
          join-query (cond-> (assoc query :stages stages)
                       ensure-previous-stages-have-metadata
                       (ensure-previous-stages-have-metadata -1))
          field-metadatas (if (= fields :all)
                            (lib.metadata.calculation/metadata join-query -1 (peek stages))
                            (for [field-ref fields
                                  :let [join-field (lib.options/update-options field-ref dissoc :join-alias)]]
                              (lib.metadata.calculation/metadata join-query -1 join-field)))]
      (mapv (fn [field-metadata]
              (column-from-join-fields query stage-number field-metadata join-alias))
            field-metadatas))))

(mu/defn joined-field-desired-alias :- ::lib.schema.common/non-blank-string
  "Desired alias for a Field that comes from a join, e.g.

    MyJoin__my_field

  You should pass the results thru a unique name function."
  [join-alias :- ::lib.schema.common/non-blank-string
   field-name :- ::lib.schema.common/non-blank-string]
  (lib.util/format "%s__%s" join-alias field-name))

(defn- add-source-and-desired-aliases
  [join unique-name-fn col]
  ;; should be dev-facing-only so don't need to i18n
  (assert (:alias join) "Join must have an alias to determine column aliases!")
  (assoc col
         :lib/source-column-alias  (:name col)
         :lib/desired-column-alias (unique-name-fn (joined-field-desired-alias (:alias join) (:name col)))))

(defmethod lib.metadata.calculation/visible-columns-method :mbql/join
  [query stage-number join {:keys [unique-name-fn], :as _options}]
  (mapv (partial add-source-and-desired-aliases join unique-name-fn)
        (lib.metadata.calculation/metadata query stage-number (assoc join :fields :all))))

(mu/defn all-joins-visible-columns :- lib.metadata.calculation/ColumnsWithUniqueAliases
  "Convenience for calling [[lib.metadata.calculation/visible-columns]] on all of the joins in a query stage."
  [query          :- ::lib.schema/query
   stage-number   :- :int
   unique-name-fn :- fn?]
  (into []
        (mapcat (fn [join]
                  (lib.metadata.calculation/visible-columns query
                                                            stage-number
                                                            join
                                                            {:unique-name-fn               unique-name-fn
                                                             :include-implicitly-joinable? false})))
        (:joins (lib.util/query-stage query stage-number))))

(mu/defn all-joins-metadata :- lib.metadata.calculation/ColumnsWithUniqueAliases
  "Convenience for calling [[lib.metadata.calculation/metadata]] on all the joins in a query stage."
  [query          :- ::lib.schema/query
   stage-number   :- :int
   unique-name-fn :- fn?]
  (into []
        (mapcat (fn [join]
                  (map (partial add-source-and-desired-aliases join unique-name-fn)
                       (lib.metadata.calculation/metadata query stage-number join))))
        (:joins (lib.util/query-stage query stage-number))))

(defmulti join-clause-method
  "Convert something to a join clause."
  {:arglists '([joinable])}
  lib.dispatch/dispatch-value
  :hierarchy lib.hierarchy/hierarchy)

;; TODO -- should the default implementation call [[metabase.lib.query/query]]? That way if we implement a method to
;; create an MBQL query from a `Table`, then we'd also get [[join]] support for free?

(defmethod join-clause-method :mbql/join
  [a-join-clause]
  a-join-clause)

;;; TODO -- this probably ought to live in [[metabase.lib.query]]
(defmethod join-clause-method :mbql/query
  [another-query]
  (-> {:lib/type :mbql/join
       :stages   (:stages (lib.util/pipeline another-query))}
      lib.options/ensure-uuid))

;;; TODO -- this probably ought to live in [[metabase.lib.stage]]
(defmethod join-clause-method :mbql.stage/mbql
  [mbql-stage]
  (-> {:lib/type :mbql/join
       :stages   [mbql-stage]}
      lib.options/ensure-uuid))

(mu/defn with-join-conditions :- PartialJoin
  "Update the `:conditions` (filters) for a Join clause."
  {:style/indent [:form]}
  [a-join     :- PartialJoin
   conditions :- [:maybe [:sequential [:or ::lib.schema.expression/boolean ::lib.schema.common/external-op]]]]
  (u/assoc-dissoc a-join :conditions (not-empty (mapv lib.common/->op-arg conditions))))

(mu/defn join-clause :- PartialJoin
  "Create an MBQL join map from something that can conceptually be joined against. A `Table`? An MBQL or native query? A
  Saved Question? You should be able to join anything, and this should return a sensible MBQL join map."
  ([joinable]
   (join-clause-method joinable))

  ([joinable conditions]
   (with-join-conditions (join-clause-method joinable) conditions)))

(mu/defn with-join-fields :- PartialJoin
  "Update a join (or a function that will return a join) to include `:fields`, either `:all`, `:none`, or a sequence of
  references."
  [joinable :- PartialJoin
   fields   :- [:maybe [:or [:enum :all :none] [:sequential some?]]]]
  (u/assoc-dissoc joinable :fields (if (keyword? fields)
                                     fields
                                     (not-empty (mapv lib.ref/ref fields)))))

(defn- select-home-column
  [home-cols cond-fields]
  (let [cond->home (into {}
                         (keep  (fn [home-col]
                                  (when-let [cond-field (lib.equality/find-closest-matching-ref
                                                         (lib.ref/ref home-col)
                                                         cond-fields)]
                                    [cond-field home-col])))
                         home-cols)
        cond-home-cols (map cond->home cond-fields)]
    ;; first choice: the leftmost FK or PK in the condition referring to a home column
    (or (m/find-first (some-fn lib.types.isa/foreign-key? lib.types.isa/primary-key?) cond-home-cols)
        ;; otherwise the leftmost home column in the condition
        (first cond-home-cols)
        ;; otherwise the first FK home column
        (m/find-first lib.types.isa/foreign-key? home-cols)
        ;; otherwise the first PK home column
        (m/find-first lib.types.isa/primary-key? home-cols)
        ;; otherwise the first home column
        (first home-cols))))

(defn- strip-id [s]
  (when (string? s)
    (str/trim (str/replace s #"(?i) id$" ""))))

(defn- similar-names?
  "Checks if `name0` and `name1` are similar.
  Two names are considered similar if they are the same, one is the plural of the other,
  or their plurals are equal.
  This is used to avoid repeating ourselves in situations like when we have a table called
  PRODUCTS and a field (presumably referring to that table) called PRODUCT."
  [name0 name1]
  (and (string? name0) (string? name1)
       (let [plural1 (delay (inflections/plural name1))
             plural0 (delay (inflections/plural name0))]
         (or (= name0 name1)
             (= name0 @plural1)
             (= @plural0 name1)
             (= @plural0 @plural1)))))

(defn- calculate-join-alias [query joined home-col]
  (let [joined-name (lib.metadata.calculation/display-name
                     (if (= (:lib/type joined) :mbql/query) joined query)
                     joined)
        home-name   (when home-col (strip-id (lib.metadata.calculation/display-name query home-col)))
        similar     (similar-names? joined-name home-name)
        join-alias  (or (and joined-name
                             home-name
                             (not (re-matches #"(?i)id" home-name))
                             (not similar)
                             (str joined-name " - " home-name))
                        joined-name
                        home-name
                        "source")]
    join-alias))

(defn- field-clause? [field-clause]
  (and (lib.util/clause? field-clause)
       (= (first field-clause) :field)))

(defn- add-alias-to-join-refs [metadata-providerable form join-alias join-refs]
  (mbql.u.match/replace form
    (field :guard (fn [field-clause]
                    (and (field-clause? field-clause)
                         (boolean (lib.equality/find-closest-matching-ref
                                   metadata-providerable field-clause join-refs)))))
    (with-join-alias field join-alias)))

(defn- add-alias-to-condition
  [metadata-providerable condition join-alias home-refs join-refs]
  (let [condition (add-alias-to-join-refs metadata-providerable condition join-alias join-refs)]
    ;; Sometimes conditions have field references which cannot be unambigously
    ;; assigned to one of the sides. The following code tries to deal with
    ;; these cases, but only for conditions that look like the ones generated
    ;; generated by the FE. These have the form home-field op join-field,
    ;; so we break ties by looking at the poisition of the field reference.
    (mbql.u.match/replace condition
      [op op-opts (lhs :guard field-clause?) (rhs :guard field-clause?)]
      (let [lhs-aliased (contains? (lib.options/options lhs) :join-alias)
            rhs-aliased (contains? (lib.options/options rhs) :join-alias)]
        (cond
          ;; no sides obviously belong to joined
          (not (or lhs-aliased rhs-aliased))
          (if (lib.equality/find-closest-matching-ref metadata-providerable rhs home-refs)
            [op op-opts (with-join-alias lhs join-alias) rhs]
            [op op-opts lhs (with-join-alias rhs join-alias)])

          ;; both sides seem to belong to joined assuming this resulted from
          ;; overly fuzzy matching, we remove the join alias from the LHS
          ;; unless the RHS seems to belong to home too while the LHS doen't
          (and lhs-aliased rhs-aliased)
          (let [bare-lhs (lib.options/update-options lhs dissoc :join-alias)
                bare-rhs (lib.options/update-options rhs dissoc :join-alias)]
            (if (and (nil? (lib.equality/find-closest-matching-ref metadata-providerable bare-lhs home-refs))
                     (lib.equality/find-closest-matching-ref metadata-providerable bare-rhs home-refs))
              [op op-opts lhs bare-rhs]
              [op op-opts bare-lhs rhs]))

          ;; we leave alone the condition otherwise
          :else &match)))))

(defn- generate-unique-name [base-name taken-names]
  (let [generator (lib.util/unique-name-generator)]
    (run! generator taken-names)
    (generator base-name)))

(mu/defn ^:private add-default-alias :- ::lib.schema.join/join
  "Add a default generated `:alias` to a join clause that does not already have one."
  [query        :- ::lib.schema/query
   stage-number :- :int
   a-join       :- JoinWithOptionalAlias]
  (let [stage       (lib.util/query-stage query stage-number)
        home-cols   (lib.metadata.calculation/visible-columns query stage-number stage)
        cond-fields (mbql.u.match/match (:conditions a-join) :field)
        home-col    (select-home-column home-cols cond-fields)
        join-alias  (-> (calculate-join-alias query a-join home-col)
                        (generate-unique-name (map :alias (:joins stage))))
        home-refs   (mapv lib.ref/ref home-cols)
        join-refs   (mapv lib.ref/ref
                          (lib.metadata.calculation/metadata
                           (lib.query/query-with-stages query (:stages a-join))))]
    (-> a-join
        (update :conditions
                (fn [conditions]
                  (mapv #(add-alias-to-condition query % join-alias home-refs join-refs)
                        conditions)))
        (with-join-alias join-alias))))

(mu/defn join :- ::lib.schema/query
  "Add a join clause to a `query`."
  ([query a-join]
   (join query -1 a-join))

  ([query        :- ::lib.schema/query
    stage-number :- :int
    a-join       :- PartialJoin]
   (let [a-join (if (contains? a-join :alias)
                  ;; if the join clause comes with an alias, keep it and assume that the
                  ;; condition fields have the right join-aliases too
                  a-join
                  (add-default-alias query stage-number a-join))]
     (lib.util/update-query-stage query stage-number update :joins (fn [joins]
                                                                     (conj (vec joins) a-join))))))

(mu/defn joins :- [:maybe ::lib.schema.join/joins]
  "Get all joins in a specific `stage` of a `query`. If `stage` is unspecified, returns joins in the final stage of the
  query."
  ([query]
   (joins query -1))
  ([query        :- ::lib.schema/query
    stage-number :- :int]
   (not-empty (get (lib.util/query-stage query stage-number) :joins))))

(mu/defn implicit-join-name :- ::lib.schema.common/non-blank-string
  "Name for an implicit join against `table-name` via an FK field, e.g.

    CATEGORIES__via__CATEGORY_ID

  You should make sure this gets ran thru a unique-name fn."
  [table-name           :- ::lib.schema.common/non-blank-string
   source-field-id-name :- ::lib.schema.common/non-blank-string]
  (lib.util/format "%s__via__%s" table-name source-field-id-name))

(mu/defn join-conditions :- ::lib.schema.join/conditions
  "Get all join conditions for the given join"
  [j :- ::lib.schema.join/join]
  (:conditions j))

(mu/defn join-fields :- [:maybe ::lib.schema/fields]
  "Get all join conditions for the given join"
  [j :- ::lib.schema.join/join]
  (:fields j))

(mu/defn join-strategy :- ::lib.schema.join/strategy
  "Get the raw keyword strategy (type) of a given join, e.g. `:left-join` or `:right-join`. This is either the value
  of the optional `:strategy` key or the default, `:left-join`, if `:strategy` is not specified."
  [a-join :- ::lib.schema.join/join]
  (get a-join :strategy :left-join))

(mu/defn with-join-strategy :- PartialJoin
  "Return a copy of `a-join` with its `:strategy` set to `strategy`."
  [a-join   :- PartialJoin
   strategy :- ::lib.schema.join/strategy]
  (assoc a-join :strategy strategy))

(mu/defn available-join-strategies :- [:sequential ::lib.schema.join/strategy]
  "Get available join strategies for the current Database (based on the Database's
  supported [[metabase.driver/driver-features]]) as raw keywords like `:left-join`."
  ([query]
   (available-join-strategies query -1))

  ;; stage number is not currently used, but it is taken as a parameter for consistency with the rest of MLv2
  ([query         :- ::lib.schema/query
    _stage-number :- :int]
   (let [database (lib.metadata/database query)
         features (:features database)]
     (filterv (partial contains? features)
              [:left-join
               :right-join
               :inner-join
               :full-join]))))

;;; Building join conditions:
;;;
;;; The QB GUI needs to build a join condition before the join itself is attached to the query. There are three parts
;;; to a join condition. Suppose we're building a query like
;;;
;;;    SELECT * FROM order JOIN user ON order.user_id = user.id
;;;
;;; The condition is
;;;
;;;    order.user_id  =  user.id
;;;    ^^^^^^^^^^^^^  ^  ^^^^^^^
;;;          1        2     3
;;;
;;; and the three parts are:
;;;
;;; 1. LHS/source column: the column in the left-hand side of the condition, e.g. the `order.user_id` in the example
;;;    above. Either comes from the source Table, or a previous stage of the query, or a previously-joined
;;;    Table/Model/Saved Question. `order.user_id` presumably is an FK to `user.id`, and while this is typical, is not
;;;    required.
;;;
;;; 2. The operator: `=` in the example above. Corresponds to an `:=` MBQL clause. `=` is selected by default.
;;;
;;; 3. RHS/destination/target column: the column in the right-hand side of the condition e.g. `user.id` in the example
;;;    above. `user.id` is a column in the Table/Model/Saved Question we are joining against.
;;;
;;; The Query Builder allows selecting any of these three parts in any order. The functions below return possible
;;; options for each respective part. At the time of this writing, selecting one does not filter out incompatible
;;; options for the other parts, but hopefully we can implement this in the future -- see #31174

(mu/defn ^:private sort-join-condition-columns :- [:sequential lib.metadata/ColumnMetadata]
  "Sort potential join condition columns as returned by [[join-condition-lhs-columns]]
  or [[join-condition-rhs-columns]]. PK columns are returned first, followed by FK columns, followed by other columns.
  Otherwise original order is maintained."
  [columns :- [:sequential lib.metadata/ColumnMetadata]]
  (let [{:keys [pk fk other]} (group-by (fn [column]
                                          (cond
                                            (lib.types.isa/primary-key? column) :pk
                                            (lib.types.isa/foreign-key? column) :fk
                                            :else                               :other))
                                        columns)]
    (concat pk fk other)))

(mu/defn join-condition-lhs-columns :- [:sequential lib.metadata/ColumnMetadata]
  "Get a sequence of columns that can be used as the left-hand-side (source column) in a join condition. This column
  is the one that comes from the source Table/Card/previous stage of the query or a previous join.

  If the right-hand-side column has already been chosen (they can be chosen in any order in the Query Builder UI),
  pass in the chosen RHS column. In the future, this may be used to restrict results to compatible columns. (See #31174)

  Results will be returned in a 'somewhat smart' order with PKs and FKs returned before other columns.

  Unlike most other things that return columns, implicitly-joinable columns ARE NOT returned here."
  ([query rhs-column-or-nil]
   (join-condition-lhs-columns query -1 rhs-column-or-nil))

  ([query              :- ::lib.schema/query
    stage-number       :- :int
    ;; not yet used, hopefully we will use in the future when present for filtering incompatible columns out.
    _rhs-column-or-nil :- [:maybe lib.metadata/ColumnMetadata]]
   (sort-join-condition-columns
    (lib.metadata.calculation/visible-columns query
                                              stage-number
                                              (lib.util/query-stage query stage-number)
                                              {:include-implicitly-joinable? false}))))

(mu/defn join-condition-rhs-columns :- [:sequential lib.metadata/ColumnMetadata]
  "Get a sequence of columns that can be used as the right-hand-side (target column) in a join condition. This column
  is the one that belongs to the thing being joined, `joinable`, which can be something like a
  Table ([[metabase.lib.metadata/TableMetadata]]), Saved Question/Model ([[metabase.lib.metadata/CardMetadata]]),
  another query, etc. -- anything you can pass to [[join-clause]].

  If the lhs-hand-side column has already been chosen (they can be chosen in any order in the Query Builder UI),
  pass in the chosen LHS column. In the future, this may be used to restrict results to compatible columns. (See #31174)

  Results will be returned in a 'somewhat smart' order with PKs and FKs returned before other columns."
  ([query joinable lhs-column-or-nil]
   (join-condition-rhs-columns query -1 joinable lhs-column-or-nil))

  ([query              :- ::lib.schema/query
    stage-number       :- :int
    joinable
    ;; not yet used, hopefully we will use in the future when present for filtering incompatible columns out.
    _lhs-column-or-nil :- [:maybe lib.metadata/ColumnMetadata]]
   ;; I was on the fence about whether these should get `:lib/source :source/joins` or not -- it seems like based on
   ;; the QB UI they shouldn't. See screenshots in #31174
   (sort-join-condition-columns
    (lib.metadata.calculation/visible-columns query stage-number joinable {:include-implicitly-joinable? false}))))

;;; TODO -- definitions duplicated with code in [[metabase.lib.filter]]

(defn- equals-join-condition-operator-definition []
  {:lib/type :mbql.filter/operator, :short :=, :display-name  (i18n/tru "Equal to")})

(defn- join-condition-operator-definitions []
  [(equals-join-condition-operator-definition)
   {:lib/type :mbql.filter/operator, :short :>, :display-name  (i18n/tru "Greater than")}
   {:lib/type :mbql.filter/operator, :short :<, :display-name  (i18n/tru "Less than")}
   {:lib/type :mbql.filter/operator, :short :>=, :display-name (i18n/tru "Greater than or equal to")}
   {:lib/type :mbql.filter/operator, :short :<=, :display-name (i18n/tru "Less than or equal to")}
   {:lib/type :mbql.filter/operator, :short :!=, :display-name (i18n/tru "Not equal to")}])

(mu/defn join-condition-operators :- [:sequential ::lib.schema.filter/operator]
  "Return a sequence of valid filter clause operators that can be used to build a join condition. In the Query Builder
  UI, this can be chosen at any point before or after choosing the LHS and RHS. Invalid options are not currently
  filtered out based on values of the LHS or RHS, but in the future we can add this -- see #31174."
  ([query lhs-column-or-nil rhs-column-or-nil]
   (join-condition-operators query -1 lhs-column-or-nil rhs-column-or-nil))

  ([_query             :- ::lib.schema/query
    _stage-number      :- :int
    ;; not yet used, hopefully we will use in the future when present for filtering incompatible options out.
    _lhs-column-or-nil :- [:maybe lib.metadata/ColumnMetadata]
    _rhs-column-or-nil :- [:maybe lib.metadata/ColumnMetadata]]
   ;; currently hardcoded to these six operators regardless of LHS and RHS.
   (join-condition-operator-definitions)))

(mu/defn ^:private pk-column :- [:maybe lib.metadata/ColumnMetadata]
  "Given something `x` (e.g. a Table metadata) find the PK column."
  [query        :- ::lib.schema/query
   stage-number :- :int
   x]
  (m/find-first lib.types.isa/primary-key?
                (lib.metadata.calculation/visible-columns query stage-number x)))

(mu/defn ^:private fk-column-for :- [:maybe lib.metadata/ColumnMetadata]
  "Given a query stage find an FK column that points to the PK `pk-col`."
  [query        :- ::lib.schema/query
   stage-number :- :int
   pk-col       :- [:maybe lib.metadata/ColumnMetadata]]
  (when-let [pk-id (:id pk-col)]
    (m/find-first (fn [{:keys [fk-target-field-id], :as col}]
                    (and (lib.types.isa/foreign-key? col)
                         (= fk-target-field-id pk-id)))
                  (lib.metadata.calculation/visible-columns query stage-number (lib.util/query-stage query stage-number)))))

(mu/defn suggested-join-condition :- [:maybe ::lib.schema.expression/boolean] ; i.e., a filter clause
  "Return a suggested default join condition when constructing a join against `joinable`, e.g. a Table, Saved
  Question, or another query. A suggested condition will be returned if the query stage has a foreign key to the
  primary key of the thing we're joining (see #31175 for more info); otherwise this will return `nil` if no default
  condition is suggested."
  ([query joinable]
   (suggested-join-condition query -1 joinable))

  ([query         :- ::lib.schema/query
    stage-number  :- :int
    joinable]
   (when-let [pk-col (pk-column query stage-number joinable)]
     (when-let [fk-col (fk-column-for query stage-number pk-col)]
<<<<<<< HEAD
       (lib.common/->op-arg
        (lib.filter/filter-clause (equals-join-condition-operator-definition) fk-col pk-col))))))

(defn- replace-join-alias
  [a-join old-name new-name]
  (mbql.u.match/replace a-join
    (field :guard (fn [field-clause]
                    (and (field-clause? field-clause)
                         (= (current-join-alias field-clause) old-name))))
    (with-join-alias field new-name)))

(defn- rename-join-in-stage
  [stage old-name-or-index new-name]
  (let [the-joins (:joins stage)
        idx       (if (integer? old-name-or-index)
                    (when (< -1 old-name-or-index (count the-joins))
                      old-name-or-index)
                    (some (fn [[idx a-join]]
                            (when (= (:alias a-join) old-name-or-index)
                              idx))
                          (m/indexed the-joins)))
        old-name  (get-in the-joins [idx :alias])]
    (if (and idx (not= old-name new-name))
      (let [unique-name-fn (lib.util/unique-name-generator)
            _              (run! unique-name-fn (map :alias the-joins))
            unique-name    (unique-name-fn new-name)]
        (-> stage
            (assoc-in [:joins idx :alias] unique-name)
            (update-in [:joins idx] replace-join-alias old-name unique-name)))
      stage)))

(mu/defn rename-join :- ::lib.schema/query
  "Rename the join named `old-name-or-index`or at the (zero based) index
  `old-name-or-index`in `a-query` at `stage-number` to `new-name`.
  If `stage-number` is not provided, the last stage is used.
  If the specified join cannot be found, then `query` is returned as is.
  If renaming the join to `new-name` would clash with an existing join, a
  suffix is appended to `new-name` to make it unique."
  ([query             :- ::lib.schema/query
    old-name-or-index :- [:or :string :int]
    new-name          :- ::lib.schema.common/non-blank-string]
   (rename-join query -1 old-name-or-index new-name))

  ([query             :- ::lib.schema/query
    stage-number      :- :int
    old-name-or-index :- [:or :string :int]
    new-name          :- ::lib.schema.common/non-blank-string]
   (lib.util/update-query-stage query stage-number rename-join-in-stage old-name-or-index new-name)))
=======
       (lib.filter/filter-clause (equals-join-condition-operator-definition) fk-col pk-col)))))
>>>>>>> 27e71487
<|MERGE_RESOLUTION|>--- conflicted
+++ resolved
@@ -582,9 +582,7 @@
     joinable]
    (when-let [pk-col (pk-column query stage-number joinable)]
      (when-let [fk-col (fk-column-for query stage-number pk-col)]
-<<<<<<< HEAD
-       (lib.common/->op-arg
-        (lib.filter/filter-clause (equals-join-condition-operator-definition) fk-col pk-col))))))
+       (lib.filter/filter-clause (equals-join-condition-operator-definition) fk-col pk-col)))))
 
 (defn- replace-join-alias
   [a-join old-name new-name]
@@ -630,7 +628,4 @@
     stage-number      :- :int
     old-name-or-index :- [:or :string :int]
     new-name          :- ::lib.schema.common/non-blank-string]
-   (lib.util/update-query-stage query stage-number rename-join-in-stage old-name-or-index new-name)))
-=======
-       (lib.filter/filter-clause (equals-join-condition-operator-definition) fk-col pk-col)))))
->>>>>>> 27e71487
+   (lib.util/update-query-stage query stage-number rename-join-in-stage old-name-or-index new-name)))