--- conflicted
+++ resolved
@@ -11,11 +11,8 @@
   visitDashboard,
   appBar,
   rightSidebar,
-<<<<<<< HEAD
   getDashboardCardMenu,
-=======
   addOrUpdateDashboardCard,
->>>>>>> 142841e5
 } from "e2e/support/helpers";
 
 import { SAMPLE_DB_ID } from "e2e/support/cypress_data";
