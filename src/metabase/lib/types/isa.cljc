(ns metabase.lib.types.isa
  "Ported from frontend/src/metabase-lib/types/utils/isa.js"
  (:refer-clojure :exclude [isa? any? boolean? number? string? integer?])
  (:require
   [medley.core :as m]
   [metabase.lib.types.constants :as lib.types.constants]
   [metabase.lib.util :as lib.util]
   [metabase.types]))

(comment metabase.types/keep-me)

(defn ^:export isa?
  "Decide if `_column` is a subtype of the type denoted by the keyword `type-kw`.
  Both effective and semantic types are taken into account."
  [{:keys [effective-type base-type semantic-type] :as _column} type-kw]
  (or (clojure.core/isa? (or effective-type base-type) type-kw)
      (clojure.core/isa? semantic-type type-kw)))

(defn ^:export field-type?
  "Returns if `column` is of category `category`.
  The possible categories are the keys in [[metabase.lib.types.constants/type-hierarchies]]."
  [category column]
  (let [type-definition (lib.types.constants/type-hierarchies category)
        column          (cond-> column
                          (and (map? column)
                               (not (:effective-type column)))
                          (assoc :effective-type (:base-type column)))]
    (cond
      (nil? column) false

      ;; check field types
      (some (fn [[type-type types]]
              (and (#{:effective-type :semantic-type} type-type)
                   (some #(clojure.core/isa? (type-type column) %) types)))
            type-definition)
      true

      ;; recursively check if it's not an excluded type
      (some #(field-type? % column) (:exclude type-definition))
      false

      ;; recursively check if it's an included type
      (some #(field-type? % column) (:include type-definition))
      true

      :else false)))

(defn ^:export field-type
  "Return the category `column` belongs to.
  The possible categories are the keys in [[metabase.lib.types.constants/type-hierarchies]]."
  [column]
  (m/find-first #(field-type? % column)
                [::lib.types.constants/temporal
                 ::lib.types.constants/location
                 ::lib.types.constants/coordinate
                 ::lib.types.constants/foreign_key
                 ::lib.types.constants/primary_key
                 ::lib.types.constants/boolean
                 ::lib.types.constants/string
                 ::lib.types.constants/string_like
                 ::lib.types.constants/number]))

(defn ^:export temporal?
  "Is `column` of a temporal type?"
  [column]
  (field-type? ::lib.types.constants/temporal column))

(defn ^:export numeric?
  "Is `column` of a numeric type?"
  [column]
  (field-type? ::lib.types.constants/number column))

(defn ^:export boolean?
  "Is `column` of a boolean type?"
  [column]
  (field-type? ::lib.types.constants/boolean column))

(defn ^:export string?
  "Is `column` of a string type?"
  [column]
  (field-type? ::lib.types.constants/string column))

(defn ^:export summable?
  "Is `column` of a summable type?"
  [column]
  (field-type? ::lib.types.constants/summable column))

(defn ^:export scope?
  "Is `column` of a scope type?"
  [column]
  (field-type? ::lib.types.constants/scope column))

(defn ^:export category?
  "Is `column` of a categorical type?"
  [column]
  (field-type? ::lib.types.constants/category column))

(defn ^:export location?
  "Is `column` of a location type?"
  [column]
  (field-type? ::lib.types.constants/location column))

(defn ^:export description?
  "Is `column` a description?"
  [column]
  (clojure.core/isa? (:semantic-type column) :type/Description))

(defn ^:export dimension?
  "Is `column` a dimension?"
  [column]
  (and column
       (not= (:lib/source column) :source/aggregations)
       (not (description? column))))

(defn ^:export metric?
  "Is `column` a metric?"
  [column]
  (and (not= (:lib/source column) :source/breakouts)
       (summable? column)))

(defn ^:export foreign-key?
  "Is `column` a foreign-key?"
  [column]
  (clojure.core/isa? (:semantic-type column) :type/FK))

(defn ^:export primary-key?
  "Is `column` a primary-key?"
  [column]
  (clojure.core/isa? (:semantic-type column) :type/PK))

(defn ^:export entity-name?
  "Is `column` an entity name?"
  [column]
  (clojure.core/isa? (:semantic-type column) :type/Name))

(defn ^:export title?
  "Is `column` a title column?"
  [column]
  (clojure.core/isa? (:semantic-type column) :type/Title))

(defn ^:export json?
  "Is `column` a serialized JSON column?"
  [column]
  (clojure.core/isa? (:semantic-type column) :type/SerializedJSON))

(defn ^:export xml?
  "Is `column` a serialized XML column?"
  [column]
  (clojure.core/isa? (:semantic-type column) :type/XML))

(defn ^:export structured?
  "Is `column` serialized structured data? (eg. JSON, XML)"
  [column]
  (clojure.core/isa? (:semantic-type column) :type/Structured))

(defn ^:export any?
  "Is this `_column` whatever (including nil)?"
  [_column]
  true)

(defn ^:export numeric-base-type?
  "Is `column` a numneric base type?"
  [column]
  (clojure.core/isa? (:effective-type column) :type/Number))

(defn ^:export date-without-time?
  "Is `column` a date without time?"
  [column]
  (clojure.core/isa? (:effective-type column) :type/Date))

(defn ^:export creation-timestamp?
  "Is `column` a creation timestamp column?"
  [column]
  (clojure.core/isa? (:semantic-type column) :type/CreationTimestamp))

(defn ^:export creation-date?
  "Is `column` a creation date column?"
  [column]
  (clojure.core/isa? (:semantic-type column) :type/CreationDate))

(defn ^:export creation-time?
  "Is `column` a creation time column?"
  [column]
  (clojure.core/isa? (:semantic-type column) :type/CreationTime))

;; ZipCode, ID, etc derive from Number but should not be formatted as numbers
(defn ^:export number?
  "Is `column` a number without some other semantic type (like ZIP code)?"
  [column]
  (and (numeric-base-type? column)
       (let [semantic-type (:semantic-type column)]
         (or (nil? semantic-type)
             ;; this is a precaution, :type/Number is not a semantic type
             (clojure.core/isa? semantic-type :type/Number)))))

(defn ^:export integer?
  "Is `column` a integer column?"
  [column]
  (field-type? ::lib.types.constants/integer column))

(defn ^:export time?
  "Is `column` a time?"
  [column]
  (clojure.core/isa? (:effective-type column) :type/Time))

(defn ^:export address?
  "Is `column` an address?"
  [column]
  (clojure.core/isa? (:semantic-type column) :type/Address))

(defn ^:export city?
  "Is `column` a city?"
  [column]
  (clojure.core/isa? (:semantic-type column) :type/City))

(defn ^:export state?
  "Is `column` a state?"
  [column]
  (clojure.core/isa? (:semantic-type column) :type/State))

(defn ^:export zip-code?
  "Is `column` a zip-code?"
  [column]
  (clojure.core/isa? (:semantic-type column) :type/ZipCode))

(defn ^:export country?
  "Is `column` a country?"
  [column]
  (clojure.core/isa? (:semantic-type column) :type/Country))

(defn ^:export coordinate?
  "Is `column` a coordinate?"
  [column]
  (clojure.core/isa? (:semantic-type column) :type/Coordinate))

(defn ^:export latitude?
  "Is `column` a latitude?"
  [column]
  (clojure.core/isa? (:semantic-type column) :type/Latitude))

(defn ^:export longitude?
  "Is `column` a longitude?"
  [column]
  (clojure.core/isa? (:semantic-type column) :type/Longitude))

(defn ^:export currency?
  "Is `column` a currency?"
  [column]
  (clojure.core/isa? (:semantic-type column) :type/Currency))

(defn ^:export comment?
  "Is `column` a comment?"
  [column]
  (clojure.core/isa? (:semantic-type column) :type/Comment))

(defn ^:export id?
  "Is `column` an ID?"
  [column]
  (or (clojure.core/isa? (:semantic-type column) :type/FK)
      (clojure.core/isa? (:semantic-type column) :type/PK)))

(defn ^:export URL?
  "Is `column` a URL?"
  [column]
  (clojure.core/isa? (:semantic-type column) :type/URL))

(defn ^:export email?
  "Is `column` an email?"
  [column]
  (clojure.core/isa? (:semantic-type column) :type/Email))

(defn ^:export avatar-URL?
  "Is `column` an avatar URL?"
  [column]
  (clojure.core/isa? (:semantic-type column) :type/AvatarURL))

(defn ^:export image-URL?
  "Is `column` an image URL?"
  [column]
  (clojure.core/isa? (:semantic-type column) :type/ImageURL))

(defn ^:export compatible-type?
  "Do columns have compatible base types?"
  [column1 column2]
  (or
    (and (string? column1) (string? column2))
    (and (number? column1) (number? column2))
    (and (temporal? column1) (temporal? column2))
    (clojure.core/isa? (:base-type column1) (:base-type column2))))

(defn ^:export has-latitude-and-longitude?
  "Does the collection `columns` contain both a latitude and a longitude column?"
  [columns]
  (every? #(some % columns) [latitude? longitude?]))

(defn ^:export primary-key-pred
  "Return a prdicate for checking if a column is a primary key."
  [table-id]
  (fn primary-key-pred-for-table-id [column]
    (let [pk? (primary-key? column)]
      ;; comment from isa.js:
      ;; > FIXME: columns of nested questions at this moment miss table_id value
      ;; > which makes it impossible to match them with their tables that are nested cards
      (if (lib.util/legacy-string-table-id->card-id table-id)
        pk?
        (and pk? (= (:table-id column) table-id))))))

;;; TODO -- This stuff should probably use the constants in [[metabase.lib.types.constants]], however this logic isn't
;;; supposed to include things with semantic type = Category which the `::string` constant define there includes.
(defn searchable?
  "Is this column one that we should show a search widget for (to search its values) in the QB filter UI? If so, we can
  give it a `has-field-values` value of `:search`."
  [{:keys [base-type effective-type]}]
  ;; For the time being we will consider something to be "searchable" if it's a text Field since the `starts-with`
  ;; filter that powers the search queries (see [[metabase.api.field/search-values]]) doesn't work on anything else
  (let [column-type (or effective-type base-type)]
    (or (clojure.core/isa? column-type :type/Text)
        (clojure.core/isa? column-type :type/TextLike))))

(defn ^:export assignable?
  "Given two CLJS `:metadata/columns` returns true if the first column's type `[[lib.types.isa/isa?]]` subtype of the
  second column's type. That is, that a value from `src-column` is assignable to `dst-column`.

  That's the case if both are from the same family (strings, numbers, temporal) or if the `src-column` [[isa?]] subtype
  of `dst-column`."
  [src-column dst-column]
  (or
    (and (string? src-column)   (string? dst-column))
    (and (number? src-column)   (number? dst-column))
    (and (temporal? src-column) (temporal? dst-column))
<<<<<<< HEAD
    (when (:effective-type dst-column)
      (clojure.core/isa? src-column (:effective-type dst-column)))
    (clojure.core/isa? src-column (:base-type dst-column))))
=======
    (clojure.core/isa? (:base-type src-column) (:base-type dst-column))))
>>>>>>> a50163a9
<|MERGE_RESOLUTION|>--- conflicted
+++ resolved
@@ -328,10 +328,4 @@
     (and (string? src-column)   (string? dst-column))
     (and (number? src-column)   (number? dst-column))
     (and (temporal? src-column) (temporal? dst-column))
-<<<<<<< HEAD
-    (when (:effective-type dst-column)
-      (clojure.core/isa? src-column (:effective-type dst-column)))
-    (clojure.core/isa? src-column (:base-type dst-column))))
-=======
-    (clojure.core/isa? (:base-type src-column) (:base-type dst-column))))
->>>>>>> a50163a9
+    (clojure.core/isa? (:base-type src-column) (:base-type dst-column))))