import type {
  Dashboard,
  DashboardId,
  DashboardOrderedCard,
  DashCardId,
  DashCardDataMap,
  ParameterId,
  ParameterValueOrArray,
} from "metabase-types/api";

export type DashboardSidebarName =
  | "addQuestion"
  | "action"
  | "clickBehavior"
  | "editParameter"
  | "sharing"
  | "info";

export type StoreDashboard = Omit<Dashboard, "ordered_cards"> & {
  ordered_cards: DashCardId[];
};

export type StoreDashcard = DashboardOrderedCard & {
  isDirty?: boolean;
  isRemoved?: boolean;
};

export type SelectedTabId = DashboardId | null;

export interface DashboardState {
  dashboardId: DashboardId | null;
  selectedTabId: SelectedTabId;
  dashboards: Record<DashboardId, StoreDashboard>;

  dashcards: Record<DashCardId, StoreDashcard>;
  dashcardData: DashCardDataMap;

  parameterValues: Record<ParameterId, ParameterValueOrArray>;

  loadingDashCards: {
    dashcardIds: DashCardId[];
    loadingIds: DashCardId[];
    loadingStatus: "idle" | "running" | "complete";
    startTime: number | null;
    endTime: number | null;
  };
  loadingControls: {
    documentTitle?: string;
    showLoadCompleteFavicon?: boolean;
  };

  isEditing: Dashboard | null;
  isAddParameterPopoverOpen: boolean;

  slowCards: Record<DashCardId, unknown>;

  sidebar: {
    name?: DashboardSidebarName;
    props: Record<string, unknown>;
  };

  missingActionParameters: unknown;
<<<<<<< HEAD
=======

  autoApplyFilters: {
    toastId: number | null;
    toastDashboardId: number | null;
  };
>>>>>>> 3958b4f6
}<|MERGE_RESOLUTION|>--- conflicted
+++ resolved
@@ -60,12 +60,9 @@
   };
 
   missingActionParameters: unknown;
-<<<<<<< HEAD
-=======
 
   autoApplyFilters: {
     toastId: number | null;
     toastDashboardId: number | null;
   };
->>>>>>> 3958b4f6
 }