--- conflicted
+++ resolved
@@ -1248,122 +1248,8 @@
           matrix:
             parameters:
               edition: ["ee", "oss"]
-<<<<<<< HEAD
-          name: e2e-tests-smoketest-<< matrix.edition >>
-          requires:
-            - build-uberjar-<< matrix.edition >>
-          cypress-group: "smoketest-<< matrix.edition >>"
-          source-folder: frontend/test/metabase/scenarios/smoketest
-
-      - fe-tests-cypress:
-          matrix:
-            parameters:
-              edition: ["ee", "oss"]
-          name: e2e-tests-admin-<< matrix.edition >>
-          requires:
-            - build-uberjar-<< matrix.edition >>
-          cypress-group: "admin-<< matrix.edition >>"
-          source-folder: frontend/test/metabase/scenarios/admin
-
-      - fe-tests-cypress:
-          matrix:
-            parameters:
-              edition: ["ee", "oss"]
-          name: e2e-tests-collections-<< matrix.edition >>
-          requires:
-            - build-uberjar-<< matrix.edition >>
-          cypress-group: "collections-<< matrix.edition >>"
-          source-folder: frontend/test/metabase/scenarios/collections
-
-      - fe-tests-cypress:
-          matrix:
-            parameters:
-              edition: ["ee", "oss"]
-          name: e2e-tests-dashboard-<< matrix.edition >>
-          requires:
-            - build-uberjar-<< matrix.edition >>
-          cypress-group: "dashboard-<< matrix.edition >>"
-          source-folder: frontend/test/metabase/scenarios/dashboard
-
-      - fe-tests-cypress:
-          matrix:
-            parameters:
-              edition: ["ee", "oss"]
-          name: e2e-tests-dashboard-filters-<< matrix.edition >>
-          requires:
-            - build-uberjar-<< matrix.edition >>
-          cypress-group: "dashboard-filters-<< matrix.edition >>"
-          source-folder: frontend/test/metabase/scenarios/dashboard-filters
-
-      - fe-tests-cypress:
-          matrix:
-            parameters:
-              edition: ["ee", "oss"]
-          name: e2e-tests-onboarding-<< matrix.edition >>
-          requires:
-            - build-uberjar-<< matrix.edition >>
-          cypress-group: "onboarding-<< matrix.edition >>"
-          source-folder: frontend/test/metabase/scenarios/onboarding
-
-      - fe-tests-cypress:
-          matrix:
-            parameters:
-              edition: ["ee", "oss"]
-          name: e2e-tests-native-<< matrix.edition >>
-          requires:
-            - build-uberjar-<< matrix.edition >>
-          cypress-group: "native-<< matrix.edition >>"
-          source-folder: frontend/test/metabase/scenarios/native
-
-      - fe-tests-cypress:
-          matrix:
-            parameters:
-              edition: ["ee", "oss"]
-          name: e2e-tests-native-filters-<< matrix.edition >>
-          requires:
-            - build-uberjar-<< matrix.edition >>
-          cypress-group: "native-filters-<< matrix.edition >>"
-          source-folder: frontend/test/metabase/scenarios/native-filters
-
-      - fe-tests-cypress:
-          matrix:
-            parameters:
-              edition: ["ee", "oss"]
-          name: e2e-tests-question-<< matrix.edition >>
-          requires:
-            - build-uberjar-<< matrix.edition >>
-          cypress-group: "question-<< matrix.edition >>"
-          source-folder: frontend/test/metabase/scenarios/question
-
-      - fe-tests-cypress:
-          matrix:
-            parameters:
-              edition: ["ee", "oss"]
-          name: e2e-tests-binning-<< matrix.edition >>
-          requires:
-            - build-uberjar-<< matrix.edition >>
-          cypress-group: "binning-<< matrix.edition >>"
-          source-folder: frontend/test/metabase/scenarios/binning
-
-      - fe-tests-cypress:
-          matrix:
-            parameters:
-              edition: ["ee", "oss"]
-          name: e2e-tests-sharing-<< matrix.edition >>
-          requires:
-            - build-uberjar-<< matrix.edition >>
-          cypress-group: "sharing-<< matrix.edition >>"
-          source-folder: frontend/test/metabase/scenarios/sharing
-
-      - fe-tests-cypress:
-          matrix:
-            parameters:
-              edition: ["ee", "oss"]
-          name: e2e-tests-visualizations-<< matrix.edition >>
-=======
               folder: ["admin", "binning", "collections", "dashboard", "dashboard-filters", "onboarding", "native", "native-filters", "question", "sharing", "smoketest", "visualizations"]
           name: e2e-tests-<< matrix.folder >>-<< matrix.edition >>
->>>>>>> 0c4f3dc7
           requires:
             - build-uberjar-<< matrix.edition >>
           cypress-group: "<< matrix.folder >>-<< matrix.edition >>"
