--- conflicted
+++ resolved
@@ -54,11 +54,7 @@
    (log/info "Syncing target" (pr-str target) "for transform")
    (transforms.util/activate-table-and-mark-computed! database target)))
 
-<<<<<<< HEAD
 (defn run-cancelable-transform!
-=======
-(defn- run-transform!
->>>>>>> df7ba124
   "Run a compiled transform"
   [run-id driver {:keys [db conn-spec output-schema]} run-transform!]
   ;; local run is responsible for status, using canceling lifecycle
@@ -102,7 +98,7 @@
      (let [db (get-in source [:query :database])
            {driver :engine :as database} (t2/select-one :model/Database db)
            feature (transforms.util/required-database-feature transform)
-           transform-details {:db db
+           transform-details {:db database
                               :transform-type (keyword (:type target))
                               :conn-spec (driver/connection-spec driver database)
                               :query (transforms.util/compile-source source)
