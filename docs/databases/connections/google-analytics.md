--- conflicted
+++ resolved
@@ -15,106 +15,4 @@
 - Connecting your [Bigquery to Metabase](./bigquery.md).
 - Exporting your [Google Analytics 4 data to BigQuery](https://support.google.com/analytics/answer/9358801?hl=en).
 
-<<<<<<< HEAD
-Google Analytics will export the data to BigQuery in one table per day. You can build native SQL models with [wildcard queries](https://cloud.google.com/bigquery/docs/querying-wildcard-tables), and then build Metabase questions over those views.
-=======
-Once you've configured Google Analytics in both places, you can [check if your Google Analytics setup is working correctly](#checking-if-google-analytics-is-working-correctly).
-
-## Prerequisites
-
-You will need to have a [Google Cloud Platform (GCP)][google-cloud] account and create the [project][google-cloud-create-project] you would like to use in Metabase. Consult the Google Cloud Platform documentation on how to [create and manage a project][google-cloud-management] if you do not have one.
-
-## Google Cloud Platform: creating a service account and JSON file
-
-You'll first need a [service account][google-service-accounts] JSON file that Metabase can
-use to access your Google Analytics dataset. Service accounts are intended for non-human users (such as applications
-like Metabase) to authenticate (who am I?) and authorize (what can I do?) their API calls.
-
-To create the service account JSON file, follow Google's documentation on [setting up service accounts][google-managing-service-accounts] for your Google Analytics dataset.
-
-1. From your [Google Cloud Platform console][google-cloud-platform-console], go to **IAM & Admin** > **Service accounts**.
-
-2. Click **+ CREATE SERVICE ACCOUNT** and fill out your service account details.
-
-   - Name the service account.
-   - Add a description (the service account ID will populate once you add a name).
-
-3. Click **Continue** to skip the optional sections.
-
-4. Click **Done** to create your service account.
-
-5. From the **...** menu, go to **Manage keys** > **Add key**.
-
-   - Select **JSON** for the **key type**.
-   - Click **Create** to download the JSON file to your computer. **You can only download the key once**.
-   - If you delete the key, you'll need to create another service account with the same roles.
-
-6. [**Add the service account**][google-analytics-add-user] to your Google Analytics account.
-
-   - Find the service account email by clicking into your service account name from **IAM & Admin** > **Service accounts**.
-   - The service account email will like:
-     ```
-     my_service_account_name@my_project_id.iam.gserviceaccount.com
-     ```
-   - Only Read and Analyze permissions are needed for Metabase.
-
-7. Enable the Google Analytics API from the [API overview][google-api-overview].
-   - Check that you're in the correct project before you click **Enable**.
-   - For further documentation please refer to [Enable and disable APIs][google-enable-disable-apis].
-
-## Metabase: adding a Google Analytics dataset
-
-In your Metabase, click on **Settings** and select "Admin" to bring up the **Admin Panel**. In the **Databases** section, click on the **Add database** button, then select "Google Analytics" from the "Database type" dropdown and fill in the configuration settings:
-
-### Settings
-
-#### Display name
-
-**Name** is the title of your database in Metabase.
-
-#### Account ID
-
-To get the **Google Analytics Account ID**, go to [Google Analytics][google-analytics] and click the **Admin** cog. In
-the admin tab, go to the **Account Settings** section: you will find the account ID below the "Basic Settings"
-heading.
-
-#### Service account JSON file
-
-Upload the service account JSON file you created when following the steps above. The JSON file contains the
-credentials your Metabase application will need to read and query your dataset.
-
-### Advanced settings
-
-- **Rerun queries for simple explorations**: When this setting is enabled (which it is by default), Metabase automatically runs queries when users do simple explorations with the Summarize and Filter buttons when viewing a table or chart. You can turn this off if you find performance is slow. This setting doesn’t affect drill-throughs or SQL queries.
-
-- **Choose when syncs and scans happen**: When this setting is disabled (which it is by default), Metabase regularly checks the database to update its internal metadata. If you have a large database, we you can turn this on and control when and how often the field value scans happen.
-
-- **Periodically refingerprint tables**: This setting — disabled by default — enables Metabase to scan for additional field values during syncs allowing smarter behavior, like improved auto-binning on your bar charts.
-
-Please see the [database sync and analysis documentation][sync-docs] for more details about these toggle settings.
-
-## Saving your database configuration
-
-When you're done, click the **Save** button. A modal dialog will inform you that your database has been added. You can click on **Explore this data** to see some automatic explorations of your data, or click **I'm good thanks** to stay in the **Admin Panel**.
-
-## Checking if Google Analytics is working correctly
-
-Give Metabase [some time to sync][sync-docs] with your Google Analytics dataset, then exit the **Admin Panel**, click on **Browse Data**, find your Google Analytics database, and start exploring. Once Metabase is finished syncing, you will see the names of your Properties & Apps in the data browser.
-
-If you're having trouble, see the guides under [Troubleshooting data sources][troubleshooting-data-sources].
-
-[google-analytics]: https://cloud.google.com/analytics
-[google-analytics-add-user]: https://support.google.com/analytics/answer/1009702
-[google-api-overview]: https://console.cloud.google.com/apis/api/analytics.googleapis.com/overview
-[google-cloud]: https://cloud.google.com/
-[google-cloud-create-project]: https://cloud.google.com/resource-manager/docs/creating-managing-projects#creating_a_project
-[google-cloud-management]: https://cloud.google.com/resource-manager/docs/creating-managing-projects
-[google-cloud-platform-console]: https://console.cloud.google.com/
-[google-cloud-oauth]: https://support.google.com/cloud/answer/6158849
-[google-enable-disable-apis]: https://support.google.com/googleapi/answer/6158841
-[google-managing-service-accounts]: https://cloud.google.com/iam/docs/creating-managing-service-accounts
-[google-oauth-scopes]: https://developers.google.com/identity/protocols/oauth2/scopes
-[google-service-accounts]: https://cloud.google.com/iam/docs/service-account-overview
-[sync-docs]: ../connecting.md#syncing-and-scanning-databases
-[troubleshooting-data-sources]: ../../troubleshooting-guide#databases
->>>>>>> acdbf14d
+Google Analytics will export the data to BigQuery in one table per day. You can build native SQL models with [wildcard queries](https://cloud.google.com/bigquery/docs/querying-wildcard-tables), and then build Metabase questions over those views.