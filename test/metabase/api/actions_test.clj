--- conflicted
+++ resolved
@@ -8,13 +8,8 @@
    [metabase.models.database :refer [Database]]
    [metabase.models.table :refer [Table]]
    [metabase.query-processor :as qp]
-<<<<<<< HEAD
-   [metabase.test :as mt]))
-(require '[clojure.pprint :refer [pprint]])
-=======
    [metabase.test :as mt]
    [metabase.util :as u]))
->>>>>>> 2cb10197
 
 (comment api.actions/keep-me)
 
@@ -29,15 +24,7 @@
     :expected     {:rows-updated [1]}}
    {:action       "actions/row/delete"
     :request-body (mt/mbql-query categories {:filter [:= $id 1]})
-<<<<<<< HEAD
     :expected     {:rows-deleted [1]}}])
-=======
-    :expected     {:rows-deleted [1]}}
-   {:action       "actions/row/update"
-    :request-body (assoc (mt/mbql-query categories {:filter [:= $id 10]})
-                         :update_row {:name "new-category-name"})
-    :expected     {:rows-updated [1]}}])
->>>>>>> 2cb10197
 
 (defn- row-action? [action]
   (str/starts-with? action "actions/row"))
