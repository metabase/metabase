import {
  restore,
  popover,
  summarize,
  visualize,
  openOrdersTable,
  openPeopleTable,
  visitQuestionAdhoc,
  enterCustomColumnDetails,
  filter,
<<<<<<< HEAD
  getNotebookStep,
=======
  checkExpressionEditorHelperPopoverPosition,
>>>>>>> 55ae3a13
} from "e2e/support/helpers";

import { SAMPLE_DB_ID } from "e2e/support/cypress_data";
import { SAMPLE_DATABASE } from "e2e/support/cypress_sample_database";

const { ORDERS, ORDERS_ID, PRODUCTS, PRODUCTS_ID } = SAMPLE_DATABASE;

describe("scenarios > question > custom column", () => {
  beforeEach(() => {
    cy.intercept("POST", "/api/dataset").as("dataset");

    restore();
    cy.signInAsNormalUser();
  });

  it("can create a custom column (metabase#13241)", () => {
    openOrdersTable({ mode: "notebook" });
    cy.icon("add_data").click();

    enterCustomColumnDetails({ formula: "1 + 1", name: "Math" });
    cy.button("Done").click();

    visualize();

    // eslint-disable-next-line no-unscoped-text-selectors -- deprecated usage
    cy.findByText("There was a problem with your question").should("not.exist");
    cy.get(".Visualization").contains("Math");
  });

  it("should not show binning for a numeric custom column", () => {
    openOrdersTable({ mode: "notebook" });
    cy.icon("add_data").click();

    enterCustomColumnDetails({
      formula: "[Product.Price] / 2",
      name: "Half Price",
    });
    cy.button("Done").click();

    cy.button("Summarize").click();
    popover().findByText("Count of rows").click();

    getNotebookStep("summarize")
      .findByText("Pick a column to group by")
      .click();

    popover()
      .findByRole("option", { name: "Half Price" })
      .within(() => {
        cy.findByLabelText("Binning strategy").should("not.exist");
        cy.findByLabelText("Temporal bucket").should("not.exist");
      })
      .click();

    getNotebookStep("summarize").findByText("Half Price").should("be.visible");
  });

  it("should not show temporal units for a date/time custom column", () => {
    openOrdersTable({ mode: "notebook" });
    cy.icon("add_data").click();

    enterCustomColumnDetails({
      formula: "[Product.Created At]",
      name: "Product Date",
    });
    cy.button("Done").click();

    cy.button("Summarize").click();
    popover().findByText("Count of rows").click();

    // eslint-disable-next-line no-unscoped-text-selectors -- deprecated usage
    getNotebookStep("summarize")
      .findByText("Pick a column to group by")
      .click();
    popover()
      .findByRole("option", { name: "Product Date" })
      .within(() => {
        cy.findByLabelText("Binning strategy").should("not.exist");
        cy.findByLabelText("Temporal bucket").should("not.exist");
      })
      .click();

    getNotebookStep("summarize")
      .findByText("Product Date")
      .should("be.visible");
  });

  it("should not show binning options for a coordinate custom column", () => {
    openPeopleTable({ mode: "notebook" });
    cy.icon("add_data").click();

    enterCustomColumnDetails({
      formula: "[Latitude]",
      name: "UserLAT",
    });
    cy.button("Done").click();

    cy.button("Summarize").click();
    popover().findByText("Count of rows").click();

    getNotebookStep("summarize")
      .findByText("Pick a column to group by")
      .click();
    popover()
      .findByRole("option", { name: "UserLAT" })
      .within(() => {
        cy.findByLabelText("Binning strategy").should("not.exist");
        cy.findByLabelText("Temporal bucket").should("not.exist");
      })
      .click();

    getNotebookStep("summarize").findByText("UserLAT").should("be.visible");
  });

  // flaky test (#19454)
  it.skip("should show info popovers when hovering over custom column dimensions in the summarize sidebar", () => {
    openOrdersTable({ mode: "notebook" });
    cy.icon("add_data").click();

    enterCustomColumnDetails({ formula: "1 + 1", name: "Math" });
    cy.button("Done").click();

    visualize();

    summarize();

    // eslint-disable-next-line no-unscoped-text-selectors -- deprecated usage
    cy.findByText("Group by").parent().findByText("Math").trigger("mouseenter");

    popover().contains("Math");
    popover().contains("No description");
  });

  it("can create a custom column with an existing column name", () => {
    const customFormulas = [
      {
        formula: "[Quantity] * 2",
        name: "Double Qt",
      },
      {
        formula: "[Quantity] * [Product.Price]",
        name: "Sum Total",
      },
    ];

    customFormulas.forEach(({ formula, name }) => {
      openOrdersTable({ mode: "notebook" });
      cy.icon("add_data").click();

      enterCustomColumnDetails({ formula, name });
      cy.button("Done").click();

      visualize();

      cy.get(".Visualization").contains(name);
    });
  });

  it("should create custom column with fields from aggregated data (metabase#12762)", () => {
    openOrdersTable({ mode: "notebook" });

    summarize({ mode: "notebook" });

    popover().within(() => {
      cy.findByText("Sum of ...").click();
      cy.findByText("Subtotal").click();
    });

    // TODO: There isn't a single unique parent that can be used to scope this icon within
    // (a good candidate would be `.NotebookCell`)
    cy.icon("add")
      .last() // This is brittle.
      .click();

    popover().within(() => {
      cy.findByText("Sum of ...").click();
      cy.findByText("Total").click();
    });

    // eslint-disable-next-line no-unscoped-text-selectors -- deprecated usage
    cy.findByText("Pick a column to group by").click();
    // eslint-disable-next-line no-unscoped-text-selectors -- deprecated usage
    cy.findByText("Created At").click();

    // Add custom column based on previous aggregates
    const columnName = "MegaTotal";
    // eslint-disable-next-line no-unscoped-text-selectors -- deprecated usage
    cy.findByText("Custom column").click();

    enterCustomColumnDetails({
      formula: "[Sum of Subtotal] + [Sum of Total]",
      name: columnName,
    });
    cy.button("Done").click();

    visualize();

    // eslint-disable-next-line no-unscoped-text-selectors -- deprecated usage
    cy.findByText("There was a problem with your question").should("not.exist");
    // This is a pre-save state of the question but the column name should appear
    // both in tabular and graph views (regardless of which one is currently selected)
    cy.get(".Visualization").contains(columnName);
  });

  it("should not return same results for columns with the same name (metabase#12649)", () => {
    openOrdersTable({ mode: "notebook" });
    // join with Products
    // eslint-disable-next-line no-unscoped-text-selectors -- deprecated usage
    cy.findByText("Join data").click();
    // eslint-disable-next-line no-unscoped-text-selectors -- deprecated usage
    cy.findByText("Products").click();

    // add custom column
    // eslint-disable-next-line no-unscoped-text-selectors -- deprecated usage
    cy.findByText("Custom column").click();
    enterCustomColumnDetails({ formula: "1 + 1", name: "x" });
    cy.button("Done").click();

    visualize();

    cy.log(
      "**Fails in 0.35.0, 0.35.1, 0.35.2, 0.35.4 and the latest master (2020-10-21)**",
    );
    cy.log("Works in 0.35.3");
    // ID should be "1" but it is picking the product ID and is showing "14"
    cy.get(".TableInteractive-cellWrapper--firstColumn")
      .eq(1) // the second cell from the top in the first column (the first one is a header cell)
      .findByText("1");
  });

  it("should be able to use custom expression after aggregation (metabase#13857)", () => {
    const CE_NAME = "13857_CE";
    const CC_NAME = "13857_CC";

    cy.signInAsAdmin();

    cy.createQuestion(
      {
        name: "13857",
        query: {
          expressions: {
            [CC_NAME]: ["*", ["field-literal", CE_NAME, "type/Float"], 1234],
          },
          "source-query": {
            aggregation: [
              [
                "aggregation-options",
                ["*", 1, 1],
                { name: CE_NAME, "display-name": CE_NAME },
              ],
            ],
            breakout: [
              ["datetime-field", ["field-id", ORDERS.CREATED_AT], "month"],
            ],
            "source-table": ORDERS_ID,
          },
        },
      },
      { visitQuestion: true },
    );

    // eslint-disable-next-line no-unscoped-text-selectors -- deprecated usage
    cy.findByText(CC_NAME);
  });

  it("should work with implicit joins (metabase#14080)", () => {
    const CC_NAME = "OneisOne";
    cy.signInAsAdmin();

    cy.createQuestion(
      {
        name: "14080",
        query: {
          "source-table": ORDERS_ID,
          expressions: { [CC_NAME]: ["*", 1, 1] },
          aggregation: [
            [
              "distinct",
              [
                "fk->",
                ["field-id", ORDERS.PRODUCT_ID],
                ["field-id", PRODUCTS.ID],
              ],
            ],
            ["sum", ["expression", CC_NAME]],
          ],
          breakout: [
            ["datetime-field", ["field-id", ORDERS.CREATED_AT], "year"],
          ],
        },
        display: "line",
      },
      { visitQuestion: true },
    );

    cy.log("Regression since v0.37.1 - it works on v0.37.0");

    // eslint-disable-next-line no-unscoped-text-selectors -- deprecated usage
    cy.contains(`Sum of ${CC_NAME}`);
    cy.get(".Visualization .dot").should("have.length.of.at.least", 8);
  });

  it.skip("should create custom column after aggregation with 'cum-sum/count' (metabase#13634)", () => {
    cy.createQuestion(
      {
        name: "13634",
        query: {
          expressions: { "Foo Bar": ["+", 57910, 1] },
          "source-query": {
            aggregation: [["cum-count"]],
            breakout: [
              ["datetime-field", ["field-id", ORDERS.CREATED_AT], "month"],
            ],
            "source-table": ORDERS_ID,
          },
        },
      },
      { visitQuestion: true },
    );

    // eslint-disable-next-line no-unscoped-text-selectors -- deprecated usage
    cy.findByText("13634");

    cy.log("Reported failing in v0.34.3, v0.35.4, v0.36.8.2, v0.37.0.2");
    // eslint-disable-next-line no-unscoped-text-selectors -- deprecated usage
    cy.findByText("Foo Bar");
    cy.findAllByText("57911");
  });

  it("should not be dropped if filter is changed after aggregation (metaabase#14193)", () => {
    const CC_NAME = "Double the fun";

    cy.createQuestion(
      {
        name: "14193",
        query: {
          "source-query": {
            "source-table": ORDERS_ID,
            filter: [">", ["field-id", ORDERS.SUBTOTAL], 0],
            aggregation: [["sum", ["field-id", ORDERS.TOTAL]]],
            breakout: [
              ["datetime-field", ["field-id", ORDERS.CREATED_AT], "year"],
            ],
          },
          expressions: {
            [CC_NAME]: ["*", ["field-literal", "sum", "type/Float"], 2],
          },
        },
      },
      { visitQuestion: true },
    );
    // Test displays collapsed filter - click on number 1 to expand and show the filter name
    cy.icon("filter").parent().contains("1").click();

    // eslint-disable-next-line no-unscoped-text-selectors -- deprecated usage
    cy.findByText(/Subtotal is greater than 0/i)
      .parent()
      .find(".Icon-close")
      .click();

    // eslint-disable-next-line no-unscoped-text-selectors -- deprecated usage
    cy.findByText(CC_NAME);
  });

  it("should handle identical custom column and table column names (metabase#14255)", () => {
    // Uppercase is important for this reproduction on H2
    const CC_NAME = "CATEGORY";

    cy.createQuestion(
      {
        name: "14255",
        query: {
          "source-table": PRODUCTS_ID,
          expressions: {
            [CC_NAME]: ["concat", ["field-id", PRODUCTS.CATEGORY], "2"],
          },
          aggregation: [["count"]],
          breakout: [["expression", CC_NAME]],
        },
      },
      { visitQuestion: true },
    );

    // eslint-disable-next-line no-unscoped-text-selectors -- deprecated usage
    cy.findByText(CC_NAME);
    // eslint-disable-next-line no-unscoped-text-selectors -- deprecated usage
    cy.findByText("Gizmo2");
  });

  it.skip("should drop custom column (based on a joined field) when a join is removed (metabase#14775)", () => {
    const CE_NAME = "Rounded price";

    cy.createQuestion({
      name: "14775",
      query: {
        "source-table": ORDERS_ID,
        joins: [
          {
            fields: "all",
            "source-table": PRODUCTS_ID,
            condition: [
              "=",
              ["field-id", ORDERS.PRODUCT_ID],
              ["joined-field", "Products", ["field-id", PRODUCTS.ID]],
            ],
            alias: "Products",
          },
        ],
        expressions: {
          [CE_NAME]: [
            "ceil",
            ["joined-field", "Products", ["field-id", PRODUCTS.PRICE]],
          ],
        },
      },
    }).then(({ body: { id: QUESTION_ID } }) => {
      cy.visit(`/question/${QUESTION_ID}/notebook`);
    });

    // Remove join
    // eslint-disable-next-line no-unscoped-text-selectors -- deprecated usage
    cy.findByText("Join data")
      .parent()
      .find(".Icon-close")
      .click({ force: true }); // x is hidden and hover doesn't work so we have to force it
    // eslint-disable-next-line no-unscoped-text-selectors -- deprecated usage
    cy.findByText("Join data").should("not.exist");

    cy.log("Reported failing on 0.38.1-SNAPSHOT (6d77f099)");
    cy.get("[class*=NotebookCellItem]").contains(CE_NAME).should("not.exist");

    visualize(response => {
      expect(response.body.error).to.not.exist;
    });

    // eslint-disable-next-line no-unscoped-text-selectors -- deprecated usage
    cy.contains("37.65");
  });

  it("should handle using `case()` when referencing the same column names (metabase#14854)", () => {
    const CC_NAME = "CE with case";

    visitQuestionAdhoc(
      {
        dataset_query: {
          type: "query",
          query: {
            "source-table": ORDERS_ID,
            expressions: {
              [CC_NAME]: [
                "case",
                [
                  [
                    [">", ["field", ORDERS.DISCOUNT, null], 0],
                    ["field", ORDERS.CREATED_AT, null],
                  ],
                ],
                {
                  default: [
                    "field",
                    PRODUCTS.CREATED_AT,
                    { "source-field": ORDERS.PRODUCT_ID },
                  ],
                },
              ],
            },
          },
          database: SAMPLE_DB_ID,
        },
        display: "table",
      },
      { callback: xhr => expect(xhr.response.body.error).not.to.exist },
    );

    // eslint-disable-next-line no-unscoped-text-selectors -- deprecated usage
    cy.findByText(CC_NAME);
    // eslint-disable-next-line no-unscoped-text-selectors -- deprecated usage
    cy.contains("37.65");
  });

  it("should handle brackets in the name of the custom column (metabase#15316)", () => {
    cy.createQuestion({
      name: "15316",
      query: {
        "source-table": ORDERS_ID,
        expressions: { "MyCC [2021]": ["+", 1, 1] },
      },
    }).then(({ body: { id: QUESTION_ID } }) => {
      cy.visit(`/question/${QUESTION_ID}/notebook`);
    });
    summarize({ mode: "notebook" });
    // eslint-disable-next-line no-unscoped-text-selectors -- deprecated usage
    cy.findByText("Sum of ...").click();
    popover().findByText("MyCC [2021]").click();
    cy.findAllByTestId("notebook-cell-item")
      .contains("Sum of MyCC [2021]")
      .click();
    popover().within(() => {
      cy.icon("chevronleft").click();
      cy.findByText("Custom Expression").click();
    });
    cy.get(".ace_line").contains("Sum([MyCC \\[2021\\]]");
  });

  it.skip("should work with `isNull` function (metabase#15922)", () => {
    openOrdersTable({ mode: "notebook" });
    // eslint-disable-next-line no-unscoped-text-selectors -- deprecated usage
    cy.findByText("Custom column").click();
    enterCustomColumnDetails({
      formula: `isnull([Discount])`,
      name: "No discount",
    });
    cy.button("Done").click();

    visualize(response => {
      expect(response.body.error).to.not.exist;
    });

    // eslint-disable-next-line no-unscoped-text-selectors -- deprecated usage
    cy.contains("37.65");
    // eslint-disable-next-line no-unscoped-text-selectors -- deprecated usage
    cy.findByText("No discount");
  });

  it("should be able to add a date range filter to a custom column", () => {
    visitQuestionAdhoc({
      display: "table",
      dataset_query: {
        database: SAMPLE_DB_ID,
        type: "query",
        query: {
          "source-table": ORDERS_ID,
          expressions: { CustomDate: ["field", ORDERS.CREATED_AT, null] },
        },
      },
    });

    // eslint-disable-next-line no-unscoped-text-selectors -- deprecated usage
    cy.findByText("CustomDate").click();

    popover().within(() => {
      cy.findByText("Filter by this column").click();
      cy.findByText("Specific dates...").click();
      enterDateFilter("12/10/2018", 0);
      enterDateFilter("01/05/2019", 1);
      cy.button("Add filter").click();
    });

    cy.wait("@dataset");
    // eslint-disable-next-line no-unscoped-text-selectors -- deprecated usage
    cy.findByText("Showing 463 rows").should("be.visible");
  });

  it("should work with relative date filter applied to a custom column (metabase#16273)", () => {
    openOrdersTable({ mode: "notebook" });
    // eslint-disable-next-line no-unscoped-text-selectors -- deprecated usage
    cy.findByText("Custom column").click();

    enterCustomColumnDetails({
      formula: `case([Discount] > 0, [Created At], [Product → Created At])`,
      name: "MiscDate",
    });

    cy.button("Done").click();

    filter({ mode: "notebook" });
    popover().contains("MiscDate").click();
    // eslint-disable-next-line no-unscoped-text-selectors -- deprecated usage
    cy.findByText("Relative dates...").click();
    // eslint-disable-next-line no-unscoped-text-selectors -- deprecated usage
    cy.findByText("Past").click();
    // The popover shows up with the default value selected - previous 30 days.
    // Since we don't have any orders in the Sample Database for that period, we have to change it to the previous 30 years.
    // eslint-disable-next-line no-unscoped-text-selectors -- deprecated usage
    cy.findByText("days").click();
    // eslint-disable-next-line no-unscoped-text-selectors -- deprecated usage
    cy.findByText("years").click();
    cy.button("Add filter").click();

    visualize(({ body }) => {
      expect(body.error).to.not.exist;
    });

    // eslint-disable-next-line no-unscoped-text-selectors -- deprecated usage
    cy.findByText("MiscDate Previous 30 Years"); // Filter name
    // eslint-disable-next-line no-unscoped-text-selectors -- deprecated usage
    cy.findByText("MiscDate"); // Column name
  });

  it("should allow switching focus with Tab", () => {
    openOrdersTable({ mode: "notebook" });
    cy.icon("add_data").click();

    enterCustomColumnDetails({ formula: "1 + 2" });

    // next focus: the textbox for the name
    cy.realPress("Tab");
    cy.focused().should("have.attr", "value").and("eq", "");
    cy.focused()
      .should("have.attr", "placeholder")
      .and("eq", "Something nice and descriptive");

    // Shift+Tab and we're back at the editor
    cy.realPress(["Shift", "Tab"]);
    cy.focused().should("have.attr", "class").and("eq", "ace_text-input");
  });

  it("should allow tabbing away from, then back to editor, while formatting expression and placing caret after reformatted expression", () => {
    openOrdersTable({ mode: "notebook" });
    cy.icon("add_data").click();

    enterCustomColumnDetails({ formula: "1+1" });

    cy.realPress("Tab");
    cy.realPress(["Shift", "Tab"]);

    // `1+1` (3 chars) is reformatted to `1 + 1` (5 chars)
    cy.findByDisplayValue("1 + 1").type("2");

    // Fix needed will prevent display value from being `1 +2 1`.
    // That's because the caret position after refocusing on textarea
    // would still be after the 3rd character
    cy.findByDisplayValue("1 + 12");
  });

  it("should allow choosing a suggestion with Tab", () => {
    openOrdersTable({ mode: "notebook" });
    cy.icon("add_data").click();

    enterCustomColumnDetails({ formula: "[" });

    // Suggestion popover shows up and this select the first one ([Created At])
    cy.realPress("Tab");

    // Focus remains on the expression editor
    cy.focused().should("have.attr", "class").and("eq", "ace_text-input");

    // Tab to focus on the name box
    cy.realPress("Tab");
    cy.focused().should("have.attr", "value").and("eq", "");
    cy.focused()
      .should("have.attr", "placeholder")
      .and("eq", "Something nice and descriptive");

    // Shift+Tab and we're back at the editor
    cy.realPress(["Shift", "Tab"]);
    cy.focused().should("have.attr", "class").and("eq", "ace_text-input");
  });

  it("should render custom expression helper near the custom expression field", async () => {
    openOrdersTable({ mode: "notebook" });
    cy.icon("add_data").click();

    popover().within(() => {
      enterCustomColumnDetails({ formula: "floor" });

      checkExpressionEditorHelperPopoverPosition();
    });
  });
});

const enterDateFilter = (value, index = 0) => {
  cy.findAllByTestId("specific-date-picker")
    .eq(index)
    .findByRole("textbox")
    .clear()
    .type(value)
    .blur();
};<|MERGE_RESOLUTION|>--- conflicted
+++ resolved
@@ -8,11 +8,8 @@
   visitQuestionAdhoc,
   enterCustomColumnDetails,
   filter,
-<<<<<<< HEAD
   getNotebookStep,
-=======
   checkExpressionEditorHelperPopoverPosition,
->>>>>>> 55ae3a13
 } from "e2e/support/helpers";
 
 import { SAMPLE_DB_ID } from "e2e/support/cypress_data";
