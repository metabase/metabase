databaseChangeLog:
# The quoting strategy decides when things like column names should be quoted.
# This is in place to deal with Liquibase not knowing about all of the new
# reserved words in MySQL 8+. Using a column name that is a reserved word
# causes a failure. Quoting all objects breaks H2 support though as it will
# quote table names but not quote that same table name in a foreign key reference
# which will cause a failure when trying to initially setup the database.
  - property:
      name: quote_strategy
      value: QUOTE_ALL_OBJECTS
      dbms: mysql,mariadb
  - property:
      name: quote_strategy
      value: LEGACY
      dbms: postgresql,h2
  - changeSet:
      id: '1'
      author: agilliland
      objectQuotingStrategy: ${quote_strategy}
      changes:
      - createTable:
          columns:
          - column:
              autoIncrement: true
              constraints:
                nullable: false
                primaryKey: true
              name: id
              type: int
          - column:
              constraints:
                nullable: false
                unique: true
              name: slug
              type: varchar(254)
          - column:
              constraints:
                nullable: false
              name: name
              type: varchar(254)
          - column:
              name: description
              type: text
          - column:
              name: logo_url
              type: varchar(254)
          - column:
              constraints:
                nullable: false
              name: inherits
              type: boolean
          tableName: core_organization
      - createTable:
          columns:
          - column:
              autoIncrement: true
              constraints:
                nullable: false
                primaryKey: true
              name: id
              type: int
          - column:
              constraints:
                nullable: false
                unique: true
              name: email
              type: varchar(254)
          - column:
              constraints:
                nullable: false
              name: first_name
              type: varchar(254)
          - column:
              constraints:
                nullable: false
              name: last_name
              type: varchar(254)
          - column:
              constraints:
                nullable: false
              name: password
              type: varchar(254)
          - column:
              constraints:
                nullable: false
              defaultValue: default
              name: password_salt
              type: varchar(254)
          - column:
              constraints:
                nullable: false
              name: date_joined
              type: DATETIME
          - column:
              constraints:
                nullable: true
              name: last_login
              type: DATETIME
          - column:
              constraints:
                nullable: false
              name: is_staff
              type: boolean
          - column:
              constraints:
                nullable: false
              name: is_superuser
              type: boolean
          - column:
              constraints:
                nullable: false
              name: is_active
              type: boolean
          - column:
              name: reset_token
              type: varchar(254)
          - column:
              name: reset_triggered
              type: BIGINT
          tableName: core_user
      - createTable:
          columns:
          - column:
              autoIncrement: true
              constraints:
                nullable: false
                primaryKey: true
              name: id
              type: int
          - column:
              constraints:
                nullable: false
              name: admin
              type: boolean
          - column:
              constraints:
                deferrable: false
                foreignKeyName: fk_userorgperm_ref_user_id
                initiallyDeferred: false
                nullable: false
                references: core_user(id)
              name: user_id
              type: int
          - column:
              constraints:
                deferrable: false
                foreignKeyName: fk_userorgperm_ref_organization_id
                initiallyDeferred: false
                nullable: false
                references: core_organization(id)
              name: organization_id
              type: int
          tableName: core_userorgperm
      - addUniqueConstraint:
          columnNames: user_id, organization_id
          constraintName: idx_unique_user_id_organization_id
          tableName: core_userorgperm
      - createIndex:
          columns:
          - column:
              name: user_id
              type: int
          indexName: idx_userorgperm_user_id
          tableName: core_userorgperm
      - createIndex:
          columns:
          - column:
              name: organization_id
              type: int
          indexName: idx_userorgperm_organization_id
          tableName: core_userorgperm
      - createTable:
          columns:
          - column:
              autoIncrement: true
              constraints:
                nullable: false
                primaryKey: true
              name: id
              type: int
          - column:
              constraints:
                nullable: false
              name: url
              type: varchar(254)
          - column:
              constraints:
                nullable: false
              name: timestamp
              type: DATETIME
          - column:
              constraints:
                deferrable: false
                foreignKeyName: fk_permissionviolation_ref_user_id
                initiallyDeferred: false
                nullable: false
                references: core_user(id)
              name: user_id
              type: int
          tableName: core_permissionsviolation
      - createIndex:
          columns:
          - column:
              name: user_id
              type: int
          indexName: idx_permissionsviolation_user_id
          tableName: core_permissionsviolation
      - createTable:
          columns:
          - column:
              autoIncrement: true
              constraints:
                nullable: false
                primaryKey: true
              name: id
              type: int
          - column:
              constraints:
                nullable: false
              name: created_at
              type: DATETIME
          - column:
              constraints:
                nullable: false
              name: updated_at
              type: DATETIME
          - column:
              constraints:
                nullable: false
              name: name
              type: varchar(254)
          - column:
              name: description
              type: text
          - column:
              constraints:
                deferrable: false
                foreignKeyName: fk_database_ref_organization_id
                initiallyDeferred: false
                nullable: false
                references: core_organization(id)
              name: organization_id
              type: int
          - column:
              name: details
              type: text
          - column:
              constraints:
                nullable: false
              name: engine
              type: varchar(254)
          tableName: metabase_database
      - createIndex:
          columns:
          - column:
              name: organization_id
          indexName: idx_database_organization_id
          tableName: metabase_database
      - createTable:
          columns:
          - column:
              autoIncrement: true
              constraints:
                nullable: false
                primaryKey: true
              name: id
              type: int
          - column:
              constraints:
                nullable: false
              name: created_at
              type: DATETIME
          - column:
              constraints:
                nullable: false
              name: updated_at
              type: DATETIME
          - column:
              constraints:
                nullable: false
              name: name
              type: varchar(254)
          - column:
              name: rows
              type: int
          - column:
              name: description
              type: text
          - column:
              name: entity_name
              type: varchar(254)
          - column:
              name: entity_type
              type: varchar(254)
          - column:
              constraints:
                nullable: false
              name: active
              type: boolean
          - column:
              constraints:
                deferrable: false
                foreignKeyName: fk_table_ref_database_id
                initiallyDeferred: false
                nullable: false
                references: metabase_database(id)
              name: db_id
              type: int
          tableName: metabase_table
      - createIndex:
          columns:
          - column:
              name: db_id
          indexName: idx_table_db_id
          tableName: metabase_table
      - createTable:
          columns:
          - column:
              autoIncrement: true
              constraints:
                nullable: false
                primaryKey: true
              name: id
              type: int
          - column:
              constraints:
                nullable: false
              name: created_at
              type: DATETIME
          - column:
              constraints:
                nullable: false
              name: updated_at
              type: DATETIME
          - column:
              constraints:
                nullable: false
              name: name
              type: varchar(254)
          - column:
              constraints:
                nullable: false
              name: base_type
              type: varchar(255)
          - column:
              name: special_type
              type: varchar(255)
          - column:
              constraints:
                nullable: false
              name: active
              type: boolean
          - column:
              name: description
              type: text
          - column:
              constraints:
                nullable: false
              name: preview_display
              type: boolean
          - column:
              constraints:
                nullable: false
              name: position
              type: int
          - column:
              constraints:
                deferrable: false
                foreignKeyName: fk_field_ref_table_id
                initiallyDeferred: false
                nullable: false
                references: metabase_table(id)
              name: table_id
              type: int
          - column:
              constraints:
                nullable: false
              name: field_type
              type: varchar(254)
          tableName: metabase_field
      - createIndex:
          columns:
          - column:
              name: table_id
          indexName: idx_field_table_id
          tableName: metabase_field
      - createTable:
          columns:
          - column:
              autoIncrement: true
              constraints:
                nullable: false
                primaryKey: true
              name: id
              type: int
          - column:
              constraints:
                nullable: false
              name: created_at
              type: DATETIME
          - column:
              constraints:
                nullable: false
              name: updated_at
              type: DATETIME
          - column:
              constraints:
                nullable: false
              name: relationship
              type: varchar(254)
          - column:
              constraints:
                deferrable: false
                foreignKeyName: fk_foreignkey_dest_ref_field_id
                initiallyDeferred: false
                nullable: false
                references: metabase_field(id)
              name: destination_id
              type: int
          - column:
              constraints:
                deferrable: false
                foreignKeyName: fk_foreignkey_origin_ref_field_id
                initiallyDeferred: false
                nullable: false
                references: metabase_field(id)
              name: origin_id
              type: int
          tableName: metabase_foreignkey
      - createIndex:
          columns:
          - column:
              name: destination_id
          indexName: idx_foreignkey_destination_id
          tableName: metabase_foreignkey
      - createIndex:
          columns:
          - column:
              name: origin_id
          indexName: idx_foreignkey_origin_id
          tableName: metabase_foreignkey
      - createTable:
          columns:
          - column:
              autoIncrement: true
              constraints:
                nullable: false
                primaryKey: true
              name: id
              type: int
          - column:
              constraints:
                nullable: false
              name: created_at
              type: DATETIME
          - column:
              constraints:
                nullable: false
              name: updated_at
              type: DATETIME
          - column:
              name: values
              type: text
          - column:
              name: human_readable_values
              type: text
          - column:
              constraints:
                deferrable: false
                foreignKeyName: fk_fieldvalues_ref_field_id
                initiallyDeferred: false
                nullable: false
                references: metabase_field(id)
              name: field_id
              type: int
          tableName: metabase_fieldvalues
      - createIndex:
          columns:
          - column:
              name: field_id
          indexName: idx_fieldvalues_field_id
          tableName: metabase_fieldvalues
      - createTable:
          columns:
          - column:
              autoIncrement: true
              constraints:
                nullable: false
                primaryKey: true
              name: id
              type: int
          - column:
              constraints:
                nullable: false
              name: created_at
              type: DATETIME
          - column:
              constraints:
                nullable: false
              name: updated_at
              type: DATETIME
          - column:
              constraints:
                nullable: false
              name: name
              type: varchar(254)
          - column:
              constraints:
                deferrable: false
                foreignKeyName: fk_tablesegment_ref_table_id
                initiallyDeferred: false
                nullable: false
                references: metabase_table(id)
              name: table_id
              type: int
          - column:
              constraints:
                nullable: false
              name: filter_clause
              type: text
          tableName: metabase_tablesegment
      - createIndex:
          columns:
          - column:
              name: table_id
          indexName: idx_tablesegment_table_id
          tableName: metabase_tablesegment
      - createTable:
          columns:
          - column:
              autoIncrement: true
              constraints:
                nullable: false
                primaryKey: true
              name: id
              type: int
          - column:
              constraints:
                nullable: false
              name: created_at
              type: DATETIME
          - column:
              constraints:
                nullable: false
              name: updated_at
              type: DATETIME
          - column:
              constraints:
                nullable: false
              name: name
              type: varchar(254)
          - column:
              constraints:
                nullable: false
              name: type
              type: varchar(254)
          - column:
              constraints:
                nullable: false
              name: details
              type: text
          - column:
              constraints:
                nullable: false
              name: version
              type: int
          - column:
              constraints:
                nullable: false
              name: public_perms
              type: int
          - column:
              constraints:
                deferrable: false
                foreignKeyName: fk_query_ref_user_id
                initiallyDeferred: false
                nullable: false
                references: core_user(id)
              name: creator_id
              type: int
          - column:
              constraints:
                deferrable: false
                foreignKeyName: fk_query_ref_database_id
                initiallyDeferred: false
                nullable: false
                references: metabase_database(id)
              name: database_id
              type: int
          tableName: query_query
      - createIndex:
          columns:
          - column:
              name: creator_id
          indexName: idx_query_creator_id
          tableName: query_query
      - createIndex:
          columns:
          - column:
              name: database_id
          indexName: idx_query_database_id
          tableName: query_query
      - createTable:
          columns:
          - column:
              autoIncrement: true
              constraints:
                nullable: false
                primaryKey: true
              name: id
              type: int
          - column:
              constraints:
                nullable: false
                unique: true
              name: uuid
              type: varchar(254)
          - column:
              constraints:
                nullable: false
              name: version
              type: int
          - column:
              constraints:
                nullable: false
              name: json_query
              type: text
          - column:
              constraints:
                nullable: false
              name: raw_query
              type: text
          - column:
              constraints:
                nullable: false
              name: status
              type: varchar(254)
          - column:
              constraints:
                nullable: false
              name: started_at
              type: DATETIME
          - column:
              name: finished_at
              type: DATETIME
          - column:
              constraints:
                nullable: false
              name: running_time
              type: int
          - column:
              constraints:
                nullable: false
              name: error
              type: text
          - column:
              constraints:
                nullable: false
              name: result_file
              type: varchar(254)
          - column:
              constraints:
                nullable: false
              name: result_rows
              type: int
          - column:
              constraints:
                nullable: false
              name: result_data
              type: text
          - column:
              constraints:
                deferrable: false
                foreignKeyName: fk_queryexecution_ref_query_id
                initiallyDeferred: false
                nullable: true
                references: query_query(id)
              name: query_id
              type: int
          - column:
              constraints:
                nullable: false
              name: additional_info
              type: text
          - column:
              constraints:
                deferrable: false
                foreignKeyName: fk_queryexecution_ref_user_id
                initiallyDeferred: false
                nullable: false
                references: core_user(id)
              name: executor_id
              type: int
          tableName: query_queryexecution
      - createIndex:
          columns:
          - column:
              name: query_id
          indexName: idx_queryexecution_query_id
          tableName: query_queryexecution
      - createIndex:
          columns:
          - column:
              name: executor_id
          indexName: idx_queryexecution_executor_id
          tableName: query_queryexecution
      - createTable:
          columns:
          - column:
              autoIncrement: true
              constraints:
                nullable: false
                primaryKey: true
              name: id
              type: int
          - column:
              constraints:
                nullable: false
              name: created_at
              type: DATETIME
          - column:
              constraints:
                nullable: false
              name: updated_at
              type: DATETIME
          - column:
              constraints:
                nullable: false
              name: name
              type: varchar(254)
          - column:
              name: description
              type: text
          - column:
              constraints:
                nullable: false
              name: display
              type: varchar(254)
          - column:
              constraints:
                nullable: false
              name: public_perms
              type: int
          - column:
              constraints:
                nullable: false
              name: dataset_query
              type: text
          - column:
              constraints:
                nullable: false
              name: visualization_settings
              type: text
          - column:
              constraints:
                deferrable: false
                foreignKeyName: fk_card_ref_user_id
                initiallyDeferred: false
                nullable: false
                references: core_user(id)
              name: creator_id
              type: int
          - column:
              constraints:
                deferrable: false
                foreignKeyName: fk_card_ref_organization_id
                initiallyDeferred: false
                nullable: false
                references: core_organization(id)
              name: organization_id
              type: int
          tableName: report_card
      - createIndex:
          columns:
          - column:
              name: creator_id
          indexName: idx_card_creator_id
          tableName: report_card
      - createIndex:
          columns:
          - column:
              name: organization_id
          indexName: idx_card_organization_id
          tableName: report_card
      - createTable:
          columns:
          - column:
              autoIncrement: true
              constraints:
                nullable: false
                primaryKey: true
              name: id
              type: int
          - column:
              constraints:
                nullable: false
              name: created_at
              type: DATETIME
          - column:
              constraints:
                nullable: false
              name: updated_at
              type: DATETIME
          - column:
              constraints:
                deferrable: false
                foreignKeyName: fk_cardfavorite_ref_card_id
                initiallyDeferred: false
                nullable: false
                references: report_card(id)
              name: card_id
              type: int
          - column:
              constraints:
                deferrable: false
                foreignKeyName: fk_cardfavorite_ref_user_id
                initiallyDeferred: false
                nullable: false
                references: core_user(id)
              name: owner_id
              type: int
          tableName: report_cardfavorite
      - addUniqueConstraint:
          columnNames: card_id, owner_id
          constraintName: idx_unique_cardfavorite_card_id_owner_id
          tableName: report_cardfavorite
      - createIndex:
          columns:
          - column:
              name: card_id
          indexName: idx_cardfavorite_card_id
          tableName: report_cardfavorite
      - createIndex:
          columns:
          - column:
              name: owner_id
          indexName: idx_cardfavorite_owner_id
          tableName: report_cardfavorite
      - createTable:
          columns:
          - column:
              autoIncrement: true
              constraints:
                nullable: false
                primaryKey: true
              name: id
              type: int
          - column:
              constraints:
                nullable: false
              name: created_at
              type: DATETIME
          - column:
              constraints:
                nullable: false
              name: updated_at
              type: DATETIME
          - column:
              constraints:
                nullable: false
              name: name
              type: varchar(254)
          - column:
              name: description
              type: text
          - column:
              constraints:
                nullable: false
              name: public_perms
              type: int
          - column:
              constraints:
                deferrable: false
                foreignKeyName: fk_dashboard_ref_user_id
                initiallyDeferred: false
                nullable: false
                references: core_user(id)
              name: creator_id
              type: int
          - column:
              constraints:
                deferrable: false
                foreignKeyName: fk_dashboard_ref_organization_id
                initiallyDeferred: false
                nullable: false
                references: core_organization(id)
              name: organization_id
              type: int
          tableName: report_dashboard
      - createIndex:
          columns:
          - column:
              name: creator_id
          indexName: idx_dashboard_creator_id
          tableName: report_dashboard
      - createIndex:
          columns:
          - column:
              name: organization_id
          indexName: idx_dashboard_organization_id
          tableName: report_dashboard
      - createTable:
          columns:
          - column:
              autoIncrement: true
              constraints:
                nullable: false
                primaryKey: true
              name: id
              type: int
          - column:
              constraints:
                nullable: false
              name: created_at
              type: DATETIME
          - column:
              constraints:
                nullable: false
              name: updated_at
              type: DATETIME
          - column:
              constraints:
                nullable: false
              name: sizeX
              type: int
          - column:
              constraints:
                nullable: false
              name: sizeY
              type: int
          - column:
              name: row
              type: int
          - column:
              name: col
              type: int
          - column:
              constraints:
                deferrable: false
                foreignKeyName: fk_dashboardcard_ref_card_id
                initiallyDeferred: false
                nullable: false
                references: report_card(id)
              name: card_id
              type: int
          - column:
              constraints:
                deferrable: false
                foreignKeyName: fk_dashboardcard_ref_dashboard_id
                initiallyDeferred: false
                nullable: false
                references: report_dashboard(id)
              name: dashboard_id
              type: int
          tableName: report_dashboardcard
      - createIndex:
          columns:
          - column:
              name: card_id
          indexName: idx_dashboardcard_card_id
          tableName: report_dashboardcard
      - createIndex:
          columns:
          - column:
              name: dashboard_id
          indexName: idx_dashboardcard_dashboard_id
          tableName: report_dashboardcard
      - createTable:
          columns:
          - column:
              autoIncrement: true
              constraints:
                nullable: false
                primaryKey: true
              name: id
              type: int
          - column:
              constraints:
                deferrable: false
                foreignKeyName: fk_dashboardsubscription_ref_dashboard_id
                initiallyDeferred: false
                nullable: false
                references: report_dashboard(id)
              name: dashboard_id
              type: int
          - column:
              constraints:
                deferrable: false
                foreignKeyName: fk_dashboardsubscription_ref_user_id
                initiallyDeferred: false
                nullable: false
                references: core_user(id)
              name: user_id
              type: int
          tableName: report_dashboardsubscription
      - addUniqueConstraint:
          columnNames: dashboard_id, user_id
          constraintName: idx_uniq_dashsubscrip_dashboard_id_user_id
          tableName: report_dashboardsubscription
      - createIndex:
          columns:
          - column:
              name: dashboard_id
          indexName: idx_dashboardsubscription_dashboard_id
          tableName: report_dashboardsubscription
      - createIndex:
          columns:
          - column:
              name: user_id
          indexName: idx_dashboardsubscription_user_id
          tableName: report_dashboardsubscription
      - createTable:
          columns:
          - column:
              autoIncrement: true
              constraints:
                nullable: false
                primaryKey: true
              name: id
              type: int
          - column:
              constraints:
                nullable: false
              name: created_at
              type: DATETIME
          - column:
              constraints:
                nullable: false
              name: updated_at
              type: DATETIME
          - column:
              constraints:
                nullable: false
              name: name
              type: varchar(254)
          - column:
              name: description
              type: text
          - column:
              constraints:
                nullable: false
              name: public_perms
              type: int
          - column:
              constraints:
                nullable: false
              name: mode
              type: int
          - column:
              constraints:
                nullable: false
              name: version
              type: int
          - column:
              constraints:
                nullable: false
              name: dataset_query
              type: text
          - column:
              name: email_addresses
              type: text
          - column:
              constraints:
                deferrable: false
                foreignKeyName: fk_emailreport_ref_user_id
                initiallyDeferred: false
                nullable: false
                references: core_user(id)
              name: creator_id
              type: int
          - column:
              constraints:
                deferrable: false
                foreignKeyName: fk_emailreport_ref_organization_id
                initiallyDeferred: false
                nullable: false
                references: core_organization(id)
              name: organization_id
              type: int
          - column:
              constraints:
                nullable: false
              name: schedule
              type: text
          tableName: report_emailreport
      - createIndex:
          columns:
          - column:
              name: creator_id
          indexName: idx_emailreport_creator_id
          tableName: report_emailreport
      - createIndex:
          columns:
          - column:
              name: organization_id
          indexName: idx_emailreport_organization_id
          tableName: report_emailreport
      - createTable:
          columns:
          - column:
              autoIncrement: true
              constraints:
                nullable: false
                primaryKey: true
              name: id
              type: int
          - column:
              constraints:
                deferrable: false
                foreignKeyName: fk_emailreport_recipients_ref_emailreport_id
                initiallyDeferred: false
                nullable: false
                references: report_emailreport(id)
              name: emailreport_id
              type: int
          - column:
              constraints:
                deferrable: false
                foreignKeyName: fk_emailreport_recipients_ref_user_id
                initiallyDeferred: false
                nullable: false
                references: core_user(id)
              name: user_id
              type: int
          tableName: report_emailreport_recipients
      - addUniqueConstraint:
          columnNames: emailreport_id, user_id
          constraintName: idx_uniq_emailreportrecip_emailreport_id_user_id
          tableName: report_emailreport_recipients
      - createIndex:
          columns:
          - column:
              name: emailreport_id
          indexName: idx_emailreport_recipients_emailreport_id
          tableName: report_emailreport_recipients
      - createIndex:
          columns:
          - column:
              name: user_id
          indexName: idx_emailreport_recipients_user_id
          tableName: report_emailreport_recipients
      - createTable:
          columns:
          - column:
              autoIncrement: true
              constraints:
                nullable: false
                primaryKey: true
              name: id
              type: int
          - column:
              constraints:
                nullable: false
              name: details
              type: text
          - column:
              constraints:
                nullable: false
              name: status
              type: varchar(254)
          - column:
              constraints:
                nullable: false
              name: created_at
              type: DATETIME
          - column:
              name: started_at
              type: DATETIME
          - column:
              name: finished_at
              type: DATETIME
          - column:
              constraints:
                nullable: false
              name: error
              type: text
          - column:
              constraints:
                nullable: false
              name: sent_email
              type: text
          - column:
              constraints:
                deferrable: false
                foreignKeyName: fk_emailreportexecutions_ref_organization_id
                initiallyDeferred: false
                nullable: false
                references: core_organization(id)
              name: organization_id
              type: int
          - column:
              constraints:
                deferrable: false
                foreignKeyName: fk_emailreportexecutions_ref_report_id
                initiallyDeferred: false
                nullable: true
                references: report_emailreport(id)
              name: report_id
              type: int
          tableName: report_emailreportexecutions
      - createIndex:
          columns:
          - column:
              name: organization_id
          indexName: idx_emailreportexecutions_organization_id
          tableName: report_emailreportexecutions
      - createIndex:
          columns:
          - column:
              name: report_id
          indexName: idx_emailreportexecutions_report_id
          tableName: report_emailreportexecutions
      - createTable:
          columns:
          - column:
              autoIncrement: true
              constraints:
                nullable: false
                primaryKey: true
              name: id
              type: int
          - column:
              constraints:
                nullable: false
              name: created_at
              type: DATETIME
          - column:
              constraints:
                nullable: false
              name: updated_at
              type: DATETIME
          - column:
              constraints:
                nullable: false
              name: start
              type: DATETIME
          - column:
              constraints:
                nullable: false
              name: end
              type: DATETIME
          - column:
              name: title
              type: TEXT
          - column:
              constraints:
                nullable: false
              name: body
              type: TEXT
          - column:
              constraints:
                nullable: false
              name: annotation_type
              type: int
          - column:
              constraints:
                nullable: false
              name: edit_count
              type: int
          - column:
              constraints:
                nullable: false
              name: object_type_id
              type: int
          - column:
              constraints:
                nullable: false
              name: object_id
              type: int
          - column:
              constraints:
                deferrable: false
                foreignKeyName: fk_annotation_ref_user_id
                initiallyDeferred: false
                nullable: false
                references: core_user(id)
              name: author_id
              type: int
          - column:
              constraints:
                deferrable: false
                foreignKeyName: fk_annotation_ref_organization_id
                initiallyDeferred: false
                nullable: false
                references: core_organization(id)
              name: organization_id
              type: int
          tableName: annotation_annotation
      - createIndex:
          columns:
          - column:
              name: author_id
          indexName: idx_annotation_author_id
          tableName: annotation_annotation
      - createIndex:
          columns:
          - column:
              name: organization_id
          indexName: idx_annotation_organization_id
          tableName: annotation_annotation
      - createIndex:
          columns:
          - column:
              name: object_type_id
          indexName: idx_annotation_object_type_id
          tableName: annotation_annotation
      - createIndex:
          columns:
          - column:
              name: object_id
          indexName: idx_annotation_object_id
          tableName: annotation_annotation
      - modifySql:
          dbms: postgresql
          replace:
            replace: WITHOUT
            with: WITH
  - changeSet:
      id: '2'
      author: agilliland
      changes:
      - createTable:
          columns:
          - column:
              constraints:
                nullable: false
                primaryKey: true
              name: id
              type: varchar(254)
          - column:
              constraints:
                deferrable: false
                foreignKeyName: fk_session_ref_user_id
                initiallyDeferred: false
                nullable: false
                references: core_user(id)
              name: user_id
              type: int
          - column:
              constraints:
                nullable: false
              name: created_at
              type: DATETIME
          tableName: core_session
      - modifySql:
          dbms: postgresql
          replace:
            replace: WITHOUT
            with: WITH
  - changeSet:
      id: '4'
      author: cammsaul
      changes:
      - createTable:
          columns:
          - column:
              constraints:
                nullable: false
                primaryKey: true
              name: key
              type: varchar(254)
          - column:
              constraints:
                nullable: false
              name: value
              type: varchar(254)
          tableName: setting
  - changeSet:
      id: '5'
      author: agilliland
      changes:
      - addColumn:
          columns:
          - column:
              name: report_timezone
              type: varchar(254)
          tableName: core_organization
  - changeSet:
      id: '6'
      author: agilliland
      changes:
      - dropNotNullConstraint:
          columnDataType: int
          columnName: organization_id
          tableName: metabase_database
      - dropForeignKeyConstraint:
          baseTableName: metabase_database
          constraintName: fk_database_ref_organization_id
      - dropNotNullConstraint:
          columnDataType: int
          columnName: organization_id
          tableName: report_card
      - dropForeignKeyConstraint:
          baseTableName: report_card
          constraintName: fk_card_ref_organization_id
      - dropNotNullConstraint:
          columnDataType: int
          columnName: organization_id
          tableName: report_dashboard
      - dropForeignKeyConstraint:
          baseTableName: report_dashboard
          constraintName: fk_dashboard_ref_organization_id
      - dropNotNullConstraint:
          columnDataType: int
          columnName: organization_id
          tableName: report_emailreport
      - dropForeignKeyConstraint:
          baseTableName: report_emailreport
          constraintName: fk_emailreport_ref_organization_id
      - dropNotNullConstraint:
          columnDataType: int
          columnName: organization_id
          tableName: report_emailreportexecutions
      - dropForeignKeyConstraint:
          baseTableName: report_emailreportexecutions
          constraintName: fk_emailreportexecutions_ref_organization_id
      - dropNotNullConstraint:
          columnDataType: int
          columnName: organization_id
          tableName: annotation_annotation
      - dropForeignKeyConstraint:
          baseTableName: annotation_annotation
          constraintName: fk_annotation_ref_organization_id
  - changeSet:
      id: '7'
      author: cammsaul
      changes:
      - addColumn:
          columns:
          - column:
              constraints:
                foreignKeyName: fk_field_parent_ref_field_id
                nullable: true
                references: metabase_field(id)
              name: parent_id
              type: int
          tableName: metabase_field
  - changeSet:
      id: '8'
      author: tlrobinson
      changes:
      - addColumn:
          columns:
          - column:
              name: display_name
              type: varchar(254)
          tableName: metabase_table
      - addColumn:
          columns:
          - column:
              name: display_name
              type: varchar(254)
          tableName: metabase_field
  - changeSet:
      id: '9'
      author: tlrobinson
      changes:
      - addColumn:
          columns:
          - column:
              name: visibility_type
              type: varchar(254)
          tableName: metabase_table
  - changeSet:
      id: 10
      author: cammsaul
      validCheckSum:
        - 7:97fec69516d0dfe424ea7365f51bb87e
        - 7:3b90e2fe0ac8e617a1f30ef95d39319b
        - 8:431360d062cb82d8b27960b3a0abb98c
        - 8:9f03a236be31f54e8e5c894fe5fc7f00
        - 8:2e03a495932b4a9aebb9d58a6ad87ca9
        - 8:532075ff1717d4a16bb9f27c606db46b
      changes:
        - createTable:
            tableName: revision
            columns:
              - column:
                  name: id
                  type: int
                  autoIncrement: true
                  constraints:
                    primaryKey: true
                    nullable: false
              - column:
                  name: model
                  type: varchar(16)
                  constraints:
                    nullable: false
              - column:
                  name: model_id
                  type: int
                  constraints:
                    nullable: false
              - column:
                  name: user_id
                  type: int
                  constraints:
                    nullable: false
                    references: core_user(id)
                    foreignKeyName: fk_revision_ref_user_id
                    deferrable: false
                    initiallyDeferred: false
              - column:
                  name: timestamp
                  type: DATETIME
                  constraints:
                    nullable: false
              - column:
                  name: object
                  type: varchar
                  constraints:
                    nullable: false
              - column:
                  name: is_reversion
                  type: boolean
                  defaultValueBoolean: false
                  constraints:
                    nullable: false
        - createIndex:
            tableName: revision
            indexName: idx_revision_model_model_id
            columns:
              - column:
                  name: model
              - column:
                  name: model_id
        - modifySql:
            dbms: postgresql
            replace:
              replace: WITHOUT
              with: WITH
        - modifySql:
            dbms: mysql,mariadb
            replace:
              replace: object VARCHAR
              with: object TEXT
  - changeSet:
      id: 11
      author: agilliland
      changes:
        - sql:
            sql: update report_dashboard set public_perms = 2 where public_perms = 1
  - changeSet:
      id: 12
      author: agilliland
      changes:
        - addColumn:
            tableName: report_card
            columns:
              - column:
                  name: database_id
                  type: int
                  constraints:
                    nullable: true
                    references: metabase_database(id)
                    foreignKeyName: fk_report_card_ref_database_id
                    deferrable: false
                    initiallyDeferred: false
              - column:
                  name: table_id
                  type: int
                  constraints:
                    nullable: true
                    references: metabase_table(id)
                    foreignKeyName: fk_report_card_ref_table_id
                    deferrable: false
                    initiallyDeferred: false
              - column:
                  name: query_type
                  type: varchar(16)
                  constraints:
                    nullable: true
  - changeSet:
      id: 13
      author: agilliland
      validCheckSum:
        - 7:f27286894439bef33ff93761f9b32bc4
        - 7:1bc8ccc9b1803cda5651f144029be40c
      changes:
        - createTable:
            tableName: activity
            columns:
              - column:
                  name: id
                  type: int
                  autoIncrement: true
                  constraints:
                    primaryKey: true
                    nullable: false
              - column:
                  name: topic
                  type: varchar(32)
                  constraints:
                    nullable: false
              - column:
                  name: timestamp
                  type: DATETIME
                  constraints:
                    nullable: false
              - column:
                  name: user_id
                  type: int
                  constraints:
                    nullable: true
                    references: core_user(id)
                    foreignKeyName: fk_activity_ref_user_id
                    deferrable: false
                    initiallyDeferred: false
              - column:
                  name: model
                  type: varchar(16)
                  constraints:
                    nullable: true
              - column:
                  name: model_id
                  type: int
                  constraints:
                    nullable: true
              - column:
                  name: database_id
                  type: int
                  constraints:
                    nullable: true
              - column:
                  name: table_id
                  type: int
                  constraints:
                    nullable: true
              - column:
                  name: custom_id
                  type: varchar(48)
                  constraints:
                    nullable: true
              - column:
                  name: details
                  type: varchar
                  constraints:
                    nullable: false
        - createIndex:
            tableName: activity
            indexName: idx_activity_timestamp
            columns:
              column:
                name: timestamp
        - createIndex:
            tableName: activity
            indexName: idx_activity_user_id
            columns:
              column:
                name: user_id
        - createIndex:
            tableName: activity
            indexName: idx_activity_custom_id
            columns:
              column:
                name: custom_id
        - modifySql:
            dbms: postgresql
            replace:
              replace: WITHOUT
              with: WITH
        - modifySql:
            dbms: mysql,mariadb
            replace:
              replace: details VARCHAR
              with: details TEXT
  - changeSet:
      id: 14
      author: agilliland
      changes:
        - createTable:
            tableName: view_log
            columns:
              - column:
                  name: id
                  type: int
                  autoIncrement: true
                  constraints:
                    primaryKey: true
                    nullable: false
              - column:
                  name: user_id
                  type: int
                  constraints:
                    nullable: true
                    references: core_user(id)
                    foreignKeyName: fk_view_log_ref_user_id
                    deferrable: false
                    initiallyDeferred: false
              - column:
                  name: model
                  type: varchar(16)
                  constraints:
                    nullable: false
              - column:
                  name: model_id
                  type: int
                  constraints:
                    nullable: false
              - column:
                  name: timestamp
                  type: DATETIME
                  constraints:
                    nullable: false
        - createIndex:
            tableName: view_log
            indexName: idx_view_log_user_id
            columns:
              column:
                name: user_id
        - createIndex:
            tableName: view_log
            indexName: idx_view_log_timestamp
            columns:
              column:
                name: model_id
        - modifySql:
            dbms: postgresql
            replace:
              replace: WITHOUT
              with: WITH
  - changeSet:
      id: 15
      author: agilliland
      objectQuotingStrategy: ${quote_strategy}
      changes:
        - addColumn:
            tableName: revision
            columns:
              - column:
                  name: is_creation
                  type: boolean
                  defaultValueBoolean: false
                  constraints:
                    nullable: false
  - changeSet:
      id: 16
      author: agilliland
      changes:
        - dropNotNullConstraint:
            tableName: core_user
            columnName: last_login
            columnDataType: DATETIME
        - modifySql:
            dbms: postgresql
            replace:
              replace: WITHOUT
              with: WITH
  - changeSet:
      id: 17
      author: agilliland
      changes:
        - addColumn:
            tableName: metabase_database
            columns:
              - column:
                  name: is_sample
                  type: boolean
                  defaultValueBoolean: false
                  constraints:
                    nullable: false
        - sql:
            sql: update metabase_database set is_sample = true where name = 'Sample Dataset'
  - changeSet:
      id: 18
      author: camsaul
      validCheckSum:
        - 7:07d501a6e52c14691f7f895d137e565f
        - 7:329d897d44ba9893fdafc9ce7e876d73
      changes:
        - createTable:
            tableName: data_migrations
            columns:
              - column:
                  name: id
                  type: VARCHAR(254)
                  constraints:
                    primaryKey: true
                    nullable: false
              - column:
                  name: timestamp
                  type: DATETIME
                  constraints:
                    nullable: false
        - createIndex:
            tableName: data_migrations
            indexName: idx_data_migrations_id
            columns:
              column:
                name: id
  - changeSet:
      id: 19
      author: camsaul
      changes:
        - addColumn:
            tableName: metabase_table
            columns:
              - column:
                  name: schema
                  type: VARCHAR(256)
  - changeSet:
      id: 20
      author: agilliland
      changes:
        - createTable:
            tableName: pulse
            columns:
              - column:
                  name: id
                  type: int
                  autoIncrement: true
                  constraints:
                    primaryKey: true
                    nullable: false
              - column:
                  name: creator_id
                  type: int
                  constraints:
                    nullable: false
                    references: core_user(id)
                    foreignKeyName: fk_pulse_ref_creator_id
                    deferrable: false
                    initiallyDeferred: false
              - column:
                  name: name
                  type: varchar(254)
                  constraints:
                    nullable: false
              - column:
                  name: public_perms
                  type: int
                  constraints:
                    nullable: false
              - column:
                  name: created_at
                  type: DATETIME
                  constraints:
                    nullable: false
              - column:
                  name: updated_at
                  type: DATETIME
                  constraints:
                    nullable: false
        - createIndex:
            tableName: pulse
            indexName: idx_pulse_creator_id
            columns:
              column:
                name: creator_id
        - createTable:
            tableName: pulse_card
            columns:
              - column:
                  name: id
                  type: int
                  autoIncrement: true
                  constraints:
                    primaryKey: true
                    nullable: false
              - column:
                  name: pulse_id
                  type: int
                  constraints:
                    nullable: false
                    references: pulse(id)
                    foreignKeyName: fk_pulse_card_ref_pulse_id
                    deferrable: false
                    initiallyDeferred: false
              - column:
                  name: card_id
                  type: int
                  constraints:
                    nullable: false
                    references: report_card(id)
                    foreignKeyName: fk_pulse_card_ref_card_id
                    deferrable: false
                    initiallyDeferred: false
              - column:
                  name: position
                  type: int
                  constraints:
                    nullable: false
        - createIndex:
            tableName: pulse_card
            indexName: idx_pulse_card_pulse_id
            columns:
              column:
                name: pulse_id
        - createIndex:
            tableName: pulse_card
            indexName: idx_pulse_card_card_id
            columns:
              column:
                name: card_id
        - createTable:
            tableName: pulse_channel
            columns:
              - column:
                  name: id
                  type: int
                  autoIncrement: true
                  constraints:
                    primaryKey: true
                    nullable: false
              - column:
                  name: pulse_id
                  type: int
                  constraints:
                    nullable: false
                    references: pulse(id)
                    foreignKeyName: fk_pulse_channel_ref_pulse_id
                    deferrable: false
                    initiallyDeferred: false
              - column:
                  name: channel_type
                  type: varchar(32)
                  constraints:
                    nullable: false
              - column:
                  name: details
                  type: text
                  constraints:
                    nullable: false
              - column:
                  name: schedule_type
                  type: varchar(32)
                  constraints:
                    nullable: false
              - column:
                  name: schedule_hour
                  type: int
                  constraints:
                    nullable: true
              - column:
                  name: schedule_day
                  type: varchar(64)
                  constraints:
                    nullable: true
              - column:
                  name: created_at
                  type: DATETIME
                  constraints:
                    nullable: false
              - column:
                  name: updated_at
                  type: DATETIME
                  constraints:
                    nullable: false
        - createIndex:
            tableName: pulse_channel
            indexName: idx_pulse_channel_pulse_id
            columns:
              column:
                name: pulse_id
        - createIndex:
            tableName: pulse_channel
            indexName: idx_pulse_channel_schedule_type
            columns:
              column:
                name: schedule_type
        - createTable:
            tableName: pulse_channel_recipient
            columns:
              - column:
                  name: id
                  type: int
                  autoIncrement: true
                  constraints:
                    primaryKey: true
                    nullable: false
              - column:
                  name: pulse_channel_id
                  type: int
                  constraints:
                    nullable: false
                    references: pulse_channel(id)
                    foreignKeyName: fk_pulse_channel_recipient_ref_pulse_channel_id
                    deferrable: false
                    initiallyDeferred: false
              - column:
                  name: user_id
                  type: int
                  constraints:
                    nullable: false
                    references: core_user(id)
                    foreignKeyName: fk_pulse_channel_recipient_ref_user_id
                    deferrable: false
                    initiallyDeferred: false
        - modifySql:
            dbms: postgresql
            replace:
              replace: WITHOUT
              with: WITH
  - changeSet:
      id: 21
      author: agilliland
      changes:
        - createTable:
            tableName: segment
            columns:
              - column:
                  name: id
                  type: int
                  autoIncrement: true
                  constraints:
                    primaryKey: true
                    nullable: false
              - column:
                  name: table_id
                  type: int
                  constraints:
                    nullable: false
                    references: metabase_table(id)
                    foreignKeyName: fk_segment_ref_table_id
                    deferrable: false
                    initiallyDeferred: false
              - column:
                  name: creator_id
                  type: int
                  constraints:
                    nullable: false
                    references: core_user(id)
                    foreignKeyName: fk_segment_ref_creator_id
                    deferrable: false
                    initiallyDeferred: false
              - column:
                  name: name
                  type: varchar(254)
                  constraints:
                    nullable: false
              - column:
                  name: description
                  type: text
                  constraints:
                    nullable: true
              - column:
                  name: is_active
                  type: boolean
                  defaultValueBoolean: true
                  constraints:
                    nullable: false
              - column:
                  name: definition
                  type: text
                  constraints:
                    nullable: false
              - column:
                  name: created_at
                  type: DATETIME
                  constraints:
                    nullable: false
              - column:
                  name: updated_at
                  type: DATETIME
                  constraints:
                    nullable: false
        - createIndex:
            tableName: segment
            indexName: idx_segment_creator_id
            columns:
              column:
                name: creator_id
        - createIndex:
            tableName: segment
            indexName: idx_segment_table_id
            columns:
              column:
                name: table_id
        - modifySql:
            dbms: postgresql
            replace:
              replace: WITHOUT
              with: WITH
  - changeSet:
      id: 22
      author: agilliland
      changes:
        - addColumn:
            tableName: revision
            columns:
              - column:
                  name: message
                  type: text
                  constraints:
                    nullable: true
  - changeSet:
      id: 23
      author: agilliland
      objectQuotingStrategy: ${quote_strategy}
      changes:
        - modifyDataType:
            tableName: metabase_table
            columnName: rows
            newDataType: BIGINT
  - changeSet:
      id: 24
      author: agilliland
      changes:
        - createTable:
            tableName: dependency
            columns:
              - column:
                  name: id
                  type: int
                  autoIncrement: true
                  constraints:
                    primaryKey: true
                    nullable: false
              - column:
                  name: model
                  type: varchar(32)
                  constraints:
                    nullable: false
              - column:
                  name: model_id
                  type: int
                  constraints:
                    nullable: false
              - column:
                  name: dependent_on_model
                  type: varchar(32)
                  constraints:
                    nullable: false
              - column:
                  name: dependent_on_id
                  type: int
                  constraints:
                    nullable: false
              - column:
                  name: created_at
                  type: DATETIME
                  constraints:
                    nullable: false
        - createIndex:
            tableName: dependency
            indexName: idx_dependency_model
            columns:
              column:
                name: model
        - createIndex:
            tableName: dependency
            indexName: idx_dependency_model_id
            columns:
              column:
                name: model_id
        - createIndex:
            tableName: dependency
            indexName: idx_dependency_dependent_on_model
            columns:
              column:
                name: dependent_on_model
        - createIndex:
            tableName: dependency
            indexName: idx_dependency_dependent_on_id
            columns:
              column:
                name: dependent_on_id
        - modifySql:
            dbms: postgresql
            replace:
              replace: WITHOUT
              with: WITH
  - changeSet:
      id: 25
      author: agilliland
      changes:
        - createTable:
            tableName: metric
            columns:
              - column:
                  name: id
                  type: int
                  autoIncrement: true
                  constraints:
                    primaryKey: true
                    nullable: false
              - column:
                  name: table_id
                  type: int
                  constraints:
                    nullable: false
                    references: metabase_table(id)
                    foreignKeyName: fk_metric_ref_table_id
                    deferrable: false
                    initiallyDeferred: false
              - column:
                  name: creator_id
                  type: int
                  constraints:
                    nullable: false
                    references: core_user(id)
                    foreignKeyName: fk_metric_ref_creator_id
                    deferrable: false
                    initiallyDeferred: false
              - column:
                  name: name
                  type: varchar(254)
                  constraints:
                    nullable: false
              - column:
                  name: description
                  type: text
                  constraints:
                    nullable: true
              - column:
                  name: is_active
                  type: boolean
                  defaultValueBoolean: true
                  constraints:
                    nullable: false
              - column:
                  name: definition
                  type: text
                  constraints:
                    nullable: false
              - column:
                  name: created_at
                  type: DATETIME
                  constraints:
                    nullable: false
              - column:
                  name: updated_at
                  type: DATETIME
                  constraints:
                    nullable: false
        - createIndex:
            tableName: metric
            indexName: idx_metric_creator_id
            columns:
              column:
                name: creator_id
        - createIndex:
            tableName: metric
            indexName: idx_metric_table_id
            columns:
              column:
                name: table_id
        - modifySql:
            dbms: postgresql
            replace:
              replace: WITHOUT
              with: WITH
  - changeSet:
      id: 26
      author: agilliland
      changes:
        - addColumn:
            tableName: metabase_database
            columns:
              - column:
                  name: is_full_sync
                  type: boolean
                  defaultValueBoolean: true
                  constraints:
                    nullable: false
        - sql:
            sql: update metabase_database set is_full_sync = true
  - changeSet:
      id: 27
      author: agilliland
      changes:
        - createTable:
            tableName: dashboardcard_series
            columns:
              - column:
                  name: id
                  type: int
                  autoIncrement: true
                  constraints:
                    primaryKey: true
                    nullable: false
              - column:
                  name: dashboardcard_id
                  type: int
                  constraints:
                    nullable: false
                    references: report_dashboardcard(id)
                    foreignKeyName: fk_dashboardcard_series_ref_dashboardcard_id
                    deferrable: false
                    initiallyDeferred: false
              - column:
                  name: card_id
                  type: int
                  constraints:
                    nullable: false
                    references: report_card(id)
                    foreignKeyName: fk_dashboardcard_series_ref_card_id
                    deferrable: false
                    initiallyDeferred: false
              - column:
                  name: position
                  type: int
                  constraints:
                    nullable: false
        - createIndex:
            tableName: dashboardcard_series
            indexName: idx_dashboardcard_series_dashboardcard_id
            columns:
              column:
                name: dashboardcard_id
        - createIndex:
            tableName: dashboardcard_series
            indexName: idx_dashboardcard_series_card_id
            columns:
              column:
                name: card_id
        - modifySql:
            dbms: postgresql
            replace:
              replace: WITHOUT
              with: WITH
  - changeSet:
      id: 28
      author: agilliland
      changes:
        - addColumn:
            tableName: core_user
            columns:
              - column:
                  name: is_qbnewb
                  type: boolean
                  defaultValueBoolean: true
                  constraints:
                    nullable: false
  - changeSet:
      id: 29
      author: agilliland
      changes:
        - addColumn:
            tableName: pulse_channel
            columns:
              - column:
                  name: schedule_frame
                  type: varchar(32)
                  constraints:
                    nullable: true
  - changeSet:
      id: 30
      author: agilliland
      changes:
        - addColumn:
            tableName: metabase_field
            columns:
              - column:
                  name: visibility_type
                  type: varchar(32)
                  constraints:
                    nullable: true
                    deferrable: false
                    initiallyDeferred: false
        - addNotNullConstraint:
            columnDataType: varchar(32)
            columnName: visibility_type
            defaultNullValue: unset
            tableName: metabase_field
  - changeSet:
      id: 31
      author: agilliland
      changes:
        - addColumn:
            tableName: metabase_field
            columns:
              - column:
                  name: fk_target_field_id
                  type: int
                  constraints:
                    nullable: true
                    deferrable: false
                    initiallyDeferred: false
  - changeSet:
      id: 32
      author: camsaul
      changes:
        ######################################## label table ########################################
        - createTable:
            tableName: label
            columns:
              - column:
                  name: id
                  type: int
                  autoIncrement: true
                  constraints:
                    primaryKey: true
                    nullable: false
              - column:
                  name: name
                  type: VARCHAR(254)
                  constraints:
                    nullable: false
              - column:
                  name: slug
                  type: VARCHAR(254)
                  constraints:
                    nullable: false
                    unique: true
              - column:
                  name: icon
                  type: VARCHAR(128)
        - createIndex:
            tableName: label
            indexName: idx_label_slug
            columns:
              column:
                name: slug
        ######################################## card_label table ########################################
        - createTable:
            tableName: card_label
            columns:
              - column:
                  name: id
                  type: int
                  autoIncrement: true
                  constraints:
                    primaryKey: true
                    nullable: false
              - column:
                  name: card_id
                  type: int
                  constraints:
                    nullable: false
                    references: report_card(id)
                    foreignKeyName: fk_card_label_ref_card_id
                    deferrable: false
                    initiallyDeferred: false
              - column:
                  name: label_id
                  type: int
                  constraints:
                    nullable: false
                    references: label(id)
                    foreignKeyName: fk_card_label_ref_label_id
                    deferrable: false
                    initiallyDeferred: false
        - addUniqueConstraint:
            tableName: card_label
            columnNames: card_id, label_id
            constraintName: unique_card_label_card_id_label_id
        - createIndex:
            tableName: card_label
            indexName: idx_card_label_card_id
            columns:
              column:
                name: card_id
        - createIndex:
            tableName: card_label
            indexName: idx_card_label_label_id
            columns:
              column:
                name: label_id
        ######################################## add archived column to report_card ########################################
        - addColumn:
            tableName: report_card
            columns:
              - column:
                  name: archived
                  type: boolean
                  defaultValueBoolean: false
                  constraints:
                    nullable: false
  - changeSet:
      id: 32
      author: agilliland
      changes:
        - createTable:
            tableName: raw_table
            columns:
              - column:
                  name: id
                  type: int
                  autoIncrement: true
                  constraints:
                    primaryKey: true
                    nullable: false
              - column:
                  name: database_id
                  type: int
                  constraints:
                    nullable: false
                    references: metabase_database(id)
                    foreignKeyName: fk_rawtable_ref_database
                    deferrable: false
                    initiallyDeferred: false
              - column:
                  name: active
                  type: boolean
                  constraints:
                    nullable: false
              - column:
                  name: schema
                  type: varchar(255)
                  constraints:
                    nullable: true
              - column:
                  name: name
                  type: varchar(255)
                  constraints:
                    nullable: false
              - column:
                  name: details
                  type: text
                  constraints:
                    nullable: false
              - column:
                  name: created_at
                  type: DATETIME
                  constraints:
                    nullable: false
              - column:
                  name: updated_at
                  type: DATETIME
                  constraints:
                    nullable: false
        - createIndex:
            tableName: raw_table
            indexName: idx_rawtable_database_id
            columns:
              column:
                name: database_id
        - addUniqueConstraint:
            tableName: raw_table
            columnNames: database_id, schema, name
            constraintName: uniq_raw_table_db_schema_name
        - createTable:
            tableName: raw_column
            columns:
              - column:
                  name: id
                  type: int
                  autoIncrement: true
                  constraints:
                    primaryKey: true
                    nullable: false
              - column:
                  name: raw_table_id
                  type: int
                  constraints:
                    nullable: false
                    references: raw_table(id)
                    foreignKeyName: fk_rawcolumn_tableid_ref_rawtable
                    deferrable: false
                    initiallyDeferred: false
              - column:
                  name: active
                  type: boolean
                  constraints:
                    nullable: false
              - column:
                  name: name
                  type: varchar(255)
                  constraints:
                    nullable: false
              - column:
                  name: column_type
                  type: varchar(128)
                  constraints:
                    nullable: true
              - column:
                  name: is_pk
                  type: boolean
                  constraints:
                    nullable: false
              - column:
                  name: fk_target_column_id
                  type: int
                  constraints:
                    nullable: true
                    references: raw_column(id)
                    foreignKeyName: fk_rawcolumn_fktarget_ref_rawcolumn
                    deferrable: false
                    initiallyDeferred: false
              - column:
                  name: details
                  type: text
                  constraints:
                    nullable: false
              - column:
                  name: created_at
                  type: DATETIME
                  constraints:
                    nullable: false
              - column:
                  name: updated_at
                  type: DATETIME
                  constraints:
                    nullable: false
        - createIndex:
            tableName: raw_column
            indexName: idx_rawcolumn_raw_table_id
            columns:
              column:
                name: raw_table_id
        - addUniqueConstraint:
            tableName: raw_column
            columnNames: raw_table_id, name
            constraintName: uniq_raw_column_table_name
        - addColumn:
            tableName: metabase_table
            columns:
              - column:
                  name: raw_table_id
                  type: int
                  constraints:
                    nullable: true
                    deferrable: false
                    initiallyDeferred: false
        - addColumn:
            tableName: metabase_field
            columns:
              - column:
                  name: raw_column_id
                  type: int
                  constraints:
                    nullable: true
                    deferrable: false
                    initiallyDeferred: false
        - addColumn:
            tableName: metabase_field
            columns:
              - column:
                  name: last_analyzed
                  type: DATETIME
                  constraints:
                    nullable: true
                    deferrable: false
                    initiallyDeferred: false
        - modifySql:
            dbms: postgresql
            replace:
              replace: WITHOUT
              with: WITH
  - changeSet:
      id: 34
      author: tlrobinson
      changes:
        ######################################## add enabled column to pulse_channel ########################################
        - addColumn:
            tableName: pulse_channel
            columns:
              - column:
                  name: enabled
                  type: boolean
                  defaultValueBoolean: true
                  constraints:
                    nullable: false
  - changeSet:
      id: 35
      author: agilliland
      changes:
        - modifyDataType:
            tableName: setting
            columnName: value
            newDataType: TEXT
        - addNotNullContstraint:
            tableName: setting
            columnNames: value
  - changeSet:
      id: 36
      author: agilliland
      changes:
        - addColumn:
            tableName: report_dashboard
            columns:
              - column:
                  name: parameters
                  type: text
                  constraints:
                    nullable: true
                    deferrable: false
                    initiallyDeferred: false
        - addNotNullConstraint:
            columnDataType: text
            columnName: parameters
            defaultNullValue: '[]'
            tableName: report_dashboard
        - addColumn:
            tableName: report_dashboardcard
            columns:
              - column:
                  name: parameter_mappings
                  type: text
                  constraints:
                    nullable: true
                    deferrable: false
                    initiallyDeferred: false
        - addNotNullConstraint:
            columnDataType: text
            columnName: parameter_mappings
            defaultNullValue: '[]'
            tableName: report_dashboardcard
  - changeSet:
      id: 37
      author: tlrobinson
      changes:
        - addColumn:
            tableName: query_queryexecution
            columns:
              - column:
                  name: query_hash
                  type: int
                  constraints:
                    nullable: true
        - addNotNullConstraint:
            tableName: query_queryexecution
            columnName: query_hash
            columnDataType: int
            defaultNullValue: 0
        - createIndex:
            tableName: query_queryexecution
            indexName: idx_query_queryexecution_query_hash
            columns:
              column:
                name: query_hash
        - createIndex:
            tableName: query_queryexecution
            indexName: idx_query_queryexecution_started_at
            columns:
              column:
                name: started_at
  - changeSet:
      id: 38
      author: camsaul
      changes:
        ######################################## Add "points_of_interest" metadata column to various models ########################################
        - addColumn:
            tableName: metabase_database
            columns:
              - column:
                  name: points_of_interest
                  type: text
        - addColumn:
            tableName: metabase_table
            columns:
              - column:
                  name: points_of_interest
                  type: text
        - addColumn:
            tableName: metabase_field
            columns:
              - column:
                  name: points_of_interest
                  type: text
        - addColumn:
            tableName: report_dashboard
            columns:
              - column:
                  name: points_of_interest
                  type: text
        - addColumn:
            tableName: metric
            columns:
              - column:
                  name: points_of_interest
                  type: text
        - addColumn:
            tableName: segment
            columns:
              - column:
                  name: points_of_interest
                  type: text
        ######################################## Add "caveats" metadata column to various models ########################################
        - addColumn:
            tableName: metabase_database
            columns:
              - column:
                  name: caveats
                  type: text
        - addColumn:
            tableName: metabase_table
            columns:
              - column:
                  name: caveats
                  type: text
        - addColumn:
            tableName: metabase_field
            columns:
              - column:
                  name: caveats
                  type: text
        - addColumn:
            tableName: report_dashboard
            columns:
              - column:
                  name: caveats
                  type: text
        - addColumn:
            tableName: metric
            columns:
              - column:
                  name: caveats
                  type: text
        - addColumn:
            tableName: segment
            columns:
              - column:
                  name: caveats
                  type: text
        ######################################## Add "how_is_this_calculated" to metric ########################################
        - addColumn:
            tableName: metric
            columns:
              - column:
                  name: how_is_this_calculated
                  type: text
        ######################################## Add "most important dashboard" (0 or 1 dashboards) ########################################
        - addColumn:
            tableName: report_dashboard
            columns:
              - column:
                  name: show_in_getting_started
                  type: boolean
                  defaultValueBoolean: false
                  constraints:
                    nullable: false
        - createIndex:
            tableName: report_dashboard
            indexName: idx_report_dashboard_show_in_getting_started
            columns:
              column:
                name: show_in_getting_started
        ######################################## Add "most important metrics" (0+ metrics) ########################################
        - addColumn:
            tableName: metric
            columns:
              - column:
                  name: show_in_getting_started
                  type: boolean
                  defaultValueBoolean: false
                  constraints:
                    nullable: false
        - createIndex:
            tableName: metric
            indexName: idx_metric_show_in_getting_started
            columns:
              column:
                name: show_in_getting_started
        ######################################## Add "most important tables (0+ tables) ########################################
        - addColumn:
            tableName: metabase_table
            columns:
              - column:
                  name: show_in_getting_started
                  type: boolean
                  defaultValueBoolean: false
                  constraints:
                    nullable: false
        - createIndex:
            tableName: metabase_table
            indexName: idx_metabase_table_show_in_getting_started
            columns:
              column:
                name: show_in_getting_started
        ######################################## Add "most important segments" (0+ segments) ########################################
        - addColumn:
            tableName: segment
            columns:
              - column:
                  name: show_in_getting_started
                  type: boolean
                  defaultValueBoolean: false
                  constraints:
                    nullable: false
        - createIndex:
            tableName: segment
            indexName: idx_segment_show_in_getting_started
            columns:
              column:
                name: show_in_getting_started
        ######################################## Add "metric_important_field" table ########################################
        - createTable:
            tableName: metric_important_field
            columns:
              - column:
                  name: id
                  type: int
                  autoIncrement: true
                  constraints:
                    primaryKey: true
                    nullable: false
              - column:
                  name: metric_id
                  type: int
                  constraints:
                    nullable: false
                    references: metric(id)
                    foreignKeyName: fk_metric_important_field_metric_id
              - column:
                  name: field_id
                  type: int
                  constraints:
                    nullable: false
                    references: metabase_field(id)
                    foreignKeyName: fk_metric_important_field_metabase_field_id
        - addUniqueConstraint:
            tableName: metric_important_field
            columnNames: metric_id, field_id
            constraintName: unique_metric_important_field_metric_id_field_id
        - createIndex:
            tableName: metric_important_field
            indexName: idx_metric_important_field_metric_id
            columns:
              column:
                name: metric_id
        - createIndex:
            tableName: metric_important_field
            indexName: idx_metric_important_field_field_id
            columns:
              column:
                name: field_id
  - changeSet:
      id: 39
      author: camsaul
      changes:
        - addColumn:
            tableName: core_user
            columns:
              - column:
                  name: google_auth
                  type: boolean
                  defaultValueBoolean: false
                  constraints:
                    nullable: false
  - changeSet:
      id: 40
      author: camsaul
      validCheckSum:
        - 8:231d66cf27fc4b4bc066172b435439b5
        - 8:ee7f50a264d6cf8d891bd01241eebd2c
      changes:
        ############################################################ add PermissionsGroup table ############################################################
        - createTable:
            tableName: permissions_group
            columns:
              - column:
                  name: id
                  type: int
                  autoIncrement: true
                  constraints:
                    primaryKey: true
                    nullable: false
              # TODO - it would be nice to make this a case-insensitive unique constraint / index?
              - column:
                  name: name
                  type: varchar(255)
                  constraints:
                    nullable: false
                    unique: true
                    uniqueConstraintName: unique_permissions_group_name
        - createIndex:
            tableName: permissions_group
            indexName: idx_permissions_group_name
            columns:
              column:
                name: name
        ############################################################ add PermissionsGroupMembership table ############################################################
        - createTable:
            tableName: permissions_group_membership
            columns:
              - column:
                  name: id
                  type: int
                  autoIncrement: true
                  constraints:
                    primaryKey: true
                    nullable: false
              - column:
                  name: user_id
                  type: int
                  constraints:
                    nullable: false
                    references: core_user(id)
                    foreignKeyName: fk_permissions_group_membership_user_id
              - column:
                  name: group_id
                  type: int
                  constraints:
                    nullable: false
                    references: permissions_group(id)
                    foreignKeyName: fk_permissions_group_group_id
        - addUniqueConstraint:
            tableName: permissions_group_membership
            columnNames: user_id, group_id
            constraintName: unique_permissions_group_membership_user_id_group_id
        # for things like all users in a given group
        - createIndex:
            tableName: permissions_group_membership
            indexName: idx_permissions_group_membership_group_id
            columns:
              column:
                name: group_id
        # for things like all groups a user belongs to
        - createIndex:
            tableName: permissions_group_membership
            indexName: idx_permissions_group_membership_user_id
            columns:
              column:
                name: user_id
        # for things like is given user a member of a given group (TODO - not sure we need this)
        - createIndex:
            tableName: permissions_group_membership
            indexName: idx_permissions_group_membership_group_id_user_id
            columns:
              - column:
                  name: group_id
              - column:
                  name: user_id
        ############################################################ add Permissions table ############################################################
        - createTable:
            tableName: permissions
            columns:
              - column:
                  name: id
                  type: int
                  autoIncrement: true
                  constraints:
                    primaryKey: true
                    nullable: false
              - column:
                  name: object
                  type: varchar(254)
                  constraints:
                    nullable: false
              - column:
                  name: group_id
                  type: int
                  constraints:
                    nullable: false
                    references: permissions_group(id)
                    foreignKeyName: fk_permissions_group_id
        - createIndex:
            tableName: permissions
            indexName: idx_permissions_group_id
            columns:
              column:
                name: group_id
        - createIndex:
            tableName: permissions
            indexName: idx_permissions_object
            columns:
              column:
                name: object
        - createIndex:
            tableName: permissions
            indexName: idx_permissions_group_id_object
            columns:
              - column:
                  name: group_id
              - column:
                  name: object
        - addUniqueConstraint:
            tableName: permissions
            columnNames: group_id, object
        ############################################################ Tweaks to metabase_table ############################################################
        # Modify the length of metabase_table.schema from 256 -> 254
        # It turns out MySQL InnoDB indices have to be 767 bytes or less (at least for older versions of MySQL)
        # and 'utf8' text columns can use up to 3 bytes per character in MySQL -- see http://stackoverflow.com/a/22515986/1198455
        # So 256 * 3 = 768 bytes (too large to index / add unique constraints)
        # Drop this to 254; 254 * 3 = 762, which should give us room to index it along with a 4-byte integer as well if need be
        # Hoping this doesn't break anyone's existing databases. Hopefully there aren't any schemas that are 255 or 256 bytes long out there; any longer
        # and it would have already broke; any shorter and there's not problem.
        # Anyway, better to break it now than to leave it as-is and have and break permissions where the columns have to be 254 characters wide
        - modifyDataType:
            tableName: metabase_table
            columnName: schema
            newDataType: varchar(254)
        # Add index: this is for doing things like getting all the tables that belong to a given schema
        - createIndex:
            tableName: metabase_table
            indexName: idx_metabase_table_db_id_schema
            columns:
              - column:
                  name: db_id
              - column:
                  name: schema
  - changeSet:
      id: 41
      author: camsaul
      changes:
        - dropColumn:
            tableName: metabase_field
            columnName: field_type
        - addDefaultValue:
            tableName: metabase_field
            columnName: active
            defaultValueBoolean: true
        - addDefaultValue:
            tableName: metabase_field
            columnName: preview_display
            defaultValueBoolean: true
        - addDefaultValue:
            tableName: metabase_field
            columnName: position
            defaultValueNumeric: 0
        - addDefaultValue:
            tableName: metabase_field
            columnName: visibility_type
            defaultValue: "normal"
  - changeSet:
      id: 42
      author: camsaul
      changes:
        - dropForeignKeyConstraint:
            baseTableName: query_queryexecution
            constraintName: fk_queryexecution_ref_query_id
        - dropColumn:
            tableName: query_queryexecution
            columnName: query_id
        - dropColumn:
            tableName: core_user
            columnName: is_staff
        - dropColumn:
            tableName: metabase_database
            columnName: organization_id
        - dropColumn:
            tableName: report_card
            columnName: organization_id
        - dropColumn:
            tableName: report_dashboard
            columnName: organization_id
        - dropTable:
            tableName: annotation_annotation
        - dropTable:
            tableName: core_permissionsviolation
        - dropTable:
            tableName: core_userorgperm
        - dropTable:
            tableName: core_organization
        - dropTable:
            tableName: metabase_foreignkey
        - dropTable:
            tableName: metabase_tablesegment
        - dropTable:
            tableName: query_query
        - dropTable:
            tableName: report_dashboardsubscription
        - dropTable:
            tableName: report_emailreport_recipients
        - dropTable:
            tableName: report_emailreportexecutions
        - dropTable:
            tableName: report_emailreport
  - changeSet:
      id: 43
      author: camsaul
      validCheckSum:
        - 7:b20750a949504e93efced32877a4488f
        - 7:dbc18c8ca697fc335869f0ed0eb5f4cb
      changes:
        - createTable:
            tableName: permissions_revision
            remarks: 'Used to keep track of changes made to permissions.'
            columns:
              - column:
                  name: id
                  type: int
                  autoIncrement: true
                  constraints:
                    primaryKey: true
                    nullable: false
              - column:
                  name: before
                  type: text
                  remarks: 'Serialized JSON of the permissions before the changes.'
                  constraints:
                    nullable: false
              - column:
                  name: after
                  type: text
                  remarks: 'Serialized JSON of the permissions after the changes.'
                  constraints:
                    nullable: false
              - column:
                  name: user_id
                  type: int
                  remarks: 'The ID of the admin who made this set of changes.'
                  constraints:
                    nullable: false
                    references: core_user(id)
                    foreignKeyName: fk_permissions_revision_user_id
              - column:
                  name: created_at
                  type: datetime
                  remarks: 'The timestamp of when these changes were made.'
                  constraints:
                    nullable: false
              - column:
                  name: remark
                  type: text
                  remarks: 'Optional remarks explaining why these changes were made.'
  - changeSet:
      id: 44
      author: camsaul
      changes:
        - dropColumn:
            tableName: report_card
            columnName: public_perms
        - dropColumn:
            tableName: report_dashboard
            columnName: public_perms
        - dropColumn:
            tableName: pulse
            columnName: public_perms
  - changeSet:
      id: 45
      author: tlrobinson
      changes:
        - addColumn:
            tableName: report_dashboardcard
            columns:
              - column:
                  name: visualization_settings
                  type: text
        - addNotNullConstraint:
            tableName: report_dashboardcard
            columnName: visualization_settings
            columnDataType: text
            defaultNullValue: '{}'
  - changeSet:
      id: 46
      author: camsaul
      objectQuotingStrategy: ${quote_strategy}
      changes:
        - addNotNullConstraint:
            tableName: report_dashboardcard
            columnName: row
            columnDataType: integer
            defaultNullValue: 0
        - addNotNullConstraint:
            tableName: report_dashboardcard
            columnName: col
            columnDataType: integer
            defaultNullValue: 0
        - addDefaultValue:
            tableName: report_dashboardcard
            columnName: row
            defaultValueNumeric: 0
        - addDefaultValue:
            tableName: report_dashboardcard
            columnName: col
            defaultValueNumeric: 0
  - changeSet:
      id: 47
      author: camsaul
      changes:
        ######################################## collection table ########################################
        - createTable:
            tableName: collection
            remarks: 'Collections are an optional way to organize Cards and handle permissions for them.'
            columns:
              - column:
                  name: id
                  type: int
                  autoIncrement: true
                  constraints:
                    primaryKey: true
                    nullable: false
              - column:
                  name: name
                  type: text
                  remarks: 'The unique, user-facing name of this Collection.'
                  constraints:
                    nullable: false
              - column:
                  name: slug
                  type: varchar(254)
                  remarks: 'URL-friendly, sluggified, indexed version of name.'
                  constraints:
                    nullable: false
                    unique: true
              - column:
                  name: description
                  type: text
                  remarks: 'Optional description for this Collection.'
              - column:
                  name: color
                  type: char(7)
                  remarks: 'Seven-character hex color for this Collection, including the preceding hash sign.'
                  constraints:
                    nullable: false
              - column:
                  name: archived
                  type: boolean
                  remarks: 'Whether this Collection has been archived and should be hidden from users.'
                  defaultValueBoolean: false
                  constraints:
                    nullable: false
        - createIndex:
            tableName: collection
            indexName: idx_collection_slug
            columns:
              column:
                name: slug
        ######################################## add collection_id to report_card ########################################
        - addColumn:
            tableName: report_card
            columns:
              - column:
                  name: collection_id
                  type: int
                  remarks: 'Optional ID of Collection this Card belongs to.'
                  constraints:
                    references: collection(id)
                    foreignKeyName: fk_card_collection_id
        - createIndex:
            tableName: report_card
            indexName: idx_card_collection_id
            columns:
              column:
                name: collection_id
  - changeSet:
      id: 48
      author: camsaul
      changes:
        - createTable:
            tableName: collection_revision
            remarks: 'Used to keep track of changes made to collections.'
            columns:
              - column:
                  name: id
                  type: int
                  autoIncrement: true
                  constraints:
                    primaryKey: true
                    nullable: false
              - column:
                  name: before
                  type: text
                  remarks: 'Serialized JSON of the collections graph before the changes.'
                  constraints:
                    nullable: false
              - column:
                  name: after
                  type: text
                  remarks: 'Serialized JSON of the collections graph after the changes.'
                  constraints:
                    nullable: false
              - column:
                  name: user_id
                  type: int
                  remarks: 'The ID of the admin who made this set of changes.'
                  constraints:
                    nullable: false
                    references: core_user(id)
                    foreignKeyName: fk_collection_revision_user_id
              - column:
                  name: created_at
                  type: datetime
                  remarks: 'The timestamp of when these changes were made.'
                  constraints:
                    nullable: false
              - column:
                  name: remark
                  type: text
                  remarks: 'Optional remarks explaining why these changes were made.'
  - changeSet:
      id: 49
      author: camsaul
      changes:
        ######################################## Card public_uuid & indices ########################################
        - addColumn:
            tableName: report_card
            columns:
              - column:
                  name: public_uuid
                  type: char(36)
                  remarks: 'Unique UUID used to in publically-accessible links to this Card.'
                  constraints:
                    unique: true
              - column:
                  name: made_public_by_id
                  type: int
                  remarks: 'The ID of the User who first publically shared this Card.'
                  constraints:
                    references: core_user(id)
                    foreignKeyName: fk_card_made_public_by_id
        - createIndex:
            tableName: report_card
            indexName: idx_card_public_uuid
            columns:
              column:
                name: public_uuid
        ######################################## Dashboard public_uuid & indices ########################################
        - addColumn:
            tableName: report_dashboard
            columns:
              - column:
                  name: public_uuid
                  type: char(36)
                  remarks: 'Unique UUID used to in publically-accessible links to this Dashboard.'
                  constraints:
                    unique: true
              - column:
                  name: made_public_by_id
                  type: int
                  remarks: 'The ID of the User who first publically shared this Dashboard.'
                  constraints:
                    references: core_user(id)
                    foreignKeyName: fk_dashboard_made_public_by_id
        - createIndex:
            tableName: report_dashboard
            indexName: idx_dashboard_public_uuid
            columns:
              column:
                name: public_uuid
        ######################################## make query_queryexecution.executor_id nullable ########################################
        - dropNotNullConstraint:
            tableName: query_queryexecution
            columnName: executor_id
            columnDataType: int
  - changeSet:
      id: 50
      author: camsaul
      changes:
        ######################################## new Card columns ########################################
        - addColumn:
            tableName: report_card
            columns:
              - column:
                  name: enable_embedding
                  type: boolean
                  remarks: 'Is this Card allowed to be embedded in different websites (using a signed JWT)?'
                  defaultValueBoolean: false
                  constraints:
                    nullable: false
              - column:
                  name: embedding_params
                  type: text
                  remarks: 'Serialized JSON containing information about required parameters that must be supplied when embedding this Card.'
          ######################################## new Card columns ########################################
        - addColumn:
            tableName: report_dashboard
            columns:
              - column:
                  name: enable_embedding
                  type: boolean
                  remarks: 'Is this Dashboard allowed to be embedded in different websites (using a signed JWT)?'
                  defaultValueBoolean: false
                  constraints:
                    nullable: false
              - column:
                  name: embedding_params
                  type: text
                  remarks: 'Serialized JSON containing information about required parameters that must be supplied when embedding this Dashboard.'
  - changeSet:
      id: 51
      author: camsaul
      validCheckSum:
        - 8:8491a72bd30aac2565c97daf8b84e515
        - 8:676d3f95358dcd572ccce47c950e8ed9
      changes:
        - createTable:
            tableName: query_execution
            remarks: 'A log of executed queries, used for calculating historic execution times, auditing, and other purposes.'
            columns:
              - column:
                  name: id
                  type: int
                  autoIncrement: true
                  constraints:
                    primaryKey: true
                    nullable: false
              - column:
                  name: hash
                  type: binary(32)
                  remarks: 'The hash of the query dictionary. This is a 256-bit SHA3 hash of the query.'
                  constraints:
                    nullable: false
              - column:
                  name: started_at
                  type: datetime
                  remarks: 'Timestamp of when this query started running.'
                  constraints:
                    nullable: false
              - column:
                  name: running_time
                  type: integer
                  remarks: 'The time, in milliseconds, this query took to complete.'
                  constraints:
                    nullable: false
              - column:
                  name: result_rows
                  type: integer
                  remarks: 'Number of rows in the query results.'
                  constraints:
                    nullable: false
              - column:
                  name: native
                  type: boolean
                  remarks: 'Whether the query was a native query, as opposed to an MBQL one (e.g., created with the GUI).'
                  constraints:
                    nullable: false
              - column:
                  name: context
                  type: varchar(32)
                  remarks: 'Short string specifying how this query was executed, e.g. in a Dashboard or Pulse.'
              - column:
                  name: error
                  type: text
                  remarks: 'Error message returned by failed query, if any.'
              # The following columns are foreign keys, but we don't keep FK constraints on them for a few reasons:
              # - We don't want to keep indexes on these columns since they wouldn't be generally useful and for size and performance reasons
              # - If a related object (e.g. a Dashboard) is deleted, we don't want to delete the related entries in the QueryExecution log.
              #   We could do something like make the constraint ON DELETE SET NULL, but that would require a full table scan to handle;
              #   If the QueryExecution log became tens of millions of rows large it would take a very long time to scan and update records
              - column:
                  name: executor_id
                  type: integer
                  remarks: 'The ID of the User who triggered this query execution, if any.'
              - column:
                  name: card_id
                  type: integer
                  remarks: 'The ID of the Card (Question) associated with this query execution, if any.'
              - column:
                  name: dashboard_id
                  type: integer
                  remarks: 'The ID of the Dashboard associated with this query execution, if any.'
              - column:
                  name: pulse_id
                  type: integer
                  remarks: 'The ID of the Pulse associated with this query execution, if any.'
        # For things like auditing recently executed queries
        - createIndex:
            tableName: query_execution
            indexName: idx_query_execution_started_at
            columns:
              column:
                name: started_at
        # For things like seeing the 10 most recent executions of a certain query
        - createIndex:
            tableName: query_execution
            indexName: idx_query_execution_query_hash_started_at
            columns:
              - column:
                  name: hash
              - column:
                  name: started_at
  - property:
        name: blob.type
        value: blob
        dbms: mysql,h2,mariadb
  - property:
      name: blob.type
      value: bytea
      dbms: postgresql
  - changeSet:
      id: 52
      author: camsaul
      changes:
        - createTable:
            tableName: query_cache
            remarks: 'Cached results of queries are stored here when using the DB-based query cache.'
            columns:
              - column:
                  name: query_hash
                  type: binary(32)
                  remarks: 'The hash of the query dictionary. (This is a 256-bit SHA3 hash of the query dict).'
                  constraints:
                    primaryKey: true
                    nullable: false
              - column:
                  name: updated_at
                  type: datetime
                  remarks: 'The timestamp of when these query results were last refreshed.'
                  constraints:
                    nullable: false
              - column:
                  name: results
                  type: ${blob.type}
                  remarks: 'Cached, compressed results of running the query with the given hash.'
                  constraints:
                    nullable: false
        - createIndex:
            tableName: query_cache
            indexName: idx_query_cache_updated_at
            columns:
              column:
                name: updated_at
        - addColumn:
            tableName: report_card
            columns:
              - column:
                  name: cache_ttl
                  type: int
                  remarks: 'The maximum time, in seconds, to return cached results for this Card rather than running a new query.'
  - changeSet:
      id: 53
      author: camsaul
      changes:
        - createTable:
            tableName: query
            remarks: 'Information (such as average execution time) for different queries that have been previously ran.'
            columns:
              - column:
                  name: query_hash
                  type: binary(32)
                  remarks: 'The hash of the query dictionary. (This is a 256-bit SHA3 hash of the query dict.)'
                  constraints:
                    primaryKey: true
                    nullable: false
              - column:
                  name: average_execution_time
                  type: int
                  remarks: 'Average execution time for the query, round to nearest number of milliseconds. This is updated as a rolling average.'
                  constraints:
                    nullable: false
  - changeSet:
      id: 54
      author: tlrobinson
      validCheckSum:
        - 7:695b12a78e897c62c21d41bfb04ab44b
        - 7:0857800db71a4757e7202aad4eaed48d
      changes:
        - addColumn:
            tableName: pulse
            columns:
              - column:
                  name: skip_if_empty
                  type: boolean
                  remarks: 'Skip a scheduled Pulse if none of its questions have any results'
                  defaultValueBoolean: false
                  constraints:
                    nullable: false
  - changeSet:
      id: 55
      author: camsaul
      changes:
        - addColumn:
            tableName: report_dashboard
            columns:
              - column:
                  name: archived
                  type: boolean
                  remarks: 'Is this Dashboard archived (effectively treated as deleted?)'
                  defaultValueBoolean: false
                  constraints:
                    nullable: false
              - column:
                  name: position
                  type: integer
                  remarks: 'The position this Dashboard should appear in the Dashboards list, lower-numbered positions appearing before higher numbered ones.'
        - createTable:
            tableName: dashboard_favorite
            remarks: 'Presence of a row here indicates a given User has favorited a given Dashboard.'
            columns:
              - column:
                  name: id
                  type: int
                  autoIncrement: true
                  constraints:
                    primaryKey: true
                    nullable: false
              - column:
                  name: user_id
                  type: int
                  remarks: 'ID of the User who favorited the Dashboard.'
                  constraints:
                    nullable: false
                    references: core_user(id)
                    foreignKeyName: fk_dashboard_favorite_user_id
                    deleteCascade: true
              - column:
                  name: dashboard_id
                  type: int
                  remarks: 'ID of the Dashboard favorited by the User.'
                  constraints:
                    nullable: false
                    references: report_dashboard(id)
                    foreignKeyName: fk_dashboard_favorite_dashboard_id
                    deleteCascade: true
        - addUniqueConstraint:
            tableName: dashboard_favorite
            columnNames: user_id, dashboard_id
            constraintName: unique_dashboard_favorite_user_id_dashboard_id
        - createIndex:
            tableName: dashboard_favorite
            indexName: idx_dashboard_favorite_user_id
            columns:
              - column:
                  name: user_id
        - createIndex:
            tableName: dashboard_favorite
            indexName: idx_dashboard_favorite_dashboard_id
            columns:
              - column:
                  name: dashboard_id
  - changeSet:
      id: 56
      author: wwwiiilll
      comment: 'Added 0.25.0'
      changes:
        - addColumn:
            tableName: core_user
            columns:
              - column:
                  name: ldap_auth
                  type: boolean
                  defaultValueBoolean: false
                  constraints:
                    nullable: false
  - changeSet:
      id: 57
      author: camsaul
      comment: 'Added 0.25.0'
      changes:
        - addColumn:
            tableName: report_card
            columns:
              - column:
                  name: result_metadata
                  type: text
                  remarks: 'Serialized JSON containing metadata about the result columns from running the query.'
  - changeSet:
      id: 58
      author: senior
      comment: 'Added 0.25.0'
      changes:
        - createTable:
            tableName: dimension
            remarks: 'Stores references to alternate views of existing fields, such as remapping an integer to a description, like an enum'
            columns:
              - column:
                  name: id
                  type: int
                  autoIncrement: true
                  constraints:
                    primaryKey: true
                    nullable: false
              - column:
                  name: field_id
                  type: int
                  remarks: 'ID of the field this dimension row applies to'
                  constraints:
                    deferrable: false
                    foreignKeyName: fk_dimension_ref_field_id
                    initiallyDeferred: false
                    nullable: false
                    references: metabase_field(id)
                    deleteCascade: true
              - column:
                  name: name
                  type: VARCHAR(254)
                  remarks: 'Short description used as the display name of this new column'
                  constraints:
                    nullable: false
              - column:
                  name: type
                  type: varchar(254)
                  remarks: 'Either internal for a user defined remapping or external for a foreign key based remapping'
                  constraints:
                    nullable: false
              - column:
                  name: human_readable_field_id
                  type: int
                  remarks: 'Only used with external type remappings. Indicates which field on the FK related table to use for display'
                  constraints:
                    deferrable: false
                    foreignKeyName: fk_dimension_displayfk_ref_field_id
                    initiallyDeferred: false
                    nullable: true
                    references: metabase_field(id)
                    deleteCascade: true
              - column:
                  name: created_at
                  type: DATETIME
                  remarks: 'The timestamp of when the dimension was created.'
                  constraints:
                    nullable: false
              - column:
                  name: updated_at
                  type: DATETIME
                  remarks: 'The timestamp of when these dimension was last updated.'
                  constraints:
                    nullable: false
        - addUniqueConstraint:
            tableName: dimension
            columnNames: field_id, name
            constraintName: unique_dimension_field_id_name
        - createIndex:
            tableName: dimension
            indexName: idx_dimension_field_id
            columns:
              - column:
                  name: field_id
  - changeSet:
      id: 59
      author: camsaul
      comment: 'Added 0.26.0'
      changes:
        - addColumn:
            tableName: metabase_field
            columns:
              - column:
                  name: fingerprint
                  type: text
                  remarks: 'Serialized JSON containing non-identifying information about this Field, such as min, max, and percent JSON. Used for classification.'
  - changeSet:
      id: 60
      author: camsaul
      comment: 'Added 0.26.0'
      changes:
        - addColumn:
            tableName: metabase_database
            columns:
              - column:
                  name: metadata_sync_schedule
                  type: varchar(254)
                  remarks: 'The cron schedule string for when this database should undergo the metadata sync process (and analysis for new fields).'
                  defaultValue: '0 50 * * * ? *' # run at the end of every hour
                  constraints:
                    nullable: false
              - column:
                  name: cache_field_values_schedule
                  type: varchar(254)
                  remarks: 'The cron schedule string for when FieldValues for eligible Fields should be updated.'
                  defaultValue: '0 50 0 * * ? *' # run at 12:50 AM
                  constraints:
                    nullable: false
  - changeSet:
      id: 61
      author: camsaul
      comment: 'Added 0.26.0'
      changes:
        - addColumn:
            tableName: metabase_field
            columns:
              - column:
                  name: fingerprint_version
                  type: int
                  remarks: 'The version of the fingerprint for this Field. Used so we can keep track of which Fields need to be analyzed again when new things are added to fingerprints.'
                  defaultValue: 0
                  constraints:
                    nullable: false
  - changeSet:
      id: 62
      author: senior
      comment: 'Added 0.26.0'
      changes:
        - addColumn:
            tableName: metabase_database
            columns:
              - column:
                  name: timezone
                  type: VARCHAR(254)
                  remarks: 'Timezone identifier for the database, set by the sync process'
  - changeSet:
      id: 63
      author: camsaul
      comment: 'Added 0.26.0'
      changes:
        - addColumn:
            tableName: metabase_database
            columns:
              - column:
                  name: is_on_demand
                  type: boolean
                  remarks: 'Whether we should do On-Demand caching of FieldValues for this DB. This means FieldValues are updated when their Field is used in a Dashboard or Card param.'
                  defaultValue: false
                  constraints:
                    nullable: false
  - changeSet:
      id: 64
      author: senior
      comment: 'Added 0.26.0'
      changes:
      - dropForeignKeyConstraint:
          baseTableName: raw_table
          constraintName: fk_rawtable_ref_database
          remarks: 'This FK prevents deleting databases even though RAW_TABLE is no longer used. The table is still around to support downgrades, but the FK reference is no longer needed.'
# Changeset 65 was accidentally released in 0.26.0.RC2. The changeset has been removed from the migrations list so that
# users that haven't ran the migration (i.e. they didn't run 0.26.0.RC2) won't waste time running it just to have it
# reversed. For 0.26.0.RC2 users, the below changeset will remove those tables if they are present
  - changeSet:
      id: 66
      author: senior
      comment: 'Added 0.26.0'
      validCheckSum:
        - 7:e494c2c90fe5c377526da7a6e5ad63a2
        - 7:76d06b44a544105c2a613603b8bdf25f
      changes:
        - sql:
            sql: drop table if exists computation_job_result cascade
        - sql:
            sql: drop table if exists computation_job cascade
# NOTE Atte Keinänen 9/28/17: This was originally in changeset 65 as explained above
  - changeSet:
      id: 67
      author: attekei
      comment: 'Added 0.27.0'
      changes:
        - createTable:
            tableName: computation_job
            remarks: 'Stores submitted async computation jobs.'
            columns:
              - column:
                  name: id
                  type: int
                  autoIncrement: true
                  constraints:
                    primaryKey: true
                    nullable: false
              - column:
                  constraints:
                    deferrable: false
                    foreignKeyName: fk_computation_job_ref_user_id
                    initiallyDeferred: false
                    references: core_user(id)
                  name: creator_id
                  type: int
              - column:
                  name: created_at
                  type: DATETIME
                  constraints:
                    nullable: false
              - column:
                  name: updated_at
                  type: DATETIME
                  constraints:
                    nullable: false
              - column:
                  name: type
                  type: varchar(254)
                  constraints:
                    nullable: false
              - column:
                  name: status
                  type: varchar(254)
                  constraints:
                    nullable: false
        - createTable:
            tableName: computation_job_result
            remarks: 'Stores results of async computation jobs.'
            columns:
              - column:
                  name: id
                  type: int
                  autoIncrement: true
                  constraints:
                    primaryKey: true
                    nullable: false
              - column:
                  constraints:
                    deferrable: false
                    foreignKeyName: fk_computation_result_ref_job_id
                    initiallyDeferred: false
                    nullable: false
                    references: computation_job(id)
                  name: job_id
                  type: int
              - column:
                  name: created_at
                  type: DATETIME
                  constraints:
                    nullable: false
              - column:
                  name: updated_at
                  type: DATETIME
                  constraints:
                    nullable: false
              - column:
                  name: permanence
                  type: varchar(254)
                  constraints:
                    nullable: false
              - column:
                  name: payload
                  type: text
                  constraints:
                    nullable: false
  - changeSet:
    - id: 68
    - author: sbelak
    - comment: 'Added 0.27.0'
    - changes:
      - addColumn:
            tableName: computation_job
            columns:
              - column:
                  name: context
                  type: text
              - column:
                  name: ended_at
                  type: DATETIME
  - changeSet:
      id: 69
      author: senior
      comment: 'Added 0.27.0'
      remarks: 'Add columns to the pulse table for alerts'
      changes:
        - addColumn:
            tableName: pulse
            columns:
              - column:
                  name: alert_condition
                  type: varchar(254)
                  remarks: 'Condition (i.e. "rows" or "goal") used as a guard for alerts'
              - column:
                  name: alert_first_only
                  type: boolean
                  remarks: 'True if the alert should be disabled after the first notification'
              - column:
                  name: alert_above_goal
                  type: boolean
                  remarks: 'For a goal condition, alert when above the goal'
        # There is no name for an alert, so this column is only required for pulses
        - dropNotNullConstraint:
            tableName: pulse
            columnName: name
            columnDataType: varchar(254)
  - changeSet:
      id: 70
      author: camsaul
      comment: 'Added 0.28.0'
      changes:
        - addColumn:
            tableName: metabase_field
            columns:
              - column:
                  name: database_type
                  type: varchar(255)
                  remarks: 'The actual type of this column in the database. e.g. VARCHAR or TEXT.'
        # We want to enforce NOT NULL right away for all columns going forward so just put some sort of
        # placeholder in place for existing columns.
        - addNotNullConstraint:
            tableName: metabase_field
            columnName: database_type
            columnDataType: varchar(255)
            defaultNullValue: '?'
  - changeSet:
      id: 71
      author: camsaul
      comment: 'Added 0.28.0'
      changes:
        # drop the NOT NULL constraint on DashboardCard.card_id since we're now letting you add things other than Cards
        # to Dashboards, for example static text cards
        - dropNotNullConstraint:
            tableName: report_dashboardcard
            columnName: card_id
            columnDataType: int
  - changeSet:
      id: 72
      author: senior
      comment: 'Added 0.28.0'
      changes:
        - addColumn:
            tableName: pulse_card
            columns:
              - column:
                  name: include_csv
                  type: boolean
                  defaultValueBoolean: false
                  remarks: 'True if a CSV of the data should be included for this pulse card'
                  constraints:
                    nullable: false
              - column:
                  name: include_xls
                  type: boolean
                  defaultValueBoolean: false
                  remarks: 'True if a XLS of the data should be included for this pulse card'
                  constraints:
                    nullable: false
  - changeSet:
      id: 73
      author: camsaul
      comment: 'Added 0.29.0'
      changes:
        # add a new 'options' (serialized JSON) column to Database to store things like whether we should default to
        # making string searches case-insensitive
        - addColumn:
            tableName: metabase_database
            columns:
              - column:
                  name: options
                  type: text
                  remarks: 'Serialized JSON containing various options like QB behavior.'
  - changeSet:
      id: 74
      author: camsaul
      comment: 'Added 0.29.0'
      changes:
        - addColumn:
            tableName: metabase_field
            columns:
              - column:
                  name: has_field_values
                  type: text
                  remarks: 'Whether we have FieldValues ("list"), should ad-hoc search ("search"), disable entirely ("none"), or infer dynamically (null)"'
  - changeSet:
      id: 75
      author: camsaul
      comment: 'Added 0.28.2'
      changes:
        - addColumn:
            tableName: report_card
            columns:
              name: read_permissions
              type: text
              remarks: 'Permissions required to view this Card and run its query.'
  - changeSet:
      id: 76
      author: senior
      comment: 'Added 0.30.0'
      changes:
        - addColumn:
            tableName: metabase_table
            columns:
              name: fields_hash
              type: text
              remarks: 'Computed hash of all of the fields associated to this table'
  - changeSet:
      id: 77
      author: senior
      comment: 'Added 0.30.0'
      changes:
        - addColumn:
            tableName: core_user
            columns:
              name: login_attributes
              type: text
              remarks: 'JSON serialized map with attributes used for row level permissions'
  - changeSet:
      id: 79
      author: camsaul
      comment: 'Added 0.30.0'
      changes:
        - addColumn:
            tableName: report_dashboard
            columns:
              name: collection_id
              type: int
              remarks: 'Optional ID of Collection this Dashboard belongs to.'
              constraints:
                references: collection(id)
                foreignKeyName: fk_dashboard_collection_id
              # TODO - if someone deletes a collection, what should happen to the Dashboards that are in it? Should they
              # get deleted as well? Or should collection_id be cleared, effectively putting them in the so-called
              # "root" collection?
        - createIndex:
            tableName: report_dashboard
            indexName: idx_dashboard_collection_id
            columns:
              - column:
                  name: collection_id
        - addColumn:
            tableName: pulse
            columns:
              name: collection_id
              type: int
              remarks: 'Options ID of Collection this Pulse belongs to.'
              constraints:
                references: collection(id)
                foreignKeyName: fk_pulse_collection_id
        - createIndex:
            tableName: pulse
            indexName: idx_pulse_collection_id
            columns:
              - column:
                  name: collection_id
  - changeSet:
      id: 80
      author: camsaul
      changes:
        - addColumn:
            tableName: collection
            columns:
              name: location
              type: varchar(254)
              remarks: 'Directory-structure path of ancestor Collections. e.g. "/1/2/" means our Parent is Collection 2, and their parent is Collection 1.'
              constraints:
                nullable: false
              defaultValue: "/"
        - createIndex:
            tableName: collection
            indexName: idx_collection_location
            columns:
              - column:
                  name: location
  - changeSet:
      id: 81
      author: camsaul
      comment: 'Added 0.30.0'
      changes:
        - addColumn:
            tableName: report_dashboard
            columns:
              name: collection_position
              type: smallint
              remarks: 'Optional pinned position for this item in its Collection. NULL means item is not pinned.'
        - addColumn:
            tableName: report_card
            columns:
              name: collection_position
              type: smallint
              remarks: 'Optional pinned position for this item in its Collection. NULL means item is not pinned.'
        - addColumn:
            tableName: pulse
            columns:
              name: collection_position
              type: smallint
              remarks: 'Optional pinned position for this item in its Collection. NULL means item is not pinned.'
  - changeSet:
      id: 82
      author: senior
      comment: 'Added 0.30.0'
      changes:
        - addColumn:
            tableName: core_user
            columns:
              name: updated_at
              type: datetime
              remarks: 'When was this User last updated?'
        - sql:
            sql: update core_user set updated_at=date_joined
# Switch the logic for metric/segment archiving to be more consistent with other entities in the model.
# Similarly, add the archived flag to pulses which doesn't have one.
  - changeSet:
      id: 84
      author: senior
      comment: 'Added 0.30.0'
      changes:
        - renameColumn:
            tableName: metric
            columnDataType: boolean
            newColumnName: archived
            oldColumnName: is_active
        - addDefaultValue:
            tableName: metric
            columnDataType: boolean
            columnName: archived
            defaultValueBoolean: false
        - renameColumn:
            tableName: segment
            columnDataType: boolean
            newColumnName: archived
            oldColumnName: is_active
        - addDefaultValue:
            tableName: segment
            columnDataType: boolean
            columnName: archived
            defaultValueBoolean: false
        - addColumn:
            tableName: pulse
            columns:
              name: archived
              type: boolean
              remarks: 'Has this pulse been archived?'
              defaultValueBoolean: false
        # Before this change, metrics/segments had opposite logic, rather than marking something as archived
        # it was marked as active. Since the column is now an archived column, flip the boolean value
        #
        # As you may have noticed, we're not flipping the value for Metric here. @senior originally intended to do so,
        # but the YAML was off slightly. We have corrected this issue at a later date -- see migration #100
        - sql:
            sql: update segment set archived = not(archived)
  # Personal Collections, and removing Collection's unique constraint and index on slug
  - changeSet:
      id: 85
      author: camsaul
      comment: 'Added 0.30.0'
      changes:
        - addColumn:
            tableName: collection
            columns:
              name: personal_owner_id
              type: int
              remarks: 'If set, this Collection is a personal Collection, for exclusive use of the User with this ID.'
              constraints:
                references: core_user(id)
                foreignKeyName: fk_collection_personal_owner_id
                unique: true
                uniqueConstraintName: unique_collection_personal_owner_id
                deleteCascade: true
        # Needed so we can efficiently look up the Collection belonging to a User, and so we can efficiently enforce the
        # unique constraint
        - createIndex:
            tableName: collection
            indexName: idx_collection_personal_owner_id
            columns:
              - column:
                  name: personal_owner_id
        # We're no longer enforcing unique constraints on Collection slugs or using them directly in the URLs, so let's
        # go ahead and remove stuff related to that...
        #
        # It's easier to just copy the value of slug to a new column and drop the old one than to try to deduce what the
        # unique constraint is named locally across all of our different DBMSes
        # (For example see https://stackoverflow.com/questions/10008476/dropping-unique-constraint-for-column-in-h2)
        #
        # Here's the plan: add new column _slug; copy values of slug into _slug; remove slug; rename _slug to slug
        - addColumn:
            tableName: collection
            columns:
              name: _slug
              type: varchar(254)
              remarks: 'Sluggified version of the Collection name. Used only for display purposes in URL; not unique or indexed.'
        # I don't know of an easy way to copy existing values of slug to _slug with Liquibase as we create the column so
        # just have to do it this way instead
        - sql:
            sql: UPDATE collection SET _slug = slug
        - addNotNullConstraint:
            tableName: collection
            columnName: _slug
            columnDataType: varchar(254)
        - dropColumn:
            tableName: collection
            columnName: slug
        - renameColumn:
            tableName: collection
            oldColumnName: _slug
            newColumnName: slug
            columnDataType: varchar(254)
        # Let's try to make sure the comments on the name column of Collection actually reflect reality
        - sql:
            dbms: postgresql,h2
            sql: "COMMENT ON COLUMN collection.name IS 'The user-facing name of this Collection.'"
        - sql:
            dbms: mysql,mariadb
            sql: "ALTER TABLE `collection` CHANGE `name` `name` TEXT NOT NULL COMMENT 'The user-facing name of this Collection.'"

# In 0.30.0 we finally removed the long-deprecated native read permissions. Since they're no longer considered valid by
# our permissions code, remove any entries for them so they don't cause problems.
  - changeSet:
      id: 86
      author: camsaul
      comment: 'Added 0.30.0'
      changes:
        - sql:
            sql: DELETE FROM permissions WHERE object LIKE '%/native/read/'

# Time to finally get rid of the RawTable and RawColumn tables. Bye Felicia!
  - changeSet:
      id: 87
      author: camsaul
      comment: 'Added 0.30.0'
      changes:
        - dropTable:
            tableName: raw_column
        - dropTable:
            tableName: raw_table

# The Quartz Task Scheduler can use a DB to 'cluster' tasks and make sure they are only ran by a single instance where
# using a multi-instance Metabase setup.

  - changeSet:
      id: 89
      author: camsaul
      comment: 'Added 0.30.0'
      changes:
        - createTable:
            tableName: QRTZ_JOB_DETAILS
            remarks: 'Used for Quartz scheduler.'
            columns:
              - column:
                  name: SCHED_NAME
                  type: varchar(120)
                  constraints:
                    nullable: false
              - column:
                  name: JOB_NAME
                  type: varchar(200)
                  constraints:
                    nullable: false
              - column:
                  name: JOB_GROUP
                  type: varchar(200)
                  constraints:
                    nullable: false
              - column:
                  name: DESCRIPTION
                  type: varchar(250)
              - column:
                  name: JOB_CLASS_NAME
                  type: varchar(250)
                  constraints:
                    nullable: false
              - column:
                  name: IS_DURABLE
                  type: bool
                  constraints:
                    nullable: false
              - column:
                  name: IS_NONCONCURRENT
                  type: bool
                  constraints:
                    nullable: false
              - column:
                  name: IS_UPDATE_DATA
                  type: bool
                  constraints:
                    nullable: false
              - column:
                  name: REQUESTS_RECOVERY
                  type: bool
                  constraints:
                    nullable: false
              - column:
                  name: JOB_DATA
                  type: ${blob.type}
        - addPrimaryKey:
            tableName: QRTZ_JOB_DETAILS
            columnNames: SCHED_NAME, JOB_NAME, JOB_GROUP
            constraintName: PK_QRTZ_JOB_DETAILS
        - createTable:
            tableName: QRTZ_TRIGGERS
            remarks: 'Used for Quartz scheduler.'
            columns:
              - column:
                  name: SCHED_NAME
                  type: varchar(120)
                  constraints:
                    nullable: false
              - column:
                  name: TRIGGER_NAME
                  type: varchar(200)
                  constraints:
                    nullable: false
              - column:
                  name: TRIGGER_GROUP
                  type: varchar(200)
                  constraints:
                    nullable: false
              - column:
                  name: JOB_NAME
                  type: varchar(200)
                  constraints:
                    nullable: false
              - column:
                  name: JOB_GROUP
                  type: varchar(200)
                  constraints:
                    nullable: false
              - column:
                  name: DESCRIPTION
                  type: varchar(250)
              - column:
                  name: NEXT_FIRE_TIME
                  type: bigint
              - column:
                  name: PREV_FIRE_TIME
                  type: bigint
              - column:
                  name: PRIORITY
                  type: integer
              - column:
                  name: TRIGGER_STATE
                  type: varchar(16)
                  constraints:
                    nullable: false
              - column:
                  name: TRIGGER_TYPE
                  type: varchar(8)
                  constraints:
                    nullable: false
              - column:
                  name: START_TIME
                  type: bigint
                  constraints:
                    nullable: false
              - column:
                  name: END_TIME
                  type: bigint
              - column:
                  name: CALENDAR_NAME
                  type: varchar(200)
              - column:
                  name: MISFIRE_INSTR
                  type: smallint
              - column:
                  name: JOB_DATA
                  type: ${blob.type}
        - addPrimaryKey:
            tableName: QRTZ_TRIGGERS
            columnNames: SCHED_NAME, TRIGGER_NAME, TRIGGER_GROUP
            constraintName: PK_QRTZ_TRIGGERS
        - addForeignKeyConstraint:
            baseTableName: QRTZ_TRIGGERS
            baseColumnNames: SCHED_NAME, JOB_NAME, JOB_GROUP
            referencedTableName: QRTZ_JOB_DETAILS
            referencedColumnNames: SCHED_NAME, JOB_NAME, JOB_GROUP
            constraintName: FK_QRTZ_TRIGGERS_JOB_DETAILS
        - createTable:
            tableName: QRTZ_SIMPLE_TRIGGERS
            remarks: 'Used for Quartz scheduler.'
            columns:
              - column:
                  name: SCHED_NAME
                  type: varchar(120)
                  constraints:
                    nullable: false
              - column:
                  name: TRIGGER_NAME
                  type: varchar(200)
                  constraints:
                    nullable: false
              - column:
                  name: TRIGGER_GROUP
                  type: varchar(200)
                  constraints:
                    nullable: false
              - column:
                  name: REPEAT_COUNT
                  type: bigint
                  constraints:
                    nullable: false
              - column:
                  name: REPEAT_INTERVAL
                  type: bigint
                  constraints:
                    nullable: false
              - column:
                  name: TIMES_TRIGGERED
                  type: bigint
                  constraints:
                    nullable: false
        - addPrimaryKey:
            tableName: QRTZ_SIMPLE_TRIGGERS
            columnNames: SCHED_NAME, TRIGGER_NAME, TRIGGER_GROUP
            constraintName: PK_QRTZ_SIMPLE_TRIGGERS
        - addForeignKeyConstraint:
            baseTableName: QRTZ_SIMPLE_TRIGGERS
            baseColumnNames: SCHED_NAME, TRIGGER_NAME, TRIGGER_GROUP
            referencedTableName: QRTZ_TRIGGERS
            referencedColumnNames: SCHED_NAME, TRIGGER_NAME, TRIGGER_GROUP
            constraintName: FK_QRTZ_SIMPLE_TRIGGERS_TRIGGERS
        - createTable:
            tableName: QRTZ_CRON_TRIGGERS
            remarks: 'Used for Quartz scheduler.'
            columns:
              - column:
                  name: SCHED_NAME
                  type: varchar(120)
                  constraints:
                    nullable: false
              - column:
                  name: TRIGGER_NAME
                  type: varchar(200)
                  constraints:
                    nullable: false
              - column:
                  name: TRIGGER_GROUP
                  type: varchar(200)
                  constraints:
                    nullable: false
              - column:
                  name: CRON_EXPRESSION
                  type: varchar(120)
                  constraints:
                    nullable: false
              - column:
                  name: TIME_ZONE_ID
                  type: varchar(80)
        - addPrimaryKey:
            tableName: QRTZ_CRON_TRIGGERS
            columnNames: SCHED_NAME, TRIGGER_NAME, TRIGGER_GROUP
            constraintName: PK_QRTZ_CRON_TRIGGERS
        - addForeignKeyConstraint:
            baseTableName: QRTZ_CRON_TRIGGERS
            baseColumnNames: SCHED_NAME, TRIGGER_NAME, TRIGGER_GROUP
            referencedTableName: QRTZ_TRIGGERS
            referencedColumnNames: SCHED_NAME, TRIGGER_NAME, TRIGGER_GROUP
            constraintName: FK_QRTZ_CRON_TRIGGERS_TRIGGERS
        - createTable:
            tableName: QRTZ_SIMPROP_TRIGGERS
            remarks: 'Used for Quartz scheduler.'
            columns:
              - column:
                  name: SCHED_NAME
                  type: varchar(120)
                  constraints:
                    nullable: false
              - column:
                  name: TRIGGER_NAME
                  type: varchar(200)
                  constraints:
                    nullable: false
              - column:
                  name: TRIGGER_GROUP
                  type: varchar(200)
                  constraints:
                    nullable: false
              - column:
                  name: STR_PROP_1
                  type: varchar(512)
              - column:
                  name: STR_PROP_2
                  type: varchar(512)
              - column:
                  name: STR_PROP_3
                  type: varchar(512)
              - column:
                  name: INT_PROP_1
                  type: int
              - column:
                  name: INT_PROP_2
                  type: int
              - column:
                  name: LONG_PROP_1
                  type: bigint
              - column:
                  name: LONG_PROP_2
                  type: bigint
              - column:
                  name: DEC_PROP_1
                  type: numeric(13,4)
              - column:
                  name: DEC_PROP_2
                  type: numeric(13,4)
              - column:
                  name: BOOL_PROP_1
                  type: bool
              - column:
                  name: BOOL_PROP_2
                  type: bool
        - addPrimaryKey:
            tableName: QRTZ_SIMPROP_TRIGGERS
            columnNames: SCHED_NAME, TRIGGER_NAME, TRIGGER_GROUP
            constraintName: PK_QRTZ_SIMPROP_TRIGGERS
        - addForeignKeyConstraint:
            baseTableName: QRTZ_SIMPROP_TRIGGERS
            baseColumnNames: SCHED_NAME, TRIGGER_NAME, TRIGGER_GROUP
            referencedTableName: QRTZ_TRIGGERS
            referencedColumnNames: SCHED_NAME, TRIGGER_NAME, TRIGGER_GROUP
            constraintName: FK_QRTZ_SIMPROP_TRIGGERS_TRIGGERS
        - createTable:
            tableName: QRTZ_BLOB_TRIGGERS
            remarks: 'Used for Quartz scheduler.'
            columns:
              - column:
                  name: SCHED_NAME
                  type: varchar(120)
                  constraints:
                    nullable: false
              - column:
                  name: TRIGGER_NAME
                  type: varchar(200)
                  constraints:
                    nullable: false
              - column:
                  name: TRIGGER_GROUP
                  type: varchar(200)
                  constraints:
                    nullable: false
              - column:
                  name: BLOB_DATA
                  type: ${blob.type}
        - addPrimaryKey:
            tableName: QRTZ_BLOB_TRIGGERS
            columnNames: SCHED_NAME, TRIGGER_NAME, TRIGGER_GROUP
            constraintName: PK_QRTZ_BLOB_TRIGGERS
        - addForeignKeyConstraint:
            baseTableName: QRTZ_BLOB_TRIGGERS
            baseColumnNames: SCHED_NAME, TRIGGER_NAME, TRIGGER_GROUP
            referencedTableName: QRTZ_TRIGGERS
            referencedColumnNames: SCHED_NAME, TRIGGER_NAME, TRIGGER_GROUP
            constraintName: FK_QRTZ_BLOB_TRIGGERS_TRIGGERS
        - createTable:
            tableName: QRTZ_CALENDARS
            remarks: 'Used for Quartz scheduler.'
            columns:
              - column:
                  name: SCHED_NAME
                  type: varchar(120)
                  constraints:
                    nullable: false
              - column:
                  name: CALENDAR_NAME
                  type: varchar(200)
                  constraints:
                    nullable: false
              - column:
                  name: CALENDAR
                  type: ${blob.type}
                  constraints:
                    nullable: false
        - addPrimaryKey:
            tableName: QRTZ_CALENDARS
            columnNames: SCHED_NAME, CALENDAR_NAME
            constraintName: PK_QRTZ_CALENDARS
        - createTable:
            tableName: QRTZ_PAUSED_TRIGGER_GRPS
            remarks: 'Used for Quartz scheduler.'
            columns:
              - column:
                  name: SCHED_NAME
                  type: varchar(120)
                  constraints:
                    nullable: false
              - column:
                  name: TRIGGER_GROUP
                  type: varchar(200)
                  constraints:
                    nullable: false
        - addPrimaryKey:
            tableName: QRTZ_PAUSED_TRIGGER_GRPS
            columnNames: SCHED_NAME, TRIGGER_GROUP
            constraintName: PK_SCHED_NAME
        - createTable:
            tableName: QRTZ_FIRED_TRIGGERS
            remarks: 'Used for Quartz scheduler.'
            columns:
              - column:
                  name: SCHED_NAME
                  type: varchar(120)
                  constraints:
                    nullable: false
              - column:
                  name: ENTRY_ID
                  type: varchar(95)
                  constraints:
                    nullable: false
              - column:
                  name: TRIGGER_NAME
                  type: varchar(200)
                  constraints:
                    nullable: false
              - column:
                  name: TRIGGER_GROUP
                  type: varchar(200)
                  constraints:
                    nullable: false
              - column:
                  name: INSTANCE_NAME
                  type: varchar(200)
                  constraints:
                    nullable: false
              - column:
                  name: FIRED_TIME
                  type: bigint
                  constraints:
                    nullable: false
# Note: this column is not used on Quartz 2.1.x; it is used in 2.2.x, which recommends making it NOT NULL. I've made it
# nullable since at the time of this migration we're still using 2.1.7; including it gives us an easy upgrade path in
# the future.
              - column:
                  name: SCHED_TIME
                  type: bigint
              - column:
                  name: PRIORITY
                  type: integer
                  constraints:
                    nullable: false
              - column:
                  name: STATE
                  type: varchar(16)
                  constraints:
                    nullable: false
              - column:
                  name: JOB_NAME
                  type: varchar(200)
              - column:
                  name: JOB_GROUP
                  type: varchar(200)
              - column:
                  name: IS_NONCONCURRENT
                  type: bool
              - column:
                  name: REQUESTS_RECOVERY
                  type: bool
        - addPrimaryKey:
            tableName: QRTZ_FIRED_TRIGGERS
            columnNames: SCHED_NAME, ENTRY_ID
            constraintName: PK_QRTZ_FIRED_TRIGGERS
        - createTable:
            tableName: QRTZ_SCHEDULER_STATE
            remarks: 'Used for Quartz scheduler.'
            columns:
              - column:
                  name: SCHED_NAME
                  type: varchar(120)
                  constraints:
                    nullable: false
              - column:
                  name: INSTANCE_NAME
                  type: varchar(200)
                  constraints:
                    nullable: false
              - column:
                  name: LAST_CHECKIN_TIME
                  type: bigint
                  constraints:
                    nullable: false
              - column:
                  name: CHECKIN_INTERVAL
                  type: bigint
                  constraints:
                    nullable: false
        - addPrimaryKey:
            tableName: QRTZ_SCHEDULER_STATE
            columnNames: SCHED_NAME, INSTANCE_NAME
            constraintName: PK_QRTZ_SCHEDULER_STATE
        - createTable:
            tableName: QRTZ_LOCKS
            remarks: 'Used for Quartz scheduler.'
            columns:
              - column:
                  name: SCHED_NAME
                  type: varchar(120)
                  constraints:
                    nullable: false
              - column:
                  name: LOCK_NAME
                  type: varchar(40)
                  constraints:
                    nullable: false
        - addPrimaryKey:
            tableName: QRTZ_LOCKS
            columnNames: SCHED_NAME, LOCK_NAME
            constraintName: PK_QRTZ_LOCKS
        - createIndex:
            indexName: IDX_QRTZ_J_REQ_RECOVERY
            tableName: QRTZ_JOB_DETAILS
            columns:
              - column:
                  name: SCHED_NAME
              - column:
                  name: REQUESTS_RECOVERY
        - createIndex:
            indexName: IDX_QRTZ_J_GRP
            tableName: QRTZ_JOB_DETAILS
            columns:
              - column:
                  name: SCHED_NAME
              - column:
                  name: JOB_GROUP
        - createIndex:
            indexName: IDX_QRTZ_T_J
            tableName: QRTZ_TRIGGERS
            columns:
              - column:
                  name: SCHED_NAME
              - column:
                  name: JOB_NAME
              - column:
                  name: JOB_GROUP
        - createIndex:
            indexName: IDX_QRTZ_T_JG
            tableName: QRTZ_TRIGGERS
            columns:
              - column:
                  name: SCHED_NAME
              - column:
                  name: JOB_GROUP
        - createIndex:
            indexName: IDX_QRTZ_T_C
            tableName: QRTZ_TRIGGERS
            columns:
              - column:
                  name: SCHED_NAME
              - column:
                  name: CALENDAR_NAME
        - createIndex:
            indexName: IDX_QRTZ_T_G
            tableName: QRTZ_TRIGGERS
            columns:
              - column:
                  name: SCHED_NAME
              - column:
                  name: TRIGGER_GROUP
        - createIndex:
            indexName: IDX_QRTZ_T_STATE
            tableName: QRTZ_TRIGGERS
            columns:
              - column:
                  name: SCHED_NAME
              - column:
                  name: TRIGGER_STATE
        - createIndex:
            indexName: IDX_QRTZ_T_N_STATE
            tableName: QRTZ_TRIGGERS
            columns:
              - column:
                  name: SCHED_NAME
              - column:
                  name: TRIGGER_NAME
              - column:
                  name: TRIGGER_GROUP
              - column:
                  name: TRIGGER_STATE
        - createIndex:
            indexName: IDX_QRTZ_T_N_G_STATE
            tableName: QRTZ_TRIGGERS
            columns:
              - column:
                  name: SCHED_NAME
              - column:
                  name: TRIGGER_GROUP
              - column:
                  name: TRIGGER_STATE
        - createIndex:
            indexName: IDX_QRTZ_T_NEXT_FIRE_TIME
            tableName: QRTZ_TRIGGERS
            columns:
              - column:
                  name: SCHED_NAME
              - column:
                  name: NEXT_FIRE_TIME
        - createIndex:
            indexName: IDX_QRTZ_T_NFT_ST
            tableName: QRTZ_TRIGGERS
            columns:
              - column:
                  name: SCHED_NAME
              - column:
                  name: TRIGGER_STATE
              - column:
                  name: NEXT_FIRE_TIME
        - createIndex:
            indexName: IDX_QRTZ_T_NFT_MISFIRE
            tableName: QRTZ_TRIGGERS
            columns:
              - column:
                  name: SCHED_NAME
              - column:
                  name: MISFIRE_INSTR
              - column:
                  name: NEXT_FIRE_TIME
        - createIndex:
            indexName: IDX_QRTZ_T_NFT_ST_MISFIRE
            tableName: QRTZ_TRIGGERS
            columns:
              - column:
                  name: SCHED_NAME
              - column:
                  name: MISFIRE_INSTR
              - column:
                  name: NEXT_FIRE_TIME
              - column:
                  name: TRIGGER_STATE
        - createIndex:
            indexName: IDX_QRTZ_T_NFT_ST_MISFIRE_GRP
            tableName: QRTZ_TRIGGERS
            columns:
              - column:
                  name: SCHED_NAME
              - column:
                  name: MISFIRE_INSTR
              - column:
                  name: NEXT_FIRE_TIME
              - column:
                  name: TRIGGER_GROUP
              - column:
                  name: TRIGGER_STATE
        - createIndex:
            indexName: IDX_QRTZ_FT_TRIG_INST_NAME
            tableName: QRTZ_FIRED_TRIGGERS
            columns:
              - column:
                  name: SCHED_NAME
              - column:
                  name: INSTANCE_NAME
        - createIndex:
            indexName: IDX_QRTZ_FT_INST_JOB_REQ_RCVRY
            tableName: QRTZ_FIRED_TRIGGERS
            columns:
              - column:
                  name: SCHED_NAME
              - column:
                  name: INSTANCE_NAME
              - column:
                  name: REQUESTS_RECOVERY
        - createIndex:
            indexName: IDX_QRTZ_FT_J_G
            tableName: QRTZ_FIRED_TRIGGERS
            columns:
              - column:
                  name: SCHED_NAME
              - column:
                  name: JOB_NAME
              - column:
                  name: JOB_GROUP
        - createIndex:
            indexName: IDX_QRTZ_FT_JG
            tableName: QRTZ_FIRED_TRIGGERS
            columns:
              - column:
                  name: SCHED_NAME
              - column:
                  name: JOB_GROUP
        - createIndex:
            indexName: IDX_QRTZ_FT_T_G
            tableName: QRTZ_FIRED_TRIGGERS
            columns:
              - column:
                  name: SCHED_NAME
              - column:
                  name: TRIGGER_NAME
              - column:
                  name: TRIGGER_GROUP
        - createIndex:
            indexName: IDX_QRTZ_FT_TG
            tableName: QRTZ_FIRED_TRIGGERS
            columns:
              - column:
                  name: SCHED_NAME
              - column:
                  name: TRIGGER_GROUP

# Forgot to get rid of the raw_table_id and raw_column_id columns when we dropped the tables they referenced in migration 87.

  - changeSet:
      id: 91
      author: camsaul
      comment: 'Added 0.30.0'
      changes:
        - dropColumn:
            tableName: metabase_table
            columnName: raw_table_id
        - dropColumn:
            tableName: metabase_field
            columnName: raw_column_id

# Add database_id column to query_execution

  - changeSet:
      id: 92
      author: camsaul
      comment: 'Added 0.31.0'
      validCheckSum:
        - 8:a875945f36824a0667c740888c00c37f
        - 8:83ded48e18fe8f70d6ec09add042124d
        - 8:1e5bc2d66778316ea640a561862c23b4
      changes:
        - addColumn:
            tableName: query_execution
            columns:
              name: database_id
              type: integer
              remarks: 'ID of the database this query was ran against.'

# Start recording the actual query dictionary that's been executed

  - changeSet:
      id: 93
      author: camsaul
      comment: 'Added 0.31.0'
      changes:
        - addColumn:
            tableName: query
            columns:
              name: query
              type: text
              remarks: 'The actual "query dictionary" for this query.'

# Create the TaskHistory table, intended to provide debugging info on our background/quartz processes
  - changeSet:
      id: 94
      author: senior
      comment: 'Added 0.31.0'
      changes:
        - createTable:
            tableName: task_history
            remarks: 'Timing and metadata info about background/quartz processes'
            columns:
              - column:
                  name: id
                  type: int
                  autoIncrement: true
                  constraints:
                    primaryKey: true
                    nullable: false
              - column:
                  name: task
                  type: VARCHAR(254)
                  remarks: 'Name of the task'
                  constraints:
                    nullable: false
              # The sync tasks all have a db_id, but there are others that won't, such as the pulses
              # task or task history cleanup. The way around this is to create a join table between
              # TASK_HISTORY and METABASE_DATABASE, but that doesn't seem worth it right now.
              - column:
                  name: db_id
                  type: integer
              - column:
                  name: started_at
                  type: datetime
                  constraints:
                    nullable: false
              - column:
                  name: ended_at
                  type: datetime
                  constraints:
                    nullable: false
              - column:
                  name: duration
                  type: int
                  constraints:
                    nullable: false
              - column:
                  name: task_details
                  remarks: 'JSON string with additional info on the task'
                  type: text
        - createIndex:
            indexName: idx_task_history_end_time
            tableName: task_history
            columns:
              - column:
                  name: ended_at
        - createIndex:
            indexName: idx_task_history_db_id
            tableName: task_history
            columns:
              - column:
                  name: db_id
# Before this changeset, the databasechangelog table didn't include any uniqueness constraing for the databasechangelog
# table. Not having anything that uniquely identifies a row can cause issues for database replication. In earlier
# versions of Liquibase the uniquenes constraint was (ID, AUTHOR, FILENAME) but that was dropped
# (https://liquibase.jira.com/browse/CORE-1909) as some as the combination of the three columns caused issues on some
# databases. We only support PostgreSQL, MySQL and H2 which doesn't have that issue. This changeset puts back that
# uniqueness constraint since the issue shouldn't affect us and it will allow replication without the user needed to
# add their own constraint.
  - changeSet:
      id: 95
      author: senior
      comment: 'Added 0.31.0'
      # Don't add the constraint if there are already duplicates in the database change log! Migrations will fail!
      # See #8909
      preConditions:
        - onFail: MARK_RAN
        # If we're dumping the migration as a SQL file or trying to force-migrate we can't check the preconditions
        # so just go ahead and skip the entire thing. This is a non-critical migration
        - onUpdateSQL: IGNORE
        - sqlCheck:
            expectedResult: 0
            sql: SELECT count(*) FROM (SELECT count(*) FROM DATABASECHANGELOG GROUP BY ID, AUTHOR, FILENAME HAVING count(*) > 1) t1
      changes:
        - addUniqueConstraint:
            columnNames: id, author, filename
            constraintName: idx_databasechangelog_id_author_filename
            tableName: DATABASECHANGELOG
#
# ADD Field.settings COLUMN
#
  - changeSet:
      id: 96
      author: camsaul
      comment: 'Added 0.31.0'
      changes:
        - addColumn:
            tableName: metabase_field
            columns:
              name: settings
              type: text
              remarks: 'Serialized JSON FE-specific settings like formatting, etc. Scope of what is stored here may increase in future.'
#
# Change MySQL/Maria's blob type to LONGBLOB to more closely match what H2 and PostgreSQL support for size limits
#
  - changeSet:
      id: 97
      author: senior
      comment: 'Added 0.32.0'
      preConditions:
        - onFail: MARK_RAN
        - dbms: mysql, mariadb
      changes:
        - modifyDataType:
            tableName: query_cache
            columnName: results
            newDataType: longblob
<<<<<<< HEAD
#
# Drop the legacy QueryExecution table now that we don't need it anymore (moved from data migrations to here)
#
  - changeSet:
      id: 98
      author: camsaul
      comment: 'Added 0.23.0'
      preConditions:
        - onFail: MARK_RAN
        - tableExists:
            tableName: query_queryexecution
      changes:
        - dropTable:
            tableName: query_queryexecution
=======

#
# Add unique constraints for (Field name + table_id + parent_id) and for (Table name + schema + db_id) unless for one
# reason or another those would-be constraints are already violated. This is to fix issue where sometimes the same Field
# or Table is synced more than once (see #669, #8950, #9048)
#
# Note that the SQL standard says unique constraints should not apply to columns with NULL values. Consider the following:
#
# INSERT INTO metabase_table (db_id, schema, name) VALUES (1, 'PUBLIC', 'my_table');
# INSERT INTO metabase_table (db_id, schema, name) VALUES (1, 'PUBLIC', 'my_table'); -- fails: violates UNIQUE constraint
#
# INSERT INTO metabase_table (db_id, schema, name) VALUES (1, NULL, 'my_table');
# INSERT INTO metabase_table (db_id, schema, name) VALUES (1, NULL, 'my_table'); -- succeeds: because schema is NULL constraint does not apply
#
# Thus these constraints won't work if the data warehouse DB in question doesn't use schemas (e.g. MySQL or MongoDB). It
# will work for other data warehouse types.
#
# Luckily Postgres (but not H2 or MySQL) supports constraints that only apply to columns matching conditions, so we can
# add additional constraints to properly handle those cases.
  - changeSet:
      id: 98
      author: camsaul
      comment: 'Added 0.32.0'
      preConditions:
        - onFail: MARK_RAN
        - onUpdateSQL: IGNORE
        - or:
            - and:
                - dbms:
                    type: mysql,mariadb
                - sqlCheck:
                    expectedResult: 0
                    sql: SELECT count(*) FROM (SELECT count(*) FROM `metabase_table` GROUP BY `db_id`, `schema`, `name` HAVING count(*) > 1) t1
            - and:
                - dbms:
                    type: h2,postgresql
                - sqlCheck:
                    expectedResult: 0
                    sql: SELECT count(*) FROM (SELECT count(*) FROM METABASE_TABLE GROUP BY DB_ID, SCHEMA, NAME HAVING count(*) > 1) t1
      changes:
        - addUniqueConstraint:
            tableName: metabase_table
            columnNames: db_id, schema, name
            constraintName: idx_uniq_table_db_id_schema_name
        # For Postgres, add additional constraint to apply if schema is NULL
        - sql:
            dbms: postgresql
            sql: CREATE UNIQUE INDEX idx_uniq_table_db_id_schema_name_2col ON "metabase_table" ("db_id", "name") WHERE "schema" IS NULL

  - changeSet:
      id: 99
      author: camsaul
      comment: 'Added 0.32.0'
      preConditions:
        - onFail: MARK_RAN
        - onUpdateSQL: IGNORE
        - or:
            - and:
                - dbms:
                    type: mysql,mariadb
                - sqlCheck:
                    expectedResult: 0
                    sql: SELECT count(*) FROM (SELECT count(*) FROM `metabase_field` GROUP BY `table_id`, `parent_id`, `name` HAVING count(*) > 1) t1
            - and:
                - dbms:
                    type: h2,postgresql
                - sqlCheck:
                    expectedResult: 0
                    sql: SELECT count(*) FROM (SELECT count(*) FROM METABASE_FIELD GROUP BY TABLE_ID, PARENT_ID, NAME HAVING count(*) > 1) t1
      changes:
        - addUniqueConstraint:
            tableName: metabase_field
            columnNames: table_id, parent_id, name
            constraintName: idx_uniq_field_table_id_parent_id_name
        # For Postgres, add additional constraint to apply if schema is NULL
        - sql:
            dbms: postgresql
            sql: CREATE UNIQUE INDEX idx_uniq_field_table_id_parent_id_name_2col ON "metabase_field" ("table_id", "name") WHERE "parent_id" IS NULL

#
# Migration 84 was written slightly incorrectly and did not correctly migrate the values of is_active -> archived for
# METRICS. If you look at the migration you will notice the raw SQL part is a `sql` map with 2 `sql` keys. The first key
# is ignored, and that statement was never ran.
#
# To fix this we will migrate any metrics that haven't been updated since that migration ran and fix their archived
# status
  - changeSet:
      id: 100
      author: camsaul
      comment: 'Added 0.32.0'
      preConditions:
        - onFail: MARK_RAN
        - onUpdateSQL: RUN
        - tableExists:
            tableName: databasechangelog
      changes:
        - sql:
            sql: >-
              UPDATE metric
              SET archived = NOT archived
              WHERE EXISTS (
                SELECT *
                FROM databasechangelog dbcl
                WHERE dbcl.id = '84'
                  AND metric.updated_at < dbcl.dateexecuted
              )
>>>>>>> 0aecce47
<|MERGE_RESOLUTION|>--- conflicted
+++ resolved
@@ -5154,23 +5154,6 @@
             tableName: query_cache
             columnName: results
             newDataType: longblob
-<<<<<<< HEAD
-#
-# Drop the legacy QueryExecution table now that we don't need it anymore (moved from data migrations to here)
-#
-  - changeSet:
-      id: 98
-      author: camsaul
-      comment: 'Added 0.23.0'
-      preConditions:
-        - onFail: MARK_RAN
-        - tableExists:
-            tableName: query_queryexecution
-      changes:
-        - dropTable:
-            tableName: query_queryexecution
-=======
-
 #
 # Add unique constraints for (Field name + table_id + parent_id) and for (Table name + schema + db_id) unless for one
 # reason or another those would-be constraints are already violated. This is to fix issue where sometimes the same Field
@@ -5248,7 +5231,6 @@
         - sql:
             dbms: postgresql
             sql: CREATE UNIQUE INDEX idx_uniq_field_table_id_parent_id_name_2col ON "metabase_field" ("table_id", "name") WHERE "parent_id" IS NULL
-
 #
 # Migration 84 was written slightly incorrectly and did not correctly migrate the values of is_active -> archived for
 # METRICS. If you look at the migration you will notice the raw SQL part is a `sql` map with 2 `sql` keys. The first key
@@ -5276,4 +5258,17 @@
                 WHERE dbcl.id = '84'
                   AND metric.updated_at < dbcl.dateexecuted
               )
->>>>>>> 0aecce47
+#
+# Drop the legacy QueryExecution table now that we don't need it anymore (moved from data migrations to here)
+#
+  - changeSet:
+      id: 101
+      author: camsaul
+      comment: 'Added 0.23.0'
+      preConditions:
+        - onFail: MARK_RAN
+        - tableExists:
+            tableName: query_queryexecution
+      changes:
+        - dropTable:
+            tableName: query_queryexecution