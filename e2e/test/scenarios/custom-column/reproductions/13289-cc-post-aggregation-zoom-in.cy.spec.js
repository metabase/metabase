--- conflicted
+++ resolved
@@ -49,12 +49,8 @@
         .click({ force: true });
     });
 
-<<<<<<< HEAD
+    // eslint-disable-next-line no-unscoped-text-selectors -- deprecated usage
     cy.findByText("See this month by week").click();
-=======
-    // eslint-disable-next-line no-unscoped-text-selectors -- deprecated usage
-    cy.findByText("Zoom in").click();
->>>>>>> abc97878
     cy.wait("@dataset");
 
     // eslint-disable-next-line no-unscoped-text-selectors -- deprecated usage
