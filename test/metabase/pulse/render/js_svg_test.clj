(ns metabase.pulse.render.js-svg-test
  "Testing of the svgs produced by the graal js engine and the static-viz bundle. The model is

  query-results -> js engine with bundle -> svg-string -> svg png renderer

  the svg png renderer does not understand nested html elements so we ensure that there are no divs, spans, etc in the
  resulting svg."
  (:require [cheshire.core :as json]
            [clojure.set :as set]
            [clojure.test :refer :all]
            [metabase.public-settings :as public-settings]
            [metabase.pulse.render.js-engine :as js]
            [metabase.pulse.render.js-svg :as js-svg])
  (:import org.apache.batik.anim.dom.SVGOMDocument
           [org.graalvm.polyglot Context Value]
           [org.w3c.dom Element Node]))

(def parse-svg #'js-svg/parse-svg-string)

(use-fixtures :each
  (fn warn-possible-rebuild
    [thunk]
    (testing "[PRO TIP] If this test fails, you may need to rebuild the bundle with `yarn build-static-viz`\n"
      (thunk))))

(deftest post-process-test
  (let [svg   "<svg ><g><line/></g><g><rect/></g><g><circle/></g></svg>"
        nodes (atom [])]
    (#'js-svg/post-process (parse-svg svg)
                           (fn [^Node node] (swap! nodes conj (.getNodeName node))))
    (is (= ["svg" "g" "line" "g" "rect" "g" "circle"] @nodes))))

(deftest fix-fill-test
  (let [svg "<svg ><line x1=\"0\" y1=\"260\" x2=\"540\" y2=\"260\" fill=\"transparent\"></line></svg>"

        ^SVGOMDocument document (parse-svg svg)
        ^Element line           (..  document
                                     (getDocumentElement)
                                     (getChildNodes)
                                     (item 0))]
    (is (.hasAttribute line "fill"))
    (is (= (.getAttribute line "fill") "transparent"))
    ;; unfortunately these objects are mutable. It does return the line but want to emphasize that is works by
    ;; mutation
    (#'js-svg/fix-fill line)
    (is (not (.hasAttribute line "fill")))
    (is (.hasAttribute line "fill-opacity"))
    (is (= (.getAttribute line "fill-opacity") "0.0"))))

(def ^Context context (delay (#'js-svg/static-viz-context)))

(defn document-tag-seq [^SVGOMDocument document]
  (map #(.getNodeName ^Node %)
       (tree-seq #(instance? Element %)
                 (fn [^Node node]
                   (let [children (.getChildNodes node)]
                     (reduce (fn [cs i] (conj cs (.item children i)))
                             [] (range (.getLength children)))))
                 (.getDocumentElement document))))

(defn normal-svg-elements [tag-set]
  (set/subset? #{"svg" "g"} tag-set))

(defn no-html-elements [tag-set]
  (= #{} (set/intersection #{"div" "span" "p"} tag-set)))

(defn validate-svg-string [chart svg-string]
  (let [tag-seq    (-> svg-string parse-svg document-tag-seq)
        tag-set    (set tag-seq)]
    (testing (str chart " String is valid")
      (is (string? svg-string) "Svg did not return a string"))
    (testing (str " String contains normal svg elements")
      (is (normal-svg-elements tag-set) "Did not contain normal svg elements #{svg g line}"))
    (testing (str chart "String cannot contain html elements as svg renderer errors")
      (is (no-html-elements tag-set) (str "Contained html elements: "
                                          (set/intersection #{"div" "span" "p"}))))))

(defn document-tag-hiccup [^SVGOMDocument document]
  (letfn [(tree [^Node node]
            (into [(.getNodeName node)]
                  (if (instance? org.apache.batik.dom.GenericText node)
                    [(.getWholeText node)]
                    (map tree
                         (when (instance? Element node)
                           (let [children (.getChildNodes node)]
                             (reduce (fn [cs i] (conj cs (.item children i)))
                                     [] (range (.getLength children)))))))))]
    (tree (.getDocumentElement document))))

(defn text-node? [x]
  (and (vector? x) (= (first x) "#text")))

#_(deftest timelineseries-line-test
  (let [rows     [[#t "2020" 2]
                  [#t "2021" 3]]
        labels   {:left "count" :bottom "year"}
        settings (json/generate-string {:y {:prefix   "prefix"
                                            :decimals 2}})]
    (testing "It returns bytes"
      (let [svg-bytes (js-svg/timelineseries-line rows labels settings)]
        (is (bytes? svg-bytes))))
    (let [svg-string (.asString (js/execute-fn-name @context "timeseries_line" rows labels settings))
          svg-hiccup (-> svg-string parse-svg document-tag-hiccup)]
      (testing "it returns a valid svg string with no html"
        (validate-svg-string :timelineseries-line svg-string))
      (testing "The svg string has formatted axes"
        (let [spec (s/cat :y-axis-labels (s/+ (s/tuple
                                               #{"#text"}
                                               #(and (string? %)
                                                     ;; ["#text" "prefix0.00"]
                                                     (re-matches #"prefix\d+\.\d{2}" %))))
                          :x-axis-labels (s/+ (s/tuple
                                               #{"#text"}
                                               #(and (string? %)
                                                     ;; ["#text" "1/1/2020"]
                                                     (re-matches #"\d+/\d+/\d{4}" %)))))
              text-nodes (->> svg-hiccup (tree-seq vector? rest) (filter text-node?))]
          (is (= true (s/valid? spec text-nodes))
              text-nodes))))))

<<<<<<< HEAD
#_(deftest timelineseries-bar-test
=======
(defn- combo-chart-hiccup
  [series settings]
  (let [s (.asString (js/execute-fn-name @context
                                         "combo_chart"
                                         (json/generate-string series)
                                         (json/generate-string settings)
                                         (json/generate-string (:colors settings))))]
    (-> s parse-svg document-tag-hiccup)))

(deftest goal-line-test
  (let [goal-label      "ASDF"
        series          [{:color         "#999AC4"
                          :type          :line
                          :data          [["A" 1] ["B" 20] ["C" -4] ["D" 100]]
                          :yAxisPosition "left"}]
        settings        {:x      {:type "ordinal"}
                         :y      {:type "linear"}
                         :labels {:bottom "" :left "" :right ""}}
        non-goal-hiccup (combo-chart-hiccup series settings)
        non-goal-node   (->> non-goal-hiccup (tree-seq vector? rest) (filter #(= goal-label (second %))) first)]
  (testing "No goal line exists when there are no goal settings."
    (is (= nil (second non-goal-node))))
  (let [goal-hiccup     (combo-chart-hiccup series (merge settings {:goal {:value 0 :label goal-label}}))
        goal-node       (->> goal-hiccup (tree-seq vector? rest) (filter #(= goal-label (second %))) first)]
    (testing "A goal line does exist when goal settings are present in the viz-settings"
      (is (= goal-label (second goal-node)))))))

(deftest timelineseries-bar-test
>>>>>>> 81f80ee3
  (let [rows     [[#t "2020" 2]
                  [#t "2021" 3]]
        labels   {:left "count" :bottom "year"}
        settings (json/generate-string {:y {:prefix   "prefix"
                                            :decimals 4}})]
    (testing "It returns bytes"
      (let [svg-bytes (js-svg/timelineseries-bar rows labels settings)]
        (is (bytes? svg-bytes))))
    (let [svg-string (.asString (js/execute-fn-name @context "timeseries_bar" rows labels settings))
          svg-hiccup (-> svg-string parse-svg document-tag-hiccup)]
      (testing "it returns a valid svg string (no html in it)"
        (validate-svg-string :timelineseries-bar svg-string))
      (testing "The svg string has formatted axes"
        (let [spec (s/cat :y-axis-labels (s/+ (s/tuple
                                               #{"#text"}
                                               #(and (string? %)
                                                     ;; ["#text" "prefix0.0000"]
                                                     (re-matches #"prefix\d+\.\d{4}" %))))
                          :x-axis-labels (s/+ (s/tuple
                                               #{"#text"}
                                               #(and (string? %)
                                                     ;; ["#text" "1/1/2020"]
                                                     (re-matches #"\d+/\d+/\d{4}" %)))))
              text-nodes (->> svg-hiccup (tree-seq vector? rest) (filter text-node?))]
          (is (= true (s/valid? spec text-nodes))
              text-nodes))))))

#_(deftest area-test
  (let [tl-rows    [[#t "2020" 2]
                    [#t "2021" 3]]
        cat-rows   [["bob" 2]
                    ["dobbs" 3]]
        tl-labels  {:left "count" :bottom "year"}
        cat-labels {:left "count" :bottom "string stuff"}
        settings   (json/generate-string {:y {:prefix   "prefix"
                                              :decimals 4}})]
    (testing "It returns bytes"
      (let [tl-svg-bytes  (js-svg/timelineseries-area tl-rows tl-labels settings)
            cat-svg-bytes (js-svg/categorical-area cat-rows cat-labels settings)]
        (is (bytes? tl-svg-bytes))
        (is (bytes? cat-svg-bytes))))
    (let [tl-svg-string  (.asString (js/execute-fn-name @context "timeseries_area" tl-rows tl-labels settings))
          cat-svg-string (.asString (js/execute-fn-name @context "categorical_area" cat-rows cat-labels settings))]
      (testing "it returns a valid svg string (no html in it)"
        (validate-svg-string :timelineseries-area tl-svg-string)
        (validate-svg-string :categorical-area cat-svg-string)))))

(deftest timelineseries-waterfall-test
  (let [rows     [[#t "2020" 2]
                  [#t "2021" 3]]
        labels   {:left "count" :bottom "year"}
        settings (json/generate-string {:y {:prefix   "prefix"
                                            :decimals 4}})]
    (testing "It returns bytes"
      (let [svg-bytes (js-svg/timelineseries-waterfall rows labels settings)]
        (is (bytes? svg-bytes))))
    (let [svg-string (.asString (js/execute-fn-name @context "timeseries_waterfall" rows labels settings (json/generate-string (public-settings/application-colors))))]
      (testing "it returns a valid svg string (no html in it)"
        (validate-svg-string :timelineseries-waterfall svg-string)))))

(deftest combo-test
  (let [rows1    [[#t "1998-03-01T00:00:00Z" 2]
                  [#t "1999-03-01T00:00:00Z" 3]]
        rows2    [[#t "2000-03-01T00:00:00Z" 3]
                  [#t "2002-03-01T00:00:00Z" 4]]
        ;; this one needs more stuff because of stricter ts types
        series   [{:name          "bob"
                   :color         "#cccccc"
                   :type          "area"
                   :data          rows1
                   :yAxisPosition "left"}
                  {:name          "bob2"
                   :color         "#cccccc"
                   :type          "line"
                   :data          rows2
                   :yAxisPosition "right"}]
        labels   {:left "count" :bottom "year" :right "something"}
        settings {:x {:type "timeseries"
                      :format {:date_style "YYYY"}}
                  :y {:type "linear"
                      :format {:number_style "decimal" :decimals 4}}
                  :colors {}
                  :labels labels}]
    (testing "It returns bytes"
      (let [svg-bytes (js-svg/combo-chart series settings)]
        (is (bytes? svg-bytes))))
    (let [svg-string (.asString (js/execute-fn-name @context "combo_chart"
                                                    (json/generate-string series)
                                                    (json/generate-string settings)
                                                    (json/generate-string {})))]
      (testing "it returns a valid svg string (no html in it)"
        (validate-svg-string :combo-chart svg-string)))))

(deftest categorical-donut-test
  (let [rows [["apples" 2]
              ["bananas" 3]]
        colors {"apples" "red" "bananas" "yellow"}]
    (testing "It returns bytes"
      (let [svg-bytes (js-svg/categorical-donut rows colors)]
        (is (bytes? svg-bytes))))
    (let [svg-string (.asString ^Value (js/execute-fn-name @context "categorical_donut" rows (seq colors)))]
      (validate-svg-string :categorical/donut svg-string))))

(deftest progress-test
  (let [value    1234
        goal     1337
        settings {:color "#333333"}]
    (testing "It returns bytes"
      (let [svg-bytes (js-svg/progress value goal settings)]
        (is (bytes? svg-bytes))))
    (let [svg-string (.asString ^Value
                                (js/execute-fn-name
                                  @context
                                  "progress"
                                  (json/generate-string {:value value :goal goal})
                                  (json/generate-string settings)))]
      (validate-svg-string :progress svg-string))))

(deftest categorical-waterfall-test
  (let [rows     [["apples" 2]
                  ["bananas" 3]]
        labels   {:left "bob" :right "dobbs"}
        settings (json/generate-string {})]
    (testing "It returns bytes"
      (let [svg-bytes (js-svg/categorical-waterfall rows labels {})]
        (is (bytes? svg-bytes))))
    (let [svg-string (.asString ^Value (js/execute-fn-name @context "categorical_waterfall" rows labels settings (json/generate-string (public-settings/application-colors))))]
      (validate-svg-string :categorical/waterfall svg-string))))<|MERGE_RESOLUTION|>--- conflicted
+++ resolved
@@ -118,9 +118,6 @@
           (is (= true (s/valid? spec text-nodes))
               text-nodes))))))
 
-<<<<<<< HEAD
-#_(deftest timelineseries-bar-test
-=======
 (defn- combo-chart-hiccup
   [series settings]
   (let [s (.asString (js/execute-fn-name @context
@@ -148,8 +145,7 @@
     (testing "A goal line does exist when goal settings are present in the viz-settings"
       (is (= goal-label (second goal-node)))))))
 
-(deftest timelineseries-bar-test
->>>>>>> 81f80ee3
+#_(deftest timelineseries-bar-test
   (let [rows     [[#t "2020" 2]
                   [#t "2021" 3]]
         labels   {:left "count" :bottom "year"}
