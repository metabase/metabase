(ns metabase.db.custom-migrations.pulse-to-notification
  (:require
   [clojure.string :as str]
   [clojurewerkz.quartzite.jobs :as jobs]
   [clojurewerkz.quartzite.scheduler :as qs]
   [clojurewerkz.quartzite.triggers :as triggers]
   [metabase.db.custom-migrations.util :as custom-migrations.util]
   [metabase.util.json :as json]
   [toucan2.core :as t2]))

(defn- cron-string
  "Build a cron string from key-value pair parts."
  [{:keys [seconds minutes hours day-of-month month day-of-week year]}]
  (str/join " " [(or seconds      "0")
                 (or minutes      "0")
                 (or hours        "*")
                 (or day-of-month "*")
                 (or month        "*")
                 (or day-of-week  "?")
                 (or year         "*")]))

(def ^:private day-of-week->cron
  {"sun"  1
   "mon"  2
   "tue"  3
   "wed"  4
   "thu"  5
   "fri"  6
   "sat"  7})

(defn- frame->cron [frame day-of-week]
  (if day-of-week
    ;; specific days of week like Mon or Fri
    (assoc {:day-of-month "?"}
           :day-of-week (case frame
                          "first" (str (day-of-week->cron day-of-week) "#1")
                          "last"  (str (day-of-week->cron day-of-week) "L")))
    ;; specific CALENDAR DAYS like 1st or 15th
    (assoc {:day-of-week "?"}
           :day-of-month (case frame
                           "first" "1"
                           "mid"   "15"
                           "last"  "L"))))

(defn- schedule-map->cron-string
  "Convert the frontend schedule map into a cron string."
  [{day-of-week :schedule_day, hour :schedule_hour, minute :schedule_minute,
    frame :schedule_frame,  schedule-type :schedule_type}]
  (cron-string (case (keyword schedule-type)
                 :hourly  {:minutes minute}
                 :daily   {:hours (or hour 0)}
                 :weekly  {:hours       hour
                           :day-of-week  (day-of-week->cron day-of-week)
                           :day-of-month "?"}
                 :monthly (assoc (frame->cron frame day-of-week)
                                 :hours hour))))

(defn- create-notification!
  "Create a new notification with `subscriptions`.
  Return the created notification."
  [notification subscriptions handlers+recipients]
  (let [notification-card-id (t2/insert-returning-pk! :notification_card (:payload notification))
        instance             (t2/insert-returning-instance! :notification (-> notification
                                                                              (dissoc :payload)
                                                                              (assoc :payload_id notification-card-id)))
        notification-id      (:id instance)]
    (when (seq subscriptions)
      (t2/insert! :notification_subscription (map #(assoc % :notification_id notification-id) subscriptions)))
    (doseq [handler handlers+recipients]
      (let [recipients (:recipients handler)
            handler    (-> handler
                           (dissoc :recipients)
                           (assoc :notification_id notification-id))
            handler-id (t2/insert-returning-pk! :notification_handler handler)]
        (when (seq recipients)
          (t2/insert! :notification_recipient (map #(assoc % :notification_handler_id handler-id) recipients)))))
    instance))

(defn- hydrate-recipients
  [pcs]
  (when (seq pcs)
    (let [pc-id->recipients (group-by :pulse_channel_id
                                      (t2/select :pulse_channel_recipient :pulse_channel_id [:in (map :id pcs)]))]
      (map (fn [pc]
             (assoc pc :recipients (get pc-id->recipients (:id pc))))
           pcs))))

(defn- send-pulse-trigger-key
  [pulse-id schedule-map]
  (triggers/key (format "metabase.task.send-pulse.trigger.%d.%s"
                        pulse-id (-> schedule-map
                                     schedule-map->cron-string
                                     (str/replace " " "_")))))

(defn- alert->notification!
  "Create a new notification with `subsciptions`.
  Return the created notifications."
  [scheduler pulse]
  (let [pulse-id   (:id pulse)
        pcs        (hydrate-recipients (t2/select :pulse_channel :pulse_id pulse-id :enabled true))
        ;; alerts have one pulse-card, but to be safe we select the latest one by id
        pulse-card (t2/select-one :pulse_card :pulse_id pulse-id {:order-by [[:id :desc]]})]
    ;; the old schema allow one alert to have multiple pulse-channels. Practically they all have the same schedule
    ;; but to be safe we group them by schedule and create a notification for each group
    (doall
     (for [pcs (vals (group-by (juxt :schedule_type :schedule_hour :schedule_day :schedule_frame) pcs))]
       (let [notification  {:payload_type "notification/card"
                            :payload      {:card_id        (:card_id pulse-card)
                                           :send_once      (true? (:alert_first_only pulse))
                                           :send_condition (if (= "goal" (:alert_condition pulse))
                                                             (if (:alert_above_goal pulse)
                                                               "goal_above"
                                                               "goal_below")
                                                             "has_result")
                                           :created_at     (:created_at pulse)
                                           :updated_at     (:updated_at pulse)}
                            :active       (not (:archived pulse))
                            :creator_id   (:creator_id pulse)
                            :created_at   (:created_at pulse)
                            :updated_at   (:updated_at pulse)}
<<<<<<< HEAD
             subscriptions [{:type          "notification-subscription/cron"
                             :cron_schedule (schedule-map->cron-string (first pcs))
                             :created_at    (:created_at (first pcs))}]
=======
             pc            (first pcs)
             subscriptions [{:type          "notification-subscription/cron"
                             :cron_schedule (schedule-map->cron-string pc)
                             :created_at    :%now}]
>>>>>>> 2d15575c
             handlers      (map (fn [pc]
                                  (merge
                                   {:active (:enabled pc)}
                                   (case (:channel_type pc)
                                     "email"
                                     {:channel_type "channel/email"
                                      :template_id  nil
                                      :recipients   (concat
                                                     (map (fn [recipient]
                                                            {:type "notification-recipient/user"
                                                             :user_id (:user_id recipient)})
                                                          (:recipients pc))
                                                     (map (fn [email]
                                                            {:type "notification-recipient/raw-value"
                                                             :details (json/encode {:value email})})
                                                          (some-> pc :details json/decode (get "emails"))))}
                                     "slack"
                                     {:channel_type "channel/slack"
                                      :template_id  nil
                                      :recipients   [{:type "notification-recipient/raw-value"
                                                      :details (json/encode {:value (-> pc :details json/decode (get "channel"))})}]}
                                     "http"
                                     {:channel_type "channel/http"
                                      :channel_id    (:channel_id pc)})))
                                pcs)]
         (qs/delete-trigger scheduler (send-pulse-trigger-key pulse-id pc))
         (create-notification! notification subscriptions handlers))))))

(defn migrate-alerts!
  "Migrate alerts from `pulse` to `notification`."
  []
  (custom-migrations.util/with-temp-schedule! [scheduler]
    (run! #(alert->notification! scheduler %)
          (t2/reducible-query {:select [:*]
                               :from   [:pulse]
                               :where  [:and [:in :alert_condition ["rows" "goal"]] [:not :archived]]}))))

(defn remove-init-send-pulse-trigger!
  "Remove the init-send-pulse-triggers.trigger from the scheduler so that it can run again."
  []
  (custom-migrations.util/with-temp-schedule! [scheduler]
    (qs/delete-job scheduler (jobs/key "metabase.task.send-pulses.init-send-pulse-triggers.job"))
    (qs/delete-trigger scheduler (triggers/key "metabase.task.send-pulses.init-send-pulse-triggers.trigger"))))

(comment
  (t2/delete! :model/Notification)
  (migrate-alerts!)
  (t2/hydrate (t2/select :model/Notification) :subscriptions
              [:handlers :recipients :template]))<|MERGE_RESOLUTION|>--- conflicted
+++ resolved
@@ -118,16 +118,10 @@
                             :creator_id   (:creator_id pulse)
                             :created_at   (:created_at pulse)
                             :updated_at   (:updated_at pulse)}
-<<<<<<< HEAD
-             subscriptions [{:type          "notification-subscription/cron"
-                             :cron_schedule (schedule-map->cron-string (first pcs))
-                             :created_at    (:created_at (first pcs))}]
-=======
              pc            (first pcs)
              subscriptions [{:type          "notification-subscription/cron"
                              :cron_schedule (schedule-map->cron-string pc)
-                             :created_at    :%now}]
->>>>>>> 2d15575c
+                             :created_at    (:created_at (first pcs))}]
              handlers      (map (fn [pc]
                                   (merge
                                    {:active (:enabled pc)}
