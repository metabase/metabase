;; A "module" is any `metabase.<module>.core` namespace in `src`.
;;
;; ## `api`:
;;
;; Map of module name => the "core" external public-facing API namespace(s). You have three options here:
;;
;; 1. Special sentinel value `:any` means means this module does not (yet) have external public-facing API
;;    namespace(s). This is mostly a temporary placeholder until we go in and create module namespaces, which means
;;    you should go create one.
;;
;; 2. A set of namespace symbols. All namespaces in other modules will only be allowed to use namespaces from
;;    this set. Ideally this set should only have one namespace, but restricting it to a set of several is still
;;    better than `:any`.
;;
;; 3. `nil` or not listed here -- we default to assuming there is (some subset) of the 'standard' API namespaces
;;    `<module>.api`, `<module>.core`, and `<module>.init`
;;
;; ## `uses`:
;;
;; Map of module => other modules you're allowed to use there. You have two options here:
;;
;; 1. `:any` means namespaces in this module are allowed to use any other module -- allowed modules are not
;;    enforced for this module. Module API namespaces for modules that have them defined are still enforced. For
;;    ones that are `nil`, please go in and add a list of allowed modules. `:any` is mostly meant a temporary
;;    placeholder until we can fill these all out, so feel free to fix these.
;;
;; 2. A set of module symbols. This is the list of modules that are allowed to be referenced. An empty set means no
;;    other modules are allowed to be referenced; this is the default for any modules that aren't listed here.
;;
;; ## Tips
;;
;; PRO TIP: Check out the [[dev.deps-graph]] namespace for helpful tools to see where a module is used externally, and
;; for tools for calculating this config -- you can use [[dev.deps-graph/print-kondo-config-diff]] to see what updates
;; you need to make
{:metabase/modules
 {actions
  {:api  #{metabase.actions.api
           metabase.actions.core
<<<<<<< HEAD
           metabase.actions.types}
=======
           metabase.actions.init}
>>>>>>> e0f5809a
   :uses #{analytics
           api
           collections
           driver
           events
           legacy-mbql
           lib
           model-persistence
           models
           public-sharing
           queries
           query-processor
           search
           settings
           util}}

  activity-feed
  {:api  #{metabase.activity-feed.api metabase.activity-feed.init}
   :uses #{api
           app-db
           collections
           config
           events
           models
           util}}

  appearance
  {:api  #{metabase.appearance.core
           metabase.appearance.init}
   :uses #{settings util}}

  analytics
  {:api  #{metabase.analytics.api
           metabase.analytics.core
           metabase.analytics.init
           metabase.analytics.prometheus
           metabase.analytics.snowplow}
   :uses #{appearance
           api
           app-db
           channel
           config
           driver
           eid-translation
           internal-stats
           lib-be
           models
           premium-features
           session
           settings
           sso
           system
           task
           util
           version}}

  analyze
  {:api  #{metabase.analyze.core
           metabase.analyze.query-results}
   :uses #{config
           driver
           legacy-mbql
           lib
           models
           sync
           util}}

  ;; TODO -- consolidate these into a `.core` API namespace.
  api
  {:api #{metabase.api.common
          metabase.api.common.internal
          metabase.api.common.validation
          metabase.api.docs
          metabase.api.init
          metabase.api.macros
          metabase.api.open-api
          metabase.api.routes.common
          metabase.api.settings
          metabase.api.util
          metabase.api.util.handlers}
   :uses #{analytics
           classloader
           config
           events
           models
           premium-features
           request
           settings
           util
           enterprise/advanced-permissions}}

  api-keys
  {:api  #{metabase.api-keys.api
           metabase.api-keys.core}
   :uses #{api
           app-db
           events
           models
           permissions
           users
           util}}

  api-routes
  {:api  #{metabase.api-routes.core}
   :uses :any}

  app-db
  {:api  #{metabase.app-db.cluster-lock ; TODO FIXME
           metabase.app-db.core
           metabase.app-db.init
           metabase.app-db.setup}
   :uses #{auth-provider
           classloader
           config
           connection-pool
           task
           util}}

  audit-app
  {:api  #{metabase.audit-app.core
           metabase.audit-app.init}
   :uses #{api
           app-db
           events
           models
           premium-features
           settings
           task
           task-history
           util}}

  auth-provider
  {:api  #{metabase.auth-provider.core}
   :uses #{premium-features}}

  batch-processing
  {:api  #{metabase.batch-processing.core
           metabase.batch-processing.init}
   :uses #{app-db
           settings
           util}}

  bookmarks
  {:api  #{metabase.bookmarks.api}
   :uses #{api
           app-db
           queries
           util}}

  bug-reporting
  {:api  #{metabase.bug-reporting.api
           metabase.bug-reporting.init}
   :uses #{analytics
           api
           app-db
           config
           driver
           premium-features
           settings
           util}}

  cache
  {:api  #{metabase.cache.api
           metabase.cache.core
           metabase.cache.init}
   :uses #{api
           app-db
           config
           events
           models
           premium-features
           settings
           util}}

  ;; TODO -- way too many API namespaces.
  channel
  {:api  #{metabase.channel.api
           metabase.channel.core
           metabase.channel.email
           metabase.channel.email.messages
           metabase.channel.init
           metabase.channel.models.channel
           metabase.channel.render.core
           metabase.channel.settings
           metabase.channel.slack
           metabase.channel.template.core
           metabase.channel.urls}
   :uses #{analytics
           api
           app-db
           appearance
           collections
           config
           dashboards
           driver
           events
           formatter
           lib
           lib-be
           models
           notification
           parameters
           permissions
           premium-features
           query-processor
           settings
           system
           task
           timeline
           types
           util}}

  classloader
  {:api  #{metabase.classloader.core
           metabase.classloader.init}
   :uses #{util}}

  cloud-migration
  {:api  #{metabase.cloud-migration.api
           metabase.cloud-migration.core
           metabase.cloud-migration.init}
   :uses #{api
           app-db
           cmd
           config
           models
           premium-features
           settings
           task
           util}}

  content-verification
  {:api  #{metabase.content-verification.core
           metabase.content-verification.init}
   :uses #{app-db
           models
           util}}

  cmd
  {:api  #{metabase.cmd.copy
           metabase.cmd.core
           metabase.cmd.dump-to-h2}
   :uses #{api
           api-routes
           app-db
           classloader
           config
           legacy-mbql
           models
           query-processor
           search
           settings
           users
           util}}

  collections
  {:api  #{metabase.collections.api
           metabase.collections.models.collection
           metabase.collections.models.collection.root}
   :uses #{api
           api-keys
           app-db
           audit-app
           config
           driver
           events
           legacy-mbql
           models
           notification
           permissions
           premium-features
           queries
           request
           revisions
           search
           upload
           util}}

  ;; technically this 'uses' `enterprise/core` and `test` since it tries to load them to see if they exists so we know
  ;; if EE/test code is available; however we can ignore them since they're not real usages.
  config
  {:api  #{metabase.config.core}
   :uses #{}}

  ;; this is not actually a real module, but comes from one of our libraries.
  connection-pool
  {:api  #{metabase.connection-pool}
   :uses #{}}

  core
  {:api  #{metabase.core.initialization-status}
   :uses :any}

  dashboards
  {:api  #{metabase.dashboards.api
           metabase.dashboards.autoplace
           metabase.dashboards.constants
           metabase.dashboards.models.dashboard
           metabase.dashboards.models.dashboard-card
           metabase.dashboards.models.dashboard-tab}
   :uses #{actions
           analytics
           api
           app-db
           audit-app
           channel
           collections
           config
           embedding
           events
           lib
           lib-be
           models
           parameters
           permissions
           public-sharing
           pulse
           queries
           query-processor
           request
           revisions
           search
           util
           warehouse-schema
           xrays}}

  database-routing
  {:api  #{metabase.database-routing.core}
   :uses #{premium-features}}

  driver
  {:api #{metabase.driver
          metabase.driver.common
          metabase.driver.common.parameters
          metabase.driver.common.parameters.dates
          metabase.driver.common.parameters.operators
          metabase.driver.common.parameters.parse
          metabase.driver.common.parameters.values
          metabase.driver.ddl.interface
          metabase.driver.h2
          metabase.driver.impl
          metabase.driver.init
          metabase.driver.mysql
          metabase.driver.postgres
          metabase.driver.settings
          metabase.driver.sql
          metabase.driver.sql-jdbc.connection
          metabase.driver.sql-jdbc.execute
          metabase.driver.sql-jdbc.execute.diagnostic
          metabase.driver.sql-jdbc.sync
          metabase.driver.sql.query-processor
          metabase.driver.sql.query-processor.deprecated
          metabase.driver.sql.util
          metabase.driver.sync
          metabase.driver.util}
   :uses #{actions
           api
           app-db
           appearance
           auth-provider
           classloader
           config
           connection-pool
           database-routing
           events
           legacy-mbql
           lib
           lib-be
           logger
           models
           premium-features
           query-processor
           secrets
           settings
           sync
           system
           upload
           warehouse-schema
           warehouses
           util}}

  eid-translation
  {:api  #{metabase.eid-translation.api
           metabase.eid-translation.core
           metabase.eid-translation.init}
   :uses #{api
           settings
           util}}

  embedding
  {:api  #{metabase.embedding.api
           metabase.embedding.init
           metabase.embedding.settings
           metabase.embedding.validation}
   :uses #{analytics
           api
           config
           driver
           eid-translation
           events
           models
           notification
           parameters
           premium-features
           public-sharing
           queries
           query-processor
           settings
           tiles
           util}}

  events
  {:api  #{metabase.events.core
           metabase.events.init}
<<<<<<< HEAD
   :uses #{api
           audit-app
           config
           channel
           driver
           models
           notification
           premium-features
           util
           view-log}}
=======
   :uses #{models
           util}}
>>>>>>> e0f5809a

  formatter
  {:api  #{metabase.formatter.core}
   :uses #{appearance
           models
           system
           query-processor
           types
           util}}

  geojson
  {:api  #{metabase.geojson.api
           metabase.geojson.init}
   :uses #{api
           settings
           util}}

  indexed-entities
  {:api  #{metabase.indexed-entities.api
           metabase.indexed-entities.init}
   :uses #{analytics
           api
           driver
           legacy-mbql
           lib
           models
           query-processor
           search
           sync
           task
           util}}

  internal-stats
  {:api #{metabase.internal-stats.core}
   :uses #{app-db
           models}}

  legacy-mbql
  {:api #{metabase.legacy-mbql.normalize
          metabase.legacy-mbql.predicates
          metabase.legacy-mbql.schema
          metabase.legacy-mbql.schema.helpers
          metabase.legacy-mbql.util}
   :uses #{lib
           models
           types
           util}}

  lib
  {:api #{metabase.lib.binning
          metabase.lib.binning.util
          metabase.lib.card
          metabase.lib.core
          metabase.lib.equality
          metabase.lib.field
          metabase.lib.filter
          metabase.lib.ident
          metabase.lib.init
          metabase.lib.join.util
          metabase.lib.metadata
          metabase.lib.metadata.cached-provider
          metabase.lib.metadata.calculation
          metabase.lib.metadata.invocation-tracker
          metabase.lib.metadata.protocols
          metabase.lib.normalize
          metabase.lib.options
          metabase.lib.query
          metabase.lib.schema
          metabase.lib.schema.actions
          metabase.lib.schema.binning
          metabase.lib.schema.common
          metabase.lib.schema.expression
          metabase.lib.schema.expression.temporal
          metabase.lib.schema.expression.window
          metabase.lib.schema.id
          metabase.lib.schema.info
          metabase.lib.schema.literal
          metabase.lib.schema.metadata
          metabase.lib.schema.parameter
          metabase.lib.schema.template-tag
          metabase.lib.schema.temporal-bucketing
          metabase.lib.schema.util
          metabase.lib.temporal-bucket
          metabase.lib.types.isa
          metabase.lib.util
          metabase.lib.util.match
          metabase.lib.walk}
   :uses #{config
           legacy-mbql
           types
           util}}

  lib-be
  {:api #{metabase.lib-be.core
          metabase.lib-be.init
          metabase.lib-be.metadata.jvm}
   :uses #{lib
           models
           settings
           util}}

  logger
  {:api  #{metabase.logger.api
           metabase.logger.core
           metabase.logger.init}
   :uses #{analytics
           api
           classloader
           config
           util}}

  login-history
  {:api #{metabase.login-history.api
          metabase.login-history.core
          metabase.login-history.init}
   :uses #{analytics
           api
           channel
           request
           settings
           util}}

  model-persistence
  {:api #{metabase.model-persistence.api
          metabase.model-persistence.core
          metabase.model-persistence.init}
   :uses #{api
           app-db
           driver
           events
           lib
           models
           premium-features
           settings
           queries
           query-processor
           request
           system
           task
           task-history
           util}}

  models
  {:api #{metabase.models.dispatch
          metabase.models.humanization
          metabase.models.init
          metabase.models.interface
          metabase.models.resolution
          metabase.models.serialization
          metabase.models.util.spec-update
          metabase.models.visualization-settings}
   :uses #{api
           app-db
           classloader
           legacy-mbql
           lib
           lib-be
           settings
           util}}

  native-query-snippets
  {:api  #{metabase.native-query-snippets.api
           metabase.native-query-snippets.core}
   :uses #{api
           collections
           models
           permissions
           premium-features
           util}}

  notification
  {:api  #{metabase.notification.api
           metabase.notification.core
           metabase.notification.init
           metabase.notification.models
           metabase.notification.payload.core}
   :uses #{actions
           analytics
           api
           appearance
           channel
           config
           dashboards
           driver
           events
           models
           lib
           parameters
           permissions
           premium-features
           query-processor
           request
           session
           settings
           sso
           system
           task
           task-history
<<<<<<< HEAD
           types
=======
           users
>>>>>>> e0f5809a
           util}}

  ;; TODO -- too many API namespaces
  parameters
  {:api  #{metabase.parameters.chain-filter
           metabase.parameters.custom-values
           metabase.parameters.dashboard
           metabase.parameters.field
           metabase.parameters.init
           metabase.parameters.params
           metabase.parameters.schema
           metabase.parameters.shared}
   :uses #{api
           app-db
           classloader
           driver
           legacy-mbql
           lib
           lib-be
           models
           query-processor
           types
           util
           warehouse-schema
           warehouses}}

  permissions
  {:api  #{metabase.permissions.api
           metabase.permissions.core
           metabase.permissions.init
           ;; TODO -- move these into the API namespace.
           metabase.permissions.models.application-permissions-revision
           metabase.permissions.models.collection-permission-graph-revision
           metabase.permissions.models.collection.graph
           metabase.permissions.models.data-permissions
           metabase.permissions.models.permissions
           metabase.permissions.models.permissions-group
           metabase.permissions.models.query.permissions
           metabase.permissions.path
           metabase.permissions.util}
   :uses #{api
           app-db
           audit-app
           collections
           config
           legacy-mbql
           lib
           models
           premium-features
           query-processor
           request
           settings
           util}}

  pivot
  {:api #{metabase.pivot.core}
   :uses #{models
           util}}

  plugins
  {:api  #{metabase.plugins.core}
   :uses #{classloader
           config
           driver
           util}}

  premium-features
  {:api  #{metabase.premium-features.api
           metabase.premium-features.core
           metabase.premium-features.init}
   :uses #{api
           app-db
           classloader
           config
           internal-stats
           settings
           util}}

  product-feedback
  {:api  #{metabase.product-feedback.api
           metabase.product-feedback.init}
   :uses #{analytics
           api
           app-db
           channel
           config
           driver
           premium-features
           settings
           task
           util}}

  public-sharing
  {:api  #{metabase.public-sharing.api
           metabase.public-sharing.core
           metabase.public-sharing.init
           metabase.public-sharing.validation}
   :uses #{actions
           analytics
           api
           dashboards
           events
           lib
           lib-be
           models
           parameters
           queries
           query-processor
           request
           settings
           tiles
           util}}

  pulse
  {:api  #{metabase.pulse.api
           metabase.pulse.core
           metabase.pulse.init}
   :uses #{api
           app-db
           channel
           classloader
           collections
           config
           driver
           events
           models
           notification
           permissions
           premium-features
           query-processor
           request
           task
           task-history
           util
           enterprise/advanced-permissions
           enterprise/sandbox}}

  queries
  {:api  #{metabase.queries.api
           metabase.queries.core
           metabase.queries.init
           metabase.queries.models.query ; TODO FIXME
           metabase.queries.schema}      ; TODO FIXME
   :uses #{analytics
           analyze
           api
           app-db
           audit-app
           cache
           channel
           collections
           config
           content-verification
           dashboards
           embedding
           events
           legacy-mbql
           lib
           lib-be
           models
           parameters
           permissions
           premium-features
           public-sharing
           pulse
           query-analysis
           query-processor
           request
           revisions
           search
           util
           view-log
           warehouse-schema}}

  query-analysis
  {:api  #{metabase.query-analysis.core
           metabase.query-analysis.init}
   :uses #{config
           driver
           legacy-mbql
           lib
           query-processor
           settings
           task
           util}}

  query-processor
  {:api #{metabase.query-processor
          metabase.query-processor.api
          metabase.query-processor.card
          metabase.query-processor.compile
          metabase.query-processor.dashboard
          metabase.query-processor.debug
          metabase.query-processor.error-type
          metabase.query-processor.init
          metabase.query-processor.interface
          metabase.query-processor.metadata
          metabase.query-processor.middleware.annotate
          metabase.query-processor.middleware.cache-backend.db
          metabase.query-processor.middleware.constraints
          metabase.query-processor.middleware.fetch-source-query-legacy
          metabase.query-processor.middleware.limit
          metabase.query-processor.middleware.permissions
          metabase.query-processor.middleware.wrap-value-literals
          metabase.query-processor.pipeline
          metabase.query-processor.pivot
          metabase.query-processor.preprocess
          metabase.query-processor.reducible
          metabase.query-processor.schema
          metabase.query-processor.setup
          metabase.query-processor.store
          metabase.query-processor.streaming
          metabase.query-processor.streaming.common
          metabase.query-processor.streaming.interface
          metabase.query-processor.timezone
          metabase.query-processor.util
          metabase.query-processor.util.add-alias-info
          metabase.query-processor.util.nest-query
          metabase.query-processor.util.persisted-cache
          metabase.query-processor.util.relative-datetime
          metabase.query-processor.util.transformations.nest-breakouts
          metabase.query-processor.writeback}
   :uses #{analytics
           analyze
           api
           app-db
           appearance
           audit-app
           batch-processing
           cache
           config
           driver
           events
           formatter
           legacy-mbql
           lib
           lib-be
           model-persistence
           models
           parameters
           permissions
           pivot
           premium-features
           queries
           request
           settings
           system
           server
           types
           users
           util}}

  request
  {:api  #{metabase.request.core
           metabase.request.init}
   :uses #{api
           config
           permissions
           session
           settings
           users
           util}}

  revisions
  {:api  #{metabase.revisions.api
           metabase.revisions.core
           metabase.revisions.init}
   :uses #{api
           config
           dashboards
           events
           models
           permissions
           util}}

  sample-data
  {:api  #{metabase.sample-data.core
           metabase.sample-data.init}
   :uses #{plugins
           settings
           sync
           util}}

  search
  {:api #{metabase.search.api
          metabase.search.appdb.scoring
          metabase.search.config
          metabase.search.core
          metabase.search.in-place.scoring
          metabase.search.ingestion
          metabase.search.init
          metabase.search.spec}
   :uses #{analytics
           api
           app-db
           appearance
           audit-app
           collections
           config
           driver
           events
           models
           permissions
           premium-features
           queries
           request
           settings
           startup
           task
           util
           warehouses}}

  secrets
  {:api  #{metabase.secrets.core}
   :uses #{api driver models premium-features util}}

  segments
  {:api  #{metabase.segments.api}
   :uses #{api
           events
           legacy-mbql
           lib
           lib-be
           models
           permissions
           search
           util
           xrays}}

  server
  {:api #{metabase.server.core
          metabase.server.init
          metabase.server.middleware.session
          metabase.server.streaming-response} ; TODO -- too many API namespaces
   :uses #{analytics
           api
           api-keys
           app-db
           appearance
           config
           core
           driver
           embedding
           premium-features
           query-processor
           request
           session
           settings
           system
           util
           enterprise/sso}}

  session
  {:api  #{metabase.session.core
           metabase.session.api
           metabase.session.init
           metabase.session.models.session ; TODO -- shouldn't be exposed as an API namespace
           metabase.session.settings}      ; TODO -- shouldn't be exposed as an API namespace
   :uses #{api
           app-db
           channel
           config
           driver
           events
           login-history
           request
           settings
           sso
           system
           task
           users
           util}}

  settings
  {:api  #{metabase.settings.api
           metabase.settings.core
           metabase.settings.init}
   :uses #{api
           app-db
           config
           events
           models
           premium-features
           util
           enterprise/advanced-permissions}}

  setup
  {:api  #{metabase.setup.api
           metabase.setup.core
           metabase.setup.init}
   :uses #{analytics
           api
           app-db
           appearance
           channel
           config
           events
           permissions
           request
           session
           settings
           system
           users
           util}}

  sso
  {:api  #{metabase.sso.api
           metabase.sso.core
           metabase.sso.init}
   :uses #{api
           config
           permissions
           premium-features
           settings
           users
           util}}

  startup
  {:api  #{metabase.startup.core}
   :uses #{util}}

  sync
  {:api #{metabase.sync.api
          metabase.sync.core
          metabase.sync.init
          metabase.sync.schedules
          metabase.sync.task.sync-databases
          metabase.sync.util}
   :uses #{analyze
           api
           app-db
           audit-app
           config
           driver
           events
           lib
           models
           query-processor
           settings
           task
           task-history
           util
           warehouse-schema
           warehouses}}

  system
  {:api  #{metabase.system.core
           metabase.system.init}
   :uses #{appearance settings util}}

  task
  {:api #{metabase.task.bootstrap
          metabase.task.core}
   :uses #{app-db
           classloader
           util}}

  task-history
  {:api  #{metabase.task-history.api
           metabase.task-history.core
           metabase.task-history.init}
   :uses #{api
           models
           permissions
           premium-features
           request
           task
           util}}

  testing-api
  {:api  #{metabase.testing-api.api
           metabase.testing-api.core
           metabase.testing-api.init}
   :uses #{analytics
           api
           app-db
           config
           premium-features
           search
           util}}

  tiles
  {:api  #{metabase.tiles.api
           metabase.tiles.init}
   :uses #{api
           legacy-mbql
           query-processor
           settings
           util}}

  timeline
  {:api  #{metabase.timeline.api
           metabase.timeline.core}
   :uses #{analytics
           api
           collections
           models
           util}}

  types
  {:api  #{metabase.types.core
           metabase.types.init}
   :uses #{util}}

  upload
  {:api  #{metabase.upload.api
           metabase.upload.core
           metabase.upload.init}
   :uses #{analytics
           appearance
           api
           collections
           driver
           events
           legacy-mbql
           lib
           model-persistence
           models
           permissions
           queries
           settings
           sync
           util
           warehouse-schema}}

  user-key-value
  {:api  #{metabase.user-key-value.api
           metabase.user-key-value.init}
   :uses #{api
           config
           lib
           util}}

  users
  {:api  #{metabase.users.api
           metabase.users.init
           metabase.users.models.user
           metabase.users.models.user-parameter-value}
   :uses #{analytics
           api
           appearance
           batch-processing
           channel
           collections
           config
           events
           models
           permissions
           premium-features
           request
           session
           settings
           setup
           sso
           system
           util
           enterprise/advanced-permissions}}

  util
  {:api :any
   :uses #{classloader
           config
           settings
           system}}

  version
  {:api  #{metabase.version.core
           metabase.version.init}
   :uses #{config
           settings
           system
           task
           util}}

  view-log
  {:api  #{metabase.view-log.core
           metabase.view-log.init}
   :uses #{analytics
           api
           app-db
           audit-app
           batch-processing
           events
           models
           permissions
           premium-features
           util}}

  warehouse-schema
  {:api  #{metabase.warehouse-schema.api
           metabase.warehouse-schema.field
           metabase.warehouse-schema.metadata-from-qp
           metabase.warehouse-schema.metadata-queries
           metabase.warehouse-schema.models.field
           metabase.warehouse-schema.models.field-values
           metabase.warehouse-schema.models.table
           metabase.warehouse-schema.table}
   :uses #{analyze
           api
           app-db
           audit-app
           driver
           events
           lib
           lib-be
           models
           parameters
           permissions
           premium-features
           query-processor
           request
           search
           sync
           types
           upload
           util
           warehouses
           xrays}}

  warehouses
  {:api  #{metabase.warehouses.api
           metabase.warehouses.core
           metabase.warehouses.init
           metabase.warehouses.models.database}
   :uses #{analytics
           api
           app-db
           audit-app
           classloader
           collections
           config
           database-routing
           driver
           events
           lib
           lib-be
           models
           permissions
           premium-features
           queries
           request
           sample-data
           search
           secrets
           settings
           sync
           upload
           util
           warehouse-schema
           enterprise/advanced-permissions}}

  xrays
  {:api  #{metabase.xrays.api
           metabase.xrays.core
           metabase.xrays.init}
   :uses #{analyze
           appearance
           api
           collections
           dashboards
           driver
           legacy-mbql
           lib
           models
           permissions
           settings
           queries
           query-processor
           util
           warehouse-schema}}

  enterprise/advanced-config
  {:api  #{metabase-enterprise.advanced-config.api.logs
           metabase-enterprise.advanced-config.init
           metabase-enterprise.advanced-config.file
           metabase-enterprise.advanced-config.settings}
   :uses #{api
           api-keys
           app-db
           driver
           permissions
           premium-features
           setup
           settings
           sync
           users
           util}}

  enterprise/advanced-permissions
  {:api  #{metabase-enterprise.advanced-permissions.api.routes
           metabase-enterprise.advanced-permissions.common
           metabase-enterprise.advanced-permissions.models.permissions.group-manager}
   :uses #{api
           lib
           permissions
           premium-features
           query-processor
           util
           warehouses
           enterprise/impersonation}}

  enterprise/ai-entity-analysis
  {:api #{metabase-enterprise.ai-entity-analysis.api}
   :uses #{api
           premium-features
           enterprise/metabot-v3}}

  enterprise/ai-sql-fixer
  {:api #{metabase-enterprise.ai-sql-fixer.api}
   :uses #{api
           driver
           enterprise/metabot-v3
           query-analysis
           query-processor
           util}}

  enterprise/ai-sql-generation
  {:api #{metabase-enterprise.ai-sql-generation.api}
   :uses #{api
           driver
           enterprise/metabot-v3
           models
           util}}

  enterprise/analytics
  {:api  #{}
   :uses #{driver
           premium-features
           enterprise/advanced-config
           enterprise/scim
           enterprise/sso}}

  enterprise/api
  {:api  #{metabase-enterprise.api.routes
           metabase-enterprise.api.routes.common}
   :uses :any}

  enterprise/audit-app
  {:api  #{metabase-enterprise.audit-app.api.routes
           metabase-enterprise.audit-app.init}
   :uses #{api
           app-db
           audit-app
           classloader
           driver
           lib
           models
           permissions
           plugins
           premium-features
           query-processor
           settings
           sync
           users
           util
           enterprise/serialization}}

  enterprise/auth-provider
  {:api  #{}
   :uses #{premium-features
           util}}

  enterprise/billing
  {:api  #{metabase-enterprise.billing.api.routes}
   :uses #{api
           premium-features util}}

  enterprise/cache
  {:api  #{metabase-enterprise.cache.init}
   :uses #{cache
           premium-features
           query-processor
           task
           util}}

  enterprise/content-verification
  {:api  #{metabase-enterprise.content-verification.api.routes}
   :uses #{api
           content-verification
           util
           enterprise/api}}

  enterprise/core
  {:api  #{metabase-enterprise.core.init}
   :uses #{enterprise/advanced-config
           enterprise/cache
           enterprise/enhancements
           enterprise/data-editing
           enterprise/scim
           enterprise/stale}}

  enterprise/dashboard-subscription-filters
  {:api  #{}
   :uses #{premium-features}}

  enterprise/data-editing
  {:api  #{metabase-enterprise.data-editing.core
           metabase-enterprise.data-editing.api
           metabase-enterprise.data-editing.init}
   :uses #{api
           actions
           driver
           events
           lib
           models
           notification
           query-processor
           upload
           util}}

  enterprise/data-editing-public
  {:api #{}
   :uses #{api
           actions
           enterprise/data-editing
           driver
           events
           lib
           query-processor
           upload
           util}}

  enterprise/database-routing
  {:api #{metabase-enterprise.database-routing.api}
   :uses #{api
           config
           database-routing
           events
           lib
           models
           premium-features
           query-processor
           settings
           util
           warehouse-schema
           warehouses}}

  enterprise/gsheets
  {:api  #{metabase-enterprise.gsheets.api
           metabase-enterprise.gsheets.init}
   :uses #{api
           analytics
           premium-features
           settings
           util
           enterprise/harbormaster}}

  enterprise/harbormaster
  {:api #{metabase-enterprise.harbormaster.client}
   :uses #{api
           cloud-migration
           util}}

  enterprise/impersonation
  {:api #{metabase-enterprise.impersonation.api}
   :uses #{api
           audit-app
           driver
           lib
           models
           premium-features
           query-processor
           util
           warehouse-schema
           enterprise/sandbox}}

  enterprise/internal-stats
  {:api #{}
   :uses #{premium-features
           settings}}

  enterprise/llm
  {:api  #{metabase-enterprise.llm.api
           metabase-enterprise.llm.init}
   :uses #{analytics
           analyze
           api
           parameters
           query-processor
           settings
           util}}

  enterprise/metabot-v3
  {:api #{metabase-enterprise.metabot-v3.api
          metabase-enterprise.metabot-v3.core
          metabase-enterprise.metabot-v3.init
          metabase-enterprise.metabot-v3.tools.api}
   :uses #{api
           app-db
           config
           legacy-mbql
           lib
           lib-be
           models
           premium-features
           pulse
           query-processor
           request
           settings
           system
           users
           util
           warehouse-schema}}

  enterprise/premium-features
  {:api  #{}
   :uses #{premium-features
           util}}

  enterprise/query-reference-validation
  {:api  #{metabase-enterprise.query-reference-validation.api}
   :uses #{api
           collections
           query-analysis
           request
           util}}

  enterprise/sandbox
  {:api #{metabase-enterprise.sandbox.api.routes
          metabase-enterprise.sandbox.api.util}
   :uses #{api
           app-db
           audit-app
           classloader
           driver
           legacy-mbql
           lib
           models
           permissions
           premium-features
           query-processor
           request
           users
           util
           warehouse-schema
           warehouses
           enterprise/api}}

  enterprise/scim
  {:api  #{metabase-enterprise.scim.core
           metabase-enterprise.scim.init
           metabase-enterprise.scim.routes}
   :uses #{analytics
           api
           api-keys
           models
           permissions
           settings
           server
           system
           users
           util
           enterprise/serialization}}

  enterprise/search
  {:api  #{}
   :uses #{premium-features
           search}}

  enterprise/serialization
  {:api #{metabase-enterprise.serialization.api
          metabase-enterprise.serialization.cmd
          metabase-enterprise.serialization.v2.backfill-ids}
   :uses #{analytics
           api
           app-db
           appearance
           collections
           config
           legacy-mbql
           lib
           logger
           models
           plugins
           premium-features
           settings
           setup
           util
           warehouse-schema}}

  enterprise/snippet-collections
  {:api  #{}
   :uses #{models
           native-query-snippets
           permissions
           premium-features
           util}}

  enterprise/sso
  {:api #{metabase-enterprise.sso.api.routes
          metabase-enterprise.sso.init
          metabase-enterprise.sso.settings}
   :uses #{api
           appearance
           channel
           embedding
           events
           notification
           premium-features
           request
           session
           settings
           sso
           system
           users
           util
           enterprise/scim}}

  enterprise/stale
  {:api  #{metabase-enterprise.stale.api
           metabase-enterprise.stale.init}
   :uses #{analytics
           api
           collections
           embedding
           premium-features
           queries
           request
           settings
           util}}

  enterprise/upload-management
  {:api  #{metabase-enterprise.upload-management.api}
   :uses #{api
           models
           premium-features
           upload
           util}}}

 ;; namespaces matching these patterns (with `re-find`) are excluded from the module linter. Since regex literals
 ;; aren't allowed in EDN just used the `(str <regex>)` version i.e. two slashes instead of one.
 ;;
 ;; this is mostly intended for excluding test namespaces or those rare 'glue' namespaces that glue multiple modules
 ;; together, e.g. `metabase.lib-be.metadata.jvm`.
 :linters
 {:metabase/modules
  {:ignored-namespace-patterns
   #{"-test$"                               ; anything ending in `-test`
     "test[-.]util"                         ; anything that contains `test.util` or `test-util`
     "test\\.impl"                          ; anything that contains `test.impl`
     "test-setup"                           ; anything that contains `test-setup`
     "^metabase(?:-enterprise)?\\.test"}}}} ; anything starting with `metabase.test` or `metabase-enterprise.test`<|MERGE_RESOLUTION|>--- conflicted
+++ resolved
@@ -36,11 +36,8 @@
  {actions
   {:api  #{metabase.actions.api
            metabase.actions.core
-<<<<<<< HEAD
+           metabase.actions.init
            metabase.actions.types}
-=======
-           metabase.actions.init}
->>>>>>> e0f5809a
    :uses #{analytics
            api
            collections
@@ -455,7 +452,6 @@
   events
   {:api  #{metabase.events.core
            metabase.events.init}
-<<<<<<< HEAD
    :uses #{api
            audit-app
            config
@@ -466,10 +462,6 @@
            premium-features
            util
            view-log}}
-=======
-   :uses #{models
-           util}}
->>>>>>> e0f5809a
 
   formatter
   {:api  #{metabase.formatter.core}
@@ -668,12 +660,10 @@
            system
            task
            task-history
-<<<<<<< HEAD
            types
-=======
            users
->>>>>>> e0f5809a
-           util}}
+           util
+           warehouse-schema}}
 
   ;; TODO -- too many API namespaces
   parameters
@@ -1458,10 +1448,15 @@
   enterprise/core
   {:api  #{metabase-enterprise.core.init}
    :uses #{enterprise/advanced-config
+           enterprise/audit-app
            enterprise/cache
+           enterprise/data-editing
            enterprise/enhancements
-           enterprise/data-editing
+           enterprise/llm
+           enterprise/metabot-v3
+           enterprise/gsheets
            enterprise/scim
+           enterprise/sso
            enterprise/stale}}
 
   enterprise/dashboard-subscription-filters
@@ -1481,7 +1476,8 @@
            notification
            query-processor
            upload
-           util}}
+           util
+           warehouse-schema}}
 
   enterprise/data-editing-public
   {:api #{}
