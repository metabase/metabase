--- conflicted
+++ resolved
@@ -452,7 +452,110 @@
   });
 });
 
-<<<<<<< HEAD
+describe.skip("issue 40635", () => {
+  beforeEach(() => {
+    restore();
+    cy.signInAsNormalUser();
+    cy.intercept("POST", "/api/dataset").as("dataset");
+  });
+
+  it("correctly displays question's and nested model's column names (metabase#40635)", () => {
+    startNewQuestion();
+    entityPickerModal().within(() => {
+      entityPickerModalTab("Tables").click();
+      cy.findByText("Orders").click();
+    });
+
+    getNotebookStep("data").button("Pick columns").click();
+    popover().findByText("Select none").click();
+
+    join();
+
+    entityPickerModal().within(() => {
+      entityPickerModalTab("Tables").click();
+      cy.findByText("Products").click();
+    });
+
+    getNotebookStep("join", { stage: 0, index: 0 })
+      .button("Pick columns")
+      .click();
+    popover().within(() => {
+      cy.findByText("Select none").click();
+      cy.findByText("ID").click();
+    });
+
+    join();
+
+    entityPickerModal().within(() => {
+      entityPickerModalTab("Tables").click();
+      cy.findByText("Products").click();
+    });
+
+    getNotebookStep("join", { stage: 0, index: 1 })
+      .button("Pick columns")
+      .click();
+    popover().within(() => {
+      cy.findByText("Select none").click();
+      cy.findByText("ID").click();
+    });
+
+    getNotebookStep("join", { stage: 0, index: 1 })
+      .findByText("Product ID")
+      .click();
+    popover().findByText("User ID").click();
+
+    visualize();
+    assertSettingsSidebar();
+    assertVisualizationColumns();
+
+    cy.button("Save").click();
+    modal().button("Save").click();
+    modal().findByText("Not now").click();
+
+    assertSettingsSidebar();
+    assertVisualizationColumns();
+
+    openQuestionActions();
+    popover().findByTextEnsureVisible("Turn into a model").click();
+    modal().button("Turn this into a model").click();
+    undoToast().should("contain", "This is a model now").icon("close").click();
+
+    assertSettingsSidebar();
+    assertVisualizationColumns();
+
+    openNotebook();
+    getNotebookStep("data").button("Pick columns").click();
+    popover().within(() => {
+      cy.findAllByText("ID").should("have.length", 1);
+      cy.findAllByText("Products → ID").should("have.length", 1);
+      cy.findAllByText("Products_2 → ID").should("have.length", 1);
+    });
+  });
+
+  function assertVisualizationColumns() {
+    cy.findAllByTestId("header-cell").should("contain", "ID");
+    cy.findAllByTestId("header-cell").should("contain", "Products → ID");
+    cy.findAllByTestId("header-cell").should("contain", "Products_2 → ID");
+  }
+
+  function assertSettingsSidebar() {
+    cy.findByTestId("viz-settings-button").click();
+
+    cy.findByTestId("chartsettings-sidebar").within(() => {
+      cy.findAllByText("ID").should("have.length", 1);
+      cy.findAllByText("Products → ID").should("have.length", 1);
+      cy.findAllByText("Products_2 → ID").should("have.length", 1);
+
+      cy.findByRole("button", { name: "Add or remove columns" }).click();
+      cy.findAllByText("ID").should("have.length", 4);
+      cy.findAllByText("Products").should("have.length", 1);
+      cy.findAllByText("Products 2").should("have.length", 1);
+    });
+
+    cy.button("Done").click();
+  }
+});
+
 describe("issue 33427", () => {
   beforeEach(() => {
     restore();
@@ -492,83 +595,10 @@
     saveMetadataChanges();
 
     assertColumnHeaders();
-=======
-describe.skip("issue 40635", () => {
-  beforeEach(() => {
-    restore();
-    cy.signInAsNormalUser();
-    cy.intercept("POST", "/api/dataset").as("dataset");
-  });
-
-  it("correctly displays question's and nested model's column names (metabase#40635)", () => {
-    startNewQuestion();
-    entityPickerModal().within(() => {
-      entityPickerModalTab("Tables").click();
-      cy.findByText("Orders").click();
-    });
-
-    getNotebookStep("data").button("Pick columns").click();
-    popover().findByText("Select none").click();
-
-    join();
-
-    entityPickerModal().within(() => {
-      entityPickerModalTab("Tables").click();
-      cy.findByText("Products").click();
-    });
-
-    getNotebookStep("join", { stage: 0, index: 0 })
-      .button("Pick columns")
-      .click();
-    popover().within(() => {
-      cy.findByText("Select none").click();
-      cy.findByText("ID").click();
-    });
-
-    join();
-
-    entityPickerModal().within(() => {
-      entityPickerModalTab("Tables").click();
-      cy.findByText("Products").click();
-    });
-
-    getNotebookStep("join", { stage: 0, index: 1 })
-      .button("Pick columns")
-      .click();
-    popover().within(() => {
-      cy.findByText("Select none").click();
-      cy.findByText("ID").click();
-    });
-
-    getNotebookStep("join", { stage: 0, index: 1 })
-      .findByText("Product ID")
-      .click();
-    popover().findByText("User ID").click();
-
-    visualize();
-    assertSettingsSidebar();
-    assertVisualizationColumns();
-
-    cy.button("Save").click();
-    modal().button("Save").click();
-    modal().findByText("Not now").click();
-
-    assertSettingsSidebar();
-    assertVisualizationColumns();
-
-    openQuestionActions();
-    popover().findByTextEnsureVisible("Turn into a model").click();
-    modal().button("Turn this into a model").click();
-    undoToast().should("contain", "This is a model now").icon("close").click();
-
-    assertSettingsSidebar();
-    assertVisualizationColumns();
->>>>>>> da0c9cb6
 
     openNotebook();
     getNotebookStep("data").button("Pick columns").click();
     popover().within(() => {
-<<<<<<< HEAD
       cy.findByText("CREATED_BY").should("be.visible");
       cy.findByText("UPDATED_BY").should("be.visible");
     });
@@ -578,34 +608,5 @@
     cy.findAllByTestId("header-cell")
       .should("contain", "CREATED_BY")
       .should("contain", "UPDATED_BY");
-=======
-      cy.findAllByText("ID").should("have.length", 1);
-      cy.findAllByText("Products → ID").should("have.length", 1);
-      cy.findAllByText("Products_2 → ID").should("have.length", 1);
-    });
-  });
-
-  function assertVisualizationColumns() {
-    cy.findAllByTestId("header-cell").should("contain", "ID");
-    cy.findAllByTestId("header-cell").should("contain", "Products → ID");
-    cy.findAllByTestId("header-cell").should("contain", "Products_2 → ID");
-  }
-
-  function assertSettingsSidebar() {
-    cy.findByTestId("viz-settings-button").click();
-
-    cy.findByTestId("chartsettings-sidebar").within(() => {
-      cy.findAllByText("ID").should("have.length", 1);
-      cy.findAllByText("Products → ID").should("have.length", 1);
-      cy.findAllByText("Products_2 → ID").should("have.length", 1);
-
-      cy.findByRole("button", { name: "Add or remove columns" }).click();
-      cy.findAllByText("ID").should("have.length", 4);
-      cy.findAllByText("Products").should("have.length", 1);
-      cy.findAllByText("Products 2").should("have.length", 1);
-    });
-
-    cy.button("Done").click();
->>>>>>> da0c9cb6
   }
 });