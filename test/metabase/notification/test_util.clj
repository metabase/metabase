(ns metabase.notification.test-util
  "Define the `metabase-test` channel and notification test utilities."
  (:require
   [metabase.channel.core :as channel]
   [metabase.events.notification :as events.notification]
   [metabase.notification.core :as notification]
   [metabase.util :as u]))

(def test-channel-type
  "The channel type for the test channel."
  "channel/metabase-test")

(defmethod channel/can-connect? (keyword test-channel-type)
  [_channel-type {:keys [return-type return-value] :as _details}]
  (case return-type
    "throw"
    (throw (ex-info "Test error" return-value))

    "return-value"
    return-value))

(defmethod channel/send! (keyword test-channel-type)
  [_channel message]
  message)

(defmacro with-send-notification-sync!
  "Notifications are sent async by default, wrap the body in this macro to send them synchronously."
  [& body]
  `(binding [notification/send-notification! #'notification/send-notification-sync!]
     ~@body))

(defn do-with-captured-channel-send!
  [thunk]
<<<<<<< HEAD
  (with-send-notification-sync!
    (let [channel-messages (atom {})]
=======
  (let [channel-messages (atom {})]
    (binding [notification/*send-notification!* #'notification/send-notification-sync!]
>>>>>>> 51f2c4bb
      (with-redefs
       [channel/send! (fn [channel message]
                        (swap! channel-messages update (:type channel) u/conjv message))]
        (thunk)
        @channel-messages))))

(defmacro with-captured-channel-send!
  "Macro that captures all messages sent to channels in the body of the macro.
  Returns a map of channel-type -> messages sent to that channel.

    (with-captured-channel-send!
      (channel/send! {:type :channel/email} {:say :hi})
      (channel/send! {:type :channel/email} {:say :xin-chao}))

    ;; => {:channel/email [{:say :hi} {:say :xin-chao}]}"
  [& body]
  `(do-with-captured-channel-send!
    (fn []
      ~@body)))

(defmacro with-temporary-event-topics!
  "Temporarily make `topics` valid event topics."
  [topics & body]
  `(let [topics# ~topics]
     (try
       (doseq [topic# topics#]
         (derive topic# :metabase/event))
       ~@body
       (finally
         (doseq [topic# topics#]
           (underive topic# :metabase/event))))))



;; ------------------------------------------------------------------------------------------------;;
;;                                         Dummy Data                                              ;;
;; ------------------------------------------------------------------------------------------------;;

;; :model/Channel
(def default-can-connect-channel
  "A :model/Channel that can connect."
  {:name        "Test channel"
   :description "Test channel description"
   :type        test-channel-type
   :details     {:return-type  "return-value"
                 :return-value true}
   :active      true})

;; :model/ChannelTemplate

(def channel-template-email-with-mustatche-body
  "A :model/ChannelTemplate for email channels that has a :event/mustache template."
  {:channel_type :channel/email
   :details      {:type    :email/mustache
                  :subject "Welcome {{event-info.object.first_name}} to {{settings.site-name}}"
                  :body    "Hello {{event-info.object.first_name}}! Welcome to {{settings.site-name}}!"}})

;; notification info
(def notification-info-user-joined-event
  "A notification-info of the user-joined system event notification that can be used
  to test [[channel/render-notification]]."
  {:payload_type :notification/system-event
   :payload      (#'events.notification/enriched-event-info
                  :event/user-joined
                  {:object
                   {:email        "rasta@metabase.com"
                    :first_name   "Rasta"
                    :last_login   nil
                    :is_qbnewb    true
                    :is_superuser false
                    :last_name    "Toucan"
                    :common_name  "Rasta Toucan"}})})<|MERGE_RESOLUTION|>--- conflicted
+++ resolved
@@ -31,18 +31,13 @@
 
 (defn do-with-captured-channel-send!
   [thunk]
-<<<<<<< HEAD
   (with-send-notification-sync!
     (let [channel-messages (atom {})]
-=======
-  (let [channel-messages (atom {})]
-    (binding [notification/*send-notification!* #'notification/send-notification-sync!]
->>>>>>> 51f2c4bb
       (with-redefs
        [channel/send! (fn [channel message]
                         (swap! channel-messages update (:type channel) u/conjv message))]
-        (thunk)
-        @channel-messages))))
+       (thunk)
+       @channel-messages))))
 
 (defmacro with-captured-channel-send!
   "Macro that captures all messages sent to channels in the body of the macro.
