(ns metabase-enterprise.serialization.load-test
  (:refer-clojure :exclude [load])
  (:require [clojure.data :as diff]
            [clojure.java.io :as io]
            [clojure.string :as str]
            [clojure.test :refer [deftest is testing use-fixtures]]
            [metabase-enterprise.serialization.cmd :refer [dump load]]
            [metabase-enterprise.serialization.test-util :as ts]
            [metabase.models :refer [Card Collection Dashboard DashboardCard DashboardCardSeries Database Dependency
<<<<<<< HEAD
                                     Dimension Field FieldValues Metric NativeQuerySnippet Pulse PulseCard PulseChannel Segment Table User]]
=======
                                     Dimension Field FieldValues Metric NativeQuerySnippet Pulse PulseCard PulseChannel
                                     Segment Table User]]
>>>>>>> a967c2a6
            [metabase.query-processor :as qp]
            [metabase.query-processor.middleware.permissions :as qp.perms]
            [metabase.query-processor.store :as qp.store]
            [metabase.shared.models.visualization-settings :as mb.viz]
            [metabase.shared.models.visualization-settings-test :as mb.viz-test]
            [metabase.shared.util.log :as log]
            [metabase.test :as mt]
            [metabase.test.data.users :as test-users]
            [metabase.test.fixtures :as fixtures]
            [metabase.util :as u]
            [metabase.util.i18n :refer [trs]]
            [toucan.db :as db])
  (:import org.apache.commons.io.FileUtils))

(use-fixtures :once
              mb.viz-test/with-spec-instrumentation-fixture
              (fixtures/initialize :test-users-personal-collections))

(defn- delete-directory!
  [file-or-filename]
  (FileUtils/deleteDirectory (io/file file-or-filename)))

(def ^:private dump-dir "test-dump")

(defn- world-snapshot
  []
  (into {} (for [model [Database Table Field Metric Segment Collection Dashboard DashboardCard Pulse
                        Card DashboardCardSeries FieldValues Dimension Dependency PulseCard PulseChannel User
                        NativeQuerySnippet]]
             [model (db/select-field :id model)])))

(defmacro with-world-cleanup
  [& body]
  `(let [snapshot# (world-snapshot)]
     (try
       ~@body
       (finally
         (doseq [[model# ids#] (second (diff/diff snapshot# (world-snapshot)))]
           (some->> ids#
                    not-empty
                    (vector :in)
                    (db/delete! model# :id)))))))

(defn- card-query-results [card]
  (let [query (:dataset_query card)]
    (binding [qp.perms/*card-id* nil]
      (qp/process-query (assoc query :async? false) {:card-id (:id card)}))))

(defn- query-res-match
  "Checks that the queries for a card match between original (pre-dump) and new (after load). For now, just checks the
  native form, not actual data, since some of the statements don't have an ordering (thus the rows won't be stable)."
  [orig-results loaded-card]
  (let [card-name   (:name loaded-card)
        orig-result (get orig-results card-name)]
    (try
      (let [new-result  (card-query-results loaded-card)]
        (is (some? orig-result) (format "No original query result found for card: %s" card-name))
        (is (some? new-result) (format "No results produced for loaded card: %s" card-name))
        (is
         (apply = (map #(get-in % [:data :native_form :query]) [orig-result new-result]))
         "Native query form did not match"))
      (catch Exception e
        (let [msg (trs "Failed to execute query for loaded card \"{0}\": {1}" card-name (.getMessage e))]
          (log/error e msg)
          ;; TODO: figure out a better way to simply fail with an explicit message
          (is (nil? e) msg))))))

(defn- collection-name-for-card [card]
  (let [collection-id (:collection_id card)]
    (if (nil? collection-id)
      "root"
      (db/select-one-field :name Collection :id (:collection_id card)))))

(defn- collection-names-match
  "Checks that the collection name for a card matches between original (pre-dump) and new (after load)."
  [collection-names loaded-card]
  (let [card-name (:name loaded-card)]
    (is (= (get collection-names card-name) (collection-name-for-card loaded-card)) "Collection name did not match")))

(defn- gather-orig-results
  "Create a map from card names to their query results"
  [card-ids]
  (reduce (fn [acc card-id]
            (let [card (Card card-id)]
              (assoc acc (:name card) (card-query-results card))))
          {}
          card-ids))

(defn- gather-collections
  "Create a map from card names to their collection names"
  [card-ids]
  (reduce (fn [acc card-id]
            (let [card (Card card-id)]
              (assoc acc (:name card) (collection-name-for-card card))))
          {}
          card-ids))

(defmulti ^:private assert-loaded-entity
  (fn [entity fingerprint]
    (type entity)))

(defmethod assert-loaded-entity (type Card)
  [{card-name :name :as card} {:keys [query-results collections]}]
  (testing (format "Card: %s" card-name)
    (query-res-match query-results card)
    (collection-names-match collections card)
    (when (= "My Nested Card" card-name)
      (testing "Visualization settings for a Card were persisted correctly"
        (let [vs (:visualization_settings card)
              col (-> (:column_settings vs)
                      first)
              [col-key col-val] col
              col-ref (mb.viz/parse-db-column-ref col-key)
              {:keys [::mb.viz/field-id]} col-ref
              [{col-name :name col-field-ref :fieldRef col-enabled :enabled :as tbl-col} & _] (:table.columns vs)
              [_ col-field-id _] col-field-ref]
          (is (some? (:table.columns vs)))
          (is (some? (:column_settings vs)))
          (is (integer? field-id))
          (is (= "latitude" (-> (db/select-one-field :name Field :id field-id)
                              str/lower-case)))
          (is (= {:show_mini_bar true
                  :column_title "Parallel"} col-val))
          (is (= "Venue Category" col-name))
          (is (true? col-enabled))
          (is (integer? col-field-id) "fieldRef within table.columns was properly serialized and loaded")
          (is (= "category_id" (-> (db/select-one-field :name Field :id col-field-id)
                                   str/lower-case))))))
    card))

(defn- collection-parent-name [collection]
  (let [[_ parent-id] (re-matches #".*/(\d+)/$" (:location collection))]
    (db/select-one-field :name Collection :id (Integer. parent-id))))

(defmethod assert-loaded-entity (type Collection)
  [collection _]
  (case (:name collection)
    "My Nested Collection"              (is (= "My Collection" (collection-parent-name collection)))
    "My Collection"                     (is (= "/" (:location collection)))
    "Snippet Collection"                (is (= "/" (:location collection)))
    "Nested Snippet Collection"         (is (= "Snippet Collection" (collection-parent-name collection)))
    "Crowberto's Personal Collection"   (is (= "/" (:location collection)))
    "Nested Personal Collection"        (is (= "Crowberto Corv's Personal Collection"
                                               (collection-parent-name collection)))
    "Deeply Nested Personal Collection" (is (= "Nested Personal Collection"
                                               (collection-parent-name collection)))
    "Felicia's Personal Collection"     (is false "Should not have loaded different user's PC")
    "Felicia's Nested Collection"       (is false "Should not have loaded different user's PC"))
  collection)

(defmethod assert-loaded-entity (type NativeQuerySnippet)
  [snippet {:keys [entities]}]
  (when-let [orig-snippet (first (filter (every-pred #(= (type NativeQuerySnippet) (type %))
                                                     #(= (:name snippet) (:name %))) (map last entities)))]
    (is (some? orig-snippet))
    (is (= (select-keys orig-snippet [:name :description :content])
           (select-keys snippet [:name :description :content])))
    snippet))

(defn- id->name [model id]
  (db/select-one-field :name model :id id))

(defn- assert-price-click [click target-id]
  ;; first, it should be pointing to "My Card"
  (is (= "My Card" (id->name Card target-id)))
  (let [param-mapping (:parameterMapping click)]
    ;; also, the parameter mappings should have been preserved
    (is (not-empty param-mapping))
    (let [mapping-key     (-> param-mapping
                              keys
                              first)
          mapping-keyname (#'mb.viz/keyname mapping-key)
          [_ f1-id f2-id] (re-matches #".*\[\"field(?:-id)?\",(\d+),.*\[\"field(?:-id)?\",(\d+),.*" mapping-keyname)
          f1              (db/select-one Field :id (Integer/parseInt f1-id))
          f2              (db/select-one Field :id (Integer/parseInt f2-id))
          dimension       (get-in param-mapping [mapping-key :target :dimension])]
      ;; the source and target fields should be category_id and price, respectively
      ;; for an explanation of why both cases are allowed, see `case field-nm` below
      (is (contains? #{"category_id" "CATEGORY_ID"} (:name f1)))
      (is (contains? #{"price" "PRICE"} (:name f2)))
      (is (= {:dimension [:field (u/the-id f2) {:source-field (u/the-id f1)}]} dimension)))))

(defmethod assert-loaded-entity (type Dashboard)
  [dashboard _]
  (testing "The dashboard card series were loaded correctly"
    (when (= "My Dashboard" (:name dashboard))
      (doseq [dashcard (db/select DashboardCard :dashboard_id (u/the-id dashboard))]
        (doseq [series (db/select DashboardCardSeries :dashboardcard_id (u/the-id dashcard))]
          ;; check that the linked :card_id matches the expected name for each in the series
          ;; based on the entities declared in test_util.clj
          (let [series-pos    (:position series)
                expected-name (case series-pos
                                0 "My Card"
                                1 "My Nested Card"
                                2 ts/root-card-name)]
            (is (= expected-name (db/select-one-field :name Card :id (:card_id series))))
            (case series-pos
              1
              (testing "Top level click action was preserved for dashboard card"
                (let [viz-settings (:visualization_settings dashcard)
                      cb           (:click_behavior viz-settings)]
                  (is (not-empty cb))
                  (is (int? (:targetId cb)))
                  (is (= "My Nested Query Card" (db/select-one-field :name Card :id (:targetId cb))))))
              2
              (testing "Column level click actions were preserved for dashboard card"
                (let [viz-settings   (:visualization_settings dashcard)
                      check-click-fn (fn [[col-key col-value]]
                                       (let [col-ref   (mb.viz/parse-db-column-ref col-key)
                                             {:keys [::mb.viz/field-id ::mb.viz/column-name]} col-ref
                                             click-bhv (get col-value :click_behavior)
                                             target-id (get click-bhv :targetId)]
                                         (cond
                                           field-id (let [field-nm (id->name Field field-id)]
                                                      (case field-nm
                                                        ;; consider either case for these fields, since they are all
                                                        ;; caps in some (ex: H2) and lowercase in others (ex: Postgres)
                                                        ;; this is simpler than the alternative (dynamically loading
                                                        ;; the expected name based on driver)
                                                        ("price" "PRICE") (assert-price-click click-bhv target-id)
                                                        ("name" "NAME") (is (=
                                                                             "Root Dashboard"
                                                                             (id->name Dashboard target-id)))
                                                        ("latitude" "LATITUDE") (is (= {:parameterMapping {}
                                                                                        :type             "crossfilter"}
                                                                                       click-bhv))))
                                           column-name
                                           (case column-name
                                             "Price Known" (is (= {:type         "link"
                                                                   :linkType     "url"
                                                                   :linkTemplate "/price-info"} click-bhv))))))]
                  (is (not-empty viz-settings))
                  (doall (map check-click-fn (:column_settings viz-settings)))))
              true))) ; nothing to assert for other series numberst
        (when-let [virt-card (get-in dashcard [:visualization_settings :virtual_card])]
          (is (= ts/virtual-card virt-card))
          (is (= "Textbox Card" (get-in dashcard [:visualization_settings :text])))))))
  dashboard)

(defmethod assert-loaded-entity (type Pulse)
  [pulse _]
  (is (some? pulse))
  (let [pulse-cards (db/select PulseCard :pulse_id (u/the-id pulse))]
    (is (= 2 (count pulse-cards)))
    (is (= #{ts/root-card-name "My Card"}
           (into #{} (map (partial db/select-one-field :name Card :id) (map :card_id pulse-cards)))))))

(defmethod assert-loaded-entity :default
  [entity _]
  entity)

(deftest dump-load-entities-testw
  (try
    ;; in case it already exists
    (u/ignore-exceptions
      (delete-directory! dump-dir))
    (mt/test-drivers (-> (mt/normal-drivers-with-feature :basic-aggregations :binning :expressions :foreign-keys)
                         ;; We will run this roundtrip test against any database supporting these features ^ except
                         ;; certain ones for specific reasons, outlined below.
                         ;;
                         ;; Being able to support all of these would require some significant amount of effort (either
                         ;; to come up with "generic" native queries that will work on all of them, or else possibly
                         ;; using Metabase itself to spit out the native queries, but even then we would need to splice
                         ;; different strings together (ex: the SELECT clause, but replace the WHERE clause with the
                         ;; subquery from the linked card parameter).
                         ;;
                         ;; Because this feature is just about testing serialization itself, and not yet another test of
                         ;; query processor, this seems like an acceptable tradeoff (ex: if they dump and load to the
                         ;; same native form on one database, then it's likely they would on any, since that is
                         ;; orthogonal to the issues that serialization has when performing this roundtrip).
                         (disj :oracle    ; no bare table names allowed
                               :presto    ; no bare table names allowed
                               :redshift  ; bare table name doesn't work; it's test_data_venues instead of venues
                               :snowflake ; bare table name doesn't work; it's test_data_venues instead of venues
                               :sqlserver ; ORDER BY not allowed not allowed in derived tables (subselects)
                               :vertica   ; bare table name doesn't work; it's test_data_venues instead of venues
                               :sqlite    ; foreign-keys is not supported by this driver
                               :sparksql))  ; foreign-keys is not supported by this driver

      (let [fingerprint (ts/with-world
                          (qp.store/fetch-and-store-database! db-id)
                          (qp.store/fetch-and-store-tables! [table-id
                                                             table-id-categories
                                                             table-id-users
                                                             table-id-checkins])
                          (dump dump-dir (:email (test-users/fetch-user :crowberto)) {:only-db-ids #{db-id}})
                          {:query-results (gather-orig-results [card-id
                                                                card-arch-id
                                                                card-id-root
                                                                card-id-nested
                                                                card-id-nested-query
                                                                card-id-native-query
                                                                card-id-root-to-collection
                                                                card-id-collection-to-root
                                                                card-id-template-tags
                                                                card-id-filter-agg
                                                                card-id-temporal-unit
                                                                card-id-with-native-snippet
                                                                card-id-temporal-unit
                                                                card-join-card-id])
                           :collections   (gather-collections [card-id
                                                               card-arch-id
                                                               card-id-root
                                                               card-id-nested
                                                               card-id-nested-query
                                                               card-id-native-query
                                                               card-id-root-to-collection
                                                               card-id-collection-to-root
                                                               card-id-template-tags
                                                               card-id-filter-agg
                                                               card-id-temporal-unit
                                                               card-id-with-native-snippet
                                                               card-id-temporal-unit
                                                               card-join-card-id])
                           :entities      [[Database           (Database db-id)]
                                           [Table              (Table table-id)]
                                           [Table              (Table table-id-categories)]
                                           [Table              (Table table-id-users)]
                                           [Table              (Table table-id-checkins)]
                                           [Field              (Field numeric-field-id)]
                                           [Field              (Field name-field-id)]
                                           [Field              (Field category-field-id)]
                                           [Field              (Field latitude-field-id)]
                                           [Field              (Field longitude-field-id)]
                                           [Field              (Field category-pk-field-id)]
                                           [Field              (Field date-field-id)]
                                           [Field              (Field user-id-field-id)]
                                           [Field              (Field users-pk-field-id)]
                                           [Field              (Field last-login-field-id)]
                                           [Collection         (Collection collection-id)]
                                           [Collection         (Collection collection-id-nested)]
                                           [Collection         (Collection personal-collection-id)]
                                           [Collection         (Collection pc-nested-id)]
                                           [Collection         (Collection pc-deeply-nested-id)]
                                           [Metric             (Metric metric-id)]
                                           [Segment            (Segment segment-id)]
                                           [Dashboard          (Dashboard dashboard-id)]
                                           [Dashboard          (Dashboard root-dashboard-id)]
                                           [Card               (Card card-id)]
                                           [Card               (Card card-arch-id)]
                                           [Card               (Card card-id-root)]
                                           [Card               (Card card-id-nested)]
                                           [Card               (Card card-id-nested-query)]
                                           [Card               (Card card-id-native-query)]
                                           [DashboardCard      (DashboardCard dashcard-id)]
                                           [DashboardCard      (DashboardCard dashcard-top-level-click-id)]
                                           [DashboardCard      (DashboardCard dashcard-with-click-actions)]
                                           [Card               (Card card-id-root-to-collection)]
                                           [Card               (Card card-id-collection-to-root)]
                                           [Card               (Card card-id-template-tags)]
                                           [Card               (Card card-id-filter-agg)]
                                           [Card               (Card card-id-temporal-unit)]
                                           [Pulse              (Pulse pulse-id)]
                                           [DashboardCard      (DashboardCard dashcard-with-textbox-id)]
                                           [NativeQuerySnippet (NativeQuerySnippet snippet-id)]
                                           [Collection         (Collection snippet-collection-id)]
                                           [Collection         (Collection snippet-nested-collection-id)]
                                           [NativeQuerySnippet (NativeQuerySnippet nested-snippet-id)]
                                           [Card               (Card card-id-with-native-snippet)]
                                           [Card               (Card card-join-card-id)]]})]
        (with-world-cleanup
          (load dump-dir {:on-error :continue :mode :update})
          (mt/with-db (db/select-one Database :name ts/temp-db-name)
            (doseq [[model entity] (:entities fingerprint)]
              (testing (format "%s \"%s\"" (type model) (:name entity))
                (is (or (-> entity :name nil?)
                        (if-let [loaded (db/select-one model :name (:name entity))]
                          (assert-loaded-entity loaded fingerprint))
                        (and (-> entity :archived) ; archived card hasn't been dump-loaded
                             (= (:name entity) "My Arch Card"))
                        ;; Rasta's Personal Collection was not loaded
                        (= "Felicia's Personal Collection" (:name entity)))
                    (str " failed " (pr-str entity)))))
            fingerprint))))
    (finally
      (delete-directory! dump-dir))))<|MERGE_RESOLUTION|>--- conflicted
+++ resolved
@@ -7,12 +7,8 @@
             [metabase-enterprise.serialization.cmd :refer [dump load]]
             [metabase-enterprise.serialization.test-util :as ts]
             [metabase.models :refer [Card Collection Dashboard DashboardCard DashboardCardSeries Database Dependency
-<<<<<<< HEAD
-                                     Dimension Field FieldValues Metric NativeQuerySnippet Pulse PulseCard PulseChannel Segment Table User]]
-=======
                                      Dimension Field FieldValues Metric NativeQuerySnippet Pulse PulseCard PulseChannel
                                      Segment Table User]]
->>>>>>> a967c2a6
             [metabase.query-processor :as qp]
             [metabase.query-processor.middleware.permissions :as qp.perms]
             [metabase.query-processor.store :as qp.store]
