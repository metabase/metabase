(ns metabase.lib.schema.metadata
  (:require
   [metabase.lib.schema.common :as lib.schema.common]
   [metabase.lib.schema.id :as lib.schema.id]
   [metabase.util.malli.registry :as mr]))

;;; Column vs Field?
;;;
;;; Lately I've been using `Field` to only mean a something that lives in the application database, i.e. something
;;; that is associated with row in the `Field` table and has an `:id`. I'm using `Column` as a more generic term that
;;; includes not only `Field`s but also the columns returned by a stage of a query, e.g. `SELECT count(*) AS count`
;;; returns a `Column` called `count`, but it's not a `Field` because it's not associated with an actual Field in the
;;; application database.
;;;
;;; Column = any column returned by a query or stage of a query
;;; Field  = a Column that is associated with a capital-F Field in the application database, i.e. has an `:id`
;;;
;;; All Fields are Columns, but not all Columns are Fields.
;;;
;;; Also worth a mention: we also have `Dimension`s, associated with the `dimension` table in the application
;;; database, which can act like psuedo-Fields or affect how we treat normal Fields. For example, Dimensions are used
;;; to implement column remapping, e.g. the GUI might display values of `categories.name` when it presents filter
;;; options for `venues.category_id` -- you can remap a meaningless integer FK column to something more helpful.
;;; 'Human readable values' like these can also be entered manually from the GUI, for example for enum columns. How
;;; will this affect what MLv2 needs to know or does? Not clear at this point, but we'll probably want to abstract
;;; away dealing with Dimensions in the future so the FE QB GUI doesn't need to special case them.

(mr/def ::column-source
  [:enum
   ;; these are for things from some sort of source other than the current stage;
   ;; they must be referenced with string names rather than Field IDs
   :source/card
   :source/native
   :source/previous-stage
   ;; these are for things that were introduced by the current stage of the query; `:field` references should be
   ;; referenced with Field IDs if available.
   ;;
   ;; default columns returned by the `:source-table` for the current stage.
   :source/table-defaults
   ;; specifically introduced by the corresponding top-level clauses.
   :source/fields
   :source/aggregations
   :source/breakouts
   ;; introduced by a join, not necessarily ultimately returned.
   :source/joins
   ;; Introduced by `:expressions`; not necessarily ultimately returned.
   :source/expressions
   ;; Not even introduced, but 'visible' because this column is implicitly joinable.
   :source/implicitly-joinable])

;;; The way FieldValues/remapping works is hella confusing, because it involves the FieldValues table and Dimension
;;; table, and the `has_field_values` column, nobody knows why life is like this TBH. The docstrings
;;; in [[metabase.models.field-values]], [[metabase.models.params.chain-filter]],
;;; and [[metabase.query-processor.middleware.add-dimension-projections]] explain this stuff in more detail, read
;;; those and then maybe you will understand what the hell is going on.

(def column-has-field-values-options
  "Possible options for column metadata `:has-field-values`. This is used to determine whether we keep FieldValues for a
  Field (during sync), and which type of widget should be used to pick values of this Field when filtering by it in
  the Query Builder. Not otherwise used by MLv2 (except for [[metabase.lib.field/field-values-search-info]], which is
  a frontend convenience) or QP at the time of this writing. For column remapping purposes in the Query Processor and
  MLv2 we just ignore `has_field_values` and only look for FieldValues/Dimension."
  ;; AUTOMATICALLY-SET VALUES, SET DURING SYNC
  ;;
  ;; `nil` -- means infer which widget to use based on logic in [[metabase.lib.field/infer-has-field-values]]; this
  ;; will either return `:search` or `:none`.
  ;;
  ;; This is the default state for Fields not marked `auto-list`. Admins cannot explicitly mark a Field as
  ;; `has_field_values` `nil`. This value is also subject to automatically change in the future if the values of a
  ;; Field change in such a way that it can now be marked `auto-list`. Fields marked `nil` do *not* have FieldValues
  ;; objects.
  ;;
  #{;; The other automatically-set option. Automatically marked as a 'List' Field based on cardinality and other factors
    ;; during sync. Store a FieldValues object; use the List Widget. If this Field goes over the distinct value
    ;; threshold in a future sync, the Field will get switched back to `has_field_values = nil`.
    ;;
    ;; Note that when this comes back from the REST API or [[metabase.lib.field/field-values-search-info]] we always
    ;; return this as `:list` instead of `:auto-list`; this is done by [[metabase.lib.field/infer-has-field-values]].
    ;; I guess this is because the FE isn't supposed to need to care about whether this is `:auto-list` vs `:list`;
    ;; those distinctions are only important for sync I guess.
    :auto-list
    ;;
    ;; EXPLICITLY-SET VALUES, SET BY AN ADMIN
    ;;
    ;; Admin explicitly marked this as a 'Search' Field, which means we should *not* keep FieldValues, and should use
    ;; Search Widget.
    :search
    ;; Admin explicitly marked this as a 'List' Field, which means we should keep FieldValues, and use the List
    ;; Widget. Unlike `auto-list`, if this Field grows past the normal cardinality constraints in the future, it will
    ;; remain `List` until explicitly marked otherwise.
    :list
    ;; Admin explicitly marked that this Field shall always have a plain-text widget, neither allowing search, nor
    ;; showing a list of possible values. FieldValues not kept.
    :none})

(mr/def ::column.has-field-values
  (into [:enum] (sort column-has-field-values-options)))

(mr/def ::column.remapping.external
  "External remapping (Dimension) for a column. From the [[metabase.models.dimension]] with `type = external` associated
  with a `Field` in the application database. See [[metabase.query-processor.middleware.add-dimension-projections]]
  for what this means."
  [:map
   [:lib/type [:= :metadata.column.remapping/external]]
   [:id       ::lib.schema.id/dimension]
   ;; from `dimension.name`
   [:name     ::lib.schema.common/non-blank-string]
   ;; `dimension.human_readable_field_id` in the application database. ID of the Field to get human-readable values
   ;; from. e.g. if the column in question is `venues.category-id`, then this would be the ID of `categories.name`
   [:field-id ::lib.schema.id/field]])

;;; Internal remapping (FieldValues) for a column. From [[metabase.models.dimension]] with `type = internal` and
;;; the [[metabase.models.field-values]] associated with a `Field` in the application database.
;;; See [[metabase.query-processor.middleware.add-dimension-projections]] for what this means.
(mr/def ::column.remapping.internal
  [:map
   [:lib/type              [:= :metadata.column.remapping/internal]]
   [:id                    ::lib.schema.id/dimension]
   ;; from `dimension.name`
   [:name                  ::lib.schema.common/non-blank-string]
   ;; From `metabase_fieldvalues.values`. Original values
   [:values                [:sequential :any]]
   ;; From `metabase_fieldvalues.human_readable_values`. Human readable remaps for the values at the same indexes in
   ;; `:values`
   [:human-readable-values [:sequential :any]]])

(mr/def ::column
  "Malli schema for a valid map of column metadata, which can mean one of two things:

  1. Metadata about a particular Field in the application database. This will always have an `:id`

  2. Results metadata from a column in `data.cols` and/or `data.results_metadata.columns` in a Query Processor
     response, or saved in something like `Card.result_metadata`. These *may* have an `:id`, or may not -- columns
     coming back from native queries or things like `SELECT count(*)` aren't associated with any particular `Field`
     and thus will not have an `:id`.

  Now maybe these should be two different schemas, but `:id` being there or not is the only real difference; besides
  that they are largely compatible. So they're the same for now. We can revisit this in the future if we actually want
  to differentiate between the two versions."
  [:map
   {:error/message "Valid column metadata"}
   [:lib/type  [:= :metadata/column]]
   ;; column names are allowed to be empty strings in SQL Server :/
   [:name      :string]
   ;; TODO -- ignore `base_type` and make `effective_type` required; see #29707
   [:base-type ::lib.schema.common/base-type]
   [:id             {:optional true} ::lib.schema.id/field]
   [:display-name   {:optional true} [:maybe :string]]
   [:effective-type {:optional true} [:maybe ::lib.schema.common/base-type]]
   ;; if this is a field from another table (implicit join), this is the field in the current table that should be
   ;; used to perform the implicit join. e.g. if current table is `VENUES` and this field is `CATEGORIES.ID`, then the
   ;; `fk_field_id` would be `VENUES.CATEGORY_ID`. In a `:field` reference this is saved in the options map as
   ;; `:source-field`.
   [:fk-field-id {:optional true} [:maybe ::lib.schema.id/field]]
   ;; `metabase_field.fk_target_field_id` in the application database; recorded during the sync process. This Field is
   ;; an foreign key, and points to this Field ID. This is mostly used to determine how to add implicit joins by
   ;; the [[metabase.query-processor.middleware.add-implicit-joins]] middleware.
   [:fk-target-field-id {:optional true} [:maybe ::lib.schema.id/field]]
   ;; Join alias of the table we're joining against, if any. Not really 100% clear why we would need this on top
   ;; of [[metabase.lib.join/current-join-alias]], which stores the same info under a namespaced key. I think we can
   ;; remove it.
   [:source-alias {:optional true} [:maybe ::lib.schema.common/non-blank-string]]
   ;; name of the expression where this column metadata came from. Should only be included for expressions introduced
   ;; at THIS STAGE of the query. If it's included elsewhere, that's an error. Thus this is the definitive way to know
   ;; if a column is "custom" in this stage (needs an `:expression` reference) or not.
   [:lib/expression-name {:optional true} [:maybe ::lib.schema.common/non-blank-string]]
   ;; what top-level clause in the query this metadata originated from, if it is calculated (i.e., if this metadata
   ;; was generated by [[metabase.lib.metadata.calculation/metadata]])
   [:lib/source {:optional true} [:ref ::column-source]]
   ;; ID of the Card this came from, if this came from Card results metadata. Mostly used for creating column groups.
   [:lib/card-id {:optional true} [:maybe ::lib.schema.id/card]]
   ;;
   ;; this stuff is adapted from [[metabase.query-processor.util.add-alias-info]]. It is included in
   ;; the [[metabase.lib.metadata.calculation/metadata]]
   ;;
   ;; the alias that should be used to this clause on the LHS of a `SELECT <lhs> AS <rhs>` or equivalent, i.e. the
   ;; name of this clause as exported by the previous stage, source table, or join.
   [:lib/source-column-alias {:optional true} [:maybe ::lib.schema.common/non-blank-string]]
   ;; the name we should export this column as, i.e. the RHS of a `SELECT <lhs> AS <rhs>` or equivalent. This is
   ;; guaranteed to be unique in each stage of the query.
   [:lib/desired-column-alias {:optional true} [:maybe [:string {:min 1, :max 60}]]]
   ;; when column metadata is returned by certain things
   ;; like [[metabase.lib.aggregation/selected-aggregation-operators]] or [[metabase.lib.field/fieldable-columns]], it
   ;; might include this key, which tells you whether or not that column is currently selected or not already, e.g.
   ;; for [[metabase.lib.field/fieldable-columns]] it means its already present in `:fields`
   [:selected? {:optional true} :boolean]
   ;;
   ;; REMAPPING & FIELD VALUES
   ;;
   ;; See notes above for more info. `:has-field-values` comes from the application database and is used to decide
   ;; whether to sync FieldValues when running sync, and what certain FE QB widgets should
   ;; do. (See [[metabase.lib.field/field-values-search-info]]). Note that all metadata providers may not return this
   ;; column. The JVM provider currently does not, since the QP doesn't need it for anything.
   [:has-field-values {:optional true} [:maybe [:ref ::column.has-field-values]]]
   ;;
   ;; these next two keys are derived by looking at `FieldValues` and `Dimension` instances associated with a `Field`;
   ;; they are used by the Query Processor to add column remappings to query results. To see how this maps to stuff in
   ;; the application database, look at the implementation for fetching a `:metadata/column`
   ;; in [[metabase.lib.metadata.jvm]]. I don't think this is really needed on the FE, at any rate the JS metadata
   ;; provider doesn't add these keys.
   [:lib/external-remap {:optional true} [:maybe [:ref ::column.remapping.external]]]
   [:lib/internal-remap {:optional true} [:maybe [:ref ::column.remapping.internal]]]])

(mr/def ::persisted-info.definition
  "Definition spec for a cached table."
  [:map
   [:table-name        ::lib.schema.common/non-blank-string]
   [:field-definitions [:maybe [:sequential
                                [:map
                                 [:field-name ::lib.schema.common/non-blank-string]
                                 ;; TODO check (isa? :type/Integer :type/*)
                                 [:base-type  ::lib.schema.common/base-type]]]]]])

(mr/def ::persisted-info
  "Persisted Info = Cached Table (?). See [[metabase.models.persisted-info]]"
  [:map
   [:active     :boolean]
   [:state      ::lib.schema.common/non-blank-string]
   [:table-name ::lib.schema.common/non-blank-string]
   [:definition {:optional true} [:maybe [:ref ::persisted-info.definition]]]
   [:query-hash {:optional true} [:maybe ::lib.schema.common/non-blank-string]]])

(mr/def ::card.type
  [:enum
   :question
   :model
   :metric])

<<<<<<< HEAD
(mr/def ::metadata-types
  [:enum
   :metadata/database :metadata/table :metadata/column
   :metadata/card :metadata/legacy-metric :metadata/metric :metadata/segment])

;;; Schema for metadata about a specific Saved Question (which may or may not be a Model). More or less the same as
;;; a [[metabase.models.card]], but with kebab-case keys. Note that the `:dataset-query` is not necessarily converted
;;; to pMBQL yet. Probably safe to assume it is normalized however. Likewise, `:result-metadata` is probably not quite
;;; massaged into a sequence of [[::column]] metadata just yet. See [[metabase.lib.card/card-metadata-columns]] that
;;; converts these as needed.
=======
(mr/def ::type
  [:enum :metadata/database :metadata/table :metadata/column :metadata/card :metadata/legacy-metric :metadata/segment])

>>>>>>> 6c9099bf
(mr/def ::card
  "Schema for metadata about a specific Saved Question (which may or may not be a Model). More or less the same as
  a [[metabase.models.card]], but with kebab-case keys. Note that the `:dataset-query` is not necessarily converted to
  pMBQL yet. Probably safe to assume it is normalized however. Likewise, `:result-metadata` is probably not quite
  massaged into a sequence of [[::column]] metadata just yet. See [[metabase.lib.card/card-metadata-columns]] that
  converts these as needed."
  [:map
   {:error/message "Valid Card metadata"}
   [:lib/type    [:= :metadata/card]]
   [:id          ::lib.schema.id/card]
   [:name        ::lib.schema.common/non-blank-string]
   [:database-id ::lib.schema.id/database]
   ;; saved query. This is possibly still a legacy query, but should already be normalized.
   ;; Call [[metabase.lib.convert/->pMBQL]] on it as needed
   [:dataset-query   {:optional true} :map]
   ;; vector of column metadata maps; these are ALMOST the correct shape to be [[ColumnMetadata]], but they're
   ;; probably missing `:lib/type` and probably using `:snake_case` keys.
   [:result-metadata {:optional true} [:maybe [:sequential :map]]]
   ;; what sort of saved query this is, e.g. a normal Saved Question or a Model or a V2 Metric.
   [:type            {:optional true} [:maybe [:ref ::card.type]]]
   ;; Table ID is nullable in the application database, because native queries are not necessarily associated with a
   ;; particular Table (unless they are against MongoDB)... for MBQL queries it should be populated however.
   [:table-id        {:optional true} [:maybe ::lib.schema.id/table]]
   ;;
   ;; PERSISTED INFO: This comes from the [[metabase.models.persisted-info]] model.
   ;;
   [:lib/persisted-info {:optional true} [:maybe [:ref ::persisted-info]]]])

(mr/def ::segment
  "More or less the same as a [[metabase.models.segment]], but with kebab-case keys."
  [:map
   {:error/message "Valid Segment metadata"}
   [:lib/type   [:= :metadata/segment]]
   [:id         ::lib.schema.id/segment]
   [:name       ::lib.schema.common/non-blank-string]
   [:table-id   ::lib.schema.id/table]
   ;; the MBQL snippet defining this Segment; this may still be in legacy
   ;; format. [[metabase.lib.segment/segment-definition]] handles conversion to pMBQL if needed.
   [:definition [:maybe :map]]
   [:description {:optional true} [:maybe ::lib.schema.common/non-blank-string]]])

(mr/def ::legacy-metric
  "Malli schema for a legacy v1 [[metabase.models.legacy-metric]], but with kebab-case keys. A Metric defines an MBQL
  snippet with an aggregation and optionally a filter clause. You can add a `:metric` reference to the `:aggregations`
  in an MBQL stage, and the QP treats it like a macro and expands it to the underlying clauses --
  see [[metabase.query-processor.middleware.expand-macros]]."
  [:map
   {:error/message "Valid legacy (v1) Metric metadata"}
   [:lib/type   [:= :metadata/legacy-metric]]
   [:id         ::lib.schema.id/legacy-metric]
   [:name       ::lib.schema.common/non-blank-string]
   [:table-id   ::lib.schema.id/table]
   ;; the MBQL snippet defining this Metric; this may still be in legacy
   ;; format. [[metabase.lib.legacy-metric/metric-definition]] handles conversion to pMBQL if needed.
   [:definition [:maybe :map]]
   [:description {:optional true} [:maybe ::lib.schema.common/non-blank-string]]])

;;; converts these as needed.
(mr/def ::metric
  [:map
   {:error/message "Valid mentric metadata"}
   [:lib/type    [:= :metadata/metric]]
   [:id          ::lib.schema.id/metric]
   [:name        ::lib.schema.common/non-blank-string]
   [:database-id ::lib.schema.id/database]
   ;; The definition.
   [:dataset-query   {:optional true} :map]
   ;; vector of column metadata maps; these are ALMOST the correct shape to be [[ColumnMetadata]], but they're
   ;; probably missing `:lib/type` and probably using `:snake_case` keys.
   [:result-metadata {:optional true} [:maybe [:sequential :map]]]
   ;; what sort of saved query this is, e.g. a normal Saved Question or a Model or a V2 Metric.
   [:type        [:= :metric]]
   ;; Table ID is nullable in the application database, because native queries are not necessarily associated with a
   ;; particular Table (unless they are against MongoDB)... for MBQL queries it should be populated however.
   [:table-id        {:optional true} [:maybe ::lib.schema.id/table]]
   ;;
   ;; PERSISTED INFO: This comes from the [[metabase.models.persisted-info]] model.
   ;;
   [:lib/persisted-info {:optional true} [:maybe [:ref ::persisted-info]]]
   [:metabase.lib.join/join-alias {:optional true} ::lib.schema.common/non-blank-string]])

(mr/def ::table
  "Schema for metadata about a specific [[metabase.models.table]]. More or less the same as a [[metabase.models.table]],
  but with kebab-case keys."
  [:map
   {:error/message "Valid Table metadata"}
   [:lib/type [:= :metadata/table]]
   [:id       ::lib.schema.id/table]
   [:name     ::lib.schema.common/non-blank-string]
   [:display-name {:optional true} [:maybe ::lib.schema.common/non-blank-string]]
   [:schema       {:optional true} [:maybe ::lib.schema.common/non-blank-string]]])

(mr/def ::database.methods.escape-alias
  "MLv2 wrapper around [[metabase.driver/escape-alias]]. Note that this doesn't take `driver` as an argument. It has the
  signature

    (escape-alias string) => string"
  [:=> [:cat :string] :string])

(mr/def ::database.methods
  "A map of wrappers around [[metabase.driver]] methods that we may need to use inside MLv2 such
  as [[metabase.driver/escape-alias]], so we can decouple the driver interface from MLv2. Since driver methods are
  Clojure-only, we should only expect these to be bound in Clojure-land usage (e.g. the QP) and not in Cljs usage.
  MetadataProviders can pass these methods in as part of the database under the `:lib/methods` key. See the
  `:metabase.lib.schema.metadata/database.methods` schema for more info."
  [:map
   [:escape-alias {:optional true} [:ref ::database.methods.escape-alias]]])

(mr/def ::database
  "Malli schema for the DatabaseMetadata as returned by `GET /api/database/:id/metadata` -- what should be available to
  the frontend Query Builder."
  [:map
   {:error/message "Valid Database metadata"}
   [:lib/type [:= :metadata/database]]
   [:id ::lib.schema.id/database]
   ;; TODO -- this should validate against the driver features list in [[metabase.driver/features]] if we're in
   ;; Clj mode
   [:dbms-version {:optional true} [:maybe :map]]
   [:details      {:optional true} :map]
   [:engine       {:optional true} :keyword]
   [:features     {:optional true} [:set :keyword]]
   [:is-audit     {:optional true} :boolean]
   [:settings     {:optional true} [:maybe :map]]
   [:lib/methods  {:optional true} [:maybe [:ref ::database.methods]]]])

(mr/def ::metadata-provider
  "Schema for something that satisfies the [[metabase.lib.metadata.protocols/MetadataProvider]] protocol."
  [:ref :metabase.lib.metadata.protocols/metadata-provider])

(mr/def ::metadata-providerable
  "Something that can be used to get a MetadataProvider. Either a MetadataProvider, or a map with a MetadataProvider in
  the key `:lib/metadata` (i.e., a query)."
  [:ref :metabase.lib.metadata.protocols/metadata-providerable])

(mr/def ::stage
  "Metadata about the columns returned by a particular stage of a pMBQL query. For example a single-stage native query
  like

    {:database 1
     :lib/type :mbql/query
     :stages   [{:lib/type :mbql.stage/mbql
                 :native   \"SELECT id, name FROM VENUES;\"}]}

  might have stage metadata like

    {:columns [{:name \"id\", :base-type :type/Integer}
               {:name \"name\", :base-type :type/Text}]}

  associated with the query's lone stage.

  At some point in the near future we will hopefully attach this metadata directly to each stage in a query, so a
  multi-stage query will have `:lib/stage-metadata` for each stage. The main goal is to facilitate things like
  returning lists of visible or filterable columns for a given stage of a query. This is TBD, see #28717 for a WIP
  implementation of this idea.

  This is the same format as the results metadata returned with QP results in `data.results_metadata`. The `:columns`
  portion of this (`data.results_metadata.columns`) is also saved as `Card.result_metadata` for Saved Questions.

  Note that queries currently actually come back with both `data.results_metadata` AND `data.cols`; it looks like the
  Frontend actually *merges* these together -- see `applyMetadataDiff` in
  `frontend/src/metabase/query_builder/selectors.js` -- but this is ridiculous. Let's try to merge anything missing in
  `results_metadata` into `cols` going forward so things don't need to be manually merged in the future."
  [:map
   [:lib/type [:= :metadata/results]]
   [:columns [:sequential ::column]]])<|MERGE_RESOLUTION|>--- conflicted
+++ resolved
@@ -226,22 +226,9 @@
    :model
    :metric])
 
-<<<<<<< HEAD
-(mr/def ::metadata-types
-  [:enum
-   :metadata/database :metadata/table :metadata/column
-   :metadata/card :metadata/legacy-metric :metadata/metric :metadata/segment])
-
-;;; Schema for metadata about a specific Saved Question (which may or may not be a Model). More or less the same as
-;;; a [[metabase.models.card]], but with kebab-case keys. Note that the `:dataset-query` is not necessarily converted
-;;; to pMBQL yet. Probably safe to assume it is normalized however. Likewise, `:result-metadata` is probably not quite
-;;; massaged into a sequence of [[::column]] metadata just yet. See [[metabase.lib.card/card-metadata-columns]] that
-;;; converts these as needed.
-=======
 (mr/def ::type
-  [:enum :metadata/database :metadata/table :metadata/column :metadata/card :metadata/legacy-metric :metadata/segment])
-
->>>>>>> 6c9099bf
+  [:enum :metadata/database :metadata/table :metadata/column :metadata/card :metadata/legacy-metric :metadata/metric :metadata/segment])
+
 (mr/def ::card
   "Schema for metadata about a specific Saved Question (which may or may not be a Model). More or less the same as
   a [[metabase.models.card]], but with kebab-case keys. Note that the `:dataset-query` is not necessarily converted to
