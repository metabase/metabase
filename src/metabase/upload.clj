(ns metabase.upload
  (:require
   [clj-bom.core :as bom]
   [clojure.data.csv :as csv]
   [clojure.java.io :as io]
   [clojure.set :as set]
   [clojure.string :as str]
   [flatland.ordered.map :as ordered-map]
   [flatland.ordered.set :as ordered-set]
   [java-time :as t]
   [metabase.driver :as driver]
   [metabase.mbql.util :as mbql.u]
   [metabase.public-settings :as public-settings]
   [metabase.search.util :as search-util]
   [metabase.util :as u]
   [metabase.util.i18n :refer [tru]])
  (:import
   (java.io File)
   (java.text NumberFormat)
   (java.util Locale)))

(set! *warn-on-reflection* true)

;;;; +------------------+
;;;; | Schema detection |
;;;; +------------------+

;;              text
;;               |
;;               |
;;          varchar_255
;;              / \
;;             /   \
;;            /     \
;;         float   datetime
;;           |       |
;;           |       |
;;          int    date
;;           |
;;           |
;;        boolean

(def ^:private type->parent
  ;; listed in depth-first order
  {::varchar_255 ::text
   ::float       ::varchar_255
   ::int         ::float
   ::boolean     ::int
   ::datetime    ::varchar_255
   ::date        ::datetime})

(def ^:private types
  (set/union (set (keys type->parent))
             (set (vals type->parent))))

(def ^:private type->ancestors
  (into {} (for [type types]
             [type (loop [ret (ordered-set/ordered-set)
                          type type]
                     (if-let [parent (type->parent type)]
                       (recur (conj ret parent) parent)
                       ret))])))

(defn- date-string? [s]
  (try (t/local-date s)
       true
       (catch Exception _
         false)))

(defn- datetime-string? [s]
  (try (t/local-date-time s)
       true
       (catch Exception _
         false)))

(def ^:private currency-regex "Supported currency signs" #"[$€£¥₹₪₩₿¢\s]")

(defn- with-parens
  "Returns a regex that matches the argument, with or without surrounding parentheses."
  [number-regex]
  (re-pattern (str "(" number-regex ")|(\\(" number-regex "\\))")))

(defn- with-currency
  "Returns a regex that matches a positive or negative number, including currency symbols"
  [number-regex]
  ;; currency signs can be all over: $2, -$2, $-2, 2€
  (re-pattern (str currency-regex "?\\s*-?"
                   currency-regex "?"
                   number-regex
                   "\\s*" currency-regex "?")))

(defn- get-number-separators []
  (get-in (public-settings/custom-formatting) [:type/Number :number_separators] ".,"))

(defn- int-regex [number-separators]
  (with-parens
    (with-currency
      (case number-separators
        ("." ".,") #"\d[\d,]*"
        ",." #"\d[\d.]*"
        ", " #"\d[\d \u00A0]*"
        ".’" #"\d[\d’]*"))))

(defn- float-regex [number-separators]
  (with-parens
    (with-currency
      (case number-separators
        ("." ".,") #"\d[\d,]*\.\d+"
        ",." #"\d[\d.]*\,[\d]+"
        ", " #"\d[\d \u00A0]*\,[\d.]+"
        ".’" #"\d[\d’]*\.[\d.]+"))))

(defn value->type
  "The most-specific possible type for a given value. Possibilities are:
    - ::boolean
    - ::int
    - ::float
    - ::varchar_255
    - ::text
    - nil, in which case other functions are expected to replace it with ::text as the catch-all type

  NB: There are currently the following gotchas:
    1. ints/floats are assumed to use the separators and decimal points corresponding to the locale defined in the
       application settings
    2. 0 and 1 are assumed to be booleans, not ints."
  [value]
  (let [number-separators (get-number-separators)]
    (cond
      (str/blank? value)                                      nil
      (re-matches #"(?i)true|t|yes|y|1|false|f|no|n|0" value) ::boolean
      (datetime-string? value)                                ::datetime
      (date-string? value)                                    ::date
      (re-matches (int-regex number-separators) value)        ::int
      (re-matches (float-regex number-separators) value)      ::float
      (re-matches #".{1,255}" value)                          ::varchar_255
      :else                                                   ::text)))

(defn- row->types
  [row]
  (map (comp value->type search-util/normalize) row))

(defn- lowest-common-member [[x & xs :as all-xs] ys]
  (cond
    (empty? all-xs)  (throw (IllegalArgumentException. (tru "Could not find a common type for {0} and {1}" all-xs ys)))
    (contains? ys x) x
    :else            (recur xs ys)))

(defn- lowest-common-ancestor [type-a type-b]
  (cond
    (nil? type-a) type-b
    (nil? type-b) type-a
    (= type-a type-b) type-a
    (contains? (type->ancestors type-a) type-b) type-b
    (contains? (type->ancestors type-b) type-a) type-a
    :else (lowest-common-member (type->ancestors type-a) (type->ancestors type-b))))

(defn- coalesce-types
  [types-so-far new-types]
  (->> (map vector types-so-far new-types)
       (mapv (partial apply lowest-common-ancestor))))

(defn- pad
  "Lengthen `values` until it is of length `n` by filling it with nils."
  [n values]
  (first (partition n n (repeat nil) values)))

(defn- normalize-column-name
  [raw-name]
  (if (str/blank? raw-name)
    "unnamed_column"
    (u/slugify (str/trim raw-name))))

(defn- rows->schema
  [header rows]
  (let [normalized-header (->> header
                               (map normalize-column-name)
                               (mbql.u/uniquify-names))
        column-count      (count normalized-header)]
    (->> rows
         (map row->types)
         (map (partial pad column-count))
         (reduce coalesce-types (repeat column-count nil))
         (map #(or % ::text))
         (map vector normalized-header)
         (ordered-map/ordered-map))))

;;;; +------------------+
;;;; |  Parsing values  |
;;;; +------------------+

(defn- parse-bool
  [s]
  (cond
    (re-matches #"(?i)true|t|yes|y|1" s) true
    (re-matches #"(?i)false|f|no|n|0" s) false
    :else                                (throw (IllegalArgumentException.
                                                 (tru "{0} is not a recognizable boolean" s)))))

(defn- parse-date
  [s]
  (t/local-date s))

(defn- parse-datetime
  [s]
  (cond
    (date-string? s)     (t/local-date-time (t/local-date s) (t/local-time "00:00:00"))
    (datetime-string? s) (t/local-date-time s)
    :else                (throw (IllegalArgumentException.
                                 (tru "{0} is not a recognizable datetime" s)))))

(defn- remove-currency-signs
  [s]
  (str/replace s currency-regex ""))

(let [us (NumberFormat/getInstance (Locale. "en" "US"))
      de (NumberFormat/getInstance (Locale. "de" "DE"))
      fr (NumberFormat/getInstance (Locale. "fr" "FR"))
      ch (NumberFormat/getInstance (Locale. "de" "CH"))]
  (defn- parse-plain-number [number-separators s]
    (let [has-parens?       (re-matches #"\(.*\)" s)
          deparenthesized-s (str/replace s #"[()]" "")
          parsed-number     (case number-separators
                              ("." ".,") (. us parse deparenthesized-s)
                              ",."       (. de parse deparenthesized-s)
                              ", "       (. fr parse (str/replace deparenthesized-s \space \u00A0)) ; \u00A0 is a non-breaking space
                              ".’"       (. ch parse deparenthesized-s))]
      (if has-parens?
        (- parsed-number)
        parsed-number))))

(defn- parse-number
  [number-separators s]
  (try
    (->> s
         (str/trim)
         (remove-currency-signs)
         (parse-plain-number number-separators))
    (catch Throwable e
      (throw (ex-info
              (tru "{0} is not a recognizable number" s)
              {}
              e)))))

(defn- upload-type->parser [upload-type]
  (case upload-type
    ::varchar_255 identity
    ::text        identity
    ::int         (partial parse-number (get-number-separators))
    ::float       (partial parse-number (get-number-separators))
    ::boolean     #(parse-bool (str/trim %))
    ::date        #(parse-date (str/trim %))
    ::datetime    #(parse-datetime (str/trim %))))

(defn- parsed-rows
  "Returns a vector of parsed rows from a `csv-file`.
   Replaces empty strings with nil."
  [col->upload-type csv-file]
  (with-open [reader (io/reader csv-file)]
    (let [[header & rows] (csv/read-csv reader)
          column-count    (count header)
          parsers         (map upload-type->parser (vals col->upload-type))]
      (vec (for [row rows]
             (for [[value parser] (map vector (pad column-count row) parsers)]
               (when (not (str/blank? value))
                 (parser value))))))))

;;;; +------------------+
;;;; | Public Functions |
;;;; +------------------+

(defn unique-table-name
  "Append the current datetime to the given name to create a unique table name. The resulting name will be short enough for the given driver (truncating the supplised `table-name` if necessary)."
  [driver table-name]
  (let [time-format                 "_yyyyMMddHHmmss"
        acceptable-length           (min (count table-name)
                                         (- (driver/table-name-length-limit driver) (count time-format)))
        truncated-name-without-time (subs (u/slugify table-name) 0 acceptable-length)]
    (str truncated-name-without-time
         (t/format time-format (t/local-date-time)))))

(def ^:private max-sample-rows "Maximum number of values to use for detecting a column's type" 1000)

(defn- sample-rows
  "Returns an improper subset of the rows no longer than [[max-sample-rows]]. Takes an evenly-distributed sample (not
  just the first n)."
  [rows]
  (take max-sample-rows
        (take-nth (max 1
                       (long (/ (count rows)
                                max-sample-rows)))
                  rows)))

(defn detect-schema
  "Returns an ordered map of `normalized-column-name -> type` for the given CSV file. The CSV file *must* have headers as the
  first row. Supported types are:

    - ::int
    - ::float
    - ::boolean
    - ::varchar_255
    - ::text
    - ::date
    - ::datetime

  A column that is completely blank is assumed to be of type ::text."
  [csv-file]
  (with-open [reader (bom/bom-reader csv-file)]
    (let [[header & rows] (csv/read-csv reader)]
      (rows->schema header (sample-rows rows)))))

(defn load-from-csv
  "Loads a table from a CSV file. If the table already exists, it will throw an error.
   Returns the file size, number of rows, and number of columns. Deletes the file after loading."
  [driver db-id table-name ^File csv-file]
  (let [col->upload-type   (detect-schema csv-file)
        col->database-type (update-vals col->upload-type (partial driver/upload-type->database-type driver))
        column-names       (keys col->upload-type)]
    (driver/create-table driver db-id table-name col->database-type)
    (try
      (let [rows (parsed-rows col->upload-type csv-file)]
        (driver/insert-into driver db-id table-name column-names rows)
        {:num-rows    (count rows)
         :num-columns (count column-names)
         :size-mb     (/ (.length csv-file) 1048576.0)})
      (catch Throwable e
        (driver/drop-table driver db-id table-name)
<<<<<<< HEAD
        (throw (ex-info (ex-message e) {}))))))
=======
        (.delete csv-file)
        (throw (ex-info (ex-message e) {:status-code 400}))))
    nil))
>>>>>>> cc51b5f2
<|MERGE_RESOLUTION|>--- conflicted
+++ resolved
@@ -324,10 +324,5 @@
          :size-mb     (/ (.length csv-file) 1048576.0)})
       (catch Throwable e
         (driver/drop-table driver db-id table-name)
-<<<<<<< HEAD
-        (throw (ex-info (ex-message e) {}))))))
-=======
-        (.delete csv-file)
         (throw (ex-info (ex-message e) {:status-code 400}))))
     nil))
->>>>>>> cc51b5f2
