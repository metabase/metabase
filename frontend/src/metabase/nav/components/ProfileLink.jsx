import React, { Component } from "react";
import PropTypes from "prop-types";
import { t } from "ttag";
import _ from "underscore";

import { capitalize } from "metabase/lib/formatting";
import { color, darken } from "metabase/lib/colors";
import { PLUGIN_FEATURE_LEVEL_PERMISSIONS } from "metabase/plugins";

import MetabaseSettings from "metabase/lib/settings";
import * as Urls from "metabase/lib/urls";
import Modal from "metabase/components/Modal";

import LogoIcon from "metabase/components/LogoIcon";
import EntityMenu from "metabase/components/EntityMenu";

// generate the proper set of list items for the current user
// based on whether they're an admin or not
export default class ProfileLink extends Component {
  state = {
    dropdownOpen: false,
  };

  static propTypes = {
    user: PropTypes.object.isRequired,
    context: PropTypes.string.isRequired,
  };

  openModal = modalName => {
    this.setState({ dropdownOpen: false, modalOpen: modalName });
  };

  closeModal = () => {
    this.setState({ modalOpen: null });
  };

  generateOptionsForUser = () => {
    const { tag } = MetabaseSettings.get("version");
    const { user } = this.props;
    const isAdmin = user.is_superuser;
    const canAccessSettings =
<<<<<<< HEAD
      user?.is_superuser ||
      PLUGIN_FEATURE_LEVEL_PERMISSIONS.canAccessSettings(user);
=======
      isAdmin || PLUGIN_FEATURE_LEVEL_PERMISSIONS.canAccessSettings(user);
>>>>>>> 02a627e6

    return [
      {
        title: t`Account settings`,
        icon: null,
        link: Urls.accountSettings(),
        event: `Navbar;Profile Dropdown;Edit Profile`,
      },
      canAccessSettings && {
        title: t`Admin settings`,
        icon: null,
        link: "/admin",
        event: `Navbar;Profile Dropdown;Enter Admin`,
      },
      {
        title: t`Activity`,
        icon: null,
        link: "/activity",
        event: `Navbar;Profile Dropdown;Activity ${tag}`,
      },
      {
        title: t`Help`,
        icon: null,
        link:
          isAdmin && MetabaseSettings.isPaidPlan()
            ? "https://www.metabase.com/help-premium?utm_source=in-product&utm_medium=menu&utm_campaign=help"
            : "https://www.metabase.com/help?utm_source=in-product&utm_medium=menu&utm_campaign=help",

        externalLink: true,
        event: `Navbar;Profile Dropdown;About ${tag}`,
      },
      {
        title: t`About Metabase`,
        icon: null,
        action: () => this.openModal("about"),
        event: `Navbar;Profile Dropdown;About ${tag}`,
      },
      {
        title: t`Sign out`,
        icon: null,
        link: "auth/logout",
        event: `Navbar;Profile Dropdown;Logout`,
      },
    ].filter(Boolean);
  };

  render() {
    const { modalOpen } = this.state;
    const { tag, date, ...versionExtra } = MetabaseSettings.get("version");
    // don't show trademark if application name is whitelabeled
    const showTrademark = t`Metabase` === "Metabase";
    return (
      <div>
        <EntityMenu
          tooltip={t`Settings`}
          items={this.generateOptionsForUser()}
          triggerIcon="gear"
          triggerProps={{
            hover: {
              backgroundColor: darken(color("brand")),
              color: "white",
            },
          }}
        />
        {modalOpen === "about" ? (
          <Modal small onClose={this.closeModal}>
            <div className="px4 pt4 pb2 text-centered relative">
              <div className="text-brand pb2">
                <LogoIcon height={48} />
              </div>
              <h2
                style={{ fontSize: "1.75em" }}
                className="text-dark"
              >{t`Thanks for using Metabase!`}</h2>
              <div className="pt2">
                <h3 className="text-dark mb1">
                  {t`You're on version`} {tag}
                </h3>
                <p className="text-medium text-bold">
                  {t`Built on`} {date}
                </p>
                {!/^v\d+\.\d+\.\d+$/.test(tag) && (
                  <div>
                    {_.map(versionExtra, (value, key) => (
                      <p key={key} className="text-medium text-bold">
                        {capitalize(key)}: {value}
                      </p>
                    ))}
                  </div>
                )}
              </div>
            </div>
            {showTrademark && (
              <div
                style={{ borderWidth: "2px" }}
                className="p2 h5 text-centered text-medium border-top"
              >
                <span className="block">
                  <span className="text-bold">Metabase</span>{" "}
                  {t`is a Trademark of`} Metabase, Inc
                </span>
                <span>{t`and is built with care by a team from all across this pale blue dot.`}</span>
              </div>
            )}
          </Modal>
        ) : null}
      </div>
    );
  }
}<|MERGE_RESOLUTION|>--- conflicted
+++ resolved
@@ -39,12 +39,7 @@
     const { user } = this.props;
     const isAdmin = user.is_superuser;
     const canAccessSettings =
-<<<<<<< HEAD
-      user?.is_superuser ||
-      PLUGIN_FEATURE_LEVEL_PERMISSIONS.canAccessSettings(user);
-=======
       isAdmin || PLUGIN_FEATURE_LEVEL_PERMISSIONS.canAccessSettings(user);
->>>>>>> 02a627e6
 
     return [
       {
