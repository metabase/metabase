---
title: List of expressions
redirect_from:
  - /docs/latest/users-guide/expressions-list
---

# List of expressions

For an introduction to expressions, check out the [overview of custom expressions][expressions].

- [Aggregations](#aggregations)

  - [Average](#average)
  - [Count](#count)
  - [CountIf](./expressions/countif.md)
  - [Distinct](#distinct)
  - [DistinctIf](#distinctif)
  - [Max](#max)
  - [Median](#median)
  - [Min](#min)
  - [Percentile](#percentile)
  - [Share](#share)
  - [StandardDeviation](#standarddeviation)
  - [Sum](#sum)
  - [SumIf](./expressions/sumif.md)
  - [Variance](#variance)
  - [CumulativeSum](./expressions/cumulative.md)
  - [CumulativeCount](./expressions/cumulative.md)

- Functions

  - [Logical functions](#logical-functions)

    - [between](#between)
    - [case](./expressions/case.md)
    - [coalesce](./expressions/coalesce.md)
    - [if](./expressions/case.md)
    - [isNull](./expressions/isnull.md)
    - [notNull](#notnull)

  - [Math functions](#math-functions)

    - [abs](#abs)
    - [ceil](#ceil)
    - [exp](#exp)
    - [floor](#floor)
    - [log](#log)
    - [power](#power)
    - [round](#round)
    - [sqrt](#sqrt)

  - [String functions](#string-functions)

    - [concat](./expressions/concat.md)
    - [contains](#contains)
    - [date](#date)
    - [doesNotContain](#doesnotcontain)
    - [domain](#domain)
    - [endsWith](#endswith)
    - [host](#host)
    - [in](#in)
<<<<<<< HEAD
    - [isEmpty](./expressions/isempty.md)
    - [lTrim](#ltrim)
    - [length](#length)
    - [lower](#lower)
    - [notEmpty](#notempty)
    - [regexextract](./expressions/regexextract.md)
    - [replace](#replace)
    - [rTrim](#rtrim)
=======
    - [isempty](./expressions/isempty.md)
    - [integer](#integer)
    - [ltrim](#ltrim)
    - [length](#length)
    - [lower](#lower)
    - [notempty](#notempty)
    - [path](#path)
    - [regexextract](./expressions/regexextract.md)
    - [replace](#replace)
    - [splitPart](#splitpart)
    - [rtrim](#rtrim)
>>>>>>> 651894d1
    - [startsWith](#startswith)
    - [subdomain](#subdomain)
    - [substring](./expressions/substring.md)
    - [text](#text)
    - [trim](#trim)
    - [upper](#upper)

  - [Date functions](#date-functions)

    - [convertTimezone](./expressions/converttimezone.md)
    - [datetimeAdd](./expressions/datetimeadd.md)
    - [datetimeDiff](./expressions/datetimediff.md)
    - [datetimeSubtract](./expressions/datetimesubtract.md)
    - [day](#day)
    - [dayName](#dayname)
    - [hour](#hour)
    - [interval](#interval)
    - [minute](#minute)
    - [month](#month)
    - [monthName](#monthname)
    - [now](./expressions/now.md)
    - [quarter](#quarter)
    - [quarterName](#quartername)
    - [relativeDateTime](#relativedatetime)
    - [second](#second)
    - [week](#week)
    - [weekday](#weekday)
    - [year](#year)

  - [Window functions](#window-functions)

    - [Offset](./expressions/offset.md)
    - [CumulativeCount](./expressions/cumulative.md)
    - [CumulativeSum](./expressions/cumulative.md)

- [Limitations](#limitations)
  - [Database limitations](#database-limitations)

## Aggregations

Aggregation expressions take into account all values in a field. They can only be used in the **Summarize** section of the query builder.

### Average

Returns the average of the values in the column.

Syntax: `Average(column)`

Example: `Average([Quantity])` would return the mean for the `Quantity` field.

### Count

Returns the count of rows (also known as records) in the selected data.

Syntax: `Count`

Example: `Count` If a table or result returns 10 rows, `Count` will return `10`.

### [CountIf](./expressions/countif.md)

Only counts rows where the condition is true.

Syntax: `CountIf(condition)`

Example: `CountIf([Subtotal] > 100)` would return the number of rows where the subtotal were greater than 100.

### Distinct

The number of distinct values in this column.

Syntax: `Distinct(column)`

Example: `Distinct([Last Name])`. Returns the count of unique last names in the column. Duplicates (of the last name "Smith" for example) are not counted.

### DistinctIf

Returns the count of distinct values in a column where the condition is true.

Syntax: `DistinctIf(column, condition)`

Example: `DistinctIf([ID], [Category] = "Gizmo")` would return the count of unique IDs where the `Category` column is "Gizmo".

### Max

Returns the largest value found in the column.

Syntax: `Max(column)`

Example: `Max([Age])` would return the oldest age found across all values in the `Age` column.

Related: [Min](#min), [Average](#average), [Median](#median).

### Median

Returns the median value of the specified column.

Syntax: `Median(column)`

Example: `Median([Age])` would find the midpoint age where half of the ages are older, and half of the ages are younger.

Databases that don't support `median`: Druid, MariaDB, MongoDB, MySQL, SQLite, Vertica, and SQL Server. Presto only provides approximate results.

Related: [Min](#min), [Max](#max), [Average](#average).

### Min

Returns the smallest value found in the column.

Syntax: `Min(column)`

Example: `Min([Salary])` would find the lowest salary among all salaries in the `Salary` column.

Related: [Max](#max), [Median](#median), [Average](#average).

### Percentile

Returns the value of the column at the percentile value.

Syntax: `Percentile(column, percentile-value)`

Example: `Percentile([Score], 0.9)` would return the value at the 90th percentile for all values in that column.

Databases that don't support `percentile`: Druid, H2, MariaDB, MySQL, MongoDB, SQL Server, SQLite, Vertica. Presto only provides approximate results.

### Share

Returns the percent of rows in the data that match the condition, as a decimal.

Syntax: `Share(condition)`

Example: `Share([Color] = "Blue")` would return the number of rows with the `Color` field set to `Blue`, divided by the total number of rows.

### StandardDeviation

Calculates the standard deviation of the column, which is a measure of the variation in a set of values. Low standard deviation indicates values cluster around the mean, whereas a high standard deviation means the values are spread out over a wide range.

Syntax: `StandardDeviation(column)`

Example: `StandardDeviation([Population])` would return the SD for the values in the `Population` column.

Databases that don't support `StandardDeviation`: Druid, SQLite.

### Sum

Adds up all the values of the column.

Syntax: `Sum(column)`

Example: `Sum([Subtotal])` would add up all the values in the `Subtotal` column.

### [SumIf](./expressions/sumif.md)

Sums up the specified column only for rows where the condition is true.

Syntax: `SumIf(column, condition)`

Example:`SumIf([Subtotal], [Order Status] = "Valid")` would add up all the subtotals for orders with a status of "Valid".

### Variance

Returns the numeric variance for a given column.

Syntax: `Variance(column)`

Example: `Variance([Temperature])` will return a measure of the dispersion from the mean temperature for all temps in that column.

Related: [StandardDeviation](#standarddeviation), [Average](#average).

Databases that don't support `Variance`: Druid, SQLite.

## Functions

Function expressions apply to each individual value. They can be used to alter or filter values in a column, or create new, custom columns.

## Logical functions

Logical functions determine if a condition is satisfied or determine what value to return based on a condition.

### between

Returns true if the value of a date or number column falls within a specified range. Otherwise returns false.

Syntax: `between(column, start, end)`

Example: If you filtered with the expression `between([Created At], "2019-01-01", "2020-12-31")`, Metabase would return rows that returned true for that expression, in this case where the `Created At` date fell _within_ the range of January 1, 2019 and December 31, 2020, including the start (`2019-01-01`) and end (`2020-12-31`) dates.

Related: [interval](#interval).

### [case](./expressions/case.md)

`case` (alias `if`) tests an expression against a list of cases and returns the corresponding value of the first matching case, with an optional default value if nothing else is met.

Syntax: `case(condition, output, …)`

Example: `case([Weight] > 200, "Large", [Weight] > 150, "Medium", "Small")` If a `Weight` is 250, the expression would return "Large". In this case, the default value is "Small", so any `Weight` 150 or less would return "Small".

### [coalesce](./expressions/coalesce.md)

Looks at the values in each argument in order and returns the first non-null value for each row.

Syntax: `coalesce(value1, value2, …)`

Example: `coalesce([Comments], [Notes], "No comments")`. If both the `Comments` and `Notes` columns are null for that row, the expression will return the string "No comments".

### [if](./expressions/case.md)

`if` is an alias for [case](./expressions/case.md). Tests an expression against a list of conditionals and returns the corresponding value of the first matching case, with an optional default value if nothing else is met.

Syntax: `if(condition, output, ...)`

Example: `if([Weight] > 200, "Large", [Weight] > 150, "Medium", "Small")` If a `Weight` is 250, the expression would return "Large". In this case, the default value is "Small", so any `Weight` 150 or less would return "Small".

### [isNull](./expressions/isnull.md)

Returns true if the column is null.

Syntax: `isNull(column)`

Example: `isNull([Tax])` would return true if no value were present in the column for that row.

Related: [notNull](#notnull), [isEmpty](#isempty)

### notNull

Returns true if the column contains a value.

Syntax: `notNull(column)`

Example: `notNull([Tax])` would return true if there is a value present in the column for that row.

Related: [isNull](#isnull), [notEmpty](#notempty)

## Math functions

Math functions implement common mathematical operations.

### abs

Returns the absolute (positive) value of the specified column.

Syntax: `abs(column)`

Example: `abs([Debt])`. If `Debt` were -100, `abs(-100)` would return `100`.

### ceil

Rounds a decimal up (ceil as in ceiling).

Syntax: `ceil(column)`

Example: `ceil([Price])`. `ceil(2.99)` would return 3.

Related: [floor](#floor), [round](#round).

### exp

Returns [Euler's number](<https://en.wikipedia.org/wiki/E_(mathematical_constant)>), e, raised to the power of the supplied number. (Euler sounds like "Oy-ler").

Syntax: `exp(column)`

Example: `exp([Interest Months])`

Related: [power](#power).

### floor

Rounds a decimal number down.

Syntax: `floor(column)`

Example: `floor([Price])`. If the `Price` were 1.99, the expression would return 1.

Related: [ceil](#ceil), [round](#round).

### log

Returns the base 10 log of the number.

Syntax: `log(column)`

Example: `log([Value])`.

### power

Raises a number to the power of the exponent value.

Syntax: `power(column, exponent)`

Example: `power([Length], 2)`. If the length were `3`, the expression would return `9` (3 to the second power is 3\*3).

Databases that don't support `power`: SQLite.

Related: [exp](#exp).

### round

Rounds a decimal number either up or down to the nearest integer value.

Syntax: `round(column)`

Example: `round([Temperature])`. If the temp were `13.5` degrees centigrade, the expression would return `14`.

Example: `round([Temperature] * 10) / 10`. If the temp were `100.75`, the expression would return `100.8`.

### sqrt

Returns the square root of a value.

Syntax: `sqrt(column)`

Example: `sqrt([Hypotenuse])`.

Databases that don't support `sqrt`: SQLite.

Related: [Power](#power).

## String functions

String functions manipulate or validate string data.

### [concat](./expressions/concat.md)

Combine two or more strings together.

Syntax: `concat(value1, value2, …)`

Example: `concat([Last Name], ", ", [First Name])` would produce a string of the format "Last Name, First Name", like "Palazzo, Enrico".

### contains

Checks to see if `string1` contains `string2` within it.

Performs case-sensitive match by default.
You can pass an optional parameter `"case-insensitive"` to perform a case-insensitive match.

Syntax: `contains(string1, string2)` for case-sensitive match.

`contains(string1, string2, "case-insensitive")` for case-insensitive match.

Example: `contains([Status], "Class")`.

If `Status` were "Classified", the expression would return `true`. If the `Status` were "**c**lassified", the expression would return `false`, because the case does not match.

Related: [doesNotContain](#doesnotcontain), [regexextract](#regexextract).

### date

> Only available for PostgreSQL.

Converts an ISO 8601 date string to a date. The string _must_ be in a valid ISO 8601 format.

Syntax: `date(value)`

Example: `date("2025-03-20")` would return a date value so that you can use all the date features in the query builder: group by month, filter by previous 30 days, etc.

ISO 8601 standard format:

- Year (YYYY): 2025
- Month (MM): 03
- Day (DD): 25
- Time separator (T)
- Hours (HH): 14
- Minutes (MM): 30
- Seconds (SS): 45
- UTC timezone indicator (Z)

Valid ISO 8601 examples include:

- Date only: `2025-03-25`
- Date with time: `2025-03-25T14:30:45`
- Date with time and timezone offset: `2025-03-25T14:30:45+01:00`

### doesNotContain

Checks to see if `string1` contains `string2` within it.

Performs case-sensitive match by default.
You can pass an optional parameter `"case-insensitive"` to perform a case-insensitive match.

Syntax: `doesNotContain(string1, string2)` for case-sensitive match.

`doesNotContain(string1, string2, "case-insensitive")` for case-insensitive match.

Example: `doesNotContain([Status], "Class")`. If `Status` were "Classified", the expression would return `false`.

Related: [contains](#contains), [regexextract](#regexextract).

### domain

Extracts the domain name from a URL or email.

Syntax: `domain(urlOrEmail)`

Example: `domain([Page URL])`. If the `[Page URL]` column had a value of `https://www.metabase.com`, `domain([Page URL])` would return `metabase`. `domain([Email])` would extract `metabase` from `hello@metabase.com`.

Related: [host](#host), [path](#path), [subdomain](#subdomain).

### endsWith

Returns true if the end of the text matches the comparison text.

Performs case-sensitive match by default.
You can pass an optional parameter `"case-insensitive"` to perform a case-insensitive match.

Syntax: `endsWith(text, comparison)` for case-sensitive match.

`endsWith(text, comparison, "case-insensitive")` for case-insensitive match.

Example: `endsWith([Appetite], "hungry")`

Related: [startsWith](#startswith), [contains](#contains), [doesNotContain](#doesnotcontain).

### host

Extracts the host, which is the domain and the TLD, from a URL or email.

Syntax: `host(urlOrEmail)`

Example: `host([Page URL])`. If the `[Page URL]` column had a value of `https://www.metabase.com`, `host([Page URL])` would return `metabase.com`. `host([Email])` would extract `metabase.com` from `hello@metabase.com`.

Related: [domain](#domain), [path](#path), [subdomain](#subdomain).

### [in](./expressions/in.md)

Returns true if `value1` equals `value2` (or `value3`, etc., if specified).

```
in(value1, value2, ...)
```

`value1` is the column or value to check.

`value2, ...` is the list of columns or values to check.

Related: [contains](#contains), [startsWith](#startswith), [endsWith](#endswith).

### [isEmpty](./expressions/isempty.md)

Returns true if a _string column_ contains an empty string or is null. Calling this function on a non-string column will cause an error. You can use [isNull](#isnull) for non-string columns.

Syntax: `isEmpty(column)`

Example: `isEmpty([Feedback])` would return true if `Feedback` was an empty string (`''`) or did not contain a value.

Related: [notEmpty](#notempty), [isNull](#isnull)

<<<<<<< HEAD
### lTrim
=======
### integer

> Only available for PostgreSQL.

Converts a string to an integer value. Useful if you want to do some math on numbers, but your data is stored as strings.

Syntax: `integer(value)`

Example: `integer("123")` would return `123` as an integer. The string must evaluate to an integer (so `integer("123.45")` would return an error.)

### ltrim
>>>>>>> 651894d1

Removes leading whitespace from a string of text.

Syntax: `lTrim(text)`

Example: `lTrim([Comment])`. If the comment were `" I'd prefer not to"`, `lTrim` would return `"I'd prefer not to"`.

Related: [trim](#trim) and [rTrim](#rtrim).

### length

Returns the number of characters in text.

Syntax: `length(text)`

Example: `length([Comment])`. If the `comment` were "wizard", `length` would return 6 ("wizard" has six characters).

### lower

Returns the string of text in all lower case.

Syntax: `lower(text)`

Example: `lower([Status])`. If the `Status` were "QUIET", the expression would return "quiet".

Related: [upper](#upper).

### notEmpty

Returns true if a _string column_ contains a value that is not the empty string. Calling this function on a non-string column will cause an error. You can use [notNull](#notnull) on non-string columns.

Syntax: `notEmpty(column)`

Example: `notEmpty([Feedback])` would return true if `Feedback` contains a value that isn't the empty string (`''`).

Related: [isEmpty](#isempty), [isNull](#isnull), [notNull](#notnull)

### path

Extracts the pathname from a URL.

Syntax: `path(url)`

Example: `path([Page URL])`. For example, `path("https://www.example.com/path/to/page.html?key1=value")` would return `/path/to/page.html`.

Related: [domain](#domain), [host](#host), [subdomain](#subdomain).

### [regexextract](./expressions/regexextract.md)

> ⚠️ `regexextract` is unavailable for MongoDB, SQLite, and SQL Server. For Druid, `regexextract` is only available for the Druid-JDBC driver.

Extracts matching substrings according to a regular expression.

Syntax: `regexextract(text, regular_expression)`

Example: `regexextract([Address], "[0-9]+")`

Databases that don't support `regexextract`: H2, SQL Server, SQLite.

Related: [contains](#contains), [doesNotContain](#doesnotcontain), [substring](#substring).

### replace

Replaces all occurrences of a search text in the input text with the replacement text.

Syntax: `replace(text, find, replace)`

Example: `replace([Title], "Enormous", "Gigantic")`

### splitPart

> Only available on PostgreSQL.

Splits a string on a specified delimiter and returns the nth substring.

Syntax: `splitPart(text, delimiter, position)`

`text`: The column or text to return a portion of.

`delimiter`: The pattern describing where each split should occur.

`position`: Which substring to return after the split. Index starts at position 1.

Example: `splitPart([Date string], " ", 1)`. If the value for `Date string` was `"2024-09-18 16:55:15.373733-07"`, `splitPart` would return `"2024-09-18"` because it split the data on space (`" "`, and took the first part (the substring at index 1)).

Another example: `splitPart("First name, Middle Name, Last name", ", ", 3)` would return `"Last Name"` (because we used the comma and space `", "` as the delimiter to split the string into parts, and took the third substring).

### rTrim

Removes trailing whitespace from a string of text.

Syntax: `rTrim(text)`

Example: `rTrim([Comment])`. If the comment were "Fear is the mindkiller. ", the expression would return "Fear is the mindkiller."

Related: [trim](#trim) and [lTrim](#ltrim).

### startsWith

Returns true if the beginning of the text matches the comparison text. Performs case-sensitive match by default.
You can pass an optional parameter `"case-insensitive"` to perform a case-insensitive match.

Syntax: `startsWith(text, comparison)` for case-sensitive match.

`startsWith(text, comparison, "case-insensitive")` for case-insensitive match.

Example: `startsWith([Course Name], "Computer Science")` would return true for course names that began with "Computer Science", like "Computer Science 101: An introduction".

It would return false for "Computer **s**cience 201: Data structures" because the case of "science" does not match the case in the comparison text.

`startsWith([Course Name], "Computer Science", "case-insensitive")` would return true for both "Computer Science 101: An introduction" and "Computer science 201: Data structures".

Related: [endsWith](#endswith), [contains](#contains), [doesNotContain](#doesnotcontain).

### subdomain

Extracts the subdomain from a URL. Ignores `www` (returns a blank string).

Syntax: `subdomain(url)`

Example: `subdomain([Page URL])`. If the `[Page URL]` column had a value of `https://status.metabase.com`, `subdomain([Page URL])` would return `status`.

Related: [domain](#domain), [host](#host), [path](#path).

### [substring](./expressions/substring.md)

Returns a portion of the supplied text, specified by a starting position and a length.

Syntax: `substring(text, position, length)`

Example: `substring([Title], 1, 10)` returns the first 10 letters of a string (the string index starts at position 1).

Related: [regexextract](#regexextract), [replace](#replace).

### text

> Only available for PostgreSQL.

Converts a number or date to text (a string). Useful for applying text filters or joining with other columns based on text comparisons.

Syntax: `text(value)`

Example: `text(Created At])` would take a datetime (`Created At`) and return that datetime converted to a string (like `"2024-03-17 16:55:15.373733-07"`).

### trim

Removes leading and trailing whitespace from a string of text.

Syntax: `trim(text)`

Example: `trim([Comment])` will remove any whitespace characters on either side of a comment.

### upper

Returns the text in all upper case.

Syntax: `upper(text)`

Example: `upper([Status])`. If status were "hyper", `upper("hyper")` would return "HYPER".

Related: [lower](#lower).

## Date functions

Date functions manipulate, extract, or create date and time values.

### [convertTimezone](./expressions/converttimezone.md)

Shifts a date or timestamp value into a specified time zone.

Syntax: `convertTimezone(column, target, source)`

Example: `convertTimezone("2022-12-28T12:00:00", "Canada/Pacific", "Canada/Eastern")` would return the value `2022-12-28T09:00:00`, displayed as `December 28, 2022, 9:00 AM`.

See the [database limitations](./expressions/converttimezone.md#limitations) for `convertTimezone`.

### [datetimeAdd](./expressions/datetimeadd.md)

Adds some unit of time to a date or timestamp value.

Syntax: `datetimeAdd(column, amount, unit)`

Example: `datetimeAdd("2021-03-25", 1, "month")` would return the value `2021-04-25`, displayed as `April 25, 2021`.

`amount` must be an integer, not a fractional number. For example, you cannot add "half a year" (0.5).

Related: [between](#between), [datetimeSubtract](#datetimesubtract).

### [datetimeDiff](./expressions/datetimediff.md)

Returns the difference between two datetimes in some unit of time. For example, `datetimeDiff(d1, d2, "day")` will return the number of days between `d1` and `d2`.

Syntax: `datetimeDiff(datetime1, datetime2, unit)`

Example: `datetimeDiff("2022-02-01", "2022-03-01", "month")` would return `1`.

See the [database limitations](./expressions/datetimediff.md#limitations) for `datetimediff`.

### [datetimeSubtract](./expressions/datetimesubtract.md)

Subtracts some unit of time from a date or timestamp value.

Syntax: `datetimeSubtract(column, amount, unit)`

Example: `datetimeSubtract("2021-03-25", 1, "month")` would return the value `2021-02-25`, displayed as `February 25, 2021`.

`amount` must be an integer, not a fractional number. For example, you cannot subtract "half a year" (0.5).

Related: [between](#between), [datetimeAdd](#datetimeadd).

### day

Takes a datetime and returns the day of the month as an integer.

Syntax: `day([datetime column])`

Example: `day("2021-03-25T12:52:37")` would return the day as an integer, `25`.

### dayName

Returns the localized name of a day of the week, given the day's number (1-7). Respects the [first day of the week setting](../../configuring-metabase/localization.md#first-day-of-the-week).

Syntax: `dayName(dayNumber)`

Example: `dayName(1)` would return `Sunday`, unless you change the [first day of the week setting](../../configuring-metabase/localization.md#first-day-of-the-week).

Related: [quarterName](#quartername), [monthName](#monthname).

### hour

Takes a datetime and returns the hour as an integer (0-23).

Syntax: `hour([datetime column])`

Example: `hour("2021-03-25T12:52:37")` would return `12`.

### interval

Checks a date column's values to see if they're within the relative range.

Syntax: `interval(column, number, text)`

Example: `interval([Created At], -1, "month")`

The `number` must be an integer. You cannot use a fractional value.

Related: [between](#between).

### minute

Takes a datetime and returns the minute as an integer (0-59).

Syntax: `minute([datetime column])`

Example: `minute("2021-03-25T12:52:37")` would return `52`.

### month

Takes a datetime and returns the month number (1-12) as an integer.

Syntax: `month([datetime column])`

Example: `month("2021-03-25T12:52:37")` would return the month as an integer, `3`.

### monthName

Returns the localized short name for the given month.

Syntax: `monthName([Birthday Month])`

Example: `monthName(10)` would return `Oct` for October.

Related: [dayName](#dayname), [quarterName](#quartername).

### [now](./expressions/now.md)

Returns the current date and time using your Metabase [report timezone](../../configuring-metabase/localization.md#report-timezone).

Syntax: `now`

### quarter

Takes a datetime and returns the number of the quarter in a year (1-4) as an integer.

Syntax: `quarter([datetime column])`

Example: `quarter("2021-03-25T12:52:37")` would return `1` for the first quarter.

### quarterName

Given the quarter number (1-4), returns a string like `Q1`.

Syntax: `quarterName([Fiscal Quarter])`

Example: `quarterName(3)` would return `Q3`.

Related: [dayName](#dayname), [monthName](#monthname).

### relativeDateTime

Gets a timestamp relative to the current time.

Syntax: `relativeDateTime(number, text)`

`number`: Period of interval, where negative values are back in time. The `number` must be an integer. You cannot use a fractional value.

`text`: Type of interval like `"day"`, `"month"`, `"year"`

`relativeDateTime` can only be used as part of a conditional expression.

Example: `[Orders → Created At] < relativeDateTime(-30, "day")` will filter for orders created over 30 days ago from current date.

Related: [datetimeAdd](#datetimeadd), [datetimeSubtract](#datetimesubtract).

### second

Takes a datetime and returns the number of seconds in the minute (0-59) as an integer.

Syntax: `second([datetime column])`

Example: `second("2021-03-25T12:52:37")` would return the integer `37`.

### timeSpan

Gets a time interval of specified length.

Syntax: `timeSpan(number, text)`

`number`: Period of interval, where negative values are back in time. The `number` must be an integer. You cannot use a fractional value.

`text`: Type of interval like `"day"`, `"month"`, `"year"`

Example: `[Orders → Created At] + timeSpan(7, "day")` will return the date 7 days after the `Created At` date.

### [week](./expressions/week.md)

Takes a datetime and returns the week as an integer.

Syntax: `week(column, mode)`

Example: `week("2021-03-25T12:52:37")` would return the week as an integer, `12`.

- column: the name of the column of the date or datetime value.
- mode: Optional.
  - ISO: (default) Week 1 starts on the Monday before the first Thursday of January.
  - US: Week 1 starts on Jan 1. All other weeks start on Sunday.
  - Instance: Week 1 starts on Jan 1. All other weeks start on the day defined in your Metabase localization settings.

Note that summarizing by week of year in the query builder uses a different mode of determining the first week, see [Week of year](./expressions/week.md) for more information.

### weekday

Takes a datetime and returns an integer (1-7) with the number of the day of the week.

Syntax: `weekday(column)`

- column: The datetime column.

Example:

```
case(
  weekday([Created At]) = 1, "Sunday",
  weekday([Created At]) = 2, "Monday",
  weekday([Created At]) = 3, "Tuesday",
  weekday([Created At]) = 4, "Wednesday",
  weekday([Created At]) = 5, "Thursday",
  weekday([Created At]) = 6, "Friday",
  weekday([Created At]) = 7, "Saturday")
```

### year

Takes a datetime and returns the year as an integer.

Syntax: `year([datetime column])`

Example: `year("2021-03-25T12:52:37")` would return the year 2021 as an integer, `2,021`.

## Window functions

Window functions can only be used in the **Summarize** section. They cannot be used to create a custom column or a custom filter.

### CumulativeCount

For more info, check out our page on [cumulative functions](./expressions/cumulative.md).

The additive total of rows across a breakout.

Syntax: `CumulativeCount`

### CumulativeSum

For more info, check out our page on [cumulative functions](./expressions/cumulative.md).

The rolling sum of a column across a breakout.

Syntax: `CumulativeSum(column)`

Example: `CumulativeSum([Subtotal])`

Related: [Sum](#sum) and [SumIf](#sumif).

### Offset

> ⚠️ The `Offset` function is currently unavailable for MySQL/MariaDB, MongoDB, and Druid.

For more info, check out our page on [Offset](./expressions/offset.md).

Returns the value of an expression in a different row. `Offset` can only be used in the query builder's Summarize step (you cannot use `Offset` to create a custom column).

Syntax: `Offset(expression, rowOffset)`

The `expression` is the value to get from a different row.

The `rowOffset` is the number relative to the current row. For example, `-1` for the previous row, or `1` for the next row.

Example: `Offset(Sum([Total]), -1)` would get the `Sum([Total])` value from the previous row.

## Limitations

- [Aggregation expressions](#aggregations) can only be used in the **Summarize** section of the query builder.

## Database limitations

Limitations are noted for each aggregation and function above, and here there are in summary:

**H2** (including Metabase Sample Database): `Median`, `Percentile`, `convertTimezone` and `regexextract`.

**Athena**: `convertTimezone`.

**Databricks**: `convertTimezone`.

**Druid**: `Median`, `Percentile`, `StandardDeviation`, `power`, `log`, `exp`, `sqrt`, `Offset`. Function `regexextract` is only available for the Druid-JDBC driver.

**MongoDB**: `Median`, `Percentile`, `power`, `log`, `exp`, `sqrt`, `Offset`, `regexextract`

**MariaDB**: `Median`, `Percentile`, `Offset`.

**MySQL**: `Median`, `Percentile`, `Offset`.

**Presto**: `convertTimezone`. Only provides _approximate_ results for `Median` and `Percentile`.

**SparkSQL**: `convertTimezone`.

**SQL Server**: `Median`, `Percentile` and `regexextract`.

**SQLite**: `exp`, `log`, `Median`, `Percentile`, `power`, `regexextract`, `StandardDeviation`, `sqrt` and `Variance`.

**Vertica**: `Median` and `Percentile`.

If you're using or maintaining a third-party database driver, please [refer to the wiki](https://github.com/metabase/metabase/wiki/What's-new-in-0.35.0-for-Metabase-driver-authors) to see how your driver might be impacted.

Check out our tutorial on [custom expressions in the query builder](https://www.metabase.com/learn/metabase-basics/querying-and-dashboards/questions/custom-expressions) to learn more.

[expressions]: ./expressions.md<|MERGE_RESOLUTION|>--- conflicted
+++ resolved
@@ -59,28 +59,17 @@
     - [endsWith](#endswith)
     - [host](#host)
     - [in](#in)
-<<<<<<< HEAD
     - [isEmpty](./expressions/isempty.md)
+    - [integer](#integer)
     - [lTrim](#ltrim)
     - [length](#length)
     - [lower](#lower)
     - [notEmpty](#notempty)
-    - [regexextract](./expressions/regexextract.md)
-    - [replace](#replace)
-    - [rTrim](#rtrim)
-=======
-    - [isempty](./expressions/isempty.md)
-    - [integer](#integer)
-    - [ltrim](#ltrim)
-    - [length](#length)
-    - [lower](#lower)
-    - [notempty](#notempty)
     - [path](#path)
     - [regexextract](./expressions/regexextract.md)
     - [replace](#replace)
     - [splitPart](#splitpart)
-    - [rtrim](#rtrim)
->>>>>>> 651894d1
+    - [rTrim](#rtrim)
     - [startsWith](#startswith)
     - [subdomain](#subdomain)
     - [substring](./expressions/substring.md)
@@ -527,21 +516,17 @@
 
 Related: [notEmpty](#notempty), [isNull](#isnull)
 
-<<<<<<< HEAD
+### integer
+
+> Only available for PostgreSQL.
+
+Converts a string to an integer value. Useful if you want to do some math on numbers, but your data is stored as strings.
+
+Syntax: `integer(value)`
+
+Example: `integer("123")` would return `123` as an integer. The string must evaluate to an integer (so `integer("123.45")` would return an error.)
+
 ### lTrim
-=======
-### integer
-
-> Only available for PostgreSQL.
-
-Converts a string to an integer value. Useful if you want to do some math on numbers, but your data is stored as strings.
-
-Syntax: `integer(value)`
-
-Example: `integer("123")` would return `123` as an integer. The string must evaluate to an integer (so `integer("123.45")` would return an error.)
-
-### ltrim
->>>>>>> 651894d1
 
 Removes leading whitespace from a string of text.
 
