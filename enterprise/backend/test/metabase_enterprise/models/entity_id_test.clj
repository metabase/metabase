--- conflicted
+++ resolved
@@ -49,13 +49,9 @@
     :model/FieldValues
     :metabase.models.login-history/LoginHistory
     :metabase.models.metric-important-field/MetricImportantField
-<<<<<<< HEAD
     :metabase.models.model-index/ModelIndex
     :metabase.models.model-index/ModelIndexValue
-    :metabase.models.moderation-review/ModerationReview
-=======
     :model/ModerationReview
->>>>>>> 17113df7
     :metabase.models.parameter-card/ParameterCard
     :metabase.models.permissions/Permissions
     :metabase.models.permissions-group/PermissionsGroup
