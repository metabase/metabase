(ns metabase.models.field
  (:require [clojure.core.memoize :as memoize]
            [clojure.string :as str]
            [metabase.models
             [dimension :refer [Dimension]]
             [field-values :as fv :refer [FieldValues]]
             [humanization :as humanization]
             [interface :as i]
             [permissions :as perms]]
            [metabase.util :as u]
            [toucan
             [db :as db]
             [hydrate :refer [hydrate]]
             [models :as models]]))

;;; ------------------------------------------------- Type Mappings --------------------------------------------------

(def visibility-types
  "Possible values for `Field.visibility_type`."
  #{:normal         ; Default setting.  field has no visibility restrictions.
    :details-only   ; For long blob like columns such as JSON.  field is not shown in some places on the frontend.
    :hidden         ; Lightweight hiding which removes field as a choice in most of the UI.  should still be returned in queries.
    :sensitive      ; Strict removal of field from all places except data model listing.  queries should error if someone attempts to access.
    :retired})      ; For fields that no longer exist in the physical db.  automatically set by Metabase.  QP should error if encountered in a query.

(def has-field-values-options
  "Possible options for `has_field_values`. This column is used to determine whether we keep FieldValues for a Field,
  and which type of widget should be used to pick values of this Field when filtering by it in the Query Builder."
  ;; AUTOMATICALLY-SET VALUES, SET DURING SYNC
  ;;
  ;; `nil` -- means infer which widget to use based on logic in `with-has-field-values`; this will either return
  ;; `:search` or `:none`.
  ;;
  ;; This is the default state for Fields not marked `auto-list`. Admins cannot explicitly mark a Field as
  ;; `has_field_values` `nil`. This value is also subject to automatically change in the future if the values of a
  ;; Field change in such a way that it can now be marked `auto-list`. Fields marked `nil` do *not* have FieldValues
  ;; objects.
  ;;
  #{;; The other automatically-set option. Automatically marked as a 'List' Field based on cardinality and other factors
    ;; during sync. Store a FieldValues object; use the List Widget. If this Field goes over the distinct value
    ;; threshold in a future sync, the Field will get switched back to `has_field_values = nil`.
    :auto-list
    ;;
    ;; EXPLICITLY-SET VALUES, SET BY AN ADMIN
    ;;
    ;; Admin explicitly marked this as a 'Search' Field, which means we should *not* keep FieldValues, and should use
    ;; Search Widget.
    :search
    ;; Admin explicitly marked this as a 'List' Field, which means we should keep FieldValues, and use the List
    ;; Widget. Unlike `auto-list`, if this Field grows past the normal cardinality constraints in the future, it will
    ;; remain `List` until explicitly marked otherwise.
    :list
    ;; Admin explicitly marked that this Field shall always have a plain-text widget, neither allowing search, nor
    ;; showing a list of possible values. FieldValues not kept.
    :none})


;;; ----------------------------------------------- Entity & Lifecycle -----------------------------------------------

(models/defmodel Field :metabase_field)

(defn- check-valid-types [{base-type :base_type, special-type :special_type}]
  (when base-type
    (assert (isa? (keyword base-type) :type/*)
      (str "Invalid base type: " base-type)))
  (when special-type
    (assert (isa? (keyword special-type) :type/*)
      (str "Invalid special type: " special-type))))

(defn- pre-insert [field]
  (check-valid-types field)
  (let [defaults {:display_name (humanization/name->human-readable-name (:name field))}]
    (merge defaults field)))

(defn- pre-update [field]
  (u/prog1 field
    (check-valid-types field)))

(defn- pre-delete [{:keys [id]}]
  (db/delete! Field :parent_id id)
  (db/delete! 'FieldValues :field_id id)
  (db/delete! 'MetricImportantField :field_id id))


;;; Field permissions
;; There are several API endpoints where large instances can return many thousands of Fields. Normally Fields require
;; a DB call to fetch information about their Table, because a Field's permissions set is the same as its parent
;; Table's. To make API endpoints perform well, we have use two strategies:
;; 1)  If a Field's Table is already hydrated, there is no need to manually fetch the information a second time
;; 2)  Failing that, we cache the corresponding permissions sets for each *Table ID* for a few seconds to minimize the
;;     number of DB calls that are made. See discussion below for more details.

(def ^:private ^{:arglists '([table-id])} perms-objects-set*
  "Cached lookup for the permissions set for a table with TABLE-ID. This is done so a single API call or other unit of
   computation doesn't accidentally end up in a situation where thousands of DB calls end up being made to calculate
   permissions for a large number of Fields. Thus, the cache only persists for 5 seconds.

   Of course, no DB lookups are needed at all if the Field already has a hydrated Table. However, mistakes are
   possible, and I did not extensively audit every single code pathway that uses sequences of Fields and permissions,
   so this caching is added as a failsafe in case Table hydration wasn't done.

   Please note this only caches one entry PER TABLE ID. Thus, even a million Tables (which is more than I hope we ever
   see), would require only a few megs of RAM, and again only if every single Table was looked up in a span of 5
   seconds."
  (memoize/ttl
   (fn [table-id]
     (let [{schema :schema, database-id :db_id} (db/select-one ['Table :schema :db_id] :id table-id)]
       #{(perms/object-path database-id schema table-id)}))
   :ttl/threshold 5000))

(defn- perms-objects-set
  "Calculate set of permissions required to access a Field. For the time being permissions to access a Field are the
   same as permissions to access its parent Table, and there are not separate permissions for reading/writing."
  [{table-id :table_id, {db-id :db_id, schema :schema} :table} _]
  {:arglists '([field read-or-write])}
  (if db-id
    ;; if Field already has a hydrated `:table`, then just use that to generate perms set (no DB calls required)
    #{(perms/object-path db-id schema table-id)}
    ;; otherwise we need to fetch additional info about Field's Table. This is cached for 5 seconds (see above)
    (perms-objects-set* table-id)))

(defn- maybe-update-double [maybe-double-value]
  (if (string? maybe-double-value)
    (u/ignore-exceptions (Double/parseDouble maybe-double-value))
    maybe-double-value))

(defn- update-special-numeric-values
  "When fingerprinting decimal columns, NaN and Infinity values are possible. Serializing these values to JSON just
  yields a string, not a value double. This function will attempt to coerce any of those values to double objects"
  [fingerprint]
  (if (get-in fingerprint [:type :type/Number])
    (update-in fingerprint [:type :type/Number]
               (fn [num-map]
                 (-> num-map
                     (update :min maybe-update-double)
                     (update :max maybe-update-double)
                     (update :avg maybe-update-double))))
    fingerprint))

(models/add-type! :json-for-fingerprints
  :in  i/json-in
  :out (comp update-special-numeric-values i/json-out-with-keywordization))


(u/strict-extend (class Field)
  models/IModel
  (merge models/IModelDefaults
         {:hydration-keys (constantly [:destination :field :origin :human_readable_field])
          :types          (constantly {:base_type        :keyword
                                       :special_type     :keyword
                                       :visibility_type  :keyword
                                       :description      :clob
                                       :has_field_values :keyword
<<<<<<< HEAD
                                       :fingerprint      :json-for-fingerprints})
=======
                                       :fingerprint      :json
                                       :settings         :json})
>>>>>>> bbd268b2
          :properties     (constantly {:timestamped? true})
          :pre-insert     pre-insert
          :pre-update     pre-update
          :pre-delete     pre-delete})

  i/IObjectPermissions
  (merge i/IObjectPermissionsDefaults
         {:perms-objects-set perms-objects-set
          :can-read?         (partial i/current-user-has-full-permissions? :read)
          :can-write?        i/superuser?}))


;;; ---------------------------------------------- Hydration / Util Fns ----------------------------------------------

(defn target
  "Return the FK target `Field` that this `Field` points to."
  [{:keys [special_type fk_target_field_id]}]
  (when (and (isa? special_type :type/FK)
             fk_target_field_id)
    (Field fk_target_field_id)))

(defn values
  "Return the `FieldValues` associated with this FIELD."
  [{:keys [id]}]
  (db/select [FieldValues :field_id :values], :field_id id))

(defn- select-field-id->instance
  "Select instances of `model` related by `field_id` FK to a Field in `fields`, and return a map of Field ID -> model
  instance. This only returns a single instance for each Field! Duplicates are discarded!

    (select-field-id->instance [(Field 1) (Field 2)] FieldValues)
    ;; -> {1 #FieldValues{...}, 2 #FieldValues{...}}"
  [fields model]
  (let [field-ids (set (map :id fields))]
    (u/key-by :field_id (when (seq field-ids)
                          (db/select model :field_id [:in field-ids])))))

(defn with-values
  "Efficiently hydrate the `FieldValues` for a collection of FIELDS."
  {:batched-hydrate :values}
  [fields]
  (let [id->field-values (select-field-id->instance fields FieldValues)]
    (for [field fields]
      (assoc field :values (get id->field-values (:id field) [])))))

(defn with-normal-values
  "Efficiently hydrate the `FieldValues` for visibility_type normal FIELDS."
  {:batched-hydrate :normal_values}
  [fields]
  (let [id->field-values (select-field-id->instance (filter fv/field-should-have-field-values? fields)
                                                    [FieldValues :id :human_readable_values :values :field_id])]
    (for [field fields]
      (assoc field :values (get id->field-values (:id field) [])))))

(defn with-dimensions
  "Efficiently hydrate the `Dimension` for a collection of FIELDS."
  {:batched-hydrate :dimensions}
  [fields]
  ;; TODO - it looks like we obviously thought this code would return *all* of the Dimensions for a Field, not just
  ;; one! This code is obviously wrong! It will either assoc a single Dimension or an empty vector under the
  ;; `:dimensions` key!!!!
  ;; TODO - consult with tom and see if fixing this will break any hacks that surely must exist in the frontend to deal
  ;; with this
  (let [id->dimensions (select-field-id->instance fields Dimension)]
    (for [field fields]
      (assoc field :dimensions (get id->dimensions (:id field) [])))))

(defn- is-searchable?
  "Is this `field` a Field that you should be presented with a search widget for (to search its values)? If so, we can
  give it a `has_field_values` value of `search`."
  [{base-type :base_type}]
  ;; For the time being we will consider something to be "searchable" if it's a text Field since the `starts-with`
  ;; filter that powers the search queries (see `metabase.api.field/search-values`) doesn't work on anything else
  (or (isa? base-type :type/Text)
      (isa? base-type :type/TextLike)))

(defn- infer-has-field-values
  "Determine the value of `has_field_values` we should return for a `Field` As of 0.29.1 this doesn't require any DB
  calls! :D"
  [{has-field-values :has_field_values, :as field}]
  (or
   ;; if `has_field_values` is set in the DB, use that value; but if it's `auto-list`, return the value as `list` to
   ;; avoid confusing FE code, which can remain blissfully unaware that `auto-list` is a thing
   (when has-field-values
     (if (= (keyword has-field-values) :auto-list)
       :list
       has-field-values))
   ;; otherwise if it does not have value set in DB we will infer it
   (if (is-searchable? field)
     :search
     :none)))

(defn with-has-field-values
  "Infer what the value of the `has_field_values` should be for Fields where it's not set. See documentation for
  `has-field-values-options` above for a more detailed explanation of what these values mean."
  {:batched-hydrate :has_field_values}
  [fields]
  (for [field fields]
    (when field
      (assoc field :has_field_values (infer-has-field-values field)))))

(defn readable-fields-only
  "Efficiently checks if each field is readable and returns only readable fields"
  [fields]
  (for [field (hydrate fields :table)
        :when (i/can-read? field)]
    (dissoc field :table)))

(defn with-targets
  "Efficiently hydrate the FK target fields for a collection of FIELDS."
  {:batched-hydrate :target}
  [fields]
  (let [target-field-ids (set (for [field fields
                                    :when (and (isa? (:special_type field) :type/FK)
                                               (:fk_target_field_id field))]
                                (:fk_target_field_id field)))
        id->target-field (u/key-by :id (when (seq target-field-ids)
                                         (readable-fields-only (db/select Field :id [:in target-field-ids]))))]
    (for [field fields
          :let  [target-id (:fk_target_field_id field)]]
      (assoc field :target (id->target-field target-id)))))


(defn qualified-name-components
  "Return the pieces that represent a path to FIELD, of the form `[table-name parent-fields-name* field-name]`."
  [{field-name :name, table-id :table_id, parent-id :parent_id}]
  (conj (vec (if-let [parent (Field parent-id)]
               (qualified-name-components parent)
               (let [{table-name :name, schema :schema} (db/select-one ['Table :name :schema], :id table-id)]
                 (conj (when schema
                         [schema])
                       table-name))))
        field-name))

(defn qualified-name
  "Return a combined qualified name for FIELD, e.g. `table_name.parent_field_name.field_name`."
  [field]
  (str/join \. (qualified-name-components field)))

(defn table
  "Return the `Table` associated with this `Field`."
  {:arglists '([field])}
  [{:keys [table_id]}]
  (db/select-one 'Table, :id table_id))

(defn unix-timestamp?
  "Is field a UNIX timestamp?"
  [{:keys [base_type special_type]}]
  (and (isa? base_type :type/Integer)
       (isa? special_type :type/DateTime)))<|MERGE_RESOLUTION|>--- conflicted
+++ resolved
@@ -151,12 +151,8 @@
                                        :visibility_type  :keyword
                                        :description      :clob
                                        :has_field_values :keyword
-<<<<<<< HEAD
                                        :fingerprint      :json-for-fingerprints})
-=======
-                                       :fingerprint      :json
                                        :settings         :json})
->>>>>>> bbd268b2
           :properties     (constantly {:timestamped? true})
           :pre-insert     pre-insert
           :pre-update     pre-update
