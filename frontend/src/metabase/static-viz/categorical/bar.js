--- conflicted
+++ resolved
@@ -69,12 +69,8 @@
       />
       <AxisBottom
         hideTicks={false}
-<<<<<<< HEAD
+        tickStroke={layout.colors.axis.stroke}
         numTicks={data.length}
-=======
-        tickStroke={layout.colors.axis.stroke}
-        numTicks={5}
->>>>>>> 23f6b761
         top={layout.yMax}
         scale={xAxisScale}
         stroke={layout.colors.axis.stroke}
