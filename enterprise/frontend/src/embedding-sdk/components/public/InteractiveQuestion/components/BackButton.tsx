<<<<<<< HEAD
import { t } from "ttag";

import { useInteractiveQuestionContext } from "embedding-sdk/components/public/InteractiveQuestion/context/context";
import { Button, Icon, Tooltip } from "metabase/ui";

const sizeOverrideStyles = {
  width: 32,
  height: 32,
};
=======
import { useInteractiveQuestionContext } from "embedding-sdk/components/public/InteractiveQuestion/context";
import { DashboardBackButton } from "metabase/query_builder/components/view/ViewHeader/components";
>>>>>>> c065f71b

export const BackButton = () => {
  const { onNavigateBack } = useInteractiveQuestionContext();

  return (
    onNavigateBack && <DashboardBackButton noLink onClick={onNavigateBack} />
  );
};<|MERGE_RESOLUTION|>--- conflicted
+++ resolved
@@ -1,17 +1,5 @@
-<<<<<<< HEAD
-import { t } from "ttag";
-
-import { useInteractiveQuestionContext } from "embedding-sdk/components/public/InteractiveQuestion/context/context";
-import { Button, Icon, Tooltip } from "metabase/ui";
-
-const sizeOverrideStyles = {
-  width: 32,
-  height: 32,
-};
-=======
 import { useInteractiveQuestionContext } from "embedding-sdk/components/public/InteractiveQuestion/context";
 import { DashboardBackButton } from "metabase/query_builder/components/view/ViewHeader/components";
->>>>>>> c065f71b
 
 export const BackButton = () => {
   const { onNavigateBack } = useInteractiveQuestionContext();
