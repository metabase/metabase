--- conflicted
+++ resolved
@@ -1,15 +1,9 @@
-<<<<<<< HEAD
-.horizontalButton {
-  &[data-variant="inverse"] {
-    &:hover {
-=======
 .horizontalButton[data-variant="inverse"] {
   &:hover {
     color: var(--mb-color-text-white);
     background-color: var(--mb-color-brand);
 
     .nested {
->>>>>>> df11f170
       color: var(--mb-color-text-white);
       background-color: var(--mb-color-brand);
 
