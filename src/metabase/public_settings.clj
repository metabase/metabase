--- conflicted
+++ resolved
@@ -304,7 +304,8 @@
 (defsetting application-colors-migrated
   "Stores whether the `application-colors` setting has been migrated to 0.44 expectations"
   :visibility :internal
-  :type :boolean
+  :type       :boolean
+  :enabled?   premium-features/enable-whitelabeling?
   :default false)
 
 (defsetting application-colors
@@ -313,7 +314,7 @@
         "You might need to refresh your browser to see your changes take effect."))
   :visibility :public
   :type       :json
-<<<<<<< HEAD
+  :enabled?   premium-features/enable-whitelabeling?
   :default    {}
   :getter (fn []
             (let [current-colors (setting/get-value-of-type :json :application-colors)]
@@ -327,10 +328,6 @@
                   (setting/set-value-of-type! :json :application-colors new-colors)
                   (application-colors-migrated! true)
                   new-colors)))))
-=======
-  :enabled?   premium-features/enable-whitelabeling?
-  :default    {})
->>>>>>> 2eb89b4d
 
 (defsetting application-font
   (deferred-tru
