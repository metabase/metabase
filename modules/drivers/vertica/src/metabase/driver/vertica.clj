(ns metabase.driver.vertica
  (:require [clojure.java.jdbc :as jdbc]
            [clojure.set :as set]
            [clojure.string :as str]
            [clojure.tools.logging :as log]
            [honeysql.core :as hsql]
            [honeysql.format :as hformat]
            [java-time :as t]
            [metabase.driver :as driver]
            [metabase.driver.common :as driver.common]
            [metabase.driver.sql-jdbc.common :as sql-jdbc.common]
            [metabase.driver.sql-jdbc.connection :as sql-jdbc.conn]
            [metabase.driver.sql-jdbc.execute :as sql-jdbc.execute]
            [metabase.driver.sql-jdbc.execute.legacy-impl :as sql-jdbc.legacy]
            [metabase.driver.sql-jdbc.sync :as sql-jdbc.sync]
            [metabase.driver.sql.query-processor :as sql.qp]
            [metabase.driver.sql.query-processor.empty-string-is-null :as sql.qp.empty-string-is-null]
            [metabase.driver.sql.util :as sql.u]
            [metabase.query-processor.timezone :as qp.timezone]
            [metabase.util.date-2 :as u.date]
            [metabase.util.honeysql-extensions :as hx]
            [metabase.util.i18n :refer [trs]])
  (:import [java.sql ResultSet ResultSetMetaData Types]))

(driver/register! :vertica, :parent #{:sql-jdbc
                                      ::sql-jdbc.legacy/use-legacy-classes-for-read-and-set
                                      ::sql.qp.empty-string-is-null/empty-string-is-null})

(defmethod driver/supports? [:vertica :percentile-aggregations] [_ _] false)

<<<<<<< HEAD
(defmethod driver/database-supports? [:vertica :datetime-diff] [_ _ _] true)
=======
(defmethod driver/supports? [:vertica :now] [_ _] true)
>>>>>>> 836ce8c7

(defmethod driver/database-supports? [:vertica :convert-timezone]
  [_driver _feature _database]
  true)

(defmethod driver/db-start-of-week :vertica
  [_]
  :monday)

(defmethod sql-jdbc.sync/database-type->base-type :vertica
  [_ database-type]
  ({:Boolean                   :type/Boolean
    :Integer                   :type/Integer
    :Bigint                    :type/BigInteger
    :Varbinary                 :type/*
    :Binary                    :type/*
    :Char                      :type/Text
    :Varchar                   :type/Text
    :Money                     :type/Decimal
    :Numeric                   :type/Decimal
    :Double                    :type/Decimal
    :Float                     :type/Float
    :Date                      :type/Date
    :Time                      :type/Time
    :TimeTz                    :type/TimeWithLocalTZ
    :Timestamp                 :type/DateTime
    :TimestampTz               :type/DateTimeWithLocalTZ
    :AUTO_INCREMENT            :type/Integer
    (keyword "Long Varchar")   :type/Text
    (keyword "Long Varbinary") :type/*} database-type))

(defmethod sql-jdbc.conn/connection-details->spec :vertica
  [_ {:keys [host port db dbname]
      :or   {host "localhost", port 5433, db ""}
      :as   details}]
  (-> (merge {:classname   "com.vertica.jdbc.Driver"
              :subprotocol "vertica"
              :subname     (str "//" host ":" port "/" (or dbname db))}
             (dissoc details :host :port :dbname :db :ssl))
      (sql-jdbc.common/handle-additional-options details)))

(defmethod sql.qp/current-datetime-honeysql-form :vertica
  [_]
  (hx/with-database-type-info (hsql/call :current_timestamp 6) :TimestampTz))

(defmethod sql.qp/unix-timestamp->honeysql [:vertica :seconds]
  [_ _ expr]
  (hsql/call :to_timestamp expr))

;; TODO - not sure if needed or not
(defn- cast-timestamp
  "Vertica requires stringified timestamps (what Date/DateTime/Timestamps are converted to) to be cast as timestamps
  before date operations can be performed. This function will add that cast if it is a timestamp, otherwise this is a
  no-op."
  [expr]
  (if (instance? java.time.temporal.Temporal expr)
    (hx/cast :timestamp expr)
    expr))

(defn- date-trunc [unit expr] (hsql/call :date_trunc (hx/literal unit) (cast-timestamp expr)))
(defn- extract    [unit expr] (hsql/call :extract    unit              (cast-timestamp expr)))
(defn- datediff   [unit a b]  (hsql/call :datediff   (hx/literal unit) (cast-timestamp a) (cast-timestamp b)))

(def ^:private extract-integer (comp hx/->integer extract))

(defmethod sql.qp/date [:vertica :default]         [_ _ expr] expr)
(defmethod sql.qp/date [:vertica :minute]          [_ _ expr] (date-trunc :minute expr))
(defmethod sql.qp/date [:vertica :minute-of-hour]  [_ _ expr] (extract-integer :minute expr))
(defmethod sql.qp/date [:vertica :hour]            [_ _ expr] (date-trunc :hour expr))
(defmethod sql.qp/date [:vertica :hour-of-day]     [_ _ expr] (extract-integer :hour expr))
(defmethod sql.qp/date [:vertica :day]             [_ _ expr] (hx/->date expr))
(defmethod sql.qp/date [:vertica :day-of-month]    [_ _ expr] (extract-integer :day expr))
(defmethod sql.qp/date [:vertica :day-of-year]     [_ _ expr] (extract-integer :doy expr))
(defmethod sql.qp/date [:vertica :month]           [_ _ expr] (date-trunc :month expr))
(defmethod sql.qp/date [:vertica :month-of-year]   [_ _ expr] (extract-integer :month expr))
(defmethod sql.qp/date [:vertica :quarter]         [_ _ expr] (date-trunc :quarter expr))
(defmethod sql.qp/date [:vertica :quarter-of-year] [_ _ expr] (extract-integer :quarter expr))
(defmethod sql.qp/date [:vertica :year]            [_ _ expr] (date-trunc :year expr))
(defmethod sql.qp/date [:vertica :year-of-era]     [_ _ expr] (extract-integer :year expr))

(defmethod sql.qp/date [:vertica :week]
  [_ _ expr]
  (sql.qp/adjust-start-of-week :vertica (partial date-trunc :week) (cast-timestamp expr)))

(defmethod sql.qp/date [:vertica :week-of-year-iso] [_driver _ expr] (hsql/call :week_iso expr))

(defmethod sql.qp/date [:vertica :day-of-week]
  [_ _ expr]
  (sql.qp/adjust-day-of-week :vertica (hsql/call :dayofweek_iso expr)))

(defmethod sql.qp/->honeysql [:vertica :convert-timezone]
  [driver [_ arg target-timezone source-timezone]]
  (let [expr         (cast-timestamp (sql.qp/->honeysql driver arg))
        timestamptz? (hx/is-of-type? expr "timestamptz")]
    (sql.u/validate-convert-timezone-args timestamptz? target-timezone source-timezone)
    (-> (if timestamptz?
          expr
          (hx/->AtTimeZone expr (or source-timezone (qp.timezone/results-timezone-id))))
        (hx/->AtTimeZone target-timezone)
        (hx/with-database-type-info "timestamp"))))

(defmethod sql.qp/->honeysql [:vertica :concat]
  [driver [_ & args]]
  (->> args
       (map (partial sql.qp/->honeysql driver))
       (reduce (partial hsql/call :concat))))

(defmethod sql.qp/->honeysql [:vertica :datetime-diff]
  [driver [_ x y unit]]
  (let [x (sql.qp/->honeysql driver x)
        y (sql.qp/->honeysql driver y)
        disallowed-types (keep
                          (fn [v]
                            (some-> v
                                    hx/type-info
                                    hx/type-info->db-type
                                    name
                                    str/lower-case
                                    #{"time" "timetz"}))
                          [x y])]
    (when (seq disallowed-types)
      (throw (ex-info (tru "Only datetime, timestamp, or date types allowed. Found {0}"
                           (pr-str disallowed-types))
                      {:found disallowed-types
                       :type  qp.error-type/invalid-query})))
    (case unit
      :year
      (let [positive-diff (fn [a b] ; precondition: a <= b
                            (hx/-
                             (datediff :year a b)
                             (hx/cast
                              :integer
                              (hsql/call
                               :or
                               (hsql/call :> (extract :month a) (extract :month b))
                               (hsql/call
                                :and
                                (hsql/call := (extract :month a) (extract :month b))
                                (hsql/call :> (extract :day a) (extract :day b)))))))]
        (hsql/call :case
                   (hsql/call :<= (cast-timestamp x) (cast-timestamp y))
                   (positive-diff x y)
                   :else
                   (hx/* -1 (positive-diff y x))))

      :month
      (let [positive-diff (fn [a b]
                            (hx/-
                             (datediff :month a b)
                             (hx/cast
                              :integer
                              (hsql/call :> (extract :day a) (extract :day b)))))]
        (hsql/call :case
                   (hsql/call :<= (cast-timestamp x) (cast-timestamp y))
                   (positive-diff x y)
                   :else
                   (hx/* -1 (positive-diff y x))))

      :week
      (let [positive-diff (fn [a b]
                            (hx/cast
                             :integer
                             (hx/floor
                              (hx// (datediff :day a b) 7))))]
        (hsql/call :case
                   (hsql/call :<= (cast-timestamp x) (cast-timestamp y))
                   (positive-diff x y)
                   :else
                   (hx/* -1 (positive-diff y x))))

      :day
      (datediff :day x y)

      (:hour :minute :second)
      (let [positive-diff (fn [a b]
                            (hx/cast
                             :integer
                             (hx/floor
                              (cond-> (hsql/call :- (extract :epoch b) (extract :epoch a))
                                (not= unit :second)
                                (hx// (case unit :hour 3600 :minute 60))))))]
        (hsql/call :case
                   (hsql/call :<= (cast-timestamp x) (cast-timestamp y))
                   (positive-diff x y)
                   :else
                   (hx/* -1 (positive-diff y x)))))))

(defmethod sql.qp/->honeysql [:vertica :regex-match-first]
  [driver [_ arg pattern]]
  (hsql/call :regexp_substr (sql.qp/->honeysql driver arg) (sql.qp/->honeysql driver pattern)))

(defmethod sql.qp/->honeysql [:vertica :percentile]
  [driver [_ arg p]]
  (hsql/raw (format "APPROXIMATE_PERCENTILE(%s USING PARAMETERS percentile=%s)"
                    (hformat/to-sql (sql.qp/->honeysql driver arg))
                    (hformat/to-sql (sql.qp/->honeysql driver p)))))

(defmethod sql.qp/->honeysql [:vertica :median]
  [driver [_ arg]]
  (hsql/call :approximate_median (sql.qp/->honeysql driver arg)))

(defmethod sql.qp/add-interval-honeysql-form :vertica
  [_ hsql-form amount unit]
  (hsql/call :timestampadd unit)
  ;; using `timestampadd` instead of `+ (INTERVAL)` because vertica add inteval for month, or year
  ;; by adding the equivalent number of days, not adding the unit compoinent.
  ;; For example `select date '2004-02-02' + interval '1 year' will return `2005-02-01` because it's adding
  ;; 365 days under the hood and 2004 is a leap year. Whereas other dbs will return `2006-02-02`.
  ;; So we use timestampadd to make the behavior consistent with other dbs
  (let [acceptable-types (case unit
                          (:millisecond :second :minute :hour) #{"time" "timetz" "timestamp" "timestamptz"}
                          (:day :week :month :quarter :year)   #{"date" "timestamp" "timestamptz"})
        hsql-form        (hx/cast-unless-type-in "timestamp" acceptable-types hsql-form)]
   (hsql/call :timestampadd unit amount hsql-form)))

(defn- materialized-views
  "Fetch the Materialized Views for a Vertica `database`.
   These are returned as a set of maps, the same format as `:tables` returned by `describe-database`."
  [database]
  (try (set (jdbc/query (sql-jdbc.conn/db->pooled-connection-spec database)
                        ["SELECT TABLE_SCHEMA AS \"schema\", TABLE_NAME AS \"name\" FROM V_CATALOG.VIEWS;"]))
       (catch Throwable e
         (log/error e (trs "Failed to fetch materialized views for this database")))))

(defmethod driver/describe-database :vertica
  [driver database]
  (-> ((get-method driver/describe-database :sql-jdbc) driver database)
      (update :tables set/union (materialized-views database))))

(defmethod driver.common/current-db-time-date-formatters :vertica
  [_]
  (driver.common/create-db-time-formatters "yyyy-MM-dd HH:mm:ss z"))

(defmethod driver.common/current-db-time-native-query :vertica
  [_]
  "select to_char(CURRENT_TIMESTAMP, 'YYYY-MM-DD HH24:MI:SS TZ')")

(defmethod driver/current-db-time :vertica
  [& args]
  (apply driver.common/current-db-time args))

(defmethod sql-jdbc.execute/set-timezone-sql :vertica [_] "SET TIME ZONE TO %s;")

(defmethod sql-jdbc.execute/read-column [:vertica Types/TIME]
  [_ _ ^ResultSet rs _ ^Integer i]
  (when-let [s (.getString rs i)]
    (let [t (u.date/parse s)]
      (log/tracef "(.getString rs %d) [TIME] -> %s -> %s" i s t)
      t)))

(defmethod sql-jdbc.execute/read-column [:vertica Types/TIME_WITH_TIMEZONE]
  [_ _ ^ResultSet rs _ ^Integer i]
  (when-let [s (.getString rs i)]
    (let [t (u.date/parse s)]
      (log/tracef "(.getString rs %d) [TIME_WITH_TIMEZONE] -> %s -> %s" i s t)
      t)))

;; for some reason vertica `TIMESTAMP WITH TIME ZONE` columns still come back as `Type/TIMESTAMP`, which seems like a
;; bug with the JDBC driver?
(defmethod sql-jdbc.execute/read-column [:vertica Types/TIMESTAMP]
  [_ _ ^ResultSet rs ^ResultSetMetaData rsmeta ^Integer i]
  (when-let [s (.getString rs i)]
    (let [has-timezone? (= (str/lower-case (.getColumnTypeName rsmeta i)) "timestamptz")
          t             (u.date/parse s (when has-timezone? "UTC"))]
      (log/tracef "(.getString rs %d) [TIME_WITH_TIMEZONE] -> %s -> %s" i s t)
      t)))<|MERGE_RESOLUTION|>--- conflicted
+++ resolved
@@ -28,11 +28,9 @@
 
 (defmethod driver/supports? [:vertica :percentile-aggregations] [_ _] false)
 
-<<<<<<< HEAD
 (defmethod driver/database-supports? [:vertica :datetime-diff] [_ _ _] true)
-=======
+
 (defmethod driver/supports? [:vertica :now] [_ _] true)
->>>>>>> 836ce8c7
 
 (defmethod driver/database-supports? [:vertica :convert-timezone]
   [_driver _feature _database]
