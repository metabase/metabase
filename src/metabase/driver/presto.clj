(ns metabase.driver.presto
  (:require [clj-http.client :as http]
            [clj-time
             [coerce :as tcoerce]
             [core :as time]
             [format :as tformat]]
            [clojure
             [set :as set]
             [string :as str]]
            [clojure.tools.logging :as log]
            [honeysql
             [core :as hsql]
             [helpers :as h]]
            [metabase
             [config :as config]
             [driver :as driver]
             [util :as u]]
            [metabase.driver.generic-sql :as sql]
            [metabase.driver.generic-sql.query-processor :as sqlqp]
            [metabase.driver.generic-sql.util.unprepare :as unprepare]
            [metabase.query-processor.util :as qputil]
            [metabase.util
             [honeysql-extensions :as hx]
             [ssh :as ssh]])
  (:import java.sql.Time
           java.util.Date
           [metabase.query_processor.interface TimeValue]))

(defrecord PrestoDriver []
  clojure.lang.Named
  (getName [_] "Presto"))

;;; Presto API helpers

(defn- details->uri
  [{:keys [ssl host port]} path]
  (str (if ssl "https" "http") "://" host ":" port path))

(defn- details->request [{:keys [user password catalog report-timezone]}]
  (merge {:headers (merge {"X-Presto-Source" "metabase"
                           "X-Presto-User"   user}
                          (when catalog
                            {"X-Presto-Catalog" catalog})
                          (when report-timezone
                            {"X-Presto-Time-Zone" report-timezone}))}
         (when password
           {:basic-auth [user password]})))

(defn- parse-time-with-tz [s]
  ;; Try parsing with offset first then with full ZoneId
  (or (u/ignore-exceptions (u/parse-date "HH:mm:ss.SSS ZZ" s))
      (u/parse-date "HH:mm:ss.SSS ZZZ" s)))

(defn- parse-timestamp-with-tz [s]
  ;; Try parsing with offset first then with full ZoneId
  (or (u/ignore-exceptions (u/parse-date "yyyy-MM-dd HH:mm:ss.SSS ZZ" s))
      (u/parse-date "yyyy-MM-dd HH:mm:ss.SSS ZZZ" s)))

(def ^:private presto-date-time-formatter
  (u/->DateTimeFormatter "yyyy-MM-dd HH:mm:ss.SSS"))

(defn- parse-presto-time
  "Parsing time from presto using a specific formatter rather than the
  utility functions as this will be called on each row returned, so
  performance is important"
  [time-str]
  (->> time-str
       (u/parse-date :hour-minute-second-ms)
       tcoerce/to-long
       Time.))

(defn- field-type->parser [report-timezone field-type]
  (condp re-matches field-type
    #"decimal.*"                bigdec
    #"time"                     parse-presto-time
    #"time with time zone"      parse-time-with-tz
    #"timestamp"                (partial u/parse-date
                                         (if-let [report-tz (and report-timezone
                                                                 (time/time-zone-for-id report-timezone))]
                                           (tformat/with-zone presto-date-time-formatter report-tz)
                                           presto-date-time-formatter))
    #"timestamp with time zone" parse-timestamp-with-tz
    #".*"                       identity))

(defn- parse-presto-results [report-timezone columns data]
  (let [parsers (map (comp #(field-type->parser report-timezone %) :type) columns)]
    (for [row data]
      (for [[value parser] (partition 2 (interleave row parsers))]
        (when (some? value)
          (parser value))))))

(defn- fetch-presto-results! [details {prev-columns :columns, prev-rows :rows} uri]
  (let [{{:keys [columns data nextUri error]} :body} (http/get uri (assoc (details->request details) :as :json))]
    (when error
      (throw (ex-info (or (:message error) "Error running query.") error)))
    (let [rows    (parse-presto-results (:report-timezone details) columns data)
          results {:columns (or columns prev-columns)
                   :rows    (vec (concat prev-rows rows))}]
      (if (nil? nextUri)
        results
        (do (Thread/sleep 100) ; Might not be the best way, but the pattern is that we poll Presto at intervals
            (fetch-presto-results! details results nextUri))))))

(defn- execute-presto-query! [details query]
  (ssh/with-ssh-tunnel [details-with-tunnel details]
    (let [{{:keys [columns data nextUri error id]} :body :as foo} (http/post (details->uri details-with-tunnel "/v1/statement")
                                                                             (assoc (details->request details-with-tunnel) :body query, :as :json))]

      (when error
        (throw (ex-info (or (:message error) "Error preparing query.") error)))
      (let [rows    (parse-presto-results (:report-timezone details) (or columns []) (or data []))
            results {:columns (or columns [])
                     :rows    rows}]
        (if (nil? nextUri)
          results
          ;; When executing the query, it doesn't return the results, but is geared toward async queries. After
          ;; issuing the query, the below will ask for the results. Asking in a future so that this thread can be
          ;; interrupted if the client disconnects
          (let [results-future (future (fetch-presto-results! details-with-tunnel results nextUri))]
            (try
              @results-future
              (catch InterruptedException e
                (if id
                  ;; If we have a query id, we can cancel the query
                  (try
                    (http/delete (details->uri details-with-tunnel (str "/v1/query/" id))
                                 (details->request details-with-tunnel))
                    ;; If we fail to cancel the query, log it but propogate the interrupted exception, instead of
                    ;; covering it up with a failed cancel
                    (catch Exception e
                      (log/error e (str "Error cancelling query with id " id))))
                  (log/warn "Client connection closed, no query-id found, can't cancel query"))
                ;; Propogate the error so that any finalizers can still run
                (throw e)))))))))


;;; Generic helpers

(defn- quote-name [nm]
  (str \" (str/replace nm "\"" "\"\"") \"))

(defn- quote+combine-names [& names]
  (str/join \. (map quote-name names)))

(defn- rename-duplicates [values]
  ;; Appends _2, _3 and so on to duplicated values
  (loop [acc [], [h & tail] values, seen {}]
    (let [value (if (seen h) (str h "_" (inc (seen h))) h)]
      (if tail
        (recur (conj acc value) tail (assoc seen h (inc (get seen h 0))))
        (conj acc value)))))

;;; IDriver implementation

(defn- can-connect? [{:keys [catalog] :as details}]
  (let [{[[v]] :rows} (execute-presto-query! details (str "SHOW SCHEMAS FROM " (quote-name catalog) " LIKE 'information_schema'"))]
    (= v "information_schema")))

(defn date-interval [unit amount]
  (hsql/call :date_add (hx/literal unit) amount :%now))

(defn- describe-schema [{{:keys [catalog] :as details} :details} {:keys [schema]}]
  (let [sql            (str "SHOW TABLES FROM " (quote+combine-names catalog schema))
        {:keys [rows]} (execute-presto-query! details sql)
        tables         (map first rows)]
    (set (for [name tables]
           {:name name, :schema schema}))))

(defn- describe-database [{{:keys [catalog] :as details} :details :as database}]
  (let [sql            (str "SHOW SCHEMAS FROM " (quote-name catalog))
        {:keys [rows]} (execute-presto-query! details sql)
        schemas        (remove #{"information_schema"} (map first rows))] ; inspecting "information_schema" breaks weirdly
    {:tables (apply set/union (for [name schemas]
                                (describe-schema database {:schema name})))}))

(defn- presto-type->base-type [field-type]
  (condp re-matches field-type
    #"boolean"     :type/Boolean
    #"tinyint"     :type/Integer
    #"smallint"    :type/Integer
    #"integer"     :type/Integer
    #"bigint"      :type/BigInteger
    #"real"        :type/Float
    #"double"      :type/Float
    #"decimal.*"   :type/Decimal
    #"varchar.*"   :type/Text
    #"char.*"      :type/Text
    #"varbinary.*" :type/*
    #"json"        :type/Text       ; TODO - this should probably be Dictionary or something
    #"date"        :type/Date
    #"time"        :type/Time
    #"time.+"      :type/DateTime
    #"array"       :type/Array
    #"map"         :type/Dictionary
    #"row.*"       :type/*          ; TODO - again, but this time we supposedly have a schema
    #".*"          :type/*))

(defn- describe-table [{{:keys [catalog] :as details} :details} {schema :schema, table-name :name}]
  (let [sql            (str "DESCRIBE " (quote+combine-names catalog schema table-name))
        {:keys [rows]} (execute-presto-query! details sql)]
    {:schema schema
     :name   table-name
     :fields (set (for [[name type] rows]
<<<<<<< HEAD
                    {:name name, :base-type (presto-type->base-type type)}))}))

(defprotocol IPrepareValue
  (prepare-value [this]))
(extend-protocol IPrepareValue
  nil           (prepare-value [_] nil)
  DateTimeValue (prepare-value [{:keys [value]}] (prepare-value value))
  Value         (prepare-value [{:keys [value]}] (prepare-value value))
  String        (prepare-value [this] (hx/literal (str/replace this "'" "''")))
  Boolean       (prepare-value [this] (hsql/raw (if this "TRUE" "FALSE")))
  Date          (prepare-value [this] (hsql/call :from_iso8601_timestamp (hx/literal (u/date->iso-8601 this))))
  Number        (prepare-value [this] this)
  Object        (prepare-value [this] (throw (Exception. (format "Don't know how to prepare value %s %s" (class this) this)))))
=======
                    {:name          name
                     :database-type type
                     :base-type     (presto-type->base-type type)}))}))

(defmethod sqlqp/->honeysql [PrestoDriver String]
  [_ s]
  (hx/literal (str/replace s "'" "''")))

(defmethod sqlqp/->honeysql [PrestoDriver Boolean]
  [_ bool]
  (hsql/raw (if bool "TRUE" "FALSE")))

(defmethod sqlqp/->honeysql [PrestoDriver Date]
  [_ date]
  (hsql/call :from_iso8601_timestamp (hx/literal (u/date->iso-8601 date))))

(def ^:private time-format (tformat/formatter "HH:mm:SS.SSS"))

(defn- time->str
  ([t]
   (time->str t nil))
  ([t tz-id]
   (let [tz (time/time-zone-for-id tz-id)]
     (tformat/unparse (tformat/with-zone time-format tz) (tcoerce/to-date-time t)))))

(defmethod sqlqp/->honeysql [PrestoDriver TimeValue]
  [_ {:keys [value timezone-id]}]
  (hx/cast :time (time->str value timezone-id)))

(defmethod sqlqp/->honeysql [PrestoDriver Time]
  [_ {:keys [value]}]
  (hx/->time (time->str value)))
>>>>>>> b155205c

(defn- execute-query [{:keys [database settings], {sql :query, params :params} :native, :as outer-query}]
  (let [sql                    (str "-- "
                                    (qputil/query->remark outer-query) "\n"
                                    (unprepare/unprepare (cons sql params) :quote-escape "'", :iso-8601-fn :from_iso8601_timestamp))
        details                (merge (:details database) settings)
        {:keys [columns rows]} (execute-presto-query! details sql)
        columns                (for [[col name] (map vector columns (rename-duplicates (map :name columns)))]
                                 {:name name, :base_type (presto-type->base-type (:type col))})]
    {:cols    columns
     :columns (map (comp keyword :name) columns)
     :rows    rows}))


(defn- humanize-connection-error-message [message]
  (condp re-matches message
    #"^java.net.ConnectException: Connection refused.*$"
    (driver/connection-error-messages :cannot-connect-check-host-and-port)

    #"^clojure.lang.ExceptionInfo: Catalog .* does not exist.*$"
    (driver/connection-error-messages :database-name-incorrect)

    #"^java.net.UnknownHostException.*$"
    (driver/connection-error-messages :invalid-hostname)

    #".*" ; default
    message))


;;; ISQLDriver implementation

(defn apply-page [honeysql-query {{:keys [items page]} :page}]
  (let [offset (* (dec page) items)]
    (if (zero? offset)
      ;; if there's no offset we can simply use limit
      (h/limit honeysql-query items)
      ;; if we need to do an offset we have to do nesting to generate a row number and where on that
      (let [over-clause (format "row_number() OVER (%s)"
                                (first (hsql/format (select-keys honeysql-query [:order-by])
                                                    :allow-dashed-names? true
                                                    :quoting :ansi)))]
        (-> (apply h/select (map last (:select honeysql-query)))
            (h/from (h/merge-select honeysql-query [(hsql/raw over-clause) :__rownum__]))
            (h/where [:> :__rownum__ offset])
            (h/limit items))))))

(defn date [unit expr]
  (case unit
    :default         expr
    :minute          (hsql/call :date_trunc (hx/literal :minute) expr)
    :minute-of-hour  (hsql/call :minute expr)
    :hour            (hsql/call :date_trunc (hx/literal :hour) expr)
    :hour-of-day     (hsql/call :hour expr)
    :day             (hsql/call :date_trunc (hx/literal :day) expr)
    ;; Presto is ISO compliant, so we need to offset Monday = 1 to Sunday = 1
    :day-of-week     (hx/+ (hx/mod (hsql/call :day_of_week expr) 7) 1)
    :day-of-month    (hsql/call :day expr)
    :day-of-year     (hsql/call :day_of_year expr)
    ;; Similar to DoW, sicne Presto is ISO compliant the week starts on Monday, we need to shift that to Sunday
    :week            (hsql/call :date_add (hx/literal :day) -1 (hsql/call :date_trunc (hx/literal :week) (hsql/call :date_add (hx/literal :day) 1 expr)))
    ;; Offset by one day forward to "fake" a Sunday starting week
    :week-of-year    (hsql/call :week (hsql/call :date_add (hx/literal :day) 1 expr))
    :month           (hsql/call :date_trunc (hx/literal :month) expr)
    :month-of-year   (hsql/call :month expr)
    :quarter         (hsql/call :date_trunc (hx/literal :quarter) expr)
    :quarter-of-year (hsql/call :quarter expr)
    :year            (hsql/call :year expr)))

(defn string-length-fn [field-key]
  (hsql/call :length field-key))

(defn unix-timestamp->timestamp [expr seconds-or-milliseconds]
  (case seconds-or-milliseconds
    :seconds      (hsql/call :from_unixtime expr)
    :milliseconds (recur (hx// expr 1000.0) :seconds)))


;;; Driver implementation

(def ^:private presto-date-formatters (driver/create-db-time-formatters "yyyy-MM-dd'T'HH:mm:ss.SSSZ"))
(def ^:private presto-db-time-query "select to_iso8601(current_timestamp)")

(u/strict-extend PrestoDriver
  driver/IDriver
  (merge (sql/IDriverSQLDefaultsMixin)
         {:can-connect?                      (u/drop-first-arg can-connect?)
          :date-interval                     (u/drop-first-arg date-interval)
          :describe-database                 (u/drop-first-arg describe-database)
          :describe-table                    (u/drop-first-arg describe-table)
          :describe-table-fks                (constantly nil) ; no FKs in Presto
          :details-fields                    (constantly (ssh/with-tunnel-config
                                                           [{:name         "host"
                                                             :display-name "Host"
                                                             :default      "localhost"}
                                                            {:name         "port"
                                                             :display-name "Port"
                                                             :type         :integer
                                                             :default      8080}
                                                            {:name         "catalog"
                                                             :display-name "Database name"
                                                             :placeholder  "hive"
                                                             :required     true}
                                                            {:name         "user"
                                                             :display-name "Database username"
                                                             :placeholder  "What username do you use to login to the database"
                                                             :default      "metabase"}
                                                            {:name         "password"
                                                             :display-name "Database password"
                                                             :type         :password
                                                             :placeholder  "*******"}
                                                            {:name         "ssl"
                                                             :display-name "Use a secure connection (SSL)?"
                                                             :type         :boolean
                                                             :default      false}]))
          :execute-query                     (u/drop-first-arg execute-query)
          :features                          (constantly (set/union #{:set-timezone
                                                                      :basic-aggregations
                                                                      :standard-deviation-aggregations
                                                                      :expressions
                                                                      :native-parameters
                                                                      :expression-aggregations
                                                                      :binning
                                                                      :native-query-params}
                                                                    (when-not config/is-test?
                                                                      ;; during unit tests don't treat presto as having FK support
                                                                      #{:foreign-keys})))
          :humanize-connection-error-message (u/drop-first-arg humanize-connection-error-message)
          :current-db-time                   (driver/make-current-db-time-fn presto-db-time-query presto-date-formatters)})

  sql/ISQLDriver
  (merge (sql/ISQLDriverDefaultsMixin)
         {:apply-page                (u/drop-first-arg apply-page)
          :column->base-type         (constantly nil)
          :connection-details->spec  (constantly nil)
          :current-datetime-fn       (constantly :%now)
          :date                      (u/drop-first-arg date)
          :excluded-schemas          (constantly #{"information_schema"})
          :quote-style               (constantly :ansi)
          :stddev-fn                 (constantly :stddev_samp)
          :string-length-fn          (u/drop-first-arg string-length-fn)
          :unix-timestamp->timestamp (u/drop-first-arg unix-timestamp->timestamp)}))

(defn -init-driver
  "Register the Presto driver"
  []
  (driver/register-driver! :presto (PrestoDriver.)))<|MERGE_RESOLUTION|>--- conflicted
+++ resolved
@@ -201,21 +201,6 @@
     {:schema schema
      :name   table-name
      :fields (set (for [[name type] rows]
-<<<<<<< HEAD
-                    {:name name, :base-type (presto-type->base-type type)}))}))
-
-(defprotocol IPrepareValue
-  (prepare-value [this]))
-(extend-protocol IPrepareValue
-  nil           (prepare-value [_] nil)
-  DateTimeValue (prepare-value [{:keys [value]}] (prepare-value value))
-  Value         (prepare-value [{:keys [value]}] (prepare-value value))
-  String        (prepare-value [this] (hx/literal (str/replace this "'" "''")))
-  Boolean       (prepare-value [this] (hsql/raw (if this "TRUE" "FALSE")))
-  Date          (prepare-value [this] (hsql/call :from_iso8601_timestamp (hx/literal (u/date->iso-8601 this))))
-  Number        (prepare-value [this] this)
-  Object        (prepare-value [this] (throw (Exception. (format "Don't know how to prepare value %s %s" (class this) this)))))
-=======
                     {:name          name
                      :database-type type
                      :base-type     (presto-type->base-type type)}))}))
@@ -248,7 +233,6 @@
 (defmethod sqlqp/->honeysql [PrestoDriver Time]
   [_ {:keys [value]}]
   (hx/->time (time->str value)))
->>>>>>> b155205c
 
 (defn- execute-query [{:keys [database settings], {sql :query, params :params} :native, :as outer-query}]
   (let [sql                    (str "-- "
