--- conflicted
+++ resolved
@@ -72,12 +72,6 @@
    [metabase.legacy-mbql.util :as mbql.u]
    [metabase.lib.ident :as lib.ident]
    [metabase.lib.util.match :as lib.util.match]
-<<<<<<< HEAD
-   [metabase.models.field :as field]
-   [metabase.models.field-values :as field-values]
-=======
-   [metabase.models.database :as database]
->>>>>>> 8661c9a1
    [metabase.parameters.chain-filter.dedupe-joins :as dedupe]
    [metabase.parameters.field-values :as params.field-values]
    [metabase.parameters.params :as params]
@@ -93,12 +87,9 @@
    [metabase.util.malli :as mu]
    [metabase.util.malli.schema :as ms]
    [metabase.warehouse-schema.metadata-queries :as schema.metadata-queries]
-<<<<<<< HEAD
-   [metabase.warehouses.models.database :as database]
-=======
    [metabase.warehouse-schema.models.field :as field]
    [metabase.warehouse-schema.models.field-values :as field-values]
->>>>>>> 8661c9a1
+   [metabase.warehouses.models.database :as database]
    [toucan2.core :as t2]))
 
 ;; so the hydration method for name_field is loaded
