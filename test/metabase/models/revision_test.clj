(ns ^:mb/once metabase.models.revision-test
  (:require
   [clojure.test :refer :all]
   [metabase.config :as config]
   [metabase.models.interface :as mi]
   [metabase.models.revision :as revision]
   [metabase.models.revision.diff :as revision.diff]
   [metabase.test :as mt]
   [metabase.util :as u]
   [metabase.util.i18n :refer [deferred-tru]]
   [methodical.core :as methodical]
   [toucan2.core :as t2]))

(def ^:private reverted-to
  (atom nil))

(methodical/defmethod t2/table-name ::FakedCard [_model] :report_card)
(derive ::FakedCard :metabase/model)

(defn- do-with-model-i18n-strs! [thunk]
  (with-redefs [revision.diff/model-str->i18n-str (fn [model-str]
                                                    (case model-str
                                                      "Dashboard"     (deferred-tru "Dashboard")
                                                      "Card"          (deferred-tru "Card")
                                                      "Segment"       (deferred-tru "Segment")
                                                      "Metric"        (deferred-tru "Metric")
                                                      "NonExistModel" "NonExistModel"
                                                      "FakeCard"      "FakeCard"))]
    (thunk)))

(defmethod revision/serialize-instance ::FakedCard
  [_model _id obj]
  (into {} (assoc obj :serialized true)))

(defmethod revision/revert-to-revision! ::FakedCard
  [_model _id _user-id serialized-instance]
  (reset! reverted-to (dissoc serialized-instance :serialized)))

(defmethod revision/diff-map ::FakedCard
  [_model o1 o2]
  {:o1 (when o1 (into {} o1)), :o2 (when o2 (into {} o2))})

(defmethod revision/diff-strings ::FakedCard
  [_model o1 o2]
  (when o1
    [(str "BEFORE=" (into {} o1) ",AFTER=" (into {} o2))]))

(defn- push-fake-revision! [card-id & {:keys [message] :as object}]
  (revision/push-revision!
   {:entity   ::FakedCard
    :id       card-id
    :user-id  (mt/user->id :rasta)
    :object   (dissoc object :message)
    :message  message}))

(deftest ^:parallel post-select-test
  (testing (str "make sure we call the appropriate post-select methods on `:object` when a revision comes out of the "
                "DB. This is especially important for things like Cards where we need to make sure query is "
                "normalized")
    (is (= {:model "Card", :object {:dataset_query {:type :query}}}
           (mt/derecordize
            (mi/do-after-select :model/Revision {:model "Card", :object {:dataset_query {:type "query"}}}))))))

;;; # Default diff-* implementations

(deftest ^:parallel default-diff-str-test
  (testing (str "Check that pattern matching allows specialization and that string only reflects the keys that have "
                "changed")
    (is (= "renamed this Card from \"Tips by State\" to \"Spots by State\"."
           (u/build-sentence
            ((get-method revision/diff-strings :default)
             :model/Card
             {:name "Tips by State", :private false}
             {:name "Spots by State", :private false}))))

    (is (= "made this Card private."
           (u/build-sentence
            ((get-method revision/diff-strings :default)
             :model/Card
             {:name "Spots by State", :private false}
             {:name "Spots by State", :private true}))))))

(deftest ^:parallel multiple-changes-test
  (testing "Check that 2 changes are handled nicely"
    (is (= "made this Card private and renamed it from \"Tips by State\" to \"Spots by State\"."
           (u/build-sentence
            ((get-method revision/diff-strings :default)
             :model/Card
             {:name "Tips by State", :private false}
             {:name "Spots by State", :private true})))))

  (testing "Check that several changes are handled nicely"
    (is (= "turned this to a model, made it private and renamed it from \"Tips by State\" to \"Spots by State\"."
           (u/build-sentence
            ((get-method revision/diff-strings :default)
             :model/Card
             {:name "Tips by State", :private false, :type "question"}
             {:name "Spots by State", :private true, :type "model"}))))))

(deftest ^:parallel revision-contains-changes-that-has-havent-been-specced-test
  (testing "When revision object contains key that we don't know how to generate diff-string
           The identifier should be 'This', not 'it' "
    ;; metabase.models.revision.diff/diff-string does not know how to generate diff string for :collection_unknown_field
    ;; and it'll return nil. in that case the identifier should not be changed to "made it card public"
    (is (= "made this Card public."
           (u/build-sentence
            ((get-method revision/diff-strings :default)
             :model/Card
             {:private true :collection_unknown_field nil}
             {:private false :collection_unknown_field 1}))))))

;;; # REVISIONS + PUSH-REVISION!

(deftest new-object-no-revisions-test
  (testing "Test that a newly created Card doesn't have any revisions"
<<<<<<< HEAD
    (mt/with-temp [Card {card-id :id}]
=======
    (t2.with-temp/with-temp [:model/Card {card-id :id}]
>>>>>>> 8d23fd74
      (is (= []
             (revision/revisions ::FakedCard card-id))))))

(deftest add-revision-test
  (mt/with-model-cleanup [:model/Revision]
    (testing "Test that we can add a revision"
<<<<<<< HEAD
      (mt/with-temp [Card {card-id :id}]
=======
      (t2.with-temp/with-temp [:model/Card {card-id :id}]
>>>>>>> 8d23fd74
        (push-fake-revision! card-id, :name "Tips Created by Day", :message "yay!")
        (is (=? [(mi/instance
                  :model/Revision
                  {:model        "FakedCard"
                   :user_id      (mt/user->id :rasta)
                   :object       (mi/instance ::FakedCard {:name "Tips Created by Day", :serialized true})
                   :is_reversion false
                   :is_creation  false
                   :message      "yay!"})]
                (for [revision (revision/revisions ::FakedCard card-id)]
                  (dissoc revision :timestamp :id :model_id))))))

    (testing "test that most_recent is correct"
<<<<<<< HEAD
      (mt/with-temp [Card {card-id :id}]
=======
      (t2.with-temp/with-temp [:model/Card {card-id :id}]
>>>>>>> 8d23fd74
        (doseq [i (range 3)]
          (push-fake-revision! card-id :name (format "%d Tips Created by Day" i) :message "yay!"))
        (is (=? [{:model       "FakedCard"
                  :model_id    card-id
                  :most_recent true}
                 {:model       "FakedCard"
                  :model_id    card-id
                  :most_recent false}
                 {:model       "FakedCard"
                  :model_id    card-id
                  :most_recent false}]
                (t2/select :model/Revision :model "FakedCard" :model_id card-id {:order-by [[:timestamp :desc] [:id :desc]]})))))))

(deftest update-revision-does-not-update-timestamp-test
  ;; Realistically this only happens on mysql and mariadb for some reasons
  ;; and we can't update revision anyway, except for when we need to change most_recent
<<<<<<< HEAD
  (mt/with-temp [Card {card-id :id} {}]
=======
  (t2.with-temp/with-temp [:model/Card {card-id :id} {}]
>>>>>>> 8d23fd74
    (let [revision (first (t2/insert-returning-instances! :model/Revision {:model       "Card"
                                                                           :user_id     (mt/user->id :crowberto)
                                                                           :model_id    card-id
                                                                           :object      {}
                                                                           :most_recent false}))]
      (t2/update! (t2/table-name :model/Revision) (:id revision) {:most_recent true})
      (is (= (:timestamp revision)
             (t2/select-one-fn :timestamp :model/Revision (:id revision)))))))

(deftest sorting-test
  (testing "Test that revisions are sorted in reverse chronological order"
    (mt/with-model-cleanup [:model/Revision]
<<<<<<< HEAD
      (mt/with-temp [Card {card-id :id}]
=======
      (t2.with-temp/with-temp [:model/Card {card-id :id}]
>>>>>>> 8d23fd74
        (push-fake-revision! card-id, :name "Tips Created by Day")
        (push-fake-revision! card-id, :name "Spots Created by Day")
        (testing "revision/revisions"
          (is (=? [(mi/instance
                    :model/Revision
                    {:model        "FakedCard"
                     :user_id      (mt/user->id :rasta)
                     :object       (mi/instance ::FakedCard {:name "Spots Created by Day", :serialized true})
                     :is_reversion false
                     :is_creation  false
                     :message      nil})
                   (mi/instance
                    :model/Revision
                    {:model        "FakedCard"
                     :user_id      (mt/user->id :rasta)
                     :object       (mi/instance ::FakedCard {:name "Tips Created by Day", :serialized true})
                     :is_reversion false
                     :is_creation  false
                     :message      nil})]
                  (->> (revision/revisions ::FakedCard card-id)
                       (map #(dissoc % :timestamp :id :model_id))))))))))

(deftest delete-old-revisions-test
  (testing "Check that old revisions get deleted"
    (mt/with-model-cleanup [:model/Revision]
<<<<<<< HEAD
      (mt/with-temp [Card {card-id :id}]
=======
      (t2.with-temp/with-temp [:model/Card {card-id :id}]
>>>>>>> 8d23fd74
        ;; e.g. if max-revisions is 15 then insert 16 revisions
        (dorun (doseq [i (range (inc revision/max-revisions))]
                 (push-fake-revision! card-id, :name (format "Tips Created by Day %d" i))))
        (is (= revision/max-revisions
               (count (revision/revisions ::FakedCard card-id))))))))

(deftest do-not-record-if-object-is-not-changed-test
  (mt/with-model-cleanup [:model/Revision]
    (testing "Check that we don't record a revision if the object hasn't changed"
      (mt/with-model-cleanup [:model/Revision]
<<<<<<< HEAD
        (mt/with-temp [Card {card-id :id}]
=======
        (t2.with-temp/with-temp [:model/Card {card-id :id}]
>>>>>>> 8d23fd74
          (let [new-revision (fn [x]
                               (push-fake-revision! card-id, :name (format "Tips Created by Day %s" x)))]
            (testing "first revision should be recorded"
              (new-revision 1)
              (is (= 1 (count (revision/revisions ::FakedCard card-id)))))

            (testing "repeatedly push reivisions with the same object shouldn't create new revision"
              (dorun (repeatedly 5 #(new-revision 1)))
              (is (= 1 (count (revision/revisions ::FakedCard card-id)))))

            (testing "push a revision with different object should create new revision"
              (new-revision 2)
              (is (= 2 (count (revision/revisions ::FakedCard card-id)))))))))

    (testing "Check that we don't record revision on dashboard if it has a filter"
      (mt/with-temp
        [:model/Dashboard     {dash-id :id} {:parameters [{:name "Category Name"
                                                           :slug "category_name"
                                                           :id   "_CATEGORY_NAME_"
                                                           :type "category"}]}
         :model/Card          {card-id :id} {}
         :model/DashboardCard {}            {:dashboard_id       dash-id
                                             :card_id            card-id
                                             :parameter_mappings [{:parameter_id "_CATEGORY_NAME_"
                                                                   :card_id      card-id
                                                                   :target       [:dimension (mt/$ids $categories.name)]}]}]
        (let [push-revision (fn [] (revision/push-revision!
                                    {:entity :model/Dashboard
                                     :id     dash-id
                                     :user-id (mt/user->id :rasta)
                                     :object (t2/select-one :model/Dashboard dash-id)}))]
          (testing "first revision should be recorded"
            (push-revision)
            (is (= 1 (count (revision/revisions :model/Dashboard dash-id)))))
          (testing "push again without changes shouldn't record new revision"
            (push-revision)
            (is (= 1 (count (revision/revisions :model/Dashboard dash-id)))))
          (testing "now do some updates and new revision should be reocrded"
            (t2/update! :model/Dashboard :id dash-id {:name "New name"})
            (push-revision)
            (is (= 2 (count (revision/revisions :model/Dashboard dash-id))))))))))

;;; # REVISIONS+DETAILS

(deftest add-revision-details-test
  (mt/with-model-cleanup [:model/Revision]
    (testing "Test that add-revision-details properly enriches our revision objects"
<<<<<<< HEAD
      (mt/with-temp [Card {card-id :id}]
=======
      (t2.with-temp/with-temp [:model/Card {card-id :id}]
>>>>>>> 8d23fd74
        (push-fake-revision! card-id, :name "Initial Name")
        (push-fake-revision! card-id, :name "Modified Name")
        (is (=? {:is_creation          false
                 :is_reversion         false
                 :message              nil
                 :user                 {:id (mt/user->id :rasta), :common_name "Rasta Toucan", :first_name "Rasta", :last_name "Toucan"}
                 :diff                 {:o1 {:name "Initial Name", :serialized true}
                                        :o2 {:name "Modified Name", :serialized true}}
                 :has_multiple_changes false
                 :description          "BEFORE={:name \"Initial Name\", :serialized true},AFTER={:name \"Modified Name\", :serialized true}."}
                (let [revisions (revision/revisions ::FakedCard card-id)]
                  (assert (= 2 (count revisions)))
                  (-> (revision/add-revision-details ::FakedCard (first revisions) (last revisions))
                      (dissoc :timestamp :id :model_id)
                      mt/derecordize))))))

    (testing "test that we return a description even when there is no change between revision"
      (is (= "created a revision with no change."
             (str (:description (revision/add-revision-details ::FakedCard {:name "Apple"} {:name "Apple"}))))))

    (testing "that we return a descrtiopn when there is no previous revision"
      (is (= "modified this."
             (str (:description (revision/add-revision-details ::FakedCard {:name "Apple"} nil))))))))

(deftest revisions+details-test
  (mt/with-model-cleanup [:model/Revision]
    (testing "Check that revisions+details pulls in user info and adds description"
<<<<<<< HEAD
      (mt/with-temp [Card {card-id :id}]
=======
      (t2.with-temp/with-temp [:model/Card {card-id :id}]
>>>>>>> 8d23fd74
        (push-fake-revision! card-id, :name "Tips Created by Day")
        (is (=? [(mi/instance
                  :model/Revision
                  {:is_reversion         false,
                   :is_creation          false,
                   :message              nil,
                   :user                 {:id (mt/user->id :rasta), :common_name "Rasta Toucan", :first_name "Rasta", :last_name "Toucan"},
                   :diff                 {:o1 nil
                                          :o2 {:name "Tips Created by Day", :serialized true}}
                   :has_multiple_changes false
                   :description          "modified this."})]
                (->> (revision/revisions+details ::FakedCard card-id)
                     (map #(dissoc % :timestamp :id :model_id))
                     (map #(update % :description str)))))))))

(deftest defer-to-describe-diff-test
  (mt/with-model-cleanup [:model/Revision]
    (testing "Check that revisions properly defer to describe-diff"
<<<<<<< HEAD
      (mt/with-temp [Card {card-id :id}]
=======
      (t2.with-temp/with-temp [:model/Card {card-id :id}]
>>>>>>> 8d23fd74
        (push-fake-revision! card-id, :name "Tips Created by Day")
        (push-fake-revision! card-id, :name "Spots Created by Day")
        (is (=? [(mi/instance
                  :model/Revision
                  {:is_reversion         false,
                   :is_creation          false,
                   :message              nil
                   :user                 {:id (mt/user->id :rasta), :common_name "Rasta Toucan", :first_name "Rasta", :last_name "Toucan"},
                   :diff                 {:o1 {:name "Tips Created by Day", :serialized true}
                                          :o2 {:name "Spots Created by Day", :serialized true}}
                   :has_multiple_changes false
                   :description          (str "BEFORE={:name \"Tips Created by Day\", :serialized true},AFTER="
                                              "{:name \"Spots Created by Day\", :serialized true}.")})
                 (mi/instance
                  :model/Revision
                  {:is_reversion         false,
                   :is_creation          false,
                   :message              nil
                   :user                 {:id (mt/user->id :rasta), :common_name "Rasta Toucan", :first_name "Rasta", :last_name "Toucan"},
                   :diff                 {:o1 nil
                                          :o2 {:name "Tips Created by Day", :serialized true}}
                   :has_multiple_changes false
                   :description          "modified this."})]
                (->> (revision/revisions+details ::FakedCard card-id)
                     (map #(dissoc % :timestamp :id :model_id))
                     (map #(update % :description str)))))))))

;;; # Concurrency

(deftest revisions-can-be-created-concurrently
  (mt/test-helpers-set-global-values!
    (mt/with-model-cleanup [:model/Revision]
      (mt/with-temp [:model/Card {card-id :id} {}]
        ;; we need one revision to exist already. Note that this means two concurrent `is_creation` revision
        ;; insertions will have issues (both will be marked `most_recent`), but I don't think this is possible in
        ;; practice.
        (push-fake-revision! card-id :name "Creation")
        ;; set up the concurrency issue
        ;; thread 1 will start transaction, add the revision, then wait while...
        ;; thread 2 starts a separate transaction and adds its own revision
        ;; then both threads commit their transactions.
        (let [p1 (promise)
              p2 (promise)]
          (future (t2/with-transaction [_conn]
                    (push-fake-revision! card-id :name "Name1")
                    (deref p1 100 ::timeout)
                    (deliver p2 ::done)))
          (t2/with-transaction [_conn]
            (push-fake-revision! card-id :name "Name2")
            (deliver p1 ::done))
          ;; sanity check: nothing timed out, both transactions finished
          (is (= ::done (deref p1 100 ::timeout) (deref p2 100 ::timeout)))
          ;; we only have one `most_recent: true`
          (is (= 1 (t2/count :model/Revision
                             :model_id card-id :model "FakedCard"
                             :most_recent true)))
          ;; we have the expected total number of revisions
          (is (= 3 (t2/count :model/Revision
                             :model_id card-id :model "FakedCard"))))))))

;;; # REVERT

(deftest revert-defer-to-revert-to-revision!-test
  (mt/with-model-cleanup [:model/Revision]
    (testing "Check that revert defers to revert-to-revision!"
<<<<<<< HEAD
      (mt/with-temp [Card {card-id :id}]
=======
      (t2.with-temp/with-temp [:model/Card {card-id :id}]
>>>>>>> 8d23fd74
        (push-fake-revision! card-id, :name "Tips Created by Day")
        (let [[{revision-id :id}] (revision/revisions ::FakedCard card-id)]
          (revision/revert! {:entity ::FakedCard, :id card-id, :user-id (mt/user->id :rasta), :revision-id revision-id})
          (is (= {:name "Tips Created by Day"}
                 @reverted-to)))))))

(deftest revert-to-revision!-default-impl-test
  (mt/with-model-cleanup [:model/Revision]
    (testing "Check default impl of revert-to-revision! just does mapply upd"
<<<<<<< HEAD
      (mt/with-temp [Card {card-id :id} {:name "Spots Created By Day"}]
        (revision/push-revision! {:entity Card, :id card-id, :user-id (mt/user->id :rasta), :object {:name "Tips Created by Day"}})
        (revision/push-revision! {:entity Card, :id card-id, :user-id (mt/user->id :rasta), :object {:name "Spots Created by Day"}})
=======
      (t2.with-temp/with-temp [:model/Card {card-id :id} {:name "Spots Created By Day"}]
        (revision/push-revision! {:entity :model/Card, :id card-id, :user-id (mt/user->id :rasta), :object {:name "Tips Created by Day"}})
        (revision/push-revision! {:entity :model/Card, :id card-id, :user-id (mt/user->id :rasta), :object {:name "Spots Created by Day"}})
>>>>>>> 8d23fd74
        (is (= "Spots Created By Day"
               (:name (t2/select-one :model/Card :id card-id))))
        (let [[_ {old-revision-id :id}] (revision/revisions :model/Card card-id)]
          (revision/revert! {:entity :model/Card, :id card-id, :user-id (mt/user->id :rasta), :revision-id old-revision-id})
          (is (= "Tips Created by Day"
                 (:name (t2/select-one :model/Card :id card-id)))))))))

(deftest reverting-should-add-revision-test
  (mt/with-model-cleanup [:model/Revision]
    (testing "Check that reverting to a previous revision adds an appropriate revision"
<<<<<<< HEAD
      (mt/with-temp [Card {card-id :id}]
=======
      (t2.with-temp/with-temp [:model/Card {card-id :id}]
>>>>>>> 8d23fd74
        (push-fake-revision! card-id :name "Tips Created by Day")
        (push-fake-revision! card-id :name "Spots Created by Day")
        (let [[_ {old-revision-id :id}] (revision/revisions ::FakedCard card-id)]
          (revision/revert! {:entity ::FakedCard, :id card-id, :user-id (mt/user->id :rasta), :revision-id old-revision-id})
          (is (partial=
               [(mi/instance
                 :model/Revision
                 {:model        "FakedCard"
                  :user_id      (mt/user->id :rasta)
                  :object       {:name "Tips Created by Day", :serialized true}
                  :is_reversion true
                  :is_creation  false
                  :message      nil})
                (mi/instance
                 :model/Revision
                 {:model        "FakedCard",
                  :user_id      (mt/user->id :rasta)
                  :object       {:name "Spots Created by Day", :serialized true}
                  :is_reversion false
                  :is_creation  false
                  :message      nil})
                (mi/instance
                 :model/Revision
                 {:model        "FakedCard",
                  :user_id      (mt/user->id :rasta)
                  :object       {:name "Tips Created by Day", :serialized true}
                  :is_reversion false
                  :is_creation  false
                  :message      nil})]
               (->> (revision/revisions ::FakedCard card-id)
                    (map #(dissoc % :timestamp :id :model_id))))))))))

(deftest generic-models-revision-title+description-test
  (do-with-model-i18n-strs!
   (fn []
     (doseq [model ["NonExistModel" "Card" "Dashboard"]]
       (testing (format "revision for %s models" (if (nil? model) "generic" model))
         (testing "creation"
           (is (= {:has_multiple_changes false
                   :description          "created this."}
                  (#'revision/revision-description-info model
                                                        nil
                                                        {:object       {:name "New Object"}
                                                         :is_reversion false
                                                         :is_creation  true}))))

         (testing "reversion"
           (is (= {:has_multiple_changes false
                   :description          "reverted to an earlier version."}
                  (#'revision/revision-description-info model
                                                        {:object       {:name "New Object"}
                                                         :is_reversion false
                                                         :is_creation  false}
                                                        {:object       {:name "New Object"}
                                                         :is_reversion true
                                                         :is_creation  false}))))

         (testing "multiple changes"
           {:description          "changed the display from table to bar and turned this into a model."
            :has_multiple_changes true}
           (#'revision/revision-description-info model
                                                 {:object       {:type "question"
                                                                 :display :table}
                                                  :is_reversion false
                                                  :is_creation  false}
                                                 {:object       {:type "model"
                                                                 :display :bar}
                                                  :is_reversion false
                                                  :is_creation  false}))

         (testing "changes contains unspecified keys will not be mentioned"
           (is (= {:description          "turned this to a model."
                   :has_multiple_changes false}
                  (#'revision/revision-description-info model
                                                        {:object       {:type        "question"
                                                                        :unknown_key false}
                                                         :is_reversion false
                                                         :is_creation  false}
                                                        {:object       {:type        "model"
                                                                        :unknown_key false}
                                                         :is_reversion false
                                                         :is_creation  false})))))))))

(deftest revision-tracks-metabase-version
  (testing "creating a new revision uses current metabase version"
    (let [new-version "just a test"]
<<<<<<< HEAD
      (mt/with-temp [Card {card-id :id}]
=======
      (t2.with-temp/with-temp [:model/Card {card-id :id}]
>>>>>>> 8d23fd74
        (push-fake-revision! card-id, :name "one", :message "yay!")
        (with-redefs [config/mb-version-string new-version]
          (push-fake-revision! card-id, :name "two", :message "yay!"))
        (is (=? [{:metabase_version new-version}
                 {:metabase_version config/mb-version-string}]
                (revision/revisions ::FakedCard card-id)))))))<|MERGE_RESOLUTION|>--- conflicted
+++ resolved
@@ -9,7 +9,8 @@
    [metabase.util :as u]
    [metabase.util.i18n :refer [deferred-tru]]
    [methodical.core :as methodical]
-   [toucan2.core :as t2]))
+   [toucan2.core :as t2]
+   [toucan2.tools.with-temp :as t2.with-temp]))
 
 (def ^:private reverted-to
   (atom nil))
@@ -113,22 +114,14 @@
 
 (deftest new-object-no-revisions-test
   (testing "Test that a newly created Card doesn't have any revisions"
-<<<<<<< HEAD
-    (mt/with-temp [Card {card-id :id}]
-=======
     (t2.with-temp/with-temp [:model/Card {card-id :id}]
->>>>>>> 8d23fd74
       (is (= []
              (revision/revisions ::FakedCard card-id))))))
 
 (deftest add-revision-test
   (mt/with-model-cleanup [:model/Revision]
     (testing "Test that we can add a revision"
-<<<<<<< HEAD
-      (mt/with-temp [Card {card-id :id}]
-=======
-      (t2.with-temp/with-temp [:model/Card {card-id :id}]
->>>>>>> 8d23fd74
+      (t2.with-temp/with-temp [:model/Card {card-id :id}]
         (push-fake-revision! card-id, :name "Tips Created by Day", :message "yay!")
         (is (=? [(mi/instance
                   :model/Revision
@@ -142,11 +135,7 @@
                   (dissoc revision :timestamp :id :model_id))))))
 
     (testing "test that most_recent is correct"
-<<<<<<< HEAD
-      (mt/with-temp [Card {card-id :id}]
-=======
-      (t2.with-temp/with-temp [:model/Card {card-id :id}]
->>>>>>> 8d23fd74
+      (t2.with-temp/with-temp [:model/Card {card-id :id}]
         (doseq [i (range 3)]
           (push-fake-revision! card-id :name (format "%d Tips Created by Day" i) :message "yay!"))
         (is (=? [{:model       "FakedCard"
@@ -163,11 +152,7 @@
 (deftest update-revision-does-not-update-timestamp-test
   ;; Realistically this only happens on mysql and mariadb for some reasons
   ;; and we can't update revision anyway, except for when we need to change most_recent
-<<<<<<< HEAD
-  (mt/with-temp [Card {card-id :id} {}]
-=======
   (t2.with-temp/with-temp [:model/Card {card-id :id} {}]
->>>>>>> 8d23fd74
     (let [revision (first (t2/insert-returning-instances! :model/Revision {:model       "Card"
                                                                            :user_id     (mt/user->id :crowberto)
                                                                            :model_id    card-id
@@ -180,11 +165,7 @@
 (deftest sorting-test
   (testing "Test that revisions are sorted in reverse chronological order"
     (mt/with-model-cleanup [:model/Revision]
-<<<<<<< HEAD
-      (mt/with-temp [Card {card-id :id}]
-=======
-      (t2.with-temp/with-temp [:model/Card {card-id :id}]
->>>>>>> 8d23fd74
+      (t2.with-temp/with-temp [:model/Card {card-id :id}]
         (push-fake-revision! card-id, :name "Tips Created by Day")
         (push-fake-revision! card-id, :name "Spots Created by Day")
         (testing "revision/revisions"
@@ -210,11 +191,7 @@
 (deftest delete-old-revisions-test
   (testing "Check that old revisions get deleted"
     (mt/with-model-cleanup [:model/Revision]
-<<<<<<< HEAD
-      (mt/with-temp [Card {card-id :id}]
-=======
-      (t2.with-temp/with-temp [:model/Card {card-id :id}]
->>>>>>> 8d23fd74
+      (t2.with-temp/with-temp [:model/Card {card-id :id}]
         ;; e.g. if max-revisions is 15 then insert 16 revisions
         (dorun (doseq [i (range (inc revision/max-revisions))]
                  (push-fake-revision! card-id, :name (format "Tips Created by Day %d" i))))
@@ -225,11 +202,7 @@
   (mt/with-model-cleanup [:model/Revision]
     (testing "Check that we don't record a revision if the object hasn't changed"
       (mt/with-model-cleanup [:model/Revision]
-<<<<<<< HEAD
-        (mt/with-temp [Card {card-id :id}]
-=======
         (t2.with-temp/with-temp [:model/Card {card-id :id}]
->>>>>>> 8d23fd74
           (let [new-revision (fn [x]
                                (push-fake-revision! card-id, :name (format "Tips Created by Day %s" x)))]
             (testing "first revision should be recorded"
@@ -245,7 +218,7 @@
               (is (= 2 (count (revision/revisions ::FakedCard card-id)))))))))
 
     (testing "Check that we don't record revision on dashboard if it has a filter"
-      (mt/with-temp
+      (t2.with-temp/with-temp
         [:model/Dashboard     {dash-id :id} {:parameters [{:name "Category Name"
                                                            :slug "category_name"
                                                            :id   "_CATEGORY_NAME_"
@@ -277,11 +250,7 @@
 (deftest add-revision-details-test
   (mt/with-model-cleanup [:model/Revision]
     (testing "Test that add-revision-details properly enriches our revision objects"
-<<<<<<< HEAD
-      (mt/with-temp [Card {card-id :id}]
-=======
-      (t2.with-temp/with-temp [:model/Card {card-id :id}]
->>>>>>> 8d23fd74
+      (t2.with-temp/with-temp [:model/Card {card-id :id}]
         (push-fake-revision! card-id, :name "Initial Name")
         (push-fake-revision! card-id, :name "Modified Name")
         (is (=? {:is_creation          false
@@ -309,11 +278,7 @@
 (deftest revisions+details-test
   (mt/with-model-cleanup [:model/Revision]
     (testing "Check that revisions+details pulls in user info and adds description"
-<<<<<<< HEAD
-      (mt/with-temp [Card {card-id :id}]
-=======
-      (t2.with-temp/with-temp [:model/Card {card-id :id}]
->>>>>>> 8d23fd74
+      (t2.with-temp/with-temp [:model/Card {card-id :id}]
         (push-fake-revision! card-id, :name "Tips Created by Day")
         (is (=? [(mi/instance
                   :model/Revision
@@ -332,11 +297,7 @@
 (deftest defer-to-describe-diff-test
   (mt/with-model-cleanup [:model/Revision]
     (testing "Check that revisions properly defer to describe-diff"
-<<<<<<< HEAD
-      (mt/with-temp [Card {card-id :id}]
-=======
-      (t2.with-temp/with-temp [:model/Card {card-id :id}]
->>>>>>> 8d23fd74
+      (t2.with-temp/with-temp [:model/Card {card-id :id}]
         (push-fake-revision! card-id, :name "Tips Created by Day")
         (push-fake-revision! card-id, :name "Spots Created by Day")
         (is (=? [(mi/instance
@@ -402,11 +363,7 @@
 (deftest revert-defer-to-revert-to-revision!-test
   (mt/with-model-cleanup [:model/Revision]
     (testing "Check that revert defers to revert-to-revision!"
-<<<<<<< HEAD
-      (mt/with-temp [Card {card-id :id}]
-=======
-      (t2.with-temp/with-temp [:model/Card {card-id :id}]
->>>>>>> 8d23fd74
+      (t2.with-temp/with-temp [:model/Card {card-id :id}]
         (push-fake-revision! card-id, :name "Tips Created by Day")
         (let [[{revision-id :id}] (revision/revisions ::FakedCard card-id)]
           (revision/revert! {:entity ::FakedCard, :id card-id, :user-id (mt/user->id :rasta), :revision-id revision-id})
@@ -416,15 +373,9 @@
 (deftest revert-to-revision!-default-impl-test
   (mt/with-model-cleanup [:model/Revision]
     (testing "Check default impl of revert-to-revision! just does mapply upd"
-<<<<<<< HEAD
-      (mt/with-temp [Card {card-id :id} {:name "Spots Created By Day"}]
-        (revision/push-revision! {:entity Card, :id card-id, :user-id (mt/user->id :rasta), :object {:name "Tips Created by Day"}})
-        (revision/push-revision! {:entity Card, :id card-id, :user-id (mt/user->id :rasta), :object {:name "Spots Created by Day"}})
-=======
       (t2.with-temp/with-temp [:model/Card {card-id :id} {:name "Spots Created By Day"}]
         (revision/push-revision! {:entity :model/Card, :id card-id, :user-id (mt/user->id :rasta), :object {:name "Tips Created by Day"}})
         (revision/push-revision! {:entity :model/Card, :id card-id, :user-id (mt/user->id :rasta), :object {:name "Spots Created by Day"}})
->>>>>>> 8d23fd74
         (is (= "Spots Created By Day"
                (:name (t2/select-one :model/Card :id card-id))))
         (let [[_ {old-revision-id :id}] (revision/revisions :model/Card card-id)]
@@ -435,11 +386,7 @@
 (deftest reverting-should-add-revision-test
   (mt/with-model-cleanup [:model/Revision]
     (testing "Check that reverting to a previous revision adds an appropriate revision"
-<<<<<<< HEAD
-      (mt/with-temp [Card {card-id :id}]
-=======
-      (t2.with-temp/with-temp [:model/Card {card-id :id}]
->>>>>>> 8d23fd74
+      (t2.with-temp/with-temp [:model/Card {card-id :id}]
         (push-fake-revision! card-id :name "Tips Created by Day")
         (push-fake-revision! card-id :name "Spots Created by Day")
         (let [[_ {old-revision-id :id}] (revision/revisions ::FakedCard card-id)]
@@ -526,11 +473,7 @@
 (deftest revision-tracks-metabase-version
   (testing "creating a new revision uses current metabase version"
     (let [new-version "just a test"]
-<<<<<<< HEAD
-      (mt/with-temp [Card {card-id :id}]
-=======
-      (t2.with-temp/with-temp [:model/Card {card-id :id}]
->>>>>>> 8d23fd74
+      (t2.with-temp/with-temp [:model/Card {card-id :id}]
         (push-fake-revision! card-id, :name "one", :message "yay!")
         (with-redefs [config/mb-version-string new-version]
           (push-fake-revision! card-id, :name "two", :message "yay!"))
