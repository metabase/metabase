--- conflicted
+++ resolved
@@ -71,11 +71,7 @@
             "hover--opacity",
             {
               "List-section-header--cursor": hasCursor,
-<<<<<<< HEAD
-              "cursor-pointer": canToggleSections,
-=======
               [CS.cursorPointer]: canToggleSections,
->>>>>>> 9b941d8a
               [CS.textBrand]: sectionIsExpanded(sectionIndex),
             },
           )}
