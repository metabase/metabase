--- conflicted
+++ resolved
@@ -24,8 +24,8 @@
 (deftest ^:parallel col-info-field-ids-test
   (testing "make sure columns are comming back the way we'd expect for :field clauses"
     (lib.tu.macros/$ids venues
-      (is (=? [{::result-metadata/source    :fields
-                ::result-metadata/field-ref $price}]
+      (is (=? [{:source    :fields
+                :field-ref $price}]
               (column-info
                (lib/query meta/metadata-provider (lib.tu.macros/mbql-query venues {:fields [$price]}))
                {:columns [:price], :cols [{}]}))))))
@@ -35,8 +35,8 @@
     (testing (str "when a `:field` with `:source-field` (implicit join) is used, we should add in `:fk-field-id` "
                   "info about the source Field")
       (is (=? [{:fk-field-id  %category-id
-                ::result-metadata/source       :fields
-                ::result-metadata/field-ref    $category-id->categories.name
+                :source       :fields
+                :field-ref    $category-id->categories.name
                 ;; for whatever reason this is what the `annotate` middleware traditionally returns here, for
                 ;; some reason we use the `:long` style inside aggregations and the `:default` style elsewhere
                 ;; who knows why. See notes
@@ -50,8 +50,8 @@
   (lib.tu.macros/$ids venues
     (testing (str "when a `:field` with `:source-field` (implicit join) is used, we should add in `:fk-field-id` "
                   "info about the source Field")
-      (is (=? [{::result-metadata/source       :aggregation
-                ::result-metadata/field-ref    [:aggregation 0]
+      (is (=? [{:source       :aggregation
+                :field-ref    [:aggregation 0]
                 :display-name "Distinct values of Category → Name"}]
               (column-info
                (lib/query
@@ -66,8 +66,8 @@
     (testing (str "we should get `:fk-field-id` and information where possible when using joins; "
                   "display-name should include the display name of the FK field (for IMPLICIT JOINS)")
       (is (=? [{:display-name "Category → Name"
-                ::result-metadata/source       :fields
-                ::result-metadata/field-ref    [:field (meta/id :categories :name) {:join-alias "Category"}]}]
+                :source       :fields
+                :field-ref    [:field (meta/id :categories :name) {:join-alias "Category"}]}]
               (column-info
                (lib/query
                 meta/metadata-provider
@@ -85,10 +85,10 @@
 (deftest ^:parallel col-info-for-explicit-joins-without-fk-field-id-test
   (lib.tu.macros/$ids venues
     (testing (str "for EXPLICIT JOINS (which do not include an `:fk-field-id` in the Join info) the returned "
-                  "`::result-metadata/field-ref` should be have only `:join-alias`, and no `:source-field`")
+                  "`:field-ref` should be have only `:join-alias`, and no `:source-field`")
       (is (=? [{:display-name "Categories → Name"
-                ::result-metadata/source       :fields
-                ::result-metadata/field-ref    &Categories.categories.name}]
+                :source       :fields
+                :field-ref    &Categories.categories.name}]
               (column-info
                (lib/query
                 meta/metadata-provider
@@ -104,9 +104,9 @@
 (deftest ^:parallel col-info-for-field-with-temporal-unit-test
   (lib.tu.macros/$ids venues
     (testing "when a `:field` with `:temporal-unit` is used, we should add in info about the `:unit`"
-      (is (=? [{::result-metadata/unit      :month
-                ::result-metadata/source    :fields
-                ::result-metadata/field-ref !month.price}]
+      (is (=? [{:unit      :month
+                :source    :fields
+                :field-ref !month.price}]
               (column-info
                (lib/query
                 meta/metadata-provider
@@ -117,12 +117,12 @@
 (deftest ^:parallel col-info-for-field-literal-with-temporal-unit-test
   (lib.tu.macros/$ids venues
     (testing "datetime unit should work on field literals too"
-      (is (=? [{:name                       "price"
-                :base-type                  :type/Number
-                :display-name               "Price: Month"
-                ::result-metadata/unit      :month
-                ::result-metadata/source    :fields
-                ::result-metadata/field-ref !month.*price/Number}]
+      (is (=? [{:name         "price"
+                :base-type    :type/Number
+                :display-name "Price: Month"
+                :unit         :month
+                :source       :fields
+                :field-ref    !month.*price/Number}]
               (column-info
                (lib/query meta/metadata-provider
                           {:type :query, :query {:source-table (meta/id :venues)
@@ -131,22 +131,6 @@
 
 (deftest ^:parallel col-info-for-binning-strategy-test
   (testing "when binning strategy is used, include `:binning-info`"
-<<<<<<< HEAD
-    (is (=? [{:name                          "price"
-              :base-type                     :type/Number
-              :display-name                  "Price: 10 bins: Month"
-              ::result-metadata/unit         :month
-              ::result-metadata/source       :fields
-              ::result-metadata/binning-info {:num-bins 10, :bin-width 5, :min-value -100, :max-value 100, :binning-strategy :num-bins}
-              ::result-metadata/field-ref    [:field "price" {:base-type     :type/Number
-                                                              :temporal-unit :month
-                                                              :binning       {:strategy  :num-bins
-                                                                              :num-bins  10
-                                                                              :bin-width 5
-                                                                              :min-value -100
-                                                                              :max-value 100}}]
-              :was-binned                    true}]
-=======
     (is (=? [{:name         "price"
               :base-type    :type/Number
               :display-name "Price: 10 bins: Month"
@@ -160,22 +144,11 @@
                                                              :bin-width 5
                                                              :min-value -100
                                                              :max-value 100}}]}]
->>>>>>> 427982c9
             (column-info
              (lib/query
               meta/metadata-provider
               {:type  :query
                :query {:source-table (meta/id :venues)
-<<<<<<< HEAD
-                       ;; invalid field ref, should have used 'PRICE', should still calculate good metadata anyway.
-                       :fields [[:field "price" {:base-type     :type/Number
-                                                 :temporal-unit :month
-                                                 :binning       {:strategy  :num-bins
-                                                                 :num-bins  10
-                                                                 :bin-width 5
-                                                                 :min-value -100
-                                                                 :max-value 100}}]]}})
-=======
                        :fields       [[:field "price" {:base-type     :type/Number
                                                        :temporal-unit :month
                                                        :binning       {:strategy  :num-bins
@@ -183,7 +156,6 @@
                                                                        :bin-width 5
                                                                        :min-value -100
                                                                        :max-value 100}}]]}})
->>>>>>> 427982c9
              {:columns [:price]})))))
 
 (def child-parent-grandparent-metadata-provider
@@ -209,13 +181,16 @@
     (let [metadata-provider child-parent-grandparent-metadata-provider
           query             (-> (lib/query metadata-provider (meta/table-metadata :venues))
                                 (lib/with-fields [(lib.metadata/field metadata-provider 2)]))]
-      (is (=? {:table-id                   (meta/id :venues)
-               :name                       "grandparent.parent"
-               ::result-metadata/field-ref [:field 2 nil]
-               :parent-id                  1
-               :visibility-type            :normal
-               :display-name               "Grandparent: Parent"
-               :base-type                  :type/Text}
+      (is (=? {:table-id          (meta/id :venues)
+               ;; these two are a gross symptom. there's some tension. sometimes it makes sense to have an effective
+               ;; type: the db type is different and we have a way to convert. Othertimes, it doesn't make sense:
+               ;; when the info is inferred. the solution to this might be quite extensive renaming
+               :name              "grandparent.parent"
+               :field-ref         [:field 2 nil]
+               :parent-id         1
+               :visibility-type   :normal
+               :display-name      "Grandparent: Parent"
+               :base-type         :type/Text}
               (first (column-info query {:cols [{:metabase.lib.query/transformation-added-base-type true}]})))))))
 
 (deftest ^:parallel col-info-combine-grandparent-field-names-test
@@ -223,14 +198,14 @@
     (let [metadata-provider child-parent-grandparent-metadata-provider
           query             (-> (lib/query metadata-provider (meta/table-metadata :venues))
                                 (lib/with-fields [(lib.metadata/field metadata-provider 3)]))]
-      (is (=? {:table-id                   (meta/id :venues)
-               :name                       "grandparent.parent.child"
-               ::result-metadata/field-ref [:field 3 {:base-type :type/Text}]
-               :parent-id                  2
-               :id                         3
-               :visibility-type            :normal
-               :display-name               "Grandparent: Parent: Child"
-               :base-type                  :type/Text}
+      (is (=? {:table-id          (meta/id :venues)
+               :name              "grandparent.parent.child"
+               :field-ref         [:field 3 {:base-type :type/Text}]
+               :parent-id         2
+               :id                3
+               :visibility-type   :normal
+               :display-name      "Grandparent: Parent: Child"
+               :base-type         :type/Text}
               (first (column-info query {:cols [{:metabase.lib.query/transformation-added-base-type false}]})))))))
 
 (deftest ^:parallel col-info-field-literals-test
@@ -255,7 +230,7 @@
       (is (=? {:name          "sum"
                :display-name  "sum of User ID"
                :base-type     :type/Integer
-               ::result-metadata/field-ref     [:field "sum" {:base-type :type/Integer}]
+               :field-ref     [:field "sum" {:base-type :type/Integer}]
                :semantic-type :type/FK}
               (-> (column-info query {:cols [{}]})
                   first))))))
@@ -272,7 +247,7 @@
     (is (=? {:base-type    :type/Integer
              :name         "double-price"
              :display-name "double-price"
-             ::result-metadata/field-ref    [:expression "double-price"]}
+             :field-ref    [:expression "double-price"]}
             (expression-metadata :venues "double-price" (lib/* (meta/field-metadata :venues :price) 2))))))
 
 (deftest ^:parallel col-info-expressions-test-1b
@@ -304,11 +279,11 @@
 
 (deftest ^:parallel converted-timezone-test
   (testing "col-info for convert-timezone should have a `converted-timezone` property"
-    (is (=? {::result-metadata/converted-timezone "Asia/Ho_Chi_Minh"
+    (is (=? {:converted-timezone "Asia/Ho_Chi_Minh"
              :base-type          :type/DateTime
              :name               "last-login-converted"
              :display-name       "last-login-converted"
-             ::result-metadata/field-ref          [:expression "last-login-converted"]}
+             :field-ref          [:expression "last-login-converted"]}
             (expression-metadata :users "last-login-converted" (lib/convert-timezone
                                                                 (meta/field-metadata :users :last-login)
                                                                 "Asia/Ho_Chi_Minh"
@@ -316,11 +291,11 @@
 
 (deftest ^:parallel converted-timezone-test-2
   (testing "col-info for convert-timezone should have a `converted-timezone` property (convert-timezone nested inside another expression)"
-    (is (=? {::result-metadata/converted-timezone "Asia/Ho_Chi_Minh"
+    (is (=? {:converted-timezone "Asia/Ho_Chi_Minh"
              :base-type          :type/DateTime
              :name               "last-login-converted"
              :display-name       "last-login-converted"
-             ::result-metadata/field-ref          [:expression "last-login-converted"]}
+             :field-ref          [:expression "last-login-converted"]}
             (expression-metadata :users "last-login-converted" (lib/datetime-add
                                                                 (lib/convert-timezone
                                                                  (meta/field-metadata :users :last-login)
@@ -337,16 +312,11 @@
                    {:expressions {"expr" [:convert-timezone [:field (meta/id :users :last-login) nil] "Asia/Seoul"]}
                     :fields      [[:expression "expr"]]}))]
       (is (=? [{:name               "expr"
-<<<<<<< HEAD
-                ::result-metadata/converted-timezone "Asia/Seoul"}]
-              (result-metadata/expected-cols query))))))
-=======
                 :converted-timezone "Asia/Seoul"}]
               (result-metadata/returned-columns query))))))
->>>>>>> 427982c9
 
 (deftest ^:parallel converted-timezone-test-4
-  (testing "We should be able to reach back into the source card to resolve and expression to populate ::result-metadata/converted-timezone"
+  (testing "We should be able to reach back into the source card to resolve and expression to populate :converted-timezone"
     (let [mp (lib.tu/metadata-provider-with-cards-for-queries
               meta/metadata-provider
               [(lib.tu.macros/mbql-query users
@@ -362,17 +332,10 @@
                  {:lib/original-expression-name "to-07-to-09"}]
                 (lib/returned-columns query))))
       (is (=? [{:name "LAST_LOGIN"}
-<<<<<<< HEAD
-               {:name "to-07", ::result-metadata/converted-timezone "Asia/Saigon"}
-               {:name "to-07-to-09", ::result-metadata/converted-timezone "Asia/Seoul"}]
-              (map #(select-keys % [:name ::result-metadata/converted-timezone])
-                   (result-metadata/expected-cols (lib/query mp (lib.metadata/card mp 1)))))))))
-=======
                {:name "to-07", :converted-timezone "Asia/Saigon"}
                {:name "to-07-to-09", :converted-timezone "Asia/Seoul"}]
               (map #(select-keys % [:name :converted-timezone])
                    (result-metadata/returned-columns query)))))))
->>>>>>> 427982c9
 
 (defn- col-info-for-aggregation-clause
   ([ag-clause]
@@ -530,8 +493,8 @@
       (is (=? [{:display-name   "Total Events"
                 :base-type      :type/Float
                 :effective-type :type/Float
-                ::result-metadata/source         :aggregation
-                ::result-metadata/field-ref      [:aggregation 0]}]
+                :source         :aggregation
+                :field-ref      [:aggregation 0]}]
               (column-info
                query
                {:cols [{:display-name "Total Events", :base-type :type/Float}]}))))))
@@ -572,8 +535,8 @@
     (testing "Uses the first clause"
       (testing "Gets the type information from the field"
         (is (=? {:name           "expr"
-                 ::result-metadata/source         :fields
-                 ::result-metadata/field-ref      [:expression "expr"]
+                 :source         :fields
+                 :field-ref      [:expression "expr"]
                  :effective-type :type/Text
                  :display-name   "expr"
                  :base-type      :type/Text}
@@ -589,8 +552,8 @@
         (is (=? {:base-type    :type/Text
                  :name         "expr"
                  :display-name "expr"
-                 ::result-metadata/field-ref    [:expression "expr"]
-                 ::result-metadata/source       :fields}
+                 :field-ref    [:expression "expr"]
+                 :source       :fields}
                 (infer [:coalesce "bar" [:field (meta/id :venues :name) nil]])))))))
 
 (deftest ^:parallel computed-columns-inference-2
@@ -598,8 +561,8 @@
     (testing "Uses first available type information"
       (testing "From a field"
         (is (=? {:name           "expr"
-                 ::result-metadata/source         :fields
-                 ::result-metadata/field-ref      [:expression "expr"]
+                 :source         :fields
+                 :field-ref      [:expression "expr"]
                  :effective-type :type/Text
                  :display-name   "expr"
                  :base-type      :type/Text}
@@ -677,28 +640,28 @@
                 :semantic-type :type/Quantity
                 :name          "count"
                 :display-name  "count"
-                ::result-metadata/source        :aggregation
-                ::result-metadata/field-ref     [:aggregation 0]}
-               {::result-metadata/source       :aggregation
+                :source        :aggregation
+                :field-ref     [:aggregation 0]}
+               {:source       :aggregation
                 :name         "sum"
                 :display-name "sum"
                 :base-type    :type/Number
                 :effective-type :type/Number
-                ::result-metadata/field-ref    [:aggregation 1]}
+                :field-ref    [:aggregation 1]}
                {:base-type     :type/Number
                 :effective-type :type/Number
                 :semantic-type :type/Quantity
                 :name          "count_2"
                 :display-name  "count"
-                ::result-metadata/source        :aggregation
-                ::result-metadata/field-ref     [:aggregation 2]}
+                :source        :aggregation
+                :field-ref     [:aggregation 2]}
                {:base-type     :type/Number
                 :effective-type :type/Number
                 :semantic-type :type/Quantity
                 :name          "count_3"
                 :display-name  "count_2"
-                ::result-metadata/source        :aggregation
-                ::result-metadata/field-ref     [:aggregation 3]}]
+                :source        :aggregation
+                :field-ref     [:aggregation 3]}]
               (column-info
                query
                {:cols [{:name "count", :display-name "count", :base-type :type/Number}
@@ -711,8 +674,8 @@
     (is (=? {:name            "discount_price"
              :display-name    "discount_price"
              :base-type       :type/Float
-             ::result-metadata/source          :fields
-             ::result-metadata/field-ref       [:expression "discount_price"]}
+             :source          :fields
+             :field-ref       [:expression "discount_price"]}
             (-> (column-info
                  (lib/query
                   meta/metadata-provider
@@ -735,13 +698,13 @@
         (is (=? [{:base-type    :type/Float
                   :name         "expression"
                   :display-name "0.9 × Average of Price"
-                  ::result-metadata/source       :aggregation
-                  ::result-metadata/field-ref    [:aggregation 0]}
+                  :source       :aggregation
+                  :field-ref    [:aggregation 0]}
                  {:base-type    :type/Float
                   :name         "expression_2"
                   :display-name "0.8 × Average of Price"
-                  ::result-metadata/source       :aggregation
-                  ::result-metadata/field-ref    [:aggregation 1]}]
+                  :source       :aggregation
+                  :field-ref    [:aggregation 1]}]
                 (column-info query {:cols [{} {}]})))))))
 
 (deftest ^:parallel deduplicate-expression-names-test-2
@@ -755,8 +718,8 @@
         (is (=? [{:name            "prev_month"
                   :display-name    "prev_month"
                   :base-type       :type/Temporal
-                  ::result-metadata/source          :fields
-                  ::result-metadata/field-ref       [:expression "prev_month"]}]
+                  :source          :fields
+                  :field-ref       [:expression "prev_month"]}]
                 (column-info query {:cols [{}]})))))))
 
 ;;; adapted from [[metabase.query-processor-test.nested-queries-test/breakout-year-test]]
@@ -771,7 +734,7 @@
                              [source-query])
           [date-col count-col] (for [col (result-metadata/returned-columns (lib/query meta/metadata-provider source-query))]
                                  (as-> col col
-                                   (assoc col ::result-metadata/source :fields)
+                                   (assoc col :source :fields)
                                    (dissoc col :position)
                                    (m/filter-keys simple-keyword? col)))]
       ;; since the bucketing is happening in the source query rather than at this level, the field ref should
@@ -779,15 +742,9 @@
       ;; the `:year` bucketing if you used this query in another subsequent query, so the field ref doesn't
       ;; include the unit; however `:unit` is still `:year` so the frontend can use the correct formatting to
       ;; display values of the column.
-<<<<<<< HEAD
-      (is (=? [(assoc date-col  ::result-metadata/field-ref [:field (meta/id :checkins :date) {}], ::result-metadata/unit :year)
-               (assoc count-col ::result-metadata/field-ref [:field "count" {:base-type :type/Integer}])]
-              (result-metadata/expected-cols
-=======
       (is (=? [(assoc date-col  :field-ref [:field (meta/id :checkins :date) {}], :unit :year)
                (assoc count-col :field-ref [:field "count" {:base-type :type/Integer}])]
               (result-metadata/returned-columns
->>>>>>> 427982c9
                (lib/query metadata-provider (lib.metadata/card metadata-provider 1))))))))
 
 (deftest ^:parallel flow-semantic-types-test
