--- conflicted
+++ resolved
@@ -32,18 +32,4 @@
         query    (-> (lib/query metadata (meta/table-metadata :venues))
                      (lib/aggregate [:metric {:lib/uuid (str (random-uuid))} 100]))]
     (is (= :type/Integer
-<<<<<<< HEAD
-           (lib.metadata.calculation/type-of query [:metric {:lib/uuid (str (random-uuid))} 100])))))
-
-(deftest ^:parallel ga-metric-metadata-test
-  (testing "Make sure we can calculate metadata for FAKE Google Analytics metric clauses"
-    (let [query (-> (lib/query meta/metadata-provider (meta/table-metadata :venues))
-                    (lib/aggregate [:metric {:lib/uuid (str (random-uuid))} "ga:totalEvents"]))]
-      (is (=? [{:lib/type     :metadata/field
-                :name         "metric"
-                :display-name "[Unknown Metric]"
-                :base-type    :type/*}]
-              (lib.metadata.calculation/metadata query -1 query))))))
-=======
-           (lib.metadata.calculation/type-of query [:metric {:lib/uuid (str (random-uuid))} 100])))))
->>>>>>> cf53162a
+           (lib.metadata.calculation/type-of query [:metric {:lib/uuid (str (random-uuid))} 100])))))