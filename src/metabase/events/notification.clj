(ns metabase.events.notification
  (:require
   [java-time.api :as t]
   [malli.core :as mc]
   [malli.transform :as mtx]
   [metabase.email.messages :as messages]
   [metabase.events :as events]
   [metabase.events.schema :as events.schema]
   [metabase.models.notification :as models.notification]
   [metabase.models.user :as user]
   [metabase.notification.core :as notification]
   [metabase.public-settings :as public-settings]
   [metabase.pulse.render.style :as style]
   [metabase.util :as u]
   [metabase.util.i18n :as i18n :refer [trs]]
   [metabase.util.log :as log]
   [methodical.core :as methodical]
   [toucan2.core :as t2]))

(derive :metabase/event ::notification)

(def ^:private supported-topics #{:event/user-invited
                                  :event/alert-create
                                  :event/slack-token-invalid})

(def ^:private hydrate-transformer
  (mtx/transformer
   {:decoders {:map {:compile (fn [schema _]
                                (let [hydrates (into {}
                                                     (keep (fn [[k {:keys [hydrate] :as _p} _v]]
                                                             (when hydrate
                                                               [k hydrate])))
                                                     (mc/children schema))]
                                  (when (seq hydrates)
                                    (fn [x]
                                      (if (map? x)
                                        (reduce-kv
                                         (fn [_acc k {:keys [key model] :as _hydrate-prop}]
                                           (assoc x key (t2/select-one model (get x k))))
                                         x
                                         hydrates)
                                        x)))))}}}))

(defn- hydrate!
  "Given a schema and value, hydrate the keys that are marked as to-hydrate.
  Hydrated keys have the :hydrate properties that can be added by [[events.schema/with-hydration]].

    (hydrate! [:map
                [:user_id {:hydrate {:key :user
                                     :model [:model/User :email]}} :int]]
              {:user_id 1})
    ;; => {:user_id 1
           :user    {:email \"ngoc@metabase.com\"}}"
  [schema value]
  (mc/decode schema value hydrate-transformer))

(defn- notifications-for-topic
  "Returns notifications for a given topic if it is supported and has notifications."
  [topic]
  (when (supported-topics topic)
    (models.notification/notifications-for-event topic)))

(defn- join-url
  [new-user]
  (let [reset-token               (user/set-password-reset-token! (:id new-user))
        should-link-to-login-page (and (public-settings/sso-enabled?)
                                       (not (public-settings/enable-password-login)))]
    (if should-link-to-login-page
      (str (public-settings/site-url) "/auth/login")
      ;; NOTE: the new user join url is just a password reset with an indicator that this is a first time user
      (str (user/form-password-reset-url reset-token) "#new"))))

(defn- extra-context
  "Returns a map of extra context for a given topic and event-info.
  Extra are set of contexts that are specific to a certain emails.
  Currently we need it to support usecases that our template engines doesn't support such as i18n,
  but ideally this should be part of the template."
  [topic event-info]
  (case topic
    :event/user-invited
    {:user-invited-today         (t/format "MMM'&nbsp;'dd,'&nbsp;'yyyy" (t/zoned-date-time))
     :user-invited-email-subject (trs "You''re invited to join {0}''s {1}" (public-settings/site-name) (messages/app-name-trs))
     :user-invited-join-url      (join-url (:object event-info))}

    :event/alert-create
    {:alert-create-condition-description (->> event-info :object
                                              messages/pulse->alert-condition-kwd
                                              (get messages/alert-condition-text))}
<<<<<<< HEAD
    {}))
=======
    nil))
>>>>>>> 392abf0d

(defn- enriched-event-info
  [topic event-info]
  ;; DO NOT delete or rename these fields, they are used in the notification templates
  {:context     {:application-name     (public-settings/application-name)
                 :application-logo-url (messages/logo-url)
                 :site-name            (public-settings/site-name)
                 :site-url             (public-settings/site-url)
                 :admin-email          (public-settings/admin-email)
                 :style                {:button (messages/button-style (style/primary-color))}
                 :extra                (extra-context topic event-info)}
   :event-info  (cond->> event-info
                  (some? (events.schema/topic->schema topic))
                  (hydrate! (events.schema/topic->schema topic)))
   :event-topic topic})

(def ^:dynamic *skip-sending-notification?*
  "Used as a hack for when we need to skip sending notifications for certain events.

  It's an escape hatch until we implement conditional notifications."
  false)

(defn- maybe-send-notification-for-topic!
  [topic event-info]
  (when-not *skip-sending-notification?*
    (when-let [notifications (notifications-for-topic topic)]
      (let [event-info (enriched-event-info topic event-info)]
        (log/infof "Found %d %s for event: %s"
                   (count notifications) (u/format-plural (count notifications) "notification" "notifications") topic)
        (doseq [notification notifications]
          (notification/send-notification! (assoc notification :payload event-info)))))))

(methodical/defmethod events/publish-event! ::notification
  [topic event-info]
  (maybe-send-notification-for-topic! topic event-info))<|MERGE_RESOLUTION|>--- conflicted
+++ resolved
@@ -86,11 +86,7 @@
     {:alert-create-condition-description (->> event-info :object
                                               messages/pulse->alert-condition-kwd
                                               (get messages/alert-condition-text))}
-<<<<<<< HEAD
     {}))
-=======
-    nil))
->>>>>>> 392abf0d
 
 (defn- enriched-event-info
   [topic event-info]
