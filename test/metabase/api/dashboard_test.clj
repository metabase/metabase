--- conflicted
+++ resolved
@@ -1,52 +1,5 @@
 (ns metabase.api.dashboard-test
   "Tests for /api/dashboard endpoints."
-<<<<<<< HEAD
-  (:require [cheshire.core :as json]
-            [clojure.string :as str]
-            [clojure.test :refer :all]
-            [clojure.walk :as walk]
-            [medley.core :as m]
-            [metabase.actions.test-util :as actions.test-util]
-            [metabase.api.card-test :as api.card-test]
-            [metabase.api.common :as api]
-            [metabase.api.dashboard :as api.dashboard]
-            [metabase.api.pivots :as api.pivots]
-            [metabase.http-client :as client]
-            [metabase.models :refer [Action
-                                     Card
-                                     Collection
-                                     Dashboard
-                                     DashboardCard
-                                     DashboardCardSeries
-                                     Field
-                                     FieldValues
-                                     PermissionsGroup
-                                     PermissionsGroupMembership
-                                     Pulse
-                                     Revision
-                                     Table
-                                     User]]
-            [metabase.models.dashboard-card :as dashboard-card]
-            [metabase.models.dashboard-test :as dashboard-test]
-            [metabase.models.dispatch :as models.dispatch]
-            [metabase.models.field-values :as field-values]
-            [metabase.models.interface :as mi]
-            [metabase.models.params.chain-filter-test :as chain-filter-test]
-            [metabase.models.permissions :as perms]
-            [metabase.models.permissions-group :as perms-group]
-            [metabase.models.revision :as revision]
-            [metabase.plugins.classloader :as classloader]
-            [metabase.public-settings.premium-features-test :as premium-features-test]
-            [metabase.query-processor :as qp]
-            [metabase.query-processor.streaming.test-util :as streaming.test-util]
-            [metabase.server.middleware.util :as mw.util]
-            [metabase.test :as mt]
-            [metabase.util :as u]
-            [ring.util.codec :as codec]
-            [schema.core :as s]
-            [toucan.db :as db])
-  (:import java.util.UUID))
-=======
   (:require
    [cheshire.core :as json]
    [clojure.string :as str]
@@ -60,15 +13,16 @@
    [metabase.api.pivots :as api.pivots]
    [metabase.http-client :as client]
    [metabase.models
-    :refer [Card
+    :refer [Action
+            Card
             Collection
             Dashboard
             DashboardCard
             DashboardCardSeries
-            Database
             Field
             FieldValues
-            ModelAction
+            PermissionsGroup
+            PermissionsGroupMembership
             Pulse
             Revision
             Table
@@ -82,6 +36,9 @@
    [metabase.models.permissions :as perms]
    [metabase.models.permissions-group :as perms-group]
    [metabase.models.revision :as revision]
+   [metabase.plugins.classloader :as classloader]
+   [metabase.public-settings.premium-features-test :as premium-features-test]
+   [metabase.query-processor :as qp]
    [metabase.query-processor.streaming.test-util :as streaming.test-util]
    [metabase.server.middleware.util :as mw.util]
    [metabase.test :as mt]
@@ -91,7 +48,6 @@
    [toucan.db :as db])
   (:import
    (java.util UUID)))
->>>>>>> 1f809593
 
 ;;; +----------------------------------------------------------------------------------------------------------------+
 ;;; |                                              Helper Fns & Macros                                               |
