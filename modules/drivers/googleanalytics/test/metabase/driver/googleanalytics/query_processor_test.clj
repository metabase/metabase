(ns metabase.driver.googleanalytics.query-processor-test
  (:require [clojure.test :refer :all]
            [java-time :as t]
            [metabase.driver.googleanalytics-test :as ga.test]
            [metabase.driver.googleanalytics.query-processor :as ga.qp]
            [metabase.test :as mt]
            [metabase.util :as u]))

(deftest built-in-segment-test
  (is (= "ga::WOW"
         (#'ga.qp/built-in-segment {:filter [:segment "ga::WOW"]})))
  (testing "should work recursively"
    (is (= "gaid::A"
           (#'ga.qp/built-in-segment {:filter [:and [:= [:field-id 1] 2] [:segment "gaid::A"]]}))))
  (testing "should throw Exception if more than one segment is matched"
    (is (thrown? Exception
                 (#'ga.qp/built-in-segment {:filter [:and [:segment "gaid::A"] [:segment "ga::B"]]}))))
  (testing "should ignore Metabase segments"
    (is (= "ga::B"
           (#'ga.qp/built-in-segment {:filter [:and [:segment 100] [:segment "ga::B"]]})))))

(deftest filter-test
  (mt/with-report-timezone-id nil
    (testing "\nabsolute datetimes"
      (doseq [[filter-type expected] {:=  {:start-date "2019-11-18", :end-date "2019-11-18"}
                                      :<  {:end-date "2019-11-17"}
                                      :<= {:end-date "2019-11-18"}
                                      :>  {:start-date "2019-11-19"}
                                      :>= {:start-date "2019-11-18"}}]
        (let [filter-clause [filter-type [:field 'field {:temporal-unit :day}] [:absolute-datetime (t/local-date "2019-11-18") :day]]]
          (testing filter-clause
            (is (= expected
                   (#'ga.qp/parse-filter:interval filter-clause)))))))
    (testing "\nrelative datetimes"
      (mt/with-database-timezone-id "UTC"
        (mt/with-clock (t/mock-clock (t/instant "2019-11-18T22:31:00Z") (t/zone-id "UTC"))
          (doseq [[filter-type {:keys [expected message]}]
                  {:=  {:message  "`=` filter — Month is 4 months ago, i.e. July 2019"
                        :expected {:start-date "2019-07-01", :end-date "2019-07-31"}}
                   :<  {:message  "`<` filter — month is less than 4 months ago, i.e. before July 2019"
                        :expected {:end-date "2019-06-30"}}
                   :<= {:message  "`<=` filter — month is less than or equal to 4 months ago, i.e. before August 2019"
                        :expected {:end-date "2019-07-31"}}
                   :>  {:message  "`>` filter — month is greater than 4 months ago, i.e. after July 2019"
                        :expected {:start-date "2019-08-01"}}
                   :>= {:message  "`>=` filter — month is greater than or equal to 4 months ago, i.e. after June 2019"
                        :expected {:start-date "2019-07-01"}}}]
            (testing (str "\n" message)
              (let [filter-clause [filter-type [:field 'field {:temporal-unit :month}] [:relative-datetime -4 :month]]]
                (testing filter-clause
                  (is (= expected
                         (#'ga.qp/parse-filter:interval filter-clause)))))))
          (testing "\ndatetime-field bucketing unit != relative-datetime bucketing unit"
<<<<<<< HEAD
            (testing "Day = 4 months ago => Date = July 2019 => Date = 2019-07-01"
              ;; this is another weird query that is unlikely to actually get generated in the wild -- FE client
              ;; currently only uses `:time-interval` which doesn't produce queries with mixed units. This matches the
              ;; behavior of the SQL QP however.
              (let [filter-clause [:= [:datetime-field 'field :day] [:relative-datetime -4 :month]]]
=======
            (testing "Day == 4 months ago, i.e. July 18th"
              (let [filter-clause [:= [:field 'field {:temporal-unit :day}] [:relative-datetime -4 :month]]]
>>>>>>> 6bdd5e09
                (testing filter-clause
                  (is (= {:start-date "2019-07-01", :end-date "2019-07-01"}
                         (#'ga.qp/parse-filter:interval filter-clause)))))))
          (testing "\n:between filter"
            (is (= {:start-date "2019-07-01", :end-date "2019-10-31"}
                   (#'ga.qp/parse-filter:interval [:between
                                                   [:field 'field {:temporal-unit :month}]
                                                   [:relative-datetime -4 :month]
                                                   [:relative-datetime -1 :month]]))
                ":between is inclusive!!!!")))
        (testing "\nthis week should be based on the report timezone — see #9467"
          (testing "\nSanity check - with UTC timezone, current week *should* be different when going from 11 PM Sat -> 1 AM Sun"
            (is (not= (mt/with-clock (t/mock-clock (t/instant "2019-11-30T23:00:00Z") (t/zone-id "UTC"))
                        (#'ga.qp/parse-filter:interval [:= [:field 'field {:temporal-unit :week}] [:relative-datetime 0 :week]]))
                      (mt/with-clock (t/mock-clock (t/instant "2019-12-01T01:00:00Z") (t/zone-id "UTC"))
                        (#'ga.qp/parse-filter:interval [:= [:field 'field {:temporal-unit :week}] [:relative-datetime 0 :week]])))))
          (testing (str "\nthis week at Saturday 6PM local time (Saturday 11PM UTC) should be the same as this week "
                        "Saturday 8PM local time (Sunday 1 AM UTC)")
            (mt/with-report-timezone-id "US/Eastern"
              (doseq [system-timezone ["US/Eastern" "UTC"]]
                (testing "\nGoogle Analytics should prefer report timezone (if set) to system timezone"
                  (testing (format "\nSystem timezone = %s" system-timezone)
                    (is (= {:start-date "2019-11-24", :end-date "2019-11-30"}
                           (mt/with-clock (t/mock-clock (t/instant "2019-11-30T23:00:00Z") (t/zone-id system-timezone))
                             (#'ga.qp/parse-filter:interval [:= [:field 'field {:temporal-unit :week}] [:relative-datetime 0 :week]]))
                           (mt/with-clock (t/mock-clock (t/instant "2019-12-01T01:00:00Z") (t/zone-id system-timezone))
<<<<<<< HEAD
                             (#'ga.qp/parse-filter:interval [:= [:datetime-field 'field :week] [:relative-datetime 0 :week]]))))))))))))))

(deftest day-date-range-test
  (is (= {:start-date "29daysAgo"}
         (#'ga.qp/day-date-range :> -30)))
  (is (= {:end-date "yesterday"}
         (#'ga.qp/day-date-range :< 0)))
  (testing "future dates aren't handled by `day-date-range`"
    (is (= nil
           (#'ga.qp/day-date-range :> 0)))))

(deftest relative-datetime->date-range-test
  (testing "Make sure `->date-range` works correctly for `:relative-datetime` clauses"
    (mt/with-clock #t "2019-11-18T00:00Z[UTC]"
      (is (= {:start-date "2019-07-01"}
             (#'ga.qp/->date-range :day :>= [:relative-datetime -4 :month])))
      (is (= {:end-date "2019-10-31"}
             (#'ga.qp/->date-range :day :< [:relative-datetime 0 :month])))
      (is (= {:start-date "30daysAgo"}
             (#'ga.qp/->date-range :day :>= [:relative-datetime -30 :day])))
      (is (= {:end-date "yesterday"}
             (#'ga.qp/->date-range :day :< [:relative-datetime 0 :day])))
      ;; day > last year => day > 2018[-01-01] => date >= 2019-01-02
      ;; this behavior is a little weird, but it matches what happens for the SQL drivers.
      (is (= {:start-date "2018-01-02"}
             (#'ga.qp/->date-range :day :> [:relative-datetime -1 :year])))
      (is (= {:end-date "2018-12-31"}
             (#'ga.qp/->date-range :day :< [:relative-datetime 0 :year])))
      ;; year > last year => year > 2018 => date >= 2019-01-01
      (is (= {:start-date "2019-01-01"}
             (#'ga.qp/->date-range :year :> [:relative-datetime -1 :year])))
      (is (= {:end-date "2018-12-31"}
             (#'ga.qp/->date-range :year :< [:relative-datetime 0 :year]))))))

(deftest compile-filter-clause-no-extra-semicolons-test
  (testing "`compile-filter:filters` shouldn't return extra semicolons if it encounters empty `:and` clauses (#12791)"
    ;; whatever is in the `:and` clause might get removed by the other functions that handle filter compilation; if
    ;; `compile-filter:filters` encounters an empty `:and`, don't generate an extra semicolon
    (ga.test/with-some-fields [{:keys [event-action-field event-label-field]}]
      (let [query {:filter [:and
                            [:=
                             [:field-id (u/the-id event-label-field)]
                             [:value "A" {:base_type :type/Text, :semantic_type nil, :database_type "VARCHAR"}]]
                            [:and]
                            [:!=
                             [:field-id (u/the-id event-action-field)]
                             [:value "B" {:base_type :type/Text, :semantic_type nil, :database_type "VARCHAR"}]]]}]
        (mt/with-everything-store
          (is (= {:filters "ga:eventLabel==A;ga:eventAction!=B"}
                 (#'ga.qp/handle-filter:filters query))))))))

(deftest regex-escape-test
  (testing "Regex escaping shouldn't escape dashes (#8626)"
    (ga.test/with-some-fields [{:keys [table event-label-field]}]
      (mt/with-everything-store
        (is (= "ga:eventLabel=~(?i)acon/manager---community-partnerships-and-population-programs"
               (-> (ga.qp/mbql->native
                    {:query {:source-table (u/the-id table)
                             :filter       [:contains
                                            [:field-id (u/the-id event-label-field)]
                                            "acon/manager---community-partnerships-and-population-programs"
                                            {:case-sensitive false}]}})
                   :query
                   :filters)))))))
=======
                             (#'ga.qp/parse-filter:interval [:= [:field 'field {:temporal-unit :week}] [:relative-datetime 0 :week]]))))))))))))))
>>>>>>> 6bdd5e09
<|MERGE_RESOLUTION|>--- conflicted
+++ resolved
@@ -11,7 +11,7 @@
          (#'ga.qp/built-in-segment {:filter [:segment "ga::WOW"]})))
   (testing "should work recursively"
     (is (= "gaid::A"
-           (#'ga.qp/built-in-segment {:filter [:and [:= [:field-id 1] 2] [:segment "gaid::A"]]}))))
+           (#'ga.qp/built-in-segment {:filter [:and [:= [:field 1 nil] 2] [:segment "gaid::A"]]}))))
   (testing "should throw Exception if more than one segment is matched"
     (is (thrown? Exception
                  (#'ga.qp/built-in-segment {:filter [:and [:segment "gaid::A"] [:segment "ga::B"]]}))))
@@ -50,17 +50,12 @@
                 (testing filter-clause
                   (is (= expected
                          (#'ga.qp/parse-filter:interval filter-clause)))))))
-          (testing "\ndatetime-field bucketing unit != relative-datetime bucketing unit"
-<<<<<<< HEAD
+          (testing "\ntemporal field bucketing unit != relative-datetime bucketing unit"
             (testing "Day = 4 months ago => Date = July 2019 => Date = 2019-07-01"
               ;; this is another weird query that is unlikely to actually get generated in the wild -- FE client
               ;; currently only uses `:time-interval` which doesn't produce queries with mixed units. This matches the
               ;; behavior of the SQL QP however.
-              (let [filter-clause [:= [:datetime-field 'field :day] [:relative-datetime -4 :month]]]
-=======
-            (testing "Day == 4 months ago, i.e. July 18th"
               (let [filter-clause [:= [:field 'field {:temporal-unit :day}] [:relative-datetime -4 :month]]]
->>>>>>> 6bdd5e09
                 (testing filter-clause
                   (is (= {:start-date "2019-07-01", :end-date "2019-07-01"}
                          (#'ga.qp/parse-filter:interval filter-clause)))))))
@@ -87,8 +82,7 @@
                            (mt/with-clock (t/mock-clock (t/instant "2019-11-30T23:00:00Z") (t/zone-id system-timezone))
                              (#'ga.qp/parse-filter:interval [:= [:field 'field {:temporal-unit :week}] [:relative-datetime 0 :week]]))
                            (mt/with-clock (t/mock-clock (t/instant "2019-12-01T01:00:00Z") (t/zone-id system-timezone))
-<<<<<<< HEAD
-                             (#'ga.qp/parse-filter:interval [:= [:datetime-field 'field :week] [:relative-datetime 0 :week]]))))))))))))))
+                             (#'ga.qp/parse-filter:interval [:= [:field 'field {:temporal-unit :week}] [:relative-datetime 0 :week]]))))))))))))))
 
 (deftest day-date-range-test
   (is (= {:start-date "29daysAgo"}
@@ -129,11 +123,11 @@
     (ga.test/with-some-fields [{:keys [event-action-field event-label-field]}]
       (let [query {:filter [:and
                             [:=
-                             [:field-id (u/the-id event-label-field)]
+                             [:field (u/the-id event-label-field) nil]
                              [:value "A" {:base_type :type/Text, :semantic_type nil, :database_type "VARCHAR"}]]
                             [:and]
                             [:!=
-                             [:field-id (u/the-id event-action-field)]
+                             [:field (u/the-id event-action-field) nil]
                              [:value "B" {:base_type :type/Text, :semantic_type nil, :database_type "VARCHAR"}]]]}]
         (mt/with-everything-store
           (is (= {:filters "ga:eventLabel==A;ga:eventAction!=B"}
@@ -147,11 +141,8 @@
                (-> (ga.qp/mbql->native
                     {:query {:source-table (u/the-id table)
                              :filter       [:contains
-                                            [:field-id (u/the-id event-label-field)]
+                                            [:field (u/the-id event-label-field) nil]
                                             "acon/manager---community-partnerships-and-population-programs"
                                             {:case-sensitive false}]}})
                    :query
-                   :filters)))))))
-=======
-                             (#'ga.qp/parse-filter:interval [:= [:field 'field {:temporal-unit :week}] [:relative-datetime 0 :week]]))))))))))))))
->>>>>>> 6bdd5e09
+                   :filters)))))))