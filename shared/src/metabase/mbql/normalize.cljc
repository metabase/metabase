--- conflicted
+++ resolved
@@ -149,8 +149,6 @@
   [[_ amount unit]]
   [:interval amount (maybe-normalize-token unit)])
 
-<<<<<<< HEAD
-
 (defmethod normalize-mbql-clause-tokens :date-add
   [[_ field amount unit]]
   [:date-add (normalize-tokens field :ignore-path) amount (maybe-normalize-token unit)])
@@ -159,8 +157,6 @@
   [[_ field amount unit]]
   [:date-subtract (normalize-tokens field :ignore-path) amount (maybe-normalize-token unit)])
 
-=======
->>>>>>> c4d7d9de
 (defmethod normalize-mbql-clause-tokens :datetime-extract
   [[_ field unit]]
   [:datetime-extract (normalize-tokens field :ignore-path) (maybe-normalize-token unit)])
