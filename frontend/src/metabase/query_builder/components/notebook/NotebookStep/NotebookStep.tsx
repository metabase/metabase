import cx from "classnames";
import { useCallback, useMemo } from "react";
import { t } from "ttag";

import ExpandingContent from "metabase/components/ExpandingContent";
import IconButtonWrapper from "metabase/components/IconButtonWrapper";
import CS from "metabase/css/core/index.css";
import { useToggle } from "metabase/hooks/use-toggle";
import { color as c } from "metabase/lib/colors";
import { Icon } from "metabase/ui";
import type { Query } from "metabase-lib";
import * as Lib from "metabase-lib";
import type Question from "metabase-lib/v1/Question";

import NotebookStepPreview from "../NotebookStepPreview";
import type {
  NotebookStep as INotebookStep,
  NotebookStepAction,
} from "../types";

import ActionButton from "./ActionButton";
import {
  StepActionsContainer,
  StepBody,
  StepContent,
  StepHeader,
  StepButtonContainer,
  StepRoot,
  PreviewButton,
} from "./NotebookStep.styled";
import { STEP_UI } from "./steps";

function hasLargeButton(action: NotebookStepAction) {
  return !STEP_UI[action.type].compact;
}

interface NotebookStepProps {
  step: INotebookStep;
  sourceQuestion?: Question;
  isLastStep: boolean;
  isLastOpened: boolean;
  reportTimezone: string;
  readOnly?: boolean;
  openStep: (id: string) => void;
  updateQuery: (query: Query) => Promise<void>;
}

function NotebookStep({
  step,
  sourceQuestion,
  isLastStep,
  isLastOpened,
  reportTimezone,
  openStep,
  updateQuery,
  readOnly = false,
}: NotebookStepProps) {
  const [isPreviewOpen, { turnOn: openPreview, turnOff: closePreview }] =
    useToggle(false);

  const actionButtons = useMemo(() => {
    const actions = [];
    const hasLargeActionButtons =
      isLastStep && step.actions.some(hasLargeButton);

    actions.push(
      ...step.actions.map(action => {
        const stepUi = STEP_UI[action.type];
        const title = stepUi.getTitle(step.question.type());
        return {
          priority: stepUi.priority,
          button: (
            <ActionButton
              key={`actionButton_${title}`}
              className={cx({
                [cx(CS.mr2, CS.mt2)]: isLastStep,
                [CS.mr1]: !isLastStep,
              })}
              large={hasLargeActionButtons}
              {...stepUi}
              title={title}
              aria-label={title}
              onClick={() => action.action({ openStep })}
            />
          ),
        };
      }),
    );

    actions.sort((a, b) => (b.priority || 0) - (a.priority || 0));

    return actions.map(action => action.button);
  }, [step.actions, step.question, isLastStep, openStep]);

  const handleClickRevert = useCallback(() => {
    if (step.revert) {
      const reverted = step.revert(
        step.query,
        step.stageIndex,
        step.itemIndex ?? undefined,
      );
      updateQuery(reverted);
    }
  }, [step, updateQuery]);

  const {
    getTitle,
    color,
    component: NotebookStepComponent,
  } = STEP_UI[step.type] || {};

<<<<<<< HEAD
  const title = getTitle(step.question.type());
  const canPreview = Lib.canRun(step.query) && step.active && step.visible;
=======
  const color = getColor();
  const canPreview =
    Lib.canRun(step.query, step.question.type()) && step.active && step.visible;
>>>>>>> 495d400c
  const hasPreviewButton = !isPreviewOpen && canPreview;
  const canRevert = typeof step.revert === "function" && !readOnly;

  return (
    <ExpandingContent isInitiallyOpen={!isLastOpened} isOpen>
      <StepRoot
        className={cx(CS.hoverParent, CS.hoverVisibility)}
        data-testid={step.testID}
      >
        <StepHeader color={color}>
          {title}
          {canRevert && (
            <IconButtonWrapper
              className={cx(
                CS.mlAuto,
                CS.textLight,
                CS.textMediumHover,
                CS.hoverChild,
              )}
              onClick={handleClickRevert}
            >
              <Icon
                name="close"
                tooltip={t`Remove`}
                aria-label={t`Remove step`}
              />
            </IconButtonWrapper>
          )}
        </StepHeader>

        {NotebookStepComponent && (
          <StepBody>
            <StepContent>
              <NotebookStepComponent
                color={color}
                step={step}
                query={step.query}
                stageIndex={step.stageIndex}
                sourceQuestion={sourceQuestion}
                updateQuery={updateQuery}
                isLastOpened={isLastOpened}
                reportTimezone={reportTimezone}
                readOnly={readOnly}
              />
            </StepContent>
            {!readOnly && (
              <StepButtonContainer>
                <PreviewButton
                  as={ActionButton}
                  icon="play"
                  title={t`Preview`}
                  color={c("text-light")}
                  transparent
                  hasPreviewButton={hasPreviewButton}
                  onClick={openPreview}
                />
              </StepButtonContainer>
            )}
          </StepBody>
        )}

        {canPreview && isPreviewOpen && (
          <NotebookStepPreview step={step} onClose={closePreview} />
        )}

        {actionButtons.length > 0 && !readOnly && (
          <StepActionsContainer data-testid="action-buttons">
            {actionButtons}
          </StepActionsContainer>
        )}
      </StepRoot>
    </ExpandingContent>
  );
}

// eslint-disable-next-line import/no-default-export -- deprecated usage
export default NotebookStep;<|MERGE_RESOLUTION|>--- conflicted
+++ resolved
@@ -109,14 +109,9 @@
     component: NotebookStepComponent,
   } = STEP_UI[step.type] || {};
 
-<<<<<<< HEAD
   const title = getTitle(step.question.type());
-  const canPreview = Lib.canRun(step.query) && step.active && step.visible;
-=======
-  const color = getColor();
   const canPreview =
     Lib.canRun(step.query, step.question.type()) && step.active && step.visible;
->>>>>>> 495d400c
   const hasPreviewButton = !isPreviewOpen && canPreview;
   const canRevert = typeof step.revert === "function" && !readOnly;
 
