--- conflicted
+++ resolved
@@ -83,11 +83,7 @@
     - Native query download permissions are fully inferred from the non-native download permissions. For more details,
       see the docstring for [[metabase.models.permissions/update-native-download-permissions!]]."
   [group-id :- su/IntGreaterThanZero db-id :- su/IntGreaterThanZero new-download-perms :- perms/DownloadPermissionsGraph]
-<<<<<<< HEAD
-  (when-not (premium-features/has-feature? :advanced-permissions)
-=======
   (when-not (premium-features/enable-advanced-permissions?)
->>>>>>> 1c9b7af7
     (throw (ex-info
             (tru "Can''t set download permissions without having the advanced-permissions premium feature")
             {:status-code 402})))
