--- conflicted
+++ resolved
@@ -1907,7 +1907,6 @@
             WHERE legacy_query IS NOT NULL;
 
   - changeSet:
-<<<<<<< HEAD
       id: v57.2025-10-09T00:00:00
       author: jeff-bruemmer
       comment: Add public_uuid column to document table for public sharing
@@ -2005,7 +2004,6 @@
                   name: made_public_by_id
       rollback:
         - empty
-=======
       id: v57.2025-10-21T14:14:22
       author: wotbrew
       comment: Add column metabase_field.database_is_pk
@@ -2080,7 +2078,6 @@
         - dropColumn:
             tableName: metabase_field
             columnName: database_default
->>>>>>> ec16936f
 
 
 # >>>>>>>>>> DO NOT ADD NEW MIGRATIONS BELOW THIS LINE! ADD THEM ABOVE <<<<<<<<<<
