--- conflicted
+++ resolved
@@ -56,7 +56,6 @@
 
 (mu/defmethod driver/substitute-native-parameters :sql
   [_driver {:keys [query] :as inner-query} :- [:and [:map-of :keyword :any] [:map {:query ::lib.schema.common/non-blank-string}]]]
-<<<<<<< HEAD
   (binding [sql.params.substitute/*optional-params* (set (for [p (:parameters inner-query)
                                                                :when (not (:required p))
                                                                :when (and (= :variable (first (:target p)))
@@ -71,19 +70,7 @@
                      :query query
                      :params params)
         (seq referenced-card-ids)
-        (update :metabase.permissions.models.query.permissions/referenced-card-ids set/union referenced-card-ids)))))
-=======
-  (let [params-map          (params.values/query->params-map inner-query)
-        referenced-card-ids (params.values/referenced-card-ids params-map)
-        [query params]      (-> query
-                                params.parse/parse
-                                (sql.params.substitute/substitute params-map))]
-    (cond-> (assoc inner-query
-                   :query  query
-                   :params params)
-      (seq referenced-card-ids)
-      (update :query-permissions/referenced-card-ids set/union referenced-card-ids))))
->>>>>>> 15597535
+        (update :query-permissions/referenced-card-ids set/union referenced-card-ids)))))
 
 (defmulti json-field-length
   "Return a HoneySQL expression that calculates the number of characters in a JSON field for a given driver.
