--- conflicted
+++ resolved
@@ -37,7 +37,6 @@
   RawDataBackButton,
 } from "./DataSelector.styled";
 import "./DataSelector.css";
-import { AccordionSpinner } from "./DataSelector.styled";
 
 const MIN_SEARCH_LENGTH = 2;
 
@@ -1133,7 +1132,6 @@
       selectedDatabase.id === database.id &&
       database.schemas.length === 0 &&
       isLoading,
-    syncing: false,
   }));
 
   if (hasBackButton) {
@@ -1178,18 +1176,10 @@
         return true;
       }}
       itemIsSelected={schema => schema === selectedSchema}
-<<<<<<< HEAD
-      renderSectionIcon={item => (
-        <Icon className="Icon text-default" name={item.icon} size={18} />
-      )}
-      renderSectionExtra={item =>
-        item.syncing && <AccordionSpinner size={14} borderWidth={2} />
-=======
       renderSectionIcon={item =>
         item.icon && (
           <Icon className="Icon text-default" name={item.icon} size={18} />
         )
->>>>>>> de071e7f
       }
       renderItemIcon={() => <Icon name="folder" size={16} />}
       initiallyOpenSection={openSection}
@@ -1271,7 +1261,7 @@
               ? item.table.id === selectedTable.id
               : false
           }
-          itemIsClickable={item => item.table && item.table.active}
+          itemIsClickable={item => item.table}
           renderItemIcon={item =>
             item.table ? <Icon name="table2" size={18} /> : null
           }
