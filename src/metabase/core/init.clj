(ns metabase.core.init
  "Loads all OSS namespaces that need to be loaded for side effects on system launch. By convention, these
  namespaces should follow the pattern

    metabase.<module-name>.init

  See https://metaboat.slack.com/archives/CKZEMT1MJ/p1736556522733279 for rationale behind this pattern."
  (:require
   [metabase.activity-feed.init]
   [metabase.channel.init]
   [metabase.cloud-migration.init]
   [metabase.config :as config]
   [metabase.driver.init]
   [metabase.events.init]
   [metabase.indexed-entities.init]
   [metabase.logger.init]
   [metabase.models.init]
   [metabase.notification.init]
   [metabase.pulse.init]
   [metabase.query-analysis.init]
   [metabase.revisions.init]
   [metabase.search.init]
<<<<<<< HEAD
   [metabase.sso.init]
=======
   [metabase.session.init]
>>>>>>> 1e1a8ffa
   [metabase.sync.init]
   [metabase.task.init]
   [metabase.tiles.init]
   [metabase.user-key-value.init]))

;; load EE init code on system launch if it exists.
(when (and (not *compile-files*)
           config/ee-available?)
  #_{:clj-kondo/ignore [:discouraged-var]}
  (require 'metabase-enterprise.core.init))<|MERGE_RESOLUTION|>--- conflicted
+++ resolved
@@ -20,11 +20,8 @@
    [metabase.query-analysis.init]
    [metabase.revisions.init]
    [metabase.search.init]
-<<<<<<< HEAD
+   [metabase.session.init]
    [metabase.sso.init]
-=======
-   [metabase.session.init]
->>>>>>> 1e1a8ffa
    [metabase.sync.init]
    [metabase.task.init]
    [metabase.tiles.init]
