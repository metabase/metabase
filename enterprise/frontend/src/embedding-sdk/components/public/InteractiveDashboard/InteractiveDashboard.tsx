--- conflicted
+++ resolved
@@ -23,13 +23,8 @@
 import { InteractiveDashboardProvider } from "./context";
 
 export type InteractiveDashboardProps = {
-<<<<<<< HEAD
-  questionHeight?: number;
+  drillThroughQuestionHeight?: number;
   plugins?: MetabasePluginsConfig;
-=======
-  drillThroughQuestionHeight?: number;
-  plugins?: SdkPluginsConfig;
->>>>>>> 97d25a0b
   className?: string;
   style?: CSSProperties;
 
