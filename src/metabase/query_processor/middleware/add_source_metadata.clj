--- conflicted
+++ resolved
@@ -2,14 +2,9 @@
   (:require
    [clojure.walk :as walk]
    [metabase.legacy-mbql.schema :as mbql.s]
-<<<<<<< HEAD
    [metabase.lib.core :as lib]
    [metabase.lib.join.util :as lib.join.util]
    [metabase.lib.schema.metadata :as lib.schema.metadata]
-=======
-   [metabase.legacy-mbql.util :as mbql.u]
-   [metabase.lib.metadata :as lib.metadata]
->>>>>>> 427982c9
    [metabase.lib.util.match :as lib.util.match]
    [metabase.query-processor.interface :as qp.i]
    [metabase.query-processor.middleware.annotate.legacy-helper-fns :as annotate.legacy-helper-fns]
@@ -32,11 +27,7 @@
                   (every? #(lib.util.match/match-one % [:field (_ :guard string?) _])
                           fields))))))
 
-<<<<<<< HEAD
 (mu/defn- native-source-query->metadata :- [:maybe [:sequential ::lib.schema.metadata/column]]
-=======
-(mu/defn- native-source-query->metadata :- [:maybe [:sequential ::mbql.s/legacy-column-metadata]]
->>>>>>> 427982c9
   "Given a `source-query`, return the source metadata that should be added at the parent level (i.e., at the same
   level where this `source-query` was present.) This metadata is used by other middleware to determine what Fields to
   expect from the source query."
@@ -53,30 +44,16 @@
                   {:source-query source-query}))
       nil)))
 
-<<<<<<< HEAD
 (mu/defn mbql-source-query->metadata :- [:maybe [:sequential ::lib.schema.metadata/column]]
   "Preprocess a `source-query` so we can determine the result columns."
   [source-query :- mbql.s/MBQLQuery]
   (try
     (let [mlv2-query (annotate.legacy-helper-fns/legacy-inner-query->mlv2-query source-query)]
-      (for [col (lib/returned-columns mlv2-query)]
+      (for [col (lib/returned-columns mlv2-query)
+            :when-not (:remapped_from col)]
         (-> col
             (assoc ::super-neat 1234)
             (update :lib/desired-column-alias #(or % (lib.join.util/desired-alias mlv2-query col))))))
-=======
-(mu/defn mbql-source-query->metadata :- [:maybe [:sequential ::mbql.s/legacy-column-metadata]]
-  "Preprocess a `source-query` so we can determine the result columns."
-  [source-query :- mbql.s/MBQLQuery]
-  (try
-    (let [cols (request/as-admin
-                 ((requiring-resolve 'metabase.query-processor.preprocess/query->expected-cols)
-                  {:database (:id (lib.metadata/database (qp.store/metadata-provider)))
-                   :type     :query
-                   ;; don't add remapped columns to the source metadata for the source query, otherwise we're going
-                   ;; to end up adding it again when the middleware runs at the top level
-                   :query    (assoc-in source-query [:middleware :disable-remaps?] true)}))]
-      (remove :remapped_from cols))
->>>>>>> 427982c9
     (catch Throwable e
       (log/errorf e "Error determining expected columns for query: %s" (ex-message e))
       nil)))
@@ -84,11 +61,7 @@
 (mu/defn- add-source-metadata :- [:map
                                   [:source-metadata
                                    {:optional true}
-<<<<<<< HEAD
                                    [:maybe [:sequential ::lib.schema.metadata/column]]]]
-=======
-                                   [:maybe [:sequential ::mbql.s/legacy-column-metadata]]]]
->>>>>>> 427982c9
   [{{native-source-query? :native, :as source-query} :source-query, :as inner-query} :- :map]
   (let [metadata ((if native-source-query?
                     native-source-query->metadata
