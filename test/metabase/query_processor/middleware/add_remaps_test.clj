--- conflicted
+++ resolved
@@ -604,65 +604,6 @@
                    {:joins [{:source-table $$orders
                              :alias        "j"
                              :condition    [:= $id &j.orders.product-id]
-<<<<<<< HEAD
-                             :fields       :all}]}))]
-      (is (=? {:query {:joins  [{:alias        "j"
-                                 :source-query {:source-table (meta/id :orders)
-                                                :joins        [{:alias "PEOPLE__via__USER_ID"}]
-                                                :fields       [[:field (meta/id :orders :id) {}]
-                                                               [:field (meta/id :orders :user-id) {::qp.add-remaps/original-field-dimension-id pos-int?}]
-                                                               [:field (meta/id :orders :product-id) {}]
-                                                               [:field (meta/id :orders :subtotal) {}]
-                                                               [:field (meta/id :orders :tax) {}]
-                                                               [:field (meta/id :orders :total) {}]
-                                                               [:field (meta/id :orders :discount) {}]
-                                                               [:field (meta/id :orders :created-at) {}]
-                                                               [:field (meta/id :orders :quantity) {}]
-                                                               ;; 1 remap for self-joined orders.user-id => people.email
-                                                               [:field (meta/id :people :email) {:source-field                          (meta/id :orders :user-id)
-                                                                                                 :join-alias                            "PEOPLE__via__USER_ID"
-                                                                                                 ::qp.add-remaps/new-field-dimension-id pos-int?}]]}
-                                 :fields       [[:field (meta/id :orders :id) {:join-alias "j"}]
-                                                [:field (meta/id :orders :user-id) {:join-alias                                 "j"
-                                                                                    ::qp.add-remaps/original-field-dimension-id pos-int?}]
-                                                [:field (meta/id :orders :product-id) {:join-alias "j"}]
-                                                [:field (meta/id :orders :subtotal) {:join-alias "j"}]
-                                                [:field (meta/id :orders :tax) {:join-alias "j"}]
-                                                [:field (meta/id :orders :total) {:join-alias "j"}]
-                                                [:field (meta/id :orders :discount) {:join-alias "j"}]
-                                                [:field (meta/id :orders :created-at) {:join-alias "j"}]
-                                                [:field (meta/id :orders :quantity) {:join-alias "j"}]
-                                                ;; 1 remap for self-joined orders.user-id => people.email
-                                                [:field (meta/id :people :email) {:source-field                          (meta/id :orders :user-id)
-                                                                                  :join-alias                            "j"
-                                                                                  ::qp.add-remaps/new-field-dimension-id pos-int?}]]}
-                                {:alias "PEOPLE__via__USER_ID"}]
-                       :fields [;; 9 columns from orders
-                                [:field (meta/id :orders :id) {}]
-                                [:field (meta/id :orders :user-id) {::qp.add-remaps/original-field-dimension-id pos-int?}]
-                                [:field (meta/id :orders :product-id) {}]
-                                [:field (meta/id :orders :subtotal) {}]
-                                [:field (meta/id :orders :tax) {}]
-                                [:field (meta/id :orders :total) {}]
-                                [:field (meta/id :orders :discount) {}]
-                                [:field (meta/id :orders :created-at) {}]
-                                [:field (meta/id :orders :quantity) {}]
-                                ;; 9 columns from self-join against orders
-                                [:field (meta/id :orders :id) {:join-alias "j"}]
-                                [:field (meta/id :orders :user-id) {:join-alias "j", ::qp.add-remaps/original-field-dimension-id pos-int?}]
-                                [:field (meta/id :orders :product-id) {:join-alias "j"}]
-                                [:field (meta/id :orders :subtotal) {:join-alias "j"}]
-                                [:field (meta/id :orders :tax) {:join-alias "j"}]
-                                [:field (meta/id :orders :total) {:join-alias "j"}]
-                                [:field (meta/id :orders :discount) {:join-alias "j"}]
-                                [:field (meta/id :orders :created-at) {:join-alias "j"}]
-                                [:field (meta/id :orders :quantity) {:join-alias "j"}]
-                                ;; 1 remap for source table orders.user-id => people.email
-                                [:field (meta/id :people :email) {:join-alias "PEOPLE__via__USER_ID", ::qp.add-remaps/new-field-dimension-id pos-int?}]
-                                ;; 1 remap for self-joined orders.user-id => people.email
-                                [:field (meta/id :people :email) {:join-alias "j", ::qp.add-remaps/new-field-dimension-id pos-int?}]]}}
-              (qp.preprocess/preprocess query))))))
-=======
                              :fields       :all}]}))
           preprocessed (qp.preprocess/preprocess query)]
       (testing ":query => :joins"
@@ -749,7 +690,6 @@
                             ;; 1 remap for source table orders.user-id => people.email
                             [:field (meta/id :people :email) {:join-alias "PEOPLE__via__USER_ID", ::qp.add-remaps/new-field-dimension-id pos-int?}]]}
                   preprocessed-query)))))))
->>>>>>> 1270cf72
 
 (deftest ^:parallel add-remaps-to-joins-e2e-test-2
   (testing "Should add remaps to join with :source-query"
@@ -766,18 +706,6 @@
                              :condition    [:= $id &j.orders.product-id]
                              :fields       :all}]}))]
       (is (=? {:query {:joins  [{:alias        "j"
-<<<<<<< HEAD
-                                 ;; join source query (i.e., first stage) should automatically get `:fields` which should then get
-                                 :source-query {:source-query {:source-table (meta/id :orders)
-                                                               :joins        [{:alias "PEOPLE__via__USER_ID"}]
-                                                               :order-by     [[:asc [:field (meta/id :orders :id) nil]]]
-                                                               :fields       #(= (count %) 10)}
-                                                :joins        (symbol "nil #_\"key is not present.\"")
-                                                :fields       #(= (count %) 10)}
-                                 :fields       #(= (count %) 10)}
-                                {:alias "PEOPLE__via__USER_ID"}]
-                       :fields #(= (count %) 20)}}
-=======
                                  ;; join source query (i.e., first stage) should automatically get `:fields` which
                                  ;; should then get remaps
                                  :source-query {:source-table (meta/id :orders)
@@ -845,5 +773,4 @@
                                 [:field (meta/id :categories :name)    {:join-alias "CATEGORIES__via__ID"}]
                                 ;; TODO DUPLICATE!!!
                                 [:field (meta/id :categories :name) {:join-alias "J"}]]}}
->>>>>>> 1270cf72
               (qp.preprocess/preprocess query))))))