--- conflicted
+++ resolved
@@ -84,16 +84,10 @@
                     col))
                 ((some-fn :fields :result_metadata) entity))))
 
-<<<<<<< HEAD
-(defn satisfies-requierments?
-  "Does source entity satisfies requirements of given spec?"
-  [entity {:keys [required_attributes]}]
-=======
 (mu/defn satisfies-requirements?
   "Does source entity satisfies requirements of given spec?"
   [entity                         :- [:or SourceEntity]
    {:keys [required_attributes]} :- domain-entities.specs/DomainEntitySpec]
->>>>>>> cccb11b0
   (every? (partial has-attribute? entity) required_attributes))
 
 (defn- best-match
