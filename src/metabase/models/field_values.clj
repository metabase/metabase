(ns metabase.models.field-values
  "FieldValues is used to store a cached list of values of Fields that has `has_field_values=:auto-list or :list`.
  Check the doc in [[metabase.models.field/has-field-values-options]] for more info about `has_field_values`.

  There are 2 main classes of FieldValues: Full and Advanced.
  - Full FieldValues store a list of distinct values of a Field without any constraints.
  - Whereas Advanced FieldValues has additional constraints:
    - sandbox: FieldValues of a field but is sandboxed for a specific user
    - linked-filter: FieldValues for a param that connects to a Field that is constrained by the values of other Field.
      It's currently being used on Dashboard or Embedding, but it could be used to power any parameters that connect to a Field.

  * Life cycle
  - Full FieldValues are created by the fingerprint or scanning process.
    Once it's created the values will be updated by the scanning process that runs daily.
  - Advanced FieldValues are created on demands: for example the Sandbox FieldValues are created when a user with
    sandboxed permission try to get values of a Field.
    Normally these FieldValues will be deleted after [[advanced-field-values-max-age]] days by the scanning process.
    But they will also be automatically deleted when the Full FieldValues of the same Field got updated."
  (:require [clojure.tools.logging :as log]
            [java-time :as t]
            [metabase.models.serialization.hash :as serdes.hash]
            [metabase.plugins.classloader :as classloader]
            [metabase.util :as u]
            [metabase.util.date-2 :as u.date]
            [metabase.util.i18n :refer [trs tru]]
            [metabase.util.schema :as su]
            [schema.core :as s]
            [toucan.db :as db]
            [toucan.models :as models]))

(def ^Integer category-cardinality-threshold
  "Fields with less than this many distinct values should automatically be given a semantic type of `:type/Category`.
  This no longer has any meaning whatsoever as far as the backend code is concerned; it is used purely to inform
  frontend behavior such as widget choices."
  (int 30))

(def ^Integer auto-list-cardinality-threshold
  "Fields with less than this many distincy values should be given a `has_field_values` value of `list`, which means
  the Field should have FieldValues."
  (int 100))

(def ^:private ^Integer entry-max-length
  "The maximum character length for a stored FieldValues entry."
  (int 100))

(def ^Integer total-max-length
  "Maximum total length for a FieldValues entry (combined length of all values for the field)."
  (int (* auto-list-cardinality-threshold entry-max-length)))

(def advanced-field-values-max-age
  "Age of an advanced FieldValues in days.
  After this time, these field values should be deleted by the `delete-expired-advanced-field-values` job."
  30)

(def ^:private advanced-field-values-types
  "A class of fieldvalues that has additional constraints/filters."
  #{:sandbox         ;; are fieldvalues but filtered by sandbox permissions
    :linked-filter}) ;; are fieldvalues but has constraints from other linked parameters on dashboard/embedding

(def ^:private field-values-types
  "All FieldValues type."
  (into #{:full} ;; default type for fieldvalues where it contains values for a field without constraints
        advanced-field-values-types))

;;; +----------------------------------------------------------------------------------------------------------------+
;;; |                                             Entity & Lifecycle                                                 |
;;; +----------------------------------------------------------------------------------------------------------------+

(models/defmodel FieldValues :metabase_fieldvalues)

(defn- assert-valid-human-readable-values [{human-readable-values :human_readable_values}]
  (when (s/check (s/maybe [(s/maybe su/NonBlankString)]) human-readable-values)
    (throw (ex-info (tru "Invalid human-readable-values: values must be a sequence; each item must be nil or a string")
                    {:human-readable-values human-readable-values
                     :status-code           400}))))

(defn- assert-valid-field-values-type
  [{:keys [type hash_key] :as _field-values}]
  (when type
    (when-not (contains? field-values-types type)
      (throw (ex-info (tru "Invalid field-values type.")
                      {:type        type
                       :stauts-code 400})))

    (when (and (= type :full)
               hash_key)
      (throw (ex-info (tru "Full FieldValues shouldn't have hash_key.")
                      {:type        type
                       :hash_key    hash_key
                       :status-code 400})))

    (when (and (advanced-field-values-types type)
               (empty? hash_key))
      (throw (ex-info (tru "Advanced FieldValues requires a hash_key.")
                      {:type        type
                       :status-code 400})))))

(defn clear-advanced-field-values-for-field!
  "Remove all advanced FieldValues for a `field-or-id`."
  [field-or-id]
  (db/delete! FieldValues :field_id (u/the-id field-or-id)
                          :type     [:in advanced-field-values-types]))

(defn clear-field-values-for-field!
  "Remove all FieldValues for a `field-or-id`, including the advanced fieldvalues."
  [field-or-id]
  (db/delete! FieldValues :field_id (u/the-id field-or-id)))

(defn- pre-insert [{:keys [field_id] :as field-values}]
  (u/prog1 (merge {:type :full}
                  field-values)
    (assert-valid-human-readable-values field-values)
    (assert-valid-field-values-type field-values)
    ;; if inserting a new full fieldvalues, make sure all the advanced field-values of this field is deleted
    (when (= (:type <>) :full)
      (clear-advanced-field-values-for-field! field_id))))

(defn- pre-update [{:keys [id type field_id values hash_key] :as field-values}]
  (u/prog1 field-values
    (assert-valid-human-readable-values field-values)
    (when (or type hash_key)
      (throw (ex-info (tru "Can't update type or hash_key for a FieldValues.")
                      {:type        type
                       :hash_key    hash_key
                       :status-code 400})))
    ;; if we're updating the values of a Full FieldValues, delete all Advanced FieldValues of this field
    (when (and values
           (= (or type (db/select-one-field :type FieldValues :id id))
              :full))
     (clear-advanced-field-values-for-field! (or field_id
                                                 (db/select-one-field :field_id FieldValues :id id))))))

(defn- post-select [field-values]
  (cond-> field-values
    (contains? field-values :human_readable_values)
    (update :human_readable_values (fn [human-readable-values]
                                     (cond
                                       (sequential? human-readable-values)
                                       human-readable-values

                                       ;; in some places human readable values were incorrectly saved as a map. If
                                       ;; that's the case, convert them back to a sequence
                                       (map? human-readable-values)
                                       (do
                                         (assert (:values field-values)
                                                 (tru ":values must be present to fetch :human_readable_values"))
                                         (mapv human-readable-values (:values field-values)))

                                       ;; if the `:human_readable_values` key is present (i.e., if we are fetching the
                                       ;; whole row), but `nil`, then replace the `nil` value with an empty vector. The
                                       ;; client likes this better.
                                       :else
                                       [])))))

(u/strict-extend (class FieldValues)
  models/IModel
  (merge models/IModelDefaults
         {:properties  (constantly {:timestamped? true})
          :types       (constantly {:human_readable_values :json-no-keywordization
                                    :values                :json
                                    :type                  :keyword})
          :pre-insert  pre-insert
          :pre-update  pre-update
          :post-select post-select})

  serdes.hash/IdentityHashable
  {:identity-hash-fields (constantly [(serdes.hash/hydrated-hash :field)])})

;;; +----------------------------------------------------------------------------------------------------------------+
;;; |                                                  Utils fns                                                     |
;;; +----------------------------------------------------------------------------------------------------------------+

(defn field-should-have-field-values?
  "Should this `field` be backed by a corresponding FieldValues object?"
  [field-or-field-id]
  (if-not (map? field-or-field-id)
    (let [field-id (u/the-id field-or-field-id)]
      (recur (or (db/select-one ['Field :base_type :visibility_type :has_field_values] :id field-id)
                 (throw (ex-info (tru "Field {0} does not exist." field-id)
                                 {:field-id field-id, :status-code 404})))))
    (let [{base-type        :base_type
           visibility-type  :visibility_type
           has-field-values :has_field_values
           :as              field} field-or-field-id]
      (s/check {:visibility_type  su/KeywordOrString
                :base_type        (s/maybe su/KeywordOrString)
                :has_field_values (s/maybe su/KeywordOrString)
                s/Keyword         s/Any}
               field)
      (boolean
        (and (not (contains? #{:retired :sensitive :hidden :details-only} (keyword visibility-type)))
             (not (isa? (keyword base-type) :type/Temporal))
             (#{:list :auto-list} (keyword has-field-values)))))))


(defn take-by-length
  "Like `take` but condition by the total length of elements.
  Returns a stateful transducer when no collection is provided.

    ;; (take-by-length 6 [\"Dog\" \"Cat\" \"Crocodile\"])
    ;; => [\"Dog\" \"Cat\"]"
  ([max-length]
   (fn [rf]
     (let [current-length (volatile! 0)]
       (fn
         ([] (rf))
         ([result]
          (rf result))
         ([result input]
          (vswap! current-length + (count (str input)))
          (if (< @current-length max-length)
            (rf result input)
            (reduced result)))))))

  ([max-length coll]
   (lazy-seq
     (when-let [s (seq coll)]
       (let [f          (first s)
             new-length (- max-length (count (str f)))]
         (when-not (neg? new-length)
           (cons f (take-by-length new-length
                                   (rest s)))))))))

(defn fixup-human-readable-values
  "Field values and human readable values are lists that are zipped together. If the field values have changes, the
  human readable values will need to change too. This function reconstructs the `human_readable_values` to reflect
  `new-values`. If a new field value is found, a string version of that is used"
  [{old-values :values, old-hrv :human_readable_values} new-values]
  (when (seq old-hrv)
    (let [orig-remappings (zipmap old-values old-hrv)]
      (map #(get orig-remappings % (str %)) new-values))))

(defn field-values->pairs
  "Returns a list of pairs (or single element vectors if there are no human_readable_values) for the given
  `field-values` instance."
  [{:keys [values human_readable_values]}]
  (if (seq human_readable_values)
    (map vector values human_readable_values)
    (map vector values)))

;;; +----------------------------------------------------------------------------------------------------------------+
;;; |                                               Advanced FieldValues                                             |
;;; +----------------------------------------------------------------------------------------------------------------+

(defn advanced-fieldvalues-expired?
  "Checks if an advanced fieldvalues expired."
  [fv]
  {:pre [(advanced-field-values-types (:type fv))]}
  (u.date/older-than? (:created_at fv) (t/days 30)))

(defn hash-key-for-sandbox
  "Return a hash-key that will be used for sandboxed fieldvalues."
  [field-id user-id user-permissions-set]
  (str (hash [field-id
              user-id
              (seq user-permissions-set)])))

(defn hash-key-for-linked-filters
  "Return a hash-key that will be used for linked-filters fieldvalues."
  [field-id constraints]
  (str (hash [field-id
              constraints])))

;;; +----------------------------------------------------------------------------------------------------------------+
;;; |                                                    CRUD fns                                                    |
;;; +----------------------------------------------------------------------------------------------------------------+

(defn distinct-values
  "Fetch a sequence of distinct values for `field` that are below the [[total-max-length]] threshold. If the values are
  past the threshold, this returns a subset of possible values values where the total length of all items is less than [[total-max-length]].
  It also returns a `has_more_values` flag, `has_more_values` = `true` when the returned values list is a subset of all possible values.

  ;; (distinct-values (Field 1))
  ;; ->  {:values          [1, 2, 3]
          :has_more_values false}

  (This function provides the values that normally get saved as a Field's
  FieldValues. You most likely should not be using this directly in code outside of this namespace, unless it's for a
  very specific reason, such as certain cases where we fetch ad-hoc FieldValues for GTAP-filtered Fields.)"
  [field]
  (classloader/require 'metabase.db.metadata-queries)
  (try
    (let [distinct-values         ((resolve 'metabase.db.metadata-queries/field-distinct-values) field)
          limited-distinct-values (take-by-length total-max-length distinct-values)]
      {:values          limited-distinct-values
       ;; has_more_values=true means the list of values we return is a subset of all possible values.
       :has_more_values (or
                          ;; If the `distinct-values` has more elements than `limited-distinct-values`
                          ;; it means the the `distinct-values` has exceeded our [[total-max-length]] limits.
                          (> (count distinct-values)
                             (count limited-distinct-values))
                          ;; [[metabase.db.metadata-queries/field-distinct-values]] runs a query
                          ;; with limit = [[metabase.db.metadata-queries/absolute-max-distinct-values-limit]].
                          ;; So, if the returned `distinct-values` has length equal to that exact limit,
                          ;; we assume the returned values is just a subset of what we have in DB.
                          (= (count distinct-values)
                             @(resolve 'metabase.db.metadata-queries/absolute-max-distinct-values-limit)))})
    (catch Throwable e
      (log/error e (trs "Error fetching field values"))
      nil)))

(defn create-or-update-field-values!
  "Create or update the FieldValues object for `field`. If the FieldValues object already exists, then update values for
   it; otherwise create a new FieldValues object with the newly fetched values. Returns whether the field values were
   created/updated/deleted as a result of this call."
  [field & [human-readable-values]]
<<<<<<< HEAD
  (let [field-values (FieldValues :field_id (u/the-id field) :type :full)
        values       (distinct-values field)
        field-name   (or (:name field) (:id field))]
=======
  (let [field-values                     (FieldValues :field_id (u/the-id field))
        {:keys [values has_more_values]} (distinct-values field)
        field-name                       (or (:name field) (:id field))]
>>>>>>> e8d1acb2
    (cond
      ;; If this Field is marked `auto-list`, and the number of values in now over the [[auto-list-cardinality-threshold]] or
      ;; the accumulated length of all values exceeded the [[total-max-length]] threshold
      ;; we need to unmark it as `auto-list`. Switch it to `has_field_values` = `nil` and delete the FieldValues;
      ;; this will result in it getting a Search Widget in the UI when `has_field_values` is automatically inferred
      ;; by the [[metabase.models.field/infer-has-field-values]] hydration function (see that namespace for more detailed
      ;; discussion)
      ;;
      ;; It would be nicer if we could do this in analysis where it gets marked `:auto-list` in the first place, but
      ;; Fingerprints don't get updated regularly enough that we could detect the sudden increase in cardinality in a
      ;; way that could make this work. Thus, we are stuck doing it here :(
      (and (= :auto-list (keyword (:has_field_values field)))
           (or has_more_values
               (> (count values) auto-list-cardinality-threshold)))
      (do
        (log/info (trs "Field {0} was previously automatically set to show a list widget, but now has {1} values."
                       field-name (count values))
                  (trs "Switching Field to use a search widget instead."))
        (db/update! 'Field (u/the-id field) :has_field_values nil)
        (clear-field-values-for-field! field)
        ::fv-deleted)

      (and (= (:values field-values) values)
           (= (:has_more_values field-values) has_more_values))
      (log/debug (trs "FieldValues for Field {0} remain unchanged. Skipping..." field-name))

      ;; if the FieldValues object already exists then update values in it
      (and field-values values)
      (do
        (log/debug (trs "Storing updated FieldValues for Field {0}..." field-name))
        (db/update-non-nil-keys! FieldValues (u/the-id field-values)
          :has_more_values       has_more_values
          :values                values
          :human_readable_values (fixup-human-readable-values field-values values))
        ::fv-updated)

      ;; if FieldValues object doesn't exist create one
      values
      (do
        (log/debug (trs "Storing FieldValues for Field {0}..." field-name))
        (db/insert! FieldValues
          :field_id              (u/the-id field)
          :has_more_values       has_more_values
          :values                values
          :human_readable_values human-readable-values)
        ::fv-created)

      ;; otherwise this Field isn't eligible, so delete any FieldValues that might exist
      :else
      (do
        (clear-field-values-for-field! field)
        ::fv-deleted))))

(defn get-or-create-field-values!
  "Create FieldValues for a `Field` if they *should* exist but don't already exist. Returns the existing or newly
  created FieldValues for `Field`."
  {:arglists '([field] [field human-readable-values])}
  [{field-id :id :as field} & [human-readable-values]]
  {:pre [(integer? field-id)]}
  (when (field-should-have-field-values? field)
    (or (FieldValues :field_id field-id)
        (when (#{::fv-created ::fv-updated} (create-or-update-field-values! field human-readable-values))
          (FieldValues :field_id field-id)))))

;;; +----------------------------------------------------------------------------------------------------------------+
;;; |                                                  On Demands                                                    |
;;; +----------------------------------------------------------------------------------------------------------------+

(defn- table-ids->table-id->is-on-demand?
  "Given a collection of `table-ids` return a map of Table ID to whether or not its Database is subject to 'On Demand'
  FieldValues updating. This means the FieldValues for any Fields belonging to the Database should be updated only
  when they are used in new Dashboard or Card parameters."
  [table-ids]
  (let [table-ids            (set table-ids)
        table-id->db-id      (when (seq table-ids)
                               (db/select-id->field :db_id 'Table :id [:in table-ids]))
        db-id->is-on-demand? (when (seq table-id->db-id)
                               (db/select-id->field :is_on_demand 'Database
                                 :id [:in (set (vals table-id->db-id))]))]
    (into {} (for [table-id table-ids]
               [table-id (-> table-id table-id->db-id db-id->is-on-demand?)]))))

(defn update-field-values-for-on-demand-dbs!
  "Update the FieldValues for any Fields with `field-ids` if the Field should have FieldValues and it belongs to a
  Database that is set to do 'On-Demand' syncing."
  [field-ids]
  (let [fields (when (seq field-ids)
                 (filter field-should-have-field-values?
                         (db/select ['Field :name :id :base_type :effective_type :coercion_strategy
                                     :semantic_type :visibility_type :table_id :has_field_values]
                           :id [:in field-ids])))
        table-id->is-on-demand? (table-ids->table-id->is-on-demand? (map :table_id fields))]
    (doseq [{table-id :table_id, :as field} fields]
      (when (table-id->is-on-demand? table-id)
        (log/debug
         (trs "Field {0} ''{1}'' should have FieldValues and belongs to a Database with On-Demand FieldValues updating."
                 (u/the-id field) (:name field)))
        (create-or-update-field-values! field)))))<|MERGE_RESOLUTION|>--- conflicted
+++ resolved
@@ -304,15 +304,9 @@
    it; otherwise create a new FieldValues object with the newly fetched values. Returns whether the field values were
    created/updated/deleted as a result of this call."
   [field & [human-readable-values]]
-<<<<<<< HEAD
-  (let [field-values (FieldValues :field_id (u/the-id field) :type :full)
-        values       (distinct-values field)
-        field-name   (or (:name field) (:id field))]
-=======
   (let [field-values                     (FieldValues :field_id (u/the-id field))
         {:keys [values has_more_values]} (distinct-values field)
         field-name                       (or (:name field) (:id field))]
->>>>>>> e8d1acb2
     (cond
       ;; If this Field is marked `auto-list`, and the number of values in now over the [[auto-list-cardinality-threshold]] or
       ;; the accumulated length of all values exceeded the [[total-max-length]] threshold
