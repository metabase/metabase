--- conflicted
+++ resolved
@@ -18,16 +18,11 @@
 export const ModalRoot = styled.div<ModalRootProps>`
   display: flex;
   flex-direction: column;
-<<<<<<< HEAD
-  height: 90vh;
-  width: min(98vw, 60rem);
-=======
   width: min(98vw, ${props => (props.hasSideNav ? "70rem" : "55rem")});
 `;
 
 export const ModalMain = styled.div`
   height: calc(90vh - 10rem);
->>>>>>> 2b12efa5
   ${breakpointMaxSmall} {
     height: calc(98vh - 10rem);
     flex-direction: column;
@@ -43,11 +38,6 @@
 `;
 
 export const ModalBody = styled.div`
-<<<<<<< HEAD
-  border-top: 1px solid ${color("border")};
-  margin-top: 1rem;
-=======
->>>>>>> 2b12efa5
   overflow-y: auto;
   flex: 1;
 `;
@@ -68,11 +58,6 @@
 `;
 
 export const ModalTabList = styled(TabList)`
-<<<<<<< HEAD
-  font-size: 0.875rem;
-  margin: 1.5rem 3rem 0 3rem;
-  flex-shrink: 0;
-=======
   padding: 1rem;
   width: 15rem;
   ${breakpointMaxSmall} {
@@ -81,7 +66,6 @@
   }
   border-right: 1px solid ${color("border")};
   overflow-y: auto;
->>>>>>> 2b12efa5
 `;
 
 export const ModalTabPanel = styled(TabPanel)`
