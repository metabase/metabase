(ns metabase.sync.sync-metadata.tables
  "Logic for updating Metabase Table models from metadata fetched from a physical DB."
  (:require
   [clojure.data :as data]
   [clojure.set :as set]
   [medley.core :as m]
   [metabase.lib.schema.common :as lib.schema.common]
   [metabase.models.database :refer [Database]]
   [metabase.models.humanization :as humanization]
   [metabase.models.interface :as mi]
   [metabase.models.table :refer [Table]]
   [metabase.sync.fetch-metadata :as fetch-metadata]
   [metabase.sync.interface :as i]
   [metabase.sync.sync-metadata.metabase-metadata :as metabase-metadata]
   [metabase.sync.util :as sync-util]
   [metabase.util :as u]
   [metabase.util.log :as log]
   [metabase.util.malli :as mu]
   [metabase.util.malli.schema :as ms]
   [toucan2.core :as t2]))

;;; ------------------------------------------------ "Crufty" Tables -------------------------------------------------

;; Crufty tables are ones we know are from frameworks like Rails or Django and thus automatically mark as `:cruft`

(def ^:private crufty-table-patterns
  "Regular expressions that match Tables that should automatically given the `visibility-type` of `:cruft`.
   This means they are automatically hidden to users (but can be unhidden in the admin panel).
   These `Tables` are known to not contain useful data, such as migration or web framework internal tables."
  #{;; Django
    #"^auth_group$"
    #"^auth_group_permissions$"
    #"^auth_permission$"
    #"^django_admin_log$"
    #"^django_content_type$"
    #"^django_migrations$"
    #"^django_session$"
    #"^django_site$"
    #"^south_migrationhistory$"
    #"^user_groups$"
    #"^user_user_permissions$"
    ;; Drupal
    #".*_cache$"
    #".*_revision$"
    #"^advagg_.*"
    #"^apachesolr_.*"
    #"^authmap$"
    #"^autoload_registry.*"
    #"^batch$"
    #"^blocked_ips$"
    #"^cache.*"
    #"^captcha_.*"
    #"^config$"
    #"^field_revision_.*"
    #"^flood$"
    #"^node_revision.*"
    #"^queue$"
    #"^rate_bot_.*"
    #"^registry.*"
    #"^router.*"
    #"^semaphore$"
    #"^sequences$"
    #"^sessions$"
    #"^watchdog$"
    ;; Rails / Active Record
    #"^schema_migrations$"
    #"^ar_internal_metadata$"
    ;; PostGIS
    #"^spatial_ref_sys$"
    ;; nginx
    #"^nginx_access_log$"
    ;; Liquibase
    #"^databasechangelog$"
    #"^databasechangeloglock$"
    ;; Lobos
    #"^lobos_migrations$"
    ;; MSSQL
    #"^syncobj_0x.*"})

(mu/defn ^:private is-crufty-table?
  "Should we give newly created TABLE a `visibility_type` of `:cruft`?"
  [table :- i/DatabaseMetadataTable]
  (some #(re-find % (u/lower-case-en (:name table))) crufty-table-patterns))


;;; ---------------------------------------------------- Syncing -----------------------------------------------------

(mu/defn ^:private update-database-metadata!
  "If there is a version in the db-metadata update the DB to have that in the DB model"
  [database    :- (mi/InstanceOf :model/Database)
   db-metadata :- i/DatabaseMetadata]
  (log/infof "Found new version for DB: %s" (:version db-metadata))
  (t2/update! Database (u/the-id database)
              {:details
               (assoc (:details database) :version (:version db-metadata))}))

(defn create-or-reactivate-table!
  "Create a single new table in the database, or mark it as active if it already exists."
  [database {schema :schema table-name :name :as table}]
  (let [;; if this is a crufty table, mark initial sync as complete since we'll skip the subsequent sync steps
        is-crufty?          (is-crufty-table? table)
        initial-sync-status (if is-crufty? "complete" "incomplete")
        visibility-type     (when is-crufty? :cruft)]
    (if-let [existing-id (t2/select-one-pk Table
                                           :db_id (u/the-id database)
                                           :schema schema
                                           :name table-name
                                           :active false)]
      ;; if the table already exists but is marked *inactive*, mark it as *active*
      (t2/update! Table existing-id
                  {:active              true
                   :visibility_type     visibility-type
                   :initial_sync_status initial-sync-status})
      ;; otherwise create a new Table
      (first (t2/insert-returning-instances! Table
                                             :db_id (u/the-id database)
                                             :schema schema
                                             :description (:description table)
                                             :database_require_filter (:database_require_filter table)
                                             :name table-name
                                             :display_name (humanization/name->human-readable-name table-name)
                                             :active true
                                             :visibility_type visibility-type
                                             :initial_sync_status initial-sync-status)))))

;; TODO - should we make this logic case-insensitive like it is for fields?

(mu/defn ^:private create-or-reactivate-tables!
  "Create `new-tables` for database, or if they already exist, mark them as active."
  [database :- (mi/InstanceOf :model/Database)
   new-tables :- [:set i/DatabaseMetadataTable]]
  (doseq [table new-tables]
    (log/info "Found new table:"
              (sync-util/name-for-logging (mi/instance Table table))))
  (doseq [table new-tables]
    (create-or-reactivate-table! database table)))

(mu/defn ^:private retire-tables!
  "Mark any `old-tables` belonging to `database` as inactive."
  [database   :- (mi/InstanceOf :model/Database)
   old-tables :- [:set [:map
                        [:name ::lib.schema.common/non-blank-string]
                        [:schema [:maybe ::lib.schema.common/non-blank-string]]]]]
  (log/info "Marking tables as inactive:"
            (for [table old-tables]
              (sync-util/name-for-logging (mi/instance Table table))))
  (doseq [{schema :schema table-name :name :as _table} old-tables]
    (t2/update! Table {:db_id  (u/the-id database)
                       :schema schema
                       :name   table-name
                       :active true}
                {:active false})))

(mu/defn ^:private update-table-metadata-if-needed!
  "Update the table metadata if it has changed."
  [table-metadata :- i/DatabaseMetadataTable
   metabase-table :- (ms/InstanceOf :model/Table)]
  (log/infof "Updating table metadata for %s" (sync-util/name-for-logging metabase-table))
  (let [to-update-keys [:description :database_require_filter :estimated_row_count]
        old-table      (select-keys metabase-table to-update-keys)
        new-table      (select-keys (merge
                                     (zipmap to-update-keys (repeat nil))
                                     table-metadata)
                                    to-update-keys)
        [_ changes _]  (data/diff old-table new-table)
        changes        (cond-> changes
                         ;; we only update the description if the initial state is nil
                         ;; because don't want to override the user edited description if it exists
                         (some? (:description old-table))
                         (dissoc changes :description))]
    (doseq [[k v] changes]
      (log/infof "%s of %s changed from %s to %s"
                 k
                 (sync-util/name-for-logging metabase-table)
                 (get metabase-table k)
                 v))
    (when (seq changes)
      (t2/update! :model/Table (:id metabase-table) changes))))

(mu/defn ^:private update-tables-metadata-if-needed!
  [table-metadatas :- [:set i/DatabaseMetadataTable]
   metabase-tables :- [:set (ms/InstanceOf :model/Table)]]
  (let [name+schema->table-metadata (m/index-by (juxt :name :schema) table-metadatas)
        name+schema->metabase-table (m/index-by (juxt :name :schema) metabase-tables)]
    (doseq [name+schema (set/intersection (set (keys name+schema->table-metadata)) (set (keys name+schema->metabase-table)))]
      (update-table-metadata-if-needed! (name+schema->table-metadata name+schema) (name+schema->metabase-table name+schema)))))

(mu/defn ^:private table-set :- [:set i/DatabaseMetadataTable]
  "So there exist tables for the user and metabase metadata tables for internal usage by metabase.
  Get set of user tables only, excluding metabase metadata tables."
  [db-metadata :- i/DatabaseMetadata]
  (into #{}
        (remove metabase-metadata/is-metabase-metadata-table?)
        (:tables db-metadata)))

(mu/defn ^:private db->our-metadata :- [:set (ms/InstanceOf :model/Table)]
  "Return information about what Tables we have for this DB in the Metabase application DB."
<<<<<<< HEAD
  [database :- (mi/InstanceOf :model/Database)]
  (set (t2/select [:model/Table :id :name :schema :description :database_require_filter]
=======
  [database :- i/DatabaseInstance]
  (set (t2/select [:model/Table :id :name :schema :description :database_require_filter :estimated_row_count]
>>>>>>> 862daf33
                  :db_id  (u/the-id database)
                  :active true)))

(mu/defn sync-tables-and-database!
  "Sync the Tables recorded in the Metabase application database with the ones obtained by calling `database`'s driver's
  implementation of `describe-database`.
  Also syncs the database metadata taken from describe-database if there is any"
  ([database :- (mi/InstanceOf :model/Database)]
   (sync-tables-and-database! database (fetch-metadata/db-metadata database)))

  ([database :- (mi/InstanceOf :model/Database) db-metadata]
   ;; determine what's changed between what info we have and what's in the DB
   (let [db-tables               (table-set db-metadata)
         name+schema             #(select-keys % [:name :schema])
         name+schema->db-table   (m/index-by name+schema db-tables)
         our-metadata            (db->our-metadata database)
         keep-name+schema-set    (fn [metadata]
                                   (set (map name+schema metadata)))
         [new-tables old-tables] (data/diff
                                  (keep-name+schema-set (set (map name+schema db-tables)))
                                  (keep-name+schema-set (set (map name+schema our-metadata))))]
     ;; update database metadata from database
     (when (some? (:version db-metadata))
       (sync-util/with-error-handling (format "Error creating/reactivating tables for %s"
                                              (sync-util/name-for-logging database))
         (update-database-metadata! database db-metadata)))
     ;; create new tables as needed or mark them as active again
     (when (seq new-tables)
       (let [new-tables-info (set (map #(get name+schema->db-table (name+schema %)) new-tables))]
         (sync-util/with-error-handling (format "Error creating/reactivating tables for %s"
                                                (sync-util/name-for-logging database))
           (create-or-reactivate-tables! database new-tables-info))))
     ;; mark old tables as inactive
     (when (seq old-tables)
       (sync-util/with-error-handling (format "Error retiring tables for %s" (sync-util/name-for-logging database))
         (retire-tables! database old-tables)))

     (sync-util/with-error-handling (format "Error updating table metadata for %s" (sync-util/name-for-logging database))
       ;; we need to fetch the tables again because we might have retired tables in the previous steps
       (update-tables-metadata-if-needed! db-tables (db->our-metadata database)))

     {:updated-tables (+ (count new-tables) (count old-tables))
      :total-tables   (count our-metadata)})))<|MERGE_RESOLUTION|>--- conflicted
+++ resolved
@@ -195,13 +195,8 @@
 
 (mu/defn ^:private db->our-metadata :- [:set (ms/InstanceOf :model/Table)]
   "Return information about what Tables we have for this DB in the Metabase application DB."
-<<<<<<< HEAD
   [database :- (mi/InstanceOf :model/Database)]
-  (set (t2/select [:model/Table :id :name :schema :description :database_require_filter]
-=======
-  [database :- i/DatabaseInstance]
   (set (t2/select [:model/Table :id :name :schema :description :database_require_filter :estimated_row_count]
->>>>>>> 862daf33
                   :db_id  (u/the-id database)
                   :active true)))
 
