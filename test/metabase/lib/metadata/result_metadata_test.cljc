--- conflicted
+++ resolved
@@ -1093,10 +1093,7 @@
       (is (=? [[:field (meta/id :venues :id) nil]
                [:field "NAME"   {}]
                [:field "NAME_2" {}]]
-<<<<<<< HEAD
               (map ::result-metadata/field-ref (#'result-metadata/deduplicate-field-refs cols)))))))
-=======
-              (map :field-ref (#'result-metadata/deduplicate-field-refs cols)))))))
 
 (deftest ^:parallel remove-namespaced-options-test
   (are [clause expected] (= expected
@@ -1135,5 +1132,4 @@
                {:lib/source-column-alias  "Total_number_of_people_from_each_state_separated_by_state_and_then_we_do_a_count"
                 :lib/desired-column-alias "Total_number_of_people_from_each_state_separated_by_state_and_then_we_do_a_count_2"}]
               (map #(select-keys % [:lib/source-column-alias :lib/desired-column-alias])
-                   (result-metadata/returned-columns query initial-cols)))))))
->>>>>>> 7e9bc67b
+                   (result-metadata/returned-columns query initial-cols)))))))