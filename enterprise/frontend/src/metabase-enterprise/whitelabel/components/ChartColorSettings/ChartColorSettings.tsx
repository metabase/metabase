import { memo, useCallback, useMemo } from "react";
import { t } from "ttag";
import _ from "underscore";
<<<<<<< HEAD

import ModalWithTrigger from "metabase/components/ModalWithTrigger";
import Button from "metabase/core/components/Button";
=======
import { color } from "metabase/lib/colors";
import { useCurrentRef } from "metabase/hooks/use-current-ref";
>>>>>>> 8281abdc
import ColorPicker from "metabase/core/components/ColorPicker";
import { useCurrentRef } from "metabase/hooks/use-current-ref";
import { color } from "metabase/lib/colors";
import ColorResetModal from "metabase-enterprise/whitelabel/components/ColorResetModal";
<<<<<<< HEAD

=======
import { Button } from "metabase/ui";
import {
  getAutoChartColors,
  getChartColorGroups,
  getDefaultChartColors,
  hasCustomChartColors,
} from "./utils";
>>>>>>> 8281abdc
import {
  TableBody,
  TableBodyCell,
  TableBodyRow,
  TableFooter,
  TableHeader,
  TableLink,
  TableTitle,
} from "./ChartColorSettings.styled";
import {
  getAutoChartColors,
  getChartColorGroups,
  getDefaultChartColors,
  hasCustomChartColors,
} from "./utils";

export interface ChartColorSettingsProps {
  colors: Record<string, string>;
  colorPalette: Record<string, string>;
  onChange: (colors: Record<string, string>) => void;
}

const ChartColorSettings = ({
  colors,
  colorPalette,
  onChange,
}: ChartColorSettingsProps): JSX.Element => {
  const colorsRef = useCurrentRef(colors);
  const colorGroups = useMemo(getChartColorGroups, []);

  const hasCustomColors = useMemo(() => {
    return hasCustomChartColors(colors, colorGroups);
  }, [colors, colorGroups]);

  const handleChange = useCallback(
    (colorName: string, color?: string) => {
      if (color) {
        onChange({ ...colorsRef.current, [colorName]: color });
      } else {
        onChange(_.omit(colorsRef.current, colorName));
      }
    },
    [colorsRef, onChange],
  );

  const handleReset = useCallback(() => {
    onChange(getDefaultChartColors(colorsRef.current, colorGroups));
  }, [colorsRef, colorGroups, onChange]);

  const handleGenerate = useCallback(() => {
    onChange(getAutoChartColors(colorsRef.current, colorGroups, colorPalette));
  }, [colorsRef, colorGroups, colorPalette, onChange]);

  return (
    <ChartColorTable
      colors={colors}
      colorPalette={colorPalette}
      colorGroups={colorGroups}
      hasCustomColors={hasCustomColors}
      onChange={handleChange}
      onReset={handleReset}
      onGenerate={handleGenerate}
    />
  );
};

interface ChartColorTableProps {
  colors: Record<string, string>;
  colorPalette: Record<string, string>;
  colorGroups: string[][];
  hasCustomColors: boolean;
  onChange: (name: string, color?: string) => void;
  onReset: () => void;
  onGenerate: () => void;
}

interface ChartColorModalProps {
  onClose?: () => void;
}

const ChartColorTable = ({
  colors,
  colorPalette,
  colorGroups,
  hasCustomColors,
  onChange,
  onReset,
  onGenerate,
}: ChartColorTableProps): JSX.Element => {
  return (
    <div>
      <TableHeader>
        <TableTitle>{t`Chart colors`}</TableTitle>
        {hasCustomColors && (
          <ModalWithTrigger
            as={TableLink}
            triggerElement={t`Reset to default colors`}
          >
            {({ onClose }: ChartColorModalProps) => (
              <ColorResetModal onReset={onReset} onClose={onClose} />
            )}
          </ModalWithTrigger>
        )}
      </TableHeader>
      <TableBody>
        {colorGroups.map((colorGroup, index) => (
          <TableBodyRow key={index}>
            {colorGroup.map(colorName => (
              <ChartColorCell
                key={colorName}
                color={colors[colorName]}
                originalColor={color(colorName, colorPalette)}
                colorName={colorName}
                onChange={onChange}
              />
            ))}
          </TableBodyRow>
        ))}
      </TableBody>
      <TableFooter>
        <Button onClick={onGenerate}>{t`Generate chart colors`}</Button>
      </TableFooter>
    </div>
  );
};

interface ChartColorCellProps {
  color?: string;
  originalColor: string;
  colorName: string;
  onChange: (colorName: string, color?: string) => void;
}

const ChartColorCell = memo(function ChartColorCell({
  color,
  originalColor,
  colorName,
  onChange,
}: ChartColorCellProps) {
  const handleChange = useCallback(
    (color?: string) => {
      onChange(colorName, color);
    },
    [colorName, onChange],
  );

  return (
    <TableBodyCell>
      <ColorPicker
        value={color ?? originalColor}
        placeholder={t`Auto`}
        isAuto={color == null}
        onChange={handleChange}
      />
    </TableBodyCell>
  );
});

// eslint-disable-next-line import/no-default-export -- deprecated usage
export default ChartColorSettings;<|MERGE_RESOLUTION|>--- conflicted
+++ resolved
@@ -1,29 +1,14 @@
 import { memo, useCallback, useMemo } from "react";
 import { t } from "ttag";
 import _ from "underscore";
-<<<<<<< HEAD
 
 import ModalWithTrigger from "metabase/components/ModalWithTrigger";
-import Button from "metabase/core/components/Button";
-=======
-import { color } from "metabase/lib/colors";
-import { useCurrentRef } from "metabase/hooks/use-current-ref";
->>>>>>> 8281abdc
 import ColorPicker from "metabase/core/components/ColorPicker";
 import { useCurrentRef } from "metabase/hooks/use-current-ref";
 import { color } from "metabase/lib/colors";
+import { Button } from "metabase/ui";
 import ColorResetModal from "metabase-enterprise/whitelabel/components/ColorResetModal";
-<<<<<<< HEAD
 
-=======
-import { Button } from "metabase/ui";
-import {
-  getAutoChartColors,
-  getChartColorGroups,
-  getDefaultChartColors,
-  hasCustomChartColors,
-} from "./utils";
->>>>>>> 8281abdc
 import {
   TableBody,
   TableBodyCell,
