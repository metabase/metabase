--- conflicted
+++ resolved
@@ -112,19 +112,11 @@
    :examples [["./bin/mage nrepl" "Starts the nrepl server"]
               ["./bin/mage nrepl --port 50506" "Starts the nrepl server"]
               ["./bin/mage nrepl -p 50506" "Starts the nrepl server"]]
-<<<<<<< HEAD
-   :options  [["-p" "--port PORT" "optionally provide a port to run the nrepl server on"]]
-   :task     (task!
-              (let [{:keys [port] :or {port "1667"}} (:options parsed)]
-                (spit ".nrepl-port" port)
-                (nrepl.server/start-server! {:port (Integer/parseInt port)})
-=======
    :options  [["-p" "--port PORT" "optionally provide a port to run the nrepl server on" :default 1667 :parse-fn Integer/parseInt]]
    :task     (task!
               (let [{:keys [port]} (:options parsed)]
                 (spit ".nrepl-port" port)
                 (nrepl.server/start-server! {:port port})
->>>>>>> 4d7d1130
                 (deref (promise))))}
 
   lint-migrations
