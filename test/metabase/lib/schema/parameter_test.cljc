(ns metabase.lib.schema.parameter-test
  (:require
   #?@(:cljs ([metabase.test-runner.assert-exprs.approximately-equal]))
   [clojure.test :refer [are deftest is testing]]
   [malli.error :as me]
   [metabase.lib.core :as lib]
   [metabase.lib.normalize :as lib.normalize]
   [metabase.lib.schema :as lib.schema]
   [metabase.lib.schema.parameter :as lib.schema.parameter]
   [metabase.lib.test-metadata :as meta]
   [metabase.util.malli.registry :as mr]))

#?(:cljs (comment metabase.test-runner.assert-exprs.approximately-equal/keep-me))

(deftest ^:parallel parameter-schema-test
  (are [x] (not (me/humanize (mr/explain ::lib.schema.parameter/parameter x)))
    {:type   :category
     :target [:variable [:field 71725 nil]]
     :value  50}
    {:type   :date/range
     :name   "created_at"
     :target [:dimension [:template-tag "date_range"]]
     :value  "past1weeks"}))

(deftest ^:parallel normalize-dimension-test
  (are [x expected] (= expected
                       (lib.normalize/normalize
                        ::lib.schema.parameter/dimension
                        x))
    ["dimension" ["field" 29 {"base-type" "type/Integer"}]]
    [:dimension [:field 29 {:base-type :type/Integer}]]

    ["dimension" ["expression" "wow"]]
    [:dimension [:expression "wow"]]))

(deftest ^:parallel normalize-legacy-refs-inside-stage-parameters-e2e-test
  (let [query {:database 1
               :type     "query"
               :query    {:source-table 8
                          :limit        20
                          :expressions  {"my_stringExpr" [:concat "Category is " [:field 69 {:base-type :type/Text}]]}
                          :parameters   [{:type   :category
                                          :target [:dimension [:expression "my_stringExpr" {:base-type :type/Text}] {:stage-number 0}]
                                          :value  "Category is Gizmo"}]}}
        query (lib/query meta/metadata-provider query)]
    (is (=? {:stages [{:parameters [{:target [:dimension [:expression "my_stringExpr" {:base-type :type/Text}] {:stage-number 0}]}]}]}
            query))
    (is (not (me/humanize (mr/explain ::lib.schema/query query))))))

(deftest ^:parallel dimension-target-test
  (testing "Failures"
    (are [v] (not (mr/validate ::lib.schema.parameter/dimension.target v))
      [:aggregation 0]
      [:field "name" {}]))
  (testing "Successes"
    (are [v] (mr/validate ::lib.schema.parameter/dimension.target v)
      [:field 3 nil])))

(deftest ^:parallel normalize-mbql-3-refs-test
  (are [clause expected] (= expected
                            (lib/normalize ::lib.schema.parameter/dimension clause))
    [:dimension ["field-id" 76331]] [:dimension [:field 76331 nil]]
    ["dimension" ["fk->" 23 30]]    [:dimension [:field 30 {:source-field 23}]]))

(deftest ^:parallel normalize-dimension-with-raw-field-id-test
  (is (= [:dimension [:field 100 nil]]
         (lib/normalize ::lib.schema.parameter/dimension [:dimension 100]))))

(deftest ^:parallel normalize-target-test
  (is (= [:variable [:template-tag "state"]]
         (lib/normalize ::lib.schema.parameter/target [:variable ["template-tag" "state"]])
<<<<<<< HEAD
         (lib/normalize ::lib.schema.parameter/target [:variable ["template-tag" :state]]))))
=======
         (lib/normalize ::lib.schema.parameter/target [:variable ["template-tag" :state]]))))

(deftest ^:parallel fix-unwrapped-template-tag-target-test
  (is (= [:variable [:template-tag "x"]]
         (lib/normalize ::lib.schema.parameter/target ["template-tag" :x])
         (lib/normalize ::lib.schema.parameter/target [:template-tag "x"]))))

(deftest ^:parallel decode-busted-param-type-test
  (testing "type namespace should be removed"
    (is (= :text
           (lib/normalize ::lib.schema.parameter/type "type/Text")
           (lib/normalize ::lib.schema.parameter/type :type/Text))))
  (testing ":category/= should normalize to :category"
    (is (= :category
           (lib/normalize ::lib.schema.parameter/type "category/=")
           (lib/normalize ::lib.schema.parameter/type :category/=)))))

(deftest ^:parallel default-to-type-text-test
  (is (= {:id "x", :type :text}
         (lib/normalize ::lib.schema.parameter/parameter {:id "x"}))))
>>>>>>> d0f5d01e
<|MERGE_RESOLUTION|>--- conflicted
+++ resolved
@@ -69,9 +69,6 @@
 (deftest ^:parallel normalize-target-test
   (is (= [:variable [:template-tag "state"]]
          (lib/normalize ::lib.schema.parameter/target [:variable ["template-tag" "state"]])
-<<<<<<< HEAD
-         (lib/normalize ::lib.schema.parameter/target [:variable ["template-tag" :state]]))))
-=======
          (lib/normalize ::lib.schema.parameter/target [:variable ["template-tag" :state]]))))
 
 (deftest ^:parallel fix-unwrapped-template-tag-target-test
@@ -91,5 +88,4 @@
 
 (deftest ^:parallel default-to-type-text-test
   (is (= {:id "x", :type :text}
-         (lib/normalize ::lib.schema.parameter/parameter {:id "x"}))))
->>>>>>> d0f5d01e
+         (lib/normalize ::lib.schema.parameter/parameter {:id "x"}))))