import type { LocalFieldReference } from "metabase-types/api";
import { Card } from "./card";
import { DatabaseId } from "./database";
import { FieldFingerprint, FieldId, FieldVisibilityType } from "./field";
import { DatasetQuery, DatetimeUnit, DimensionReference } from "./query";
import { DownloadPermission } from "./permissions";
import { TableId } from "./table";

export type RowValue = string | number | null | boolean;
export type RowValues = RowValue[];

export interface DatasetColumn {
  id?: FieldId;
  name: string;
  display_name: string;
<<<<<<< HEAD
  description: string | null;
  source: string;
  coercion_strategy: string | null;
  visibility_type: FieldVisibilityType;
  table_id: TableId;
=======
  source?: string;
  description: string | null;
>>>>>>> a1d06000
  // FIXME: this prop does not come from API
  remapped_to_column?: DatasetColumn;
  unit?: DatetimeUnit;
  field_ref?: DimensionReference;
  expression_name?: any;
  base_type?: string;
  semantic_type?: string;
  remapped_from?: string;
  remapped_to?: string;
  effective_type?: string;
  binning_info?: {
    bin_width?: number;
  };
  settings?: Record<string, any>;
  fingerprint: FieldFingerprint | null;
}

export interface ResultsMetadata {
  columns: DatasetColumn[];
}

export interface DatasetData {
  rows: RowValues[];
  cols: DatasetColumn[];
  rows_truncated: number;
  requested_timezone?: string;
  results_timezone?: string;
  download_perms?: DownloadPermission;
  results_metadata: ResultsMetadata;
}

export type JsonQuery = DatasetQuery & {
  parameters?: unknown[];
};

export interface Dataset {
  data: DatasetData;
  database_id: DatabaseId;
  row_count: number;
  running_time: number;
  json_query?: JsonQuery;
  error?: string;
  context?: string;
  status?: string;
}

export interface NativeQueryForm {
  query: string;
}

export type SingleSeries = {
  card: Card;
  data: DatasetData;
  error_type?: string;
  error?: {
    status: number; // HTTP status code
    data?: string;
  };
};

export type RawSeries = SingleSeries[];
export type TransformedSeries = RawSeries & { _raw: Series };
export type Series = RawSeries | TransformedSeries;

export type TemplateTagId = string;
export type TemplateTagName = string;
export type TemplateTagType =
  | "card"
  | "text"
  | "number"
  | "date"
  | "dimension"
  | "snippet";

export interface TemplateTag {
  id: TemplateTagId;
  name: TemplateTagName;
  "display-name": string;
  type: TemplateTagType;
  dimension?: LocalFieldReference;
  "widget-type"?: string;
  required?: boolean;
  default?: string;

  // Card template specific
  "card-id"?: number;

  // Snippet specific
  "snippet-id"?: number;
  "snippet-name"?: string;
}

export type TemplateTags = { [key: TemplateTagName]: TemplateTag };<|MERGE_RESOLUTION|>--- conflicted
+++ resolved
@@ -13,16 +13,11 @@
   id?: FieldId;
   name: string;
   display_name: string;
-<<<<<<< HEAD
   description: string | null;
-  source: string;
+  source?: string;
   coercion_strategy: string | null;
   visibility_type: FieldVisibilityType;
   table_id: TableId;
-=======
-  source?: string;
-  description: string | null;
->>>>>>> a1d06000
   // FIXME: this prop does not come from API
   remapped_to_column?: DatasetColumn;
   unit?: DatetimeUnit;
