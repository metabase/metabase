--- conflicted
+++ resolved
@@ -84,8 +84,11 @@
   const showEmptyState = shouldPrefetch && !hasPrefetchedValues;
 
   return (
-<<<<<<< HEAD
-    <ModalContent title={action.name} onClose={onClose}>
+    <ModalContent
+      data-testid="action-execute-modal"
+      title={action.name}
+      onClose={onClose}
+    >
       {showEmptyState && <EmptyState message={t`Choose a record to update`} />}
 
       {!showEmptyState && (
@@ -98,22 +101,6 @@
           onSubmitSuccess={handleSubmitSuccess}
         />
       )}
-=======
-    <ModalContent
-      data-testid="action-execute-modal"
-      title={action.name}
-      onClose={onClose}
-    >
-      <ActionParametersInputForm
-        action={action}
-        initialValues={initialValues}
-        fetchInitialValues={fetchInitialValues}
-        shouldPrefetch={shouldPrefetch}
-        onCancel={onClose}
-        onSubmit={handleSubmit}
-        onSubmitSuccess={handleSubmitSuccess}
-      />
->>>>>>> b94f3b2e
     </ModalContent>
   );
 };