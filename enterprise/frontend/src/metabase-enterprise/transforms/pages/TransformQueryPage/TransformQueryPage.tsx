--- conflicted
+++ resolved
@@ -9,15 +9,11 @@
 } from "metabase/plugins";
 import { useUpdateTransformMutation } from "metabase-enterprise/api";
 import type { TransformEditorValue } from "metabase-enterprise/transforms/hooks/use-transform-editor";
-<<<<<<< HEAD
-import type { Transform, TransformSource } from "metabase-types/api";
-=======
 import type {
   DraftTransformSource,
   Transform,
   TransformSource,
 } from "metabase-types/api";
->>>>>>> 8b280b2e
 
 import { QueryEditor } from "../../components/QueryEditor";
 import { getTransformUrl } from "../../urls";
@@ -31,11 +27,7 @@
   transformEditor,
 }: {
   transform: Transform;
-<<<<<<< HEAD
-  setSource: (source: TransformSource) => void;
-=======
   setSource: (source: DraftTransformSource) => void;
->>>>>>> 8b280b2e
   proposedSource: TransformSource | undefined;
   acceptProposed: (source: TransformSource) => void;
   clearProposed: () => void;
@@ -80,31 +72,9 @@
     dispatch(push(getTransformUrl(transform.id)));
   };
 
-  if (transform.source.type === "python") {
-    return (
-      <PLUGIN_TRANSFORMS_PYTHON.TransformEditor
-        transform={transform}
-        initialSource={transform.source}
-        proposedSource={
-          proposedSource?.type === "python" ? proposedSource : undefined
-        }
-        isNew={false}
-        isSaving={isSaving}
-        onSave={handleSaveSource}
-        onCancel={handleCancel}
-        onRejectProposed={clearProposed}
-        onAcceptProposed={acceptProposed}
-      />
-    );
-  }
-
   return (
     <>
-<<<<<<< HEAD
-      <QueryEditor
-=======
       <TransformEditorBody
->>>>>>> 8b280b2e
         transform={transform}
         initialSource={transform.source}
         proposedSource={
@@ -127,8 +97,6 @@
         />
       )}
     </>
-<<<<<<< HEAD
-=======
   );
 }
 
@@ -192,6 +160,5 @@
       onAcceptProposed={onAcceptProposed}
       transformEditor={transformEditor}
     />
->>>>>>> 8b280b2e
   );
 }