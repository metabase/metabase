--- conflicted
+++ resolved
@@ -1299,26 +1299,8 @@
                  (t2/select-fn-set :name :model/Table :db_id (:id database)))))))))
 
 (deftest json-operator-?-works
-<<<<<<< HEAD
-  (testing "Make sure the Postgres ? operators (for JSON types) work in native queries"
-    (mt/test-driver :postgres
-      (tx/drop-if-exists-and-create-db! driver/*driver* "json-test")
-      (let [details (mt/dbdef->connection-details :postgres :db {:database-name "json-test"})
-            spec    (sql-jdbc.conn/connection-details->spec :postgres details)]
-        (doseq [statement ["DROP TABLE IF EXISTS PUBLIC.json_table;"
-                           "CREATE TABLE PUBLIC.json_table (json_val JSON NOT NULL);"
-                           "INSERT INTO PUBLIC.json_table (json_val) VALUES ('{\"a\": 1, \"b\": 2}');"]]
-          (jdbc/execute! spec [statement])))
-      (let [json-db-details (mt/dbdef->connection-details :postgres :db {:database-name "json-test"})
-            query           (str "SELECT json_val::jsonb ? 'a',"
-                                 "json_val::jsonb ?| array['c', 'd'],"
-                                 "json_val::jsonb ?& array['a', 'b']"
-                                 "FROM \"json_table\";")]
-        (mt/with-temp [:model/Database database {:engine :postgres, :details json-db-details}]
-          (mt/with-db database (sync/sync-database! database)
-=======
-  (mt/test-driver :postgres
-    (tx/drop-if-exists-and-create-db! driver/*driver*  "json-test")
+  (mt/test-driver :postgres
+    (tx/drop-if-exists-and-create-db! driver/*driver* "json-test")
     (let [details (mt/dbdef->connection-details :postgres :db {:database-name "json-test"})
           spec    (sql-jdbc.conn/connection-details->spec :postgres details)]
       (doseq [statement ["DROP TABLE IF EXISTS PUBLIC.json_table;"
@@ -1333,7 +1315,6 @@
       (mt/with-temp [:model/Database database {:engine :postgres, :details json-db-details}]
         (mt/with-db database (sync/sync-database! database)
           (testing "Make sure the Postgres ? operators (for JSON types) work in native queries"
->>>>>>> 2ae676e8
             (is (= [[true false true]]
                    (-> {:query query}
                        (mt/native-query)
@@ -1543,8 +1524,8 @@
               get-privileges (fn []
                                (sql-jdbc.conn/with-connection-spec-for-testing-connection
                                 [spec [:postgres (assoc (:details (mt/db)) :user "privilege_rows_test_example_role")]]
-                                 (with-redefs [sql-jdbc.conn/db->pooled-connection-spec (fn [_] spec)]
-                                   (set (sql-jdbc.sync/current-user-table-privileges driver/*driver* spec)))))]
+                                (with-redefs [sql-jdbc.conn/db->pooled-connection-spec (fn [_] spec)]
+                                  (set (sql-jdbc.sync/current-user-table-privileges driver/*driver* spec)))))]
           (try
             (jdbc/execute! conn-spec (str
                                       "DROP SCHEMA IF EXISTS \"dotted.schema\" CASCADE;"
