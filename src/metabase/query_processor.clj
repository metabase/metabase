--- conflicted
+++ resolved
@@ -38,12 +38,9 @@
              [resolve-fields :as resolve-fields]
              [results-metadata :as results-metadata]
              [source-table :as source-table]
-<<<<<<< HEAD
-             [superquery :as superquery]]
-=======
+             [superquery :as superquery]
              [store :as store]
              [validate :as validate]]
->>>>>>> 50b5c252
             [metabase.query-processor.util :as qputil]
             [metabase.util
              [date :as du]
