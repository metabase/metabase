--- conflicted
+++ resolved
@@ -8,135 +8,10 @@
     DIMENSION_METRIC_METRIC
 } from "metabase/visualizations/lib/utils";
 
-import { isNumeric, isDate, isMetric, isDimension, hasLatitudeAndLongitudeColumns } from "metabase/lib/schema_metadata";
+import { isNumeric, isDate, isMetric, isDimension, isLatLon, hasLatitudeAndLongitudeColumns } from "metabase/lib/schema_metadata";
 import Query from "metabase/lib/query";
 
-<<<<<<< HEAD
-const DEFAULT_COLOR_HARMONY = Object.values(normal);
-const DEFAULT_COLOR = DEFAULT_COLOR_HARMONY[0];
-
-const EXPANDED_COLOR_HARMONY = harmony;
-
-/* *** visualization settings ***
- *
- * This object defines default settings for card visualizations (i.e. charts, maps, etc).
- * Each visualization type can be associated with zero or more top-level settings groups defined in this object
- * (i.e. line charts may use 'chart', 'xAxis', 'yAxis', 'line'), depending on the settings that are appropriate
- * for the particular visualization type (the associations are defined below in groupsForVisualizations).
- *
- * Before a card renders, the default settings from the appropriate groups are first copied from this object,
- * creating an in-memory default settings object for that rendering.
- * Then, a settings object stored in the card's record in the database is read and any attributes defined there
- * are applied to that in-memory default settings object (using _.defaults()).
- * The resulting in-memory settings object is made available to the card renderer at the time
- * visualization is rendered.
- *
- * The settings object stored in the DB is 'sparse': only settings that differ from the defaults
- * (at the time the settings were set) are recorded in the DB. This allows us to easily change the appearance of
- * visualizations globally, except in cases where the user has explicitly changed the default setting.
- *
- * Some settings accept aribtrary numbers or text (i.e. titles) and some settings accept only certain values
- * (i.e. *_enabled settings must be one of true or false). However, this object does not define the constraints.
- * Instead, the controller that presents the UI to change the settings is currently responsible for enforcing the
- * appropriate contraints for each setting.
- *
- * Search for '*** visualization settings ***' in card.controllers.js to find the objects that contain
- * choices for the settings that require them.
- * Additional constraints are enforced by the input elements in the views for each settings group
- * (see app/card/partials/settings/*.html).
- *
- */
-var settings = {
-    'global': {
-        'title': null
-    },
-    'columns': {
-        'dataset_column_titles': [] //allows the user to define custom titles for each column in the resulting dataset. Each item in this array corresponds to a column in the dataset's data.columns array.
-    },
-    'chart': {
-        'plotBackgroundColor': '#FFFFFF',
-        'borderColor': '#528ec5',
-        'zoomType': 'x',
-        'panning': true,
-        'panKey': 'shift',
-        'export_menu_enabled': false,
-        'legend_enabled': false
-    },
-    'xAxis': {
-        'title_enabled': true,
-        'title_text': null,
-        'title_text_default_READONLY': 'Values', //copied into title_text when re-enabling title from disabled state; user will be expected to change title_text
-        'title_color': "#707070",
-        'title_font_size': 12, //in pixels
-        'min': null,
-        'max': null,
-        'gridLine_enabled': false,
-        'gridLineColor': '#999999',
-        'gridLineWidth': 0,
-        'gridLineWidth_default_READONLY': 1, //copied into gridLineWidth when re-enabling grid lines from disabled state
-        'tickInterval': null,
-        'labels_enabled': true,
-        'labels_step': null,
-        'labels_staggerLines': null,
-        'axis_enabled': true
-    },
-    'yAxis': {
-        'title_enabled': true,
-        'title_text': null,
-        'title_text_default_READONLY': 'Values', //copied into title_text when re-enabling title from disabled state; user will be expected to change title_text
-        'title_color': "#707070",
-        'title_font_size': 12, //in pixels
-        'min': null,
-        'max': null,
-        'gridLine_enabled': true,
-        'gridLineColor': '#999999',
-        'gridLineWidth': 1,
-        'gridLineWidth_default_READONLY': 1, //copied into gridLineWidth when re-enabling grid lines from disabled state
-        'tickInterval': null,
-        'labels_enabled': true,
-        'labels_step': null,
-        'axis_enabled': true
-    },
-    'line': {
-        'lineColor': DEFAULT_COLOR,
-        'colors': DEFAULT_COLOR_HARMONY,
-        'lineWidth': 2,
-        'step': false,
-        'marker_enabled': true,
-        'marker_fillColor': '#528ec5',
-        'marker_lineColor': '#FFFFFF',
-        'marker_radius': 2,
-        'xAxis_column': null,
-        'yAxis_columns': []
-    },
-    'area': {
-        'fillColor': DEFAULT_COLOR,
-        'fillOpacity': 0.75
-    },
-    'pie': {
-        'legend_enabled': true,
-        'dataLabels_enabled': false,
-        'dataLabels_color': '#777',
-        'connectorColor': '#999',
-        'colors': EXPANDED_COLOR_HARMONY
-    },
-    'bar': {
-        'colors': DEFAULT_COLOR_HARMONY,
-        'color': DEFAULT_COLOR
-    },
-    'map': {
-        'latitude_source_table_field_id': null,
-        'longitude_source_table_field_id': null,
-        'latitude_dataset_col_index': null,
-        'longitude_dataset_col_index': null,
-        'zoom': 7,
-        'center_latitude': null,
-        'center_longitude': null
-    }
-};
-=======
 import { getCardColors, getFriendlyName } from "metabase/visualizations/lib/utils";
->>>>>>> 9cd2a154
 
 import ChartSettingInput from "metabase/visualizations/components/settings/ChartSettingInput.jsx";
 import ChartSettingInputNumeric from "metabase/visualizations/components/settings/ChartSettingInputNumeric.jsx";
@@ -544,6 +419,18 @@
         }),
         getHidden: (series, vizSettings) => vizSettings["map.type"] !== "pin"
     },
+    "map.category_column": {
+        title: "Category field",
+        widget: ChartSettingSelect,
+        getDefault: ([{ card, data: { cols }}]) => {
+            let otherCols = cols.filter(col => !isLatLon(col));
+            return otherCols.length === 1 ? otherCols[0].name : null;
+        },
+        getProps: ([{ card, data: { cols }}]) => ({
+            options: cols.filter(col => !isLatLon(col)).map(getOptionFromColumn)
+        }),
+        getHidden: (series, vizSettings) => vizSettings["map.type"] !== "pin"
+    },
     "map.region": {
         title: "Region map",
         widget: ChartSettingSelect,
@@ -592,13 +479,13 @@
     },
     // TODO: translate legacy settings
     "map.zoom": {
-        default: 9
+        default: 2
     },
     "map.center_latitude": {
-        default: 37.7577 //defaults to SF ;-)
+        // default: 37.7577 //defaults to SF ;-)
     },
     "map.center_longitude": {
-        default: -122.4376
+        // default: -122.4376
     }
 };
 
@@ -629,49 +516,6 @@
         getSetting(dependentId, vizSettings, series);
     }
 
-<<<<<<< HEAD
-function getColAndIndexByType(columnDefs, type) {
-    for (let index=0; index < columnDefs.length; index++) {
-        let column = columnDefs[index];
-        if (column.special_type && column.special_type === type) {
-            return {column, index}
-        }
-    }
-
-    return {}
-}
-
-export function setLatitudeAndLongitude(settings, columnDefs) {
-    // latitude
-    let {column: latitudeColumn,
-         index: latitudeColumnIndex} = getColAndIndexByType(columnDefs, "latitude")
-
-    // longitude
-    let {column: longitudeColumn,
-         index: longitudeColumnIndex} = getColAndIndexByType(columnDefs, "longitude")
-
-    if (latitudeColumn && longitudeColumn) {
-        settings.map.latitude_source_table_field_id = latitudeColumn.id;
-        settings.map.latitude_dataset_col_index = latitudeColumnIndex;
-        settings.map.longitude_source_table_field_id = longitudeColumn.id;
-        settings.map.longitude_dataset_col_index = longitudeColumnIndex;
-
-    }
-
-    return settings;
-}
-
-export function setCategory(settings, columnDefs){
-    let {column: categoryColumn,
-         index: categoryColumnIndex} = getColAndIndexByType(columnDefs, "category")
-
-    if (categoryColumn) {
-        settings.map.category_source_table_field_id = categoryColumn.id;
-        settings.map.category_dataset_col_index = categoryColumnIndex;
-    }
-
-    return settings;
-=======
     try {
         if (settingDef.getValue) {
             return vizSettings[id] = settingDef.getValue(series, vizSettings);
@@ -738,5 +582,4 @@
     return getSettingIdsForSeries(series).map(id =>
         getSettingWidget(id, vizSettings, series, onChangeSettings)
     );
->>>>>>> 9cd2a154
 }