--- conflicted
+++ resolved
@@ -19,11 +19,7 @@
   [:int {:min 0}])
 
 (mr/def ::positive-int
-<<<<<<< HEAD
-  [:int {:min 1}])
-=======
   pos-int?)
->>>>>>> b7ea2376
 
 (mr/def ::uuid
   ;; TODO -- should this be stricter?
@@ -55,13 +51,7 @@
    [:ref ::relation-type]])
 
 (defn- base-type? [x]
-<<<<<<< HEAD
-  (and (isa? x :type/*)
-       (not (semantic-type? x))
-       (not (relation-type? x))))
-=======
   (isa? x :type/*))
->>>>>>> b7ea2376
 
 (mr/def ::base-type
   [:fn
