--- conflicted
+++ resolved
@@ -81,15 +81,10 @@
     id: 1,
     name: "Transform",
     description: null,
-<<<<<<< HEAD
-    source,
+    source: createMockTransformSource(),
     source_type: opts?.source_type ?? sourceType,
     target: opts?.target ?? createMockTransformTarget(),
-=======
-    source: createMockTransformSource(),
-    target: createMockTransformTarget(),
     collection_id: null,
->>>>>>> a01df0e0
     created_at: "2000-01-01T00:00:00Z",
     updated_at: "2000-01-01T00:00:00Z",
     ...opts,
