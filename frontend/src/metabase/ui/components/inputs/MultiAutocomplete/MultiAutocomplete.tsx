--- conflicted
+++ resolved
@@ -36,14 +36,9 @@
     rightSection?: ReactNode;
     nothingFoundMessage?: ReactNode;
     "aria-label"?: string;
-<<<<<<< HEAD
-    "data-testid"?: string;
-    onCreate?: (rawValue: string) => string | null;
-=======
     parseValue?: (rawValue: string) => string | null;
     renderValue?: (props: MultiAutocompleteRenderValueProps) => ReactNode;
     renderOption?: (props: MultiAutocompleteRenderOptionProps) => ReactNode;
->>>>>>> 30364895
     onChange: (newValues: string[]) => void;
     onSearchChange?: (newValue: string) => void;
   };
@@ -74,14 +69,9 @@
   withScrollArea,
   comboboxProps,
   "aria-label": ariaLabel,
-<<<<<<< HEAD
-  "data-testid": dataTestId,
-  onCreate,
-=======
   parseValue = defaultParseValue,
   renderValue = defaultRenderValue,
   renderOption,
->>>>>>> 30364895
   onChange,
   onSearchChange,
   onDropdownOpen,
@@ -151,7 +141,6 @@
             errorProps={errorProps}
             inputContainer={inputContainer}
             inputWrapperOrder={inputWrapperOrder}
-            data-testid={dataTestId}
             onClick={handlePillsInputClick}
           >
             <Pill.Group role="list" onClick={handlePillGroupClick}>
@@ -161,7 +150,6 @@
                     key={valueIndex}
                     className={S.pill}
                     withRemoveButton
-                    removeButtonProps={{ "aria-label": t`Remove` }}
                     onClick={(event) => handlePillClick(event, valueIndex)}
                     onRemove={() => handlePillRemoveClick(valueIndex)}
                   >
