;; A "module" is any `metabase.<module>.core` namespace in `src`.
;;
;; ## `api`:
;;
;; Map of module name => the "core" external public-facing API namespace(s). You have three options here:
;;
;; 1. Special sentinel value `:any` means means this module does not (yet) have external public-facing API
;;    namespace(s). This is mostly a temporary placeholder until we go in and create module namespaces, which means
;;    you should go create one.
;;
;; 2. A set of namespace symbols. All namespaces in other modules will only be allowed to use namespaces from
;;    this set. Ideally this set should only have one namespace, but restricting it to a set of several is still
;;    better than `:any`.
;;
;; 3. `nil` or not listed here -- we default to assuming there is (some subset) of the 'standard' API namespaces
;;    `<module>.api`, `<module>.core`, and `<module>.init`
;;
;; ## `uses`:
;;
;; Map of module => other modules you're allowed to use there. You have two options here:
;;
;; 1. `:any` means namespaces in this module are allowed to use any other module -- allowed modules are not
;;    enforced for this module. Module API namespaces for modules that have them defined are still enforced. For
;;    ones that are `nil`, please go in and add a list of allowed modules. `:any` is mostly meant a temporary
;;    placeholder until we can fill these all out, so feel free to fix these.
;;
;; 2. A set of module symbols. This is the list of modules that are allowed to be referenced. An empty set means no
;;    other modules are allowed to be referenced; this is the default for any modules that aren't listed here.
;;
;; ## Tips
;;
;; PRO TIP: Check out the [[dev.deps-graph]] namespace for helpful tools to see where a module is used externally, and
;; for tools for calculating this config -- you can use [[dev.deps-graph/print-kondo-config-diff]] to see what updates
;; you need to make
{:metabase/modules
 {actions
  {:api  #{metabase.actions.api metabase.actions.core}
   :uses #{analytics api driver legacy-mbql lib model-persistence models query-processor search settings util}}

  activity-feed
  {:api  #{metabase.activity-feed.api metabase.activity-feed.init}
   :uses #{api config db events models util}}

  analytics
  {:api  #{metabase.analytics.core
           metabase.analytics.prometheus
           metabase.analytics.snowplow}
   :uses #{api
           channel
           config
           db
           driver
           eid-translation
           internal-stats
           models
           premium-features
           settings
           util}}
  analyze
  {:api  #{metabase.analyze.core metabase.analyze.query-results}
   :uses #{config driver legacy-mbql lib models sync util}}

  api
  {:api #{metabase.api.auth
          metabase.api.card
          metabase.api.cards
          metabase.api.collection
          metabase.api.common
          metabase.api.common.validation
          metabase.api.dashboard
          metabase.api.database
          metabase.api.dataset
          metabase.api.docs
          metabase.api.field
          metabase.api.geojson
          metabase.api.logger
          metabase.api.macros
          metabase.api.open-api
          metabase.api.query-metadata
          metabase.api.routes.common
          metabase.api.table
          metabase.api.user
          metabase.api.util
          metabase.api.util.handlers}
   :uses #{actions
           analytics
           analyze
           api-routes
           channel
           config
           database-routing
           db
           driver
           eid-translation
           embedding
           events
           legacy-mbql
           lib
           logger
           model-persistence
           models
           permissions
           plugins
           premium-features
           pulse
           query-processor
           request
           revisions
           sample-data
           search
           server
           session
           settings
           sso
           sync
           types
           upload
           util
           xrays
           enterprise/advanced-permissions}}

  api-keys
  {:api  #{metabase.api-keys.api
           metabase.api-keys.core}
   :uses #{api db events models permissions util}}

  api-routes
  {:api  #{metabase.api-routes.core}
   :uses :any}

  audit
  {:api  #{metabase.audit}
   :uses #{db settings}}

  auth-provider
  {:api  #{metabase.auth-provider.core}
   :uses #{premium-features}}

  bookmarks
  {:api  #{metabase.bookmarks.api}
   :uses #{api db models util}}

  cache
  {:api  #{metabase.cache.api
           metabase.cache.core
           metabase.cache.init}
   :uses #{api config db events models premium-features settings util}}

  ;; TODO -- way too many API namespaces.
  channel
  {:api  #{metabase.channel.api
           metabase.channel.core
           metabase.channel.email
           metabase.channel.email.messages
           metabase.channel.init
           metabase.channel.models.channel
           metabase.channel.render.core
           metabase.channel.settings
           metabase.channel.slack
           metabase.channel.template.core}
   :uses #{analytics
           api
           config
           db
           driver
           events
           formatter
           lib
           models
           notification
           permissions
           premium-features
           settings
           query-processor
           task
           timeline
           types
           util}}

  cloud-migration
  {:api  #{metabase.cloud-migration.api
           metabase.cloud-migration.core
           metabase.cloud-migration.init}
   :uses #{api cmd config db models premium-features settings task util}}

  cmd
  {:api  #{metabase.cmd
           metabase.cmd.copy
           metabase.cmd.dump-to-h2}
   :uses #{api api-routes config db legacy-mbql models plugins query-processor search settings util}}

  ;; technically this 'uses' `enterprise/core` and `test` since it tries to load them to see if they exists so we know
  ;; if EE/test code is available; however we can ignore them since they're not real usages.
  config
  {:api  #{metabase.config}
   :uses #{}}

  ;; this is not actually a real module, but comes from one of our libraries.
  connection-pool
  {:api  #{metabase.connection-pool}
   :uses #{}}

  core
  {:api  #{metabase.core.initialization-status}
   :uses :any}

  database-routing
  {:api #{metabase.database-routing.core}
   :uses #{premium-features}}

  db
  {:api  #{metabase.db metabase.db.metadata-queries metabase.db.query metabase.db.setup}
   :uses #{auth-provider config connection-pool driver legacy-mbql lib plugins query-processor task util}}

  driver
  {:api #{metabase.driver
          metabase.driver.common
          metabase.driver.common.parameters
          metabase.driver.common.parameters.dates
          metabase.driver.common.parameters.operators
          metabase.driver.common.parameters.parse
          metabase.driver.common.parameters.values
          metabase.driver.ddl.interface
          metabase.driver.h2
          metabase.driver.impl
          metabase.driver.init
          metabase.driver.mysql
          metabase.driver.postgres
          metabase.driver.sql
          metabase.driver.sql-jdbc.connection
          metabase.driver.sql-jdbc.execute
          metabase.driver.sql-jdbc.execute.diagnostic
          metabase.driver.sql-jdbc.sync
          metabase.driver.sql.query-processor
          metabase.driver.sql.query-processor.deprecated
          metabase.driver.sql.util
          metabase.driver.sync
          metabase.driver.util}
   :uses #{actions
           api
           auth-provider
           config
           connection-pool
           database-routing
           db
           legacy-mbql
           lib
           logger
           models
           notification
           plugins
           premium-features
           settings
           pulse
           query-processor
           sync
           upload
           util}}

  eid-translation
  {:api  #{metabase.eid-translation.core}
   :uses #{settings util}}

  embedding
  {:api  #{metabase.embedding.api
           metabase.embedding.app-origins-sdk
           metabase.embedding.init
           metabase.embedding.settings}
   :uses #{analytics
           api
           config
           driver
           eid-translation
           events
           models
           notification
           premium-features
           public-sharing
           query-processor
           settings
           tiles
           util}}

  events
  {:api  #{metabase.events.core
           metabase.events.init}
   :uses #{api channel driver models premium-features util}}

  formatter
  {:api  #{metabase.formatter}
   :uses #{models settings query-processor types util}}

  indexed-entities
  {:api  #{metabase.indexed-entities.api metabase.indexed-entities.init}
   :uses #{analytics api driver legacy-mbql lib models query-processor search sync task util}}

  internal-stats
  {:api #{metabase.internal-stats.core}
   :uses #{db models}}

  legacy-mbql
  {:api #{metabase.legacy-mbql.normalize
          metabase.legacy-mbql.predicates
          metabase.legacy-mbql.schema
          metabase.legacy-mbql.schema.helpers
          metabase.legacy-mbql.util}
   :uses #{lib models types util}}

  lib
  {:api #{metabase.lib.binning
          metabase.lib.binning.util
          metabase.lib.card
          metabase.lib.core
          metabase.lib.equality
          metabase.lib.field
          metabase.lib.filter
          metabase.lib.ident
          metabase.lib.join.util
          metabase.lib.metadata
          metabase.lib.metadata.calculation
          metabase.lib.metadata.jvm
          metabase.lib.metadata.protocols
          metabase.lib.normalize
          metabase.lib.options
          metabase.lib.query
          metabase.lib.schema
          metabase.lib.schema.actions
          metabase.lib.schema.binning
          metabase.lib.schema.common
          metabase.lib.schema.expression
          metabase.lib.schema.expression.temporal
          metabase.lib.schema.expression.window
          metabase.lib.schema.id
          metabase.lib.schema.info
          metabase.lib.schema.literal
          metabase.lib.schema.metadata
          metabase.lib.schema.parameter
          metabase.lib.schema.template-tag
          metabase.lib.schema.temporal-bucketing
          metabase.lib.schema.util
          metabase.lib.temporal-bucket
          metabase.lib.types.isa
          metabase.lib.util
          metabase.lib.util.match
          metabase.lib.walk}
   :uses #{config legacy-mbql models settings types util}}

  lib-be
  {:api #{metabase.lib-be.init}
   :uses #{models settings task util}}

  logger
  {:api  #{metabase.logger metabase.logger.init}
   :uses #{config plugins}}

  login-history
  {:api #{metabase.login-history.api
          metabase.login-history.core
          metabase.login-history.init}
   :uses #{analytics api channel request settings util}}

  model-persistence
  {:api #{metabase.model-persistence.api
          metabase.model-persistence.core
          metabase.model-persistence.init}
   :uses #{api db driver events lib models premium-features settings query-processor request task task-history util}}

  models
  {:api #{metabase.models.application-permissions-revision
          metabase.models.audit-log
          metabase.models.card
          metabase.models.card.metadata
          metabase.models.collection
          metabase.models.collection-permission-graph-revision
          metabase.models.collection.graph
          metabase.models.collection.root
          metabase.models.dashboard
          metabase.models.dashboard-card
          metabase.models.dashboard-tab
          metabase.models.dashboard.constants
          metabase.models.database
          metabase.models.dispatch
          metabase.models.field
          metabase.models.field-values
          metabase.models.humanization
          metabase.models.init
          metabase.models.interface
          metabase.models.moderation-review
          metabase.models.params
          metabase.models.params.chain-filter
          metabase.models.params.custom-values
          metabase.models.params.field-values
          metabase.models.params.shared
          metabase.models.query
          metabase.models.query.permissions
          metabase.models.resolution
          metabase.models.secret
          metabase.models.serialization
          metabase.models.table
          metabase.models.user
          metabase.models.user-parameter-value
          metabase.models.util.spec-update
          metabase.models.view-log-impl
          metabase.models.visualization-settings}
   :uses #{analytics
           analyze
           api
           api-keys
           audit
           cache
           channel
           config
           db
           driver
           events
           legacy-mbql
           lib
           moderation
           notification
           permissions
           plugins
           premium-features
           settings
           public-sharing
           pulse
           query-analysis
           query-processor
           request
           search
           setup
           sync
           types
           util}}

  moderation
  {:api  #{metabase.moderation}
   :uses #{models util}}

  native-query-snippets
  {:api  #{metabase.native-query-snippets.api
           metabase.native-query-snippets.core}
   :uses #{api models permissions premium-features util}}

  notification
  {:api  #{metabase.notification.api
           metabase.notification.core
           metabase.notification.init
           metabase.notification.models
           metabase.notification.payload.core}
   :uses #{analytics
           api
           channel
           config
           driver
           events
           models
           permissions
           premium-features
           settings
           query-processor
           request
           task
           task-history
           util}}

  permissions
  {:api  #{metabase.permissions.api
           metabase.permissions.core
           metabase.permissions.models.data-permissions
           metabase.permissions.models.permissions
           metabase.permissions.models.permissions-group
           metabase.permissions.util}
   :uses #{api audit config db models plugins premium-features request server settings util}}

  pivot
  {:api #{metabase.pivot.core}
   :uses #{util models}}

  plugins
  {:api  #{metabase.plugins metabase.plugins.classloader}
   :uses #{config driver util}}

  premium-features
  {:api  #{metabase.premium-features.api
           metabase.premium-features.core
           metabase.premium-features.init
           metabase.premium-features.token-check}
   :uses #{api config db internal-stats plugins settings util}}

  public-sharing
  {:api  #{metabase.public-sharing.api
           metabase.public-sharing.core
           metabase.public-sharing.init}
   :uses #{actions analytics api db events lib models query-processor request settings tiles util}}

  pulse
  {:api  #{metabase.pulse.api
           metabase.pulse.core
           metabase.pulse.init
           metabase.pulse.task.send-pulses}
   :uses #{api channel config db driver events models notification permissions plugins premium-features
           query-processor request task task-history util
           enterprise/advanced-permissions enterprise/sandbox}}

  query-analysis
  {:api  #{metabase.query-analysis.core metabase.query-analysis.init}
   :uses #{config driver legacy-mbql lib query-processor settings task util}}

  query-processor
  {:api #{metabase.query-processor
          metabase.query-processor.card
          metabase.query-processor.compile
          metabase.query-processor.dashboard
          metabase.query-processor.debug
          metabase.query-processor.error-type
          metabase.query-processor.interface
          metabase.query-processor.metadata
          metabase.query-processor.middleware.annotate
          metabase.query-processor.middleware.cache-backend.db
          metabase.query-processor.middleware.constraints
          metabase.query-processor.middleware.fetch-source-query
          metabase.query-processor.middleware.fetch-source-query-legacy
          metabase.query-processor.middleware.limit
          metabase.query-processor.middleware.permissions
          metabase.query-processor.middleware.wrap-value-literals
          metabase.query-processor.pipeline
          metabase.query-processor.pivot
          metabase.query-processor.preprocess
          metabase.query-processor.reducible
          metabase.query-processor.schema
          metabase.query-processor.setup
          metabase.query-processor.store
          metabase.query-processor.streaming
          metabase.query-processor.streaming.common
          metabase.query-processor.streaming.interface
          metabase.query-processor.timezone
          metabase.query-processor.util
          metabase.query-processor.util.add-alias-info
          metabase.query-processor.util.nest-query
          metabase.query-processor.util.persisted-cache
          metabase.query-processor.util.relative-datetime
          metabase.query-processor.util.transformations.nest-breakouts
          metabase.query-processor.writeback}
   :uses #{analytics
           analyze
           api
           audit
           cache
           config
           driver
           events
           formatter
           legacy-mbql
           lib
           model-persistence
           models
           permissions
           pivot
           premium-features
           settings
           request
           server
           types
           util}}

  request
  {:api  #{metabase.request.core}
   :uses #{api config models permissions settings util}}

  revisions
  {:api  #{metabase.revisions.api metabase.revisions.core metabase.revisions.init}
   :uses #{api config events models util}}

  sample-data
  {:api  #{metabase.sample-data.core
           metabase.sample-data.init}
   :uses #{plugins settings sync util}}

  search
  {:api #{metabase.search.api
          metabase.search.appdb.scoring
          metabase.search.config
          metabase.search.core
          metabase.search.in-place.scoring
          metabase.search.ingestion
          metabase.search.init
          metabase.search.spec}
   :uses #{analytics api audit config db driver models permissions premium-features settings request startup task util}}

  segments
  {:api  #{metabase.segments.api}
   :uses #{api events legacy-mbql lib models permissions search util xrays}}

  server
  {:api #{metabase.server.core
          metabase.server.middleware.json
          metabase.server.middleware.session
          metabase.server.streaming-response}
   :uses #{analytics api api-keys api-routes config core db driver embedding models premium-features settings session request util enterprise/sso}}

  session
  {:api  #{metabase.session.core
           metabase.session.api
           metabase.session.init
           metabase.session.models.session}
   :uses #{api channel config db driver events login-history models settings request sso task util}}

  settings
  {:api  #{metabase.settings.api
           metabase.settings.core
           metabase.settings.deprecated-grab-bag
           metabase.settings.init}
   :uses #{api config db events models plugins premium-features server util enterprise/advanced-permissions}}

  setup
  {:api  #{metabase.setup.api metabase.setup.core}
   :uses #{analytics
           api
           channel
           config
           db
           events
           models
           permissions
           settings
           request
           session
           util}}

  sso
  {:api  #{metabase.sso.api
           metabase.sso.core
           metabase.sso.init}
   :uses #{api models permissions premium-features settings util}}

  startup
  {:api  #{metabase.startup.core}
   :uses #{util}}

  sync
  {:api #{metabase.sync.api
          metabase.sync.core
          metabase.sync.init
          metabase.sync.schedules
          metabase.sync.task.sync-databases
          metabase.sync.util}
   :uses #{analyze api audit config db driver events lib models query-processor settings task task-history util}}

  task
  {:api #{metabase.task
          metabase.task.bootstrap
          metabase.task.init}
   :uses #{analytics
           channel
           config
           db
           driver
           plugins
           premium-features
           settings
           task-history
           util
           enterprise/task}}

  task-history
  {:api  #{metabase.task-history.api
           metabase.task-history.core
           metabase.task-history.init}
   :uses #{api
           models
           permissions
           premium-features
           request
           task
           util}}

  testing-api
  {:api  #{metabase.testing-api.api
           metabase.testing-api.core
           metabase.testing-api.init}
   :uses #{analytics api config db premium-features search util}}

  tiles
  {:api  #{metabase.tiles.api
           metabase.tiles.init}
   :uses #{api legacy-mbql query-processor settings util}}

  timeline
  {:api  #{metabase.timeline.api metabase.timeline.core}
   :uses #{analytics api models util}}

  types
  {:api  #{metabase.types}
   :uses #{util}}

  upload
  {:api  #{metabase.upload.api
           metabase.upload.core
           metabase.upload.init}
   :uses #{analytics api driver events legacy-mbql lib model-persistence models permissions settings sync util}}

  user-key-value
  {:api  #{metabase.user-key-value.api metabase.user-key-value.init}
   :uses #{api config lib util}}

  util
  {:api :any
   :uses #{config db driver legacy-mbql lib models plugins settings}}

  xrays
  {:api  #{metabase.xrays.api
           metabase.xrays.core
           metabase.xrays.init}
   :uses #{analyze api driver legacy-mbql lib models settings query-processor util}}

  enterprise/advanced-config
  {:api  #{metabase-enterprise.advanced-config.api.logs
           metabase-enterprise.advanced-config.models.notification
           metabase-enterprise.advanced-config.init
           metabase-enterprise.advanced-config.file}
   :uses #{api api-keys db driver models permissions premium-features setup settings sync util}}

  enterprise/advanced-permissions
  {:api  #{metabase-enterprise.advanced-permissions.api.routes
           metabase-enterprise.advanced-permissions.common
           metabase-enterprise.advanced-permissions.models.permissions.group-manager}
   :uses #{api enterprise/impersonation lib models permissions premium-features query-processor util}}

<<<<<<< HEAD
  enterprise/ai-entity-analysis
  {:api #{metabase-enterprise.ai-entity-analysis.api}
   :uses #{api enterprise/metabot-v3 premium-features util}}

  enterprise/ai-sql-fixer
  {:api #{metabase-enterprise.ai-sql-fixer.api}
   :uses #{api driver enterprise/metabot-v3 query-analysis query-processor util}}

  enterprise/ai-sql-generation
  {:api #{metabase-enterprise.ai-sql-generation.api}
   :uses #{api driver enterprise/metabot-v3 models util}}

  enterprise/airgap
=======
  enterprise/analytics
>>>>>>> 8fc63096
  {:api  #{}
   :uses #{driver premium-features enterprise/advanced-config enterprise/scim enterprise/sso}}

  enterprise/api
  {:api  #{metabase-enterprise.api.routes
           metabase-enterprise.api.routes.common}
   :uses :any}

  enterprise/audit-app
  {:api  #{metabase-enterprise.audit-app.api.routes}
   :uses #{api
           audit
           db
           driver
           lib
           models
           permissions
           plugins
           premium-features
           query-processor
           settings
           sync
           util
           enterprise/serialization}}

  enterprise/auth-provider
  {:api  #{}
   :uses #{premium-features util}}

  enterprise/billing
  {:api  #{metabase-enterprise.billing.api.routes}
   :uses #{api premium-features util}}

  enterprise/cache
  {:api  #{metabase-enterprise.cache.init}
   :uses #{cache premium-features query-processor task util}}

  enterprise/content-verification
  {:api  #{metabase-enterprise.content-verification.api.routes}
   :uses #{api models moderation util enterprise/api}}

  enterprise/core
  {:api  #{metabase-enterprise.core.init}
   :uses :any}

  enterprise/dashboard-subscription-filters
  {:api  #{}
   :uses #{premium-features}}

  enterprise/data-editing
  {:api  #{metabase-enterprise.data-editing.api}
   :uses #{api actions util}}

  enterprise/database-routing
  {:api #{metabase-enterprise.database-routing.api}
   :uses #{api config database-routing events lib models premium-features query-processor settings util}}

  enterprise/enhancements
  {:api  #{metabase-enterprise.enhancements.init}
   :uses #{models premium-features settings sso util enterprise/sso}}

  enterprise/gsheets
  {:api  #{metabase-enterprise.gsheets.api}
   :uses #{api analytics premium-features settings util enterprise/harbormaster}}

  enterprise/harbormaster
  {:api #{metabase-enterprise.harbormaster.client}
   :uses #{api cloud-migration util}}

  enterprise/impersonation
  {:api #{metabase-enterprise.impersonation.api}
   :uses #{api audit driver lib models premium-features query-processor util enterprise/sandbox}}

  enterprise/internal-stats
  {:api #{}
   :uses #{premium-features settings}}

  enterprise/llm
  {:api  #{metabase-enterprise.llm.api}
   :uses #{analytics analyze api query-processor settings util}}

<<<<<<< HEAD
  enterprise/metabot-v3
  {:api #{metabase-enterprise.metabot-v3.api metabase-enterprise.metabot-v3.core
          metabase-enterprise.metabot-v3.tools.api}
   :uses #{api config db legacy-mbql lib models premium-features settings pulse query-processor request util}}
=======
  enterprise/premium-features
  {:api  #{}
   :uses #{premium-features util}}
>>>>>>> 8fc63096

  enterprise/query-reference-validation
  {:api  #{metabase-enterprise.query-reference-validation.api}
   :uses #{api models query-analysis request util}}

  enterprise/sandbox
  {:api #{metabase-enterprise.sandbox.api.routes
          metabase-enterprise.sandbox.api.util}
   :uses #{api
           audit
           db
           driver
           legacy-mbql
           lib
           models
           permissions
           plugins
           premium-features
           query-processor
           request
           util
           enterprise/api}}

  enterprise/scim
  {:api  #{metabase-enterprise.scim.api metabase-enterprise.scim.routes}
   :uses #{analytics api api-keys models permissions settings server util enterprise/serialization}}

  enterprise/search
  {:api  #{}
   :uses #{premium-features search}}

  enterprise/serialization
  {:api #{metabase-enterprise.serialization.api
          metabase-enterprise.serialization.cmd
          metabase-enterprise.serialization.v2.backfill-ids}
   :uses #{analytics api config db legacy-mbql lib logger models plugins premium-features settings setup util}}

  enterprise/snippet-collections
  {:api  #{}
   :uses #{models native-query-snippets permissions premium-features util}}

  enterprise/sso
  {:api #{metabase-enterprise.sso.api.routes
          metabase-enterprise.sso.integrations.sso-settings
          metabase-enterprise.sso.integrations.sso-utils}
   :uses #{api channel embedding events notification premium-features request session settings sso util enterprise/scim}}

  enterprise/stale
  {:api  #{metabase-enterprise.stale.api
           metabase-enterprise.stale.init}
   :uses #{analytics api embedding models premium-features request settings util}}

  enterprise/task
  {:api  #{metabase-enterprise.task.truncate-audit-tables}
   :uses #{premium-features}}

  enterprise/upload-management
  {:api  #{metabase-enterprise.upload-management.api}
   :uses #{api models premium-features upload util}}}

 ;; namespaces matching these patterns (with `re-find`) are excluded from the module linter. Since regex literals
 ;; aren't allowed in EDN just used the `(str <regex>)` version i.e. two slashes instead of one.
 ;;
 ;; this is mostly intended for excluding test namespaces or those rare 'glue' namespaces that glue multiple modules
 ;; together, e.g. `metabase.lib.metadata.jvm`.
 :linters
 {:metabase/modules
  {:ignored-namespace-patterns
   #{"-test$"                           ; anything ending in `-test`
     "test[-.]util"                     ; anything that contains `test.util` or `test-util`
     "test\\.impl"                      ; anything that contains `test.impl`
     "test-setup"                       ; anything that contains `test-setup`
     "^metabase(?:-enterprise)?\\.test" ; anything starting with `metabase.test` or `metabase-enterprise.test`
     "^metabase\\.http-client$"}}}}     ; `metabase.http-client` which is a test-only namespace despite its name.<|MERGE_RESOLUTION|>--- conflicted
+++ resolved
@@ -726,7 +726,6 @@
            metabase-enterprise.advanced-permissions.models.permissions.group-manager}
    :uses #{api enterprise/impersonation lib models permissions premium-features query-processor util}}
 
-<<<<<<< HEAD
   enterprise/ai-entity-analysis
   {:api #{metabase-enterprise.ai-entity-analysis.api}
    :uses #{api enterprise/metabot-v3 premium-features util}}
@@ -739,10 +738,7 @@
   {:api #{metabase-enterprise.ai-sql-generation.api}
    :uses #{api driver enterprise/metabot-v3 models util}}
 
-  enterprise/airgap
-=======
   enterprise/analytics
->>>>>>> 8fc63096
   {:api  #{}
    :uses #{driver premium-features enterprise/advanced-config enterprise/scim enterprise/sso}}
 
@@ -824,16 +820,14 @@
   {:api  #{metabase-enterprise.llm.api}
    :uses #{analytics analyze api query-processor settings util}}
 
-<<<<<<< HEAD
   enterprise/metabot-v3
   {:api #{metabase-enterprise.metabot-v3.api metabase-enterprise.metabot-v3.core
           metabase-enterprise.metabot-v3.tools.api}
    :uses #{api config db legacy-mbql lib models premium-features settings pulse query-processor request util}}
-=======
+
   enterprise/premium-features
   {:api  #{}
    :uses #{premium-features util}}
->>>>>>> 8fc63096
 
   enterprise/query-reference-validation
   {:api  #{metabase-enterprise.query-reference-validation.api}
