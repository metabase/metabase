(ns hooks.clojure.test
  (:require [clj-kondo.hooks-api :as hooks]
            [clojure.string :as str]))

(def ^:private disallowed-parallel-forms
  "Things you should not be allowed to use inside parallel tests. Besides these, anything ending in `!` not whitelisted
  in [[allowed-parallel-forms]] is not allowed."
  '#{clojure.core/alter-var-root
     clojure.core/with-redefs
     clojure.core/with-redefs-fn
     metabase-enterprise.sandbox.test-util/with-gtaps
     metabase-enterprise.sandbox.test-util/with-gtaps-for-user
     metabase-enterprise.sandbox.test-util/with-user-attributes
     metabase-enterprise.test/with-gtaps
     metabase-enterprise.test/with-gtaps-for-user
     metabase-enterprise.test/with-user-attributes
     metabase.actions.test-util/with-actions
     metabase.actions.test-util/with-actions-disabled
     metabase.actions.test-util/with-actions-enabled
     metabase.actions.test-util/with-actions-test-data
     metabase.actions.test-util/with-actions-test-data-and-actions-enabled
     metabase.actions.test-util/with-actions-test-data-tables
     metabase.email-test/with-expected-messages
     metabase.email-test/with-fake-inbox
     metabase.test.data.users/with-group
     metabase.test.data.users/with-group-for-user
     metabase.test.persistence/with-persistence-enabled
     metabase.test.util.log/with-log-level
     metabase.test.util.log/with-log-messages-for-level
     metabase.test.util.misc/with-single-admin-user
     metabase.test.util.timezone/with-system-timezone-id
     metabase.test.util/with-all-users-permission
     metabase.test.util/with-column-remappings
     metabase.test.util/with-discarded-collections-perms-changes
     metabase.test.util/with-env-keys-renamed-by
     metabase.test.util/with-locale
     metabase.test.util/with-non-admin-groups-no-root-collection-for-namespace-perms
     metabase.test.util/with-non-admin-groups-no-root-collection-perms
     metabase.test.util/with-temp-env-var-value
     metabase.test.util/with-temp-vals-in-db
     metabase.test.util/with-temporary-raw-setting-values
     metabase.test.util/with-temporary-setting-values
     metabase.test.util/with-user-in-groups
     metabase.test/with-actions
     metabase.test/with-actions-disabled
     metabase.test/with-actions-enabled
     metabase.test/with-actions-test-data
     metabase.test/with-actions-test-data-and-actions-enabled
     metabase.test/with-actions-test-data-tables
     metabase.test/with-all-users-permission
     metabase.test/with-column-remappings
     metabase.test/with-discarded-collections-perms-changes
     metabase.test/with-env-keys-renamed-by
     metabase.test/with-expected-messages
     metabase.test/with-fake-inbox
     metabase.test/with-group
     metabase.test/with-group-for-user
     metabase.test/with-locale
     metabase.test/with-log-level
     metabase.test/with-log-messages-for-level
     metabase.test/with-non-admin-groups-no-root-collection-for-namespace-perms
     metabase.test/with-non-admin-groups-no-root-collection-perms
     metabase.test/with-persistence-enabled
     metabase.test/with-single-admin-user
     metabase.test/with-system-timezone-id
     metabase.test/with-temp
<<<<<<< HEAD
     metabase.test/with-temp*
=======
>>>>>>> 75a32ad9
     metabase.test/with-temp-env-var-value
     metabase.test/with-temp-vals-in-db
     metabase.test/with-temporary-raw-setting-values
     metabase.test/with-temporary-setting-values
     metabase.test/with-user-in-groups
     toucan2.tools.with-temp/with-temp})

;;; TODO -- we should disallow `metabase.test/user-http-request` with any method other than `:get`

(def ^:private allowed-parallel-forms
  "These fns are destructive, but are probably fine inside ^:parallel tests because it usually means you're doing
  something to an atom or something like that."
  '#{clojure.core/assoc!
     clojure.core/compare-and-set!
     clojure.core/conj!
     clojure.core/disj!
     clojure.core/dissoc!
     clojure.core/persistent!
     clojure.core/pop!
     clojure.core/reset!
     clojure.core/reset-vals!
     clojure.core/run!
     clojure.core/swap!
     clojure.core/swap-vals!
     clojure.core/volatile!
     clojure.core/vreset!
     clojure.core/vswap!
     metabase.query-processor/process-query-and-save-execution!
     metabase.query-processor/process-query-and-save-with-max-results-constraints!
     metabase.query-processor.store/store-database!})

(defn- node->qualified-symbol [node]
  (try
    (when (hooks/token-node? node)
      (let [sexpr (hooks/sexpr node)]
        (when (symbol? sexpr)
          (when-let [resolved (hooks/resolve {:name sexpr})]
            (symbol (name (:ns resolved)) (name (:name resolved)))))))
    ;; some symbols like `*count/Integer` aren't resolvable.
    (catch Exception _
      nil)))

(defn- warn-about-disallowed-parallel-forms [form]
  (letfn [(error! [form message]
            (hooks/reg-finding! (assoc (meta form)
                                       :message message
                                       :type :metabase/validate-deftest)))
          (f [form]
            (when-let [qualified-symbol (node->qualified-symbol form)]
              (cond
                (disallowed-parallel-forms qualified-symbol)
                (error! form (format "%s is not allowed inside a ^:parallel test or test fixture" qualified-symbol))

                (and (not (allowed-parallel-forms qualified-symbol))
                     (str/ends-with? (name qualified-symbol) "!"))
                (error! form (format "destructive functions like %s are not allowed inside a ^:parallel test or test fixture. If this should be allowed, add it to the whitelist in .clj-kondo/hooks/clojure/test.clj"
                                     qualified-symbol)))))
          (walk [form]
            (f form)
            (doseq [child (:children form)]
              (walk child)))]
    (walk form)))

(defn- deftest-check-parallel
  "1. Check if test is marked ^:parallel / ^:synchronized correctly
   2. Make sure disallowed forms are not used in ^:parallel tests"
  [{[_ test-name & body] :children, :as _node}]
  (let [test-metadata     (:meta test-name)
        metadata-sexprs   (map hooks/sexpr test-metadata)
        combined-metadata (transduce
                           (map (fn [x]
                                  (if (map? x)
                                    x
                                    {x true})))
                           (completing merge)
                           {}
                           metadata-sexprs)
        parallel?     (:parallel combined-metadata)
        synchronized? (:synchronized combined-metadata)]
    (when (and parallel? synchronized?)
      (hooks/reg-finding! (assoc (meta test-name)
                                 :message "Test should not be marked both ^:parallel and ^:synchronized"
                                 :type :metabase/validate-deftest)))
    ;; only when the custom `:metabase/deftest-not-marked-parallel` is enabled: complain if tests are not explicitly
    ;; marked `^:parallel` or `^:synchronized`. This is mostly to encourage people to mark everything `^:parallel` in
    ;; places like `metabase.lib` tests unless there is a really good reason not to.
    (when-not (or parallel? synchronized?)
      (hooks/reg-finding!
       (assoc (meta test-name)
              :message "Test should be marked either ^:parallel or ^:synchronized"
              :type :metabase/deftest-not-marked-parallel-or-synchronized)))
    (when parallel?
      (doseq [form body]
        (warn-about-disallowed-parallel-forms form)))))

(defn deftest [{:keys [node cljc lang]}]
  ;; run [[deftest-check-parallel]] only once... if this is a `.cljc` file only run it for the `:clj` analysis, no point
  ;; in running it twice.
  (when (or (not cljc)
            (= lang :clj))
    (deftest-check-parallel node))
  {:node node})

;;; this is a hacky way to determine whether these namespaces are required in the `ns` form or not... basically `:ns`
;;; will come back as `nil` if they are not.
(defn- approximately-equal-ns-required? []
  (= (:ns (hooks/resolve {:name 'metabase.test-runner.assert-exprs.approximately-equal/=?-report}))
     'metabase.test-runner.assert-exprs.approximately-equal))

(defn- malli-equals-ns-required? []
  (= (:ns (hooks/resolve {:name 'metabase.test-runner.assert-exprs.malli-equals/malli=-report}))
     'metabase.test-runner.assert-exprs.malli-equals))

(defn- warn-about-missing-test-expr-requires-in-cljs [{:keys [children], :as _is-node}]
  (let [[_is assertion-node] children]
    (when (hooks/list-node? assertion-node)
      (let [[assertion-symb-node] (:children assertion-node)]
        (when (hooks/token-node? assertion-symb-node)
          (let [assertion-symb-token (hooks/sexpr assertion-symb-node)
                warn!                (fn [ns-to-require]
                                       (hooks/reg-finding!
                                        (assoc (meta assertion-symb-node)
                                               :message (format "You must require %s to use %s in ClojureScript"
                                                                ns-to-require
                                                                assertion-symb-token)
                                               :type :metabase/missing-test-expr-requires-in-cljs)))]
            (condp = assertion-symb-token
              '=?
              (when-not (approximately-equal-ns-required?)
                (warn! 'metabase.test-runner.assert-exprs.approximately-equal))

              'malli=
              (when-not (malli-equals-ns-required?)
                (warn! 'metabase.test-runner.assert-exprs.malli-equals))

              nil)))))))

(defn is [{:keys [node lang]}]
  (when (= lang :cljs)
    (warn-about-missing-test-expr-requires-in-cljs node))
  {:node node})

(defn use-fixtures [{:keys [node]}]
  (warn-about-disallowed-parallel-forms node)
  {:node node})<|MERGE_RESOLUTION|>--- conflicted
+++ resolved
@@ -1,4 +1,4 @@
-(ns hooks.clojure.test
+﻿(ns hooks.clojure.test
   (:require [clj-kondo.hooks-api :as hooks]
             [clojure.string :as str]))
 
@@ -64,10 +64,6 @@
      metabase.test/with-single-admin-user
      metabase.test/with-system-timezone-id
      metabase.test/with-temp
-<<<<<<< HEAD
-     metabase.test/with-temp*
-=======
->>>>>>> 75a32ad9
      metabase.test/with-temp-env-var-value
      metabase.test/with-temp-vals-in-db
      metabase.test/with-temporary-raw-setting-values
