import { USER_GROUPS } from "e2e/support/cypress_data";
import { SAMPLE_DATABASE } from "e2e/support/cypress_sample_database";
import {
  createActionCard,
  createHeadingCard,
  createLinkCard,
  createTextCard,
  editDashboard,
  getBrokenUpTextMatcher,
  getDashboardCard,
  modal,
  popover,
  restore,
  saveDashboard,
  updateDashboardCards,
  visitDashboard,
} from "e2e/support/helpers";

import { createMockActionParameter } from "metabase-types/api/mocks";
import { b64hash_to_utf8 } from "metabase/lib/encoding";

const URL = "https://example.com/";
const COUNT_COLUMN_ID = "count";
const COUNT_COLUMN_NAME = "Count";
const CREATED_AT_COLUMN_ID = "CREATED_AT";
const CREATED_AT_COLUMN_NAME = "Created At";
const FILTER_VALUE = "123";
const POINT_COUNT = 79;
const POINT_CREATED_AT = "2022-08";
const POINT_CREATED_AT_FORMATTED = "August 2022";
const POINT_INDEX = 4;
const RESTRICTED_COLLECTION_NAME = "Restricted collection";
const COLUMN_INDEX = {
  CREATED_AT: 0,
  COUNT: 1,
  MONTH: 2,
  QUARTER: 3,
};

const { ORDERS_ID, ORDERS } = SAMPLE_DATABASE;

const TARGET_DASHBOARD = {
  name: "Target dashboard",
};

const QUESTION_LINE_CHART = {
  name: "Line chart",
  display: "line",
  query: {
    aggregation: [["count"]],
    breakout: [["field", ORDERS.CREATED_AT, { "temporal-unit": "month" }]],
    "source-table": ORDERS_ID,
    limit: 5,
  },
};

const CREATED_AT_FIELD = [
  "field",
  CREATED_AT_COLUMN_ID,
  { "base-type": "type/DateTime" },
];

const QUESTION_TABLE = {
  name: "Table",
  display: "table",
  query: {
    "source-query": QUESTION_LINE_CHART.query,
    expressions: {
      Month: ["get-month", CREATED_AT_FIELD],
      Quarter: ["get-quarter", CREATED_AT_FIELD],
    },
  },
};

const OBJECT_DETAIL_CHART = {
  display: "object",
  query: {
    "source-table": ORDERS_ID,
  },
};

const TARGET_QUESTION = {
  ...QUESTION_LINE_CHART,
  name: "Target question",
};

const DASHBOARD_FILTER_TEXT = createMockActionParameter({
  id: "1",
  name: "Text filter",
  slug: "filter-text",
  type: "string/=",
  sectionId: "string",
});

const DASHBOARD_FILTER_TIME = createMockActionParameter({
  id: "2",
  name: "Time filter",
  slug: "filter-time",
  type: "date/month-year",
  sectionId: "date",
});

const QUERY_FILTER_CREATED_AT = [
  "between",
  ["field", ORDERS.CREATED_AT, null],
  "2022-08-01",
  "2022-08-31",
];

const QUERY_FILTER_QUANTITY = [
  "=",
  ["field", ORDERS.QUANTITY, null],
  POINT_COUNT,
];

describe("scenarios > dashboard > dashboard cards > click behavior", () => {
  beforeEach(() => {
    restore();
    cy.signInAsAdmin();
  });

  describe("dashcards without click behavior", () => {
    it("does not allow to set click behavior for virtual dashcards", () => {
      cy.createDashboard().then(({ body: dashboard }) => {
        const textCard = createTextCard({ size_y: 1 });
        const headingCard = createHeadingCard();
        const actionCard = createActionCard();
        const linkCard = createLinkCard();
        const cards = [textCard, headingCard, actionCard, linkCard];
        updateDashboardCards({ dashboard_id: dashboard.id, cards });

        visitDashboard(dashboard.id);
        editDashboard();

        cards.forEach((card, index) => {
          const display = card.visualization_settings.virtual_card.display;
          cy.log(`does not allow to set click behavior for "${display}" card`);

          getDashboardCard(index).realHover().icon("click").should("not.exist");
        });
      });
    });

    it("does not allow to set click behavior for object detail dashcard", () => {
      cy.createQuestionAndDashboard({
        questionDetails: OBJECT_DETAIL_CHART,
      }).then(({ body: card }) => {
        visitDashboard(card.dashboard_id);
        editDashboard();

        getDashboardCard().realHover().icon("click").should("not.exist");
      });
    });
  });

  describe("line chart", () => {
    const questionDetails = QUESTION_LINE_CHART;

    it("should open drill-through menu as a default click-behavior", () => {
      cy.createQuestionAndDashboard({ questionDetails }).then(
        ({ body: card }) => {
          visitDashboard(card.dashboard_id);

          clickLineChartPoint();
          assertDrillThroughMenuOpen();
        },
      );
    });

    it("does not allow setting dashboard as custom destination if user has no permissions to it", () => {
      cy.createCollection({ name: RESTRICTED_COLLECTION_NAME }).then(
        ({ body: restrictedCollection }) => {
          cy.updateCollectionGraph({
            [USER_GROUPS.COLLECTION_GROUP]: {
              [restrictedCollection.id]: "none",
            },
          });

          cy.createDashboard({
            ...TARGET_DASHBOARD,
            collection_id: restrictedCollection.id,
          });
        },
      );

      cy.signOut();
      cy.signInAsNormalUser();

      cy.createQuestionAndDashboard({ questionDetails }).then(
        ({ body: card }) => {
          visitDashboard(card.dashboard_id);
          editDashboard();

          getDashboardCard().realHover().icon("click").click();
          cy.get("aside").findByText("Go to a custom destination").click();
          cy.get("aside").findByText("Dashboard").click();

          modal().findByText(RESTRICTED_COLLECTION_NAME).should("not.exist");
          modal().findByText(TARGET_DASHBOARD.name).should("not.exist");
        },
      );
    });

    it("allows setting dashboard as custom destination", () => {
      cy.createDashboard(TARGET_DASHBOARD, {
        wrapId: true,
        idAlias: "targetDashboardId",
      });

      cy.createQuestionAndDashboard({ questionDetails }).then(
        ({ body: card }) => {
          visitDashboard(card.dashboard_id);
          editDashboard();

          getDashboardCard().realHover().icon("click").click();
          addDashboardDestination();
          cy.get("aside").findByText("No available targets").should("exist");
          cy.get("aside").button("Done").click();

          saveDashboard();

          clickLineChartPoint();
          cy.findByText(TARGET_DASHBOARD.name).should("exist");
          cy.get("@targetDashboardId").then(targetDashboardId => {
            cy.location().should(({ pathname, search }) => {
              expect(pathname).to.equal(`/dashboard/${targetDashboardId}`);
              expect(search).to.equal("");
            });
          });
        },
      );
    });

    it("allows setting dashboard with single parameter as custom destination", () => {
      cy.createDashboard(
        {
          ...TARGET_DASHBOARD,
          parameters: [DASHBOARD_FILTER_TEXT],
        },
        {
          wrapId: true,
          idAlias: "targetDashboardId",
        },
      );

      cy.createQuestionAndDashboard({ questionDetails }).then(
        ({ body: card }) => {
          visitDashboard(card.dashboard_id);
          editDashboard();

          getDashboardCard().realHover().icon("click").click();
          addDashboardDestination();
          cy.get("aside")
            .findByText("No available targets")
            .should("not.exist");
          addTextParameter();
          cy.get("aside").button("Done").click();

          saveDashboard();

          clickLineChartPoint();
          cy.findByText(TARGET_DASHBOARD.name).should("exist");
          cy.findAllByTestId("field-set").should("have.length", 1);
          cy.findAllByTestId("field-set").should("contain.text", POINT_COUNT);
          cy.get("@targetDashboardId").then(targetDashboardId => {
            cy.location().should(({ pathname, search }) => {
              expect(pathname).to.equal(`/dashboard/${targetDashboardId}`);
              expect(search).to.equal(
                `?${DASHBOARD_FILTER_TEXT.slug}=${POINT_COUNT}`,
              );
            });
          });
        },
      );
    });

    it("allows setting dashboard with multiple parameters as custom destination", () => {
      cy.createDashboard(
        {
          ...TARGET_DASHBOARD,
          parameters: [DASHBOARD_FILTER_TEXT, DASHBOARD_FILTER_TIME],
        },
        {
          wrapId: true,
          idAlias: "targetDashboardId",
        },
      );

      cy.createQuestionAndDashboard({ questionDetails }).then(
        ({ body: card }) => {
          visitDashboard(card.dashboard_id);
          editDashboard();

          getDashboardCard().realHover().icon("click").click();
          addDashboardDestination();
          cy.get("aside")
            .findByText("No available targets")
            .should("not.exist");
          addTextParameter();
          addTimeParameter();
          cy.get("aside").button("Done").click();

          saveDashboard();

          clickLineChartPoint();
          cy.findByText(TARGET_DASHBOARD.name).should("exist");
          cy.findAllByTestId("field-set").should("have.length", 2);
          cy.findAllByTestId("field-set").should("contain.text", POINT_COUNT);
          cy.findAllByTestId("field-set").should(
            "contain.text",
            POINT_CREATED_AT_FORMATTED,
          );
          cy.get("@targetDashboardId").then(targetDashboardId => {
            cy.location().should(({ pathname, search }) => {
              expect(pathname).to.equal(`/dashboard/${targetDashboardId}`);
              expect(search).to.equal(
                `?${DASHBOARD_FILTER_TEXT.slug}=${POINT_COUNT}&${DASHBOARD_FILTER_TIME.slug}=${POINT_CREATED_AT}`,
              );
            });
          });
        },
      );
    });

    it("allows setting saved question as custom destination", () => {
      cy.createQuestion(TARGET_QUESTION);

      cy.createQuestionAndDashboard({ questionDetails }).then(
        ({ body: card }) => {
          visitDashboard(card.dashboard_id);
          editDashboard();

          getDashboardCard().realHover().icon("click").click();
          addSavedQuestionDestination();
          cy.get("aside").button("Done").click();

          saveDashboard();

          clickLineChartPoint();
          cy.findByText("Count by Created At: Month").should("exist");
          cy.location().should(({ hash, pathname }) => {
            expect(pathname).to.equal("/question");
            const card = deserializeCardFromUrl(hash);
            expect(card.name).to.deep.equal(TARGET_QUESTION.name);
            expect(card.display).to.deep.equal(TARGET_QUESTION.display);
            expect(card.dataset_query.query).to.deep.equal(
              TARGET_QUESTION.query,
            );
          });
        },
      );
    });

    it("allows setting saved question with single parameter as custom destination", () => {
      cy.createQuestion(TARGET_QUESTION);

      cy.createQuestionAndDashboard({ questionDetails }).then(
        ({ body: card }) => {
          visitDashboard(card.dashboard_id);
          editDashboard();

          getDashboardCard().realHover().icon("click").click();
          addSavedQuestionDestination();
          addSavedQuestionCreatedAtParameter();
          cy.get("aside").button("Done").click();

          saveDashboard();

          clickLineChartPoint();
          cy.findByText("Count by Created At: Month").should("exist");
          cy.findByTestId("qb-filters-panel").should(
            "have.text",
            "Created At is August 1–31, 2022",
          );
          cy.location().should(({ hash, pathname }) => {
            expect(pathname).to.equal("/question");

            const card = deserializeCardFromUrl(hash);
            expect(card.name).to.deep.equal(TARGET_QUESTION.name);
            expect(card.display).to.deep.equal(TARGET_QUESTION.display);
            expect(card.dataset_query.query).to.deep.equal({
              ...TARGET_QUESTION.query,
              filter: QUERY_FILTER_CREATED_AT,
            });
          });
        },
      );
    });

    it("allows setting saved question with multiple parameters as custom destination", () => {
      cy.createQuestion(TARGET_QUESTION);

      cy.createQuestionAndDashboard({ questionDetails }).then(
        ({ body: card }) => {
          visitDashboard(card.dashboard_id);
          editDashboard();

          getDashboardCard().realHover().icon("click").click();
          addSavedQuestionDestination();
          addSavedQuestionCreatedAtParameter();
          addSavedQuestionQuantityParameter();
          cy.get("aside").button("Done").click();

          saveDashboard();

          clickLineChartPoint();
          cy.findByText("Count by Created At: Month").should("exist");
          cy.findByTestId("qb-filters-panel").should(
            "contain.text",
            "Created At is August 1–31, 2022",
          );
          cy.findByTestId("qb-filters-panel").should(
            "contain.text",
            "Quantity is equal to 79",
          );
          cy.location().should(({ hash, pathname }) => {
            expect(pathname).to.equal("/question");
            const card = deserializeCardFromUrl(hash);
            expect(card.name).to.deep.equal(TARGET_QUESTION.name);
            expect(card.display).to.deep.equal(TARGET_QUESTION.display);
            expect(card.dataset_query.query).to.deep.equal({
              ...TARGET_QUESTION.query,
              filter: ["and", QUERY_FILTER_CREATED_AT, QUERY_FILTER_QUANTITY],
            });
          });
        },
      );
    });

    it("does not allow setting saved question as custom destination if user has no permissions to it", () => {
      cy.createCollection({ name: RESTRICTED_COLLECTION_NAME }).then(
        ({ body: restrictedCollection }) => {
          cy.updateCollectionGraph({
            [USER_GROUPS.COLLECTION_GROUP]: {
              [restrictedCollection.id]: "none",
            },
          });

          cy.createQuestion({
            ...TARGET_QUESTION,
            collection_id: restrictedCollection.id,
          });
        },
      );

      cy.signOut();
      cy.signInAsNormalUser();

      cy.createQuestionAndDashboard({ questionDetails }).then(
        ({ body: card }) => {
          visitDashboard(card.dashboard_id);
          editDashboard();

          getDashboardCard().realHover().icon("click").click();
          cy.get("aside").findByText("Go to a custom destination").click();
          cy.get("aside").findByText("Saved question").click();

          modal().findByText(RESTRICTED_COLLECTION_NAME).should("not.exist");
          modal().findByText(TARGET_QUESTION.name).should("not.exist");
        },
      );
    });

    it("allows setting URL as custom destination and changing it back to default click behavior", () => {
      cy.createQuestionAndDashboard({ questionDetails }).then(
        ({ body: card }) => {
          visitDashboard(card.dashboard_id);
          editDashboard();

          getDashboardCard().realHover().icon("click").click();
          cy.get("aside").findByText("Go to a custom destination").click();
          cy.get("aside").findByText("URL").click();
          modal().within(() => {
            cy.findByRole("textbox").type(URL);
            cy.button("Done").click();
          });
          cy.get("aside").button("Done").click();

          saveDashboard();

          onNextAnchorClick(anchor => {
            expect(anchor).to.have.attr("href", URL);
            expect(anchor).to.have.attr("rel", "noopener");
            expect(anchor).to.have.attr("target", "_blank");
          });
          clickLineChartPoint();

          cy.log("allows to change click behavior back to the default");

          editDashboard();

          getDashboardCard().realHover().icon("click").click();
          cy.get("aside").icon("close").first().click();
          cy.get("aside")
            .findByText("Open the Metabase drill-through menu")
            .click();
          cy.get("aside").button("Done").click();

          saveDashboard();

          clickLineChartPoint();
          assertDrillThroughMenuOpen();
        },
      );
    });

    it("allows setting URL with parameters as custom destination", () => {
      const urlWithParams = `${URL}{{${DASHBOARD_FILTER_TEXT.slug}}}/{{${COUNT_COLUMN_ID}}}/{{${CREATED_AT_COLUMN_ID}}}`;
      const escapedUrlWithParams = escapeCypressCurlyBraces(urlWithParams);
      const expectedUrlWithParams = urlWithParams
        .replace(`{{${COUNT_COLUMN_ID}}}`, POINT_COUNT)
        .replace(`{{${CREATED_AT_COLUMN_ID}}}`, POINT_CREATED_AT)
        .replace(`{{${DASHBOARD_FILTER_TEXT.slug}}}`, FILTER_VALUE);

      const dashboardDetails = {
        parameters: [DASHBOARD_FILTER_TEXT],
      };

      cy.createQuestionAndDashboard({ questionDetails, dashboardDetails }).then(
        ({ body: card }) => {
          visitDashboard(card.dashboard_id);
          editDashboard();

          getDashboardCard().realHover().icon("click").click();
          cy.get("aside").findByText("Go to a custom destination").click();
          cy.get("aside").findByText("URL").click();
          modal().findByText("Values you can reference").click();
          popover().within(() => {
            cy.findByText(COUNT_COLUMN_ID).should("exist");
            cy.findByText(CREATED_AT_COLUMN_ID).should("exist");
            cy.findByText(DASHBOARD_FILTER_TEXT.name).should("exist");
            cy.realPress("Escape");
          });
          modal().within(() => {
            cy.findByRole("textbox").type(escapedUrlWithParams);
            cy.button("Done").click();
          });
          cy.get("aside").button("Done").click();

          saveDashboard();

          cy.findByTestId("field-set").click();
          popover().within(() => {
            cy.findByPlaceholderText("Enter some text").type(FILTER_VALUE);
            cy.button("Add filter").click();
          });

          onNextAnchorClick(anchor => {
            expect(anchor).to.have.attr("href", expectedUrlWithParams);
            expect(anchor).to.have.attr("rel", "noopener");
            expect(anchor).to.have.attr("target", "_blank");
          });
          clickLineChartPoint();
        },
      );
    });

    it("does not allow updating dashboard filters if there are none", () => {
      cy.createQuestionAndDashboard({ questionDetails }).then(
        ({ body: card }) => {
          visitDashboard(card.dashboard_id);
          editDashboard();

          getDashboardCard().realHover().icon("click").click();
          cy.get("aside")
            .findByText("Update a dashboard filter")
            .invoke("css", "pointer-events")
            .should("equal", "none");
        },
      );
    });

    it("allows updating single dashboard filter", () => {
      const dashboardDetails = {
        parameters: [DASHBOARD_FILTER_TEXT],
      };

      cy.createQuestionAndDashboard({ questionDetails, dashboardDetails }).then(
        ({ body: card }) => {
          visitDashboard(card.dashboard_id);
          editDashboard();

          getDashboardCard().realHover().icon("click").click();
          cy.get("aside").findByText("Update a dashboard filter").click();
          addTextParameter();
          cy.get("aside").button("Done").click();

          saveDashboard();

          clickLineChartPoint();
          cy.findAllByTestId("field-set").should("have.length", 1);
          cy.findByTestId("field-set").should("contain.text", POINT_COUNT);
          cy.location("search").should(
            "eq",
            `?${DASHBOARD_FILTER_TEXT.slug}=${POINT_COUNT}`,
          );
        },
      );
    });

    it("allows updating multiple dashboard filters", () => {
      const dashboardDetails = {
        parameters: [DASHBOARD_FILTER_TEXT, DASHBOARD_FILTER_TIME],
      };

      cy.createQuestionAndDashboard({ questionDetails, dashboardDetails }).then(
        ({ body: card }) => {
          visitDashboard(card.dashboard_id);
          editDashboard();

          getDashboardCard().realHover().icon("click").click();
          cy.get("aside").findByText("Update a dashboard filter").click();
          addTextParameter();
          addTimeParameter();
          cy.get("aside").button("Done").click();

          saveDashboard();

          clickLineChartPoint();
          cy.findAllByTestId("field-set").should("have.length", 2);
          cy.findAllByTestId("field-set").should("contain.text", POINT_COUNT);
          cy.findAllByTestId("field-set").should(
            "contain.text",
            POINT_CREATED_AT_FORMATTED,
          );
          cy.location("search").should(
            "eq",
            `?${DASHBOARD_FILTER_TEXT.slug}=${POINT_COUNT}&${DASHBOARD_FILTER_TIME.slug}=${POINT_CREATED_AT}`,
          );
        },
      );
    });
  });

  describe("table", () => {
    const questionDetails = QUESTION_TABLE;

    it("allows setting custom destination for multiple columns", () => {
      cy.createQuestion(TARGET_QUESTION);
      cy.createDashboard(
        {
          ...TARGET_DASHBOARD,
          parameters: [DASHBOARD_FILTER_TEXT, DASHBOARD_FILTER_TIME],
        },
        {
          wrapId: true,
          idAlias: "targetDashboardId",
        },
      );

      cy.createQuestionAndDashboard({ questionDetails }).then(
        ({ body: card }) => {
          visitDashboard(card.dashboard_id);

          cy.log("should open drill-through menu as a default click-behavior");
          clickTableCell(COLUMN_INDEX.COUNT);
          popover().should("contain.text", "Filter by this value");

          editDashboard();

          getDashboardCard().realHover().icon("click").click();

          cy.log(
            "it allows to set custom destination (dashboard) click behavior for 'Count' column",
          );
          cy.get("aside").findByText(COUNT_COLUMN_NAME).click();
          addDashboardDestination();
          cy.get("aside")
            .findByText("No available targets")
            .should("not.exist");
          addTextParameter();
          addTimeParameter();

          cy.icon("chevronleft").click();

          cy.log(
            "it allows to set custom destination (question) click behavior for 'Created at' column",
          );
          cy.get("aside").findByText(CREATED_AT_COLUMN_NAME).click();
          /**
           * TODO: remove the next line when metabase#34845 is fixed
           * @see https://github.com/metabase/metabase/issues/34845
           */
          cy.get("aside").findByText("Unknown").click();
          addSavedQuestionDestination();
          addSavedQuestionCreatedAtParameter();
          addSavedQuestionQuantityParameter();

          cy.icon("chevronleft").click();

          cy.get("aside")
            .findByText(
              getBrokenUpTextMatcher(
                `Created At goes to "${TARGET_QUESTION.name}"`,
              ),
            )
            .should("exist");
          cy.get("aside")
            .findByText(
              getBrokenUpTextMatcher(
                `Count goes to "${TARGET_DASHBOARD.name}"`,
              ),
            )
            .should("exist");
          cy.get("aside").button("Done").click();

          saveDashboard();

          cy.log("it handles 'Count' column click");
          clickTableCell(COLUMN_INDEX.COUNT);
          cy.findByText(TARGET_DASHBOARD.name).should("exist");
          cy.findAllByTestId("field-set").should("have.length", 2);
          cy.findAllByTestId("field-set").should("contain.text", POINT_COUNT);
          cy.findAllByTestId("field-set").should(
            "contain.text",
            POINT_CREATED_AT_FORMATTED,
          );
          cy.get("@targetDashboardId").then(targetDashboardId => {
            cy.location().should(({ pathname, search }) => {
              expect(pathname).to.equal(`/dashboard/${targetDashboardId}`);
              expect(search).to.equal(
                `?${DASHBOARD_FILTER_TEXT.slug}=${POINT_COUNT}&${DASHBOARD_FILTER_TIME.slug}=${POINT_CREATED_AT}`,
              );
            });
          });

          cy.go("back");

          cy.log("it handles 'Created at' column click");
          clickTableCell(COLUMN_INDEX.CREATED_AT);
          cy.findByText(TARGET_QUESTION.name).should("exist");
          cy.findByTestId("qb-filters-panel").should(
            "contain.text",
            "Created At is August 1–31, 2022",
          );
          cy.findByTestId("qb-filters-panel").should(
            "contain.text",
            "Quantity is equal to 79",
          );
          cy.location().should(({ hash, pathname }) => {
            expect(pathname).to.equal("/question");
            const card = deserializeCardFromUrl(hash);
            expect(card.name).to.deep.equal(TARGET_QUESTION.name);
            expect(card.display).to.deep.equal(TARGET_QUESTION.display);
            expect(card.dataset_query.query).to.deep.equal({
              ...TARGET_QUESTION.query,
              filter: ["and", QUERY_FILTER_CREATED_AT, QUERY_FILTER_QUANTITY],
            });
          });
        },
      );
    });
  });
});

/**
 * @param {string} value
 * @returns string
 *
 * @see https://docs.cypress.io/api/commands/type#Arguments
 */
const escapeCypressCurlyBraces = value => value.replaceAll("{", "{{}");

/**
 * This function exists to work around custom dynamic anchor creation.
 * @see https://github.com/metabase/metabase/blob/master/frontend/src/metabase/lib/dom.js#L301-L312
 *
 * WARNING: For the assertions to work, ensure that a click event occurs on an anchor element afterwards.
 */
const onNextAnchorClick = callback => {
  cy.window().then(window => {
    const originalClick = window.HTMLAnchorElement.prototype.click;

    window.HTMLAnchorElement.prototype.click = function () {
      callback(this);
      window.HTMLAnchorElement.prototype.click = originalClick;
    };
  });
};

/**
 * Duplicated from metabase/lib/card because Cypress can't handle import from there.
 *
 * @param {string} value
 * @returns object
 */
const deserializeCardFromUrl = serialized =>
  JSON.parse(b64hash_to_utf8(serialized));

const clickLineChartPoint = () => {
  cy.findByTestId("dashcard")
    .get("circle.dot")
    .eq(POINT_INDEX)
    /**
     * calling .click() here will result in clicking both
     *     g.voronoi > path[POINT_INDEX]
     * and
     *     circle.dot[POINT_INDEX]
     * To make it worse, clicks count won't be deterministic.
     * Sometimes we'll get an error that one element covers the other.
     * This problem prevails when updating dashboard filter,
     * where the 2 clicks will cancel each other out.
     **/
    .then(([circle]) => {
      const { left, top } = circle.getBoundingClientRect();
      cy.get("body").click(left, top);
    });
};

<<<<<<< HEAD
const clickTableCell = index => {
  return cy
    .findAllByTestId("table-row")
    .eq(POINT_INDEX)
    .findAllByTestId("cell-data")
    .eq(index)
    .click();
};

=======
>>>>>>> 007ff348
const addDashboardDestination = () => {
  cy.get("aside").findByText("Go to a custom destination").click();
  cy.get("aside").findByText("Dashboard").click();
  modal().findByText(TARGET_DASHBOARD.name).click();
};

const addSavedQuestionDestination = () => {
  cy.get("aside").findByText("Go to a custom destination").click();
  cy.get("aside").findByText("Saved question").click();
  modal().findByText(TARGET_QUESTION.name).click();
};

const addSavedQuestionCreatedAtParameter = () => {
  cy.get("aside").findByText("Orders → Created At").click();
  popover().within(() => {
    cy.findByText(COUNT_COLUMN_NAME).should("not.exist");
    cy.findByText(CREATED_AT_COLUMN_NAME).should("exist").click();
  });
};

const addSavedQuestionQuantityParameter = () => {
  cy.get("aside").findByText("Orders → Quantity").click();
  popover().within(() => {
    cy.findByText(CREATED_AT_COLUMN_NAME).should("not.exist");
    cy.findByText(COUNT_COLUMN_NAME).should("exist").click();
  });
};

const addTextParameter = () => {
  cy.get("aside").findByText(DASHBOARD_FILTER_TEXT.name).click();
  popover().within(() => {
    cy.findByText(CREATED_AT_COLUMN_NAME).should("exist");
    cy.findByText(COUNT_COLUMN_NAME).should("exist").click();
  });
};

const addTimeParameter = () => {
  cy.get("aside").findByText(DASHBOARD_FILTER_TIME.name).click();
  popover().within(() => {
    cy.findByText(COUNT_COLUMN_NAME).should("not.exist");
    cy.findByText(CREATED_AT_COLUMN_NAME).should("exist").click();
  });
};

const assertDrillThroughMenuOpen = () => {
  popover()
    .should("contain", "See these Orders")
    .and("contain", "See this month by week")
    .and("contain", "Break out by…")
    .and("contain", "Automatic insights…")
    .and("contain", "Filter by this value");
};<|MERGE_RESOLUTION|>--- conflicted
+++ resolved
@@ -807,18 +807,14 @@
     });
 };
 
-<<<<<<< HEAD
 const clickTableCell = index => {
-  return cy
-    .findAllByTestId("table-row")
+  cy.findAllByTestId("table-row")
     .eq(POINT_INDEX)
     .findAllByTestId("cell-data")
     .eq(index)
     .click();
 };
 
-=======
->>>>>>> 007ff348
 const addDashboardDestination = () => {
   cy.get("aside").findByText("Go to a custom destination").click();
   cy.get("aside").findByText("Dashboard").click();
