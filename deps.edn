--- conflicted
+++ resolved
@@ -166,15 +166,9 @@
   {:mvn/version "11.0.24"}            ; web server
   org.eclipse.jetty.websocket/websocket-jetty-server {:mvn/version "11.0.24"}   ; ring-jetty-adapter needs that
   org.flatland/ordered                      {:mvn/version "1.15.12"}            ; ordered maps & sets
-<<<<<<< HEAD
-  org.graalvm.js/js                         ^:antq/exclude                      ; newer GraalVM is not compatible with Java 8
-  {:mvn/version "22.3.5"}             ; JavaScript engine
-  org.jsoup/jsoup                           {:mvn/version "1.18.2"}             ; required by hickory
-=======
   org.graalvm.polyglot/js-community         {:mvn/version "24.1.2" :extension "pom"} ; JavaScript engine
   org.graalvm.polyglot/polyglot             {:mvn/version "24.1.2"}             ; GraalVM platform, required by JS engine
   org.jsoup/jsoup                           {:mvn/version "1.18.3"}             ; required by hickory
->>>>>>> 5154d4c7
   org.liquibase/liquibase-core              ^:antq/exclude                      ; FIXME: no idea why it fails
   {:mvn/version "4.26.0"              ; migration management (Java lib)
    :exclusions  [ch.qos.logback/logback-classic]}
