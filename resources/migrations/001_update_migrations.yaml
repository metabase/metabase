databaseChangeLog:
  - property:
      name: timestamp_type
      value: timestamp with time zone
      dbms: postgresql,h2
  - property:
      name: timestamp_type
      value: timestamp(6)
      dbms: mysql,mariadb
  - property:
      name: blob.type
      value: blob
      dbms: mysql,h2,mariadb
  - property:
      name: blob.type
      value: bytea
      dbms: postgresql
  # In MySQL, use LONGTEXT instead of TEXT (#7006)
  - property:
      name: text.type
      value: text
      dbms: postgresql,h2
  - property:
      name: text.type
      value: longtext
      dbms: mysql,mariadb
  # databasechangelog is uppercase in MySQL and H2 but lower-case in Postgres for reasons
  - property:
      name: databasechangelog.name
      value: DATABASECHANGELOG
      dbms: h2,mysql,mariadb
  - property:
      name: databasechangelog.name
      value: databasechangelog
      dbms: postgresql
  # in MySQL, use bit(1) for booleans instead of tinyint
  - property:
      name: boolean.type
      value: boolean
      dbms: postgresql,h2
  - property:
      name: boolean.type
      value: bit(1)
      dbms: mysql,mariadb

  - objectQuotingStrategy: QUOTE_ALL_OBJECTS

  - changeSet:
      id: v00.00-000
      validCheckSum: 8:a59595109e74e7a2678a1b0dfd25f74a
      author: qnkhuat
      comment: Initialze metabase
      preConditions:
        - onFail: MARK_RAN
        - not:
          - tableExists:
              tableName: core_user
      changes:
        - sqlFile:
            dbms: postgresql
            path: initialization/metabase_postgres.sql
            relativeToChangelogFile: true
        - sqlFile:
            dbms: mysql,mariadb
            path: initialization/metabase_mysql.sql
            relativeToChangelogFile: true
        - sqlFile:
            dbms: h2
            path: initialization/metabase_h2.sql
            relativeToChangelogFile: true

# Note on rollback: migrations for v45 onwards should always include a rollback key unless they are supported
# by Liquibase Auto Rollback. Most common changes are supported. See docs here:
#
#  https://docs.liquibase.com/workflows/liquibase-community/liquibase-auto-rollback.html

  - changeSet:
      id: v45.00-001
      validCheckSum: 8:da99b71a4ac7eb662f6a95e69585935e
      author: snoe
      comment: Added 0.44.0 - writeback
      # This migration was previously numbered v44.00-012 but ultimately was not shipped with 44.
      preConditions:
        - onFail: MARK_RAN
        - or:
            # For some insane reason databasechangelog is upper-case in MySQL and MariaDB.
            - and:
                - dbms:
                    type: postgresql,h2
                - sqlCheck:
                    expectedResult: 0
                    sql: SELECT count(*) FROM databasechangelog WHERE id = 'v44.00-012';
            - and:
                - dbms:
                    type: mysql,mariadb
                - sqlCheck:
                    expectedResult: 0
                    sql: SELECT count(*) FROM `DATABASECHANGELOG` WHERE id = 'v44.00-012';
      changes:
        - createTable:
            tableName: action
            remarks: An action is something you can do, such as run a readwrite query
            columns:
              - column:
                  name: id
                  type: int
                  autoIncrement: true
                  constraints:
                    primaryKey: true
                    nullable: false
              - column:
                  remarks: The timestamp of when the action was created
                  name: created_at
                  type: ${timestamp_type}
                  defaultValueComputed: current_timestamp
                  constraints:
                    nullable: false
              - column:
                  remarks: The timestamp of when the action was updated
                  name: updated_at
                  type: ${timestamp_type}
                  defaultValueComputed: current_timestamp
                  constraints:
                    nullable: false
              - column:
                  remarks: Type of action
                  name: type
                  type: ${text.type}
                  constraints:
                    nullable: false

  - changeSet:
      id: v45.00-002
      validCheckSum: 8:6da7a6285edb138c404de0eeba209570
      author: snoe
      comment: Added 0.44.0 - writeback
      # This migration was previously numbered v44.00-013 but ultimately was not shipped with 44.
      preConditions:
        - onFail: MARK_RAN
        - or:
            # For some insane reason databasechangelog is upper-case in MySQL and MariaDB.
            - and:
                - dbms:
                    type: postgresql,h2
                - sqlCheck:
                    expectedResult: 0
                    sql: SELECT count(*) FROM databasechangelog WHERE id = 'v44.00-013';
            - and:
                - dbms:
                    type: mysql,mariadb
                - sqlCheck:
                    expectedResult: 0
                    sql: SELECT count(*) FROM `DATABASECHANGELOG` WHERE id = 'v44.00-013';
      changes:
        - createTable:
            tableName: query_action
            remarks: A readwrite query type of action
            columns:
              - column:
                  name: action_id
                  type: int
                  remarks: The related action
                  constraints:
                    nullable: false
                    referencedTableName: action
                    referencedColumnNames: id
                    foreignKeyName: fk_query_action_ref_action_id
                    deleteCascade: true
              - column:
                  name: card_id
                  type: int
                  remarks: The related card
                  constraints:
                    nullable: false
                    referencedTableName: report_card
                    referencedColumnNames: id
                    foreignKeyName: fk_query_action_ref_card_id
                    deleteCascade: true

  - changeSet:
      id: v45.00-003
      validCheckSum: 8:512337d6d4af38016aa79585abbe03a1
      author: snoe
      comment: Added 0.44.0 - writeback
      # This migration was previously numbered v44.00-014 but ultimately was not shipped with 44.
      preConditions:
        - onFail: MARK_RAN
        - or:
            # For some insane reason databasechangelog is upper-case in MySQL and MariaDB.
            - and:
                - dbms:
                    type: postgresql,h2
                - sqlCheck:
                    expectedResult: 0
                    sql: SELECT count(*) FROM databasechangelog WHERE id = 'v44.00-014';
            - and:
                - dbms:
                    type: mysql,mariadb
                - sqlCheck:
                    expectedResult: 0
                    sql: SELECT count(*) FROM `DATABASECHANGELOG` WHERE id = 'v44.00-014';
      changes:
        - addPrimaryKey:
            tableName: query_action
            columnNames: action_id, card_id
            constraintName: pk_query_action
      rollback: # will be deleted when table is deleted

  # note: some migrations which only added and deleted tables within v45 were removed, hence an ID gap here

  - changeSet:
      id: v45.00-011
      validCheckSum: 8:dcf1cda9f20dca4b6ff8101b13b98c4a
      author: snoe
      comment: Added 0.44.0 - writeback
      # This migration was previously numbered v44.00-022 but ultimately was not shipped with 44.
      preConditions:
        - onFail: MARK_RAN
        - or:
            # For some insane reason databasechangelog is upper-case in MySQL and MariaDB.
            - and:
                - dbms:
                    type: postgresql,h2
                - sqlCheck:
                    expectedResult: 0
                    sql: SELECT count(*) FROM databasechangelog WHERE id = 'v44.00-022';
            - and:
                - dbms:
                    type: mysql,mariadb
                - sqlCheck:
                    expectedResult: 0
                    sql: SELECT count(*) FROM `DATABASECHANGELOG` WHERE id = 'v44.00-022';
      changes:
        - addColumn:
            columns:
              - column:
                  name: is_write
                  type: boolean
                  defaultValueBoolean: false
                  remarks: Indicates that this query will perform writes to a db
                  constraints:
                    nullable: false
            tableName: report_card

  - changeSet:
      id: v45.00-012
      validCheckSum: 8:aadf28229f585cff7c4b4c1918e558b2
      author: snoe
      comment: Added 0.44.0 - writeback
      # This migration was previously numbered v44.00-031 but ultimately was not shipped with 44.
      preConditions:
        - onFail: MARK_RAN
        - or:
            # For some insane reason databasechangelog is upper-case in MySQL and MariaDB.
            - and:
                - dbms:
                    type: postgresql,h2
                - sqlCheck:
                    expectedResult: 0
                    sql: SELECT count(*) FROM databasechangelog WHERE id = 'v44.00-031';
            - and:
                - dbms:
                    type: mysql,mariadb
                - sqlCheck:
                    expectedResult: 0
                    sql: SELECT count(*) FROM `DATABASECHANGELOG` WHERE id = 'v44.00-031';
      changes:
        - createTable:
            tableName: http_action
            remarks: An http api call type of action
            columns:
              - column:
                  name: action_id
                  type: int
                  remarks: The related action
                  constraints:
                    nullable: false
                    referencedTableName: action
                    referencedColumnNames: id
                    foreignKeyName: fk_http_action_ref_action_id
                    deleteCascade: true
              - column:
                  name: name
                  type: varchar(254)
                  remarks: The name of this action
                  constraints:
                    nullable: false
              - column:
                  name: description
                  type: ${text.type}
                  remarks: An optional description for this action
              - column:
                  name: template
                  type: ${text.type}
                  remarks: A template that defines method,url,body,headers required to make an api call
                  constraints:
                    nullable: false
              - column:
                  name: response_handle
                  type: ${text.type}
                  remarks: A program to take an api response and transform to an appropriate response for emitters
              - column:
                  name: error_handle
                  type: ${text.type}
                  remarks: A program to take an api response to determine if an error occurred

  - changeSet:
      id: v45.00-013
      validCheckSum: 8:26dba276b14255d4346507a1a25d117b
      author: snoe
      comment: Added 0.44.0 - writeback
      # This migration was previously numbered v44.00-032 but ultimately was not shipped with 44.
      preConditions:
        - onFail: MARK_RAN
        - or:
            # For some insane reason databasechangelog is upper-case in MySQL and MariaDB.
            - and:
                - dbms:
                    type: postgresql,h2
                - sqlCheck:
                    expectedResult: 0
                    sql: SELECT count(*) FROM databasechangelog WHERE id = 'v44.00-032';
            - and:
                - dbms:
                    type: mysql,mariadb
                - sqlCheck:
                    expectedResult: 0
                    sql: SELECT count(*) FROM `DATABASECHANGELOG` WHERE id = 'v44.00-032';
      changes:
        - addPrimaryKey:
            tableName: http_action
            columnNames: action_id
            constraintName: pk_http_action
      rollback: # no rollback needed, will be deleted with table


  # note: some migrations which only added and deleted tables within v45 were removed, hence an ID gap here

  - changeSet:
      id: v45.00-022
      validCheckSum: 8:d46fa24e4d75a11b2e92aecbf39c6ee1
      author: snoe
      comment: Added 0.45.0 - add app container
      changes:
        - createTable:
            tableName: app
            remarks: Defines top level concerns for App
            columns:
              - column:
                  name: id
                  type: int
                  autoIncrement: true
                  constraints:
                    primaryKey: true
                    nullable: false
              - column:
                  name: entity_id
                  type: char(21)
                  remarks: Random NanoID tag for unique identity.
                  constraints:
                    nullable: false
                    unique: true
              - column:
                  name: collection_id
                  type: int
                  remarks: The associated collection
                  constraints:
                    nullable: false
                    referencedTableName: collection
                    referencedColumnNames: id
                    foreignKeyName: fk_app_ref_collection_id
                    deleteCascade: true
                    unique: true
              - column:
                  name: dashboard_id
                  type: int
                  remarks: The homepage of the app
              - column:
                  remarks: JSON for the navigation items of the app
                  name: nav_items
                  type: ${text.type}
              - column:
                  remarks: JSON for frontend related additions, such as styling
                  name: options
                  type: ${text.type}
              - column:
                  remarks: The timestamp of when the app was created
                  name: created_at
                  type: ${timestamp_type}
                  defaultValueComputed: current_timestamp
                  constraints:
                    nullable: false
              - column:
                  remarks: The timestamp of when the app was updated
                  name: updated_at
                  type: ${timestamp_type}
                  defaultValueComputed: current_timestamp
                  constraints:
                    nullable: false

  - changeSet:
      id: v45.00-023
      validCheckSum: 8:c6c1ff9ca3b62d4cda3a2d782dd86f2f
      author: snoe
      comment: Added 0.45.0 - add app container
      changes:
        - addForeignKeyConstraint:
            baseTableName: app
            baseColumnNames: dashboard_id
            referencedTableName: report_dashboard
            referencedColumnNames: id
            constraintName: fk_app_ref_dashboard_id
            onDelete: SET NULL

  - changeSet:
      id: v45.00-025
      validCheckSum: 8:50a43cea3123ecdb602123825f5a7dbf
      author: metamben
      comment: Added 0.45.0 - mark app pages
      changes:
        - addColumn:
            columns:
              - column:
                  name: is_app_page
                  type: boolean
                  defaultValueBoolean: false
                  remarks: Indicates that this dashboard serves as a page of an app
                  constraints:
                    nullable: false
            tableName: report_dashboard

  - changeSet:
      id: v45.00-026
      validCheckSum: 8:ae77d4086998911877e3207fcf90c9c7
      author: snoe
      comment: Added 0.45.0 - apps add action_id to report_dashboardcard
      changes:
        - addColumn:
            columns:
              - column:
                  name: action_id
                  type: int
                  remarks: The related action
            tableName: report_dashboardcard

  # FK constraint is added separately because deleteCascade doesn't work in addColumn -- see #14321
  - changeSet:
      id: v45.00-027
      validCheckSum: 8:40c3c8391c1416a3bce09ca3c7237173
      author: snoe
      comment: Added 0.45.0 - apps add fk for action_id to report_dashboardcard
      changes:
        - addForeignKeyConstraint:
            baseTableName: report_dashboardcard
            baseColumnNames: action_id
            referencedTableName: action
            referencedColumnNames: id
            constraintName: fk_report_dashboardcard_ref_action_id
            onDelete: CASCADE

  - changeSet:
      id: v45.00-028
      validCheckSum: 8:f8f68f80627aeb2ef7f28f2af2b5a31b
      author: camsaul
      comment: Added 0.45.0 -- rename DashboardCard sizeX to size_x. See https://github.com/metabase/metabase/issues/16344
      changes:
        - renameColumn:
            tableName: report_dashboardcard
            columnDataType: int
            oldColumnName: sizeX
            newColumnName: size_x

  - changeSet:
      id: v45.00-029
      validCheckSum: 8:579957652133eab3ee023dd911162a1e
      author: camsaul
      comment: Added 0.45.0 -- rename DashboardCard size_y to size_y. See https://github.com/metabase/metabase/issues/16344
      changes:
        - renameColumn:
            tableName: report_dashboardcard
            columnDataType: int
            oldColumnName: sizeY
            newColumnName: size_y

  - changeSet:
      id: v45.00-030
      validCheckSum: 8:41eda097feb034c4d01b2dbda74753c8
      author: camsaul
      comment: Added 0.45.0 -- add default value to DashboardCard size_x -- this was previously done by Toucan
      changes:
        - addDefaultValue:
            tableName: report_dashboardcard
            columnName: size_x
            defaultValue: 2

  - changeSet:
      id: v45.00-031
      validCheckSum: 8:6416e373e335dc1c12c7571af674dede
      author: camsaul
      comment: Added 0.45.0 -- add default value to DashboardCard size_y -- this was previously done by Toucan
      changes:
        - addDefaultValue:
            tableName: report_dashboardcard
            columnName: size_y
            defaultValue: 2

  - changeSet:
      id: v45.00-032
      validCheckSum: 8:d97444fe24a2dca618a2804741335f6d
      author: camsaul
      comment: Added 0.45.0 -- add default value for DashboardCard created_at (Postgres/H2)
      dbms: postgresql,h2
      preConditions:
        - onFail: MARK_RAN
        - dbms:
            type: postgresql,h2
      changes:
        - addDefaultValue:
            tableName: report_dashboardcard
            columnName: created_at
            columnDataType: ${timestamp_type}
            defaultValueComputed: current_timestamp

    # addDefaultValue with defaultValueComputed doesn't work for MySQL/MariaDB so we have to do this the hard way.
  - changeSet:
      id: v45.00-033
      validCheckSum: 8:34df79fc79e086ab05bb2fd79bb4e322
      author: camsaul
      comment: Added 0.45.0 -- add default value for DashboardCard created_at (MySQL/MariaDB)
      preConditions:
        - onFail: MARK_RAN
        - dbms:
            type: mysql,mariadb
      changes:
        - sql:
            sql: >-
              ALTER TABLE report_dashboardcard
              CHANGE created_at
              created_at timestamp(6) NOT NULL DEFAULT current_timestamp(6);
      rollback: # nothing to do, but required for sql

  - changeSet:
      id: v45.00-034
      validCheckSum: 8:ba0505a87ef876026759cdcb4e704f41
      author: camsaul
      comment: Added 0.45.0 -- add default value for DashboardCard updated_at (Postgres/H2)
      dbms: postgresql,h2
      preConditions:
        - onFail: MARK_RAN
        - dbms:
            type: postgresql,h2
      changes:
        - addDefaultValue:
            tableName: report_dashboardcard
            columnName: updated_at
            columnDataType: ${timestamp_type}
            defaultValueComputed: current_timestamp

  - changeSet:
      id: v45.00-035
      validCheckSum: 8:dcee49781d80d9c4be5ad9dd51975a07
      author: camsaul
      comment: Added 0.45.0 -- add default value for DashboardCard updated_at (MySQL/MariaDB)
      preConditions:
        - onFail: MARK_RAN
        - dbms:
            type: mysql,mariadb
      changes:
        - sql:
            sql: >-
              ALTER TABLE report_dashboardcard
              CHANGE updated_at
              updated_at timestamp(6) NOT NULL DEFAULT current_timestamp(6);
      rollback: # nothing to do

  - changeSet:
      id: v45.00-036
      validCheckSum: 8:cd4009254bd2c56aaf281082038c1f0b
      author: snoe
      comment: Added 0.45.0 - add model action table
      changes:
        - createTable:
            tableName: model_action
            remarks: Ties actions to models
            columns:
              - column:
                  name: id
                  type: int
                  autoIncrement: true
                  constraints:
                    primaryKey: true
                    nullable: false
              - column:
                  name: entity_id
                  type: char(21)
                  remarks: Random NanoID tag for unique identity.
                  constraints:
                    nullable: false
                    unique: true
              - column:
                  name: slug
                  type: varchar(254)
                  remarks: The referenceable name for this action
                  constraints:
                    nullable: false
              - column:
                  name: card_id
                  type: int
                  remarks: The associated model
                  constraints:
                    nullable: false
                    referencedTableName: report_card
                    referencedColumnNames: id
                    foreignKeyName: fk_model_action_ref_card_id
                    deleteCascade: true
              - column:
                  name: action_id
                  type: int
                  remarks: The associated action
                  constraints:
                    nullable: true
                    referencedTableName: action
                    referencedColumnNames: id
                    foreignKeyName: fk_model_action_ref_action_id
                    deleteCascade: true
              - column:
                  name: requires_pk
                  remarks: Indicates that the primary key(s) need to be passed in as parameters
                  type: boolean
                  defaultValueBoolean: false
                  constraints:
                    nullable: false
              - column:
                  name: parameter_mappings
                  type: ${text.type}
                  remarks: Mappings for primary keys to action parameters
              - column:
                  name: visualization_settings
                  type: ${text.type}
                  remarks: Settings for rendering the action

  - changeSet:
      id: v45.00-037
      validCheckSum: 8:56f548cc84a53cc6d18302761ee71554
      author: snoe
      comment: Added 0.45.0 - model action
      changes:
        - addUniqueConstraint:
            tableName: model_action
            columnNames: card_id, slug
            constraintName: unique_model_action_card_id_slug
      rollback: # will be deleted with table

  # The next 4 values add default values for Database `created_at` and `updated_at`; previously this was handled by
  # Toucan but it's more convenient to do this at the application database level instead -- it facilitates stuff like
  # schema migration tests that don't use Toucan, or other manual scripting
  - changeSet:
      id: v45.00-038
      validCheckSum: 8:c38ddc295206e807c7254581ed9566c3
      author: camsaul
      comment: Added 0.45.0 -- add default value for Database created_at (Postgres/H2)
      dbms: postgresql,h2
      preConditions:
        - onFail: MARK_RAN
        - dbms:
            type: postgresql,h2
      changes:
        - addDefaultValue:
            tableName: metabase_database
            columnName: created_at
            columnDataType: ${timestamp_type}
            defaultValueComputed: current_timestamp

    # addDefaultValue with defaultValueComputed doesn't work for MySQL/MariaDB so we have to do this the hard way.
  - changeSet:
      id: v45.00-039
      validCheckSum: 8:2c539d76d3aead7f7366b15333132b30
      author: camsaul
      comment: Added 0.45.0 -- add default value for Database created_at (MySQL/MariaDB)
      preConditions:
        - onFail: MARK_RAN
        - dbms:
            type: mysql,mariadb
      changes:
        - sql:
            sql: >-
              ALTER TABLE metabase_database
              CHANGE created_at
              created_at timestamp(6) NOT NULL DEFAULT current_timestamp(6);
      rollback: # nothing to do

  - changeSet:
      id: v45.00-040
      validCheckSum: 8:00ac7c24cfd3e7ea3a21f21f4e45dbcf
      author: camsaul
      comment: Added 0.45.0 -- add default value for Database updated_at (Postgres/H2)
      dbms: postgresql,h2
      preConditions:
        - onFail: MARK_RAN
        - dbms:
            type: postgresql,h2
      changes:
        - addDefaultValue:
            tableName: metabase_database
            columnName: updated_at
            columnDataType: ${timestamp_type}
            defaultValueComputed: current_timestamp

  - changeSet:
      id: v45.00-041
      validCheckSum: 8:82dc368fa3e0163a06929da6e9556fe2
      author: camsaul
      comment: Added 0.45.0 -- add default value for Database updated_at (MySQL/MariaDB)
      preConditions:
        - onFail: MARK_RAN
        - dbms:
            type: mysql,mariadb
      changes:
        - sql:
            sql: >-
              ALTER TABLE metabase_database
              CHANGE updated_at
              updated_at timestamp(6) NOT NULL DEFAULT current_timestamp(6);
      rollback: # nothing to do

  # It was probably an oversight, but while we validated Database `details` in the API layer it was not a required/NOT
  # NULL column in the application Database itself. No problem; let's add it now that we've noticed it.
  #
  # MySQL (at least 5.7) won't let us have nice things:
  #
  # https://dev.mysql.com/doc/refman/5.7/en/data-type-defaults.html
  #
  # The BLOB, TEXT, GEOMETRY, and JSON data types cannot be assigned a default value.
  #
  # Because of this restriction we will just have to update existing NULL values in SQL and then add a NOT NULL
  # restriction separately; we can use Toucan `pre-insert` to set defaults values when saving things.
  - changeSet:
      id: v45.00-042
      validCheckSum: 8:d04207471480e335f14094e9a7a5d293
      author: camsaul
      comment: Added 0.45.0 -- add default value for Database with NULL details
      changes:
        - sql:
            sql: >-
              UPDATE metabase_database SET details = '{}' WHERE details IS NULL;
      rollback: # nothing to do, since a '{}' is okay for v44

  - changeSet:
      id: v45.00-043
      validCheckSum: 8:1d07a5435e51abd0663458d907865a6b
      author: camsaul
      comment: Added 0.45.0 -- make Database details NOT NULL
      changes:
        - addNotNullConstraint:
            columnDataType: ${text.type}
            tableName: metabase_database
            columnName: details

  - changeSet:
      id: v45.00-044
      validCheckSum: 8:0b23976c5d2248d511ac31b244efef22
      author: metamben
      comment: Added 0.45.0 -- create app permission graph revision table
      changes:
        - createTable:
            tableName: app_permission_graph_revision
            remarks: 'Used to keep track of changes made to app permissions.'
            columns:
              - column:
                  name: id
                  type: int
                  autoIncrement: true
                  constraints:
                    primaryKey: true
                    nullable: false
              - column:
                  name: before
                  type: ${text.type}
                  remarks: 'Serialized JSON of the apps graph before the changes.'
                  constraints:
                    nullable: false
              - column:
                  name: after
                  type: ${text.type}
                  remarks: 'Serialized JSON of the apps graph after the changes.'
                  constraints:
                    nullable: false
              - column:
                  name: user_id
                  type: int
                  remarks: 'The ID of the admin who made this set of changes.'
                  constraints:
                    nullable: false
                    referencedTableName: core_user
                    referencedColumnNames: id
                    foreignKeyName: fk_app_permission_graph_revision_user_id
              - column:
                  name: created_at
                  type: ${timestamp_type}
                  remarks: 'The timestamp of when these changes were made.'
                  defaultValueComputed: current_timestamp
                  constraints:
                    nullable: false
              - column:
                  name: remark
                  type: ${text.type}
                  remarks: 'Optional remarks explaining why these changes were made.'

  # note: some migrations which only added and deleted tables within v45 were removed, hence an ID gap here

  # Add created_at to Collection
  - changeSet:
      id: v45.00-048
      validCheckSum: 8:0aca8f157f163e62805b7202f8aa202f
      author: camsaul
      comment: Added 0.45.0 -- add created_at to Collection
      changes:
        - addColumn:
            tableName: collection
            columns:
              - column:
                  name: created_at
                  type: ${timestamp_type}
                  remarks: Timestamp of when this Collection was created.
                  constraints:
                    nullable: false
                  defaultValueComputed: current_timestamp

  # Seed Collection created_at for Personal Collections with the date_joined of the User that owns them.
  - changeSet:
      id: v45.00-049
      author: camsaul
      comment: Added 0.45.0 -- set Collection.created_at to User.date_joined for Personal Collections
      validCheckSum: 8:df2097d176fad99c142c5dd75ce8a3db
      changes:
        - sql:
            dbms: postgresql
            sql: >-
              UPDATE collection c
              SET created_at = u.date_joined
              FROM core_user u
              WHERE c.personal_owner_id = u.id;
        - sql:
            dbms: mysql,mariadb
            sql: >-
              UPDATE collection c
              INNER JOIN core_user u
              ON c.personal_owner_id = u.id
              SET c.created_at = u.date_joined;
        - sql:
            dbms: h2
            sql: >-
              UPDATE collection c
              SET created_at = (
                SELECT u.date_joined
                FROM core_user u
                WHERE c.personal_owner_id = u.id
              )
              WHERE c.personal_owner_id IS NOT NULL;
      rollback: # nothing to roll back, but required for sql change types

  # seed Collection created_at based on the max created at of child objects
  #
  # At the time of this writing, the following Models can appear in a Collection:
  #
  # - App
  # - Card
  # - Dashboard
  # - Pulse
  # - Timeline
  # - NativeQuerySnippet
  - changeSet:
      id: v45.00-050
      author: camsaul
      validCheckSum: ANY
      comment: Added 0.45.0 -- seed Collection.created_at with value of oldest item for non-Personal Collections
      changes:
        - sql:
            dbms: postgresql
            sql: >-
              UPDATE collection c
              SET created_at = created_ats.created_at
              FROM (
                SELECT min(created_at) AS created_at, collection_id
                FROM (
                  SELECT created_at, collection_id FROM app                  UNION ALL
                  SELECT created_at, collection_id FROM report_card          UNION ALL
                  SELECT created_at, collection_id FROM report_dashboard     UNION ALL
                  SELECT created_at, collection_id FROM pulse                UNION ALL
                  SELECT created_at, collection_id FROM timeline             UNION ALL
                  SELECT created_at, collection_id FROM native_query_snippet
                ) created_ats
                GROUP BY collection_id
              ) created_ats
              WHERE c.id = created_ats.collection_id
                AND c.personal_owner_id IS NULL;
        - sql:
            dbms: mysql,mariadb
            sql: >-
              UPDATE collection c
              LEFT JOIN (
                SELECT min(created_at) AS created_at, collection_id
                FROM (
                  SELECT created_at, collection_id FROM app                  UNION ALL
                  SELECT created_at, collection_id FROM report_card          UNION ALL
                  SELECT created_at, collection_id FROM report_dashboard     UNION ALL
                  SELECT created_at, collection_id FROM pulse                UNION ALL
                  SELECT created_at, collection_id FROM timeline             UNION ALL
                  SELECT created_at, collection_id FROM native_query_snippet
                ) created_ats
                GROUP BY collection_id
              ) created_ats
              ON c.id = created_ats.collection_id
              SET c.created_at = created_ats.created_at
              WHERE c.personal_owner_id IS NULL
                AND created_ats.created_at IS NOT NULL;
        - sql:
            dbms: h2
            # I would have preferred using MERGE ... USING instead of WHERE EXISTS ... but it's broken in 1.4.197
            # because of https://github.com/h2database/h2database/issues/1034, which is fixed in 1.4.198. So this will
            # have to do for now, even if it's a little ugly.
            sql: >-
              WITH created_ats AS (
                SELECT min(created_at) AS created_at, collection_id
                FROM (
                  SELECT created_at, collection_id FROM app                  UNION ALL
                  SELECT created_at, collection_id FROM report_card          UNION ALL
                  SELECT created_at, collection_id FROM report_dashboard     UNION ALL
                  SELECT created_at, collection_id FROM pulse                UNION ALL
                  SELECT created_at, collection_id FROM timeline             UNION ALL
                  SELECT created_at, collection_id FROM native_query_snippet
                ) created_ats
                GROUP BY collection_id
              )
              UPDATE collection c
              SET created_at = (
                SELECT created_ats.created_at
                FROM created_ats
                WHERE created_ats.collection_id = c.id
              )
              WHERE EXISTS (
                SELECT created_ats.collection_id
                FROM created_ats
                WHERE c.id = created_ats.collection_id
                  AND c.personal_owner_id IS NULL
              );
      rollback: # rollback is a no-op for most seed migrations, but required for sql change type

  - changeSet:
      id: v45.00-051
      validCheckSum: 8:2378c7031da6871dcf1c737bf323d211
      author: qnkhuat
      comment: >-
        Added 0.45.0 - modify type of collection_permission_graph_revision.after from text to ${text.type}
        on mysql,mariadb
      changes:
        - modifyDataType:
            tableName: collection_permission_graph_revision
            columnName: after
            newDataType: ${text.type}
      rollback:
        - modifyDataType:
            tableName: collection_permission_graph_revision
            columnName: after
            newDataType: text
      preConditions:
        - onFail: MARK_RAN
        - dbms:
            type: mysql,mariadb

  - changeSet:
      id: v45.00-052
      validCheckSum: 8:b7343eb9556c3e636b6f8dd70708c0b3
      author: qnkhuat
      comment: >-
        Added 0.45.0 - modify type of collection_permission_graph_revision.before from text to ${text.type}
        on mysql,mariadb
      changes:
        - modifyDataType:
            tableName: collection_permission_graph_revision
            columnName: before
            newDataType: ${text.type}
      rollback:
        - modifyDataType:
            tableName: collection_permission_graph_revision
            columnName: before
            newDataType: text
      preConditions:
        - onFail: MARK_RAN
        - dbms:
            type: mysql,mariadb

  - changeSet:
      id: v45.00-053
      validCheckSum: 8:fa552605d5a587c4fa74e0c6bd358097
      author: qnkhuat
      comment: >-
        Added 0.45.0 - modify type of collection_permission_graph_revision.remark from text to ${text.type}
        on mysql,mariadb
      changes:
        - modifyDataType:
            tableName: collection_permission_graph_revision
            columnName: remark
            newDataType: ${text.type}
      rollback:
        - modifyDataType:
            tableName: collection_permission_graph_revision
            columnName: remark
            newDataType: text
      preConditions:
        - onFail: MARK_RAN
        - dbms:
            type: mysql,mariadb

  - changeSet:
      id: v45.00-054
      validCheckSum: 8:60862c4ecf505727e839ac5e94f95528
      author: qnkhuat
      comment: >-
        Added 0.45.0 - modify type of permissions_revision.after from text to ${text.type}
        on mysql,mariadb
      changes:
        - modifyDataType:
            tableName: permissions_revision
            columnName: after
            newDataType: ${text.type}
      rollback:
        - modifyDataType:
            tableName: permissions_revision
            columnName: after
            newDataType: text
      preConditions:
        - onFail: MARK_RAN
        - dbms:
            type: mysql,mariadb

  - changeSet:
      id: v45.00-055
      validCheckSum: 8:717f0c266da5768098a2ead6168f3b18
      author: qnkhuat
      comment: >-
        Added 0.45.0 - modify type of permissions_revision.before from text to ${text.type}
        on mysql,mariadb
      changes:
        - modifyDataType:
            tableName: permissions_revision
            columnName: before
            newDataType: ${text.type}
      rollback:
        - modifyDataType:
            tableName: permissions_revision
            columnName: before
            newDataType: text
      preConditions:
        - onFail: MARK_RAN
        - dbms:
            type: mysql,mariadb

  - changeSet:
      id: v45.00-056
      validCheckSum: 8:a1f364d45a922c90b4fac741a22e66b3
      author: qnkhuat
      comment: >-
        Added 0.45.0 - modify type of permissions_revision.remark from text to ${text.type}
        on mysql,mariadb
      changes:
        - modifyDataType:
            tableName: permissions_revision
            columnName: remark
            newDataType: ${text.type}
      rollback:
        - modifyDataType:
            tableName: permissions_revision
            columnName: remark
            newDataType: text
      preConditions:
        - onFail: MARK_RAN
        - dbms:
            type: mysql,mariadb

  - changeSet:
      id: v45.00-057
      validCheckSum: 8:650a5b435f8195765a2ab1e3e4bc7b14
      author: qnkhuat
      comment: >-
        Added 0.45.0 - modify type of secret.value from blob to longblob
        on mysql,mariadb
      changes:
        - modifyDataType:
            tableName: secret
            columnName: value
            newDataType: longblob
      rollback:
        - modifyDataType:
            tableName: secret
            columnName: value
            newDataType: ${blob.type}
      preConditions:
        - onFail: MARK_RAN
        - dbms:
            type: mysql,mariadb

  - changeSet:
      id: v46.00-000
      validCheckSum: 8:97251413292221e51490e990b6f683f2
      author: snoe
      comment: Added 0.46.0 - Unify action representation
      changes:
        - createTable:
            tableName: implicit_action
            remarks: An action with dynamic parameters based on the underlying model
            columns:
              - column:
                  name: action_id
                  type: int
                  remarks: The associated action
                  constraints:
                    nullable: false
                    referencedTableName: action
                    referencedColumnNames: id
                    foreignKeyName: fk_implicit_action_action_id
                    deleteCascade: true
              - column:
                  name: kind
                  type: ${text.type}
                  remarks: The kind of implicit action create/update/delete
                  constraints:
                    nullable: false

  - changeSet:
      id: v46.00-001
      validCheckSum: 8:4a90c7523749aa7e4e4d2ea9dd6db777
      author: snoe
      comment: Added 0.46.0 - Unify action representation
      changes:
        - addColumn:
            tableName: action
            columns:
              - column:
                  name: model_id
                  remarks: The associated model
                  type: int

  - changeSet:
      id: v46.00-002
      validCheckSum: 8:b2b112f0df413692631b75822f658de1
      author: snoe
      comment: Added 0.46.0 - Unify action representation
      changes:
        - addColumn:
            tableName: action
            columns:
              - column:
                  name: name
                  remarks: The name of the action
                  type: varchar(254)

  - changeSet:
      id: v46.00-003
      validCheckSum: 8:45b8358f31811335aaa93032726a042b
      author: snoe
      comment: Added 0.46.0 - Unify action representation
      changes:
        - addColumn:
            tableName: action
            columns:
              - column:
                  name: description
                  remarks: The description of the action
                  type: ${text.type}

  - changeSet:
      id: v46.00-004
      validCheckSum: 8:0ce8ff05beffc5c72e2348bcec581eee
      author: snoe
      comment: Added 0.46.0 - Unify action representation
      changes:
        - addColumn:
            tableName: action
            columns:
              - column:
                  name: parameters
                  remarks: The saved parameters for this action
                  type: ${text.type}

  - changeSet:
      id: v46.00-005
      validCheckSum: 8:84cf1fbf435c7c3f794c973de4d62fad
      author: snoe
      comment: Added 0.46.0 - Unify action representation
      changes:
        - addColumn:
            tableName: action
            columns:
              - column:
                  name: parameter_mappings
                  remarks: The saved parameter mappings for this action
                  type: ${text.type}

  - changeSet:
      id: v46.00-006
      validCheckSum: 8:df43ef08b76c33c5626dbf9b226717b5
      author: snoe
      comment: Added 0.46.0 - Unify action representation
      changes:
        - addColumn:
            tableName: action
            columns:
              - column:
                  name: visualization_settings
                  remarks: The UI visualization_settings for this action
                  type: ${text.type}

  - changeSet:
      id: v46.00-007
      validCheckSum: 8:6830901cccc14ad22cdfd86bd3a2afe7
      author: snoe
      comment: Added 0.46.0 - Unify action representation
      changes:
        - addForeignKeyConstraint:
            baseTableName: action
            baseColumnNames: model_id
            referencedTableName: report_card
            referencedColumnNames: id
            constraintName: fk_action_model_id

  - changeSet:
      id: v46.00-008
      validCheckSum: 8:6e73a8683d1b757c5f9034513ec8a581
      author: snoe
      comment: Added 0.46.0 - Unify action representation
      changes:
        - addColumn:
            tableName: query_action
            columns:
              - column:
                  name: database_id
                  remarks: The associated database
                  type: int

  - changeSet:
      id: v46.00-009
      validCheckSum: 8:2b4fd7cee77d5ed8de22fcc2fba158bc
      author: snoe
      comment: Added 0.46.0 - Unify action representation
      changes:
        - addColumn:
            tableName: query_action
            columns:
              - column:
                  name: dataset_query
                  remarks: The MBQL writeback query
                  type: ${text.type}

  - changeSet:
      id: v46.00-010
      validCheckSum: 8:77ca03e5a0dbe370461295da1c77cf0f
      author: snoe
      comment: Added 0.46.0 - Unify action representation
      changes:
        - addForeignKeyConstraint:
            baseTableName: query_action
            baseColumnNames: database_id
            referencedTableName: metabase_database
            referencedColumnNames: id
            constraintName: fk_query_action_database_id
            onDelete: CASCADE

  - changeSet:
      id: v46.00-011
      author: snoe
      validCheckSum: ANY
      comment: Added 0.46.0 - Unify action representation
      changes:
        - sql:
            dbms: mysql,mariadb
            sql: >-
              ALTER TABLE query_action DROP PRIMARY KEY, ADD PRIMARY KEY pk_query_action (action_id);
        - sql:
            dbms: h2
            sql: >-
              ALTER TABLE query_action DROP PRIMARY KEY;
              ALTER TABLE query_action ADD CONSTRAINT pk_query_action PRIMARY KEY (action_id);
        - sql:
            dbms: postgresql
            sql: >-
              ALTER TABLE query_action DROP CONSTRAINT pk_query_action;
              ALTER TABLE query_action ADD CONSTRAINT pk_query_action PRIMARY KEY (action_id);
      rollback:
        - sql:
            dbms: mysql,mariadb
            sql: >-
              ALTER TABLE query_action DROP PRIMARY KEY, ADD PRIMARY KEY pk_query_action (action_id, card_id);
        - sql:
            dbms: h2
            sql: >-
              ALTER TABLE query_action DROP CONSTRAINT fk_query_action_ref_action_id;
              ALTER TABLE query_action DROP PRIMARY KEY;
              ALTER TABLE query_action ADD CONSTRAINT fk_query_action_ref_action_id FOREIGN KEY (action_id) REFERENCES action(id) ON DELETE CASCADE;
              ALTER TABLE query_action ADD CONSTRAINT pk_query_action PRIMARY KEY (action_id, card_id);
        - sql:
            dbms: postgresql
            sql: >-
              ALTER TABLE query_action DROP CONSTRAINT pk_query_action;
              ALTER TABLE query_action ADD CONSTRAINT pk_query_action PRIMARY KEY (action_id, card_id);

  - changeSet:
      id: v46.00-012
      validCheckSum: 8:7e4dffe8bbbb740207001ead696a8557
      author: snoe
      comment: Added 0.46.0 - Unify action representation
      changes:
        - dropNotNullConstraint:
            tableName: query_action
            columnDataType: int
            columnName: card_id

  # migration for developers and internal use of actions created in 45 during a short period.
  - changeSet:
      id: v46.00-013
      author: snoe
      comment: Added 0.46.0 - Unify action representation
      validCheckSum: ANY
      changes:
        - sql:
            sql: >-
              INSERT INTO action (type, model_id, name)
              SELECT 'implicit', card_id, slug
              FROM model_action
              WHERE action_id is null AND slug in ('insert','update','delete');

              INSERT INTO implicit_action (action_id, kind)
              SELECT
                id,
                case name
                  when 'insert' then 'row/create'
                  when 'update' then 'row/update'
                  when 'delete' then 'row/delete'
                end
              FROM action
              WHERE type = 'implicit';

              UPDATE action
              SET model_id = (SELECT card_id
                              FROM model_action
                              WHERE model_action.action_id = action.id)
              WHERE model_id is null;

              DELETE FROM action WHERE model_id is null;

              UPDATE report_dashboardcard
              SET action_id = (SELECT action.id
                               FROM action
                               LEFT JOIN implicit_action ON implicit_action.action_id = action.id
                               WHERE action.model_id = report_dashboardcard.card_id
                               AND coalesce((
                                  CASE implicit_action.kind
                                     WHEN 'row/create' THEN 'insert'
                                     WHEN 'row/delete' THEN 'delete'
                                     WHEN 'row/update' THEN 'update'
                                  END), ('action_' || action.id)) =
                                  substring(report_dashboardcard.visualization_settings,
                                    position('"action_slug":"' in report_dashboardcard.visualization_settings)+15,
                                    position('"' in
                                      substring(report_dashboardcard.visualization_settings,
                                        position('"action_slug":"' in visualization_settings)+15)) - 1))
              WHERE report_dashboardcard.visualization_settings like '%action_slug%';

              UPDATE query_action SET
                dataset_query = (select dataset_query from report_card where report_card.id = query_action.card_id),
                database_id = (select database_id from report_card where report_card.id = query_action.card_id);

              UPDATE action SET
                name = (
                  select name
                  from query_action
                  inner join report_card on report_card.id = query_action.card_id
                  where query_action.action_id = action.id),
                description = (
                  select description
                  from query_action
                  inner join report_card on report_card.id = query_action.card_id
                  where query_action.action_id = action.id),
                parameters = (
                  select parameters
                  from query_action
                  inner join report_card on report_card.id = query_action.card_id
                  where query_action.action_id = action.id),
                parameter_mappings = (
                  select parameter_mappings
                  from query_action
                  inner join report_card on report_card.id = query_action.card_id
                  where query_action.action_id = action.id),
                visualization_settings = (
                  select visualization_settings
                  from query_action
                  inner join report_card on report_card.id = query_action.card_id
                  where query_action.action_id = action.id)
              WHERE type = 'query';
      rollback: # no-op, we do not care to preserve actions from 46->45

  - changeSet:
      id: v46.00-014
      validCheckSum: 8:585958ee7e90e23a9cc22ebf7e4228cb
      author: snoe
      comment: Added 0.46.0 - Unify action representation
      changes:
        - dropForeignKeyConstraint:
            baseTableName: query_action
            constraintName: fk_query_action_ref_card_id
      rollback:

  - changeSet:
      id: v46.00-015
      validCheckSum: 8:9b57260e146618caff3f468116031008
      author: snoe
      comment: Added 0.46.0 - Unify action representation
      changes:
        - dropColumn:
            tableName: query_action
            columnName: card_id

      rollback:
        - addColumn:
            tableName: query_action
            columns:
              - column:
                  name: card_id
                  type: int
                  remarks: The related card
                  constraints:
                    nullable: false
                    referencedTableName: report_card
                    referencedColumnNames: id
                    foreignKeyName: fk_query_action_ref_card_id
                    deleteCascade: true

  - changeSet:
      id: v46.00-016
      validCheckSum: 8:cb79eef9f483e73b3d9b571f916b8598
      author: snoe
      comment: Added 0.46.0 - Unify action representation
      changes:
        - sql:
            sql: >-
              DELETE FROM report_card
              WHERE is_write = true;

              DELETE FROM model_action;
      rollback: # we do not care to preserve actions from 46->45
        - sql:
            sql: >-
              DELETE FROM report_dashboardcard WHERE action_id is not null;
              DELETE FROM action;

  - changeSet:
      id: v46.00-017
      validCheckSum: 8:90525ade34e7bb883bf75cdf8a2b3340
      author: snoe
      comment: Added 0.46.0 - Unify action representation
      changes:
        - dropColumn:
            tableName: http_action
            columnName: name
      rollback:
        - addColumn:
            tableName: http_action
            columns:
              - column:
                  name: name
                  type: varchar(254)
                  remarks: The name of this action
                  constraints:
                    nullable: false

  - changeSet:
      id: v46.00-018
      validCheckSum: 8:cf3c31a975dc86f1def6ee5d11f5f9dc
      author: snoe
      comment: Added 0.46.0 - Unify action representation
      changes:
        - dropColumn:
            tableName: http_action
            columnName: description
      rollback:
        - addColumn:
            tableName: http_action
            columns:
              - column:
                  name: description
                  type: ${text.type}
                  remarks: An optional description for this action

  - changeSet:
      id: v46.00-019
      validCheckSum: 8:a9f70163707cc7f798bdd0527a55854b
      author: snoe
      comment: Added 0.46.0 - Unify action representation
      changes:
        - dropColumn:
            tableName: report_card
            columnName: is_write
      rollback:
        - addColumn:
            columns:
              - column:
                  name: is_write
                  type: boolean
                  defaultValueBoolean: false
                  remarks: Indicates that this query will perform writes to a db
                  constraints:
                    nullable: false
            tableName: report_card

  - changeSet:
      id: v46.00-020
      validCheckSum: 8:2def45c139267d7424e1187764122669
      author: snoe
      comment: Added 0.46.0 - Unify action representation
      changes:
        - addNotNullConstraint:
            tableName: query_action
            columnName: database_id
            columnDataType: int

  - changeSet:
      id: v46.00-021
      validCheckSum: 8:52c8107f4bcc6e9889b270e0a4954921
      author: snoe
      comment: Added 0.46.0 - Unify action representation
      changes:
        - addNotNullConstraint:
            tableName: query_action
            columnName: dataset_query
            columnDataType: ${text.type}

  - changeSet:
      id: v46.00-022
      validCheckSum: 8:52c8107f4bcc6e9889b270e0a4954921
      author: snoe
      comment: Added 0.46.0 - Unify action representation
      changes:
        - addNotNullConstraint:
            tableName: query_action
            columnName: dataset_query
            columnDataType: ${text.type}

  - changeSet:
      id: v46.00-023
      validCheckSum: 8:33c91db1b039855af8bf1dc8315bd5d2
      author: snoe
      comment: Added 0.46.0 - Unify action representation
      changes:
        - addNotNullConstraint:
            tableName: action
            columnName: model_id
            columnDataType: int

  - changeSet:
      id: v46.00-024
      validCheckSum: 8:080ff435bae61f324535393d9e78de38
      author: snoe
      comment: Added 0.46.0 - Unify action representation
      changes:
        - addNotNullConstraint:
            tableName: action
            columnName: name
            columnDataType: varchar(254)

  - changeSet:
      id: v46.00-025
      validCheckSum: 8:60016f3de98c7382602485f13bc4e04f
      author: snoe
      comment: Added 0.46.0 - Unify action representation
      changes:
        - dropTable:
            tableName: model_action
      rollback:
        - createTable:
            tableName: model_action
            remarks: Ties actions to models
            columns:
              - column:
                  name: id
                  type: int
                  autoIncrement: true
                  constraints:
                    primaryKey: true
                    nullable: false
              - column:
                  name: entity_id
                  type: char(21)
                  remarks: Random NanoID tag for unique identity.
                  constraints:
                    nullable: false
                    unique: true
              - column:
                  name: slug
                  type: varchar(254)
                  remarks: The referenceable name for this action
                  constraints:
                    nullable: false
              - column:
                  name: card_id
                  type: int
                  remarks: The associated model
                  constraints:
                    nullable: false
                    referencedTableName: report_card
                    referencedColumnNames: id
                    foreignKeyName: fk_model_action_ref_card_id
                    deleteCascade: true
              - column:
                  name: action_id
                  type: int
                  remarks: The associated action
                  constraints:
                    nullable: true
                    referencedTableName: action
                    referencedColumnNames: id
                    foreignKeyName: fk_model_action_ref_action_id
                    deleteCascade: true
              - column:
                  name: requires_pk
                  remarks: Indicates that the primary key(s) need to be passed in as parameters
                  type: boolean
                  defaultValueBoolean: false
                  constraints:
                    nullable: false
              - column:
                  name: parameter_mappings
                  type: ${text.type}
                  remarks: Mappings for primary keys to action parameters
              - column:
                  name: visualization_settings
                  type: ${text.type}
                  remarks: Settings for rendering the action

  - changeSet:
      id: v46.00-026
      validCheckSum: 8:948b9653bfbadeb29c847ef41d053dba
      author: metamben
      comment: Added 0.46.0 -- add field for tracking DBMS versions
      changes:
        - addColumn:
            tableName: metabase_database
            columns:
              - column:
                  name: dbms_version
                  type: ${text.type}
                  remarks: 'A JSON object describing the flavor and version of the DBMS.'

  - changeSet:
      id: v46.00-027
      validCheckSum: 8:5f7773b797a3c85a99cd35cb60cfd0b3
      author: snoe
      comment: Added 0.46.0 -- add last_used_at to FieldValues
      changes:
        - addColumn:
            tableName: metabase_fieldvalues
            columns:
              - column:
                  name: last_used_at
                  type: ${timestamp_type}
                  remarks: Timestamp of when these FieldValues were last used.
                  constraints:
                    nullable: false
                  defaultValueComputed: current_timestamp

  - changeSet:
      id: v46.00-028
      validCheckSum: 8:33cc1a038e926acb7dfd7cf29b4fa545
      author: tsmacdonald
      comment: Added 0.46.0 -- Join table connecting cards to dashboards/cards's parameters that need custom filter values from the card
      changes:
        - createTable:
            tableName: parameter_card
            remarks: "Join table connecting cards to entities (dashboards, other cards, etc.) that use the values generated by the card for filter values"
            columns:
              - column:
                  name: id
                  type: int
                  autoIncrement: true
                  constraints:
                    primaryKey: true
                    nullable: false
              - column:
                  name: updated_at
                  type: ${timestamp_type}
                  defaultValueComputed: current_timestamp
                  remarks: "most recent modification time"
                  constraints:
                    nullable: false
              - column:
                  name: created_at
                  type: ${timestamp_type}
                  defaultValueComputed: current_timestamp
                  remarks: "creation time"
                  constraints:
                    nullable: false
              - column:
                  name: card_id
                  type: int
                  remarks: "ID of the card generating the values"
                  constraints:
                    nullable: false
              - column:
                  name: parameterized_object_type
                  type: varchar(32)
                  remarks: "Type of the entity consuming the values (dashboard, card, etc.)"
                  constraints:
                    nullable: false
              - column:
                  name: parameterized_object_id
                  type: int
                  remarks: "ID of the entity consuming the values"
                  constraints:
                    nullable: false
              - column:
                  name: parameter_id
                  type: varchar(32)
                  remarks: "The parameter ID"
                  constraints:
                    nullable: false

  # Make Dimension <=> Field a 1t1 relationship. Replace unique field_id + name with unique field_id.
  # See issue #27054.
  - changeSet:
      id: v46.00-029
      validCheckSum: 8:96336855a4180eaf51d7be4a97f3b1a4
      author: camsaul
      comment: Make Dimension <=> Field a 1t1 relationship. Drop unique constraint on field_id + name. (1/3)
      changes:
        - dropUniqueConstraint:
            tableName: dimension
            constraintName: unique_dimension_field_id_name
      rollback:
        - addUniqueConstraint:
            tableName: dimension
            constraintName: unique_dimension_field_id_name
            columnNames: field_id, name

  - changeSet:
      id: v46.00-030
      validCheckSum: 8:e1f67579cb8dc1102445df299636cb7b
      author: camsaul
      comment: Make Dimension <=> Field a 1t1 relationship. Delete duplicate entries. (2/3)
      changes:
        - sql:
            # Which rows to keep is not 100% clear. I decided to keep newer entries, by ID. I considered keeping new
            # entries by `updated_at` but the SQL for doing that across the three databases was such a hairball and
            # having duplicates in the first place was such an edge case I decided this approach is fine for now. The
            # `row_number()` window function would have made this easier to do but we haven't merged H2 v2 yet.
            #
            # Writing the query with these unnecessary subselects is stupid, but MySQL 5.7 doesn't work without them.
            # See https://metaboat.slack.com/archives/CKZEMT1MJ/p1670624514320419 for more info
            sql: >-
              DELETE FROM dimension
              WHERE field_id IN (
                SELECT field_id
                FROM (
                  SELECT field_id
                  FROM dimension
                  GROUP BY field_id
                  HAVING COUNT(*) > 1
                ) duplicates
              )
              AND id NOT IN (
                SELECT id FROM (
                  SELECT max(id) AS id
                  FROM dimension
                  GROUP BY field_id
                ) most_recents
              );
      rollback: # don't need to roll back anything, deleting duplicate entries doesn't need to be reversed.

  - changeSet:
      id: v46.00-031
      validCheckSum: 8:a9b4c86de880b2bc01e208d8d4d8cf64
      author: camsaul
      comment: Make Dimension <=> Field a 1t1 relationship. Add unique constraint on field_id. (3/3)
      changes:
        - addUniqueConstraint:
            tableName: dimension
            columnNames: field_id
            constraintName: unique_dimension_field_id
        # this change can roll back automatically.

  - changeSet:
      id: v46.00-032
      validCheckSum: 8:2a7de9726282af199737a334395f1068
      author: tsmacdonald
      comment: Added 0.46.0 -- Unique parameter_card
      changes:
        - addUniqueConstraint:
            tableName: parameter_card
            columnNames: parameterized_object_id, parameterized_object_type, parameter_id
            constraintName: unique_parameterized_object_card_parameter

  - changeSet:
      id: v46.00-033
      validCheckSum: 8:25bc5b1a806d4b352d43f5b16e7e6e20
      author: tsmacdonald
      comment: Added 0.46.0 -- parameter_card index on connected object
      changes:
        - createIndex:
            tableName: parameter_card
            columns:
              - column:
                  name: parameterized_object_id
            indexName: idx_parameter_card_parameterized_object_id

  - changeSet:
      id: v46.00-034
      validCheckSum: 8:5a6b5a2cf7160baec4f81f6675de898c
      author: tsmacdonald
      comment: Added 0.46.0 -- parameter_card index on connected card
      changes:
        - createIndex:
            tableName: parameter_card
            columns:
              - column:
                  name: card_id
            indexName: idx_parameter_card_card_id

  - changeSet:
      id: v46.00-035
      validCheckSum: 8:0639e4c0939848b4377792290311f239
      author: tsmacdonald
      comment: Added 0.46.0 - parameter_card.card_id foreign key
      changes:
        - addForeignKeyConstraint:
            baseTableName: parameter_card
            baseColumnNames: card_id
            referencedTableName: report_card
            referencedColumnNames: id
            constraintName: fk_parameter_card_ref_card_id
            onDelete: CASCADE

  - changeSet:
      id: v46.00-036
      validCheckSum: 8:39d440f29a481e9f0915532106079a1a
      author: metamben
      comment: App containers are removed in 0.46.0
      changes:
        - dropTable:
            tableName: app_permission_graph_revision
      rollback:
        - createTable:
            tableName: app_permission_graph_revision
            remarks: 'Used to keep track of changes made to app permissions.'
            columns:
              - column:
                  name: id
                  type: int
                  autoIncrement: true
                  constraints:
                    primaryKey: true
                    nullable: false
              - column:
                  name: before
                  type: ${text.type}
                  remarks: 'Serialized JSON of the apps graph before the changes.'
                  constraints:
                    nullable: false
              - column:
                  name: after
                  type: ${text.type}
                  remarks: 'Serialized JSON of the apps graph after the changes.'
                  constraints:
                    nullable: false
              - column:
                  name: user_id
                  type: int
                  remarks: 'The ID of the admin who made this set of changes.'
                  constraints:
                    nullable: false
                    referencedTableName: core_user
                    referencedColumnNames: id
                    foreignKeyName: fk_app_permission_graph_revision_user_id
              - column:
                  name: created_at
                  type: ${timestamp_type}
                  remarks: 'The timestamp of when these changes were made.'
                  defaultValueComputed: current_timestamp
                  constraints:
                    nullable: false
              - column:
                  name: remark
                  type: ${text.type}
                  remarks: 'Optional remarks explaining why these changes were made.'

  - changeSet:
      id: v46.00-037
      validCheckSum: 8:dbbe898501c554e3ee74c6b9ef9c1575
      author: metamben
      comment: App pages are removed in 0.46.0
      changes:
        - dropColumn:
            tableName: report_dashboard
            columnName: is_app_page
      rollback:
        - addColumn:
            columns:
              - column:
                  name: is_app_page
                  type: boolean
                  defaultValueBoolean: false
                  remarks: Indicates that this dashboard serves as a page of an app
                  constraints:
                    nullable: false
            tableName: report_dashboard

  - changeSet:
      id: v46.00-038
      validCheckSum: 8:220a27bae93423a2c9a76f611f10b87b
      author: metamben
      comment: App containers are removed in 0.46.0
      changes:
        - dropTable:
            tableName: app
      rollback:
        - createTable:
            tableName: app
            remarks: Defines top level concerns for App
            columns:
              - column:
                  name: id
                  type: int
                  autoIncrement: true
                  constraints:
                    primaryKey: true
                    nullable: false
              - column:
                  name: entity_id
                  type: char(21)
                  remarks: Random NanoID tag for unique identity.
                  constraints:
                    nullable: false
                    unique: true
              - column:
                  name: collection_id
                  type: int
                  remarks: The associated collection
                  constraints:
                    nullable: false
                    referencedTableName: collection
                    referencedColumnNames: id
                    foreignKeyName: fk_app_ref_collection_id
                    deleteCascade: true
                    unique: true
              - column:
                  name: dashboard_id
                  type: int
                  remarks: The homepage of the app
              - column:
                  remarks: JSON for the navigation items of the app
                  name: nav_items
                  type: ${text.type}
              - column:
                  remarks: JSON for frontend related additions, such as styling
                  name: options
                  type: ${text.type}
              - column:
                  remarks: The timestamp of when the app was created
                  name: created_at
                  type: ${timestamp_type}
                  defaultValueComputed: current_timestamp
                  constraints:
                    nullable: false
              - column:
                  remarks: The timestamp of when the app was updated
                  name: updated_at
                  type: ${timestamp_type}
                  defaultValueComputed: current_timestamp
                  constraints:
                    nullable: false
        - addForeignKeyConstraint:
            baseTableName: app
            baseColumnNames: dashboard_id
            referencedTableName: report_dashboard
            referencedColumnNames: id
            constraintName: fk_app_ref_dashboard_id
            onDelete: SET NULL

  - changeSet:
      id: v46.00-039
      validCheckSum: 8:7ed32de11fbe8565148d8491f908ad05
      author: qnkhuat
      comment: Added 0.46.0 - add entity_id to parameter_card
      changes:
        - addColumn:
            columns:
            - column:
                remarks: Random NanoID tag for unique identity.
                name: entity_id
                type: char(21)
                constraints:
                  nullable: true
                  unique: true
            tableName: parameter_card

  - changeSet:
      id: v46.00-040
      validCheckSum: 8:7fec881cac598cce34b62c98fcf37563
      author: tsmacdonald
      comment: Added 0.46.0 -- Bump default dashcard size to 4x4
      changes:
        - addDefaultValue:
            tableName: report_dashboardcard
            columnName: size_x
            defaultValue: 4

  - changeSet:
      id: v46.00-041
      validCheckSum: 8:0214a8d0b94a9eb48aad75b1d50dd279
      author: tsmacdonald
      comment: Added 0.46.0 -- Bump default dashcard size to 4x4
      changes:
        - addDefaultValue:
            tableName: report_dashboardcard
            columnName: size_y
            defaultValue: 4

  - changeSet:
      id: v46.00-042
      validCheckSum: 8:7b91ad83569565517c43e9f7b9bfa29a
      author: tsmacdonald
      comment: Added 0.46.0 -- index query_execution.executor_id
      changes:
        - createIndex:
            tableName: query_execution
            columns:
              - column:
                  name: executor_id
            indexName: idx_query_execution_executor_id

  - changeSet:
      id: v46.00-043
      validCheckSum: 8:d9cab29076035068cfc49fb9570832af
      author: tsmacdonald
      comment: Added 0.46.0 -- index query_execution.context
      changes:
        - createIndex:
            tableName: query_execution
            columns:
              - column:
                  name: context
            indexName: idx_query_execution_context

  - changeSet:
      id: v46.00-045
      validCheckSum: 8:7a9cabf1c693de8b0c9555f7deb072a4
      author: calherries
      comment: Added 0.46.0 -- add public_uuid to action.
      changes:
        - addColumn:
            tableName: action
            columns:
              - column:
                  name: public_uuid
                  type: char(36)
                  remarks: 'Unique UUID used to in publically-accessible links to this Action.'
                  constraints:
                    unique: true

  - changeSet:
      id: v46.00-051
      validCheckSum: 8:74e83fc2ee7c1a06a94f07830f361773
      author: calherries
      comment: Added 0.46.0 -- drop defaults for dashcard's position and size
      changes:
        - dropDefaultValue:
            tableName: report_dashboardcard
            columnName: row
      rollback:
        - addDefaultValue:
            tableName: report_dashboardcard
            columnName: row
            defaultValueNumeric: 4

  - changeSet:
      id: v46.00-052
      validCheckSum: 8:948c978fcb2d938d272a05b3e56808d1
      author: calherries
      comment: Added 0.46.0 -- drop defaults for dashcard's position and size
      changes:
        - dropDefaultValue:
            tableName: report_dashboardcard
            columnName: col
      rollback:
        - addDefaultValue:
            tableName: report_dashboardcard
            columnName: col
            defaultValueNumeric: 4

  - changeSet:
      id: v46.00-053
      validCheckSum: 8:04e092dbffdfda13f28b1e3ea38299a7
      author: calherries
      comment: Added 0.46.0 -- drop defaults for dashcard's position and size
      changes:
        - dropDefaultValue:
            tableName: report_dashboardcard
            columnName: size_x
      rollback:
        - addDefaultValue:
            tableName: report_dashboardcard
            columnName: size_x
            defaultValueNumeric: 4

  - changeSet:
      id: v46.00-054
      validCheckSum: 8:bc3abf9ab94199aeaebb2be28dea77aa
      author: calherries
      comment: Added 0.46.0 -- drop defaults for dashcard's position and size
      changes:
        - dropDefaultValue:
            tableName: report_dashboardcard
            columnName: size_y
      rollback:
        - addDefaultValue:
            tableName: report_dashboardcard
            columnName: size_y
            defaultValueNumeric: 4

  - changeSet:
      id: v46.00-055
      validCheckSum: 8:48a516459b84a21e9edbdbfe1bffd671
      author: calherries
      comment: Added 0.46.0 -- add made_public_by_id
      changes:
        - addColumn:
            tableName: action
            columns:
              - column:
                  name: made_public_by_id
                  type: int
                  remarks: 'The ID of the User who first publically shared this Action.'

  - changeSet:
      id: v46.00-056
      validCheckSum: 8:af93ab591b44b5d81d8d8a496600c1bc
      author: calherries
      comment: Added 0.46.0 -- add public_uuid and made_public_by_id to action. public_uuid is indexed
      changes:
        - createIndex:
            tableName: action
            indexName: idx_action_public_uuid
            columns:
              column:
                name: public_uuid

  - changeSet:
      id: v46.00-057
      validCheckSum: 8:aff3b0e15dcfc36a4fd97faade0751c0
      author: dpsutton
      comment: Added 0.46.0 -- parameter_card.parameter_id long enough to hold a uuid
      changes:
        - modifyDataType:
            tableName: parameter_card
            columnName: parameter_id
            newDataType: varchar(36)
      rollback: #nothing to do, char(32) or char(36) are equivalent

  - changeSet:
      id: v46.00-058
      validCheckSum: 8:11440c629413c7231e7f156347353761
      author: calherries
      comment: Added 0.46.0 -- add FK constraint for action.made_public_by_id with core_user.id
      changes:
        - addForeignKeyConstraint:
            baseTableName: action
            baseColumnNames: made_public_by_id
            referencedTableName: core_user
            referencedColumnNames: id
            constraintName: fk_action_made_public_by_id
            onDelete: CASCADE

  - changeSet:
      id: v46.00-059
      validCheckSum: 8:6ddec7d622e9200e36bd5e2e2e0a48c2
      author: tsmacdonald
      comment: Added 0.46.0 -- add actions.creator_id
      changes:
        - addColumn:
            tableName: action
            columns:
              - column:
                  name: creator_id
                  type: int
                  remarks: 'The user who created the action'
      rollback:
        - dropColumn:
            tableName: action
            columnName: creator_id

  - changeSet:
      id: v46.00-060
      validCheckSum: 8:fc1762a930726afb11131acf3a56312b
      author: tsmacdonald
      comment: Added 0.46.0 -- action.creator_id index
      changes:
        - createIndex:
            tableName: action
            columns:
              - column:
                  name: creator_id
            indexName: idx_action_creator_id
      rollback:
        - dropIndex:
            tableName: action
            indexName: idx_action_creator_id

  - changeSet:
      id: v46.00-061
      validCheckSum: 8:d57393ae0e96a9b1a0bd7a66597cb485
      author: tsmacdonald
      comment: Added 0.46.0 -- action.creator_id index
      changes:
        - addForeignKeyConstraint:
            baseTableName: action
            baseColumnNames: creator_id
            referencedTableName: core_user
            referencedColumnNames: id
            constraintName: fk_action_creator_id
            nullable: false

  - changeSet:
      id: v46.00-062
      validCheckSum: 8:20efdbd79df3c76cbf77318d871a9836
      author: tsmacdonald
      comment: Added 0.46.0 -- add actions.archived
      changes:
        - addColumn:
            tableName: action
            columns:
              - column:
                  name: archived
                  type: boolean
                  defaultValueBoolean: false
                  remarks: 'Whether or not the action has been archived'
                  constraints:
                    nullable: false
      rollback:
        - dropColumn:
            tableName: action
            columnName: archived

  - changeSet:
      id: v46.00-064
      validCheckSum: 8:0ac10ca0d82f1bbe39737eb0a8fdcd7d
      author: noahmoss
      comment: Added 0.46.0 -- rename `group_table_access_policy` to `sandboxes`
      changes:
        - renameTable:
            newTableName: sandboxes
            oldTableName: group_table_access_policy

  - changeSet:
      id: v46.00-065
      validCheckSum: 8:5cbb335952dd1ab7a137d80d6c1ab82e
      author: noahmoss
      comment: Added 0.46.0 -- add `permission_id` to `sandboxes`
      changes:
      - addColumn:
          tableName: sandboxes
          columns:
          - column:
              name: permission_id
              type: int
              remarks: The ID of the corresponding permissions path for this sandbox

  - changeSet:
      id: v46.00-070
      validCheckSum: 8:d440a8d0aef0bbfdae24a9c70bd37605
      author: calherries
      comment: Added 0.46.0 - add entity_id column to action
      changes:
        - addColumn:
            columns:
            - column:
                remarks: Random NanoID tag for unique identity.
                name: entity_id
                type: char(21)
                constraints:
                  nullable: true
                  unique: true
            tableName: action

  - changeSet:
      id: v46.00-074
      validCheckSum: 8:c1273a3003d82638a0a5413bf2aa6777
      author: metamben
      comment: Added 0.46.0 -- increase precision of updated_at of report_card
      changes:
        - modifyDataType:
            tableName: report_card
            columnName: updated_at
            newDataType: ${timestamp_type}
      rollback:
        - modifyDataType:
            tableName: report_card
            columnName: updated_at
            newDataType: DATETIME

  - changeSet:
      id: v46.00-079
      validCheckSum: 8:de167f33d3f7670246623466487d2e67
      author: john-metabase
      comment: Added 0.46.0 -- migrates Databases using deprecated and removed presto driver to presto-jdbc
      changes:
        - sql: UPDATE metabase_database SET engine = 'presto-jdbc' WHERE engine = 'presto'
      rollback: # nothing to do, since we don't know which drivers used to be presto

  - changeSet:
      id: v46.00-080
      validCheckSum: 8:022a846feb10103f2e9fe4b58cb792d6
      author: noahmoss
      comment: Migrate data permission paths from v1 to v2 (splitting them into separate data and query permissions)
      changes:
        - customChange:
            class: "metabase.db.custom_migrations.SplitDataPermissions"

  - changeSet:
      id: v46.00-084
      validCheckSum: 8:b4f465ca3be584028e077b907656b804
      author: qnkhuat
      comment: Added 0.46.0 - CASCADE delete for action.model_id
      changes:
        - dropForeignKeyConstraint:
            baseTableName: action
            constraintName: fk_action_model_id
      rollback:
        - addForeignKeyConstraint:
            baseTableName: action
            baseColumnNames: model_id
            referencedTableName: report_card
            referencedColumnNames: id
            constraintName: fk_action_model_id
            onDelete: CASCADE

  - changeSet:
      id: v46.00-085
      validCheckSum: 8:17fe48c56aa457a6a09775099d44d7a5
      author: qnkhuat
      comment: Added 0.46.0 - CASCADE delete for action.model_id
      changes:
        - addForeignKeyConstraint:
            baseTableName: action
            baseColumnNames: model_id
            referencedTableName: report_card
            referencedColumnNames: id
            constraintName: fk_action_model_id
            onDelete: CASCADE

  - changeSet:
      id: v46.00-086
      validCheckSum: 8:677e076d8741275d31a02e97531fd930
      author: calherries
      comment: Added 0.46.0 - Delete the abandonment email task
      changes:
        - customChange:
            class: "metabase.db.custom_migrations.DeleteAbandonmentEmailTask"

  - changeSet:
      id: v46.00-088
      validCheckSum: 8:ff9defc19920960db55ef71e4d32b4ea
      author: noahmoss
      comment: Added 0.46.5 -- backfill `permission_id` values in `sandboxes`. This is a fixed verison of v46.00-066
               which has been removed, since it had a bug that blocked a customer from upgrading.
      changes:
        - sql: >-
            UPDATE sandboxes s
            SET permission_id = (
              SELECT p.id
              FROM permissions p
              WHERE
                p.object = CONCAT('/db/',
                                  (SELECT t.db_id FROM metabase_table t WHERE t.id = s.table_id),
                                  '/schema/',
                                  (SELECT t.schema FROM metabase_table t WHERE t.id = s.table_id),
                                  '/table/',
                                  s.table_id,
                                  '/query/segmented/')
                AND p.group_id = s.group_id
              LIMIT 1
            )
            WHERE permission_id IS NULL;
      rollback:
        # not required, new values added here do not need to be dropped

  - changeSet:
      id: v46.00-089
      validCheckSum: 8:e0fbd2514cc960cc74106204ac65a3ea
      author: noahmoss
      comment: Added 0.46.5 -- remove orphaned entries in `sandboxes`
      changes:
        - sql: >-
            DELETE FROM sandboxes
            WHERE permission_id IS NULL;
      rollback: # not required, orphaned sandboxes should not be re-added to the DB

  - changeSet:
      id: v46.00-090
      validCheckSum: 8:963c0cd3a7bd2858e4dbfd4d4aad95cb
      author: noahmoss
      comment: Add foreign key constraint on sandboxes.permission_id
      preConditions:
        - onFail: MARK_RAN
        - not:
            - foreignKeyConstraintExists:
                - foreignKeyName: fk_sandboxes_ref_permissions
      changes:
        - addForeignKeyConstraint:
            baseTableName: sandboxes
            baseColumnNames: permission_id
            referencedTableName: permissions
            referencedColumnNames: id
            constraintName: fk_sandboxes_ref_permissions
            onDelete: CASCADE

  - changeSet:
      id: v47.00-001
      validCheckSum: 8:14bf2732687c04256e9c036ba142aa93
      author: calherries
      comment: Added 0.47.0 -- set base-type to type/JSON for JSON database-types for postgres and mysql
      changes:
        - sql:
            sql: >-
              UPDATE metabase_field f
              SET base_type = 'type/JSON'
              WHERE EXISTS (
                SELECT *
                FROM metabase_database d
                JOIN metabase_table t ON t.db_id = d.id
                WHERE f.table_id = t.id
                  AND lower(f.database_type) in ('json', 'jsonb')
                  AND d.engine in ('postgres', 'mysql')
              )
      rollback:
        - sql:
            dbms: postgresql
            sql: >-
              UPDATE metabase_field f
              SET base_type = case when d.engine = 'postgres' then 'type/Structured' else 'type/SerializedJSON' end
              FROM metabase_database d
              JOIN metabase_table t ON t.db_id = d.id
              WHERE f.table_id = t.id
                AND lower(f.database_type) in ('json', 'jsonb')
                AND d.engine in ('postgres', 'mysql')
        - sql:
            dbms: mysql,mariadb
            sql: >-
              UPDATE metabase_field f
              JOIN metabase_table t ON f.table_id = t.id
              JOIN metabase_database d ON t.db_id = d.id
              SET base_type = case when d.engine = 'postgres' then 'type/Structured' else 'type/SerializedJSON' end
              WHERE lower(f.database_type) in ('json', 'jsonb')
                AND d.engine in ('postgres', 'mysql')
        - sql:
            dbms: h2
            sql: >-
              MERGE INTO metabase_field f
              USING (
                SELECT f.id, case when d.engine = 'postgres' then 'type/Structured' else 'type/SerializedJSON' end as base_type
                FROM metabase_field f
                JOIN metabase_table t ON f.table_id = t.id
                JOIN metabase_database d ON t.db_id = d.id
                WHERE lower(f.database_type) in ('json', 'jsonb')
                  AND d.engine in ('postgres', 'mysql')
              ) as updates
              ON f.id = updates.id
              WHEN MATCHED THEN
                UPDATE SET f.base_type = updates.base_type;

  - changeSet:
      id: v47.00-002
      validCheckSum: 8:963690f41f487b122464277c627823f6
      author: calherries
      comment: Added 0.47.0 - Add json_unfolding column to metabase_field
      changes:
        - addColumn:
            columns:
            - column:
                remarks: 'Enable/disable JSON unfolding for a field'
                name: json_unfolding
                type: boolean
                defaultValueBoolean: false
                constraints:
                  nullable: false
            tableName: metabase_field

  - changeSet:
      id: v47.00-003
      validCheckSum: 8:97bccdf5e9bcdfacd1c315fa1342c167
      author: calherries
      comment: Added 0.47.0 - Populate metabase_field.json_unfolding based on base_type
      changes:
        - sql:
            sql: >-
              UPDATE metabase_field
              SET json_unfolding = true
              WHERE base_type = 'type/JSON';
      rollback: # nothing to do, since json_unfolding is new in 47

  - changeSet:
      id: v47.00-004
      validCheckSum: 8:58ad79be7de00e413da51fab3c8beea0
      author: qnkhuat
      comment: Added 0.47.0 - Add auto_incremented to metabase_field
      changes:
        - addColumn:
            tableName: metabase_field
            columns:
              - column:
                  name: database_is_auto_increment
                  type: boolean
                  remarks: Indicates this field is auto incremented
                  defaultValueBoolean: false
                  constraints:
                    nullable: false

  - changeSet:
      id: v47.00-005
      validCheckSum: 8:ccf53f27a551fd0799d0103bd65cca99
      author: winlost
      comment: Added 0.47.0 - Add auto_apply_filters to dashboard
      changes:
        - addColumn:
            tableName: report_dashboard
            columns:
              - column:
                  name: auto_apply_filters
                  type: boolean
                  remarks: Whether or not to auto-apply filters on a dashboard
                  defaultValueBoolean: true
                  constraints:
                    nullable: false

  - changeSet:
      id: v47.00-006
      validCheckSum: 8:b63ff10d3d121bed42eece1ae3dbb177
      author: qnkhuat
      comment: Added 0.47.0 - Add dashboard_tab table
      changes:
        - createTable:
            tableName: dashboard_tab
            remarks: "Join table connecting dashboard to dashboardcards"
            columns:
              - column:
                  name: id
                  type: int
                  autoIncrement: true
                  constraints:
                    primaryKey: true
                    nullable: false
              - column:
                  name: dashboard_id
                  type: int
                  remarks: The dashboard that a tab is on
                  constraints:
                    nullable: false
                    referencedTableName: report_dashboard
                    referencedColumnNames: id
                    foreignKeyName: fk_dashboard_tab_ref_dashboard_id
                    deleteCascade: true
              - column:
                  name: name
                  remarks: Displayed name of the tab
                  type: ${text.type}
                  constraints:
                    nullable: false
              - column:
                  name: position
                  remarks: Position of the tab with respect to others tabs in dashboard
                  type: int
                  constraints:
                    nullable: false
              - column:
                  name: entity_id
                  type: char(21)
                  remarks: Random NanoID tag for unique identity.
                  constraints:
                    nullable: false
                    unique: true
              - column:
                  name: created_at
                  remarks: The timestamp at which the tab was created
                  type: ${timestamp_type}
                  defaultValueComputed: current_timestamp
                  constraints:
                    nullable: false
              - column:
                  name: updated_at
                  remarks: The timestamp at which the tab was last updated
                  type: ${timestamp_type}
                  defaultValueComputed: current_timestamp
                  constraints:
                    nullable: false

  - changeSet:
      id: v47.00-007
      validCheckSum: 8:e9f7d6b18d65be6fde07c0b5471b8760
      author: qnkhuat
      comment: Added 0.47.0 -- add report_dashboardcard.dashboard_tab_id
      changes:
        - addColumn:
            tableName: report_dashboardcard
            columns:
              - column:
                  name: dashboard_tab_id
                  type: int
                  remarks: The referenced tab id that dashcard is on, it's nullable for dashboard with no tab
                  constraints:
                    nullable: true

  - changeSet:
      id: v47.00-008
      validCheckSum: 8:e37c88d202007bd3e6a72b6404d1b0e9
      author: qnkhuat
      comment: Added 0.47.0 -- add report_dashboardcard.dashboard_tab_id fk constraint
      changes:
        - addForeignKeyConstraint:
            baseTableName: report_dashboardcard
            baseColumnNames: dashboard_tab_id
            referencedTableName: dashboard_tab
            referencedColumnNames: id
            constraintName: fk_report_dashboardcard_ref_dashboard_tab_id
            deleteCascade: true

  - changeSet:
      id: v47.00-009
      validCheckSum: 8:398124b0dd4dd6e117cdc1378152469b
      author: qwef
      comment: Added 0.47.0 - Replace user google_auth and ldap_auth columns with sso_source values
      changes:
        - sql:
            sql: UPDATE core_user SET sso_source = 'google' WHERE google_auth = true;
      rollback:
        - sql:
            sql: UPDATE core_user SET google_auth = true, sso_source = NULL WHERE sso_source = 'google';

  - changeSet:
      id: v47.00-010
      validCheckSum: 8:3c4f9fc116fbced18c50952def65b3e0
      author: tsmacdonald
      comment: Added 0.47.0 - Make metabase_table.name long enough for H2 names
      changes:
        - modifyDataType:
            tableName: metabase_table
            columnName: name
            newDataType: varchar(256)
      rollback: # no rollback needed, varchar(256) is backwards compatible

  - changeSet:
      id: v47.00-011
      validCheckSum: 8:148b982debddfa511cb45b87179b8c46
      author: tsmacdonald
      comment: Added 0.47.0 - Make metabase_table.display_name long enough for H2 names
      changes:
        - modifyDataType:
            tableName: metabase_table
            columnName: display_name
            newDataType: varchar(256)
      rollback: # no rollback needed, varchar(256) is backwards compatible

  - changeSet:
      id: v47.00-012
      validCheckSum: 8:bf19ef077bc6bc517c515dd78ca46e3b
      author: qwef
      comment: Added 0.47.0 - Replace user google_auth and ldap_auth columns with sso_source values
      changes:
        - dropColumn:
            tableName: core_user
            columnName: google_auth
      rollback:
        - addColumn:
            tableName: core_user
            columns:
              - column:
                  name: google_auth
                  type: boolean
                  defaultValueBoolean: false
                  constraints:
                    nullable: false

  - changeSet:
      id: v47.00-013
      validCheckSum: 8:044aec6d07049e3c5a45830797189ab0
      author: qwef
      comment: Added 0.47.0 - Replace user google_auth and ldap_auth columns with sso_source values
      changes:
        - sql:
            sql: UPDATE core_user SET sso_source = 'ldap' WHERE ldap_auth = true;
      rollback:
        - sql:
            sql: UPDATE core_user SET ldap_auth = true, sso_source = NULL WHERE sso_source = 'ldap';

  - changeSet:
      id: v47.00-014
      validCheckSum: 8:6a973f3198ad4596ecade95e61b35991
      author: qwef
      comment: Added 0.47.0 - Replace user google_auth and ldap_auth columns with sso_source values
      changes:
        - dropColumn:
            tableName: core_user
            columnName: ldap_auth
      rollback:
        - addColumn:
            tableName: core_user
            columns:
              - column:
                  name: ldap_auth
                  type: boolean
                  defaultValueBoolean: false
                  constraints:
                    nullable: false

  - changeSet:
      id: v47.00-015
      validCheckSum: 8:d2d5eea99db75e656709006b3a7749f0
      author: escherize
      comment: added 0.47.0 - Add is_audit to metabase_database
      changes:
        - addColumn:
            tableName: metabase_database
            columns:
              - column:
                  name: is_audit
                  type: boolean
                  defaultValueBoolean: false
                  remarks: 'Only the app db, visible to admins via auditing should have this set true.'
                  constraints:
                    nullable: false

  - changeSet:
      id: v47.00-016
      validCheckSum: 8:62290f0389eb2a17170a9c0351ac8a85
      author: calherres
      comment: Added 0.47.0 - Migrate the report_card.visualization_settings.column_settings field refs from legacy format
      changes:
        - customChange:
            class: "metabase.db.custom_migrations.MigrateLegacyColumnSettingsFieldRefs"

  - changeSet:
      id: v47.00-018
      validCheckSum: 8:7bacd2f60393eebd3bebcfdb0e952ecd
      author: dpsutton
      comment: Indexed Entities information table
      changes:
        - createTable:
            tableName: model_index
            remarks: 'Used to keep track of which models have indexed columns.'
            columns:
              - column:
                  name: id
                  type: int
                  autoIncrement: true
                  constraints:
                    primaryKey: true
                    nullable: false
              - column:
                  name: model_id
                  type: int
                  remarks: 'The ID of the indexed model.'
              - column:
                  name: pk_ref
                  type: ${text.type}
                  remarks: 'Serialized JSON of the primary key field ref.'
                  constraints:
                    nullable: false
              - column:
                  name: value_ref
                  type: ${text.type}
                  remarks: 'Serialized JSON of the label field ref.'
                  constraints:
                    nullable: false
              - column:
                  name: schedule
                  type: ${text.type}
                  remarks: 'The cron schedule for when value syncing should happen.'
                  constraints:
                    nullable: false
              - column:
                  name: state
                  type: ${text.type}
                  remarks: 'The status of the index: initializing, indexed, error, overflow.'
                  constraints:
                    nullable: false
              - column:
                  name: indexed_at
                  type: ${timestamp_type}
                  remarks: 'When the status changed'
                  constraints:
                    nullable: true
              - column:
                  name: error
                  type: ${text.type}
                  remarks: 'The error message if the status is error.'
                  constraints:
                    nullable: true
              - column:
                  name: created_at
                  type: ${timestamp_type}
                  remarks: 'The timestamp of when these changes were made.'
                  defaultValueComputed: current_timestamp
                  constraints:
                    nullable: false
              - column:
                  remarks: 'ID of the user who created the event'
                  name: creator_id
                  type: int
                  constraints:
                    nullable: false
                    references: core_user(id)
                    foreignKeyName: fk_model_index_creator_id
                    deleteCascade: true
      rollback:
        - dropTable:
            tableName: model_index

  - changeSet:
      id: v47.00-019
      validCheckSum: 8:7a5589d70c80b3ffc99a85722f440a91
      author: dpsutton
      comment: Indexed Entities values table
      changes:
        - createTable:
            tableName: model_index_value
            remarks: 'Used to keep track of the values indexed in a model'
            columns:
              - column:
                  name: model_index_id
                  type: int
                  remarks: 'The ID of the indexed model.'
              - column:
                  name: model_pk
                  type: int
                  remarks: 'The primary key of the indexed value'
                  constraints:
                    nullable: false
              - column:
                  name: name
                  type: ${text.type}
                  remarks: 'The label to display identifying the indexed value.'
                  constraints:
                    nullable: false
      rollback:
        - dropTable:
            tableName: model_index_value

  - changeSet:
      id: v47.00-020
      validCheckSum: 8:d32a4cf7b37f012a7db74628cdde48df
      author: dpsutton
      comment: Add unique constraint on index_id and pk
      changes:
        - addUniqueConstraint:
            tableName: model_index_value
            constraintName: unique_model_index_value_model_index_id_model_pk
            columnNames: model_index_id, model_pk
      rollback:
        - dropUniqueConstraint:
            tableName: model_index_value
            constraintName: unique_model_index_value_model_index_id_model_pk

  - changeSet:
      id: v47.00-023
      validCheckSum: 8:5d9e81c3e950afad66cb5e9e823b1f03
      author: dpsutton
      comment: Added 0.47.0 -- model_index index
      changes:
        - createIndex:
            tableName: model_index
            columns:
              - column:
                  name: model_id
            indexName: idx_model_index_model_id

  - changeSet:
      id: v47.00-024
      validCheckSum: 8:3079db8d91e54ff2b41050f7dab27936
      author: dpsutton
      comment: Added 0.47.0 -- model_index foriegn key to report_card
      changes:
        - addForeignKeyConstraint:
            baseTableName: model_index
            baseColumnNames: model_id
            referencedTableName: report_card
            referencedColumnNames: id
            constraintName: fk_model_index_model_id
            nullable: false
            deleteCascade: true

  - changeSet:
      id: v47.00-025
      validCheckSum: 8:6889e314a2016c9bc017a358b81ed24e
      author: dpsutton
      comment: Added 0.47.0 -- model_index_value foriegn key to model_index
      changes:
        - addForeignKeyConstraint:
            baseTableName: model_index_value
            baseColumnNames: model_index_id
            referencedTableName: model_index
            referencedColumnNames: id
            constraintName: fk_model_index_value_model_id
            nullable: false
            deleteCascade: true

  - changeSet:
      id: v47.00-026
      validCheckSum: 8:acf279edf538ee29a4ea9103d809b3da
      author: noahmoss
      comment: Added 0.47.0 - New table for connection impersonation policies
      changes:
        - createTable:
            tableName: connection_impersonations
            remarks: Table for holding connection impersonation policies
            columns:
              - column:
                  name: id
                  type: int
                  autoIncrement: true
                  constraints:
                    primaryKey: true
                    nullable: false
              - column:
                  name: db_id
                  type: int
                  remarks: 'ID of the database this connection impersonation policy affects'
                  constraints:
                    nullable: false
                    referencedTableName: metabase_database
                    referencedColumnNames: id
                    foreignKeyName: fk_conn_impersonation_db_id
                    deleteCascade: true
              - column:
                  name: group_id
                  type: int
                  remarks: 'ID of the permissions group this connection impersonation policy affects'
                  constraints:
                    nullable: false
                    referencedTableName: permissions_group
                    referencedColumnNames: id
                    foreignKeyName: fk_conn_impersonation_group_id
                    deleteCascade: true
              - column:
                  name: attribute
                  type: ${text.type}
                  remarks: 'User attribute associated with the database role to use for this connection impersonation policy'

  - changeSet:
      id: v47.00-027
      validCheckSum: 8:c720f3de8feed35e592c0ca9b9975a18
      author: calherries
      comment: Added 0.47.0 - Migrate field_ref in report_card.result_metadata from legacy format
      changes:
        - customChange:
            class: "metabase.db.custom_migrations.MigrateLegacyResultMetadataFieldRefs"

  - changeSet:
      id: v47.00-028
      validCheckSum: 8:f38598170766acaaa8fd3b20ef683372
      author: calherries
      comment: Added 0.47.0 - Add join-alias to the report_card.visualization_settings.column_settings field refs
      changes:
        - customChange:
            class: "metabase.db.custom_migrations.AddJoinAliasToVisualizationSettingsFieldRefs"

  - changeSet:
      id: v47.00-029
      validCheckSum: 8:c7625e5018087e915e547f9318b2b8f5
      author: qnkhuat
      comment: Added 0.47.0 - Stack cards vertically for dashboard with tabs on downgrade
      changes:
        - customChange:
            class: "metabase.db.custom_migrations.DowngradeDashboardTab"

  - changeSet:
      id: v47.00-030
      validCheckSum: 8:7919d959008457419a09fd3275d3ed00
      author: escherize
      comment: Added 0.47.0 - Type column for collections for instance-analytics
      changes:
        - addColumn:
            tableName: collection
            columns:
              - column:
                  name: type
                  type: varchar(256)
                  defaultValue: null
                  remarks: 'This is used to differentiate instance-analytics collections from all other collections.'

  - changeSet:
      id: v47.00-031
      author: qnkhuat
      comment: Added 0.47.0 - migrate dashboard grid size from 18 to 24
      validCheckSum: 8:ad9bdb62df65cf26a5a9892a82779ea7
      changes:
          # new_size_x = size_x + ((col + size_x + 1) // 3) - ((col + 1) // 3)
          # new_col    = col + ((col + 1) // 3)
          - sql:
              dbms: postgresql
              sql: >-
                  update report_dashboardcard set size_x = size_x + floor(cast(size_x + col + 1  as decimal) / 3) - floor(cast(col + 1 as decimal) / 3);
                  update report_dashboardcard set col    = col + floor(cast(col + 1 as decimal) / 3);
          - sql:
              dbms: mysql,mariadb,h2
              sql: >-
                  update report_dashboardcard set size_x = size_x + floor(cast(size_x + col + 1  as decimal) / 3) - floor(cast(col + 1 as decimal) / 3);
                  update report_dashboardcard set col    = col + floor(cast(col + 1 as decimal) / 3);

      rollback:
          # new_size_x = size_x - ((size_x + col + 1) // 4 - (col + 1) // 4) for size_x > 1
          # new_col    = col - (col + 1) // 4
          # for size_x, we keep it as it is, because it can't be smaller right?
          - sql:
              dbms: postgresql
              sql: >-
                  update report_dashboardcard set size_x = size_x - (floor(cast(size_x + col + 1 as decimal) / 4) - floor(cast(col + 1 as decimal) / 4)) where size_x <> 1;
                  update report_dashboardcard set col    = col - floor(cast(col + 1 as decimal) / 4);

          - sql:
              dbms: mysql,mariadb,h2
              sql: >-
                  update report_dashboardcard set size_x = size_x - (floor(cast(size_x + col + 1 as decimal) / 4) - floor(cast(col + 1 as decimal) / 4)) where size_x <> 1;
                  update report_dashboardcard set col    = col - floor(cast(col + 1 as decimal) / 4);

  - changeSet:
      id: v47.00-032
      author: qnkhuat
      comment: Added 0.47.0 - migrate dashboard grid size from 18 to 24 for revisions
      validCheckSum: ANY
      changes:
        - customChange:
            class: "metabase.db.custom_migrations.RevisionDashboardMigrateGridFrom18To24"

  - changeSet:
      id: v47.00-033
      validCheckSum: 8:c4a38673bf2a702e807a2074c0d0b719
      author: calherries
      comment: Added 0.47.0 - Migrate field refs in visualization_settings.column_settings keys from legacy format
      changes:
        - customChange:
            class: "metabase.db.custom_migrations.RevisionMigrateLegacyColumnSettingsFieldRefs"

  - changeSet:
      id: v47.00-034
      validCheckSum: 8:bb77d686c5c204e480a1da5fcfb518e2
      author: calherries
      comment: Added 0.47.0 - Add join-alias to the visualization_settings.column_settings field refs in card revisions
      changes:
        - customChange:
            class: "metabase.db.custom_migrations.RevisionAddJoinAliasToColumnSettingsFieldRefs"

  - changeSet:
      id: v47.00-035
      validCheckSum: 8:aeafa7ff310f799eb3fb2e14640a9e06
      author: calherries
      comment: Added 0.47.0 - Drop foreign key constraint on implicit_action.action_id
      changes:
        - dropForeignKeyConstraint:
            baseTableName: implicit_action
            constraintName: fk_implicit_action_action_id
      rollback:
        - addForeignKeyConstraint:
            baseTableName: implicit_action
            baseColumnNames: action_id
            referencedTableName: action
            referencedColumnNames: id
            constraintName: fk_implicit_action_action_id
            onDelete: CASCADE

  - changeSet:
      id: v47.00-036
      validCheckSum: 8:e815729b6ebfd4799743b249409558aa
      author: calherries
      comment: Added 0.47.0 - Set primary key to action_id for implicit_action table
      changes:
        - addPrimaryKey:
            tableName: implicit_action
            columnNames: action_id
            constraintName: pk_implicit_action

  - changeSet:
      id: v47.00-037
      validCheckSum: 8:58c705a18bb3441e3ed5d1167ec64fcb
      author: calherries
      comment: Added 0.47.0 - Add foreign key constraint on implicit_action.action_id
      changes:
        - addForeignKeyConstraint:
            baseTableName: implicit_action
            baseColumnNames: action_id
            referencedTableName: action
            referencedColumnNames: id
            constraintName: fk_implicit_action_action_id
            onDelete: CASCADE

  - changeSet:
      id: v47.00-043
      validCheckSum: 8:5e030b73be03e7cd8b19a5a46f9b2a4c
      author: calherres
      comment: Added 0.47.0 - Migrate report_dashboardcard.visualization_settings.column_settings field refs from legacy format
      changes:
        - customChange:
            class: "metabase.db.custom_migrations.MigrateLegacyDashboardCardColumnSettingsFieldRefs"

  - changeSet:
      id: v47.00-044
      validCheckSum: 8:1828d1bd8e2da6eec14ca61e6c01a56f
      author: calherries
      comment: Added 0.47.0 - Add join-alias to the report_dashboardcard.visualization_settings.column_settings field refs
      changes:
        - customChange:
            class: "metabase.db.custom_migrations.AddJoinAliasToDashboardCardColumnSettingsFieldRefs"

  - changeSet:
      id: v47.00-045
      validCheckSum: 8:d7f479a389877010f5af9dc7ec859b51
      author: calherres
      comment: Added 0.47.0 - Migrate dashboard revision dashboard cards' visualization_settings.column_settings field refs from legacy format
      changes:
        - customChange:
            class: "metabase.db.custom_migrations.RevisionMigrateLegacyDashboardCardColumnSettingsFieldRefs"

  - changeSet:
      id: v47.00-046
      validCheckSum: 8:1e43c8712a5b36809a3c3fa9933a523c
      author: calherries
      comment: Added 0.47.0 - Add join-alias to dashboard revision dashboard cards' visualization_settings.column_settings field refs
      changes:
        - customChange:
            class: "metabase.db.custom_migrations.RevisionAddJoinAliasToDashboardCardColumnSettingsFieldRefs"

  - changeSet:
      id: v47.00-050
      validCheckSum: 8:a5d516f2b5ea92f401387646b49a9950
      author: tsmacdonald
      comment: Added 0.47.0 - table.is_upload
      changes:
        - addColumn:
            tableName: metabase_table
            columns:
              - column:
                  name: is_upload
                  type: boolean
                  defaultValueBoolean: false
                  remarks: 'Was the table created from user-uploaded (i.e., from a CSV) data?'
                  constraints:
                    nullable: false

  - changeSet:
      id: v47.00-051
      validCheckSum: 8:83a8b7ad58b2deb0732e671db51fa608
      author: noahmoss
      comment: Added 0.47.0 - Drop foreign key constraint on connection_impersonations.db_id
      changes:
        - dropForeignKeyConstraint:
            baseTableName: connection_impersonations
            constraintName: fk_conn_impersonation_db_id
      rollback:
        - addForeignKeyConstraint:
            baseTableName: connection_impersonations
            baseColumnNames: db_id
            referencedTableName: metabase_database
            referencedColumnNames: id
            constraintName: fk_conn_impersonation_db_id
            onDelete: CASCADE

  - changeSet:
      id: v47.00-052
      validCheckSum: 8:d170bef8f707027360cf08fb55e91452
      author: noahmoss
      comment: Added 0.47.0 - Drop foreign key constraint on connection_impersonations.group_id
      changes:
        - dropForeignKeyConstraint:
            baseTableName: connection_impersonations
            constraintName: fk_conn_impersonation_group_id
      rollback:
        - addForeignKeyConstraint:
            baseTableName: connection_impersonations
            baseColumnNames: group_id
            referencedTableName: permissions_group
            referencedColumnNames: id
            constraintName: fk_conn_impersonation_group_id
            onDelete: CASCADE

  - changeSet:
      id: v47.00-053
      validCheckSum: 8:3b52631c2c82b88043b840391c7d9ef0
      author: noahmoss
      comment: Added 0.47.0 -- connection_impersonations index for db_id column
      changes:
        - createIndex:
            tableName: connection_impersonations
            columns:
              - column:
                  name: db_id
            indexName: idx_conn_impersonations_db_id

  - changeSet:
      id: v47.00-054
      validCheckSum: 8:5404d7e3781f0dfcc984676ea434c842
      author: noahmoss
      comment: Added 0.47.0 -- connection_impersonations index for group_id column
      changes:
        - createIndex:
            tableName: connection_impersonations
            columns:
              - column:
                  name: group_id
            indexName: idx_conn_impersonations_group_id

  - changeSet:
      id: v47.00-055
      validCheckSum: 8:295c4477995058b93eba2857090eb6f6
      author: noahmoss
      comment: Added 0.47.0 - unique constraint for connection impersonations
      changes:
        - addUniqueConstraint:
            tableName: connection_impersonations
            columnNames: group_id, db_id
            constraintName: conn_impersonation_unique_group_id_db_id
      rollback:
        - dropUniqueConstraint:
            tableName: connection_impersonations
            constraintName: conn_impersonation_unique_group_id_db_id

  - changeSet:
      id: v47.00-056
      validCheckSum: 8:bd965141f770a65982ecebab51a565e9
      author: noahmoss
      comment: Added 0.47.0 - re-add foreign key constraint on connection_impersonations.db_id
      changes:
        - addForeignKeyConstraint:
            baseTableName: connection_impersonations
            baseColumnNames: db_id
            referencedTableName: metabase_database
            referencedColumnNames: id
            constraintName: fk_conn_impersonation_db_id
            onDelete: CASCADE

  - changeSet:
      id: v47.00-057
      validCheckSum: 8:fe79acdba9db58709b6fffbb7aac2844
      author: noahmoss
      comment: Added 0.47.0 - re-add foreign key constraint on connection_impersonations.group_id
      changes:
        - addForeignKeyConstraint:
            baseTableName: connection_impersonations
            baseColumnNames: group_id
            referencedTableName: permissions_group
            referencedColumnNames: id
            constraintName: fk_conn_impersonation_group_id
            onDelete: CASCADE

  - changeSet:
      id: v47.00-058
      validCheckSum: 8:05731b3e62deb09c64b60bc10031d206
      author: qnkhuat
      comment: 'Drop parameter_card.entity_id'
      preConditions:
        - onFail: MARK_RAN
        - columnExists:
            tableName: parameter_card
            columnName: entity_id
      changes:
        - dropColumn:
            tableName: parameter_card
            columnName: entity_id
      rollback:
        - addColumn:
            tableName: parameter_card
            columns:
              - column:
                  remarks: Random NanoID tag for unique identity.
                  name: entity_id
                  type: char(21)
                  constraints:
                    nullable: true
                    unique: true

  - changeSet:
      id: v47.00-059
      validCheckSum: 8:123cf42eed168444f88418f071d2730f
      author: piranha
      comment: 'Drops not null from dashboard_tab.entity_id since it breaks drop-entity-ids command'
      changes:
        - dropNotNullConstraint:
            tableName: dashboard_tab
            columnName: entity_id
            columnDataType: char(21)
      rollback: # noop, and 'drop not null' is a noop if it's dropped already

  - changeSet:
      id: v48.00-001
      validCheckSum: 8:c38ceb502af7907aed614f17da6c3f80
      author: qnkhuat
      comment: Added 0.47.0 - Migrate database.options to database.settings
      changes:
        - customChange:
            class: "metabase.db.custom_migrations.MigrateDatabaseOptionsToSettings"

  - changeSet:
      id: v48.00-002
      validCheckSum: 8:deceb81591f51f2d7253976f247e36cc
      author: qnkhuat
      comment: Added 0.47.0 - drop metabase_database.options
      changes:
        - dropColumn:
            tableName: metabase_database
            columnName: options
      rollback:
        - addColumn:
            tableName: metabase_database
            columns:
              - column:
                  name: options
                  type: ${text.type}
                  remarks: "Serialized JSON containing various options like QB behavior."

  - changeSet:
      id: v48.00-003
      validCheckSum: 8:da33cde0f1f93eed56c0f6d9ac2007df
      author: qnkhuat
      comment: Added 0.48.0 - drop computation_job_result table
      preConditions:
        - onFail: MARK_RAN
        - tableExists:
            tableName: computation_job_result
      changes:
          - dropTable:
              tableName: computation_job_result
      rollback: # no rollback needed since this table has been unused since 2018

  - changeSet:
      id: v48.00-004
      validCheckSum: 8:d0b1d7cc179c332b7e31f065325b7275
      author: qnkhuat
      comment: Added 0.48.0 - drop computation_job table
      preConditions:
        - onFail: MARK_RAN
        - tableExists:
            tableName: computation_job
      changes:
          - dropTable:
              tableName: computation_job
      rollback: # no rollback needed since this table has been unused since 2018

  - changeSet:
      id: v48.00-005
      validCheckSum: 8:a570f2e1d90a302bc207c00e3776eaaf
      author: qnkhuat
      comment: Added 0.48.0 - Add query_execution.action_id
      changes:
        - addColumn:
            tableName: query_execution
            columns:
              - column:
                  name: action_id
                  type: integer
                  remarks: 'The ID of the action associated with this query execution, if any.'

  - changeSet:
      id: v48.00-006
      validCheckSum: 8:cf1413241565a186bf98eece35d519bf
      author: qnkhuat
      comment: Added 0.48.0 - Index query_execution.action_id
      changes:
        - createIndex:
            tableName: query_execution
            indexName: idx_query_execution_action_id
            columns:
              column:
                name: action_id

  - changeSet:
      id: v48.00-007
      validCheckSum: 8:15d05ceba05e5b7d25d351fb6ec5b100
      author: qnkhuat
      comment: Added 0.48.0 - Add revision.most_recent
      changes:
        - addColumn:
            tableName: revision
            columns:
              - column:
                  name: most_recent
                  type: boolean
                  defaultValueBoolean: false
                  remarks: 'Whether a revision is the most recent one'
                  constraints:
                    nullable: false

  - changeSet:
      id: v48.00-008
      validCheckSum: 8:c0a512701d6dfd5cc1c4a689919be074
      author: qnkhuat
      comment: Set revision.most_recent = true for latest revisions
      changes:
        - sql:
            dbms: postgresql,h2
            sql: >-
              UPDATE revision r
              SET most_recent = true
              WHERE (model, model_id, timestamp) IN (
                                 SELECT model, model_id, MAX(timestamp)
                                 FROM revision
                                 GROUP BY model, model_id);
          # mysql and mariadb does not allow update on a table that is in the select part
          # so it we join for them
        - sql:
            dbms: mysql,mariadb
            sql: >-
              UPDATE revision r
              JOIN (
                  SELECT model, model_id, MAX(timestamp) AS max_timestamp
                  FROM revision
                  GROUP BY model, model_id
              ) AS subquery
              ON r.model = subquery.model AND r.model_id = subquery.model_id AND r.timestamp = subquery.max_timestamp
              SET r.most_recent = true;
      rollback: # nothing to do since the most_recent will be dropped anyway

  - changeSet:
      id: v48.00-009
      validCheckSum: 8:dfd90256380263274ea7f5cc0c5ed413
      author: calherries
      comment: Added 0.48.0 - Create table_privileges table
      changes:
        - createTable:
            tableName: table_privileges
            remarks: Table for user and role privileges by table
            columns:
              - column:
                  name: table_id
                  type: int
                  remarks: 'Table ID'
                  constraints:
                    foreignKeyName: fk_table_privileges_table_id
                    nullable: false
                    referencedTableName: metabase_table
                    referencedColumnNames: id
                    deleteCascade: true
              - column:
                  name: role
                  type: varchar(255)
                  remarks: 'Role name. NULL indicates the privileges are the current user''s'
              - column:
                  name: select
                  type: boolean
                  remarks: 'Privilege to select from the table'
                  constraints:
                    nullable: false
                  defaultValue: false
              - column:
                  name: update
                  type: boolean
                  remarks: 'Privilege to update records in the table'
                  constraints:
                    nullable: false
                  defaultValue: false
              - column:
                  name: insert
                  type: boolean
                  remarks: 'Privilege to insert records into the table'
                  constraints:
                    nullable: false
                  defaultValue: false
              - column:
                  name: delete
                  type: boolean
                  remarks: 'Privilege to delete records from the table'
                  constraints:
                    nullable: false
                  defaultValue: false
            uniqueConstraints:
              - unique:
                  columnNames: table_id, role
                  name: uq_table_privileges_table_id_role


  - changeSet:
      id: v48.00-010
      validCheckSum: 8:da6117039b6e0249b710cc3160af982d
      author: qnkhuat
      comment: Remove ON UPDATE for revision.timestamp on mysql, mariadb
      preConditions:
          # If preconditions fail (i.e., dbms is not mysql or mariadb) then mark this migration as 'ran'
          - onFail: MARK_RAN
          - dbms:
              type: mysql,mariadb
      changes:
          - sql:
                sql: ALTER TABLE `revision` CHANGE `timestamp` `timestamp` timestamp(6) NOT NULL DEFAULT current_timestamp(6);
      rollback: # no need

  - changeSet:
      id: v48.00-011
      validCheckSum: 8:65ef87949a7e9555fabaf69069806ee0
      author: qnkhuat
      comment: Index revision.most_recent
      changes:
        - createIndex:
            tableName: revision
            indexName: idx_revision_most_recent
            columns:
              column:
                name: most_recent

  - changeSet:
      id: v48.00-013
      validCheckSum: 8:145eb766e2d49e95f31d8a08df8ff776
      author: qnkhuat
      comment: Index unindexed FKs for postgres
      preConditions:
        - onFail: MARK_RAN
        - dbms:
            type: postgresql
      changes:
          - sql:
              sql: >-
                  CREATE INDEX IF NOT EXISTS idx_action_made_public_by_id ON action (made_public_by_id);
                  CREATE INDEX IF NOT EXISTS idx_action_model_id ON action (model_id);
                  CREATE INDEX IF NOT EXISTS idx_application_permissions_revision_user_id ON application_permissions_revision (user_id);
                  CREATE INDEX IF NOT EXISTS idx_collection_permission_graph_revision_user_id ON collection_permission_graph_revision (user_id);
                  CREATE INDEX IF NOT EXISTS idx_core_session_user_id ON core_session (user_id);
                  CREATE INDEX IF NOT EXISTS idx_dashboard_tab_dashboard_id ON dashboard_tab (dashboard_id);
                  CREATE INDEX IF NOT EXISTS idx_dimension_human_readable_field_id ON dimension (human_readable_field_id);
                  CREATE INDEX IF NOT EXISTS idx_metabase_database_creator_id ON metabase_database (creator_id);
                  CREATE INDEX IF NOT EXISTS idx_model_index_creator_id ON model_index (creator_id);
                  CREATE INDEX IF NOT EXISTS idx_native_query_snippet_creator_id ON native_query_snippet (creator_id);
                  CREATE INDEX IF NOT EXISTS idx_permissions_revision_user_id ON permissions_revision (user_id);
                  CREATE INDEX IF NOT EXISTS idx_persisted_info_creator_id ON persisted_info (creator_id);
                  CREATE INDEX IF NOT EXISTS idx_persisted_info_database_id ON persisted_info (database_id);
                  CREATE INDEX IF NOT EXISTS idx_pulse_dashboard_id ON pulse (dashboard_id);
                  CREATE INDEX IF NOT EXISTS idx_pulse_card_dashboard_card_id ON pulse_card (dashboard_card_id);
                  CREATE INDEX IF NOT EXISTS idx_pulse_channel_recipient_pulse_channel_id ON pulse_channel_recipient (pulse_channel_id);
                  CREATE INDEX IF NOT EXISTS idx_pulse_channel_recipient_user_id ON pulse_channel_recipient (user_id);
                  CREATE INDEX IF NOT EXISTS idx_query_action_database_id ON query_action (database_id);
                  CREATE INDEX IF NOT EXISTS idx_report_card_database_id ON report_card (database_id);
                  CREATE INDEX IF NOT EXISTS idx_report_card_made_public_by_id ON report_card (made_public_by_id);
                  CREATE INDEX IF NOT EXISTS idx_report_card_table_id ON report_card (table_id);
                  CREATE INDEX IF NOT EXISTS idx_report_dashboard_made_public_by_id ON report_dashboard (made_public_by_id);
                  CREATE INDEX IF NOT EXISTS idx_report_dashboardcard_action_id ON report_dashboardcard (action_id);
                  CREATE INDEX IF NOT EXISTS idx_report_dashboardcard_dashboard_tab_id ON report_dashboardcard (dashboard_tab_id);
                  CREATE INDEX IF NOT EXISTS idx_revision_user_id ON revision (user_id);
                  CREATE INDEX IF NOT EXISTS idx_sandboxes_card_id ON sandboxes (card_id);
                  CREATE INDEX IF NOT EXISTS idx_sandboxes_permission_id ON sandboxes (permission_id);
                  CREATE INDEX IF NOT EXISTS idx_secret_creator_id ON secret (creator_id);
                  CREATE INDEX IF NOT EXISTS idx_timeline_creator_id ON timeline (creator_id);
                  CREATE INDEX IF NOT EXISTS idx_timeline_event_creator_id ON timeline_event (creator_id);
      rollback: # no need

  - changeSet:
      id: v48.00-014
      validCheckSum: 8:b2c1361f1dc14c2390a1dc25a4a86311
      author: calherries
      comment: Added 0.48.0 - Create table_privileges.table_id index
      preConditions:
        - onFail: MARK_RAN
        - dbms:
            type: postgresql
      changes:
        - createIndex:
            indexName: idx_table_privileges_table_id
            tableName: table_privileges
            columns:
              - column:
                  name: table_id
      rollback: # not needed, it will be removed with the table

  - changeSet:
      id: v48.00-015
      validCheckSum: 8:6f58cf60c8048bb39bbf6128058ff85e
      author: calherries
      comment: Added 0.48.0 - Create table_privileges.role index
      changes:
        - createIndex:
            indexName: idx_table_privileges_role
            tableName: table_privileges
            columns:
              - column:
                  name: role
      rollback: # not needed, it will be removed with the table

  - changeSet:
      id: v48.00-016
      validCheckSum: 8:ea2cb901edad5cf3a1250bdd2a9b0866
      author: calherries
      comment: Added 0.48.0 - Change the type of collection.slug to varchar(510)
      changes:
        - modifyDataType:
            tableName: collection
            columnName: slug
            newDataType: varchar(510)
      rollback:
        - modifyDataType:
            tableName: collection
            columnName: slug
            newDataType: varchar(254)

  - changeSet:
      id: v48.00-018
      validCheckSum: 8:efae52e7403f39c1458f53e885b4393d
      author: noahmoss
      comment: Add new recent_views table
      changes:
        - createTable:
            tableName: recent_views
            remarks: Used to store recently viewed objects for each user
            columns:
              - column:
                  name: id
                  type: int
                  autoIncrement: true
                  constraints:
                    primaryKey: true
                    nullable: false
              - column:
                  name: user_id
                  type: int
                  remarks: The user associated with this view
                  constraints:
                    nullable: false
                    referencedTableName: core_user
                    referencedColumnNames: id
                    foreignKeyName: fk_recent_views_ref_user_id
              - column:
                  name: model
                  type: varchar(16)
                  remarks: The name of the model that was viewed
                  constraints:
                    nullable: false
              - column:
                  name: model_id
                  type: int
                  remarks: The ID of the model that was viewed
                  constraints:
                    nullable: false
              - column:
                  name: timestamp
                  type: DATETIME
                  remarks: The time a view was recorded
                  constraints:
                    nullable: false

  - changeSet:
      id: v48.00-019
      validCheckSum: 8:c3866a4b7cfbb49d4b626dc2fd750935
      author: nemanjaglumac
      comment: 'Collection color is removed in 0.48.0'
      changes:
        - dropColumn:
            tableName: collection
            columnName: color
      rollback:
        - addColumn:
            tableName: collection
            columns:
              - column:
                  name: color
                  type: char(7)
                  remarks: 'Seven-character hex color for this Collection, including the preceding hash sign.'
                  constraints:
                    nullable: false
                  defaultValue: '#31698A'

  - changeSet:
      id: v48.00-020
      validCheckSum: 8:2c410019e1834304131ff57278003d35
      author: noahmoss
      comment: Added 0.48.0 - Create recent_views.user_id index
      changes:
        - createIndex:
            indexName: idx_recent_views_user_id
            tableName: recent_views
            columns:
              - column:
                  name: user_id
      rollback: # not needed, it will be removed with the table

  - changeSet:
      id: v48.00-021
      validCheckSum: 8:a1543239e39c70dc9bab3bbc303242b1
      author: piranha
      comment: 'Cards store Metabase version used to create them'
      changes:
        - addColumn:
            tableName: report_card
            columns:
              - column:
                  name: metabase_version
                  type: varchar(100)
                  remarks: 'Metabase version used to create the card.'

  - changeSet:
      id: v48.00-022
      validCheckSum: 8:0f034d06b1ad5336c3c81b0d22cde259
      author: johnswanson
      comment: Migrate migrate-click-through to a custom migration
      preConditions:
        - onFail: MARK_RAN
        - sqlCheck:
            expectedResult: 0
            sql: SELECT count(*) FROM data_migrations WHERE id = 'migrate-click-through';
      changes:
        - customChange:
            class: "metabase.db.custom_migrations.MigrateClickThrough"

  - changeSet:
      id: v48.00-023
      validCheckSum: 8:f18e5e053b508aab0bdd8c4bf1d7de4b
      author: piranha
      comment: Data migration migrate-remove-admin-from-group-mapping-if-needed
      preConditions:
        - onFail: MARK_RAN
        - sqlCheck:
            expectedResult: 0
            sql: SELECT count(*) FROM data_migrations WHERE id = 'migrate-remove-admin-from-group-mapping-if-needed';
      changes:
        - customChange:
            class: "metabase.db.custom_migrations.MigrateRemoveAdminFromGroupMappingIfNeeded"

  - changeSet:
      id: v48.00-024
      validCheckSum: 8:fab2a51d73c66cea059d55a6fea8bb2f
      author: piranha
      comment: All data migrations were transferred to custom_migrations!
      changes:
        - dropTable:
            tableName: data_migrations
      rollback:
        - sql:
            sql: >-
              CREATE TABLE data_migrations (
                id varchar(254) primary key,
                timestamp ${timestamp_type} not null
              );
              INSERT INTO data_migrations VALUES
                  ('set-card-database-and-table-ids', current_timestamp),
                  ('set-mongodb-databases-ssl-false', current_timestamp),
                  ('set-default-schemas', current_timestamp),
                  ('set-admin-email', current_timestamp),
                  ('remove-database-sync-activity-entries', current_timestamp),
                  ('remove-duplicate-fk-entries', current_timestamp),
                  ('update-dashboards-to-new-grid', current_timestamp),
                  ('migrate-field-visibility-type', current_timestamp),
                  ('fix-dashboard-cards-without-positions', current_timestamp),
                  ('migrate-fk-metadata', current_timestamp),
                  ('create-raw-tables', current_timestamp),
                  ('migrate-base-types', current_timestamp),
                  ('migrate-field-types', current_timestamp),
                  ('fix-invalid-field-types', current_timestamp),
                  ('add-users-to-default-permissions-groups', current_timestamp),
                  ('add-admin-group-root-entry', current_timestamp),
                  ('add-databases-to-magic-permissions-groups', current_timestamp),
                  ('fix-legacy-magic-group-names', current_timestamp),
                  ('remove-trailing-slashes-from-site-url-setting', current_timestamp),
                  ('copy-site-url-setting-and-remove-trailing-slashes', current_timestamp),
                  ('migrate-query-executions', current_timestamp),
                  ('drop-old-query-execution-table', current_timestamp),
                  ('ensure-protocol-specified-in-site-url', current_timestamp),
                  ('populate-card-database-id', current_timestamp),
                  ('migrate-humanization-setting', current_timestamp),
                  ('populate-card-read-permissions', current_timestamp),
                  ('mark-category-fields-as-list', current_timestamp),
                  ('repopulate-card-read-permissions', current_timestamp),
                  ('add-legacy-sql-directive-to-bigquery-sql-cards', current_timestamp),
                  ('clear-ldap-user-local-passwords', current_timestamp),
                  ('add-migrated-collections', current_timestamp),
                  ('migrate-map-regions', current_timestamp),
                  ('migrate-click-through', current_timestamp),
                  ('migrate-remove-admin-from-group-mapping-if-needed', current_timestamp);

  - changeSet:
      id: v48.00-025
      validCheckSum: 8:a2fa9ab0913b9e4b97dff91f973344d6
      author: piranha
      comment: 'Revisions store Metabase version used to create them'
      changes:
        - addColumn:
            tableName: revision
            columns:
              - column:
                  name: metabase_version
                  type: varchar(100)
                  remarks: 'Metabase version used to create the revision.'

  - changeSet:
      id: v48.00-026
      validCheckSum: 8:7c8330e861c16997780a9b0881144b26
      author: lbrdnk
      comment: Set semantic_type with value type/Number to null (#18754)
      changes:
        - update:
            tableName: metabase_field
            columns:
              - column:
                  name: semantic_type
                  value: NULL
            where: semantic_type = 'type/Number'
      rollback:

  # this is a no op, it was previously used to Drop parameter_card.entity_id,
  # now it's moved to v47.00-058
  # this is still here because we want the change set id to be consistent
  # see #35239 for details
  - changeSet:
      id: v48.00-027
      author: qnkhuat
      validCheckSum: ANY
      comment: 'No op migration'
      changes:
        - sql:
          sql: SELECT 1;
      rollback:

  - changeSet:
      id: v48.00-028
      validCheckSum: 8:818119252c2e7877bbf46aec40fab160
      author: noahmoss
      comment: Add new audit_log table
      changes:
        - createTable:
            tableName: audit_log
            remarks: Used to store application events for auditing use cases
            columns:
              - column:
                  name: id
                  type: int
                  autoIncrement: true
                  constraints:
                    primaryKey: true
                    nullable: false
              - column:
                  name: topic
                  type: varchar(32)
                  remarks: The topic of a given audit event
                  constraints:
                    nullable: false
              - column:
                  name: timestamp
                  type: ${timestamp_type}
                  remarks: The time an event was recorded
                  constraints:
                    nullable: false
              - column:
                  name: end_timestamp
                  type: ${timestamp_type}
                  remarks: The time an event ended, if applicable
                  constraints:
                    nullable: true
              - column:
                  name: user_id
                  type: int
                  remarks: The user who performed an action or triggered an event
                  constraints:
                    nullable: true
              - column:
                  name: model
                  type: varchar(32)
                  remarks: The name of the model this event applies to (e.g. Card, Dashboard), if applicable
                  constraints:
                    nullable: true
              - column:
                  name: model_id
                  type: int
                  remarks: The ID of the model this event applies to, if applicable
                  constraints:
                    nullable: true
              - column:
                  name: details
                  type: ${text.type}
                  remarks: A JSON map with metadata about the event
                  constraints:
                    nullable: false

  - changeSet:
      id: v48.00-029
      validCheckSum: 8:1994760ab0950e7f591c40e887295e1a
      author: noahmoss
      comment: Added 0.48.0 - new view v_audit_log
      changes:
        - sqlFile:
            dbms: postgresql
            path: instance_analytics_views/audit_log/v1/postgres-audit_log.sql
            relativeToChangelogFile: true
        - sqlFile:
            dbms: mysql,mariadb
            path: instance_analytics_views/audit_log/v1/mysql-audit_log.sql
            relativeToChangelogFile: true
        - sqlFile:
            dbms: h2
            path: instance_analytics_views/audit_log/v1/h2-audit_log.sql
            relativeToChangelogFile: true
      rollback:
        - sql:
            sql: drop view if exists v_audit_log;

  - changeSet:
      id: v48.00-030
      validCheckSum: 8:965d6479698fe55f2f6799be552b5edb
      author: noahmoss
      comment: Added 0.48.0 - new view v_content
      changes:
        - sqlFile:
            dbms: postgresql
            path: instance_analytics_views/content/v1/postgres-content.sql
            relativeToChangelogFile: true
        - sqlFile:
            dbms: mysql,mariadb
            path: instance_analytics_views/content/v1/mysql-content.sql
            relativeToChangelogFile: true
        - sqlFile:
            dbms: h2
            path: instance_analytics_views/content/v1/h2-content.sql
            relativeToChangelogFile: true
      rollback:
        - sql:
            sql: drop view if exists v_content;

  - changeSet:
      id: v48.00-031
      validCheckSum: 8:721bedb0dd362793a1a216cf3e552f3b
      author: noahmoss
      comment: Added 0.48.0 - new view v_dashboardcard
      changes:
        - sqlFile:
            path: instance_analytics_views/dashboardcard/v1/dashboardcard.sql
            relativeToChangelogFile: true
      rollback:
        - sql:
            sql: drop view if exists v_dashboardcard;

  - changeSet:
      id: v48.00-032
      validCheckSum: 8:64d52462def7bb6981a3b6a40d42e67e
      author: noahmoss
      comment: Added 0.48.0 - new view v_group_members
      changes:
        - sqlFile:
            path: instance_analytics_views/group_members/v1/group_members.sql
            relativeToChangelogFile: true
      rollback:
        - sql:
            sql: drop view if exists v_group_members;

  - changeSet:
      id: v48.00-033
      validCheckSum: 8:7ac57373a0fba4bd9613c242702c863d
      author: noahmoss
      comment: Added 0.48.0 - new view v_subscriptions for postgres
      changes:
        - sqlFile:
            dbms: postgresql
            path: instance_analytics_views/subscriptions/v1/postgres-subscriptions.sql
            relativeToChangelogFile: true
        - sqlFile:
            dbms: mysql,mariadb
            path: instance_analytics_views/subscriptions/v1/mysql-subscriptions.sql
            relativeToChangelogFile: true
        - sqlFile:
            dbms: h2
            path: instance_analytics_views/subscriptions/v1/h2-subscriptions.sql
            relativeToChangelogFile: true
      rollback:
        - sql:
            sql: drop view if exists v_subscriptions;

  - changeSet:
      id: v48.00-034
      validCheckSum: 8:1c268d93ce69eaee11e3ecdf9951449a
      author: noahmoss
      comment: Added 0.48.0 - new view v_users
      changes:
        - sqlFile:
            dbms: postgresql
            path: instance_analytics_views/users/v1/postgres-users.sql
            relativeToChangelogFile: true
        - sqlFile:
            dbms: mysql,mariadb
            path: instance_analytics_views/users/v1/mysql-users.sql
            relativeToChangelogFile: true
        - sqlFile:
            dbms: h2
            path: instance_analytics_views/users/v1/h2-users.sql
            relativeToChangelogFile: true
      rollback:
        - sql:
            sql: drop view if exists v_users;

  - changeSet:
      id: v48.00-035
      validCheckSum: 8:c0276764af3e1b4b5b0c4e5fdc979e60
      author: noahmoss
      comment: Added 0.48.0 - new view v_alerts
      changes:
        - sqlFile:
            dbms: postgresql
            path: instance_analytics_views/alerts/v1/postgres-alerts.sql
            relativeToChangelogFile: true
        - sqlFile:
            dbms: mysql,mariadb
            path: instance_analytics_views/alerts/v1/mysql-alerts.sql
            relativeToChangelogFile: true
        - sqlFile:
            dbms: h2
            path: instance_analytics_views/alerts/v1/h2-alerts.sql
            relativeToChangelogFile: true
      rollback:
        - sql:
            sql: drop view if exists v_alerts;

  - changeSet:
      id: v48.00-036
      validCheckSum: 8:8a35e1bdf0738ccac5da8062d6671dd0
      author: noahmoss
      comment: Added 0.48.0 - new view v_databases
      changes:
        - sqlFile:
            path: instance_analytics_views/databases/v1/databases.sql
            relativeToChangelogFile: true
      rollback:
        - sql:
            sql: drop view if exists v_databases;

  - changeSet:
      id: v48.00-037
      validCheckSum: 8:a4b6ebd594b4663a6a888211f36ce6c3
      author: noahmoss
      comment: Added 0.48.0 - new view v_fields
      changes:
        - sqlFile:
            dbms: postgresql
            path: instance_analytics_views/fields/v1/postgres-fields.sql
            relativeToChangelogFile: true
        - sqlFile:
            dbms: mysql,mariadb
            path: instance_analytics_views/fields/v1/mysql-fields.sql
            relativeToChangelogFile: true
        - sqlFile:
            dbms: h2
            path: instance_analytics_views/fields/v1/h2-fields.sql
            relativeToChangelogFile: true
      rollback:
        - sql:
            sql: drop view if exists v_fields;

  - changeSet:
      id: v48.00-038
      validCheckSum: 8:a24f4bcd3336e79d1c8ef33ab81c0db3
      author: noahmoss
      comment: Added 0.48.0 - new view v_query_log
      changes:
        - sqlFile:
            dbms: postgresql
            path: instance_analytics_views/query_log/v1/postgres-query_log.sql
            relativeToChangelogFile: true
        - sqlFile:
            dbms: mysql,mariadb
            path: instance_analytics_views/query_log/v1/mysql-query_log.sql
            relativeToChangelogFile: true
        - sqlFile:
            dbms: h2
            path: instance_analytics_views/query_log/v1/h2-query_log.sql
            relativeToChangelogFile: true
      rollback:
        - sql:
            sql: drop view if exists v_query_log;

  - changeSet:
      id: v48.00-039
      validCheckSum: 8:b43481a01df86830c4cb1adb8189d400
      author: noahmoss
      comment: Added 0.48.0 - new view v_tables
      changes:
        - sqlFile:
            dbms: postgresql
            path: instance_analytics_views/tables/v1/postgres-tables.sql
            relativeToChangelogFile: true
        - sqlFile:
            dbms: mysql,mariadb
            path: instance_analytics_views/tables/v1/mysql-tables.sql
            relativeToChangelogFile: true
        - sqlFile:
            dbms: h2
            path: instance_analytics_views/tables/v1/h2-tables.sql
            relativeToChangelogFile: true
      rollback:
        - sql:
            sql: drop view if exists v_tables;

  - changeSet:
      id: v48.00-040
      validCheckSum: 8:b8842eac1c7cba6e997d4d288306e36c
      author: noahmoss
      comment: Added 0.48.0 - new view v_view_log
      changes:
        - sqlFile:
            dbms: postgresql
            path: instance_analytics_views/view_log/v1/postgres-view_log.sql
            relativeToChangelogFile: true
        - sqlFile:
            dbms: mysql,mariadb
            path: instance_analytics_views/view_log/v1/mysql-view_log.sql
            relativeToChangelogFile: true
        - sqlFile:
            dbms: h2
            path: instance_analytics_views/view_log/v1/h2-view_log.sql
            relativeToChangelogFile: true
      rollback:
        - sql:
            sql: drop view if exists v_view_log;

  - changeSet:
      id: v48.00-045
      validCheckSum: 8:874f14ae26d742448d8dd2b47dc8aa3d
      author: qwef
      comment: Added 0.48.0 - add is_sandboxed to query_execution
      changes:
        - addColumn:
            tableName: query_execution
            columns:
              - column:
                  name: is_sandboxed
                  type: boolean
                  remarks: "Is query from a sandboxed user"
                  constraints:
                    nullable: true

  - changeSet:
      id: v48.00-046
      validCheckSum: 8:4bb11295621890202e066cd15de93a52
      author: noahmoss
      comment: Added 0.48.0 - new indexes to optimize audit v2 queries
      changes:
        - sqlFile:
            dbms: postgresql
            path: instance_analytics_views/indexes/v1/postgres-indexes.sql
            relativeToChangelogFile: true
        - sqlFile:
            dbms: mysql
            path: instance_analytics_views/indexes/v1/mysql-indexes.sql
            relativeToChangelogFile: true
        - sqlFile:
            dbms: mariadb
            path: instance_analytics_views/indexes/v1/mariadb-indexes.sql
            relativeToChangelogFile: true
        - sqlFile:
            dbms: h2
            path: instance_analytics_views/indexes/v1/h2-indexes.sql
            relativeToChangelogFile: true
      rollback:
        # Only MySQL needes a rollback because all the other DBs support "CREATE INDEX IF NOT EXISTS"
        - sqlFile:
            dbms: mysql
            path: instance_analytics_views/indexes/v1/mysql-rollback.sql
            relativeToChangelogFile: true

  - changeSet:
      id: v48.00-047
      validCheckSum: 8:2b18bed0e1ae18dd7b26a0770dac54c0
      author: noahmoss
      comment: Drop foreign key on recent_views so that it can be recreated with onDelete policy
      changes:
        - dropForeignKeyConstraint:
            baseTableName: recent_views
            constraintName: fk_recent_views_ref_user_id
      rollback:
        - addForeignKeyConstraint:
            baseTableName: recent_views
            constraintName: fk_recent_views_ref_user_id
            referencedTableName: core_user
            baseColumnNames: user_id
            referencedColumnNames: id
            onDelete: CASCADE

  - changeSet:
      id: v48.00-048
      validCheckSum: 8:872e632a8ffa42eb2969f77823e8bfc8
      author: noahmoss
      comment: Add foreign key on recent_views with onDelete CASCADE
      changes:
        - addForeignKeyConstraint:
            baseTableName: recent_views
            constraintName: fk_recent_views_ref_user_id
            referencedTableName: core_user
            baseColumnNames: user_id
            referencedColumnNames: id
            onDelete: CASCADE
      rollback:
        - dropForeignKeyConstraint:
            baseTableName: recent_views
            constraintName: fk_recent_views_ref_user_id

  - changeSet:
      id: v48.00-049
      validCheckSum: 8:853f2a24c53470bf2d9e85b1246bab7b
      author: noahmoss
      comment: Migrate data from activity to audit_log
      changes:
        - sql:
            dbms: postgresql
            sql: >-
              INSERT INTO audit_log (topic, timestamp, user_id, model, model_id, details)
              SELECT
                topic,
                timestamp,
                user_id,
                model,
                model_id,
                details::jsonb || json_strip_nulls(json_build_object('database_id', database_id, 'table_id', table_id))::jsonb
              FROM activity;
        - sql:
            dbms: mysql,mariadb
            sql: >-
              INSERT INTO audit_log (topic, timestamp, user_id, model, model_id, details)
              SELECT
                  topic,
                  timestamp,
                  user_id,
                  model,
                  model_id,
                  JSON_MERGE(
                      details,
                      JSON_OBJECT('database_id', database_id, 'table_id', table_id)
                  )
              FROM activity;
        - sql:
            dbms: h2
            sql: >-
              INSERT INTO audit_log (topic, timestamp, user_id, model, model_id, details)
              SELECT
                  topic,
                  timestamp,
                  user_id,
                  model,
                  model_id,
                  JSON_OBJECT(
                    'database_id': database_id,
                    'table_id': table_id
                    ABSENT ON NULL
                  )
              FROM activity;
      rollback: # not necessary

  - changeSet:
      id: v48.00-050
      validCheckSum: 8:d41d8cd98f00b204e9800998ecf8427e
      author: noahmoss
      comment: Added 0.48.0 - no-op migration to remove audit DB and collection on downgrade
      changes:
        - comment: "No operation performed for this changeset on execution."
      rollback:
        - sql: DELETE FROM metabase_database WHERE is_audit = TRUE;
        - sql: DELETE FROM collection WHERE type = 'instance_analytics';

  - changeSet:
      id: v48.00-051
      validCheckSum: 8:5f5d1fd5b6153a6613511fd8f765737d
      author: calherries
      comment: Migrate metabase_field when the fk target field is inactive
      changes:
        - sql:
            dbms: mariadb,mysql
            sql: >-
              UPDATE metabase_field AS a
              JOIN metabase_field AS b ON b.id = a.fk_target_field_id
              SET a.fk_target_field_id = NULL,
                  a.semantic_type = NULL
              WHERE b.active = FALSE;
        - sql:
            dbms: postgresql,h2
            sql: >-
              UPDATE metabase_field
              SET fk_target_field_id = NULL,
                  semantic_type = NULL
              WHERE fk_target_field_id IN (
                  SELECT id
                  FROM metabase_field
                  WHERE active = FALSE
              );
      rollback: # no change

  - changeSet:
      id: v48.00-053
      validCheckSum: 8:8b41162170f6d712871b2ee9221adc1a
      author: johnswanson
      comment: Increase length of `activity.model` to fit longer model names
      changes:
        - modifyDataType:
            tableName: activity
            columnName: model
            newDataType: VARCHAR(32)
      rollback: # not necessary

  - changeSet:
      id: v48.00-054
      validCheckSum: 8:d41d8cd98f00b204e9800998ecf8427e
      author: escherize
      comment: Added 0.48.0 - no-op migration to remove Internal Metabase User on downgrade
      changes:
        - comment: "No operation performed for this changeset on execution."
      rollback:
        - sql: DELETE FROM core_user WHERE id = 13371338;

  - changeSet:
      id: v48.00-055
      validCheckSum: 8:fd36092d50982fbf31ce16757c16e47e
      author: noahmoss
      comment: Added 0.48.0 - new view v_tasks
      changes:
        - sqlFile:
            dbms: postgresql
            path: instance_analytics_views/tasks/v1/postgres-tasks.sql
            relativeToChangelogFile: true
        - sqlFile:
            dbms: mysql,mariadb
            path: instance_analytics_views/tasks/v1/mysql-tasks.sql
            relativeToChangelogFile: true
        - sqlFile:
            dbms: h2
            path: instance_analytics_views/tasks/v1/h2-tasks.sql
            relativeToChangelogFile: true
      rollback:
        - sql:
            sql: drop view if exists v_tasks;

  - changeSet:
      id: v48.00-056
      validCheckSum: 8:229e8058cc8309053b344bbfdb042405
      author: noahmoss
      comment: 'Adjust view_log schema for Audit Log v2'
      changes:
        - addColumn:
            tableName: view_log
            columns:
              - column:
                  name: has_access
                  type: boolean
                  constraints:
                    nullable: true
                  remarks: 'Whether the user who initiated the view had read access to the item being viewed.'

  - changeSet:
      id: v48.00-057
      validCheckSum: 8:8e32153df1031ea12005d58ce1674873
      author: noahmoss
      comment: 'Adjust view_log schema for Audit Log v2'
      changes:
        - addColumn:
            tableName: view_log
            columns:
              - column:
                  name: context
                  type: varchar(32)
                  constraints:
                    nullable: true
                  remarks: 'The context of the view, can be collection, question, or dashboard. Only for cards.'

  - changeSet:
      id: v48.00-059
      validCheckSum: 8:fd8b5031dbbf69c4588ce2699eb20f33
      author: qwef
      comment: 'Update the namespace of any audit collections that are already loaded'
      changes:
        - sql:
            sql: UPDATE collection SET namespace = 'analytics' WHERE entity_id = 'okNLSZKdSxaoG58JSQY54' OR entity_id = 'vG58R8k-QddHWA7_47umn'
      rollback: # not necessary

  - changeSet:
      id: v48.00-060
      validCheckSum: 8:a59027f5494811033ce77cd0ba05d6bd
      author: noahmoss
      comment: Added 0.48.0 - task_history.started_at
      changes:
        - createIndex:
            indexName: idx_task_history_started_at
            tableName: task_history
            columns:
              - column:
                  name: started_at

  - changeSet:
      id: v48.00-061
      validCheckSum: 8:9b9939aad6ca12f7cf4dfa85dae6eb1c
      author: piranha
      comment: 'Adds query_execution.cache_hash -> query_cache.query_hash'
      changes:
        - addColumn:
            tableName: query_execution
            columns:
              - column:
                  name: cache_hash
                  type: ${blob.type}
                  constraints:
                    nullable: true
                  remarks: 'Hash of normalized query, calculated in middleware.cache'

  # this index was added in migration 95, but during our split migration work in #34400 we didn't include this index
  # in the sql initialization, so we need to recreate one here for new instances running 48+
  - changeSet:
      id: v48.00-067
      validCheckSum: 8:e7cd8168533c58c865dacf320e819218
      author: qnkhuat
      comment: 'Add unique constraint idx_databasechangelog_id_author_filename'
      preConditions:
        - onFail: MARK_RAN
        # If we're dumping the migration as a SQL file or trying to force-migrate we can't check the preconditions
        # so just go ahead and skip the entire thing. This is a non-critical migration
        - onUpdateSQL: IGNORE
        - and:
          - sqlCheck:
              expectedResult: 0
              sql: SELECT count(*) FROM (SELECT count(*) FROM DATABASECHANGELOG GROUP BY ID, AUTHOR, FILENAME HAVING count(*) > 1) t1
          - or:
            - and:
              - dbms:
                  type: postgresql
              - sqlCheck:
                  expectedResult: 0
                  sql: >-
                    SELECT COUNT(*)
                    FROM pg_indexes
                    WHERE tablename = 'databasechangelog' AND
                          indexname = 'idx_databasechangelog_id_author_filename';
            - and:
              - dbms:
                  type: h2
              - sqlCheck:
                  expectedResult: 0
                  sql: >-
                    SELECT COUNT(*)
                    FROM INFORMATION_SCHEMA.INDEXES
                    WHERE TABLE_NAME = 'DATABASECHANGELOG' AND
                          INDEX_NAME = 'IDX_DATABASECHANGELOG_ID_AUTHOR_FILENAME_INDEX_1';
            - and:
              - dbms:
                  type: mysql,mariadb
              - not:
                - indexExists:
                    tableName: ${databasechangelog.name}
                    indexName: idx_databasechangelog_id_author_filename
      changes:
        - addUniqueConstraint:
            constraintName: idx_databasechangelog_id_author_filename
            tableName: ${databasechangelog.name}
            columnNames: id, author, filename
      rollback:
        - dropUniqueConstraint:
            tableName: ${databasechangelog.name}
            constraintName: idx_databasechangelog_id_author_filename

  - changeSet:
      id: v49.00-000
      author: qnkhuat
      comment: Remove leagcy pulses
      changes:
        - sql: DELETE FROM pulse where dashboard_id is null and alert_condition is null;
      # pulse has been deprecated in v38(~2.5 years ago), even the UI to view it is broken
      # so we don't need to worry about recovering it on rollback
      rollback:

  - changeSet:
      id: v49.00-003
      author: johnswanson
      comment: Add a `type` to users
      changes:
        - addColumn:
            columns:
              - column:
                  name: type
                  type: varchar(64)
                  constraints:
                    nullable: false
                  defaultValue: 'personal'
                  remarks: The type of user
            tableName: core_user

  - changeSet:
      id: v49.00-004
      author: johnswanson
      comment: Add a table for API keys
      changes:
        - createTable:
            tableName: api_key
            remarks: An API Key
            columns:
              - column:
                  remarks: The ID of the API Key itself
                  name: id
                  type: int
                  autoIncrement: true
                  constraints:
                    primaryKey: true
                    nullable: false
              - column:
                  name: user_id
                  type: int
                  remarks: The ID of the user who this API Key acts as
                  constraints:
                    nullable: false
                    referencedTableName: core_user
                    referencedColumnNames: id
                    foreignKeyName: fk_api_key_user_id
              - column:
                  remarks: The hashed API key
                  name: key
                  type: varchar(254)
                  constraints:
                    nullable: false
              - column:
                  remarks: The first 7 characters of the unhashed key
                  name: key_prefix
                  type: varchar(7)
                  constraints:
                    nullable: false
                    unique: true
              - column:
                  remarks: The ID of the user that created this API key
                  name: created_by
                  type: integer
                  constraints:
                    nullable: false
                    referencedTableName: core_user
                    referencedColumnNames: id
                    foreignKeyName: fk_api_key_created_by_user_id
              - column:
                  remarks: The timestamp when the key was created
                  name: created_at
                  type: ${timestamp_type}
                  defaultValueComputed: current_timestamp
                  constraints:
                    nullable: false
              - column:
                  remarks: The timestamp when the key was last updated
                  name: updated_at
                  type: ${timestamp_type}
                  defaultValueComputed: current_timestamp
                  constraints:
                    nullable: false

  - changeSet:
      id: v49.00-005
      author: johnswanson
      comment: Add an index on `api_key.created_by`
      rollback: # not necessary, will be removed with the table
      changes:
        - createIndex:
            tableName: api_key
            indexName: idx_api_key_created_by
            columns:
              column:
                name: created_by

  - changeSet:
      id: v49.00-006
      author: johnswanson
      comment: Add an index on `api_key.user_id`
      rollback: # not necessary, will be removed with the table
      changes:
        - createIndex:
            tableName: api_key
            indexName: idx_api_key_user_id
            columns:
              column:
                name: user_id

  - changeSet:
      id: v49.00-007
      author: johnswanson
      comment: Set the `type` of the internal user
      changes:
        - sql:
            sql: UPDATE core_user SET type='internal' WHERE id=13371338;
      rollback: # not necessary

  - changeSet:
      id: v49.00-008
      author: qnkhuat
      comment: Add metabase_field.database_indexed
      changes:
        - addColumn:
            tableName: metabase_field
            columns:
              - column:
                  name: database_indexed
                  type: boolean
                  constraints:
                    nullable: true
                  remarks: 'If the database supports indexing, this column indicate whether or not a field is indexed, or is the 1st column in a composite index'

  - changeSet:
      id: v49.00-009
      author: adam-james
      comment: Migrate pulse_card.include_csv to 'true' when the joined card.display is 'table'
      changes:
        - sql:
            dbms: mariadb,mysql
            sql: >-
              UPDATE pulse_card AS pc
              JOIN report_card AS rc ON rc.id = pc.card_id
              SET pc.include_csv = TRUE
              WHERE rc.display = 'table';
        - sql:
            dbms: postgresql,h2
            sql: >-
              UPDATE pulse_card pc
              SET include_csv = TRUE
              WHERE pc.card_id IN (
                  SELECT rc.id
                  FROM report_card rc
                  WHERE rc.display = 'table'
                  AND rc.id = pc.card_id
              );
      rollback: # no change

  - changeSet:
      id: v49.00-010
      author: johnswanson
      comment: Add a name to API Keys
      changes:
        - addColumn:
            tableName: api_key
            columns:
              - column:
                  name: name
                  type: varchar(254)
                  constraints:
                    nullable: false
                    unique: true
                  remarks: 'The user-defined name of the API key.'

  - changeSet:
      id: v49.00-011
      author: qnkhuat
      comment: Add metabase_table.database_require_filter
      changes:
        - addColumn:
            tableName: metabase_table
            columns:
              - column:
                  name: database_require_filter
                  type: boolean
                  constraints:
                    nullable: true
                  remarks: 'If true, the table requires a filter to be able to query it'

  - changeSet:
      id: v49.00-012
      author: qnkhuat
      comment: Add metabase_field.database_partitioned
      changes:
        - addColumn:
            tableName: metabase_field
            columns:
              - column:
                  name: database_partitioned
                  type: boolean
                  constraints:
                    nullable: true
                  remarks: 'Whether the table is partitioned by this field'

  - changeSet:
      id: v49.00-013
      author: johnswanson
      comment: Add `api_key.updated_by_id`
      rollback: # will be removed with the table
      changes:
        - addColumn:
            tableName: api_key
            columns:
              - column:
                  remarks: The ID of the user that last updated this API key
                  name: updated_by_id
                  type: integer
                  constraints:
                    # no default and nullable: false for a new column? yikes! But this should probably be ok, because
                    # we don't yet have any UI for creating a new API key.
                    nullable: false
                    referencedTableName: core_user
                    referencedColumnNames: id
                    foreignKeyName: fk_api_key_updated_by_id_user_id

  - changeSet:
      id: v49.00-014
      author: johnswanson
      comment: Add an index on `api_key.updated_by_id`
      rollback: # not necessary, will be removed with the table
      changes:
        - createIndex:
            tableName: api_key
            indexName: idx_api_key_updated_by_id
            columns:
              column:
                name: updated_by_id

  - changeSet:
      id: v49.00-015
      author: johnswanson
      comment: Rename `created_by` to `creator_id`
      rollback: # not necessary, will be removed with the table
      changes:
        - renameColumn:
            tableName: api_key
            columnDataType: integer
            oldColumnName: created_by
            newColumnName: creator_id

  - changeSet:
      id: v49.00-016
      author: noahmoss
      comment: >-
        Added 0.49.0 - modify type of action.archived from boolean to
        ${boolean.type} on mysql,mariadb
      dbms: mysql,mariadb
      changes:
        - modifyDataType:
            tableName: action
            columnName: archived
            newDataType: ${boolean.type}
      rollback:
        - modifyDataType:
            tableName: action
            columnName: archived
            newDataType: boolean
      preConditions:
        - onFail: MARK_RAN
        - dbms:
            type: mysql,mariadb

  - changeSet:
      id: v49.00-017
      author: noahmoss
      comment: Add NOT NULL constraint to action.archived
      changes:
        - addNotNullConstraint:
            columnDataType: ${boolean.type}
            tableName: action
            columnName: archived
            defaultNullValue: false
      preConditions:
        - onFail: MARK_RAN
        - dbms:
            type: mysql,mariadb

  - changeSet:
      id: v49.00-018
      author: noahmoss
      comment: Add default value to action.archived
      changes:
        - addDefaultValue:
            defaultValueBoolean: false
            tableName: action
            columnName: archived
      preConditions:
        - onFail: MARK_RAN
        - dbms:
            type: mysql,mariadb

  - changeSet:
      id: v49.00-019
      author: noahmoss
      comment: >-
        Added 0.49.0 - modify type of metabase_field.json_unfolding from
        boolean to ${boolean.type} on mysql,mariadb
      dbms: mysql,mariadb
      changes:
        - modifyDataType:
            tableName: metabase_field
            columnName: json_unfolding
            newDataType: ${boolean.type}
      rollback:
        - modifyDataType:
            tableName: metabase_field
            columnName: json_unfolding
            newDataType: boolean
      preConditions:
        - onFail: MARK_RAN
        - dbms:
            type: mysql,mariadb

  - changeSet:
      id: v49.00-020
      author: noahmoss
      comment: Add NOT NULL constraint to metabase_field.json_unfolding
      changes:
        - addNotNullConstraint:
            columnDataType: ${boolean.type}
            tableName: metabase_field
            columnName: json_unfolding
            defaultNullValue: false
      preConditions:
        - onFail: MARK_RAN
        - dbms:
            type: mysql,mariadb

  - changeSet:
      id: v49.00-021
      author: noahmoss
      comment: Add default value to metabase_field.json_unfolding
      changes:
        - addDefaultValue:
            defaultValueBoolean: false
            tableName: metabase_field
            columnName: json_unfolding
      preConditions:
        - onFail: MARK_RAN
        - dbms:
            type: mysql,mariadb

  - changeSet:
      id: v49.00-022
      author: noahmoss
      comment: >-
        Added 0.49.0 - modify type of metabase_field.database_is_auto_increment
        from boolean to ${boolean.type} on mysql,mariadb
      dbms: mysql,mariadb
      changes:
        - modifyDataType:
            tableName: metabase_field
            columnName: database_is_auto_increment
            newDataType: ${boolean.type}
      rollback:
        - modifyDataType:
            tableName: metabase_field
            columnName: database_is_auto_increment
            newDataType: boolean
      preConditions:
        - onFail: MARK_RAN
        - dbms:
            type: mysql,mariadb

  - changeSet:
      id: v49.00-023
      author: noahmoss
      comment: Add NOT NULL constraint to metabase_field.database_is_auto_increment
      changes:
        - addNotNullConstraint:
            columnDataType: ${boolean.type}
            tableName: metabase_field
            columnName: database_is_auto_increment
            defaultNullValue: false
      preConditions:
        - onFail: MARK_RAN
        - dbms:
            type: mysql,mariadb

  - changeSet:
      id: v49.00-024
      author: noahmoss
      comment: Add default value to metabase_field.database_is_auto_increment
      changes:
        - addDefaultValue:
            defaultValueBoolean: false
            tableName: metabase_field
            columnName: database_is_auto_increment
      preConditions:
        - onFail: MARK_RAN
        - dbms:
            type: mysql,mariadb

  - changeSet:
      id: v49.00-025
      author: noahmoss
      comment: >-
        Added 0.49.0 - modify type of report_dashboard.auto_apply_filters
        from boolean to ${boolean.type} on mysql,mariadb
      dbms: mysql,mariadb
      changes:
        - modifyDataType:
            tableName: report_dashboard
            columnName: auto_apply_filters
            newDataType: ${boolean.type}
      rollback:
        - modifyDataType:
            tableName: report_dashboard
            columnName: auto_apply_filters
            newDataType: boolean
      preConditions:
        - onFail: MARK_RAN
        - dbms:
            type: mysql,mariadb

  - changeSet:
      id: v49.00-026
      author: noahmoss
      comment: Add NOT NULL constraint to report_dashboard.auto_apply_filters
      changes:
        - addNotNullConstraint:
            columnDataType: ${boolean.type}
            tableName: report_dashboard
            columnName: auto_apply_filters
            defaultNullValue: true
      preConditions:
        - onFail: MARK_RAN
        - dbms:
            type: mysql,mariadb

  - changeSet:
      id: v49.00-027
      author: noahmoss
      comment: Add default value to report_dashboard.auto_apply_filters
      changes:
        - addDefaultValue:
            defaultValueBoolean: true
            tableName: report_dashboard
            columnName: auto_apply_filters
      preConditions:
        - onFail: MARK_RAN
        - dbms:
            type: mysql,mariadb

  - changeSet:
      id: v49.00-028
      author: noahmoss
      comment: >-
        Added 0.49.0 - modify type of metabase_database.is_audit
        from boolean to ${boolean.type} on mysql,mariadb
      dbms: mysql,mariadb
      changes:
        - modifyDataType:
            tableName: metabase_database
            columnName: is_audit
            newDataType: ${boolean.type}
      rollback:
        - modifyDataType:
            tableName: metabase_database
            columnName: is_audit
            newDataType: boolean
      preConditions:
        - onFail: MARK_RAN
        - dbms:
            type: mysql,mariadb

  - changeSet:
      id: v49.00-029
      author: noahmoss
      comment: Add NOT NULL constraint to metabase_database.is_audit
      changes:
        - addNotNullConstraint:
            columnDataType: ${boolean.type}
            tableName: metabase_database
            columnName: is_audit
            defaultNullValue: false
      preConditions:
        - onFail: MARK_RAN
        - dbms:
            type: mysql,mariadb

  - changeSet:
      id: v49.00-030
      author: noahmoss
      comment: Add default value to metabase_database.is_audit
      changes:
        - addDefaultValue:
            defaultValueBoolean: false
            tableName: metabase_database
            columnName: is_audit
      preConditions:
        - onFail: MARK_RAN
        - dbms:
            type: mysql,mariadb

  - changeSet:
      id: v49.00-031
      author: noahmoss
      comment: >-
        Added 0.49.0 - modify type of metabase_table.is_upload
        from boolean to ${boolean.type} on mysql,mariadb
      dbms: mysql,mariadb
      changes:
        - modifyDataType:
            tableName: metabase_table
            columnName: is_upload
            newDataType: ${boolean.type}
      rollback:
        - modifyDataType:
            tableName: metabase_table
            columnName: is_upload
            newDataType: boolean
      preConditions:
        - onFail: MARK_RAN
        - dbms:
            type: mysql,mariadb

  - changeSet:
      id: v49.00-032
      author: noahmoss
      comment: Add NOT NULL constraint to metabase_table.is_upload
      changes:
        - addNotNullConstraint:
            columnDataType: ${boolean.type}
            tableName: metabase_table
            columnName: is_upload
            defaultNullValue: false
      preConditions:
        - onFail: MARK_RAN
        - dbms:
            type: mysql,mariadb

  - changeSet:
      id: v49.00-033
      author: noahmoss
      comment: Add default value to metabase_table.is_upload
      changes:
        - addDefaultValue:
            defaultValueBoolean: false
            tableName: metabase_table
            columnName: is_upload
      preConditions:
        - onFail: MARK_RAN
        - dbms:
            type: mysql,mariadb

  - changeSet:
      id: v49.00-034
      author: noahmoss
      comment: >-
        Added 0.49.0 - modify type of revision.most_recent
        from boolean to ${boolean.type} on mysql,mariadb
      dbms: mysql,mariadb
      changes:
        - modifyDataType:
            tableName: revision
            columnName: most_recent
            newDataType: ${boolean.type}
      rollback:
        - modifyDataType:
            tableName: revision
            columnName: most_recent
            newDataType: boolean
      preConditions:
        - onFail: MARK_RAN
        - dbms:
            type: mysql,mariadb

  - changeSet:
      id: v49.00-035
      author: noahmoss
      comment: >-
        Added 0.49.0 - modify type of revision.most_recent
        from boolean to ${boolean.type} on mysql,mariadb
      dbms: mysql,mariadb
      changes:
        - modifyDataType:
            tableName: revision
            columnName: most_recent
            newDataType: ${boolean.type}
      rollback:
        - modifyDataType:
            tableName: revision
            columnName: most_recent
            newDataType: boolean
      preConditions:
        - onFail: MARK_RAN
        - dbms:
            type: mysql,mariadb

  - changeSet:
      id: v49.00-036
      author: noahmoss
      comment: Add NOT NULL constraint to revision.most_recent
      changes:
        - addNotNullConstraint:
            columnDataType: ${boolean.type}
            tableName: revision
            columnName: most_recent
            defaultNullValue: false
      preConditions:
        - onFail: MARK_RAN
        - dbms:
            type: mysql,mariadb

  - changeSet:
      id: v49.00-037
      author: noahmoss
      comment: Add default value to revision.most_recent
      changes:
        - addDefaultValue:
            defaultValueBoolean: false
            tableName: revision
            columnName: most_recent
      preConditions:
        - onFail: MARK_RAN
        - dbms:
            type: mysql,mariadb

  - changeSet:
      id: v49.00-038
      author: noahmoss
      comment: >-
        Added 0.49.0 - modify type of table_privileges.select
        from boolean to ${boolean.type} on mysql,mariadb
      dbms: mysql,mariadb
      changes:
        - modifyDataType:
            tableName: table_privileges
            columnName: select
            newDataType: ${boolean.type}
      rollback:
        - modifyDataType:
            tableName: table_privileges
            columnName: select
            newDataType: boolean
      preConditions:
        - onFail: MARK_RAN
        - dbms:
            type: mysql,mariadb

  - changeSet:
      id: v49.00-039
      author: noahmoss
      comment: Add NOT NULL constraint to table_privileges.select
      changes:
        - addNotNullConstraint:
            columnDataType: ${boolean.type}
            tableName: table_privileges
            columnName: select
            defaultNullValue: false
      preConditions:
        - onFail: MARK_RAN
        - dbms:
            type: mysql,mariadb

  - changeSet:
      id: v49.00-040
      author: noahmoss
      comment: Add default value to table_privileges.select
      changes:
        - addDefaultValue:
            defaultValueBoolean: false
            tableName: table_privileges
            columnName: select
      preConditions:
        - onFail: MARK_RAN
        - dbms:
            type: mysql,mariadb

  - changeSet:
      id: v49.00-041
      author: noahmoss
      comment: >-
        Added 0.49.0 - modify type of table_privileges.update
        from boolean to ${boolean.type} on mysql,mariadb
      dbms: mysql,mariadb
      changes:
        - modifyDataType:
            tableName: table_privileges
            columnName: update
            newDataType: ${boolean.type}
      rollback:
        - modifyDataType:
            tableName: table_privileges
            columnName: update
            newDataType: boolean
      preConditions:
        - onFail: MARK_RAN
        - dbms:
            type: mysql,mariadb

  - changeSet:
      id: v49.00-042
      author: noahmoss
      comment: Add NOT NULL constraint to table_privileges.update
      changes:
        - addNotNullConstraint:
            columnDataType: ${boolean.type}
            tableName: table_privileges
            columnName: update
            defaultNullValue: false
      preConditions:
        - onFail: MARK_RAN
        - dbms:
            type: mysql,mariadb

  - changeSet:
      id: v49.00-043
      author: noahmoss
      comment: Add default value to table_privileges.update
      changes:
        - addDefaultValue:
            defaultValueBoolean: false
            tableName: table_privileges
            columnName: update
      preConditions:
        - onFail: MARK_RAN
        - dbms:
            type: mysql,mariadb

  - changeSet:
      id: v49.00-044
      author: noahmoss
      comment: >-
        Added 0.49.0 - modify type of table_privileges.insert
        from boolean to ${boolean.type} on mysql,mariadb
      dbms: mysql,mariadb
      changes:
        - modifyDataType:
            tableName: table_privileges
            columnName: insert
            newDataType: ${boolean.type}
      rollback:
        - modifyDataType:
            tableName: table_privileges
            columnName: insert
            newDataType: boolean
      preConditions:
        - onFail: MARK_RAN
        - dbms:
            type: mysql,mariadb

  - changeSet:
      id: v49.00-045
      author: noahmoss
      comment: Add NOT NULL constraint to table_privileges.insert
      changes:
        - addNotNullConstraint:
            columnDataType: ${boolean.type}
            tableName: table_privileges
            columnName: insert
            defaultNullValue: false
      preConditions:
        - onFail: MARK_RAN
        - dbms:
            type: mysql,mariadb

  - changeSet:
      id: v49.00-046
      author: noahmoss
      comment: Add default value to table_privileges.insert
      changes:
        - addDefaultValue:
            defaultValueBoolean: false
            tableName: table_privileges
            columnName: insert
      preConditions:
        - onFail: MARK_RAN
        - dbms:
            type: mysql,mariadb

  - changeSet:
      id: v49.00-047
      author: noahmoss
      comment: >-
        Added 0.49.0 - modify type of table_privileges.delete
        from boolean to ${boolean.type} on mysql,mariadb
      dbms: mysql,mariadb
      changes:
        - modifyDataType:
            tableName: table_privileges
            columnName: delete
            newDataType: ${boolean.type}
      rollback:
        - modifyDataType:
            tableName: table_privileges
            columnName: delete
            newDataType: boolean
      preConditions:
        - onFail: MARK_RAN
        - dbms:
            type: mysql,mariadb

  - changeSet:
      id: v49.00-048
      author: noahmoss
      comment: Add NOT NULL constraint to table_privileges.delete
      changes:
        - addNotNullConstraint:
            columnDataType: ${boolean.type}
            tableName: table_privileges
            columnName: delete
            defaultNullValue: false
      preConditions:
        - onFail: MARK_RAN
        - dbms:
            type: mysql,mariadb

  - changeSet:
      id: v49.00-049
      author: noahmoss
      comment: Add default value to table_privileges.delete
      changes:
        - addDefaultValue:
            defaultValueBoolean: false
            tableName: table_privileges
            columnName: delete
      preConditions:
        - onFail: MARK_RAN
        - dbms:
            type: mysql,mariadb

  - changeSet:
      id: v49.00-050
      author: noahmoss
      comment: >-
        Added 0.49.0 - modify type of query_execution.is_sandboxed
        from boolean to ${boolean.type} on mysql,mariadb
      dbms: mysql,mariadb
      changes:
        - modifyDataType:
            tableName: query_execution
            columnName: is_sandboxed
            newDataType: ${boolean.type}
      rollback:
        - modifyDataType:
            tableName: query_execution
            columnName: is_sandboxed
            newDataType: boolean
      preConditions:
        - onFail: MARK_RAN
        - dbms:
            type: mysql,mariadb

  - changeSet:
      id: v49.00-051
      author: noahmoss
      comment: >-
        Added 0.49.0 - modify type of view_log.has_access
        from boolean to ${boolean.type} on mysql,mariadb
      dbms: mysql,mariadb
      changes:
        - modifyDataType:
            tableName: view_log
            columnName: has_access
            newDataType: ${boolean.type}
      rollback:
        - modifyDataType:
            tableName: view_log
            columnName: has_access
            newDataType: boolean
      preConditions:
        - onFail: MARK_RAN
        - dbms:
            type: mysql,mariadb

  - changeSet:
      id: v49.00-052
      author: noahmoss
      comment: >-
        Added 0.49.0 - modify type of metabase_field.database_indexed
        from boolean to ${boolean.type} on mysql,mariadb
      dbms: mysql,mariadb
      changes:
        - modifyDataType:
            tableName: metabase_field
            columnName: database_indexed
            newDataType: ${boolean.type}
      rollback:
        - modifyDataType:
            tableName: metabase_field
            columnName: database_indexed
            newDataType: boolean
      preConditions:
        - onFail: MARK_RAN
        - dbms:
            type: mysql,mariadb

  - changeSet:
      id: v49.00-053
      author: noahmoss
      comment: >-
        Added 0.49.0 - modify type of metabase_table.database_require_filter
        from boolean to ${boolean.type} on mysql,mariadb
      dbms: mysql,mariadb
      changes:
        - modifyDataType:
            tableName: metabase_table
            columnName: database_require_filter
            newDataType: ${boolean.type}
      rollback:
        - modifyDataType:
            tableName: metabase_table
            columnName: database_require_filter
            newDataType: boolean
      preConditions:
        - onFail: MARK_RAN
        - dbms:
            type: mysql,mariadb

  - changeSet:
      id: v49.00-059
      author: qnkhuat
      comment: Added 0.49.0 - unify type of time columns
      changes:
        - customChange:
            class: "metabase.db.custom_migrations.UnifyTimeColumnsType"

  - changeSet:
      id: v49.00-060
      author: qnkhuat
      comment: >-
        Added 0.49.0 - modify type of metabase_field.database_partitioned
        from boolean to ${boolean.type} on mysql,mariadb
      dbms: mysql,mariadb
      changes:
        - modifyDataType:
            tableName: metabase_field
            columnName: database_partitioned
            newDataType: ${boolean.type}
      rollback:
        - modifyDataType:
            tableName: metabase_field
            columnName: database_partitioned
            newDataType: boolean
      preConditions:
        - onFail: MARK_RAN
        - dbms:
            type: mysql,mariadb

  - changeSet:
      id: v49.2023-01-24T12:00:00
      author: piranha
      comment: >-
        This significantly speeds up api.database/autocomplete-fields query
        and is an improvement for issue 30588.
        H2 does not support this: https://github.com/h2database/h2database/issues/3535
        Mariadb does not support this.
        Mysql says it does, but reports an error during migration.
      dbms: postgresql
      changes:
        - createIndex:
            tableName: metabase_field
            indexName: idx_field_name_lower
            columns:
              - column:
                  name: lower(name)
                  computed: true
      rollback:
        - dropIndex:
            tableName: metabase_field
            indexName: idx_field_name_lower

  - changeSet:
      id: v49.2024-01-22T11:50:00
      author: qnkhuat
      comment: Add `report_card.type`
      changes:
        - addColumn:
            tableName: report_card
            columns:
              - column:
                  remarks: The type of card, could be 'question', 'model', 'metric'
                  name: type
                  type: varchar(16)
                  defaultValue: "question"
                  constraints:
                    nullable: false

  - changeSet:
      id: v49.2024-01-22T11:51:00
      author: qnkhuat
      comment: Backfill `report_card.type`
      changes:
        - sql:
            sql: >-
              UPDATE report_card
              SET type = 'model'
              WHERE dataset is true
      rollback: # no need, the column will be dropped

  - changeSet:
      id: v49.2024-01-22T11:52:00
      author: qnkhuat
      comment: Backfill `report_card.type`
      changes:
        - customChange:
            class: "metabase.db.custom_migrations.CardRevisionAddType"

  - changeSet:
      id: v49.2024-01-29T19:26:40
      author: adam-james
      comment: Add width setting to Dashboards
      changes:
        - addColumn:
            tableName: report_dashboard
            columns:
              - column:
                  name: width
                  type: varchar(16)
                  defaultValue: "fixed"
                  remarks: "The value of the dashboard's width setting can be fixed or full. New dashboards will be set to fixed"

  - changeSet:
      id: v49.2024-01-29T19:30:00
      author: adam-james
      comment: Update existing report_dashboard width values to full
      changes:
        - update:
            tableName: report_dashboard
            columns:
              - column:
                  name: width
                  value: "full"
      rollback: []

  - changeSet:
      id: v49.2024-01-29T19:56:40
      author: adam-james
      comment: Dashboard width setting must have a value
      changes:
        - addNotNullConstraint:
            tableName: report_dashboard
            columnName: width
            columnDatatype: varchar(16)
            defaultNullvalue: "full"
            remarks: "If for some reason an existing dashboard has null width value it is set to full"

  - changeSet:
      id: v49.2024-01-29T19:59:12
      author: adam-james
      comment: Add default value to report_dashboard.width for mysql and mariadb
      changes:
        - addDefaultValue:
            defaultValue: "fixed"
            tableName: report_dashboard
            columnName: width
      preConditions:
        - onFail: MARK_RAN
        - dbms:
            type: mysql,mariadb

  - changeSet:
      id: v49.2024-02-02T11:27:49
      author: oisincoveney
      comment: >-
        Add report_card.initially_published_at
      changes:
        - addColumn:
            tableName: report_card
            columns:
              - column:
                  name: initially_published_at
                  type: ${timestamp_type}
                  constraints:
                    nullable: true
                  remarks: The timestamp when the card was first published in a static embed

  - changeSet:
        id: v49.2024-02-02T11:28:36
        author: oisincoveney
        comment: >-
          Add report_dashboard.initially_published_at
        changes:
          - addColumn:
              tableName: report_dashboard
              columns:
                - column:
                    name: initially_published_at
                    type: ${timestamp_type}
                    constraints:
                      nullable: true
                    remarks: The timestamp when the dashboard was first published in a static embed

  - changeSet:
      id: v49.2024-02-07T21:52:01
      author: noahmoss
      comment: Added 0.49.0 - updated view v_view_log
      changes:
        - sqlFile:
            dbms: postgresql
            path: instance_analytics_views/view_log/v2/postgres-view_log.sql
            relativeToChangelogFile: true
        - sqlFile:
            dbms: mysql,mariadb
            path: instance_analytics_views/view_log/v2/mysql-view_log.sql
            relativeToChangelogFile: true
        - sqlFile:
            dbms: h2
            path: instance_analytics_views/view_log/v2/h2-view_log.sql
            relativeToChangelogFile: true
      rollback:
        - sqlFile:
            dbms: postgresql
            path: instance_analytics_views/view_log/v1/postgres-view_log.sql
            relativeToChangelogFile: true
        - sqlFile:
            dbms: mysql,mariadb
            path: instance_analytics_views/view_log/v1/mysql-view_log.sql
            relativeToChangelogFile: true
        - sqlFile:
            dbms: h2
            path: instance_analytics_views/view_log/v1/h2-view_log.sql
            relativeToChangelogFile: true

  - changeSet:
      id: v49.2024-02-07T21:52:02
      author: noahmoss
      comment: Added 0.49.0 - updated view v_audit_log
      changes:
        - sqlFile:
            dbms: postgresql
            path: instance_analytics_views/audit_log/v2/postgres-audit_log.sql
            relativeToChangelogFile: true
        - sqlFile:
            dbms: mysql,mariadb
            path: instance_analytics_views/audit_log/v2/mysql-audit_log.sql
            relativeToChangelogFile: true
        - sqlFile:
            dbms: h2
            path: instance_analytics_views/audit_log/v2/h2-audit_log.sql
            relativeToChangelogFile: true
      rollback:
        - sqlFile:
            dbms: postgresql
            path: instance_analytics_views/audit_log/v1/postgres-audit_log.sql
            relativeToChangelogFile: true
        - sqlFile:
            dbms: mysql,mariadb
            path: instance_analytics_views/audit_log/v1/mysql-audit_log.sql
            relativeToChangelogFile: true
        - sqlFile:
            dbms: h2
            path: instance_analytics_views/audit_log/v1/h2-audit_log.sql
            relativeToChangelogFile: true

  - changeSet:
      id: v49.2024-02-07T21:52:03
      author: noahmoss
      comment: Added 0.49.0 - updated view v_group_members
      changes:
        - sqlFile:
            path: instance_analytics_views/group_members/v2/group_members.sql
            relativeToChangelogFile: true
      rollback:
        - sqlFile:
            dbms: postgresql
            path: instance_analytics_views/group_members/v1/group_members.sql
            relativeToChangelogFile: true

  - changeSet:
      id: v49.2024-02-07T21:52:04
      author: noahmoss
      comment: Added 0.49.0 - updated view v_query_log
      changes:
        - sqlFile:
            dbms: postgresql
            path: instance_analytics_views/query_log/v2/postgres-query_log.sql
            relativeToChangelogFile: true
        - sqlFile:
            dbms: mysql,mariadb
            path: instance_analytics_views/query_log/v2/mysql-query_log.sql
            relativeToChangelogFile: true
        - sqlFile:
            dbms: h2
            path: instance_analytics_views/query_log/v2/h2-query_log.sql
            relativeToChangelogFile: true
      rollback:
        - sqlFile:
            dbms: postgresql
            path: instance_analytics_views/query_log/v1/postgres-query_log.sql
            relativeToChangelogFile: true
        - sqlFile:
            dbms: mysql,mariadb
            path: instance_analytics_views/query_log/v1/mysql-query_log.sql
            relativeToChangelogFile: true
        - sqlFile:
            dbms: h2
            path: instance_analytics_views/query_log/v1/h2-query_log.sql
            relativeToChangelogFile: true

  - changeSet:
      id: v49.2024-02-07T21:52:05
      author: noahmoss
      comment: Added 0.49.0 - updated view v_users
      changes:
        - sqlFile:
            dbms: postgresql
            path: instance_analytics_views/users/v2/postgres-users.sql
            relativeToChangelogFile: true
        - sqlFile:
            dbms: mysql,mariadb
            path: instance_analytics_views/users/v2/mysql-users.sql
            relativeToChangelogFile: true
        - sqlFile:
            dbms: h2
            path: instance_analytics_views/users/v2/h2-users.sql
            relativeToChangelogFile: true
      rollback:
        - sqlFile:
            dbms: postgresql
            path: instance_analytics_views/users/v1/postgres-users.sql
            relativeToChangelogFile: true
        - sqlFile:
            dbms: mysql,mariadb
            path: instance_analytics_views/users/v1/mysql-users.sql
            relativeToChangelogFile: true
        - sqlFile:
            dbms: h2
            path: instance_analytics_views/users/v1/h2-users.sql
            relativeToChangelogFile: true

  - changeSet:
      id: v49.2024-02-09T13:55:26
      author: noahmoss
      comment: Set default value for enable-public-sharing to `false` for existing instances with users, if not already set
      preConditions:
        - onFail: MARK_RAN
        - and:
            - or:
                - and:
                    - dbms:
                        type: postgresql
                    - sqlCheck:
                        expectedResult: 0
                        sql: SELECT count(*) FROM setting WHERE key = 'enable-public-sharing';
                - and:
                    - dbms:
                        type: h2
                    - sqlCheck:
                        expectedResult: 0
                        sql: SELECT count(*) FROM setting WHERE "KEY" = 'enable-public-sharing';
                - and:
                    - dbms:
                        type: mysql,mariadb
                    - sqlCheck:
                        expectedResult: 0
                        sql: SELECT count(*) FROM setting WHERE `key` = 'enable-public-sharing';
            - sqlCheck:
                expectedResult: 1
                sql: >
                  SELECT CASE WHEN COUNT(*) > 0 THEN 1 ELSE 0 END FROM core_user;
      changes:
        - sql:
            dbms: postgresql
            sql: INSERT INTO setting (key, value) VALUES ('enable-public-sharing', 'false');
        - sql:
            dbms: mysql,mariadb
            sql: INSERT INTO setting (`key`, value) VALUES ('enable-public-sharing', 'false');
        - sql:
            dbms: h2
            sql: INSERT INTO setting ("KEY", "VALUE") VALUES ('enable-public-sharing', 'false');
      rollback: # not needed

  - changeSet:
      id: v49.2024-03-26T10:23:12
      author: adam-james
      comment: Add pulse_card.format_rows
      changes:
        - addColumn:
            tableName: pulse_card
            columns:
              - column:
                  name: format_rows
                  type: ${boolean.type}
                  defaultValue: true
                  remarks: Whether or not to apply formatting to the rows of the export

  - changeSet:
      id: v49.2024-04-09T10:00:00
      author: qnkhuat
      comment: Drop not null constraint on metabase_database.cache_field_values_schedule
      changes:
        - dropNotNullConstraint:
            tableName: metabase_database
            columnName: cache_field_values_schedule
            columnDataType: varchar(254)
      # nothing because it should always be like this
      rollback:

  - changeSet:
      id: v49.2024-04-09T10:00:01
      author: qnkhuat
      comment: Drop default value on metabase_database.cache_field_values_schedule
      changes:
        - dropDefaultValue:
            tableName: metabase_database
            columnName: cache_field_values_schedule
      # nothing because it should always be like this
      rollback:

  - changeSet:
      id: v49.2024-04-09T10:00:02
      author: qnkhuat
      comment: Add null as default value for metabase_database.cache_field_values_schedule
      changes:
        - addDefaultValue:
            defaultValue: "null"
            tableName: metabase_database
            columnName: cache_field_values_schedule
      # nothing because it should always be like this
      rollback:

  - changeSet:
      id: v49.2024-04-09T10:00:03
      author: qnkhuat
      comment: This clears the schedule for caching field values for databases with period scanning disabled.
      changes:
        - customChange:
            class: "metabase.db.custom_migrations.DeleteScanFieldValuesTriggerForDBThatTurnItOff"

  - changeSet:
      id: v49.2024-05-07T10:00:00
      author: qnkhuat
      comment: Set revision.most_recent = true to latest revision and false to others. A redo of v48.00-008 for mysql
      preConditions:
        - onFail: MARK_RAN
        - dbms:
            type: mysql,mariadb
      changes:
        - sql:
            dbms: mysql,mariadb
            sql: >-
              UPDATE revision AS r
              JOIN (
                  SELECT inner_revision.id,
                        ROW_NUMBER() OVER (PARTITION BY inner_revision.model, inner_revision.model_id ORDER BY inner_revision.timestamp DESC, inner_revision.id DESC) AS row_num
                    FROM revision AS inner_revision
                    JOIN (
                          SELECT model, model_id
                          FROM revision
                          WHERE most_recent = true
                          GROUP BY model, model_id
                          HAVING count(*) > 1
                        ) AS infected_revision ON inner_revision.model = infected_revision.model AND inner_revision.model_id = infected_revision.model_id
              ) AS n ON r.id = n.id
              SET r.most_recent = (n.row_num = 1);
      rollback: # nothing

  - changeSet:
      id: v49.2024-05-20T19:10:34
      author: johnswanson
      comment: >-
        Modify type of report_card.collection_preview to ${boolean.type} on mysql,mariadb
      dbms: mysql,mariadb
      changes:
        - modifyDataType:
            tableName: report_card
            columnName: collection_preview
            newDataType: ${boolean.type}
      rollback:
        - modifyDataType:
            tableName: report_card
            columnName: collection_preview
            newDataType: boolean
            defaultValueBoolean: true
      preConditions:
        - onFail: MARK_RAN
        - dbms:
            type: mysql,mariadb

  - changeSet:
      id: v49.2024-05-20T20:37:55
      author: johnswanson
      comment: Add NOT NULL constraint to report_card.collection_preview
      changes:
        - addNotNullConstraint:
            columnDataType: ${boolean.type}
            tableName: report_card
            columnName: collection_preview
            defaultNullValue: true
      preConditions:
        - onFail: MARK_RAN
        - dbms:
            type: mysql,mariadb
  - changeSet:
      id: v49.2024-05-20T20:38:34
      author: johnswanson
      comment: Add default value to report_card.collection_preview
      changes:
        - addDefaultValue:
            defaultValueBoolean: true
            tableName: report_card
            columnName: collection_preview
      preConditions:
        - onFail: MARK_RAN
        - dbms:
            type: mysql,mariadb

  - changeSet:
      id: v49.2024-05-29T09:26:20
      author: johnswanson
      comment: >-
        Modify type of report_card.dataset to ${boolean.type} on mysql,mariadb
      dbms: mysql,mariadb
      changes:
        - modifyDataType:
            tableName: report_card
            columnName: dataset
            newDataType: ${boolean.type}
      rollback:
        - modifyDataType:
            tableName: report_card
            columnName: dataset
            newDataType: boolean
            defaultValueBoolean: false
      preConditions:
        - onFail: MARK_RAN
        - dbms:
            type: mysql,mariadb

  - changeSet:
      id: v49.2024-05-29T09:27:15
      author: johnswanson
      dbms: mysql,mariadb
      comment: Add NOT NULL constraint to report_card.dataset
      changes:
        - addNotNullConstraint:
            columnDataType: ${boolean.type}
            tableName: report_card
            columnName: dataset
            defaultNullValue: false
      preConditions:
        - onFail: MARK_RAN
        - dbms:
            type: mysql,mariadb

  - changeSet:
      id: v49.2024-05-29T09:28:25
      author: johnswanson
      dbms: mysql,mariadb
      comment: Add default value to report_card.dataset
      changes:
        - addDefaultValue:
            defaultValueBoolean: false
            tableName: report_card
            columnName: dataset
      preConditions:
        - onFail: MARK_RAN
        - dbms:
            type: mysql,mariadb

  - changeSet:
      id: v49.2024-06-05T09:01:01
      author: johnswanson
      comment: >-
        Modify type of core_user.is_datasetnewb to ${boolean.type} on mysql,mariadb
      dbms: mysql,mariadb
      changes:
        - modifyDataType:
            tableName: core_user
            columnName: is_datasetnewb
            newDataType: ${boolean.type}
      rollback:
        - modifyDataType:
            tableName: core_user
            columnName: is_datasetnewb
            newDataType: boolean
            defaultValueBoolean: true
      preConditions:
        - onFail: MARK_RAN
        - dbms:
            type: mysql,mariadb

  - changeSet:
      id: v49.2024-06-05T09:01:02
      author: johnswanson
      comment: >-
        Add NOT NULL constraint to core_user.is_datasetnewb on mysql,mariadb
      dbms: mysql,mariadb
      changes:
        - addNotNullConstraint:
            tableName: core_user
            columnName: is_datasetnewb
            columnDataType: ${boolean.type}
            defaultNullValue: true
      rollback:
        - dropNotNullConstraint:
            tableName: core_user
            columnName: is_datasetnewb
            columnDataType: boolean
      preConditions:
        - onFail: MARK_RAN
        - dbms:
            type: mysql,mariadb

  - changeSet:
      id: v49.2024-06-05T09:01:03
      author: johnswanson
      comment: >-
        Add default value to core_user.is_datasetnewb on mysql,mariadb
      changes:
        - addDefaultValue:
            tableName: core_user
            columnName: is_datasetnewb
            defaultValueBoolean: true
      dbms: mysql,mariadb
      preConditions:
        - onFail: MARK_RAN
        - dbms:
            type: mysql,mariadb

  - changeSet:
      id: v49.2024-06-05T09:02:01
      author: johnswanson
      comment: >-
        Modify type of metabase_field.database_required to ${boolean.type} on mysql,mariadb
      dbms: mysql,mariadb
      changes:
        - modifyDataType:
            tableName: metabase_field
            columnName: database_required
            newDataType: ${boolean.type}
      rollback:
        - modifyDataType:
            tableName: metabase_field
            columnName: database_required
            newDataType: boolean
            defaultValueBoolean: false
      preConditions:
        - onFail: MARK_RAN
        - dbms:
            type: mysql,mariadb

  - changeSet:
      id: v49.2024-06-05T09:02:02
      author: johnswanson
      comment: >-
        Add NOT NULL constraint to metabase_field.database_required on mysql,mariadb
      dbms: mysql,mariadb
      changes:
        - addNotNullConstraint:
            tableName: metabase_field
            columnName: database_required
            columnDataType: ${boolean.type}
            defaultNullValue: false
      rollback:
        - dropNotNullConstraint:
            tableName: metabase_field
            columnName: database_required
            columnDataType: boolean
      preConditions:
        - onFail: MARK_RAN
        - dbms:
            type: mysql,mariadb

  - changeSet:
      id: v49.2024-06-05T09:02:03
      author: johnswanson
      comment: >-
        Add default value to metabase_field.database_required on mysql,mariadb
      changes:
        - addDefaultValue:
            tableName: metabase_field
            columnName: database_required
            defaultValueBoolean: false
      dbms: mysql,mariadb
      preConditions:
        - onFail: MARK_RAN
        - dbms:
            type: mysql,mariadb

  - changeSet:
      id: v49.2024-06-05T09:03:01
      author: johnswanson
      comment: >-
        Modify type of metabase_fieldvalues.has_more_values to ${boolean.type} on mysql,mariadb
      dbms: mysql,mariadb
      changes:
        - modifyDataType:
            tableName: metabase_fieldvalues
            columnName: has_more_values
            newDataType: ${boolean.type}
      rollback:
        - modifyDataType:
            tableName: metabase_fieldvalues
            columnName: has_more_values
            newDataType: boolean
            defaultValueBoolean: false
      preConditions:
        - onFail: MARK_RAN
        - dbms:
            type: mysql,mariadb

  - changeSet:
      id: v49.2024-06-05T09:03:03
      author: johnswanson
      comment: >-
        Add default value to metabase_fieldvalues.has_more_values on mysql,mariadb
      changes:
        - addDefaultValue:
            tableName: metabase_fieldvalues
            columnName: has_more_values
            defaultValueBoolean: false
      dbms: mysql,mariadb
      preConditions:
        - onFail: MARK_RAN
        - dbms:
            type: mysql,mariadb

  - changeSet:
      id: v49.2024-06-05T09:04:01
      author: johnswanson
      comment: >-
        Modify type of permissions_group_membership.is_group_manager to ${boolean.type} on mysql,mariadb
      dbms: mysql,mariadb
      changes:
        - modifyDataType:
            tableName: permissions_group_membership
            columnName: is_group_manager
            newDataType: ${boolean.type}
      rollback:
        - modifyDataType:
            tableName: permissions_group_membership
            columnName: is_group_manager
            newDataType: boolean
            defaultValueBoolean: false
      preConditions:
        - onFail: MARK_RAN
        - dbms:
            type: mysql,mariadb

  - changeSet:
      id: v49.2024-06-05T09:04:02
      author: johnswanson
      comment: >-
        Add NOT NULL constraint to permissions_group_membership.is_group_manager on mysql,mariadb
      dbms: mysql,mariadb
      changes:
        - addNotNullConstraint:
            tableName: permissions_group_membership
            columnName: is_group_manager
            columnDataType: ${boolean.type}
            defaultNullValue: false
      rollback:
        - dropNotNullConstraint:
            tableName: permissions_group_membership
            columnName: is_group_manager
            columnDataType: boolean
      preConditions:
        - onFail: MARK_RAN
        - dbms:
            type: mysql,mariadb

  - changeSet:
      id: v49.2024-06-05T09:04:03
      author: johnswanson
      comment: >-
        Add default value to permissions_group_membership.is_group_manager on mysql,mariadb
      changes:
        - addDefaultValue:
            tableName: permissions_group_membership
            columnName: is_group_manager
            defaultValueBoolean: false
      dbms: mysql,mariadb
      preConditions:
        - onFail: MARK_RAN
        - dbms:
            type: mysql,mariadb

  - changeSet:
      id: v49.2024-06-05T09:05:01
      author: johnswanson
      comment: >-
        Modify type of persisted_info.active to ${boolean.type} on mysql,mariadb
      dbms: mysql,mariadb
      changes:
        - modifyDataType:
            tableName: persisted_info
            columnName: active
            newDataType: ${boolean.type}
      rollback:
        - modifyDataType:
            tableName: persisted_info
            columnName: active
            newDataType: boolean
            defaultValueBoolean: false
      preConditions:
        - onFail: MARK_RAN
        - dbms:
            type: mysql,mariadb

  - changeSet:
      id: v49.2024-06-05T09:05:02
      author: johnswanson
      comment: >-
        Add NOT NULL constraint to persisted_info.active on mysql,mariadb
      dbms: mysql,mariadb
      changes:
        - addNotNullConstraint:
            tableName: persisted_info
            columnName: active
            columnDataType: ${boolean.type}
            defaultNullValue: false
      rollback:
        - dropNotNullConstraint:
            tableName: persisted_info
            columnName: active
            columnDataType: boolean
      preConditions:
        - onFail: MARK_RAN
        - dbms:
            type: mysql,mariadb

  - changeSet:
      id: v49.2024-06-05T09:05:03
      author: johnswanson
      comment: >-
        Add default value to persisted_info.active on mysql,mariadb
      changes:
        - addDefaultValue:
            tableName: persisted_info
            columnName: active
            defaultValueBoolean: false
      dbms: mysql,mariadb
      preConditions:
        - onFail: MARK_RAN
        - dbms:
            type: mysql,mariadb

  - changeSet:
      id: v49.2024-06-05T09:06:01
      author: johnswanson
      comment: >-
        Modify type of report_card.dataset to ${boolean.type} on mysql,mariadb
      dbms: mysql,mariadb
      changes:
        - modifyDataType:
            tableName: report_card
            columnName: dataset
            newDataType: ${boolean.type}
      rollback:
        - modifyDataType:
            tableName: report_card
            columnName: dataset
            newDataType: boolean
            defaultValueBoolean: false
      preConditions:
        - onFail: MARK_RAN
        - dbms:
            type: mysql,mariadb

  - changeSet:
      id: v49.2024-06-05T09:06:02
      author: johnswanson
      comment: >-
        Add NOT NULL constraint to report_card.dataset on mysql,mariadb
      dbms: mysql,mariadb
      changes:
        - addNotNullConstraint:
            tableName: report_card
            columnName: dataset
            columnDataType: ${boolean.type}
            defaultNullValue: false
      rollback:
        - dropNotNullConstraint:
            tableName: report_card
            columnName: dataset
            columnDataType: boolean
      preConditions:
        - onFail: MARK_RAN
        - dbms:
            type: mysql,mariadb

  - changeSet:
      id: v49.2024-06-05T09:06:03
      author: johnswanson
      comment: >-
        Add default value to report_card.dataset on mysql,mariadb
      changes:
        - addDefaultValue:
            tableName: report_card
            columnName: dataset
            defaultValueBoolean: false
      dbms: mysql,mariadb
      preConditions:
        - onFail: MARK_RAN
        - dbms:
            type: mysql,mariadb

  - changeSet:
      id: v49.2024-06-05T09:07:01
      author: johnswanson
      comment: >-
        Modify type of timeline.archived to ${boolean.type} on mysql,mariadb
      dbms: mysql,mariadb
      changes:
        - modifyDataType:
            tableName: timeline
            columnName: archived
            newDataType: ${boolean.type}
      rollback:
        - modifyDataType:
            tableName: timeline
            columnName: archived
            newDataType: boolean
            defaultValueBoolean: false
      preConditions:
        - onFail: MARK_RAN
        - dbms:
            type: mysql,mariadb

  - changeSet:
      id: v49.2024-06-05T09:07:02
      author: johnswanson
      comment: >-
        Add NOT NULL constraint to timeline.archived on mysql,mariadb
      dbms: mysql,mariadb
      changes:
        - addNotNullConstraint:
            tableName: timeline
            columnName: archived
            columnDataType: ${boolean.type}
            defaultNullValue: false
      rollback:
        - dropNotNullConstraint:
            tableName: timeline
            columnName: archived
            columnDataType: boolean
      preConditions:
        - onFail: MARK_RAN
        - dbms:
            type: mysql,mariadb

  - changeSet:
      id: v49.2024-06-05T09:07:03
      author: johnswanson
      comment: >-
        Add default value to timeline.archived on mysql,mariadb
      changes:
        - addDefaultValue:
            tableName: timeline
            columnName: archived
            defaultValueBoolean: false
      dbms: mysql,mariadb
      preConditions:
        - onFail: MARK_RAN
        - dbms:
            type: mysql,mariadb

  - changeSet:
      id: v49.2024-06-05T09:08:01
      author: johnswanson
      comment: >-
        Modify type of timeline.default to ${boolean.type} on mysql,mariadb
      dbms: mysql,mariadb
      changes:
        - modifyDataType:
            tableName: timeline
            columnName: default
            newDataType: ${boolean.type}
      rollback:
        - modifyDataType:
            tableName: timeline
            columnName: default
            newDataType: boolean
            defaultValueBoolean: false
      preConditions:
        - onFail: MARK_RAN
        - dbms:
            type: mysql,mariadb

  - changeSet:
      id: v49.2024-06-05T09:08:02
      author: johnswanson
      comment: >-
        Add NOT NULL constraint to timeline.default on mysql,mariadb
      dbms: mysql,mariadb
      changes:
        - addNotNullConstraint:
            tableName: timeline
            columnName: default
            columnDataType: ${boolean.type}
            defaultNullValue: false
      rollback:
        - dropNotNullConstraint:
            tableName: timeline
            columnName: default
            columnDataType: boolean
      preConditions:
        - onFail: MARK_RAN
        - dbms:
            type: mysql,mariadb

  - changeSet:
      id: v49.2024-06-05T09:08:03
      author: johnswanson
      comment: >-
        Add default value to timeline.default on mysql,mariadb
      changes:
        - addDefaultValue:
            tableName: timeline
            columnName: default
            defaultValueBoolean: false
      dbms: mysql,mariadb
      preConditions:
        - onFail: MARK_RAN
        - dbms:
            type: mysql,mariadb

  - changeSet:
      id: v49.2024-06-05T09:09:01
      author: johnswanson
      comment: >-
        Modify type of timeline_event.archived to ${boolean.type} on mysql,mariadb
      dbms: mysql,mariadb
      changes:
        - modifyDataType:
            tableName: timeline_event
            columnName: archived
            newDataType: ${boolean.type}
      rollback:
        - modifyDataType:
            tableName: timeline_event
            columnName: archived
            newDataType: boolean
            defaultValueBoolean: false
      preConditions:
        - onFail: MARK_RAN
        - dbms:
            type: mysql,mariadb

  - changeSet:
      id: v49.2024-06-05T09:09:02
      author: johnswanson
      comment: >-
        Add NOT NULL constraint to timeline_event.archived on mysql,mariadb
      dbms: mysql,mariadb
      changes:
        - addNotNullConstraint:
            tableName: timeline_event
            columnName: archived
            columnDataType: ${boolean.type}
            defaultNullValue: false
      rollback:
        - dropNotNullConstraint:
            tableName: timeline_event
            columnName: archived
            columnDataType: boolean
      preConditions:
        - onFail: MARK_RAN
        - dbms:
            type: mysql,mariadb

  - changeSet:
      id: v49.2024-06-05T09:09:03
      author: johnswanson
      comment: >-
        Add default value to timeline_event.archived on mysql,mariadb
      changes:
        - addDefaultValue:
            tableName: timeline_event
            columnName: archived
            defaultValueBoolean: false
      dbms: mysql,mariadb
      preConditions:
        - onFail: MARK_RAN
        - dbms:
            type: mysql,mariadb

  - changeSet:
      id: v49.2024-06-05T09:10:01
      author: johnswanson
      comment: >-
        Modify type of timeline_event.time_matters to ${boolean.type} on mysql,mariadb
      dbms: mysql,mariadb
      changes:
        - modifyDataType:
            tableName: timeline_event
            columnName: time_matters
            newDataType: ${boolean.type}
      rollback:
        - modifyDataType:
            tableName: timeline_event
            columnName: time_matters
            newDataType: boolean
            defaultValueBoolean: NULL
      preConditions:
        - onFail: MARK_RAN
        - dbms:
            type: mysql,mariadb

  - changeSet:
      id: v49.2024-06-05T09:10:02
      author: johnswanson
      comment: >-
        Add NOT NULL constraint to timeline_event.time_matters on mysql,mariadb
      dbms: mysql,mariadb
      changes:
        - addNotNullConstraint:
            tableName: timeline_event
            columnName: time_matters
            columnDataType: ${boolean.type}
            defaultNullValue: false
      rollback:
        - dropNotNullConstraint:
            tableName: timeline_event
            columnName: time_matters
            columnDataType: boolean
      preConditions:
        - onFail: MARK_RAN
        - dbms:
            type: mysql,mariadb

  # The changesets from v49.2024-06-27T00:00:00 to v49.2024-06-27T00:00:08 prevent duplicate fields from being
  # created on MySQL and H2. See #44866 for details. Below is an index of the changesets:
  # - v49.2024-06-27T00:00:00: Make metabase_field.name use case-sensitive collation for MySQL
  # - v49.2024-06-27T00:00:01: Add metabase_field.is_defective_duplicate
  # - v49.2024-06-27T00:00:02: Populate metabase_field.is_defective_duplicate
  # - v49.2024-06-27T00:00:03: Drop fk_field_parent_ref_field_id constraint with ON DELETE CASCADE
  # - v49.2024-06-27T00:00:04: Add fk_field_parent_ref_field_id constraint with ON DELETE RESTRICT
  # - v49.2024-06-27T00:00:05: Remove idx_uniq_field_table_id_parent_id_name because it is redundant with idx_unique_field
  # - v49.2024-06-27T00:00:06: Remove the idx_uniq_field_table_id_parent_id_name_2col unique index because it blocks load-from-h2
  # - v49.2024-06-27T00:00:07: Add unique_field_helper column to metabase_field
  # - v49.2024-06-27T00:00:08: Add unique constraint on metabase_field's (name, table_id, unique_field_helper)

  # This is necessary to make unique indexes using metabase_field.name case-sensitive for MySQL.
  - changeSet:
      id: v49.2024-06-27T00:00:00
      author: calherries
      comment: Make metabase_field.name use case-sensitive collation for MySQL
      changes:
        - sql:
            dbms: mysql,mariadb
            sql: >-
              ALTER TABLE metabase_field MODIFY
              name VARCHAR(254)
              CHARACTER SET utf8mb4
              COLLATE utf8mb4_bin;
      rollback:
        - sql:
            dbms: mysql,mariadb
            sql: >-
              ALTER TABLE metabase_field MODIFY
              name VARCHAR(254)
              CHARACTER SET utf8mb4
              COLLATE utf8mb4_unicode_ci;

  # metabase_field.is_defective_duplicate is a new column that indicates whether a field is a defective duplicate field
  # that should never have been created under Postgres' `idx_uniq_field_table_id_parent_id_name_2col` constraint, but
  # was allowed to be created in MySQL or H2.
  - changeSet:
      id: v49.2024-06-27T00:00:01
      author: calherries
      comment: Add metabase_field.is_defective_duplicate
      changes:
        - addColumn:
            tableName: metabase_field
            columns:
              - column:
                  name: is_defective_duplicate
                  type: ${boolean.type}
                  remarks: "Indicates whether column is a defective duplicate field that should never have been created."
                  constraints:
                    nullable: false
                  defaultValue: false

  - changeSet:
      id: v49.2024-06-27T00:00:02
      author: calherries
      comment: Populate metabase_field.is_defective_duplicate
      changes:
        - sql:
            # idx_uniq_field_table_id_parent_id_name_2col would prevent defective duplicates with Postgres but it
            # can be removed by upgrading from 49 and downgrading again. We need to populate is_defective_duplicate
            # in that case.
            sql: >-
              UPDATE metabase_field mf
              SET is_defective_duplicate = TRUE
              WHERE mf.id IN (
                  SELECT id
                  FROM (
                      SELECT
                          mf.id,
                          ROW_NUMBER() OVER (
                              PARTITION BY mf.table_id, mf.name, mf.parent_id
                              ORDER BY
                                  CASE WHEN mf.active THEN 0 ELSE 1 END,
                                  CASE WHEN mf.nfc_path IS NULL THEN 0 ELSE 1 END,
                                  mf.created_at
                          ) AS rn
                      FROM metabase_field mf
                  ) x
                  WHERE x.rn > 1
              );
      rollback: # No rollback needed since is_defective_duplicate is introduced in 49

  # The next two changesets replace ON DELETE CASCADE with ON DELETE RESTRICT on fk_field_parent_ref_field_id.
  # We need to do this for MySQL because it doesn't support ON DELETE CASCADE in a stored generated column, and we
  # want to use parent_id in the unique_field_helper generated column. Cascading deletes are handled in the
  # application instead.
  - changeSet:
      id: v49.2024-06-27T00:00:03
      author: calherries
      comment: Drop fk_field_parent_ref_field_id constraint with ON DELETE CASCADE
      changes:
        - dropForeignKeyConstraint:
            baseTableName: metabase_field
            constraintName: fk_field_parent_ref_field_id
      rollback:
        - addForeignKeyConstraint:
            baseTableName: metabase_field
            baseColumnNames: parent_id
            referencedTableName: metabase_field
            referencedColumnNames: id
            constraintName: fk_field_parent_ref_field_id
            onDelete: CASCADE

  - changeSet:
      id: v49.2024-06-27T00:00:04
      author: calherries
      comment: Add fk_field_parent_ref_field_id constraint with ON DELETE RESTRICT
      changes:
        - addForeignKeyConstraint:
            baseTableName: metabase_field
            baseColumnNames: parent_id
            referencedTableName: metabase_field
            referencedColumnNames: id
            constraintName: fk_field_parent_ref_field_id
            onDelete: RESTRICT
      rollback:
        - dropForeignKeyConstraint:
            baseTableName: metabase_field
            constraintName: fk_field_parent_ref_field_id

  - changeSet:
      id: v49.2024-06-27T00:00:05
      author: calherries
      comment: Remove idx_uniq_field_table_id_parent_id_name because it is redundant with idx_unique_field
      preConditions:
        - onFail: MARK_RAN
        - or:
            - and:
                - dbms:
                    type: h2,postgresql
                - uniqueConstraintExists:
                    tableName: metabase_field
                    constraintName: idx_uniq_field_table_id_parent_id_name
            - and:
                - dbms:
                    type: mysql,mariadb
                - sqlCheck:
                    expectedResult: 1
                    sql: >-
                      SELECT EXISTS (
                        SELECT *
                        FROM information_schema.statistics
                        WHERE table_schema = DATABASE()
                          AND table_name = 'metabase_field'
                          AND index_name = 'idx_uniq_field_table_id_parent_id_name'
                      )
      changes:
        - dropUniqueConstraint:
            tableName: metabase_field
            constraintName: idx_uniq_field_table_id_parent_id_name
      rollback:
        - addUniqueConstraint:
            tableName: metabase_field
            columnNames: table_id, parent_id, name
            constraintName: idx_uniq_field_table_id_parent_id_name

  - changeSet:
      id: v49.2024-06-27T00:00:06
      author: calherries
      comment: Remove the idx_uniq_field_table_id_parent_id_name_2col unique index because it blocks load-from-h2
      changes:
        - sql:
            dbms: postgresql
            sql: DROP INDEX IF EXISTS idx_uniq_field_table_id_parent_id_name_2col;
      rollback: # We deliberately don't restore this constraint because otherwise it can block downgrading to 48 after load-from-h2

  # Previously we had two unique constraints on metabase_field's name, table_id, and parent_id columns.
  #
  # 1. `idx_uniq_field_table_id_parent_id_name` is a unique constraint on (name, table_id, parent_id)
  #    Since NULL <> NULL, it only applies to fields where parent_id IS NOT NULL.
  #    Worse, the constraint was not case-sensitive for MySQL.
  #
  # 2. `idx_uniq_field_table_id_parent_id_name_2col` is a Postgres-only unique constraint on
  #    `(name, table_id) WHERE parent_id IS NULL`. There was no equivalent constraint for H2 or MySQL because only
  #    Postgres supports partial indexes. The following changesets introduce an equivalent constraint for H2 and
  #    MySQL by adding a constraint that uses a generated column to handle NULL parent_id values.
  #
  # At the same time, we exclude fields where is_defective_duplicate=TRUE from the above constraints.
  #
  # The following two changesets add a new column `unique_field_helper` to `metabase_field` and a unique constraint
  # `idx_unique_field`.
  # The combination of `unique_field_helper` and `idx_unique_field` achieves two things:
  # 1. It enforces the conditional constraints:
  #   - if parent_id IS NULL, then (table_id, name) is unique. (like idx_uniq_field_table_id_parent_id_name_col2)
  #   - if parent_id IS NOT NULL, then (table_id, name, parent_id) is unique. (like idx_uniq_field_table_id_parent_id_name)
  # 2. It only enforces the constraints when is_defective_duplicate = FALSE

  - changeSet:
      id: v49.2024-06-27T00:00:07
      author: calherries
      comment: Add unique_field_helper column to metabase_field
      changes:
        - sql:
            dbms: postgresql
            sql: >-
              ALTER TABLE metabase_field ADD COLUMN unique_field_helper INTEGER GENERATED ALWAYS AS (
                CASE WHEN is_defective_duplicate = TRUE THEN NULL ELSE (CASE WHEN parent_id IS NULL THEN 0 ELSE parent_id END) END
              ) STORED;
        - sql:
            dbms: h2
            sql: >-
              ALTER TABLE metabase_field ADD COLUMN unique_field_helper INTEGER GENERATED ALWAYS AS (
                CASE WHEN is_defective_duplicate = TRUE THEN NULL ELSE (CASE WHEN parent_id IS NULL THEN 0 ELSE parent_id END) END
              );
        - sql:
            dbms: mysql,mariadb
            sql: >-
              ALTER TABLE metabase_field ADD COLUMN unique_field_helper INTEGER GENERATED ALWAYS AS (
                CASE WHEN is_defective_duplicate = TRUE THEN NULL ELSE (CASE WHEN parent_id IS NULL THEN 0 ELSE parent_id END) END
              ) STORED;
      rollback:
        - sql:
            dbms: postgresql,h2,mysql,mariadb
            sql: ALTER TABLE metabase_field DROP COLUMN unique_field_helper;

  - changeSet:
      id: v49.2024-06-27T00:00:08
      author: calherries
      comment: Add unique constraint on metabase_field's (name, table_id, unique_field_helper)
      changes:
        - addUniqueConstraint:
            tableName: metabase_field
            constraintName: idx_unique_field
            columnNames: name, table_id, unique_field_helper
      rollback:
        - dropUniqueConstraint:
            tableName: metabase_field
            constraintName: idx_unique_field

  - changeSet:
      id: v49.2024-06-27T00:00:09
      author: calherries
      comment: Set is_defective_duplicate=TRUE fields that shouldn't exist to have active=FALSE
      changes:
        - sql:
            sql: >-
              UPDATE metabase_field
              SET active = false
              WHERE is_defective_duplicate AND (nfc_path = concat('["', name, '"]') OR nfc_path IS NULL);
      rollback: # No rollback needed since this is backward compatible

  - changeSet:
      id: v49.2024-08-21T08:33:06
      author: johnswanson
      comment: Add permissions.perm_value
      preConditions:
        - onFail: MARK_RAN
        - not:
            - columnExists:
                tableName: permissions
                columnName: perm_value
      changes:
        - addColumn:
            columns:
              - column:
                  name: perm_value
                  type: varchar(64)
                  remarks: The value of the permission
                  constraints:
                    nullable: true
            tableName: permissions

  - changeSet:
      id: v49.2024-08-21T08:33:07
      author: johnswanson
      comment: Add permissions.perm_type
      preConditions:
        - onFail: MARK_RAN
        - not:
            - columnExists:
                tableName: permissions
                columnName: perm_type
      changes:
        - addColumn:
            columns:
              - column:
                  name: perm_type
                  type: varchar(64)
                  remarks: The type of the permission
                  constraints:
                    nullable: true
            tableName: permissions

  - changeSet:
      id: v49.2024-08-21T08:33:08
      author: johnswanson
      comment: Add permissions.collection_id
      preConditions:
        - onFail: MARK_RAN
        - not:
            - columnExists:
                tableName: permissions
                columnName: collection_id
      changes:
        - addColumn:
            tableName: permissions
            columns:
              - column:
                  name: collection_id
                  type: int
                  remarks: The linked collection, if applicable
                  constraints:
                    nullable: true

  # FK constraint is added separately because deleteCascade doesn't work in addColumn -- see #14321
  - changeSet:
      id: v49.2024-08-21T08:33:09
      author: johnswanson
      comment: Add `permissions.collection_id` foreign key constraint
      preConditions:
        - onFail: MARK_RAN
        - not:
            - foreignKeyConstraintExists:
                - foreignKeyName: fk_permissions_ref_collection_id
      changes:
        - addForeignKeyConstraint:
            baseTableName: permissions
            baseColumnNames: collection_id
            referencedTableName: collection
            referencedColumnNames: id
            constraintName: fk_permissions_ref_collection_id
            onDelete: CASCADE

  - changeSet:
      id: v49.2024-08-21T08:33:10
      author: johnswanson
      comment: Populate `perm_value`, `perm_type`, and `collection_id` on permissions
      rollback: # not needed.
      changes:
        - sqlFile:
            dbms: postgresql
            path: permissions/collection-access.sql
            relativeToChangelogFile: true
        - sqlFile:
            dbms: mysql,mariadb
            path: permissions/collection-access-mariadb.sql
            relativeToChangelogFile: true
        - sqlFile:
            dbms: h2
            path: permissions/collection-access-h2.sql
            relativeToChangelogFile: true

  - changeSet:
      id: v49.2024-08-21T08:33:11
      author: johnswanson
      comment: Create index on `permissions.collection_id`
      rollback: # deleted with the column
      preConditions:
        - onFail: MARK_RAN
        - not:
            - indexExists:
                tableName: permissions
                indexName: idx_permissions_collection_id
      changes:
        - createIndex:
            tableName: permissions
            columns:
              - column:
                  name: collection_id
            indexName: idx_permissions_collection_id


  - changeSet:
      id: v49.2024-08-21T08:33:12
      author: johnswanson
      comment: Index on `permissions.perm_type`
      rollback: # deleted with the column
      preConditions:
        - onFail: MARK_RAN
        - not:
            - indexExists:
                tableName: permissions
                indexName: idx_permissions_perm_type
      changes:
        - createIndex:
            tableName: permissions
            columns:
              - column:
                  name: perm_type
            indexName: idx_permissions_perm_type

  - changeSet:
      id: v49.2024-08-21T08:33:13
      author: johnswanson
      comment: Index on `permissions.perm_value`
      rollback: # deleted with the column
      preConditions:
        - onFail: MARK_RAN
        - not:
            - indexExists:
                tableName: permissions
                indexName: idx_permissions_perm_value
      changes:
        - createIndex:
            tableName: permissions
            columns:
              - column:
                  name: perm_value
            indexName: idx_permissions_perm_value

  - changeSet:
      id: v50.2024-01-04T13:52:51
      author: noahmoss
      comment: Data permissions table
      changes:
        - createTable:
            tableName: data_permissions
            remarks: A table to store database and table permissions
            columns:
              - column:
                  remarks: The ID of the permission
                  name: id
                  type: int
                  autoIncrement: true
                  constraints:
                    primaryKey: true
                    nullable: false
              - column:
                  remarks: The ID of the associated permission group
                  name: group_id
                  type: int
                  constraints:
                    nullable: false
                    referencedTableName: permissions_group
                    referencedColumnNames: id
                    foreignKeyName: fk_data_permissions_ref_permissions_group
                    deleteCascade: true
              - column:
                  remarks: The type of the permission (e.g. "data", "collection", "download"...)
                  name: perm_type
                  type: varchar(64)
                  constraints:
                    nullable: false
              - column:
                  remarks: A database ID, for DB and table-level permissions
                  name: db_id
                  type: int
                  constraints:
                    nullable: false
                    referencedTableName: metabase_database
                    referencedColumnNames: id
                    foreignKeyName: fk_data_permissions_ref_db_id
                    deleteCascade: true
              - column:
                  remarks: A schema name, for table-level permissions
                  name: schema_name
                  type: varchar(254)
                  constraints:
                    nullable: true
              - column:
                  remarks: A table ID
                  name: table_id
                  type: int
                  constraints:
                    nullable: true
                    referencedTableName: metabase_table
                    referencedColumnNames: id
                    foreignKeyName: fk_data_permissions_ref_table_id
                    deleteCascade: true
              - column:
                  remarks: The value this permission is set to.
                  name: perm_value
                  type: varchar(64)
                  constraints:
                    nullable: false

  - changeSet:
      id: v50.2024-01-09T13:52:21
      author: noahmoss
      comment: Index on data_permissions.table_id
      rollback: # not necessary, will be removed with the table
      changes:
        - createIndex:
            tableName: data_permissions
            columns:
              - column:
                  name: table_id
            indexName: idx_data_permissions_table_id

  - changeSet:
      id: v50.2024-01-09T13:53:50
      author: noahmoss
      comment: Index on data_permissions.db_id
      rollback: # not necessary, will be removed with the table
      changes:
        - createIndex:
            tableName: data_permissions
            columns:
              - column:
                  name: db_id
            indexName: idx_data_permissions_db_id

  - changeSet:
      id: v50.2024-01-09T13:53:54
      author: noahmoss
      comment: Index on data_permissions.group_id
      rollback: # not necessary, will be removed with the table
      changes:
        - createIndex:
            tableName: data_permissions
            columns:
              - column:
                  name: group_id
            indexName: idx_data_permissions_group_id

  - changeSet:
      id: v50.2024-01-10T03:27:20
      author: noahmoss
      comment: Analyze permissions table in preparation for subsequent migrations
      validCheckSum: ANY
      runInTransaction: false
      changes:
        - sql:
            sql: ANALYZE permissions;
            dbms: postgresql
        - sql:
            sql: ANALYZE TABLE permissions;
            dbms: mysql,mariadb
      rollback: # not needed

  - changeSet:
      id: v50.2024-01-10T03:27:29
      author: noahmoss
      comment: Drop foreign key constraint on sandboxes.permissions_id
      changes:
        - dropForeignKeyConstraint:
            baseTableName: sandboxes
            constraintName: fk_sandboxes_ref_permissions
      rollback:
        - addForeignKeyConstraint:
            baseTableName: sandboxes
            baseColumnNames: permission_id
            referencedTableName: permissions
            referencedColumnNames: id
            constraintName: fk_sandboxes_ref_permissions
            onDelete: CASCADE

  - changeSet:
      id: v50.2024-01-10T03:27:30
      author: noahmoss
      comment: Migrate data-access permissions from `permissions` to `data_permissions`
      validCheckSum: ANY
      runInTransaction: false
      changes:
        - sqlFile:
            dbms: postgresql
            path: permissions/data_access.sql
            relativeToChangelogFile: true
        - sqlFile:
            dbms: h2
            path: permissions/h2_data_access.sql
            relativeToChangelogFile: true
        - sqlFile:
            dbms: mysql,mariadb
            path: permissions/mysql_data_access.sql
            relativeToChangelogFile: true
      rollback:
        - sqlFile:
            dbms: postgresql,h2
            path: permissions/rollback/data_access.sql
            relativeToChangelogFile: true
        - sqlFile:
            dbms: mysql,mariadb
            path: permissions/rollback/mysql_data_access.sql
            relativeToChangelogFile: true

  - changeSet:
      id: v50.2024-01-10T03:27:31
      author: noahmoss
      comment: Migrate native-query-editing permissions from `permissions` to `data_permissions`
      changes:
        - sqlFile:
            path: permissions/native_query_editing.sql
            relativeToChangelogFile: true
      rollback:
        - sqlFile:
            path: permissions/rollback/native_query_editing.sql
            relativeToChangelogFile: true

  - changeSet:
      id: v50.2024-01-10T03:27:32
      author: noahmoss
      comment: Migrate download-results permissions from `permissions` to `data_permissions`
      validCheckSum: ANY
      runInTransaction: false
      changes:
        - sqlFile:
            dbms: postgresql
            path: permissions/download_results.sql
            relativeToChangelogFile: true
        - sqlFile:
            dbms: h2
            path: permissions/h2_download_results.sql
            relativeToChangelogFile: true
        - sqlFile:
            dbms: mysql,mariadb
            path: permissions/mysql_download_results.sql
            relativeToChangelogFile: true
      rollback:
        - sqlFile:
            dbms: postgresql,h2
            path: permissions/rollback/download_results.sql
            relativeToChangelogFile: true
        - sqlFile:
            dbms: mysql,mariadb
            path: permissions/rollback/mysql_download_results.sql
            relativeToChangelogFile: true

  - changeSet:
      id: v50.2024-01-10T03:27:33
      author: noahmoss
      comment: Migrate manage-data-metadata permissions from `permissions` to `data_permissions`
      validCheckSum: ANY
      runInTransaction: false
      changes:
        - sqlFile:
            dbms: postgresql
            path: permissions/manage_table_metadata.sql
            relativeToChangelogFile: true
        - sqlFile:
            dbms: h2
            path: permissions/h2_manage_table_metadata.sql
            relativeToChangelogFile: true
        - sqlFile:
            dbms: mysql,mariadb
            path: permissions/mysql_manage_table_metadata.sql
            relativeToChangelogFile: true
      rollback:
        - sqlFile:
            dbms: postgresql,h2
            path: permissions/rollback/manage_table_metadata.sql
            relativeToChangelogFile: true
        - sqlFile:
            dbms: mysql,mariadb
            path: permissions/rollback/mysql_manage_table_metadata.sql
            relativeToChangelogFile: true

  - changeSet:
      id: v50.2024-01-10T03:27:34
      author: noahmoss
      comment: Migrate manage-database permissions from `permissions` to `data_permissions`
      changes:
        - sqlFile:
            path: permissions/manage_database.sql
            relativeToChangelogFile: true
      rollback:
        - sqlFile:
            path: permissions/rollback/manage_database.sql
            relativeToChangelogFile: true

  - changeSet:
      id: v50.2024-02-19T21:32:04
      author: noahmoss
      comment: Clear data permission paths
      changes:
        - sql: >-
            DELETE FROM permissions WHERE object LIKE '%/db/%';
      rollback: # not needed; handled by the permission migrations above

  - changeSet:
      id: v50.2024-02-20T19:21:04
      author: camsaul
      comment: Drop v1 version of v_content view since it references report_card.dataset which we are dropping in next migration
      changes:
        - sql:
            sql: >
              DROP VIEW IF EXISTS v_content;
      rollback:
        - sqlFile:
            dbms: postgresql
            path: instance_analytics_views/content/v1/postgres-content.sql
            relativeToChangelogFile: true
        - sqlFile:
            dbms: mysql,mariadb
            path: instance_analytics_views/content/v1/mysql-content.sql
            relativeToChangelogFile: true
        - sqlFile:
            dbms: h2
            path: instance_analytics_views/content/v1/h2-content.sql
            relativeToChangelogFile: true

  - changeSet:
      id: v50.2024-02-20T19:25:40
      author: camsaul
      comment: Remove report_card.dataset (indicated whether Card was a Model; migrated to report_card.type in 49)
      changes:
        - dropColumn:
            tableName: report_card
            columnName: dataset
      rollback:
        - addColumn:
            tableName: report_card
            columns:
              - column:
                  name: dataset
                  type: boolean
                  remarks: "Indicate whether question is a model"
                  constraints:
                    nullable: false
                  defaultValue: false
        - sql:
            sql: >-
              UPDATE report_card
              SET dataset = true
              WHERE type = 'model';

  - changeSet:
      id: v50.2024-02-20T19:26:38
      author: camsaul
      comment: Add new v2 version of v_content view which uses report_card.type instead of report_card.dataset (removed in previous migration)
      changes:
        - sqlFile:
            dbms: postgresql
            path: instance_analytics_views/content/v2/postgres-content.sql
            relativeToChangelogFile: true
        - sqlFile:
            dbms: mysql,mariadb
            path: instance_analytics_views/content/v2/mysql-content.sql
            relativeToChangelogFile: true
        - sqlFile:
            dbms: h2
            path: instance_analytics_views/content/v2/h2-content.sql
            relativeToChangelogFile: true
      rollback:
        - sql:
            sql: >-
              DROP VIEW IF EXISTS v_content;

  - changeSet:
      id: v50.2024-02-26T22:15:52
      author: noahmoss
      comment: Add index on data_permissions(group_id, db_id, perm_value)
      preConditions:
        - onFail: MARK_RAN
        - not:
            - indexExists:
                tableName: data_permissions
                indexName: idx_data_permissions_group_id_db_id_perm_value
      changes:
        - createIndex:
            tableName: data_permissions
            indexName: idx_data_permissions_group_id_db_id_perm_value
            columns:
              - column:
                  name: group_id
              - column:
                  name: db_id
              - column:
                  name: perm_value
      rollback: # not needed

  - changeSet:
      id: v50.2024-02-26T22:15:53
      author: noahmoss
      comment: Add index on data_permissions(group_id, db_id, table_id, perm_value)
      preConditions:
        - onFail: MARK_RAN
        - not:
            - indexExists:
                tableName: data_permissions
                indexName: idx_data_permissions_group_id_db_id_table_id_perm_value
      changes:
        - createIndex:
            tableName: data_permissions
            indexName: idx_data_permissions_group_id_db_id_table_id_perm_value
            columns:
              - column:
                  name: group_id
              - column:
                  name: db_id
              - column:
                  name: table_id
              - column:
                  name: perm_value
      rollback: # not needed

  - changeSet:
      id: v50.2024-02-26T22:15:54
      author: noahmoss
      comment: New `view-data` permission
      validCheckSum: ANY
      changes:
        - sqlFile:
            dbms: postgresql,h2
            path: permissions/view_data.sql
            relativeToChangelogFile: true
        - sqlFile:
            dbms: mysql,mariadb
            path: permissions/mysql_view_data.sql
            relativeToChangelogFile: true
      rollback:
        - sqlFile:
            path: permissions/rollback/view_data.sql
            relativeToChangelogFile: true

  - changeSet:
      id: v50.2024-02-26T22:15:55
      author: noahmoss
      comment: New `create_queries` permission
      validCheckSum: 9:7c2bc517b6def4e3278394b0399c3d4b
      changes:
        - sqlFile:
            path: permissions/create_queries.sql
            relativeToChangelogFile: true
      rollback:
        - sqlFile:
            path: permissions/rollback/create_queries.sql
            relativeToChangelogFile: true

  - changeSet:
      id: v50.2024-02-29T15:06:43
      author: tsmacdonald
      comment: Add the query_field join table
      changes:
        - createTable:
            tableName: query_field
            remarks: Fields used by a card's query
            columns:
              - column:
                  name: id
                  remarks: PK
                  type: int
                  autoIncrement: true
                  constraints:
                    primaryKey: true
                    nullable: false
              - column:
                  name: card_id
                  remarks: referenced card
                  type: int
                  constraints:
                    nullable: false
                    referencedTableName: report_card
                    referencedColumnNames: id
                    foreignKeyName: fk_query_field_card_id
                    deleteCascade: true
              - column:
                  name: field_id
                  remarks: referenced field
                  type: int
                  constraints:
                    nullable: false
                    referencedTableName: metabase_field
                    referencedColumnNames: id
                    foreignKeyName: fk_query_field_field_id
                    deleteCascade: true

  - changeSet:
      id: v50.2024-02-29T15:07:43
      author: tsmacdonald
      comment: Index query_field.card_id
      rollback: # not necessary, will be removed with the table
      changes:
        - createIndex:
            tableName: query_field
            columns:
              - column:
                  name: card_id
            indexName: idx_query_field_card_id

  - changeSet:
      id: v50.2024-02-29T15:08:43
      author: tsmacdonald
      comment: Index query_field.field_id
      rollback: # not necessary, will be removed with the table
      changes:
        - createIndex:
            tableName: query_field
            columns:
              - column:
                  name: field_id
            indexName: idx_query_field_field_id

  - changeSet:
      id: v50.2024-03-12T17:16:38
      author: noahmoss
      comment: Drops the `activity` table which is now unused
      changes:
        - dropTable:
            tableName: activity
      rollback:
        - createTable:
            tableName: activity
            columns:
              - column:
                  name: id
                  type: int
                  autoIncrement: true
                  constraints:
                    primaryKey: true
                    nullable: false
              - column:
                  name: topic
                  type: varchar(32)
                  constraints:
                    nullable: false
              - column:
                  name: timestamp
                  type: DATETIME
                  constraints:
                    nullable: false
              - column:
                  name: user_id
                  type: int
                  constraints:
                    nullable: true
                    referencedTableName: core_user
                    referencedColumnNames: id
                    foreignKeyName: fk_activity_ref_user_id
                    deferrable: false
                    initiallyDeferred: false
              - column:
                  name: model
                  type: varchar(16)
                  constraints:
                    nullable: true
              - column:
                  name: model_id
                  type: int
                  constraints:
                    nullable: true
              - column:
                  name: database_id
                  type: int
                  constraints:
                    nullable: true
              - column:
                  name: table_id
                  type: int
                  constraints:
                    nullable: true
              - column:
                  name: custom_id
                  type: varchar(48)
                  constraints:
                    nullable: true
              - column:
                  name: details
                  type: ${text.type}
                  constraints:
                    nullable: false
        - sql:
            dbms: mysql
            sql: >
              CREATE index idx_activity_entity_qualified_id ON activity (
                (
                  CASE
                    WHEN model = 'Dataset' THEN (concat('card_', model_id))
                    WHEN model_id IS NULL THEN NULL
                    ELSE (concat(lower(model), '_', model_id))
                  END
                )
              );

  - changeSet:
      id: v50.2024-03-18T16:00:00
      author: piranha
      comment: 'Effective caching #36847'
      changes:
        - createTable:
            tableName: cache_config
            remarks: Cache Configuration
            columns:
              - column:
                  name: id
                  remarks: Unique ID
                  type: int
                  autoIncrement: true
                  constraints:
                    primaryKey: true
                    nullable: false
              - column:
                  name: model
                  remarks: Name of an entity model
                  type: varchar(32)
                  constraints:
                    nullable: false
              - column:
                  name: model_id
                  remarks: ID of the said entity
                  type: int
                  constraints:
                    nullable: false
              - column:
                  name: created_at
                  remarks: Timestamp when the config was inserted
                  type: ${timestamp_type}
                  defaultValueComputed: current_timestamp
                  constraints:
                    nullable: false
              - column:
                  name: updated_at
                  remarks: Timestamp when the config was updated
                  type: ${timestamp_type}
                  defaultValueComputed: current_timestamp
                  constraints:
                    nullable: false
              - column:
                  name: strategy
                  remarks: caching strategy name
                  type: ${text.type}
                  constraints:
                    nullable: false
              - column:
                  name: config
                  remarks: caching strategy configuration
                  type: ${text.type}
                  constraints:
                    nullable: false
              - column:
                  name: state
                  remarks: state for strategies needing to keep some data between runs
                  type: ${text.type}
                  constraints:
                    nullable: true
              - column:
                  name: invalidated_at
                  remarks: indicates when a cache was invalidated last time for schedule-based strategies
                  type: ${timestamp_type}
                  constraints:
                    nullable: true
              - column:
                  name: next_run_at
                  remarks: keeps next time to run for schedule-based strategies
                  type: ${timestamp_type}
                  constraints:
                    nullable: true

  - changeSet:
      id: v50.2024-03-18T16:00:01
      author: piranha
      comment: 'Effective caching #36847'
      rollback: # will be removed with the table
      changes:
        - addUniqueConstraint:
            remarks: Unique config for cache_config (model, model_id)
            tableName: cache_config
            constraintName: idx_cache_config_unique_model
            columnNames: model, model_id

  - changeSet:
      id: v50.2024-03-21T17:41:00
      author: qnkhuat
      comment: Add metabase_table.estimated_row_count
      changes:
        - addColumn:
            tableName: metabase_table
            columns:
              - column:
                  name: estimated_row_count
                  type: bigint
                  remarks: The estimated row count

  - changeSet:
      id: v50.2024-03-22T00:38:28
      author: qnkhuat
      comment: Add field_usage table
      changes:
        - createTable:
            tableName: field_usage
            remarks: Used to store field usage during query execution
            columns:
              - column:
                  name: id
                  remarks: Unique ID
                  type: int
                  autoIncrement: true
                  constraints:
                    primaryKey: true
                    nullable: false
              - column:
                  name: field_id
                  remarks: ID of the field
                  type: int
                  constraints:
                    nullable: false
                    referencedTableName: metabase_field
                    referencedColumnNames: id
                    foreignKeyName: fk_field_usage_field_id_metabase_field_id
                    deleteCascade: true
              - column:
                  name: query_execution_id
                  remarks: referenced query execution
                  type: int
                  constraints:
                    nullable: false
                    referencedTableName: query_execution
                    referencedColumnNames: id
                    foreignKeyName: fk_field_usage_query_execution_id
                    deleteCascade: true
              - column:
                  name: used_in
                  remarks: which part of the query the field was used in
                  type: varchar(25)
                  constraints:
                    nullable: false
              - column:
                  name: filter_op
                  remarks: filter's operator that applied to the field
                  type: varchar(25)
                  constraints:
                    nullable: true
              - column:
                  name: aggregation_function
                  remarks: the aggregation function that field applied to
                  type: varchar(25)
                  constraints:
                    nullable: true
              - column:
                  name: breakout_temporal_unit
                  remarks: temporal unit options of the breakout
                  type: varchar(25)
                  constraints:
                    nullable: true
              - column:
                  name: breakout_binning_strategy
                  remarks: the strategy of breakout
                  type: varchar(25)
                  constraints:
                    nullable: true
              - column:
                  name: breakout_binning_num_bins
                  remarks: The numbin option of breakout
                  type: int
                  constraints:
                    nullable: true
              - column:
                  name: breakout_binning_bin_width
                  remarks: The numbin option of breakout
                  type: int
                  constraints:
                    nullable: true
              - column:
                  name: created_at
                  type: ${timestamp_type}
                  remarks: The time a field usage was recorded
                  defaultValueComputed: current_timestamp
                  constraints:
                    nullable: false

  - changeSet:
      id: v50.2024-03-22T00:39:28
      author: qnkhuat
      comment: Index field_usage.field_id
      rollback: # not necessary, will be removed with the table
      changes:
        - createIndex:
            tableName: field_usage
            indexName: idx_field_usage_field_id
            columns:
              column:
                name: field_id

  - changeSet:
      id: v50.2024-03-24T19:34:11
      author: noahmoss
      comment: Clean up deprecated view-data and native-query-editing permissions
      rollback: # handled by the rollbacks for `v50.2024-02-26T22:15:54` and `v50.2024-02-26T22:15:55`
      changes:
        - sql:
            sql: >
              DELETE FROM data_permissions where perm_type = 'perms/data-access' OR perm_type = 'perms/native-query-editing';

  - changeSet:
      id: v50.2024-03-25T14:53:00
      author: tsmacdonald
      comment: Add query_field.direct_reference
      changes:
        - addColumn:
            tableName: query_field
            columns:
              - column:
                  name: direct_reference
                  type: ${boolean.type}
                  remarks: "Is the Field referenced directly or via a wildcard"
                  constraints:
                    nullable: false
                  defaultValue: true

  - changeSet:
      id: v50.2024-03-28T16:30:35
      author: calherries
      comment: Create internal user
      changes:
        - customChange:
            class: "metabase.db.custom_migrations.CreateInternalUser"

  - changeSet:
      id: v50.2024-03-29T10:00:00
      author: piranha
      comment: 'Granular cache invalidation'
      changes:
        - addColumn:
            tableName: report_card
            columns:
              - column:
                  name: cache_invalidated_at
                  type: ${timestamp_type}
                  remarks: 'An invalidation time that can supersede cache_config.invalidated_at'
                  constraints:
                    nullable: true

  - changeSet:
      id: v50.2024-04-09T15:55:19
      author: calherries
      comment: Add collection.is_sample column
      changes:
        - addColumn:
            tableName: collection
            columns:
              - column:
                  name: is_sample
                  type: ${boolean.type}
                  remarks: "Is the collection part of the sample content?"
                  constraints:
                    nullable: false
                  defaultValue: false

  - changeSet:
      id: v50.2024-04-15T16:30:35
      author: qnkhuat
      comment: Add report_card.last_used_at
      changes:
        - addColumn:
            tableName: report_card
            columns:
              - column:
                  name: last_used_at
                  type: ${timestamp_type}
                  remarks: The timestamp of when the card is last used
                  constraints:
                    nullable: true

  - changeSet:
      id: v50.2024-04-19T17:04:04
      author: noahmoss
      comment: Clean up deprecated view-data and native-query-editing permissions (again)
      rollback: # handled by the rollbacks for `v50.2024-02-26T22:15:54` and `v50.2024-02-26T22:15:55`
      changes:
        - sql:
            sql: >
              DELETE FROM data_permissions where perm_type = 'perms/data-access' OR perm_type = 'perms/native-query-editing';

  - changeSet:
      id: v50.2024-04-25T01:04:05
      author: qnkhuat
      comment: Delete the old SendPulses job and trigger
      changes:
        - customChange:
            class: "metabase.db.custom_migrations.DeleteSendPulsesTask"

  - changeSet:
      id: v50.2024-04-25T01:04:06
      author: qnkhuat
      comment: Delete SendPulse Job on downgrade
      changes:
        - customChange:
            class: "metabase.db.custom_migrations.DeleteSendPulseTaskOnDowngrade"

  - changeSet:
      id: v50.2024-04-25T01:04:07
      author: qnkhuat
      comment: Delete InitSendPulseTriggers Job on downgrade
      changes:
        - customChange:
            class: "metabase.db.custom_migrations.DeleteInitSendPulseTriggersOnDowngrade"

  - changeSet:
      id: v50.2024-04-25T03:15:01
      author: noahmoss
      comment: Add entity_id to core_user
      changes:
        - addColumn:
            columns:
              - column:
                  remarks: NanoID tag for each user
                  name: entity_id
                  type: char(21)
                  constraints:
                    nullable: true
                    unique: true
            tableName: core_user

  - changeSet:
      id: v50.2024-04-25T03:15:02
      author: noahmoss
      comment: Add entity_id to permissions_group
      changes:
        - addColumn:
            columns:
              - column:
                  remarks: NanoID tag for each user
                  name: entity_id
                  type: char(21)
                  constraints:
                    nullable: true
                    unique: true
            tableName: permissions_group

  - changeSet:
      id: v50.2024-04-25T16:29:31
      author: calherries
      comment: Add report_card.view_count
      changes:
        - addColumn:
            columns:
              - column:
                  name: view_count
                  type: integer
                  defaultValueNumeric: 0
                  remarks: Keeps a running count of card views
                  constraints:
                    nullable: false
            tableName: report_card

  - changeSet:
      id: v50.2024-04-25T16:29:32
      author: calherries
      comment: Populate report_card.view_count
      changes:
        - sql:
            dbms: mysql,mariadb
            sql: >-
              UPDATE report_card c
              SET c.view_count = (
                  SELECT COUNT(*)
                  FROM view_log v
                  WHERE v.model = 'card'
                  AND v.model_id = c.id
              );
        - sql:
            dbms: postgresql,h2
            sql: >-
              UPDATE report_card c
              SET view_count = (
                  SELECT count(*)
                  FROM view_log v
                  WHERE v.model = 'card'
                  AND v.model_id = c.id
              );
      rollback: # nothing to do, since view_count didn't exist in v49

  - changeSet:
      id: v50.2024-04-25T16:29:33
      author: calherries
      comment: Add report_dashboard.view_count
      changes:
        - addColumn:
            columns:
              - column:
                  name: view_count
                  type: integer
                  defaultValueNumeric: 0
                  remarks: Keeps a running count of dashboard views
                  constraints:
                    nullable: false
            tableName: report_dashboard

  - changeSet:
      id: v50.2024-04-25T16:29:34
      author: calherries
      comment: Populate report_dashboard.view_count
      changes:
        - sql:
            dbms: mysql,mariadb
            sql: >-
              UPDATE report_dashboard c
              SET c.view_count = (
                  SELECT COUNT(*)
                  FROM view_log v
                  WHERE v.model = 'dashboard'
                  AND v.model_id = c.id
              );
        - sql:
            dbms: postgresql,h2
            sql: >-
              UPDATE report_dashboard c
              SET view_count = (
                  SELECT count(*)
                  FROM view_log v
                  WHERE v.model = 'dashboard'
                  AND v.model_id = c.id
              );
      rollback: # nothing to do, since view_count didn't exist in v49

  - changeSet:
      id: v50.2024-04-25T16:29:35
      author: calherries
      comment: Add metabase_table.view_count
      changes:
        - addColumn:
            columns:
              - column:
                  name: view_count
                  type: integer
                  defaultValueNumeric: 0
                  remarks: Keeps a running count of card views
                  constraints:
                    nullable: false
            tableName: metabase_table

  - changeSet:
      id: v50.2024-04-25T16:29:36
      author: calherries
      comment: Populate metabase_table.view_count
      changes:
        - sql:
            dbms: mysql,mariadb
            sql: >-
              UPDATE metabase_table t
              SET t.view_count = (
                  SELECT count(*)
                  FROM view_log v
                  WHERE v.model = 'table'
                  AND v.model_id = t.id
              );
        - sql:
            dbms: postgresql,h2
            sql: >-
              UPDATE metabase_table t
              SET view_count = (
                  SELECT count(*)
                  FROM view_log v
                  WHERE v.model = 'table'
                  AND v.model_id = t.id
              );
      rollback: # nothing to do, since view_count didn't exist in v49

  - changeSet:
      id: v50.2024-04-26T09:19:00
      author: adam-james
      comment: Added 0.50.0 - Per-user Dashboard Parameter values table
      changes:
        - createTable:
            tableName: user_parameter_value
            remarks: Table holding last set value of a parameter per user
            columns:
              - column:
                  name: id
                  type: int
                  autoIncrement: true
                  constraints:
                    primaryKey: true
                    nullable: false
              - column:
                  name: user_id
                  type: int
                  remarks: 'ID of the User who has set the parameter value'
                  constraints:
                    nullable: false
                    references: core_user(id)
                    foreignKeyName: fk_user_parameter_value_user_id
                    deleteCascade: true
              - column:
                  name: parameter_id
                  type: varchar(36)
                  remarks: "The parameter ID"
                  constraints:
                    nullable: false
              - column:
                  name: value
                  type: ${text.type}
                  remarks: Value of the parameter
                  constraints:
                    nullable: true

  - changeSet:
      id: v50.2024-04-26T09:25:00
      author: adam-james
      comment: Index user_parameter_value.user_id
      rollback: # not necessary, will be removed with the table
      changes:
        - createIndex:
            tableName: user_parameter_value
            indexName: idx_user_parameter_value_user_id
            columns:
              column:
                name: user_id

  - changeSet:
      id: v50.2024-04-30T23:57:23
      author: noahmoss
      comment: Add `scope` column to api_key to support SCIM authentication
      changes:
        - addColumn:
            columns:
              - column:
                  name: scope
                  type: varchar(64)
                  remarks: The scope of the API key, if applicable
                  constraints:
                    nullable: true
            tableName: api_key

  - changeSet:
      id: v50.2024-04-30T23:58:24
      author: noahmoss
      comment: Drop NOT NULL constraint on api_key.user_id to support SCIM-scoped API keys
      changes:
        - dropNotNullConstraint:
            tableName: api_key
            columnName: user_id
            columnDataType: integer
      rollback: # we can't reliably add back the constraint while downgrading

  - changeSet:
      id: v50.2024-05-08T09:00:00
      author: qnkhuat
      comment: Add task_history.status
      changes:
        - addColumn:
            tableName: task_history
            columns:
              - column:
                  name: status
                  type: varchar(21)
                  remarks: "the status of task history, could be started, failed, success, unknown"
                  constraints:
                    nullable: false
                  defaultValue: "unknown"

  - changeSet:
      id: v50.2024-05-08T09:00:01
      author: qnkhuat
      comment: Drop default value task_history.status
      changes:
        - dropDefaultValue:
            tableName: task_history
            columnName: status
      # the column will be dropped
      rollback:

  - changeSet:
      id: v50.2024-05-08T09:00:02
      author: qnkhuat
      comment: Add "started" as default value for task_history.status, now that backfill is done.
      changes:
        - addDefaultValue:
            defaultValue: "started"
            tableName: task_history
            columnName: status
      # the column will be dropped
      rollback:

  - changeSet:
      id: v50.2024-05-08T09:00:03
      author: qnkhuat
      comment: Drop not null constraint for task_history.ended_at
      changes:
        - dropNotNullConstraint:
            tableName: task_history
            columnDataType: ${timestamp_type}
            columnName: ended_at
      rollback: # we can't reliably add back the constraint while downgrading

  - changeSet:
      id: v50.2024-05-08T09:00:04
      author: qnkhuat
      comment: Drop not null constraint for task_history.duration
      changes:
        - dropNotNullConstraint:
            tableName: task_history
            columnDataType: int
            columnName: duration
      rollback: # we can't reliably add back the constraint while downgrading

  - changeSet:
      id: v50.2024-05-08T09:00:05
      author: qnkhuat
      comment: Drop default value task_history.ended_at
      changes:
        - dropDefaultValue:
            tableName: task_history
            columnName: ended_at
      rollback:
        - addDefaultValue:
            tableName: task_history
            columnName: ended_at
            defaultValueComputed: current_timestamp

  - changeSet:
      id: v50.2024-05-08T09:00:06
      author: qnkhuat
      comment: Add null as default value for task_history.ended_at
      changes:
        - addDefaultValue:
            defaultValue: "null"
            tableName: task_history
            columnName: ended_at
      # the migration above will add one
      rollback:

  - changeSet:
      id: v50.2024-05-13T16:00:00
      author: filipesilva
      comment: Create cloud migration
      changes:
        - createTable:
            tableName: cloud_migration
            remarks: Migrate to cloud directly from Metabase
            columns:
              - column:
                  name: id
                  remarks: Unique ID
                  type: int
                  autoIncrement: true
                  constraints:
                    primaryKey: true
                    nullable: false
              - column:
                  name: external_id
                  remarks: Matching ID in Cloud for this migration
                  type: ${text.type}
                  constraints:
                    nullable: false
              - column:
                  name: upload_url
                  remarks: URL where the backup will be uploaded to
                  type: ${text.type}
                  constraints:
                    nullable: false
              - column:
                  name: state
                  remarks: 'Current state of the migration: init, setup, dump, upload, done, error, cancelled'
                  type: varchar(32)
                  defaultValue: init
                  constraints:
                    nullable: false
              - column:
                  name: progress
                  remarks: Number between 0 to 100 representing progress as a percentage
                  type: int
                  defaultValue: 0
                  constraints:
                    nullable: false
              - column:
                  name: created_at
                  remarks: Timestamp when the config was inserted
                  type: ${timestamp_type}
                  constraints:
                    nullable: false
              - column:
                  name: updated_at
                  remarks: Timestamp when the config was updated
                  type: ${timestamp_type}
                  constraints:
                    nullable: false

  - changeSet:
      id: v50.2024-05-14T12:42:42
      author: johnswanson
      comment: Create the Trash collection
      changes:
        - sql:
            sql: >-
              INSERT INTO collection (name, slug, entity_id, type) VALUES ('Trash', 'trash', 'trashtrashtrashtrasht', 'trash');
              INSERT INTO permissions (object, group_id)
              SELECT CONCAT('/collection/', c.id, '/'), pg.id
              FROM collection c
              CROSS JOIN permissions_group pg
              WHERE c.type = 'trash' AND pg.name != 'Administrators';

      rollback:
        - sql:
            sql: >-
              DELETE
              FROM permissions
              WHERE permissions.object IN (
                SELECT CONCAT('/collection/', collection.id, '/') FROM collection WHERE collection.type = 'trash'
              );
              DELETE FROM collection WHERE type = 'trash';

  - changeSet:
      id: v50.2024-05-15T13:13:13
      author: adam-james
      comment: Fix visualization settings for stacked area/bar/combo displays
      changes:
        - customChange:
            class: "metabase.db.custom_migrations.MigrateStackedAreaBarComboDisplaySettings"

  - changeSet:
      id: v50.2024-05-17T19:54:23
      author: calherries
      comment: Add metabase_database.uploads_enabled column
      changes:
        - addColumn:
            tableName: metabase_database
            columns:
              - column:
                  name: uploads_enabled
                  type: ${boolean.type}
                  defaultValueBoolean: false
                  remarks: Whether uploads are enabled for this database
                  constraints:
                    nullable: false

  - changeSet:
      id: v50.2024-05-17T19:54:24
      author: calherries
      comment: Add metabase_database.uploads_schema_name column
      changes:
        - addColumn:
            tableName: metabase_database
            columns:
              - column:
                  name: uploads_schema_name
                  type: ${text.type}
                  remarks: The schema name for uploads

  - changeSet:
      id: v50.2024-05-17T19:54:25
      author: calherries
      comment: Add metabase_database.uploads_table_prefix column
      changes:
        - addColumn:
            tableName: metabase_database
            columns:
              - column:
                  name: uploads_table_prefix
                  type: ${text.type}
                  remarks: The prefix for upload table names

  - changeSet:
      id: v50.2024-05-17T19:54:26
      author: calherries
      comment: Update metabase_database.uploads_enabled value
      changes:
        - customChange:
            class: "metabase.db.custom_migrations.MigrateUploadsSettings"

  # This migration should be moved whenever the sample content is updated, so that it
  # matches when the version that the sample content was updated from. See metabase#43200
  # for an example where the content was updated.
  - changeSet:
      id: v50.2024-05-27T15:55:22
      author: calherries
      comment: Create sample content
      changes:
        - customChange:
            class: "metabase.db.custom_migrations.CreateSampleContent"

  - changeSet:
      id: v50.2024-05-29T14:04:47
      author: johnswanson
      comment: Add `report_dashboard.archived_directly`
      changes:
        - addColumn:
            tableName: report_dashboard
            columns:
              - column:
                  name: archived_directly
                  type: ${boolean.type}
                  defaultValueBoolean: false
                  remarks: "Was this thing trashed directly"
                  constraints:
                    nullable: false

  - changeSet:
      id: v50.2024-05-29T14:04:53
      author: johnswanson
      comment: Add `report_card.archived_directly`
      changes:
        - addColumn:
            tableName: report_card
            columns:
              - column:
                  name: archived_directly
                  type: ${boolean.type}
                  remarks: "Was this thing trashed directly"
                  defaultValueBoolean: false
                  constraints:
                    nullable: false

  - changeSet:
      id: v50.2024-05-29T14:04:58
      author: johnswanson
      comment: Add `collection.archive_operation_id`
      changes:
        - addColumn:
            tableName: collection
            columns:
              - column:
                  name: archive_operation_id
                  type: char(36)
                  remarks: "The UUID of the trash operation. Each time you trash a collection subtree, you get a unique ID."
                  constraints:
                    nullable: true

  - changeSet:
      id: v50.2024-05-29T14:05:01
      author: johnswanson
      comment: Add `collection.archived_directly`
      changes:
        - addColumn:
            tableName: collection
            columns:
              - column:
                  name: archived_directly
                  type: ${boolean.type}
                  remarks: "Whether the item was trashed independently or as a subcollection"
                  constraints:
                    nullable: true

  - changeSet:
      id: v50.2024-05-29T14:05:03
      author: johnswanson
      comment: Populate `archived_directly` and `archive_operation_id` (Postgres)
      changes:
        - sqlFile:
            dbms: postgresql
            path: trash/postgres.sql
            relativeToChangelogFile: true
      rollback: # not needed, columns will be deleted

  - changeSet:
      id: v50.2024-05-29T18:42:13
      author: johnswanson
      comment: Populate `archived_directly` and `archive_operation_id` (H2)
      changes:
        - sqlFile:
            dbms: h2
            path: trash/h2.sql
            relativeToChangelogFile: true
      rollback: # not needed, columns will be deleted

  - changeSet:
      id: v50.2024-05-29T18:42:14
      author: johnswanson
      comment: Populate `archived_directly` and `archive_operation_id` (MySQL)
      changes:
        - sqlFile:
            dbms: mysql
            path: trash/mysql.sql
            relativeToChangelogFile: true
      rollback: # not needed, columns will be deleted

  - changeSet:
      id: v50.2024-05-29T18:42:15
      author: johnswanson
      comment: Populate `archived_directly` and `archive_operation_id` (MariaDB)
      changes:
        - sqlFile:
            dbms: mariadb
            path: trash/mariadb.sql
            relativeToChangelogFile: true
      rollback: # not needed, columns will be deleted

  - changeSet:
      id: v50.2024-06-12T12:33:07
      author: piranha
      comment: 'Decrypt some settings so the next migration runs well'
      changes:
        - customChange:
            class: "metabase.db.custom_migrations.DecryptCacheSettings"
      rollback: # no rollback necessary, they'll be encrypted if you downgrade and touch them

  - changeSet:
      # this had id `v50.2024-04-12T12:33:09` before #44048
      id: v50.2024-06-12T12:33:08
      author: piranha
      comment: 'Copy old cache configurations to cache_config table'
      validCheckSum: ANY
      changes:
        - sqlFile:
            dbms: postgresql
            path: custom_sql/fill_cache_config.pg.sql
            relativeToChangelogFile: true
        - sqlFile:
            dbms: mysql,mariadb
            path: custom_sql/fill_cache_config.my.sql
            relativeToChangelogFile: true
        - sqlFile:
            dbms: h2
            path: custom_sql/fill_cache_config.h2.sql
            relativeToChangelogFile: true
      rollback: # no rollback necessary, we're not removing the columns yet

  - changeSet:
      id: v50.2024-06-12T12:33:09
      author: piranha
      comment: 'Fix root cache config for mysql if it is wrong'
      dbms: mysql,mariadb
      validCheckSum: ANY
      changes:
        - sqlFile:
            path: custom_sql/fill_cache_config_root_fix.my.sql
            relativeToChangelogFile: true
      rollback: # no rollback necessary here too

  - changeSet:
      id: v50.2024-06-20T13:21:30
      author: noahmoss
      comment: 'Drop permission_id column on sandboxes table to fix down migrations'
      changes:
        - dropColumn:
            tableName: sandboxes
            columnName: permission_id
      rollback:
        - addColumn:
            tableName: sandboxes
            columns:
              - column:
                  name: permission_id
                  type: int
                  remarks: 'The ID of the corresponding permissions path for this sandbox (deprecated)'
                  constraints:
                    nullable: true
                  defaultValue: null

  - changeSet:
      id: v50.2024-06-28T12:35:50
      author: piranha
      comment: 'Clean databasechangelog table of migration that was once deleted'
      changes:
        - sql: "DELETE FROM ${databasechangelog.name} WHERE id = 'v50.2024-04-12T12:33:09'"
      rollback: # nothing to do here

  - changeSet:
      id: v50.2024-07-02T16:48:21
      author: adam-james
      comment: Remove existing user_parameter_value entries as we want to add dashboard_id, and can't easily backfill
      rollback: # none, entries already removed and are non-critical to app functionality
      changes:
        - delete:
           tableName: user_parameter_value

  - changeSet:
      id: v50.2024-07-02T16:49:29
      author: adam-james
      comment: Add dashboard_id column to user_parameter_value to keep values unique per dashboard
      changes:
        - addColumn:
            columns:
              - column:
                  name: dashboard_id
                  type: int
                  remarks: The ID of the dashboard
            tableName: user_parameter_value

  - changeSet:
      id: v50.2024-07-02T16:55:42
      author: adam-james
      comment: Add fk constraint to user_parameter_value.dashboard_id
      changes:
        - addForeignKeyConstraint:
            baseTableName: user_parameter_value
            baseColumnNames: dashboard_id
            referencedTableName: report_dashboard
            referencedColumnNames: id
            constraintName: fk_user_parameter_value_dashboard_id
            nullable: false
            deleteCascade: true

  - changeSet:
      id: v50.2024-07-02T17:07:15
      author: adam-james
      comment: Index user_parameter_value.dashboard_id
      rollback: # not necessary, will be removed with the table
      changes:
        - createIndex:
            tableName: user_parameter_value
            indexName: idx_user_parameter_value_dashboard_id
            columns:
              column:
                name: dashboard_id

  # After this migration, last_used_at becomes the lowest timestamp after which we know that
  # the card has not been used. last_used_at will be used to determine if a report
  # card is stale and should be cleaned up if the card is imported with serialization.
  # Because we weren't collecting last_used_at before, we have to populate all existing cards
  # with the current timestamp to provide a "lower bound" after which the card has not been used.
  - changeSet:
      id: v50.2024-07-09T20:04:00
      author: calherries
      comment: Populate default value for report_card.last_used_at
      changes:
        - sql:
            sql: UPDATE report_card SET last_used_at = current_timestamp
      rollback: # nothing to do, since this is backwards compatible

  - changeSet:
      id: v50.2024-07-09T20:04:02
      author: calherries
      comment: Add not null constraint for report_card.last_used_at
      preConditions:
      changes:
        - addNotNullConstraint:
            tableName: report_card
            columnName: last_used_at
            columnDataType: ${timestamp_type}

  # addDefaultValue with defaultValueComputed doesn't work for MySQL/MariaDB so we have to do this the hard way.
  - changeSet:
      id: v50.2024-07-09T20:04:03
      author: calherries
      comment: Set default for report_card.last_used_at
      preConditions:
      changes:
        - sql:
            dbms: postgresql,h2
            sql: ALTER TABLE report_card ALTER COLUMN last_used_at SET DEFAULT CURRENT_TIMESTAMP;
        - sql:
            dbms: mysql,mariadb
            sql: >-
              ALTER TABLE report_card
              CHANGE last_used_at
              last_used_at timestamp(6) NOT NULL DEFAULT current_timestamp(6);
      rollback: # nothing to do, since this is backwards compatible

  - changeSet:
      id: v50.2024-08-08T20:04:03
      author: qnkhuat
      comment: Added 0.50.0 - Add index on user_parameter_value(user_id, parameter_id, dashboard_id)
      changes:
        - createIndex:
            tableName: user_parameter_value
            indexName: idx_user_parameter_value_user_id_dashboard_id_parameter_id
            columns:
              - column:
                  name: user_id
              - column:
                  name: dashboard_id
              - column:
                  name: parameter_id

  - changeSet:
      id: v51.2024-05-13T15:30:57
      author: metamben
      comment: Backup of dataset_query rewritten by the metrics v2 migration
      changes:
        - addColumn:
            tableName: report_card
            columns:
              - column:
                  name: dataset_query_metrics_v2_migration_backup
                  remarks: The copy of dataset_query before the metrics v2 migration
                  type: ${text.type}
      preConditions:

  - changeSet:
      id: v51.2024-05-13T16:00:00
      author: metamben
      comment: Migrate v1 metrics to v2 metrics
      changes:
        - customChange:
            class: "metabase.db.custom_migrations.MigrateMetricsToV2"

  - changeSet:
      id: v51.2024-05-30T16:04:20
      author: escherize
      comment: Add context to recent views table
      changes:
        - addColumn:
            tableName: recent_views
            columns:
              - column:
                  name: context
                  remarks: The contextual action that netted a recent view.
                  type: varchar(256)
                  defaultValue: "view"
                  constraints:
                    nullable: false
      preConditions:

  - changeSet:
      id: v51.2024-06-07T12:37:36
      author: crisptrutski
      comment: Rename query_field.direct_reference to query_field.indirect_reference
      changes:
        - renameColumn:
            tableName: query_field
            columnDataType: ${boolean.type}
            oldColumnName: direct_reference
            newColumnName: explicit_reference

  - changeSet:
      id: v51.2024-06-12T18:53:02
      author: noahmoss
      comment: Drop incorrect index on login_history
      changes:
        - dropIndex:
            tableName: login_history
            indexName: idx_user_id_device_id
      rollback:
        - createIndex:
            tableName: login_history
            indexName: idx_user_id_device_id
            columns:
              - column:
                  name: session_id
              - column:
                  name: device_id
      preConditions:

  - changeSet:
      id: v51.2024-06-12T18:53:03
      author: noahmoss
      comment: Create index on login_history (user_id, device_id)
      changes:
        - createIndex:
            tableName: login_history
            indexName: idx_user_id_device_id
            columns:
              - column:
                  name: user_id
              - column:
                  name: device_id
      rollback:
        - dropIndex:
            tableName: login_history
            indexName: idx_user_id_device_id
      preConditions:

  - changeSet:
      id: v51.2024-07-09T17:15:43
      author: tsmacdonald
      comment: Fix default boolean value for query_field.explicit_reference
      dbms: mysql,mariadb
      changes:
        - addDefaultValue:
            tableName: query_field
            columnName: explicit_reference
            defaultValueBoolean: true

  - changeSet:
      id: v51.2024-07-10T12:28:10
      author: johnswanson
      comment: Add `last_viewed_at` to dashboards
      preConditions:
        - onFail: MARK_RAN
        - not:
          - columnExists:
              tableName: report_dashboard
              columnName: last_viewed_at
      changes:
        - addColumn:
            tableName: report_dashboard
            columns:
              - column:
                  name: last_viewed_at
                  type: ${timestamp_type}
                  remarks: Timestamp of when this dashboard was last viewed
                  defaultValueComputed: current_timestamp
                  constraints:
                    nullable: false

  - changeSet:
      id: v51.2024-07-22T15:49:37
      author: escherize
      comment: Add embedding_client column to query_execution for metabase embedding SDK analytics
      preConditions:
        - onFail: MARK_RAN
        - not:
          - columnExists:
              tableName: query_execution
              columnName: embedding_client
      changes:
        - addColumn:
            tableName: query_execution
            columns:
              - column:
                  name: embedding_client
                  remarks: Used by the embedding team to track SDK usage
                  type: varchar(254)
                  constraints:
                    nullable: true

  - changeSet:
      id: v51.2024-07-22T15:49:38
      author: escherize
      comment: Add embedding_version column to query_execution for metabase embedding SDK analytics
      preConditions:
        - onFail: MARK_RAN
        - not:
          - columnExists:
              tableName: query_execution
              columnName: embedding_version
      changes:
        - addColumn:
            tableName: query_execution
            columns:
              - column:
                  name: embedding_version
                  remarks: Used by the embedding team to track SDK version usage
                  type: varchar(254)
                  constraints:
                    nullable: true

  - changeSet:
      id: v51.2024-07-22T15:49:39
      author: escherize
      comment: Add embedding_client column to view_log for metabase embedding SDK analytics
      preConditions:
        - onFail: MARK_RAN
        - not:
          - columnExists:
              tableName: view_log
              columnName: embedding_client
      changes:
        - addColumn:
            tableName: view_log
            columns:
              - column:
                  name: embedding_client
                  remarks: Used by the embedding team to track SDK usage
                  type: varchar(254)
                  constraints:
                    nullable: true

  - changeSet:
      id: v51.2024-07-22T15:49:40
      author: escherize
      comment: Add embedding_version column to view_log for metabase embedding SDK analytics
      preConditions:
        - onFail: MARK_RAN
        - not:
          - columnExists:
              tableName: view_log
              columnName: embedding_version
      changes:
        - addColumn:
            tableName: view_log
            columns:
              - column:
                  name: embedding_version
                  remarks: Used by the embedding team to track SDK version usage
                  type: varchar(254)
                  constraints:
                    nullable: true

  - changeSet:
      id: v51.2024-07-25T11:56:27
      author: crisptrutski
      comment: Wipe stale query fields, so we can add new non-nullable columns
      rollback: # none, entries will be recreated by sweeper
      changes:
        - delete:
            tableName: query_field
            remarks: remove stale analysis, so the new fields can be non-nullable

  - changeSet:
      id: v51.2024-07-25T11:57:27
      author: crisptrutski
      comment: Add `column` column to query fields
      preConditions:
        - not:
          - columnExists:
              tableName: query_field
              columnName: column
      changes:
        - addColumn:
            tableName: query_field
            columns:
              - column:
                  name: column
                  type: varchar(254) # matching metabase_field.name
                  remarks: name of the table or card being referenced
                  constraints:
                    nullable: false

  - changeSet:
      id: v51.2024-07-25T11:58:27
      author: crisptrutski
      comment: Add `table` column to query fields
      preConditions:
        - not:
          - columnExists:
              tableName: query_field
              columnName: table
      changes:
        - addColumn:
            tableName: query_field
            columns:
              - column:
                  name: table
                  type: varchar(254) # matching metabase_table.name
                  remarks: name of the table or card being referenced
                  constraints:
                    nullable: false

  - changeSet:
      id: v51.2024-07-25T12:02:21
      author: crisptrutski
      comment: Make `field_id` nullable on query fields
      changes:
        - dropNotNullConstraint:
            tableName: query_field
            columnDataType: int
            columnName: field_id
            remarks: This value is null if the field does not exist, or is created within a model

  - changeSet:
      id: v51.2024-07-26T11:56:27
      author: crisptrutski
      comment: Add `table_id` column to query fields
      preConditions:
        - not:
          - columnExists:
              tableName: query_field
              columnName: table_id
      changes:
        - addColumn:
            tableName: query_field
            columns:
              - column:
                  name: table_id
                  type: int
                  remarks: track the table directly, in case the field does not exist
                  constraints:
                    nullable: true

  - changeSet:
      id: v51.2024-07-29T09:22:12
      author: crisptrutski
      comment: Add the query_analysis table
      preConditions:
        - onFail: MARK_RAN
        - not:
          - tableExists:
              tableName: query_analysis
      changes:
        - createTable:
            tableName: query_analysis
            remarks: Parent node for query analysis records
            columns:
              - column:
                  name: id
                  remarks: PK
                  type: int
                  autoIncrement: true
                  constraints:
                    primaryKey: true
                    nullable: false
              - column:
                  name: card_id
                  remarks: referenced card
                  type: int
                  constraints:
                    nullable: false
                    referencedTableName: report_card
                    referencedColumnNames: id
                    foreignKeyName: fk_query_analysis_card_id
                    deleteCascade: true
              - column:
                  remarks: The timestamp of when the analysis was created
                  name: created_at
                  type: ${timestamp_type}
                  defaultValueComputed: current_timestamp
                  constraints:
                    nullable: false
              - column:
                  remarks: The timestamp of when the analysis was updated
                  name: updated_at
                  type: ${timestamp_type}
                  defaultValueComputed: current_timestamp
                  constraints:
                    nullable: false

  - changeSet:
      id: v51.2024-07-29T09:23:12
      author: crisptrutski
      comment: Index query_analysis.card_id
      rollback: # not necessary, will be removed with the table
      preConditions: # linter made me add this
      changes:
        - createIndex:
            tableName: query_analysis
            indexName: idx_query_analysis_card_id
            columns:
              column:
                name: card_id

  - changeSet:
      id: v51.2024-07-29T09:24:13
      author: crisptrutski
      comment: Add the query_table join table
      preConditions:
        - onFail: MARK_RAN
        - not:
          - tableExists:
              tableName: query_table
      changes:
        - createTable:
            tableName: query_table
            remarks: Tables used by a card's query
            columns:
              - column:
                  name: id
                  remarks: PK
                  type: int
                  autoIncrement: true
                  constraints:
                    primaryKey: true
                    nullable: false
              - column:
                  name: card_id
                  remarks: referenced card
                  type: int
                  constraints:
                    nullable: false
                    referencedTableName: report_card
                    referencedColumnNames: id
                    foreignKeyName: fk_query_table_card_id
                    deleteCascade: true
              - column:
                  name: analysis_id
                  remarks: round of analysis
                  type: int
                  constraints:
                    nullable: false
                    referencedTableName: query_analysis
                    referencedColumnNames: id
                    foreignKeyName: fk_query_table_analysis_id
                    deleteCascade: true
              - column:
                  name: table_id
                  remarks: referenced field
                  type: int
                  constraints:
                    nullable: true
                    referencedTableName: metabase_table
                    referencedColumnNames: id
                    foreignKeyName: fk_query_table_table_id
                    deleteCascade: true
              - column:
                  name: schema
                  type: varchar(254) # matching metabase_table.schema
                  remarks: name of the schema of the table being referenced
                  constraints:
                    nullable: true
              - column:
                  name: table
                  type: varchar(254) # matching metabase_table.name
                  remarks: name of the table or card being referenced
                  constraints:
                    nullable: false

  - changeSet:
      id: v51.2024-07-29T09:25:13
      author: crisptrutski
      comment: Index query_table.card_id
      rollback: # not necessary, will be removed with the table
      preConditions: # linter made me add this
      changes:
        - createIndex:
            tableName: query_table
            indexName: idx_query_table_card_id
            columns:
              column:
                name: card_id

  - changeSet:
      id: v51.2024-07-29T09:25:14
      author: crisptrutski
      comment: Index query_table.analysis_id
      rollback: # not necessary, will be removed with the table
      preConditions: # linter made me add this
      changes:
        - createIndex:
            tableName: query_table
            indexName: idx_query_table_analysis_id
            columns:
              column:
                name: analysis_id

  - changeSet:
      id: v51.2024-07-29T09:25:15
      author: crisptrutski
      comment: Index query_table.table_id
      rollback: # not necessary, will be removed with the table
      preConditions: # linter made me add this
      changes:
        - createIndex:
            tableName: query_table
            indexName: idx_query_table_table_id
            columns:
              column:
                name: table_id

  - changeSet:
      id: v51.2024-07-29T10:03:27
      author: crisptrutski
      comment: Wipe stale query fields, so we can add new non-nullable columns
      rollback: # none, entries will be recreated by sweeper
      changes:
        - delete:
            tableName: query_field
            remarks: remove stale analysis, so the new fields can be non-nullable

  - changeSet:
      id: v51.2024-07-29T10:04:13
      author: crisptrutski
      comment: Put Query Fields under a parent Query Analysis record
      preConditions:
        - not:
          - columnExists:
              tableName: query_field
              columnName: analysis_id
      changes:
        - addColumn:
            tableName: query_field
            columns:
              - column:
                  name: analysis_id
                  remarks: round of analysis
                  type: int
                  constraints:
                    nullable: false
                    referencedTableName: query_analysis
                    referencedColumnNames: id
                    foreignKeyName: fk_query_field_analysis_id
                    deleteCascade: true
                    deleteCascadeForce: true # its safe as we have truncated the table
      rollback:
        - dropForeignKeyConstraint:
            baseTableName: query_field
            constraintName: fk_query_field_analysis_id
        - dropColumn:
            tableName: query_field
            columnName: analysis_id

  - changeSet:
      id: v51.2024-07-29T11:25:13
      author: crisptrutski
      comment: Index query_field.analysis_id
      rollback: # not necessary, will be removed with the table
      preConditions: # linter made me add this
      changes:
        - createIndex:
            tableName: query_field
            indexName: idx_query_field_analysis_id
            columns:
              column:
                name: analysis_id

  - changeSet:
      id: v51.2024-08-02T11:56:27
      author: crisptrutski
      comment: Add `schema` column to query fields
      preConditions:
        - not:
            - columnExists:
                tableName: query_field
                columnName: schema
      changes:
        - addColumn:
            tableName: query_field
            columns:
              - column:
                  name: schema
                  type: varchar(254) # matching metabase_table.schema
                  remarks: name of the schema of the table being referenced
                  constraints:
                    nullable: true

  - changeSet:
      id: v51.2024-08-02T12:02:21
      author: crisptrutski
      comment: Make `table` nullable on query fields
      changes:
        - dropNotNullConstraint:
            tableName: query_field
            columnDataType: varchar(254) # matching metabase_table.name
            columnName: table
            remarks: This value is null if the field does not exist, and macaw could not determine the table

  - changeSet:
      id: v51.2024-08-05T16:00:00
      author: metamben
      comment: Add source card reference to report_card to support metrics based models and questions
      preConditions:
        - not:
          - columnExists:
              tableName: report_card
              columnName: source_card_id
      changes:
        - addColumn:
            tableName: report_card
            columns:
              - column:
                  name: source_card_id
                  remarks: The ID of the model or question this card is based on
                  type: int

  - changeSet:
      id: v51.2024-08-05T16:00:01
      author: metamben
      comment: Add FK constraint to report_card.source_card_id
      preConditions:
      changes:
        - addForeignKeyConstraint:
            baseTableName: report_card
            baseColumnNames: source_card_id
            referencedTableName: report_card
            referencedColumnNames: id
            constraintName: fk_report_card_source_card_id_ref_report_card_id
            nullable: true
            deleteCascade: true

  - changeSet:
      id: v51.2024-08-05T16:00:02
      author: metamben
      comment: Index report_card.source_card_id
      rollback: # not necessary, will be removed with the table
      preConditions:
        - not:
            - indexExists:
                tableName: report_card
                indexName: idx_report_card_source_card_id
      changes:
        - createIndex:
            tableName: report_card
            indexName: idx_report_card_source_card_id
            columns:
              column:
                name: source_card_id


  - changeSet:
      id: v51.2024-08-07T10:00:00
      author: ranquild
      comment: Remove field refs from report_card.visualization_settings.column_settings
      changes:
        - customChange:
            class: "metabase.db.custom_migrations.MigrateLegacyColumnKeysInCardVizSettings"

  - changeSet:
      id: v51.2024-08-07T11:00:00
      author: ranquild
      comment: Remove field refs from report_dashboardcard.visualization_settings.column_settings
      changes:
        - customChange:
            class: "metabase.db.custom_migrations.MigrateLegacyColumnKeysInDashboardCardVizSettings"

  - changeSet:
      id: v51.2024-08-26T08:53:46
      author: crisptrutski
      comment: Add a status column to track the progress and outcome of query analysis
      preConditions:
        - not:
          - columnExists:
              tableName: query_analysis
              columnName: status
      changes:
        - addColumn:
            tableName: query_analysis
            columns:
              - column:
                  name: status
                  type: ${text.type}
                  remarks: running, failed, or completed

  - changeSet:
<<<<<<< HEAD
      id: v51.2024-08-27T17:57:12
      author: adam-james
      comment: Add pulse_card.pivot_results
      changes:
        - addColumn:
            tableName: pulse_card
            columns:
              - column:
                  name: pivot_results
                  type: ${boolean.type}
                  defaultValue: false
                  remarks: Whether or not to apply pivot processing to the rows of the export

=======
      id: v51.2024-08-27T00:00:00
      author: devurandom
      comment: Add is_attached_dwh to metabase_database
      preConditions:
        - not:
            - columnExists:
                tableName: metabase_database
                columnName: is_attached_dwh
      changes:
        - addColumn:
            tableName: metabase_database
            columns:
              - column:
                  name: is_attached_dwh
                  type: ${boolean.type}
                  defaultValueBoolean: false
                  remarks: 'This is an attached data warehouse, do not serialize it and hide its details from the UI'
                  constraints:
                    nullable: false
>>>>>>> 2b25fcab

  # >>>>>>>>>> DO NOT ADD NEW MIGRATIONS BELOW THIS LINE! ADD THEM ABOVE <<<<<<<<<<

########################################################################################################################
#
# ADVICE:
#
# 1) Think through some of these points when writing a migration, learn from our past mistakes:
#    - Do you really need a migration? Could the feature work without it? Prefer not to if possible.
#      Data in the wild can be vastly different from what you expect, and it's hard to get right.
#    - If you still need to, make sure it works when Metabase is encrypted. Fields like `metabase_database.details`
#      or `setting.value` can be encrypted, so you need to decrypt them in your migration. See #42617, #44048.
#    - Prefer SQL migrations over custom migrations.
#    - Still, make sure your migration is backward compatible: it might not be possible to add a constraint back
#      if you are dropping it in a migration.
#    - Postgres, MySQL and H2 have their differences. Make sure your migration works for all.
#    - Custom migrations and their tests demand a high level of reliability. They should only use code from the standard library.
#      Requiring code from the Metabase codebase is a bad idea because it can change and break your migration.
#      More in `metabase.db.custom_migrations` namespace doc.
#    - Custom migrations shouldn't use Toucan models; work directly with the table names.
#
# 2) Run ./bin/lint-migrations-file.sh to run core.spec checks against any changes you make here. Liquibase is pretty
#    forgiving and won't complain if you accidentally mix up things like deleteCascade and onDelete: CASCADE. CI runs
#    this check but it's nicer to know now instead of waiting for CI.
#
#   1a) Ensure your changes are compatible with Liquibase rollback. See comments starting with
#       0.45 migrations for more notes. Rollback to 0.44 and forwards to the latest migration is tested
#       automatically and the migrations linter will check for the presence of rollback where required as
#       much as possible.
#
# 3) Migration IDs should follow the format
#
#    vMM.TIMESTAMP
#
#    Where
#
#    M         = major version
#    TIMESTAMP = the current timestamp with format `yyyy-MM-dd'T'HH:mm:ss`
#                To get this timestamp, evaluate this in your REPL: `(dev/migration-timestamp)`
#
#    E.g: You're adding a new migration for version 49, And it's 10:30:00AM on April 1, 2023 (UTC),
#    your migration id should be: `v49.2023-04-01T10:30:00`.
#
# PLEASE KEEP THIS MESSAGE AT THE BOTTOM OF THIS FILE!!!!! Add new migrations above the message.
#
########################################################################################################################<|MERGE_RESOLUTION|>--- conflicted
+++ resolved
@@ -9137,7 +9137,27 @@
                   remarks: running, failed, or completed
 
   - changeSet:
-<<<<<<< HEAD
+      id: v51.2024-08-27T00:00:00
+      author: devurandom
+      comment: Add is_attached_dwh to metabase_database
+      preConditions:
+        - not:
+            - columnExists:
+                tableName: metabase_database
+                columnName: is_attached_dwh
+      changes:
+        - addColumn:
+            tableName: metabase_database
+            columns:
+              - column:
+                  name: is_attached_dwh
+                  type: ${boolean.type}
+                  defaultValueBoolean: false
+                  remarks: 'This is an attached data warehouse, do not serialize it and hide its details from the UI'
+                  constraints:
+                    nullable: false
+
+  - changeSet:
       id: v51.2024-08-27T17:57:12
       author: adam-james
       comment: Add pulse_card.pivot_results
@@ -9151,27 +9171,6 @@
                   defaultValue: false
                   remarks: Whether or not to apply pivot processing to the rows of the export
 
-=======
-      id: v51.2024-08-27T00:00:00
-      author: devurandom
-      comment: Add is_attached_dwh to metabase_database
-      preConditions:
-        - not:
-            - columnExists:
-                tableName: metabase_database
-                columnName: is_attached_dwh
-      changes:
-        - addColumn:
-            tableName: metabase_database
-            columns:
-              - column:
-                  name: is_attached_dwh
-                  type: ${boolean.type}
-                  defaultValueBoolean: false
-                  remarks: 'This is an attached data warehouse, do not serialize it and hide its details from the UI'
-                  constraints:
-                    nullable: false
->>>>>>> 2b25fcab
 
   # >>>>>>>>>> DO NOT ADD NEW MIGRATIONS BELOW THIS LINE! ADD THEM ABOVE <<<<<<<<<<
 
