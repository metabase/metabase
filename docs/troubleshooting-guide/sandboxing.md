--- conflicted
+++ resolved
@@ -29,15 +29,13 @@
 
 ### My question can't be sandboxed
 
-<<<<<<< HEAD
-1. Public questions can't be sandboxed: if someone doesn't have to log in to view the question, Metabase doesn't have user properties or group properties available for filtering the data, so the user will be able to see *all* the data.
-=======
-1. Public questions can't be sandboxed: if someone doesn't have to log in to view the question, Metabase doesn't have user properties or group properties available for filtering the data and all results will be shown. Similar for Signed Embedding, which will also show all results, but it's possible to control filtering with "Locked" parameters.
->>>>>>> 8951e19a
+1. Public questions can't be sandboxed: if someone doesn't have to log in to view the question, Metabase doesn't have user properties or group properties available for filtering the data and all results will be shown.
 
-2. Sandboxing doesn't work for non-SQL databases like MongoDB, Druid or Google Analytics.
+2. [Signed embedding][signed-embedding] will also show all results, but it's possible to control filtering with locked parameters.
 
-3. SQL questions does not have sandboxing, so any user with permissions to view the question, can see all the results.
+3. Sandboxing doesn't work for non-SQL databases like MongoDB, Druid, or Google Analytics.
+
+4. SQL questions do not have sandboxing, so any user with permissions to view the question can see all the results.
 
 ### My user can't see any of the data they're supposed to
 
@@ -60,4 +58,5 @@
 [authenticating-with-saml]: /docs/latest/enterprise-guide/authenticating-with-saml.html
 [one-sandbox-per-table]: /docs/latest/enterprise-guide/data-sandboxes.html#a-user-can-only-have-one-sandbox-per-table
 [prepared-statement]: /glossary.html#prepared-statement
-[sandboxing-your-data]: /docs/latest/enterprise-guide/data-sandboxes.html+[sandboxing-your-data]: /docs/latest/enterprise-guide/data-sandboxes.html
+[signed-embedding]: /learn/embedding/embedding-charts-and-dashboards.html#enable-embedding-in-other-applications