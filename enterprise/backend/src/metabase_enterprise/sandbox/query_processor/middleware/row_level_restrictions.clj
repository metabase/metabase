(ns metabase-enterprise.sandbox.query-processor.middleware.row-level-restrictions
  "Apply segmented a.k.a. sandboxing anti-permissions to the query, i.e. replace sandboxed Tables with the
  appropriate [[metabase-enterprise.sandbox.models.group-table-access-policy]]s (GTAPs). See dox
  for [[metabase.models.permissions]] for a high-level overview of the Metabase permissions system."
  (:require [clojure.core.memoize :as memoize]
            [clojure.tools.logging :as log]
            [metabase-enterprise.sandbox.models.group-table-access-policy :as gtap :refer [GroupTableAccessPolicy]]
            [metabase.api.common :as api :refer [*current-user* *current-user-id* *current-user-permissions-set*]]
            [metabase.db.connection :as mdb.connection]
            [metabase.mbql.schema :as mbql.s]
            [metabase.mbql.util :as mbql.u]
            [metabase.models.card :refer [Card]]
            [metabase.models.field :refer [Field]]
            [metabase.models.permissions :as perms]
            [metabase.models.permissions-group-membership :refer [PermissionsGroupMembership]]
            [metabase.models.query.permissions :as query-perms]
            [metabase.models.table :refer [Table]]
            [metabase.plugins.classloader :as classloader]
            [metabase.query-processor.error-type :as qp.error-type]
            [metabase.query-processor.middleware.fetch-source-query :as fetch-source-query]
            [metabase.query-processor.middleware.permissions :as qp.perms]
            [metabase.query-processor.store :as qp.store]
            [metabase.util :as u]
            [metabase.util.i18n :refer [tru]]
            [metabase.util.schema :as su]
            [schema.core :as s]
            [toucan.db :as db]
            [metabase.db.connection :as mdb.connection]))

;;; +----------------------------------------------------------------------------------------------------------------+
;;; |                                                  query->gtap                                                   |
;;; +----------------------------------------------------------------------------------------------------------------+

(defn- all-table-ids [m]
  (set
   (reduce
    concat
    (mbql.u/match m
      (_ :guard (every-pred map? :source-table (complement ::gtap?)))
      (let [recursive-ids (all-table-ids (dissoc &match :source-table))]
        (cons (:source-table &match) recursive-ids))))))

(defn- query->all-table-ids [query]
  (let [ids (all-table-ids query)]
    (when (seq ids)
      (qp.store/fetch-and-store-tables! ids)
      (set ids))))

(defn- table-should-have-segmented-permissions?
  "Determine whether we should apply segmented permissions for `table-or-table-id`."
  [table-id]
  (let [table (assoc (qp.store/table table-id) :db_id (u/the-id (qp.store/database)))]
    (and
     ;; User does not have full data access
     (not (perms/set-has-full-permissions? @*current-user-permissions-set* (perms/table-query-path table)))
     ;; User does have segmented access
     (perms/set-has-full-permissions? @*current-user-permissions-set* (perms/table-segmented-query-path table)))))

(defn- assert-one-gtap-per-table
  "Make sure all referenced Tables have at most one GTAP."
  [gtaps]
  (doseq [[table-id gtaps] (group-by :table_id gtaps)
          :when            (> (count gtaps) 1)]
    (throw (ex-info (tru "Found more than one group table access policy for user ''{0}''"
                         (:email @*current-user*))
                    {:type      qp.error-type/client
                     :table-id  table-id
                     :gtaps     gtaps
                     :user      *current-user-id*
                     :group-ids (map :group_id gtaps)}))))

(defn- tables->gtaps [table-ids]
  (qp.store/cached [*current-user-id* table-ids]
    (let [group-ids (qp.store/cached *current-user-id*
                      (db/select-field :group_id PermissionsGroupMembership :user_id *current-user-id*))
          gtaps     (when (seq group-ids)
                      (db/select GroupTableAccessPolicy
                        :group_id [:in group-ids]
                        :table_id [:in table-ids]))]
      (when (seq gtaps)
        (assert-one-gtap-per-table gtaps)
        gtaps))))

(defn- query->table-id->gtap [query]
  {:pre [(some? *current-user-id*)]}
  (when-let [gtaps (some->> (query->all-table-ids query)
                            ((comp seq filter) table-should-have-segmented-permissions?)
                            tables->gtaps)]
    (u/key-by :table_id gtaps)))


;;; +----------------------------------------------------------------------------------------------------------------+
;;; |                                                Applying a GTAP                                                 |
;;; +----------------------------------------------------------------------------------------------------------------+

(s/defn ^:private target-field->base-type :- (s/maybe su/FieldType)
  "If the `:target` of a parameter contains a `:field` clause, return the base type corresponding to the Field it
  references. Otherwise returns `nil`."
  [[_ target-field-clause]]
  (when-let [field-id (mbql.u/match-one target-field-clause [:field (field-id :guard integer?) _] field-id)]
    ;; TODO -- we should be using the QP store for this. But when trying to change this I ran into "QP Store is not
    ;; initialized" errors. We should figure out why that's the case and then fix this
    (db/select-one-field :base_type Field :id field-id)))

(defn- attr-value->param-value
  "Take an `attr-value` with a desired `target-type` and coerce to that type if need be. If not type is given or it's
  already correct, return the original `attr-value`"
  [target-type attr-value]
  (let [attr-string? (string? attr-value)]
    (cond
      ;; If the attr-value is a string and the target type is integer, parse it as a long
      (and attr-string? (isa? target-type :type/Integer))
      (Long/parseLong attr-value)
      ;; If the attr-value is a string and the target type is float, parse it as a double
      (and attr-string? (isa? target-type :type/Float))
      (Double/parseDouble attr-value)
      ;; No need to parse it if the type isn't numeric or if it's already a number
      :else
      attr-value)))

(defn- attr-remapping->parameter [login-attributes [attr-name target]]
  (let [attr-value      (get login-attributes attr-name ::not-found)
        field-base-type (target-field->base-type target)]
    (when (= attr-value ::not-found)
      (throw (ex-info (tru "Query requires user attribute `{0}`" (name attr-name))
                      {:type qp.error-type/missing-required-parameter})))
    {:type   :category
     :target target
     :value  (attr-value->param-value field-base-type attr-value)}))

(defn- gtap->parameters [{attribute-remappings :attribute_remappings}]
  (mapv (partial attr-remapping->parameter (:login_attributes @*current-user*))
        attribute-remappings))

(s/defn ^:private preprocess-source-query :- mbql.s/SourceQuery
  [source-query :- mbql.s/SourceQuery]
  (try
    (let [query        {:database (:id (qp.store/database))
                        :type     :query
                        :query    source-query}
          preprocessed (binding [api/*current-user-id* nil]
                         (classloader/require 'metabase.query-processor)
                         ((resolve 'metabase.query-processor/preprocess) query))]
      (select-keys (:query preprocessed) [:source-query :source-metadata]))
    (catch Throwable e
      (throw (ex-info (tru "Error preprocessing source query when applying GTAP: {0}" (ex-message e))
                      {:source-query source-query}
                      e)))))

(s/defn ^:private card-gtap->source
  [{card-id :card_id, :as gtap}]
  (update-in (fetch-source-query/card-id->source-query-and-metadata card-id)
             [:source-query :parameters]
             concat
             (gtap->parameters gtap)))

(defn- table-gtap->source [{table-id :table_id, :as gtap}]
  {:source-query {:source-table table-id, :parameters (gtap->parameters gtap)}})

(s/defn ^:private mbql-query-metadata :- (su/non-empty [su/Map])
  [inner-query]
  (binding [api/*current-user-permissions-set* (atom #{"/"})]
    ((requiring-resolve 'metabase.query-processor/query->expected-cols)
     {:database (u/the-id (qp.store/database))
      :type     :query
      :query    inner-query})))

;; cache the original metadata for a little bit so we don't have to preprocess a query every time we apply sandboxing
(def ^:private ^{:arglists '([table-id])} original-table-metadata
  (memoize/ttl
   ^{::memoize/args-fn (fn [[table-id]]
<<<<<<< HEAD
                         [(mdb.connection/uuid) table-id])}
=======
                         [(mdb.connection/unique-identifier) table-id])}
>>>>>>> cc4c3bad
   (fn [table-id]
     (mbql-query-metadata {:source-table table-id}))
   :ttl/threshold (u/minutes->ms 1)))

(s/defn ^:private reconcile-metadata :- (su/non-empty [su/Map])
  "Combine the metadata in `source-query-metadata` with the `table-metadata` from the Table being sandboxed."
  [source-query-metadata :- (su/non-empty [su/Map]) table-metadata]
  (let [col-name->table-metadata (u/key-by :name table-metadata)]
    (vec
     (for [col   source-query-metadata
           :let  [table-col (get col-name->table-metadata (:name col))]
           :when table-col]
       (do
         (gtap/check-column-types-match col table-col)
         table-col)))))

(s/defn ^:private native-query-metadata :- (su/non-empty [su/Map])
  [source-query :- {:source-query s/Any, s/Keyword s/Any}]
  (let [result (binding [api/*current-user-permissions-set* (atom #{"/"})]
                 ((requiring-resolve 'metabase.query-processor/process-query)
                  {:database (u/the-id (qp.store/database))
                   :type     :query
                   :query    {:source-query source-query
                              :limit        0}}))]
    (or (-> result :data :results_metadata :columns not-empty)
        (throw (ex-info (tru "Error running query to determine metadata")
                        {:source-query source-query
                         :result       result})))))

(s/defn ^:private source-query-form-ensure-metadata :- {:source-query    s/Any
                                                        :source-metadata (su/non-empty [su/Map])
                                                        s/Keyword        s/Any}
  "Add `:source-metadata` to a `source-query` if needed. If the source metadata had to be resolved (because Card with
  `card-id`) didn't already have it, save it so we don't have to resolve it again next time around."
  [{:keys [source-metadata], :as source-query} :- {:source-query s/Any, s/Keyword s/Any}
   table-id                                    :- su/IntGreaterThanZero
   card-id                                     :- (s/maybe su/IntGreaterThanZero)]
  (let [table-metadata   (original-table-metadata table-id)
        ;; make sure source query has `:source-metadata`; add it if needed
        [metadata save?] (cond
                           ;; if it already has `:source-metadata`, we're good to go.
                           (seq source-metadata)
                           [source-metadata false]

                           ;; if it doesn't have source metadata, but it's an MBQL query, we can preprocess the query to
                           ;; get the expected metadata.
                           (not (get-in source-query [:source-query :native]))
                           [(mbql-query-metadata source-query) true]

                           ;; otherwise if it's a native query we'll have to run the query really quickly to get the
                           ;; expected metadata.
                           :else
                           [(native-query-metadata source-query) true])
        metadata (reconcile-metadata metadata table-metadata)]
    (assert (seq metadata))
    ;; save the result metadata so we don't have to do it again next time if applicable
    (when (and card-id save?)
      (log/tracef "Saving results metadata for GTAP Card %s" card-id)
      (db/update! Card card-id :result_metadata metadata))
    ;; make sure the fetched Fields are present the QP store
    (when-let [field-ids (not-empty (filter some? (map :id metadata)))]
      (qp.store/fetch-and-store-fields! field-ids))
    (assoc source-query :source-metadata metadata)))


(s/defn ^:private gtap->source :- {:source-query                     s/Any
                                   (s/optional-key :source-metadata) [mbql.s/SourceQueryMetadata]
                                   s/Keyword                         s/Any}
  "Get the source query associated with a `gtap`."
  [{card-id :card_id, table-id :table_id, :as gtap} :- su/Map]
  (-> ((if card-id
         card-gtap->source
         table-gtap->source) gtap)
      preprocess-source-query
      (source-query-form-ensure-metadata table-id card-id)))

(s/defn ^:private gtap->perms-set :- #{perms/Path}
  "Calculate the set of permissions needed to run the query associated with a GTAP; this set of permissions is excluded
  during the normal QP perms check.

  Background: when applying GTAPs, we don't want the QP perms check middleware to throw an Exception if the Current
  User doesn't have permissions to run the underlying GTAP query, which will likely be greater than what they actually
  have. (For example, a User might have segmented query perms for Table 15, which is why we're applying a GTAP in the
  first place; the actual perms required to normally run the underlying GTAP query is more likely something like
  *full* query perms for Table 15.) The QP perms check middleware subtracts this set from the set of required
  permissions, allowing the user to run their GTAPped query."
  [{card-id :card_id, table-id :table_id}]
  (if card-id
    (qp.store/cached card-id
      (query-perms/perms-set (db/select-one-field :dataset_query Card :id card-id), :throw-exceptions? true))
    #{(perms/table-query-path (Table table-id))}))

(defn- gtaps->perms-set [gtaps]
  (set (mapcat gtap->perms-set gtaps)))


;;; +----------------------------------------------------------------------------------------------------------------+
;;; |                                                   Middleware                                                   |
;;; +----------------------------------------------------------------------------------------------------------------+

;;; ------------------------------------------ apply-row-level-permissions -------------------------------------------

(defn- apply-gtap
  "Apply a GTAP to map m (e.g. a Join or inner query), replacing its `:source-table`/`:source-query` with the GTAP
  `:source-query`."
  [m gtap]
  ;; Only infer source query metadata for JOINS that use `:fields :all`. That's the only situation in which we
  ;; absolutely *need* to infer source query metadata (we need to know the columns returned by the source query so we
  ;; can generate the join against ALL fields). It's better not to infer the source metadata if we don't NEED to,
  ;; because we might be inferring the wrong thing. See comments above -- in practice a GTAP should have the same
  ;; columns as the Table it replaces, but this constraint is not enforced anywhere. If we infer metadata and the GTAP
  ;; turns out *not* to match exactly, the query could break. So only infer it in cases where the query would
  ;; definitely break otherwise.
  (u/prog1 (merge
            (dissoc m :source-table :source-query)
            (gtap->source gtap))
    (log/tracef "Applied GTAP: replaced\n%swith\n%s"
                (u/pprint-to-str 'yellow m)
                (u/pprint-to-str 'green <>))))

(defn- apply-gtaps
  "Replace `:source-table` entries that refer to Tables for which we have applicable GTAPs with `:source-query` entries
  from their GTAPs."
  [m table-id->gtap]
  ;; replace maps that have `:source-table` key and a matching entry in `table-id->gtap`, but do not have `::gtap?` key
  (mbql.u/replace m
    (_ :guard (every-pred map? (complement ::gtap?) :source-table #(get table-id->gtap (:source-table %))))
    (let [updated             (apply-gtap &match (get table-id->gtap (:source-table &match)))
          ;; now recursively apply gtaps anywhere else they might exist at this level, e.g. `:joins`
          recursively-updated (merge
                               (select-keys updated [:source-table :source-query])
                               (apply-gtaps (dissoc updated :source-table :source-query) table-id->gtap))]
      ;; add a `::gtap?` key next to every `:source-table` key so when we do a second pass after adding JOINs they
      ;; don't get processed again
      (mbql.u/replace recursively-updated
        (_ :guard (every-pred map? :source-table))
        (assoc &match ::gtap? true)))))

(defn- expected-cols [query]
  (binding [*current-user-permissions-set* (atom #{"/"})]
    ((requiring-resolve 'metabase.query-processor/query->expected-cols) query)))

(defn- gtapped-query
  "Apply GTAPs to `query` and return the updated version of `query`."
  [original-query table-id->gtap]
  (let [sandboxed-query (apply-gtaps original-query table-id->gtap)]
    (if (= sandboxed-query original-query)
      original-query
      (-> sandboxed-query
          (assoc ::original-metadata (expected-cols original-query))
          (update-in [::qp.perms/perms :gtaps] (fn [perms] (into (set perms) (gtaps->perms-set (vals table-id->gtap)))))))))

(defn apply-sandboxing
  "Pre-processing middleware. Replaces source tables a User was querying against with source queries that (presumably)
  restrict the rows returned, based on presence of segmented permission GTAPs."
  [query]
  (or (when-let [table-id->gtap (when *current-user-id*
                                  (query->table-id->gtap query))]
        (gtapped-query query table-id->gtap))
      query))


;;;; Post-processing

(defn- merge-metadata
  "Merge column metadata from the non-GTAPped version of the query into the GTAPped results `metadata`. This way the
  final results metadata coming back matches what we'd get if the query was not running with a GTAP."
  [original-metadata metadata]
  (letfn [(merge-cols [cols]
            (let [col-name->expected-col (u/key-by :name original-metadata)]
              (for [col cols]
                (merge
                 col
                 (get col-name->expected-col (:name col))))))]
    (update metadata :cols merge-cols)))

(defn merge-sandboxing-metadata
  "Post-processing middleware. Merges in column metadata from the original, unsandboxed version of the query."
  [{::keys [original-metadata]} rff]
  (if original-metadata
    (fn merge-sandboxing-metadata-rff* [metadata]
      (rff (merge-metadata original-metadata metadata)))
    rff))<|MERGE_RESOLUTION|>--- conflicted
+++ resolved
@@ -24,8 +24,7 @@
             [metabase.util.i18n :refer [tru]]
             [metabase.util.schema :as su]
             [schema.core :as s]
-            [toucan.db :as db]
-            [metabase.db.connection :as mdb.connection]))
+            [toucan.db :as db]))
 
 ;;; +----------------------------------------------------------------------------------------------------------------+
 ;;; |                                                  query->gtap                                                   |
@@ -169,11 +168,7 @@
 (def ^:private ^{:arglists '([table-id])} original-table-metadata
   (memoize/ttl
    ^{::memoize/args-fn (fn [[table-id]]
-<<<<<<< HEAD
-                         [(mdb.connection/uuid) table-id])}
-=======
                          [(mdb.connection/unique-identifier) table-id])}
->>>>>>> cc4c3bad
    (fn [table-id]
      (mbql-query-metadata {:source-table table-id}))
    :ttl/threshold (u/minutes->ms 1)))
