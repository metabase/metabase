--- conflicted
+++ resolved
@@ -153,9 +153,6 @@
   (api/check (not (transforms.util/target-table-exists? body))
              403
              (deferred-tru "A table with that name already exists."))
-<<<<<<< HEAD
-  (create-transform! body))
-=======
   (let [transform (t2/with-transaction [_]
                     (let [tag-ids (:tag_ids body)
                           transform (t2/insert-returning-instance!
@@ -169,7 +166,6 @@
                       (t2/hydrate transform :transform_tag_ids :creator)))]
     (events/publish-event! :event/transform-create {:object transform :user-id api/*current-user-id*})
     transform))
->>>>>>> a01df0e0
 
 (defn get-transform
   "Get a specific transform."
@@ -235,31 +231,10 @@
                                        :limit  (request/limit)))
       (update :data #(map transforms.util/localize-run-timestamps %))))
 
-<<<<<<< HEAD
 (defn update-transform!
   "Update a transform. Validates features, database support, cycles, and target conflicts.
    Returns the updated transform with hydrated associations."
   [id body]
-=======
-;; TODO (Cam 2025-11-25) please add a response schema to this API endpoint, it makes it easier for our customers to
-;; use our API + we will need it when we make auto-TypeScript-signature generation happen
-;;
-#_{:clj-kondo/ignore [:metabase/validate-defendpoint-has-response-schema]}
-(api.macros/defendpoint :put "/:id"
-  "Update a transform."
-  [{:keys [id]} :- [:map
-                    [:id ms/PositiveInt]]
-   _query-params
-   body :- [:map
-            [:name {:optional true} :string]
-            [:description {:optional true} [:maybe :string]]
-            [:source {:optional true} ::transforms.schema/transform-source]
-            [:target {:optional true} ::transforms.schema/transform-target]
-            [:run_trigger {:optional true} ::run-trigger]
-            [:tag_ids {:optional true} [:sequential ms/PositiveInt]]
-            [:collection_id {:optional true} [:maybe ms/PositiveInt]]]]
-  (api/check-superuser)
->>>>>>> a01df0e0
   (let [transform (t2/with-transaction [_]
                     ;; Cycle detection should occur within the transaction to avoid race
                     (let [old (t2/select-one :model/Transform id)
@@ -299,7 +274,8 @@
             [:source {:optional true} ::transforms.schema/transform-source]
             [:target {:optional true} ::transforms.schema/transform-target]
             [:run_trigger {:optional true} ::run-trigger]
-            [:tag_ids {:optional true} [:sequential ms/PositiveInt]]]]
+            [:tag_ids {:optional true} [:sequential ms/PositiveInt]]
+            [:collection_id {:optional true} [:maybe ms/PositiveInt]]]]
   (api/check-superuser)
   (update-transform! id body))
 
