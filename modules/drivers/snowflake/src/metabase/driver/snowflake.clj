--- conflicted
+++ resolved
@@ -64,12 +64,8 @@
                               :identifiers-with-spaces                true
                               :split-part                             true
                               :now                                    true
-<<<<<<< HEAD
-                              :database-routing                       false
+                              :database-routing                       true
                               :transforms/view                        true}]
-=======
-                              :database-routing                       true}]
->>>>>>> 6f34845c
   (defmethod driver/database-supports? [:snowflake feature] [_driver _feature _db] supported?))
 
 (defmethod driver/humanize-connection-error-message :snowflake
