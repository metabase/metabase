--- conflicted
+++ resolved
@@ -479,11 +479,7 @@
     }
   };
 
-<<<<<<< HEAD
-  const saveButtonRef = useRef<ActionButton>(null);
-=======
   const saveButtonRef = useRef<ActionButtonHandle>(null);
->>>>>>> db08e235
   const {
     checkData,
     isConfirmationShown,
