;; A "module" is any `metabase.<module>.core` namespace in `src`.
;;
;; ## `api`:
;;
;; Map of module name => the "core" external public-facing API namespace(s). You have three options here:
;;
;; 1. Special sentinel value `:any` means means this module does not (yet) have external public-facing API
;;    namespace(s). This is mostly a temporary placeholder until we go in and create module namespaces, which means
;;    you should go create one.
;;
;; 2. A set of namespace symbols. All namespaces in other modules will only be allowed to use namespaces from
;;    this set. Ideally this set should only have one namespace, but restricting it to a set of several is still
;;    better than `:any`.
;;
;; 3. `nil` or not listed here -- we default to assuming there is (some subset) of the 'standard' API namespaces
;;    `<module>.api`, `<module>.core`, and `<module>.init`
;;
;; ## `uses`:
;;
;; Map of module => other modules you're allowed to use there. You have two options here:
;;
;; 1. `:any` means namespaces in this module are allowed to use any other module -- allowed modules are not
;;    enforced for this module. Module API namespaces for modules that have them defined are still enforced. For
;;    ones that are `nil`, please go in and add a list of allowed modules. `:any` is mostly meant a temporary
;;    placeholder until we can fill these all out, so feel free to fix these.
;;
;; 2. A set of module symbols. This is the list of modules that are allowed to be referenced. An empty set means no
;;    other modules are allowed to be referenced; this is the default for any modules that aren't listed here.
;;
;; ## Tips
;;
;; PRO TIP: Check out the [[dev.deps-graph]] namespace for helpful tools to see where a module is used externally, and
;; for tools for calculating this config -- you can use [[dev.deps-graph/print-kondo-config-diff]] to see what updates
;; you need to make
{:metabase/modules
 {actions
  {:api  #{metabase.actions.api metabase.actions.core}
   :uses #{analytics api collections driver legacy-mbql lib model-persistence models query-processor search settings util}}

  activity-feed
  {:api  #{metabase.activity-feed.api metabase.activity-feed.init}
   :uses #{api collections config db events models util}}

  appearance
  {:api  #{metabase.appearance.core
           metabase.appearance.init}
   :uses #{settings util}}

  analytics
  {:api  #{metabase.analytics.api
           metabase.analytics.core
           metabase.analytics.init
           metabase.analytics.prometheus
           metabase.analytics.snowplow}
   :uses #{appearance
           api
           channel
           config
           db
           driver
           eid-translation
           internal-stats
           lib-be
           models
           premium-features
           session
           settings
           sso
           system
           task
           util
           version}}

  analyze
  {:api  #{metabase.analyze.core metabase.analyze.query-results}
   :uses #{config driver legacy-mbql lib models sync util}}

  api
  {:api #{metabase.api.auth
          metabase.api.card
          metabase.api.cards
          metabase.api.common
          metabase.api.common.validation
          metabase.api.dashboard
          metabase.api.database
          metabase.api.dataset
          metabase.api.docs
          metabase.api.field
          metabase.api.logger
          metabase.api.macros
          metabase.api.open-api
          metabase.api.query-metadata
          metabase.api.routes.common
          metabase.api.table
          metabase.api.user
          metabase.api.util
          metabase.api.util.handlers}
   :uses #{actions
           analytics
           analyze
           api-routes
           appearance
           channel
           collections
           config
           database-routing
           db
           driver
           embedding
           events
           legacy-mbql
           lib
           lib-be
           logger
           model-persistence
           models
           permissions
           plugins
           premium-features
           pulse
           query-processor
           request
           revisions
           sample-data
           search
           server
           session
           settings
           sso
           sync
           types
           upload
           util
           xrays
           enterprise/advanced-permissions}}

  api-keys
  {:api  #{metabase.api-keys.api
           metabase.api-keys.core}
   :uses #{api db events models permissions util}}

  api-routes
  {:api  #{metabase.api-routes.core}
   :uses :any}

  audit-app
  {:api  #{metabase.audit-app.core
           metabase.audit-app.init}
   :uses #{api db events models premium-features settings task task-history util}}

  auth-provider
  {:api  #{metabase.auth-provider.core}
   :uses #{premium-features}}

  bookmarks
  {:api  #{metabase.bookmarks.api}
   :uses #{api db models util}}

  bug-reporting
  {:api  #{metabase.bug-reporting.api
           metabase.bug-reporting.init}
   :uses #{analytics api config db driver premium-features settings util}}

  cache
  {:api  #{metabase.cache.api
           metabase.cache.core
           metabase.cache.init}
   :uses #{api config db events models premium-features settings util}}

  ;; TODO -- way too many API namespaces.
  channel
  {:api  #{metabase.channel.api
           metabase.channel.core
           metabase.channel.email
           metabase.channel.email.messages
           metabase.channel.init
           metabase.channel.models.channel
           metabase.channel.render.core
           metabase.channel.settings
           metabase.channel.slack
           metabase.channel.template.core}
   :uses #{analytics
           api
<<<<<<< HEAD
           appearance
=======
           collections
>>>>>>> 272a3534
           config
           db
           driver
           events
           formatter
           lib
           lib-be
           models
           notification
           permissions
           premium-features
           system
           settings
           query-processor
           task
           timeline
           types
           util}}

  cloud-migration
  {:api  #{metabase.cloud-migration.api
           metabase.cloud-migration.core
           metabase.cloud-migration.init}
   :uses #{api cmd config db models premium-features settings task util}}

  content-verification
  {:api  #{metabase.content-verification.core
           metabase.content-verification.init}
   :uses #{db models util}}

  cmd
  {:api  #{metabase.cmd
           metabase.cmd.copy
           metabase.cmd.dump-to-h2}
   :uses #{api api-routes config db legacy-mbql models plugins query-processor search settings util}}

  collections
  {:api  #{metabase.collections.api
           metabase.collections.models.collection
           metabase.collections.models.collection.root}
   :uses #{api
           api-keys
           audit-app
           config
           db
           driver
           events
           legacy-mbql
           models
           permissions
           premium-features
           request
           revisions
           search
           upload
           util}}

  ;; technically this 'uses' `enterprise/core` and `test` since it tries to load them to see if they exists so we know
  ;; if EE/test code is available; however we can ignore them since they're not real usages.
  config
  {:api  #{metabase.config}
   :uses #{}}

  ;; this is not actually a real module, but comes from one of our libraries.
  connection-pool
  {:api  #{metabase.connection-pool}
   :uses #{}}

  core
  {:api  #{metabase.core.initialization-status}
   :uses :any}

  database-routing
  {:api #{metabase.database-routing.core}
   :uses #{premium-features}}

  db
  {:api  #{metabase.db metabase.db.metadata-queries metabase.db.query metabase.db.setup}
   :uses #{auth-provider config connection-pool driver legacy-mbql lib plugins query-processor task util}}

  driver
  {:api #{metabase.driver
          metabase.driver.common
          metabase.driver.common.parameters
          metabase.driver.common.parameters.dates
          metabase.driver.common.parameters.operators
          metabase.driver.common.parameters.parse
          metabase.driver.common.parameters.values
          metabase.driver.ddl.interface
          metabase.driver.h2
          metabase.driver.impl
          metabase.driver.init
          metabase.driver.mysql
          metabase.driver.postgres
          metabase.driver.sql
          metabase.driver.sql-jdbc.connection
          metabase.driver.sql-jdbc.execute
          metabase.driver.sql-jdbc.execute.diagnostic
          metabase.driver.sql-jdbc.sync
          metabase.driver.sql.query-processor
          metabase.driver.sql.query-processor.deprecated
          metabase.driver.sql.util
          metabase.driver.sync
          metabase.driver.util}
   :uses #{actions
           api
           appearance
           auth-provider
           config
           connection-pool
           database-routing
           db
           legacy-mbql
           lib
           lib-be
           logger
           models
           notification
           plugins
           premium-features
           pulse
           query-processor
           settings
           sync
           system
           upload
           warehouses
           util}}

  eid-translation
  {:api  #{metabase.eid-translation.api
           metabase.eid-translation.core}
   :uses #{api settings util}}

  embedding
  {:api  #{metabase.embedding.api
           metabase.embedding.app-origins-sdk
           metabase.embedding.init
           metabase.embedding.settings}
   :uses #{analytics
           api
           config
           driver
           eid-translation
           events
           models
           notification
           premium-features
           public-sharing
           query-processor
           settings
           tiles
           util}}

  events
  {:api  #{metabase.events.core
           metabase.events.init}
   :uses #{channel driver models util view-log}}

  formatter
  {:api  #{metabase.formatter}
   :uses #{appearance models system query-processor types util}}

  geojson
  {:api  #{metabase.geojson.api
           metabase.geojson.init}
   :uses #{api settings util}}

  indexed-entities
  {:api  #{metabase.indexed-entities.api metabase.indexed-entities.init}
   :uses #{analytics api driver legacy-mbql lib models query-processor search sync task util}}

  internal-stats
  {:api #{metabase.internal-stats.core}
   :uses #{db models}}

  legacy-mbql
  {:api #{metabase.legacy-mbql.normalize
          metabase.legacy-mbql.predicates
          metabase.legacy-mbql.schema
          metabase.legacy-mbql.schema.helpers
          metabase.legacy-mbql.util}
   :uses #{lib models types util}}

  lib
  {:api #{metabase.lib.binning
          metabase.lib.binning.util
          metabase.lib.card
          metabase.lib.core
          metabase.lib.equality
          metabase.lib.field
          metabase.lib.filter
          metabase.lib.ident
          metabase.lib.join.util
          metabase.lib.metadata
          metabase.lib.metadata.calculation
          metabase.lib.metadata.jvm
          metabase.lib.metadata.protocols
          metabase.lib.normalize
          metabase.lib.options
          metabase.lib.query
          metabase.lib.schema
          metabase.lib.schema.actions
          metabase.lib.schema.binning
          metabase.lib.schema.common
          metabase.lib.schema.expression
          metabase.lib.schema.expression.temporal
          metabase.lib.schema.expression.window
          metabase.lib.schema.id
          metabase.lib.schema.info
          metabase.lib.schema.literal
          metabase.lib.schema.metadata
          metabase.lib.schema.parameter
          metabase.lib.schema.template-tag
          metabase.lib.schema.temporal-bucketing
          metabase.lib.schema.util
          metabase.lib.temporal-bucket
          metabase.lib.types.isa
          metabase.lib.util
          metabase.lib.util.match
          metabase.lib.walk}
   :uses #{config legacy-mbql models settings types util}}

  lib-be
  {:api #{metabase.lib-be.core
          metabase.lib-be.init}
   :uses #{models settings task util}}

  logger
  {:api  #{metabase.logger metabase.logger.init}
   :uses #{config plugins}}

  login-history
  {:api #{metabase.login-history.api
          metabase.login-history.core
          metabase.login-history.init}
   :uses #{analytics api channel request settings util}}

  model-persistence
  {:api #{metabase.model-persistence.api
          metabase.model-persistence.core
          metabase.model-persistence.init}
   :uses #{api db driver events lib models premium-features settings query-processor request system task task-history util}}

  models
  {:api #{metabase.models.application-permissions-revision
          metabase.models.card
          metabase.models.card.metadata
          metabase.models.dashboard
          metabase.models.dashboard-card
          metabase.models.dashboard-tab
          metabase.models.dashboard.constants
          metabase.models.database
          metabase.models.dispatch
          metabase.models.field
          metabase.models.field-values
          metabase.models.humanization
          metabase.models.init
          metabase.models.interface
          metabase.models.params
          metabase.models.params.chain-filter
          metabase.models.params.custom-values
          metabase.models.params.field-values
          metabase.models.params.shared
          metabase.models.query
          metabase.models.query.permissions
          metabase.models.resolution
          metabase.models.secret
          metabase.models.serialization
          metabase.models.table
          metabase.models.user
          metabase.models.user-parameter-value
          metabase.models.util.spec-update
          metabase.models.visualization-settings}
   :uses #{analytics
           analyze
           api
           audit-app
           cache
           channel
           collections
           config
           content-verification
           db
           driver
           events
           legacy-mbql
           lib
           notification
           permissions
           plugins
           premium-features
           settings
           public-sharing
           pulse
           query-analysis
           query-processor
           request
           search
           setup
           sync
           system
           types
           util}}

  native-query-snippets
  {:api  #{metabase.native-query-snippets.api
           metabase.native-query-snippets.core}
   :uses #{api collections models permissions premium-features util}}

  notification
  {:api  #{metabase.notification.api
           metabase.notification.core
           metabase.notification.init
           metabase.notification.models
           metabase.notification.payload.core}
   :uses #{analytics
           api
           appearance
           channel
           config
           driver
           events
           models
           permissions
           premium-features
           query-processor
           request
           session
           settings
           sso
           system
           task
           task-history
           util}}

  permissions
  {:api  #{metabase.permissions.api
           metabase.permissions.core
           metabase.permissions.models.collection-permission-graph-revision
           metabase.permissions.models.collection.graph
           metabase.permissions.models.data-permissions
           metabase.permissions.models.permissions
           metabase.permissions.models.permissions-group
           metabase.permissions.util}
   :uses #{api audit-app collections config db models premium-features request server settings util}}

  pivot
  {:api #{metabase.pivot.core}
   :uses #{util models}}

  plugins
  {:api  #{metabase.plugins metabase.plugins.classloader}
   :uses #{config driver util}}

  premium-features
  {:api  #{metabase.premium-features.api
           metabase.premium-features.core
           metabase.premium-features.init}
   :uses #{api config db internal-stats plugins settings util}}

  product-feedback
  {:api  #{metabase.product-feedback.api
           metabase.product-feedback.init}
   :uses #{analytics api channel config db driver premium-features settings task util}}

  public-sharing
  {:api  #{metabase.public-sharing.api
           metabase.public-sharing.core
           metabase.public-sharing.init}
   :uses #{actions analytics api events lib models query-processor request settings tiles util}}

  pulse
  {:api  #{metabase.pulse.api
           metabase.pulse.core
           metabase.pulse.init
           metabase.pulse.task.send-pulses}
   :uses #{api channel collections config db driver events models notification permissions plugins premium-features
           query-processor request task task-history util
           enterprise/advanced-permissions enterprise/sandbox}}

  query-analysis
  {:api  #{metabase.query-analysis.core metabase.query-analysis.init}
   :uses #{config driver legacy-mbql lib query-processor settings task util}}

  query-processor
  {:api #{metabase.query-processor
          metabase.query-processor.card
          metabase.query-processor.compile
          metabase.query-processor.dashboard
          metabase.query-processor.debug
          metabase.query-processor.error-type
          metabase.query-processor.init
          metabase.query-processor.interface
          metabase.query-processor.metadata
          metabase.query-processor.middleware.annotate
          metabase.query-processor.middleware.cache-backend.db
          metabase.query-processor.middleware.constraints
          metabase.query-processor.middleware.fetch-source-query-legacy
          metabase.query-processor.middleware.limit
          metabase.query-processor.middleware.permissions
          metabase.query-processor.middleware.wrap-value-literals
          metabase.query-processor.pipeline
          metabase.query-processor.pivot
          metabase.query-processor.preprocess
          metabase.query-processor.reducible
          metabase.query-processor.schema
          metabase.query-processor.setup
          metabase.query-processor.store
          metabase.query-processor.streaming
          metabase.query-processor.streaming.common
          metabase.query-processor.streaming.interface
          metabase.query-processor.timezone
          metabase.query-processor.util
          metabase.query-processor.util.add-alias-info
          metabase.query-processor.util.nest-query
          metabase.query-processor.util.persisted-cache
          metabase.query-processor.util.relative-datetime
          metabase.query-processor.util.transformations.nest-breakouts
          metabase.query-processor.writeback}
   :uses #{analytics
           analyze
           api
           appearance
           audit-app
           cache
           config
           driver
           events
           formatter
           legacy-mbql
           lib
           lib-be
           model-persistence
           models
           permissions
           pivot
           premium-features
           request
           settings
           system
           server
           types
           util}}

  request
  {:api  #{metabase.request.core
           metabase.request.init}
   :uses #{api config models permissions session settings util}}

  revisions
  {:api  #{metabase.revisions.api metabase.revisions.core metabase.revisions.init}
   :uses #{api config events models util}}

  sample-data
  {:api  #{metabase.sample-data.core
           metabase.sample-data.init}
   :uses #{plugins settings sync util}}

  search
  {:api #{metabase.search.api
          metabase.search.appdb.scoring
          metabase.search.config
          metabase.search.core
          metabase.search.in-place.scoring
          metabase.search.ingestion
          metabase.search.init
          metabase.search.spec}
<<<<<<< HEAD
   :uses #{analytics
           api
           appearance
           audit-app
           config
           db
           driver
           models
           permissions
           premium-features
           settings
           request
           startup
           task
           util}}
=======
   :uses #{analytics api audit-app collections config db driver models permissions premium-features settings request startup task util}}
>>>>>>> 272a3534

  segments
  {:api  #{metabase.segments.api}
   :uses #{api events legacy-mbql lib models permissions search util xrays}}

  server
  {:api #{metabase.server.core
          metabase.server.init
          metabase.server.middleware.json
          metabase.server.middleware.session
          metabase.server.streaming-response} ; TODO -- too many API namespaces
   :uses #{analytics
           api
           api-keys
           api-routes
           appearance
           config
           core
           db
           driver
           embedding
           models
           premium-features
           request
           session
           settings
           system
           util
           enterprise/sso}}

  session
  {:api  #{metabase.session.core
           metabase.session.api
           metabase.session.init
           metabase.session.models.session ; TODO -- shouldn't be exposed as an API namespace
           metabase.session.settings}      ; TODO -- shouldn't be exposed as an API namespace
   :uses #{api
           channel
           config
           db
           driver
           events
           login-history
           models
           settings
           request
           sso
           system
           task
           util}}

  settings
  {:api  #{metabase.settings.api
           metabase.settings.core
           metabase.settings.init}
   :uses #{api
           config
           db
           events
           models
           premium-features
           server
           util
           enterprise/advanced-permissions}}

  setup
  {:api  #{metabase.setup.api metabase.setup.core}
   :uses #{analytics
           api
           appearance
           channel
           config
           db
           events
           models
           permissions
           request
           session
           settings
           system
           util}}

  sso
  {:api  #{metabase.sso.api
           metabase.sso.core
           metabase.sso.init}
   :uses #{api config models permissions premium-features settings util}}

  startup
  {:api  #{metabase.startup.core}
   :uses #{util}}

  sync
  {:api #{metabase.sync.api
          metabase.sync.core
          metabase.sync.init
          metabase.sync.schedules
          metabase.sync.task.sync-databases
          metabase.sync.util}
   :uses #{analyze api audit-app config db driver events lib models query-processor settings task task-history util}}

  system
  {:api  #{metabase.system.core
           metabase.system.init}
   :uses #{appearance settings util}}

  task
  {:api #{metabase.task.bootstrap
          metabase.task.core}
   :uses #{analytics
           db
           plugins
           util}}

  task-history
  {:api  #{metabase.task-history.api
           metabase.task-history.core
           metabase.task-history.init}
   :uses #{api
           models
           permissions
           premium-features
           request
           task
           util}}

  testing-api
  {:api  #{metabase.testing-api.api
           metabase.testing-api.core
           metabase.testing-api.init}
   :uses #{analytics api config db premium-features search util}}

  tiles
  {:api  #{metabase.tiles.api
           metabase.tiles.init}
   :uses #{api legacy-mbql query-processor settings util}}

  timeline
  {:api  #{metabase.timeline.api metabase.timeline.core}
   :uses #{analytics api collections models util}}

  types
  {:api  #{metabase.types}
   :uses #{util}}

  upload
  {:api  #{metabase.upload.api
           metabase.upload.core
           metabase.upload.init}
<<<<<<< HEAD
   :uses #{analytics
           appearance
           api
           driver
           events
           legacy-mbql
           lib
           model-persistence
           models
           permissions
           settings
           sync
           util}}
=======
   :uses #{analytics api collections driver events legacy-mbql lib model-persistence models permissions settings sync util}}
>>>>>>> 272a3534

  user-key-value
  {:api  #{metabase.user-key-value.api metabase.user-key-value.init}
   :uses #{api config lib util}}

  util
  {:api :any
   :uses #{channel
           config
           db
           driver
           legacy-mbql
           lib
           models
           plugins
           settings
           system}}

  version
  {:api  #{metabase.version.core
           metabase.version.init}
   :uses #{config settings system task util}}

  view-log
  {:api  #{metabase.view-log.core
           metabase.view-log.init}
   :uses #{analytics api audit-app events models premium-features util}}

  warehouses
  {:api  #{metabase.warehouses.core
           metabase.warehouses.init}
   :uses #{premium-features settings util}}

  xrays
  {:api  #{metabase.xrays.api
           metabase.xrays.core
           metabase.xrays.init}
<<<<<<< HEAD
   :uses #{analyze
           appearance
           api
           driver
           legacy-mbql
           lib
           models
           settings
           query-processor
           util}}
=======
   :uses #{analyze api collections driver legacy-mbql lib models settings query-processor util}}
>>>>>>> 272a3534

  enterprise/advanced-config
  {:api  #{metabase-enterprise.advanced-config.api.logs
           metabase-enterprise.advanced-config.models.notification
           metabase-enterprise.advanced-config.init
           metabase-enterprise.advanced-config.file}
   :uses #{api api-keys db driver models permissions premium-features setup settings sync util}}

  enterprise/advanced-permissions
  {:api  #{metabase-enterprise.advanced-permissions.api.routes
           metabase-enterprise.advanced-permissions.common
           metabase-enterprise.advanced-permissions.models.permissions.group-manager}
   :uses #{api enterprise/impersonation lib models permissions premium-features query-processor util}}

  enterprise/ai-entity-analysis
  {:api #{metabase-enterprise.ai-entity-analysis.api}
   :uses #{api enterprise/metabot-v3 premium-features}}

  enterprise/ai-sql-fixer
  {:api #{metabase-enterprise.ai-sql-fixer.api}
   :uses #{api driver enterprise/metabot-v3 query-analysis query-processor util}}

  enterprise/ai-sql-generation
  {:api #{metabase-enterprise.ai-sql-generation.api}
   :uses #{api driver enterprise/metabot-v3 models util}}

  enterprise/analytics
  {:api  #{}
   :uses #{driver premium-features enterprise/advanced-config enterprise/scim enterprise/sso}}

  enterprise/api
  {:api  #{metabase-enterprise.api.routes
           metabase-enterprise.api.routes.common}
   :uses :any}

  enterprise/audit-app
  {:api  #{metabase-enterprise.audit-app.api.routes}
   :uses #{api
           audit-app
           db
           driver
           lib
           models
           permissions
           plugins
           premium-features
           query-processor
           settings
           sync
           util
           enterprise/serialization}}

  enterprise/auth-provider
  {:api  #{}
   :uses #{premium-features util}}

  enterprise/billing
  {:api  #{metabase-enterprise.billing.api.routes}
   :uses #{api premium-features util}}

  enterprise/cache
  {:api  #{metabase-enterprise.cache.init}
   :uses #{cache premium-features query-processor task util}}

  enterprise/content-verification
  {:api  #{metabase-enterprise.content-verification.api.routes}
   :uses #{api content-verification util enterprise/api}}

  enterprise/core
  {:api  #{metabase-enterprise.core.init}
   :uses :any}

  enterprise/dashboard-subscription-filters
  {:api  #{}
   :uses #{premium-features}}

  enterprise/data-editing
  {:api  #{metabase-enterprise.data-editing.api}
   :uses #{api actions util}}

  enterprise/database-routing
  {:api #{metabase-enterprise.database-routing.api}
   :uses #{api config database-routing events lib models premium-features query-processor settings util}}

  enterprise/enhancements
  {:api  #{metabase-enterprise.enhancements.init}
   :uses #{models premium-features settings sso util enterprise/sso}}

  enterprise/gsheets
  {:api  #{metabase-enterprise.gsheets.api}
   :uses #{api analytics premium-features settings util enterprise/harbormaster}}

  enterprise/harbormaster
  {:api #{metabase-enterprise.harbormaster.client}
   :uses #{api cloud-migration util}}

  enterprise/impersonation
  {:api #{metabase-enterprise.impersonation.api}
   :uses #{api audit-app driver lib models premium-features query-processor util enterprise/sandbox}}

  enterprise/internal-stats
  {:api #{}
   :uses #{premium-features settings}}

  enterprise/llm
  {:api  #{metabase-enterprise.llm.api}
   :uses #{analytics analyze api query-processor settings util}}

  enterprise/metabot-v3
  {:api #{metabase-enterprise.metabot-v3.api metabase-enterprise.metabot-v3.core
          metabase-enterprise.metabot-v3.tools.api}
<<<<<<< HEAD
   :uses #{api
           config
           db
           legacy-mbql
           lib
           models
           premium-features
           settings
           pulse
           query-processor
           request
           system
           util}}
=======
   :uses #{api collections config db legacy-mbql lib models premium-features settings pulse query-processor request util}}
>>>>>>> 272a3534

  enterprise/premium-features
  {:api  #{}
   :uses #{premium-features util}}

  enterprise/query-reference-validation
  {:api  #{metabase-enterprise.query-reference-validation.api}
   :uses #{api collections query-analysis request util}}

  enterprise/sandbox
  {:api #{metabase-enterprise.sandbox.api.routes
          metabase-enterprise.sandbox.api.util}
   :uses #{api
           audit-app
           db
           driver
           legacy-mbql
           lib
           models
           permissions
           plugins
           premium-features
           query-processor
           request
           util
           enterprise/api}}

  enterprise/scim
  {:api  #{metabase-enterprise.scim.core
           metabase-enterprise.scim.init
           metabase-enterprise.scim.routes}
   :uses #{analytics api api-keys models permissions settings server system util enterprise/serialization}}

  enterprise/search
  {:api  #{}
   :uses #{premium-features search}}

  enterprise/serialization
  {:api #{metabase-enterprise.serialization.api
          metabase-enterprise.serialization.cmd
          metabase-enterprise.serialization.v2.backfill-ids}
<<<<<<< HEAD
   :uses #{analytics
           api
           appearance
           config
           db
           legacy-mbql
           lib
           logger
           models
           plugins
           premium-features
           settings
           setup
           util}}
=======
   :uses #{analytics api collections config db legacy-mbql lib logger models plugins premium-features settings setup util}}
>>>>>>> 272a3534

  enterprise/snippet-collections
  {:api  #{}
   :uses #{models native-query-snippets permissions premium-features util}}

  enterprise/sso
  {:api #{metabase-enterprise.sso.api.routes
          metabase-enterprise.sso.integrations.sso-settings
          metabase-enterprise.sso.integrations.sso-utils}
   :uses #{api
           appearance
           channel
           embedding
           events
           notification
           premium-features
           request
           session
           settings
           sso
           system
           util
           enterprise/scim}}

  enterprise/stale
  {:api  #{metabase-enterprise.stale.api
           metabase-enterprise.stale.init}
   :uses #{analytics api collections embedding models premium-features request settings util}}

  enterprise/upload-management
  {:api  #{metabase-enterprise.upload-management.api}
   :uses #{api models premium-features upload util}}}

 ;; namespaces matching these patterns (with `re-find`) are excluded from the module linter. Since regex literals
 ;; aren't allowed in EDN just used the `(str <regex>)` version i.e. two slashes instead of one.
 ;;
 ;; this is mostly intended for excluding test namespaces or those rare 'glue' namespaces that glue multiple modules
 ;; together, e.g. `metabase.lib.metadata.jvm`.
 :linters
 {:metabase/modules
  {:ignored-namespace-patterns
   #{"-test$"                           ; anything ending in `-test`
     "test[-.]util"                     ; anything that contains `test.util` or `test-util`
     "test\\.impl"                      ; anything that contains `test.impl`
     "test-setup"                       ; anything that contains `test-setup`
     "^metabase(?:-enterprise)?\\.test" ; anything starting with `metabase.test` or `metabase-enterprise.test`
     "^metabase\\.http-client$"}}}}     ; `metabase.http-client` which is a test-only namespace despite its name.<|MERGE_RESOLUTION|>--- conflicted
+++ resolved
@@ -181,11 +181,8 @@
            metabase.channel.template.core}
    :uses #{analytics
            api
-<<<<<<< HEAD
            appearance
-=======
            collections
->>>>>>> 272a3534
            config
            db
            driver
@@ -654,11 +651,11 @@
           metabase.search.ingestion
           metabase.search.init
           metabase.search.spec}
-<<<<<<< HEAD
    :uses #{analytics
            api
            appearance
            audit-app
+           collections
            config
            db
            driver
@@ -670,9 +667,6 @@
            startup
            task
            util}}
-=======
-   :uses #{analytics api audit-app collections config db driver models permissions premium-features settings request startup task util}}
->>>>>>> 272a3534
 
   segments
   {:api  #{metabase.segments.api}
@@ -822,10 +816,10 @@
   {:api  #{metabase.upload.api
            metabase.upload.core
            metabase.upload.init}
-<<<<<<< HEAD
    :uses #{analytics
            appearance
            api
+           collections
            driver
            events
            legacy-mbql
@@ -836,9 +830,6 @@
            settings
            sync
            util}}
-=======
-   :uses #{analytics api collections driver events legacy-mbql lib model-persistence models permissions settings sync util}}
->>>>>>> 272a3534
 
   user-key-value
   {:api  #{metabase.user-key-value.api metabase.user-key-value.init}
@@ -876,10 +867,10 @@
   {:api  #{metabase.xrays.api
            metabase.xrays.core
            metabase.xrays.init}
-<<<<<<< HEAD
    :uses #{analyze
            appearance
            api
+           collections
            driver
            legacy-mbql
            lib
@@ -887,9 +878,6 @@
            settings
            query-processor
            util}}
-=======
-   :uses #{analyze api collections driver legacy-mbql lib models settings query-processor util}}
->>>>>>> 272a3534
 
   enterprise/advanced-config
   {:api  #{metabase-enterprise.advanced-config.api.logs
@@ -1001,8 +989,8 @@
   enterprise/metabot-v3
   {:api #{metabase-enterprise.metabot-v3.api metabase-enterprise.metabot-v3.core
           metabase-enterprise.metabot-v3.tools.api}
-<<<<<<< HEAD
    :uses #{api
+           collections
            config
            db
            legacy-mbql
@@ -1015,9 +1003,6 @@
            request
            system
            util}}
-=======
-   :uses #{api collections config db legacy-mbql lib models premium-features settings pulse query-processor request util}}
->>>>>>> 272a3534
 
   enterprise/premium-features
   {:api  #{}
@@ -1059,10 +1044,10 @@
   {:api #{metabase-enterprise.serialization.api
           metabase-enterprise.serialization.cmd
           metabase-enterprise.serialization.v2.backfill-ids}
-<<<<<<< HEAD
    :uses #{analytics
            api
            appearance
+           collections
            config
            db
            legacy-mbql
@@ -1074,9 +1059,6 @@
            settings
            setup
            util}}
-=======
-   :uses #{analytics api collections config db legacy-mbql lib logger models plugins premium-features settings setup util}}
->>>>>>> 272a3534
 
   enterprise/snippet-collections
   {:api  #{}
