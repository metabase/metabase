import { css } from "@emotion/react";
import styled from "@emotion/styled";

import EditBar from "metabase/components/EditBar";
import { color } from "metabase/lib/colors";
import { breakpointMinSmall, space } from "metabase/styled-components/theme";
import { Icon } from "metabase/ui";

export const TabHintToastContainer = styled.div<{ isVisible: boolean }>`
  position: fixed;
  bottom: 16px;
  left: 24px;
  transform: translateY(200%);
  transition: all 0.4s;
  ${props =>
    props.isVisible &&
    css`
      transform: translateY(0);
    `}
`;

export const DatasetEditBar = styled(EditBar)`
  background-color: var(--mb-color-brand);
`;

export const TableHeaderColumnName = styled.div<{ isSelected: boolean }>`
  display: flex;
  flex-direction: row;
  align-items: center;
  min-width: 35px;

  margin: 24px 0.75em;
  padding: 3px ${space(1)};

  white-space: nowrap;
  text-overflow: ellipsis;
  overflow-x: hidden;

  color: var(--mb-color-brand);
  background-color: transparent;
  font-weight: bold;
  cursor: pointer;

  border: 1px solid var(--mb-color-brand);
  border-radius: 8px;

  transition: all 0.25s;

  ${props =>
    props.isSelected &&
    css`
<<<<<<< HEAD
      color: var(--mb-color-text-white);
      background-color: ${color("brand")};
=======
      color: ${color("text-white")};
      background-color: var(--mb-color-brand);
>>>>>>> 2bfaab28
    `}

  .Icon {
    margin-right: 8px;
    transition: all 0.25s;
  }

  &:hover {
<<<<<<< HEAD
    color: var(--mb-color-text-white);
    background-color: ${color("brand")};

    .Icon {
      background-color: var(--mb-color-bg-white);
      color: ${color("brand")};
=======
    color: ${color("white")};
    background-color: var(--mb-color-brand);

    .Icon {
      background-color: ${color("white")};
      color: var(--mb-color-brand);
>>>>>>> 2bfaab28
    }
  }
`;

export const FieldTypeIcon = styled(Icon)<{ isSelected: boolean }>`
  background-color: ${props =>
    props.isSelected ? color("bg-white") : color("brand")};

  color: ${props => (props.isSelected ? color("brand") : color("text-white"))};

  border-radius: 0.3em;
  padding: 0.2em;
`;

FieldTypeIcon.defaultProps = { size: 14 };

// Mirrors styling of some QB View div elements

const EDIT_BAR_HEIGHT = "49px";

export const Root = styled.div`
  display: flex;
  flex: 1 0 auto;
  position: relative;
  background-color: var(--mb-color-bg-white);
  height: calc(100vh - ${EDIT_BAR_HEIGHT});
`;

export const MainContainer = styled.div`
  display: flex;
  flex: 1 0 auto;
  flex-direction: column;
  flex-basis: 0;
  position: relative;
`;

export const QueryEditorContainer = styled.div<{ isResizable: boolean }>`
  z-index: 2;
  width: 100%;

  ${props =>
    props.isResizable &&
    css`
      margin-bottom: 1rem;
      border-bottom: 1px solid var(--mb-color-border);
    `}
`;

const tableVisibilityStyle = css`
  display: none;

  ${breakpointMinSmall} {
    display: inherit;
  }
`;

export const TableContainer = styled.div<{ isSidebarOpen: boolean }>`
  display: flex;
  flex: 1 0 auto;
  flex-direction: column;
  flex-basis: 0;

  ${props => props.isSidebarOpen && tableVisibilityStyle}
`;<|MERGE_RESOLUTION|>--- conflicted
+++ resolved
@@ -49,13 +49,8 @@
   ${props =>
     props.isSelected &&
     css`
-<<<<<<< HEAD
       color: var(--mb-color-text-white);
-      background-color: ${color("brand")};
-=======
-      color: ${color("text-white")};
       background-color: var(--mb-color-brand);
->>>>>>> 2bfaab28
     `}
 
   .Icon {
@@ -64,21 +59,12 @@
   }
 
   &:hover {
-<<<<<<< HEAD
     color: var(--mb-color-text-white);
-    background-color: ${color("brand")};
+    background-color: var(--mb-color-brand);
 
     .Icon {
       background-color: var(--mb-color-bg-white);
-      color: ${color("brand")};
-=======
-    color: ${color("white")};
-    background-color: var(--mb-color-brand);
-
-    .Icon {
-      background-color: ${color("white")};
       color: var(--mb-color-brand);
->>>>>>> 2bfaab28
     }
   }
 `;
