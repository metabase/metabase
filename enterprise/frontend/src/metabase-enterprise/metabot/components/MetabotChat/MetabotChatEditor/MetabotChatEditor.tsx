--- conflicted
+++ resolved
@@ -87,11 +87,7 @@
       onUpdate: ({ editor }) => {
         const jsonContent = editor.getJSON();
         serializedRef.current = serializeTiptapToMetabotMessage(jsonContent);
-<<<<<<< HEAD
         onChange(serializedRef.current);
-=======
-        onChangeRef.current(serializedRef.current);
->>>>>>> 2b798086
       },
       editorProps: {
         handleDOMEvents: {
@@ -118,14 +114,9 @@
             const serialized = serializeTiptapToMetabotMessage(doc.toJSON());
             e.clipboardData?.setData("text/plain", serialized);
 
-<<<<<<< HEAD
-            // Delete the selected text for cut operation
-            const tr = view.state.tr.deleteRange(from, to);
-=======
             // Delete the selected text and position cursor at cut location
             const tr = view.state.tr.deleteRange(from, to);
             tr.setSelection(TextSelection.create(tr.doc, from));
->>>>>>> 2b798086
             view.dispatch(tr);
 
             return true;
@@ -145,24 +136,17 @@
 
             if (!isModifiedKeyPress) {
               event.preventDefault();
-<<<<<<< HEAD
               onSubmit();
-=======
-              onSubmitRef.current();
->>>>>>> 2b798086
               return true;
             }
           }
 
-<<<<<<< HEAD
           if (event.key === "Escape") {
             event.preventDefault();
             onStop();
             return true;
           }
 
-=======
->>>>>>> 2b798086
           return false;
         },
         clipboardTextSerializer: (content) => {
