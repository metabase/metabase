--- conflicted
+++ resolved
@@ -27,59 +27,20 @@
       (or 0)))
 
 (def ^:private NewPulseCard
-  [:map {:closed true}
-   [:card_id                            ms/PositiveInt]
-   [:pulse_id                           ms/PositiveInt]
-   [:dashboard_card_id                  ms/PositiveInt]
-   [:position          {:optional true} [:maybe ms/IntGreaterThanOrEqualToZero]]
-   [:include_csv       {:optional true} [:maybe :boolean]]
-   [:include_xls       {:optional true} [:maybe :boolean]]
-   [:format_rows       {:optional true} [:maybe :boolean]]])
+ [:map {:closed true}
+  [:card_id                            ms/PositiveInt]
+  [:pulse_id                           ms/PositiveInt]
+  [:dashboard_card_id                  ms/PositiveInt]
+  [:position          {:optional true} [:maybe ms/IntGreaterThanOrEqualToZero]]
+  [:include_csv       {:optional true} [:maybe :boolean]]
+  [:include_xls       {:optional true} [:maybe :boolean]]
+  [:format_rows       {:optional true} [:maybe :boolean]]])
 
 (mu/defn bulk-create!
   "Creates new PulseCards, joining the given card, pulse, and dashboard card and setting appropriate defaults for other
   values if they're not provided."
   [new-pulse-cards :- [:sequential NewPulseCard]]
   (t2/insert! PulseCard
-<<<<<<< HEAD
-              (for [{:keys [card_id pulse_id dashboard_card_id position include_csv include_xls format_rows]} new-pulse-cards]
-                {:card_id           card_id
-                 :pulse_id          pulse_id
-                 :dashboard_card_id dashboard_card_id
-                 :position          (u/or-with some? position (next-position-for pulse_id))
-                 :include_csv       (boolean include_csv)
-                 :include_xls       (boolean include_xls)
-                 :format_rows       (boolean format_rows)})))
-
-; ----------------------------------------------------- Serialization -------------------------------------------------
-
-(defmethod serdes/generate-path "PulseCard"
-  [_ {:keys [pulse_id] :as card}]
-  [(serdes/infer-self-path "Pulse" (t2/select-one 'Pulse :id pulse_id))
-   (serdes/infer-self-path "PulseCard" card)])
-
-(defmethod serdes/extract-one "PulseCard"
-  [_model-name _opts card]
-  (cond-> (serdes/extract-one-basics "PulseCard" card)
-    true                      (update :card_id            serdes/*export-fk* 'Card)
-    true                      (update :pulse_id           serdes/*export-fk* 'Pulse)
-    (:dashboard_card_id card) (update :dashboard_card_id  serdes/*export-fk* 'DashboardCard)))
-
-(defmethod serdes/load-xform "PulseCard" [card]
-  (cond-> (serdes/load-xform-basics card)
-    true                      (update :card_id            serdes/*import-fk* 'Card)
-    true                      (update :pulse_id           serdes/*import-fk* 'Pulse)
-    true                      (dissoc :dashboard_id)
-    (:dashboard_card_id card) (update :dashboard_card_id  serdes/*import-fk* 'DashboardCard)))
-
-;; Depends on the Pulse, Card and (optional) dashboard card.
-(defmethod serdes/dependencies "PulseCard" [{:keys [card_id dashboard_card_id pulse_id]}]
-  (let [base [[{:model "Card" :id card_id}]
-              [{:model "Pulse" :id pulse_id}]]]
-    (if-let [[dash-id _] dashboard_card_id]
-      (conj base [{:model "Dashboard" :id dash-id}])
-      base)))
-=======
     (for [{:keys [card_id pulse_id dashboard_card_id position include_csv include_xls format_rows]} new-pulse-cards]
       {:card_id           card_id
        :pulse_id          pulse_id
@@ -87,5 +48,4 @@
        :position          (u/or-with some? position (next-position-for pulse_id))
        :include_csv       (boolean include_csv)
        :include_xls       (boolean include_xls)
-       :format_rows       (boolean format_rows)})))
->>>>>>> aa000487
+       :format_rows       (boolean format_rows)})))