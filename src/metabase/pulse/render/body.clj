--- conflicted
+++ resolved
@@ -215,7 +215,6 @@
        (list table-body))}))
 
 (s/defmethod render :bar :- common/RenderedPulseCard
-<<<<<<< HEAD
   [_ render-type _timezone-id :- (s/maybe s/Str) card {:keys [cols] :as data}]
   (let [[x-axis-rowfn y-axis-rowfn] (common/graphing-column-row-fns card data)
         rows                        (common/non-nil-rows x-axis-rowfn y-axis-rowfn (:rows data))
@@ -244,57 +243,12 @@
   [_ render-type _timezone-id :- (s/maybe s/Str) card {:keys [rows] :as data}]
   (let [[x-axis-rowfn y-axis-rowfn] (common/graphing-column-row-fns card data)
         rows                        (common/non-nil-rows x-axis-rowfn y-axis-rowfn rows)
-        legend-colors (zipmap (map (comp str x-axis-rowfn) rows) (cycle colors))
-        image-bundle (image-bundle/make-image-bundle
-                      render-type
-                      (js-svg/categorical-donut
-                       (mapv (juxt x-axis-rowfn y-axis-rowfn) rows)
-                       legend-colors))]
-    {:attachments
-     (when image-bundle
-       (image-bundle/image-bundle->attachment image-bundle))
-=======
-  [_ render-type _timezone-id :- (s/maybe s/Str) card {:keys [_cols] :as data}]
-  (let [[x-axis-rowfn y-axis-rowfn] (common/graphing-column-row-fns card data)
-        rows                        (common/non-nil-rows x-axis-rowfn y-axis-rowfn (:rows data))
-        image-bundle                (image-bundle/make-image-bundle
-                                     render-type
-                                     (js-svg/timelineseries-bar
-                                      (mapv (juxt x-axis-rowfn y-axis-rowfn) rows)))]
-    {:attachments
-     (when image-bundle
-       (image-bundle/image-bundle->attachment image-bundle))
->>>>>>> bf00aa99
-
-     :content
-     [:div
-      [:img {:style (style/style {:display :block :width :100%})
-<<<<<<< HEAD
-             :src (:image-src image-bundle)}]
-      (into [:div {:style (style/style {:clear :both :width "540px" :color "#4C5773"})}]
-            (for [label (map (comp str x-axis-rowfn) rows)]
-              [:div {:style (style/style {:float :left :margin-right "12px"
-                                          :font-family "Lato, sans-serif"
-                                          :font-size "24px"})}
-=======
-             :src   (:image-src image-bundle)}]]}))
-
-(def ^:private colors
-  "Colors to cycle through for charts. These are copied from https://stats.metabase.com/_internal/colors"
-  ["#509EE3" "#88BF4D" "#A989C5" "#EF8C8C" "#F9D45C" "#F2A86F" "#98D9D9" "#7172AD" "#6450e3" "#4dbf5e"
-   "#c589b9" "#efce8c" "#b5f95c" "#e35850" "#554dbf" "#bec589" "#8cefc6" "#5cc2f9" "#55e350" "#bf4d4f"
-   "#89c3c5" "#be8cef" "#f95cd0" "#50e3ae" "#bf974d" "#899bc5" "#ef8cde" "#f95c67"])
-
-(s/defmethod render :categorical/donut :- common/RenderedPulseCard
-  [_ render-type _timezone-id :- (s/maybe s/Str) card {:keys [rows] :as data}]
-  (let [[x-axis-rowfn y-axis-rowfn] (common/graphing-column-row-fns card data)
-        rows                        (common/non-nil-rows x-axis-rowfn y-axis-rowfn rows)
         legend-colors               (zipmap (map (comp str x-axis-rowfn) rows) (cycle colors))
         image-bundle                (image-bundle/make-image-bundle
-                                     render-type
-                                     (js-svg/categorical-donut
-                                      (mapv (juxt x-axis-rowfn y-axis-rowfn) rows)
-                                      legend-colors))]
+                                      render-type
+                                      (js-svg/categorical-donut
+                                        (mapv (juxt x-axis-rowfn y-axis-rowfn) rows)
+                                        legend-colors))]
     {:attachments
      (when image-bundle
        (image-bundle/image-bundle->attachment image-bundle))
@@ -308,7 +262,6 @@
               [:div {:style (style/style {:float       :left :margin-right "12px"
                                           :font-family "Lato, sans-serif"
                                           :font-size   "24px"})}
->>>>>>> bf00aa99
                [:span {:style (style/style {:color (legend-colors label)})}
                 "•"]
                [:span {:style (style/style {:margin-left "6px"})}
@@ -367,7 +320,6 @@
         last-rows      (reverse (take-last 2 rows))
         values         (for [row last-rows]
                          (some-> row y-axis-rowfn common/format-number))
-<<<<<<< HEAD
         labels         (datetime/format-temporal-string-pair timezone-id
                                                              (map x-axis-rowfn last-rows)
                                                              (x-axis-rowfn cols))
@@ -376,12 +328,6 @@
                         (js-svg/timelineseries-line (mapv (juxt x-axis-rowfn y-axis-rowfn) rows)
                                                     {:bottom (-> cols x-axis-rowfn :display_name)
                                                      :left   (-> cols y-axis-rowfn :display_name)}))]
-=======
-        labels         (datetime/format-temporal-string-pair timezone-id (map x-axis-rowfn last-rows) (x-axis-rowfn cols))
-        image-bundle   (image-bundle/make-image-bundle
-                        render-type
-                        (js-svg/timelineseries-line (mapv (juxt x-axis-rowfn y-axis-rowfn) rows)))]
->>>>>>> bf00aa99
     {:attachments
      (when image-bundle
        (image-bundle/image-bundle->attachment image-bundle))
