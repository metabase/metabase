import dedent from "ts-dedent";

import { WRITABLE_DB_ID } from "e2e/support/cypress_data";

const { H } = cy;

const SOURCE_TABLE = "Animals";

// Helper functions for metabot transform interactions
const visitTransformListPage = () => cy.visit("/data-studio/transforms");

const suggestions = () => cy.findAllByTestId("metabot-chat-suggestion");
// eslint-disable-next-line no-unsafe-element-filtering
const lastSuggestion = () => suggestions().last();

const viewLastSuggestion = () =>
  lastSuggestion()
    .findAllByRole("button", { name: /apply|create/i })
    .click();

const acceptSuggestionBtn = () =>
  cy.findByTestId("accept-proposed-changes-button");
const acceptSuggestion = () => acceptSuggestionBtn().click();

const rejectSuggestionBtn = () =>
  cy.findByTestId("reject-proposed-changes-button");
const rejectSuggestion = () => rejectSuggestionBtn().click();

type EditorType = "native" | "python";
const editor = (editorType: EditorType) =>
  editorType === "native" ? H.NativeEditor : H.PythonEditor;

const assertEditorContent = (editorType: EditorType, content: string) => {
  editor(editorType).get().should("contain", content);
};

const makeManualEdit = (editorType: EditorType, newContent: string) =>
  editor(editorType).clear().paste(newContent);

const assertSuggestionInSidebar = (values: {
  oldSourcePartial?: string;
  newSourcePartial: string;
}) => {
  lastSuggestion().should("contain", values.newSourcePartial);
  if (values.oldSourcePartial) {
    lastSuggestion().should("contain", values.oldSourcePartial);
  }
};

const assertEditorDiffState = (opts: { exists: boolean }) => {
  const should = opts.exists ? "exist" : "not.exist";
  H.DataStudio.Transforms.content()
    .findByRole("button", { name: /apply|create/i })
    .should(should);
  H.DataStudio.Transforms.content()
    .findByRole("button", { name: /reject/i })
    .should(should);
};

const assertAcceptRejectUI = (opts: { visible: boolean }) => {
  const should = opts.visible ? "be.visible" : "not.exist";
  acceptSuggestionBtn().should(should);
  rejectSuggestionBtn().should(should);
};

<<<<<<< HEAD
H.describeWithSnowplowEE(
  "scenarios > metabot > transforms codegen",
  { viewportWidth: 1600, viewportHeight: 1200 },
  () => {
    beforeEach(() => {
      H.restore("postgres-writable");
      H.resetTestTable({ type: "postgres", table: "many_schemas" });
      H.resetSnowplow();
      cy.signInAsAdmin();
      H.activateToken("bleeding-edge");
      H.resyncDatabase({ dbId: WRITABLE_DB_ID, tableName: SOURCE_TABLE });

      cy.intercept("POST", "/api/ee/metabot-v3/agent-streaming").as("agentReq");
      cy.intercept("POST", "/api/ee/transform").as("createTransform");
      cy.intercept("PUT", "/api/ee/transform/*").as("updateTransform");
    });
=======
describe("scenarios > metabot > transforms codegen", () => {
  beforeEach(() => {
    H.restore("postgres-writable");
    H.resetTestTable({ type: "postgres", table: "many_schemas" });
    H.resetSnowplow();
    cy.signInAsAdmin();
    H.activateToken("bleeding-edge");
    H.resyncDatabase({ dbId: WRITABLE_DB_ID, tableName: SOURCE_TABLE });

    cy.intercept("POST", "/api/ee/metabot-v3/agent-streaming").as("agentReq");
    cy.intercept("POST", "/api/ee/transform").as("createTransform");
    cy.intercept("PUT", "/api/ee/transform/*").as("updateTransform");
  });

  describe("Native SQL transform tests", () => {
    describe("create new transform", () => {
      it("should create SQL transform via metabot", () => {
        visitTransformListPage();
        H.openMetabotViaSearchButton(true);

        cy.log("Ask metabot for a new transform");
        H.mockMetabotResponse({
          body: createMockTransformSuggestionResponse(
            "I'll create a new transform that gets the number 1 for you.",
            createMockNativeTransformJSON(null, WRITABLE_DB_ID, "SELECT 1"),
          ),
        });
        H.sendMetabotMessage(
          "Create a new native SQL transform that gives me the number 1",
        );
        assertSuggestionInSidebar({ newSourcePartial: "SELECT 1" });

        cy.log("Should be able to visit and the see new transform");
        viewLastSuggestion();
        cy.url().should("include", "/admin/transforms/new/native");
        assertEditorDiffState({ exists: false }); // nothing to diff, so we shouldn't show the UI for it
        assertEditorContent("native", "SELECT 1");

        // User should ask metabot for a change
        cy.log("Ask metabot for an edit");
        H.mockMetabotResponse({
          body: createMockTransformSuggestionResponse(
            "Let me make that update for you.",
            createMockNativeTransformJSON(null, WRITABLE_DB_ID, "SELECT 2"),
          ),
        });
        H.sendMetabotMessage("Make this give me the number 2 instead");
        assertSuggestionInSidebar({
          oldSourcePartial: "SELECT 1",
          newSourcePartial: "SELECT 2",
        });
        assertAcceptRejectUI({ visible: true });

        // User can accept a change (editor should have new value)
        cy.log("Should be able to select an edit");
        acceptSuggestion();
        assertEditorContent("native", "SELECT 2");
        assertAcceptRejectUI({ visible: false });

        // User should make changes to the source
        cy.log("Should diff with user edits");
        makeManualEdit("native", "SELECT 3");
        H.mockMetabotResponse({
          body: createMockTransformSuggestionResponse(
            "Let me make that change for you.",
            createMockNativeTransformJSON(null, WRITABLE_DB_ID, "SELECT 4"),
          ),
        });
        H.sendMetabotMessage("Make this give me the number 4 instead");
        assertSuggestionInSidebar({
          oldSourcePartial: "SELECT 3",
          newSourcePartial: "SELECT 4",
        });
        assertAcceptRejectUI({ visible: true });
>>>>>>> 049723c8

    describe("Native SQL transform tests", () => {
      describe("create new transform", () => {
        it("should create SQL transform via metabot", () => {
          visitTransformListPage();
          H.openMetabotViaSearchButton(true);

          cy.log("Ask metabot for a new transform");
          H.mockMetabotResponse({
            body: createMockTransformSuggestionResponse(
              "I'll create a new transform that gets the number 1 for you.",
              createMockNativeTransformJSON(null, WRITABLE_DB_ID, "SELECT 1"),
            ),
          });
          H.sendMetabotMessage(
            "Create a new native SQL transform that gives me the number 1",
          );
          assertSuggestionInSidebar({ newSourcePartial: "SELECT 1" });

          cy.log("Should be able to visit and the see new transform");
          viewLastSuggestion();
          cy.url().should("include", "/data-studio/transforms/new/native");
          assertEditorDiffState({ exists: false }); // nothing to diff, so we shouldn't show the UI for it
          assertEditorContent("native", "SELECT 1");

          // User should ask metabot for a change
          cy.log("Ask metabot for an edit");
          H.mockMetabotResponse({
            body: createMockTransformSuggestionResponse(
              "Let me make that update for you.",
              createMockNativeTransformJSON(null, WRITABLE_DB_ID, "SELECT 2"),
            ),
          });
          H.sendMetabotMessage("Make this give me the number 2 instead");
          assertSuggestionInSidebar({
            oldSourcePartial: "SELECT 1",
            newSourcePartial: "SELECT 2",
          });
          assertAcceptRejectUI({ visible: true });

          // User can accept a change (editor should have new value)
          cy.log("Should be able to select an edit");
          acceptSuggestion();
          assertEditorContent("native", "SELECT 2");
          assertAcceptRejectUI({ visible: false });

          // User should make changes to the source
          cy.log("Should diff with user edits");
          makeManualEdit("native", "SELECT 3");
          H.mockMetabotResponse({
            body: createMockTransformSuggestionResponse(
              "Let me make that change for you.",
              createMockNativeTransformJSON(null, WRITABLE_DB_ID, "SELECT 4"),
            ),
          });
          H.sendMetabotMessage("Make this give me the number 4 instead");
          assertSuggestionInSidebar({
            oldSourcePartial: "SELECT 3",
            newSourcePartial: "SELECT 4",
          });
          assertAcceptRejectUI({ visible: true });

          cy.log("Should be able to reject an edit");
          rejectSuggestion();
          assertEditorContent("native", "SELECT 3");
          assertAcceptRejectUI({ visible: false });
        });

        it("should create Python transform via metabot", () => {
          visitTransformListPage();
          H.openMetabotViaSearchButton(true);

          cy.log("Ask metabot for a new transform");
          H.mockMetabotResponse({
            body: createMockTransformSuggestionResponse(
              "I'll create a new transform that gets the number 1 for you.",
              createMockPythonTransformJSON(
                null,
                WRITABLE_DB_ID,
                { metabase_table_df: 152 },
                "import pandas as pd\\n\\ndef transform(metabase_table_df):\\n    return pd.DataFrame({'value': [1]})",
              ),
            ),
          });
          H.sendMetabotMessage(
            "Create a new native python transform that gives me the number 1",
          );
          assertSuggestionInSidebar({
            newSourcePartial: "pd.DataFrame({'value': [1]})",
          });

          cy.log("Should be able to visit and the see new transform");
          viewLastSuggestion();
          cy.url().should("include", "/data-studio/transforms/new/python");
          assertEditorDiffState({ exists: false }); // nothing to diff, so we shouldn't show the UI for it
          assertEditorContent("python", "pd.DataFrame({'value': [1]})");

          // User should ask metabot for a change
          cy.log("Ask metabot for an edit");
          H.mockMetabotResponse({
            body: createMockTransformSuggestionResponse(
              "Let me make that update for you.",
              createMockPythonTransformJSON(
                null,
                WRITABLE_DB_ID,
                { metabase_table_df: 152 },
                "import pandas as pd\\n\\ndef transform(metabase_table_df):\\n    return pd.DataFrame({'value': [2]})",
              ),
            ),
          });
          H.sendMetabotMessage("Make this give me the number 2 instead");
          assertSuggestionInSidebar({
            oldSourcePartial: "pd.DataFrame({'value': [1]})",
            newSourcePartial: "pd.DataFrame({'value': [2]})",
          });
          assertAcceptRejectUI({ visible: true });

          // User can accept a change (editor should have new value)
          cy.log("Should be able to select an edit");
          acceptSuggestion();
          assertEditorContent("python", "pd.DataFrame({'value': [2]})");
          assertAcceptRejectUI({ visible: false });

          // User should make changes to the source
          cy.log("Should diff with user edits");
          makeManualEdit(
            "python",
            dedent`
            import pandas as pd

            def transform(metabase_table_df):
                return pd.DataFrame({'value': [3]})`,
          );
          H.mockMetabotResponse({
            body: createMockTransformSuggestionResponse(
              "Let me make that change for you.",
              createMockPythonTransformJSON(
                null,
                WRITABLE_DB_ID,
                { metabase_table_df: 152 },
                "import pandas as pd\\n\\ndef transform(metabase_table_df):\\n    return pd.DataFrame({'value': [4]})",
              ),
            ),
          });
          H.sendMetabotMessage("Make this give me the number 4 instead");
          assertSuggestionInSidebar({
            oldSourcePartial: "pd.DataFrame({'value': [3]})",
            newSourcePartial: "pd.DataFrame({'value': [4]})",
          });
          assertAcceptRejectUI({ visible: true });

          cy.log("Should be able to reject an edit");
          rejectSuggestion();
          assertEditorContent("python", "pd.DataFrame({'value': [3]})");
          assertAcceptRejectUI({ visible: false });
        });
      });

      describe("update existing transform", () => {
        it("should update existing SQL transform via metabot", () => {
          H.createSqlTransform({
            sourceQuery: "SELECT 1",
            targetTable: "table_a",
            targetSchema: "Schema A",
          }).as("transformId");

          visitTransformListPage();
          H.openMetabotViaSearchButton(true);

          // Ask metabot for a change to existing transform
          cy.get("@transformId").then((transformId) => {
            H.mockMetabotResponse({
              body: createMockTransformSuggestionResponse(
                "Let me make that update for you.",
                createMockNativeTransformJSON(
                  Number(transformId),
                  WRITABLE_DB_ID,
                  "SELECT 2",
                ),
              ),
            });
          });
          H.sendMetabotMessage(
            "Update my SQL transform to select 2 instead of 1.",
          );
          assertSuggestionInSidebar({
            oldSourcePartial: "SELECT 1",
            newSourcePartial: "SELECT 2",
          });

          cy.log("Should be able to visit and the see the updated transform");
          viewLastSuggestion();
          assertAcceptRejectUI({ visible: true });

          // User can accept a change (editor should have new value)
          cy.log("Should be able to select an edit");
          acceptSuggestion();
          assertEditorContent("native", "SELECT 2");
          assertAcceptRejectUI({ visible: false });

          // User should make changes to the source
          cy.log("Should diff with user edits");
          makeManualEdit("native", "SELECT 3");
          cy.get("@transformId").then((transformId) => {
            H.mockMetabotResponse({
              body: createMockTransformSuggestionResponse(
                "Let me make that change for you.",
                createMockNativeTransformJSON(
                  Number(transformId),
                  WRITABLE_DB_ID,
                  "SELECT 4",
                ),
              ),
            });
          });
          H.sendMetabotMessage("Make this give me the number 4 instead");
          assertSuggestionInSidebar({
            oldSourcePartial: "SELECT 3",
            newSourcePartial: "SELECT 4",
          });
          assertAcceptRejectUI({ visible: true });

          cy.log("Should be able to reject an edit");
          rejectSuggestion();
          assertEditorContent("native", "SELECT 3");
          assertAcceptRejectUI({ visible: false });
        });

        it("should update existing Python transform via metabot", () => {
          H.getTableId({ name: SOURCE_TABLE, databaseId: WRITABLE_DB_ID }).then(
            (tableId) => {
              H.createPythonTransform({
                targetTable: "transform_table",
                targetSchema: "Schema A",
                body: dedent`
                import pandas as pd

                def transform(foo):
                  return pd.DataFrame({'value': [1]})
              `,
                sourceTables: { foo: tableId },
              }).then((transformId) => {
                visitTransformListPage();
                H.openMetabotViaSearchButton(true);

                // Ask metabot for a change to existing transform
                cy.get("@transformId").then((transformId) => {
                  H.mockMetabotResponse({
                    body: createMockTransformSuggestionResponse(
                      "Let me make that update for you.",
                      createMockPythonTransformJSON(
                        Number(transformId),
                        WRITABLE_DB_ID,
                        { foo: tableId },
                        "import pandas as pd\\n\\ndef transform(foo):\\n    return pd.DataFrame({'value': [2]})",
                      ),
                    ),
                  });
                });
                H.sendMetabotMessage(
                  "Update my SQL transform to select 2 instead of 1.",
                );
                assertSuggestionInSidebar({
                  oldSourcePartial: "pd.DataFrame({'value': [1]})",
                  newSourcePartial: "pd.DataFrame({'value': [2]})",
                });

                cy.log(
                  "Should be able to visit and the see the updated transform",
                );
                viewLastSuggestion();
                assertAcceptRejectUI({ visible: true });

                // User can accept a change (editor should have new value)
                cy.log("Should be able to select an edit");
                acceptSuggestion();
                assertEditorContent("python", "pd.DataFrame({'value': [2]})");
                assertAcceptRejectUI({ visible: false });

                // User should make changes to the source
                cy.log("Should diff with user edits");
                makeManualEdit(
                  "python",
                  dedent`
                  import pandas as pd

                  def transform(foo):
                      return pd.DataFrame({'value': [3]})`,
                );

                H.mockMetabotResponse({
                  body: createMockTransformSuggestionResponse(
                    "Let me make that change for you.",
                    createMockPythonTransformJSON(
                      Number(transformId),
                      WRITABLE_DB_ID,
                      { metabase_table_df: 152 },
                      "import pandas as pd\\n\\ndef transform(foo):\\n    return pd.DataFrame({'value': [4]})",
                    ),
                  ),
                });
                H.sendMetabotMessage("Make this give me the number 4 instead");
                assertSuggestionInSidebar({
                  oldSourcePartial: "pd.DataFrame({'value': [3]})",
                  newSourcePartial: "pd.DataFrame({'value': [4]})",
                });
                assertAcceptRejectUI({ visible: true });

                cy.log("Should be able to reject an edit");
                rejectSuggestion();
                assertEditorContent("python", "pd.DataFrame({'value': [3]})");
                assertAcceptRejectUI({ visible: false });
              });
            },
          );
        });
      });
    });
  },
);

const createMockNativeTransformJSON = (
  id: number | null,
  databaseId: number,
  sql: string,
) =>
  `{"id":${id},"name":"A number","entity_id":null,"description":"","source":{"type":"query","query":{"database":${databaseId},"type":"native","native":{"query":"${sql}","template-tags":{}}}},"target":{"type":"table","name":""},"created_at":null,"updated_at":null}`;

const createMockPythonTransformJSON = (
  id: number | null,
  databaseId: number,
  sourceTables: { [tableName: string]: number },
  body: string,
) =>
  `{"id":${id},"name":"A number","entity_id":null,"description":"","source":{"type":"python","source-database":${databaseId},"source-tables":${JSON.stringify(sourceTables)},"body":"${body}"},"target":{"type":"table","name":""},"created_at":null,"updated_at":null}`;

const createMockTransformSuggestionResponse = (
  text: string,
  transformJSON: string,
) => {
  return `0:"${text}"
2:{"type":"transform_suggestion","version":1,"value":${transformJSON}}
2:{"type":"state","version":1,"value":{}}
d:{"finishReason":"stop","usage":{}}`;
};<|MERGE_RESOLUTION|>--- conflicted
+++ resolved
@@ -63,8 +63,7 @@
   rejectSuggestionBtn().should(should);
 };
 
-<<<<<<< HEAD
-H.describeWithSnowplowEE(
+describe(
   "scenarios > metabot > transforms codegen",
   { viewportWidth: 1600, viewportHeight: 1200 },
   () => {
@@ -80,82 +79,6 @@
       cy.intercept("POST", "/api/ee/transform").as("createTransform");
       cy.intercept("PUT", "/api/ee/transform/*").as("updateTransform");
     });
-=======
-describe("scenarios > metabot > transforms codegen", () => {
-  beforeEach(() => {
-    H.restore("postgres-writable");
-    H.resetTestTable({ type: "postgres", table: "many_schemas" });
-    H.resetSnowplow();
-    cy.signInAsAdmin();
-    H.activateToken("bleeding-edge");
-    H.resyncDatabase({ dbId: WRITABLE_DB_ID, tableName: SOURCE_TABLE });
-
-    cy.intercept("POST", "/api/ee/metabot-v3/agent-streaming").as("agentReq");
-    cy.intercept("POST", "/api/ee/transform").as("createTransform");
-    cy.intercept("PUT", "/api/ee/transform/*").as("updateTransform");
-  });
-
-  describe("Native SQL transform tests", () => {
-    describe("create new transform", () => {
-      it("should create SQL transform via metabot", () => {
-        visitTransformListPage();
-        H.openMetabotViaSearchButton(true);
-
-        cy.log("Ask metabot for a new transform");
-        H.mockMetabotResponse({
-          body: createMockTransformSuggestionResponse(
-            "I'll create a new transform that gets the number 1 for you.",
-            createMockNativeTransformJSON(null, WRITABLE_DB_ID, "SELECT 1"),
-          ),
-        });
-        H.sendMetabotMessage(
-          "Create a new native SQL transform that gives me the number 1",
-        );
-        assertSuggestionInSidebar({ newSourcePartial: "SELECT 1" });
-
-        cy.log("Should be able to visit and the see new transform");
-        viewLastSuggestion();
-        cy.url().should("include", "/admin/transforms/new/native");
-        assertEditorDiffState({ exists: false }); // nothing to diff, so we shouldn't show the UI for it
-        assertEditorContent("native", "SELECT 1");
-
-        // User should ask metabot for a change
-        cy.log("Ask metabot for an edit");
-        H.mockMetabotResponse({
-          body: createMockTransformSuggestionResponse(
-            "Let me make that update for you.",
-            createMockNativeTransformJSON(null, WRITABLE_DB_ID, "SELECT 2"),
-          ),
-        });
-        H.sendMetabotMessage("Make this give me the number 2 instead");
-        assertSuggestionInSidebar({
-          oldSourcePartial: "SELECT 1",
-          newSourcePartial: "SELECT 2",
-        });
-        assertAcceptRejectUI({ visible: true });
-
-        // User can accept a change (editor should have new value)
-        cy.log("Should be able to select an edit");
-        acceptSuggestion();
-        assertEditorContent("native", "SELECT 2");
-        assertAcceptRejectUI({ visible: false });
-
-        // User should make changes to the source
-        cy.log("Should diff with user edits");
-        makeManualEdit("native", "SELECT 3");
-        H.mockMetabotResponse({
-          body: createMockTransformSuggestionResponse(
-            "Let me make that change for you.",
-            createMockNativeTransformJSON(null, WRITABLE_DB_ID, "SELECT 4"),
-          ),
-        });
-        H.sendMetabotMessage("Make this give me the number 4 instead");
-        assertSuggestionInSidebar({
-          oldSourcePartial: "SELECT 3",
-          newSourcePartial: "SELECT 4",
-        });
-        assertAcceptRejectUI({ visible: true });
->>>>>>> 049723c8
 
     describe("Native SQL transform tests", () => {
       describe("create new transform", () => {
