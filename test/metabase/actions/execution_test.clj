(ns metabase.actions.execution-test
  (:require
   [clojure.test :refer :all]
   [metabase.actions.execution :as actions.execution]
   [metabase.models.action :as action]
   [metabase.query-processor.middleware.process-userland-query-test :as process-userland-query-test]
   [metabase.test :as mt]))

(set! *warn-on-reflection* true)

(deftest fetch-values-save-execution-info-test
  (testing "fetch values for implicit action will save an execution info"
<<<<<<< HEAD
    (mt/with-test-helpers-set-global-values!
=======
    (mt/test-helpers-set-global-values!
>>>>>>> 2476e2fa
      (mt/with-actions-enabled
        (let [dataset-query (mt/mbql-query venues {:fields [$id $name]})
              query (assoc
                     dataset-query
                     :parameters [{:target [:dimension
                                            (-> dataset-query
                                                :query
                                                :fields
                                                first)]
                                   :type "id"
                                   :value [1]}]
                     :constraints nil
                     :middleware nil
                     :cache-ttl nil)]
          (mt/with-actions [_                   {:dataset true :dataset_query dataset-query}
                            {:keys [action-id]} {:type :implicit :kind "row/update"}]
            (process-userland-query-test/with-query-execution [qe query]
              (is (= {"id" 1 "name" "Red Medicine"}
                     (actions.execution/fetch-values (action/select-action :id action-id) {"id" 1})))
              (is (= action-id
                     (:action_id
                      (qe)))))))))))<|MERGE_RESOLUTION|>--- conflicted
+++ resolved
@@ -10,11 +10,7 @@
 
 (deftest fetch-values-save-execution-info-test
   (testing "fetch values for implicit action will save an execution info"
-<<<<<<< HEAD
-    (mt/with-test-helpers-set-global-values!
-=======
     (mt/test-helpers-set-global-values!
->>>>>>> 2476e2fa
       (mt/with-actions-enabled
         (let [dataset-query (mt/mbql-query venues {:fields [$id $name]})
               query (assoc
