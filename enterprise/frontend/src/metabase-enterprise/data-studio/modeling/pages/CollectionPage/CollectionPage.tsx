import {
  useGetCollectionQuery,
  useListCollectionItemsQuery,
} from "metabase/api/collection";
import { LoadingAndErrorWrapper } from "metabase/common/components/LoadingAndErrorWrapper";
import { Box, Center, Flex } from "metabase/ui";

import {
  PaneHeader,
  PanelHeaderTitle,
} from "../../../common/components/PaneHeader";

import { CollectionEmptyState } from "./CollectionEmptyState";
import { CollectionItemsTable } from "./CollectionItemsTable";
import S from "./CollectionPage.module.css";

type CollectionPageParams = {
  collectionId: string;
};

type CollectionPageProps = {
  params: CollectionPageParams;
};

export function CollectionPage({ params }: CollectionPageProps) {
  const {
    data: collection,
    isLoading: isLoadingCollection,
    error: collectionError,
  } = useGetCollectionQuery({
    id: params.collectionId,
  });
  const {
    data,
    isLoading: isLoadingItems,
    error: itemsError,
  } = useListCollectionItemsQuery({
    id: params.collectionId,
<<<<<<< HEAD
    models: ["dataset", "metric", "table"],
=======
    models: ["dataset", "metric"],
    include_editable_data_model: true,
>>>>>>> 6a366df5
  });
  const items = data?.data ?? [];
  const isLoading = isLoadingCollection || isLoadingItems;
  const error = collectionError ?? itemsError;

  if (isLoading || error != null || collection == null) {
    return (
      <Center h="100%">
        <LoadingAndErrorWrapper loading={isLoading} error={error} />
      </Center>
    );
  }

  const showEmptyState = items.length === 0;

  return (
    <Flex direction="column" h="100%" data-testid="collection-page">
      <PaneHeader
        title={<PanelHeaderTitle>{collection.name}</PanelHeaderTitle>}
      />
      <Box className={S.body} flex={1} p="lg" mih={0} bg="bg-light">
        {showEmptyState ? (
          <CollectionEmptyState collection={collection} />
        ) : (
          <CollectionItemsTable items={items} />
        )}
      </Box>
    </Flex>
  );
}<|MERGE_RESOLUTION|>--- conflicted
+++ resolved
@@ -36,12 +36,8 @@
     error: itemsError,
   } = useListCollectionItemsQuery({
     id: params.collectionId,
-<<<<<<< HEAD
     models: ["dataset", "metric", "table"],
-=======
-    models: ["dataset", "metric"],
     include_editable_data_model: true,
->>>>>>> 6a366df5
   });
   const items = data?.data ?? [];
   const isLoading = isLoadingCollection || isLoadingItems;
