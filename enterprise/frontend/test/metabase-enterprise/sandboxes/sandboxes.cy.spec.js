import {
  describeWithToken,
  openOrdersTable,
  openPeopleTable,
  popover,
  modal,
  restore,
  signInAsAdmin,
  signInAsNormalUser,
  signOut,
  USER_GROUPS,
} from "__support__/cypress";

import { SAMPLE_DATASET } from "__support__/cypress_sample_dataset";

const {
  ORDERS,
  ORDERS_ID,
  PRODUCTS,
  PRODUCTS_ID,
  REVIEWS,
  REVIEWS_ID,
  PEOPLE,
  PEOPLE_ID,
} = SAMPLE_DATASET;

const { ALL_USERS_GROUP, DATA_GROUP, COLLECTION_GROUP } = USER_GROUPS;

// TODO: If we ever have the need to use this user across multiple tests, extract it to `__support__/cypress`
const sandboxed_user = {
  first_name: "User",
  last_name: "1",
  email: "u1@metabase.test",
  password: "12341234",
  login_attributes: {
    user_id: "1",
    user_cat: "Widget",
  },
  // Because of the specific restrictions and the way testing dataset was set up,
  // this user needs to also have access to "collections" (group_id: 4) in order to see saved questions
  group_ids: [ALL_USERS_GROUP, COLLECTION_GROUP],
};

const [ATTR_UID, ATTR_CAT] = Object.keys(sandboxed_user.login_attributes);

function createUser(user) {
  return cy.request("POST", "/api/user", user);
}

describeWithToken("formatting > sandboxes", () => {
  describe("admin", () => {
    beforeEach(() => {
      restore();
      signInAsAdmin();
      cy.visit("/admin/people");
    });

    it("should add key attributes to an existing user", () => {
      cy.get(".Icon-ellipsis")
        .last()
        .click();
      cy.findByText("Edit user").click();
      cy.findByText("Add an attribute").click();
      cy.findByPlaceholderText("Key").type("User ID");
      cy.findByPlaceholderText("Value").type("3");
      cy.findByText("Update").click();
    });

    it("should add key attributes to a new user", () => {
      cy.findByText("Add someone").click();
      cy.findByPlaceholderText("Johnny").type(sandboxed_user.first_name);
      cy.findByPlaceholderText("Appleseed").type(sandboxed_user.last_name);
      cy.findByPlaceholderText("youlooknicetoday@email.com").type(
        sandboxed_user.email,
      );
      cy.findByText("Add an attribute").click();
      cy.findByPlaceholderText("Key").type("User ID");
      cy.findByPlaceholderText("Value").type("1");
      cy.findAllByText("Create").click();
      cy.findByText("Done").click();
    });
  });

  describe("normal user", () => {
    const USER_ATTRIBUTE = "User ID";
    const ATTRIBUTE_VALUE = "3";
    const TTAG_NAME = "cid";
    const QUESTION_NAME = "Joined test";

    beforeEach(() => {
      restore();
      signInAsAdmin();

      // Add user attribute to existing ("normal" / id:2) user
      cy.request("PUT", "/api/user/2", {
        login_attributes: { [USER_ATTRIBUTE]: ATTRIBUTE_VALUE },
      });

      // Orders join Products
      createJoinedQuestion(QUESTION_NAME);

      // Sandbox Orders table on "User ID"
      cy.request("POST", "/api/mt/gtap", {
        group_id: DATA_GROUP,
        table_id: ORDERS_ID,
        card_id: null,
        attribute_remappings: {
          [USER_ATTRIBUTE]: ["dimension", ["field-id", ORDERS.USER_ID]],
        },
      });

      cy.log("**--Create parametrized SQL question--**");
      cy.request("POST", "/api/card", {
        name: "sql param",
        dataset_query: {
          type: "native",
          native: {
            query: `select id,name,address,email from people where {{${TTAG_NAME}}}`,
            "template-tags": {
              [TTAG_NAME]: {
                id: "6b8b10ef-0104-1047-1e1b-2492d5954555",
                name: TTAG_NAME,
                "display-name": "CID",
                type: "dimension",
                dimension: ["field-id", PEOPLE.ID],
                "widget-type": "id",
              },
            },
          },
          database: 1,
        },
        display: "table",
        visualization_settings: {},
      }).then(({ body: { id: QUESTION_ID } }) => {
        // Sandbox `People` table based on previously created SQL question
        cy.request("POST", "/api/mt/gtap", {
          group_id: DATA_GROUP,
          table_id: PEOPLE_ID,
          card_id: QUESTION_ID,
          attribute_remappings: {
            [USER_ATTRIBUTE]: ["dimension", ["template-tag", TTAG_NAME]],
          },
        });
      });

      updatePermissionsGraph({
        schema: {
          [ORDERS_ID]: { query: "segmented", read: "all" },
          [PEOPLE_ID]: { query: "segmented", read: "all" },
        },
        user_group: DATA_GROUP,
      });

      signOut();
      signInAsNormalUser();
    });

    describe("table sandboxed on a user attribute", () => {
      it("should display correct number of orders", () => {
        openOrdersTable();
        // 10 rows filtered on User ID
        cy.findAllByText(ATTRIBUTE_VALUE).should("have.length", 10);
      });
    });

    describe("question with joins", () => {
      it("should be sandboxed even after applying a filter to the question", () => {
        cy.log("**--0. Open saved question with joins--**");
        cy.visit("/collection/root");
        cy.findByText(QUESTION_NAME).click();

        cy.log("**--1. Make sure user is initially sandboxed--**");
        cy.get(".TableInteractive-cellWrapper--firstColumn").should(
          "have.length",
          11,
        );

        cy.log("**--2. Add filter to a question--**");
        cy.get(".Icon-notebook").click();
        cy.findByText("Filter").click();
        popover().within(() => {
          cy.findByText("Total").click();
        });
        cy.findByText("Equal to").click();
        cy.findByText("Greater than").click();
        cy.findByPlaceholderText("Enter a number").type("100");
        cy.findByText("Add filter").click();
        cy.findByText("Visualize").click();

        cy.log("**--3. Make sure user is still sandboxed--**");
        cy.get(".TableInteractive-cellWrapper--firstColumn").should(
          "have.length",
          7,
        );
      });
    });

    describe("table sandboxed on a saved parametrized SQL question", () => {
      it("should show filtered categories", () => {
        openPeopleTable();
        cy.get(".TableInteractive-headerCellData").should("have.length", 4);
        cy.get(".TableInteractive-cellWrapper--firstColumn").should(
          "have.length",
          2,
        );
      });
    });
  });

  describe("Sandboxing reproductions", () => {
    beforeEach(() => {
      restore();
      signInAsAdmin();
      createUser(sandboxed_user).then(({ body: { id: USER_ID } }) => {
        cy.log(
          "**-- Dismiss `it's ok to play around` modal for new users --**",
        );
        cy.request("PUT", `/api/user/${USER_ID}/qbnewb`, {});
      });
    });

    it("should allow joins to the sandboxed table (metabase-enterprise#154)", () => {
      cy.log(
        "**-- 1. Sandbox `People` table on `user_id` attribute for `data` group --**",
      );

      cy.request("POST", "/api/mt/gtap", {
        attribute_remappings: {
          [ATTR_UID]: ["dimension", ["field-id", PEOPLE.ID]],
        },
        card_id: null,
        group_id: COLLECTION_GROUP,
        table_id: PEOPLE_ID,
      });

      updatePermissionsGraph({
        schema: {
          [ORDERS_ID]: "all",
          [PEOPLE_ID]: { query: "segmented", read: "all" },
          [PRODUCTS_ID]: "all",
          [REVIEWS_ID]: "all",
        },
      });

      signOut();
      signInAsSandboxedUser();

      openOrdersTable({ mode: "notebook" });
      cy.findByText("Summarize").click();
      cy.findByText("Count of rows").click();
      cy.findByText("Pick a column to group by").click();

      cy.log(
        "**-- Original issue reported failure to find 'User' group / foreign key--**",
      );

      popover().within(() => {
        // Collapse "Order/s/" in order to bring "User" into view (trick to get around virtualization - credits: @flamber)
        cy.get(".List-section-header")
          .contains(/Orders?/)
          .click();

        cy.get(".List-section-header")
          .contains("User")
          .click();

        cy.get(".List-item")
          .contains("ID")
          .click();
      });

      cy.findByText("Visualize").click();
      cy.findByText("Count by User → ID");
      cy.findByText("11"); // Sum of orders for user with ID #1
    });

    it.skip("SB question with `case` CC should substitute the `else` argument's table (metabase-enterprise#548)", () => {
      const QUESTION_NAME = "EE_548";
      const CC_NAME = "CC_548"; // Custom column

      cy.log("**-- 1. Sandbox `Orders` table on `user_id` attribute --**");

      cy.request("POST", "/api/mt/gtap", {
        attribute_remappings: {
          [ATTR_UID]: ["dimension", ["field-id", ORDERS.USER_ID]],
        },
        card_id: null,
        group_id: COLLECTION_GROUP,
        table_id: ORDERS_ID,
      });

      updatePermissionsGraph({
        schema: {
          [ORDERS_ID]: { query: "segmented", read: "all" },
        },
      });

      cy.log("**-- 2. Create and save a question --**");

      cy.request("POST", "/api/card", {
        name: QUESTION_NAME,
        dataset_query: {
          database: 1,
          query: {
            expressions: {
              [CC_NAME]: [
                "case",
                [
                  [
                    [">", ["field-id", ORDERS.DISCOUNT], 0],
                    ["field-id", ORDERS.DISCOUNT],
                  ],
                ],
                { default: ["field-id", ORDERS.TOTAL] },
              ],
            },
            "source-table": ORDERS_ID,
          },
          type: "query",
        },
        display: "table",
        visualization_settings: {},
      }).then(({ body: { id: QUESTION_ID } }) => {
        signOut();
        signInAsSandboxedUser();

        cy.server();
        cy.route("POST", `/api/card/${QUESTION_ID}/query`).as("cardQuery");

        // Assertion phase starts here
        cy.visit(`/question/${QUESTION_ID}`);
        cy.findByText(QUESTION_NAME);

        cy.log("**Reported failing since v1.36.4**");
        cy.wait("@cardQuery").then(xhr => {
          expect(xhr.response.body.error).not.to.exist;
        });

        cy.findByText(CC_NAME);
      });
    });

    ["remapped", "default"].forEach(test => {
      it(`${test.toUpperCase()} version:\n drill-through should work on implicit joined tables with sandboxes (metabase#13641)`, () => {
        const QUESTION_NAME = "13641";

        if (test === "remapped") {
          cy.log("**-- Remap Product ID's display value to `title` --**");
          cy.request("POST", `/api/field/${ORDERS.PRODUCT_ID}/dimension`, {
            field_id: ORDERS.PRODUCT_ID,
            name: "Product ID",
            human_readable_field_id: PRODUCTS.TITLE,
            type: "external",
          });
        }

        cy.log("**-- 1. Sandbox `Orders` table on `user_id` attribute --**");

        cy.request("POST", "/api/mt/gtap", {
          attribute_remappings: {
            [ATTR_UID]: ["dimension", ["field-id", ORDERS.USER_ID]],
          },
          card_id: null,
          group_id: COLLECTION_GROUP,
          table_id: ORDERS_ID,
        });

        updatePermissionsGraph({
          schema: {
            [PRODUCTS_ID]: "all",
            [ORDERS_ID]: { query: "segmented", read: "all" },
          },
        });

        cy.log(
          "**-- 2. Create question based on steps in [#13641](https://github.com/metabase/metabase/issues/13641)--**",
        );
        cy.request("POST", "/api/card", {
          name: QUESTION_NAME,
          dataset_query: {
            database: 1,
            query: {
              aggregation: [["count"]],
              breakout: [
                [
                  "fk->",
                  ["field-id", ORDERS.PRODUCT_ID],
                  ["field-id", PRODUCTS.CATEGORY],
                ],
              ],
              "source-table": ORDERS_ID,
            },
            type: "query",
          },
          display: "bar",
          visualization_settings: {},
        });

        signOut();
        signInAsSandboxedUser();

        cy.server();
        cy.route("POST", "/api/card/*/query").as("cardQuery");
        cy.route("POST", "/api/dataset").as("dataset");

        // Find saved question in "Our analytics"
        cy.visit("/collection/root");
        cy.findByText(QUESTION_NAME).click();

        cy.wait("@cardQuery");
        // Drill-through
        cy.get(".Visualization").within(() => {
          // Click on the first bar in a graph (Category: "Doohickey")
          cy.get(".bar")
            .eq(0)
            .click({ force: true });
        });
        cy.findByText("View these Orders").click();

        cy.log("**Reported failing on v1.37.0.2**");
        cy.wait("@dataset").then(xhr => {
          expect(xhr.response.body.error).not.to.exist;
        });
        cy.findByText("Category is Doohickey");
        cy.findByText("97.44"); // Subtotal for order #10
      });
    });

    it("should allow drill-through for sandboxed user (metabase-enterprise#535)", () => {
      const PRODUCTS_ALIAS = "Products";
      const QUESTION_NAME = "EE_535";

      cy.log("**-- 1. Sandbox `Orders` table on `user_id` attribute --**");

      cy.request("POST", "/api/mt/gtap", {
        attribute_remappings: {
          [ATTR_UID]: ["dimension", ["field-id", ORDERS.USER_ID]],
        },
        card_id: null,
        group_id: COLLECTION_GROUP,
        table_id: ORDERS_ID,
      });

      updatePermissionsGraph({
        schema: {
          [PRODUCTS_ID]: "all",
          [ORDERS_ID]: { query: "segmented", read: "all" },
        },
      });

      cy.log(
        "**-- 2. Create question based on steps in [#535](https://github.com/metabase/metabase-enterprise/issues/535)--**",
      );
      cy.request("POST", "/api/card", {
        name: QUESTION_NAME,
        dataset_query: {
          database: 1,
          query: {
            aggregation: [["count"]],
            breakout: [
              ["joined-field", PRODUCTS_ALIAS, ["field-id", PRODUCTS.CATEGORY]],
            ],
            joins: [
              {
                alias: PRODUCTS_ALIAS,
                condition: [
                  "=",
                  ["field-id", ORDERS.PRODUCT_ID],
                  ["joined-field", PRODUCTS_ALIAS, ["field-id", PRODUCTS.ID]],
                ],
                fields: "all",
                "source-table": PRODUCTS_ID,
              },
            ],
            "source-table": ORDERS_ID,
          },
          type: "query",
        },
        display: "bar",
        visualization_settings: {},
      });

      signOut();
      signInAsSandboxedUser();

      cy.server();
      cy.route("POST", "/api/card/*/query").as("cardQuery");
      cy.route("POST", "/api/dataset").as("dataset");

      // Find saved question in "Our analytics"
      cy.visit("/collection/root");
      cy.findByText(QUESTION_NAME).click();

      cy.wait("@cardQuery");
      // Drill-through
      cy.get(".Visualization").within(() => {
        // Click on the first bar in a graph (Category: "Doohickey")
        cy.get(".bar")
          .eq(0)
          .click({ force: true });
      });
      cy.findByText("View these Orders").click();

      cy.wait("@dataset");
      cy.log("**Reported failing on v1.36.4**");
      cy.findByText("Category is Doohickey");
      cy.findByText("97.44"); // Subtotal for order #10
    });

    describe("with display values remapped to use a foreign key", () => {
      beforeEach(() => {
        cy.log("**-- Remap Product ID's display value to `title` --**");
        remapDisplayValueToFK(ORDERS.PRODUCT_ID, PRODUCTS.TITLE);
      });

      /**
       * There isn't an exact issue that this test reproduces, but it is basically a version of (metabase-enterprise#520)
       * that uses a query builder instead of SQL based questions.
       */
      it("should be able to sandbox using query builder saved questions", () => {
        cy.server();
        cy.route("POST", "/api/dataset").as("dataset");

        cy.log("**-- 1. Create 'Orders'-based question using QB --**");

        cy.request("POST", "/api/card", {
          name: "520_Orders",
          dataset_query: {
            type: "query",
            query: {
              "source-table": ORDERS_ID,
              filter: [">", ["field-id", ORDERS.TOTAL], 10],
            },
            database: 1,
          },
          display: "table",
          visualization_settings: {},
        }).then(({ body: { id: CARD_ID } }) => {
          cy.log(
            "**-- 1a. Sandbox `Orders` table based on this QB question and user attribute --**",
          );

          cy.request("POST", "/api/mt/gtap", {
            attribute_remappings: {
              [ATTR_UID]: ["dimension", ["field-id", ORDERS.USER_ID]],
            },
            card_id: CARD_ID,
            group_id: COLLECTION_GROUP,
            table_id: ORDERS_ID,
          });
        });

        cy.log("**-- 2. Create 'Products'-based question using QB --**");
        cy.request("POST", "/api/card", {
          name: "520_Products",
          dataset_query: {
            type: "query",
            query: {
              "source-table": PRODUCTS_ID,
              filter: [">", ["field-id", PRODUCTS.PRICE], 10],
            },
            database: 1,
          },
          display: "table",
          visualization_settings: {},
        }).then(({ body: { id: CARD_ID } }) => {
          cy.log(
            "**-- 2a. Sandbox `Products` table based on this QB question and user attribute --**",
          );

          cy.request("POST", "/api/mt/gtap", {
            attribute_remappings: {
              [ATTR_CAT]: ["dimension", ["field-id", PRODUCTS.CATEGORY]],
            },
            card_id: CARD_ID,
            group_id: COLLECTION_GROUP,
            table_id: PRODUCTS_ID,
          });
        });

        updatePermissionsGraph({
          schema: {
            [PRODUCTS_ID]: { query: "segmented", read: "all" },
            [ORDERS_ID]: { query: "segmented", read: "all" },
          },
        });

        signOut();
        signInAsSandboxedUser();

        openOrdersTable();

        cy.wait("@dataset").then(xhr => {
          expect(xhr.response.body.error).not.to.exist;
        });

        cy.get(".cellData")
          .contains("Awesome Concrete Shoes")
          .click();
        cy.findByText(/View details/i).click();

        cy.log(
          "**It should show object details instead of filtering by this Product ID**",
        );
        cy.findByText("McClure-Lockman");
      });

      /**
       * This issue (metabase-enterprise#520) has a peculiar quirk:
       *  - It works ONLY if SQL question is first run (`result_metadata` builds), and then the question is saved.
       *  - In a real-world scenario it is quite possible for an admin to save that SQL question without running it first. This fails!
       *  (more info: https://github.com/metabase/metabase-enterprise/issues/520#issuecomment-772528159)
       *
       * That's why this test has 2 versions that reflect both scenarios. We'll call them "normal" and "workaround".
       * Until the underlying issue is fixed, "normal" scenario will be skipped.
       *
       * Related issues: metabase#10474, metabase#14629
       */

      ["normal", "workaround"].forEach(test => {
        it(`${test.toUpperCase()} version:\n advanced sandboxing should not ignore data model features like object detail of FK (metabase-enterprise#520)`, () => {
          // Remove of comment-out to enable test run for both scenarios
          test === "normal"
            ? cy.state("runnable").skip() // https://github.com/cypress-io/cypress-skip-test/blob/master/index.js#L72
            : null;

          cy.server();
          cy.route("POST", "/api/card/*/query").as("cardQuery");
          cy.route("PUT", "/api/card/*").as("questionUpdate");

          cy.log("**-- 1. Create the first native question with a filter --**");
          cy.request("POST", "/api/card", {
            name: "EE_520_Q1",
            dataset_query: {
              database: 1,
              native: {
                query:
                  "SELECT * FROM ORDERS WHERE USER_ID={{sandbox}} AND TOTAL > 10",
                "template-tags": {
                  sandbox: {
                    "display-name": "Sandbox",
                    id: "1115dc4f-6b9d-812e-7f72-b87ab885c88a",
                    name: "sandbox",
                    type: "number",
                  },
                },
              },
              type: "native",
            },
            display: "table",
            visualization_settings: {},
          }).then(({ body: { id: CARD_ID } }) => {
            test === "workaround"
              ? runAndSaveQuestion({ question: CARD_ID, sandboxValue: "1" })
              : null;

            cy.log(
              "**-- 1a. Sandbox `Orders` table based on this question --**",
            );

            cy.request("POST", "/api/mt/gtap", {
              attribute_remappings: {
                [ATTR_UID]: ["variable", ["template-tag", "sandbox"]],
              },
              card_id: CARD_ID,
              group_id: COLLECTION_GROUP,
              table_id: ORDERS_ID,
            });
          });
          cy.log(
            "**-- 2. Create the second native question with a filter --**",
          );

          cy.request("POST", "/api/card", {
            name: "EE_520_Q2",
            dataset_query: {
              database: 1,
              native: {
                query:
                  "SELECT * FROM PRODUCTS WHERE CATEGORY={{sandbox}} AND PRICE > 10",
                "template-tags": {
                  sandbox: {
                    "display-name": "Sandbox",
                    id: "3d69ba99-7076-2252-30bd-0bb8810ba895",
                    name: "sandbox",
                    type: "text",
                  },
                },
              },
              type: "native",
            },
            display: "table",
            visualization_settings: {},
          }).then(({ body: { id: CARD_ID } }) => {
            test === "workaround"
              ? runAndSaveQuestion({
                  question: CARD_ID,
                  sandboxValue: "Widget",
                })
              : null;

            cy.log(
              "**-- 2a. Sandbox `Products` table based on this question --**",
            );

            cy.request("POST", "/api/mt/gtap", {
              attribute_remappings: {
                [ATTR_CAT]: ["variable", ["template-tag", "sandbox"]],
              },
              card_id: CARD_ID,
              group_id: COLLECTION_GROUP,
              table_id: PRODUCTS_ID,
            });
          });

          updatePermissionsGraph({
            schema: {
              [PRODUCTS_ID]: { query: "segmented", read: "all" },
              [ORDERS_ID]: { query: "segmented", read: "all" },
            },
          });

          signOut();
          signInAsSandboxedUser();

          openOrdersTable();

          cy.log("**-- Reported failing on v1.36.x --**");

          cy.log(
            "**It should show remapped Display Values instead of Product ID**",
          );
          cy.get(".cellData")
            .contains("Awesome Concrete Shoes")
            .click();
          cy.findByText(/View details/i).click();

          cy.log(
            "**It should show object details instead of filtering by this Product ID**",
          );
          // The name of this Vendor is visible in "details" only
          cy.findByText("McClure-Lockman");

          /**
           * Helper function related to this test only!
           */
          function runAndSaveQuestion({ question, sandboxValue } = {}) {
            // Run the question
            cy.visit(`/question/${question}?sandbox=${sandboxValue}`);
            // Wait for results
            cy.wait("@cardQuery");
            // Save the question
            cy.findByText("Save").click();
            modal().within(() => {
              cy.findAllByRole("button", { name: "Save" }).click();
            });
            // Wait for an update so the other queries don't accidentally cancel it
            cy.wait("@questionUpdate");
          }
        });
      });

      it("simple sandboxing should work (metabase#14629)", () => {
        cy.server();
        cy.route("POST", "/api/dataset").as("dataset");

        cy.log(
          "**-- 1. Sandbox `Orders` table based on user attribute `attr_uid` --**",
        );

        cy.request("POST", "/api/mt/gtap", {
          table_id: ORDERS_ID,
          group_id: COLLECTION_GROUP,
          card_id: null,
          attribute_remappings: {
            [ATTR_UID]: ["dimension", ["field-id", ORDERS.USER_ID]],
          },
        });

        updatePermissionsGraph({
          schema: {
            [ORDERS_ID]: { query: "segmented", read: "all" },
            [PRODUCTS_ID]: "all",
          },
        });

        signOut();
        signInAsSandboxedUser();
        openOrdersTable();

        cy.wait("@dataset").then(xhr => {
          expect(xhr.response.body.error).not.to.exist;
        });
        // Title of the first order for User ID = 1
        cy.findByText("Awesome Concrete Shoes");
      });
    });

<<<<<<< HEAD
    it("should work on questions with joins, with sandboxed target table, where target fields cannot be filtered (metabase#13642)", () => {
      const QUESTION_NAME = "13642";
      const PRODUCTS_ALIAS = "Products";
=======
    ["remapped", "default"].forEach(test => {
      it(`${test.toUpperCase()} version:\n should work on questions with joins, with sandboxed target table, where target fields cannot be filtered (metabase#13642)`, () => {
        const QUESTION_NAME = "13642";
        const PRODUCTS_ALIAS = "Products";
>>>>>>> d777e234

        if (test === "remapped") {
          cy.log("**-- Remap Product ID's display value to `title` --**");
          remapDisplayValueToFK(ORDERS.PRODUCT_ID, PRODUCTS.TITLE);
        }

        cy.log("**-- 1. Sandbox `Orders` table --**");

        cy.request("POST", "/api/mt/gtap", {
          attribute_remappings: {
            user_id: ["dimension", ["field-id", ORDERS.USER_ID]],
          },
          card_id: null,
          table_id: ORDERS_ID,
          group_id: COLLECTION_GROUP,
        });

        cy.log("**-- 2. Sandbox `Products` table --**");

        cy.request("POST", "/api/mt/gtap", {
          attribute_remappings: {
            user_cat: ["dimension", ["field-id", PRODUCTS.CATEGORY]],
          },
          card_id: null,
          table_id: PRODUCTS_ID,
          group_id: COLLECTION_GROUP,
        });

        updatePermissionsGraph({
          schema: {
            [PRODUCTS_ID]: { query: "segmented", read: "all" },
            [ORDERS_ID]: { query: "segmented", read: "all" },
          },
        });

        cy.log("**-- 3. Create question with joins --**");

        cy.request("POST", "/api/card", {
          name: QUESTION_NAME,
          dataset_query: {
            database: 1,
            query: {
              aggregation: [["count"]],
              breakout: [
                [
                  "joined-field",
                  PRODUCTS_ALIAS,
                  ["field-id", PRODUCTS.CATEGORY],
                ],
              ],
              joins: [
                {
                  fields: "all",
                  "source-table": PRODUCTS_ID,
                  condition: [
                    "=",
                    ["field-id", ORDERS.PRODUCT_ID],
                    ["joined-field", PRODUCTS_ALIAS, ["field-id", PRODUCTS.ID]],
                  ],
                  alias: PRODUCTS_ALIAS,
                },
              ],
              "source-table": ORDERS_ID,
            },
            type: "query",
          },
          display: "bar",
          visualization_settings: {},
        });

        signOut();
        signInAsSandboxedUser();

        cy.server();
        cy.route("POST", "/api/card/*/query").as("cardQuery");
        cy.route("POST", "/api/dataset").as("dataset");

        cy.visit("/collection/root");
        cy.findByText(QUESTION_NAME).click();

        cy.wait("@cardQuery");
        // Drill-through
        cy.get(".Visualization").within(() => {
          // Click on the second bar in a graph (Category: "Widget")
          cy.get(".bar")
            .eq(1)
            .click({ force: true });
        });
        cy.findByText("View these Orders").click();

        cy.wait("@dataset").then(xhr => {
          expect(xhr.response.body.error).not.to.exist;
        });
        cy.contains("37.65");
      });
    });

    it("attempt to sandbox based on question with more columns than a sandboxed table should provide meaningful UI error (metabase#14612)", () => {
      const [ORDERS_ALIAS, PRODUCTS_ALIAS, REVIEWS_ALIAS] = [
        "Orders",
        "Products",
        "Reviews",
      ];
      const QUESTION_NAME = "Extra columns question";
      const ERROR_MESSAGE =
        "Sandbox Cards can't return columns that aren't present in the Table they are sandboxing.";

      cy.server();
      cy.route("POST", "/api/mt/gtap").as("sandboxTable");

      cy.log(
        "**-- 1. Create question that will have more columns (different columns) than the sandboxed table --**",
      );

      cy.request("POST", "/api/card", {
        name: QUESTION_NAME,
        dataset_query: {
          database: 1,
          query: {
            joins: [
              // a. People join Orders
              {
                alias: ORDERS_ALIAS,
                condition: [
                  "=",
                  ["field-id", PEOPLE.ID],
                  ["joined-field", ORDERS_ALIAS, ["field-id", ORDERS.USER_ID]],
                ],
                fields: "all",
                "source-table": ORDERS_ID,
                strategy: "inner-join",
              },
              // b. Previous results join Products
              {
                alias: PRODUCTS_ALIAS,
                condition: [
                  "=",
                  [
                    "joined-field",
                    ORDERS_ALIAS,
                    ["field-id", ORDERS.PRODUCT_ID],
                  ],
                  ["joined-field", PRODUCTS_ALIAS, ["field-id", PRODUCTS.ID]],
                ],
                fields: "all",
                "source-table": PRODUCTS_ID,
                strategy: "inner-join",
              },
              // c. Previous results join Reviews
              {
                alias: REVIEWS_ALIAS,
                condition: [
                  "=",
                  ["joined-field", PRODUCTS_ALIAS, ["field-id", PRODUCTS.ID]],
                  [
                    "joined-field",
                    REVIEWS_ALIAS,
                    ["field-id", REVIEWS.PRODUCT_ID],
                  ],
                ],
                fields: "all",
                "source-table": REVIEWS_ID,
                strategy: "inner-join",
              },
            ],
            "source-table": PEOPLE_ID,
          },
          type: "query",
        },
        display: "table",
        visualization_settings: {},
      });

      cy.visit("/admin/permissions/databases/1/schemas/PUBLIC/tables");
      // |                | All users | collection |
      // |--------------- |:---------:|:----------:|
      // | Orders         |   X (0)   |    X (1)   |
      cy.get(".Icon-close")
        .eq(1) // No better way of doing this, undfortunately (see table above)
        .click();
      cy.findByText("Grant sandboxed access").click();
      cy.findAllByRole("button", { name: "Change" }).click();
      cy.findByText(
        "Use a saved question to create a custom view for this table",
      ).click();
      cy.findByText(QUESTION_NAME).click();

      cy.findByText("Pick a parameter").click();
      popover().within(() => {
        // PERSON.ID
        cy.findAllByText("ID")
          .first()
          .click();
      });

      cy.findByText("Pick a user attribute").click();
      cy.findByText(ATTR_UID).click();
      cy.findAllByRole("button", { name: "Save" }).click();

      cy.wait("@sandboxTable").then(xhr => {
        cy.log(xhr);
        expect(xhr.status).to.eq(400);
        expect(xhr.response.body.message).to.eq(ERROR_MESSAGE);
      });
      cy.get(".Modal").scrollTo("bottom");
      cy.findByText(ERROR_MESSAGE);
    });
  });
});

function signInAsSandboxedUser() {
  cy.log("**-- Logging in as sandboxed user --**");
  cy.request("POST", "/api/session", {
    username: sandboxed_user.email,
    password: sandboxed_user.password,
  });
}

/**
 * As per definition for `PUT /graph` from `permissions.clj`:
 *
 * This should return the same graph, in the same format,
 * that you got from `GET /api/permissions/graph`, with any changes made in the wherever necessary.
 * This modified graph must correspond to the `PermissionsGraph` schema.
 *
 * That's why we must chain GET and PUT requests one after the other.
 */

function updatePermissionsGraph({
  schema = {},
  user_group = COLLECTION_GROUP,
  database_id = 1,
} = {}) {
  if (typeof schema !== "object") {
    throw new Error("`schema` must be an object!");
  }

  cy.log("**-- Fetch permissions graph --**");
  cy.request("GET", "/api/permissions/graph", {}).then(
    ({ body: { groups, revision } }) => {
      // This mutates the original `groups` object => we'll pass it next to the `PUT` request
      groups[user_group] = {
        [database_id]: {
          schemas: {
            PUBLIC: schema,
          },
        },
      };

      cy.log("**-- Update/save permissions --**");
      cy.request("PUT", "/api/permissions/graph", {
        groups,
        revision,
      });
    },
  );
}

function createJoinedQuestion(name) {
  return cy.request("POST", "/api/card", {
    name,
    dataset_query: {
      type: "query",
      query: {
        "source-table": ORDERS_ID,
        joins: [
          {
            fields: "all",
            "source-table": PRODUCTS_ID,
            condition: [
              "=",
              ["field-id", ORDERS.PRODUCT_ID],
              ["joined-field", "Products", ["field-id", PRODUCTS.ID]],
            ],
            alias: "Products",
          },
        ],
      },
      database: 1,
    },
    display: "table",
    visualization_settings: {},
  });
}

function remapDisplayValueToFK(display_value, fk) {
  cy.request("POST", `/api/field/${display_value}/dimension`, {
    field_id: display_value,
    name: "Product ID",
    human_readable_field_id: fk,
    type: "external",
  });
}<|MERGE_RESOLUTION|>--- conflicted
+++ resolved
@@ -796,16 +796,10 @@
       });
     });
 
-<<<<<<< HEAD
-    it("should work on questions with joins, with sandboxed target table, where target fields cannot be filtered (metabase#13642)", () => {
-      const QUESTION_NAME = "13642";
-      const PRODUCTS_ALIAS = "Products";
-=======
     ["remapped", "default"].forEach(test => {
       it(`${test.toUpperCase()} version:\n should work on questions with joins, with sandboxed target table, where target fields cannot be filtered (metabase#13642)`, () => {
         const QUESTION_NAME = "13642";
         const PRODUCTS_ALIAS = "Products";
->>>>>>> d777e234
 
         if (test === "remapped") {
           cy.log("**-- Remap Product ID's display value to `title` --**");
