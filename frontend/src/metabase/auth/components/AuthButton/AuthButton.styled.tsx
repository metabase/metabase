import styled from "@emotion/styled";

import Link from "metabase/core/components/Link";
import { color } from "metabase/lib/colors";

export const TextLink = styled(Link)`
  cursor: pointer;
  color: ${color("text-dark")};

  &:hover {
    color: var(--mb-color-brand);
  }
`;

export const CardLink = styled(TextLink)`
  display: flex;
  justify-content: center;
  align-items: center;
  padding: 1.25rem;
<<<<<<< HEAD
  background-color: var(--mb-color-bg-white);
  box-shadow: 0 3px 10px ${color("shadow")};
=======
  background-color: ${color("white")};
  box-shadow: 0 3px 10px var(--mb-color-shadow);
>>>>>>> 2bfaab28
  border-radius: 6px;
`;

export const CardText = styled.span`
  font-weight: 700;
  line-height: 1rem;
`;<|MERGE_RESOLUTION|>--- conflicted
+++ resolved
@@ -17,13 +17,8 @@
   justify-content: center;
   align-items: center;
   padding: 1.25rem;
-<<<<<<< HEAD
   background-color: var(--mb-color-bg-white);
-  box-shadow: 0 3px 10px ${color("shadow")};
-=======
-  background-color: ${color("white")};
   box-shadow: 0 3px 10px var(--mb-color-shadow);
->>>>>>> 2bfaab28
   border-radius: 6px;
 `;
 
