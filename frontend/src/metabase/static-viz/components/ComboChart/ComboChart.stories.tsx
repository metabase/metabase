--- conflicted
+++ resolved
@@ -619,15 +619,16 @@
   renderingContext,
 };
 
-<<<<<<< HEAD
 export const LineSettings = Template.bind({});
 LineSettings.args = {
   rawSeries: data.lineSettings as any,
-=======
+  dashcardSettings: {},
+  renderingContext,
+};
+
 export const LineReplaceMissingValuesZero = Template.bind({});
 LineReplaceMissingValuesZero.args = {
   rawSeries: data.lineReplaceMissingValuesZero as any,
->>>>>>> 3b4af163
   dashcardSettings: {},
   renderingContext,
 };
