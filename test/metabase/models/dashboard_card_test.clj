(ns metabase.models.dashboard-card-test
  (:require
   [clojure.test :refer :all]
   [metabase.models.card-test :as card-test]
   [metabase.models.dashboard :as dashboard]
   [metabase.models.dashboard-card :as dashboard-card]
   [metabase.models.interface :as mi]
   [metabase.models.serialization :as serdes]
   [metabase.test :as mt]
   [metabase.util :as u]
   [metabase.util.json :as json]
   [toucan2.core :as t2])
  (:import
   (java.time LocalDateTime)))

(set! *warn-on-reflection* true)

(defn remove-ids-and-timestamps [m]
  (let [f (fn [v]
            (cond
              (map? v) (remove-ids-and-timestamps v)
              (coll? v) (mapv remove-ids-and-timestamps v)
              :else v))]
    (into {} (for [[k v] m]
               (when-not (or (= :id k)
                             (.endsWith (name k) "_id")
                             (= :created_at k)
                             (= :updated_at k))
                 [k (f v)])))))

(deftest ^:parallel retrieve-dashboard-card-test
  (testing "retrieve-dashboard-card basic dashcard (no additional series)"
    (mt/with-temp [:model/Dashboard     {dashboard-id :id} {}
                   :model/Card          {card-id :id}      {}
                   :model/DashboardCard {dashcard-id :id}  {:dashboard_id dashboard-id :card_id card-id :parameter_mappings [{:foo "bar"}]}]
      (is (= {:size_x                 4
              :size_y                 4
              :col                    0
              :row                    0
              :parameter_mappings     [{:foo "bar"}]
              :visualization_settings {}
              :series                 []}
             (remove-ids-and-timestamps (dashboard-card/retrieve-dashboard-card dashcard-id)))))))

(deftest ^:parallel retrieve-dashboard-card-with-additional-series-test
  (testing "retrieve-dashboard-card dashcard w/ additional series"
    (mt/with-temp [:model/Dashboard           {dashboard-id :id} {}
                   :model/Card                {card-id :id} {}
                   :model/Card                {series-id-1 :id} {:name "Additional Series Card 1"}
                   :model/Card                {series-id-2 :id} {:name "Additional Series Card 2"}
                   :model/DashboardCard       {dashcard-id :id} {:dashboard_id dashboard-id :card_id card-id}
                   :model/DashboardCardSeries _                 {:dashboardcard_id dashcard-id :card_id series-id-1 :position 0}
                   :model/DashboardCardSeries _                 {:dashboardcard_id dashcard-id :card_id series-id-2 :position 1}]
      (is (= {:size_x                 4
              :size_y                 4
              :col                    0
              :row                    0
              :parameter_mappings     []
              :visualization_settings {}
              :series                 [{:name                   "Additional Series Card 1"
                                        :description            nil
                                        :display                :table
                                        :type                   :question
                                        :dataset_query          {}
                                        :visualization_settings {}}
                                       {:name                   "Additional Series Card 2"
                                        :description            nil
                                        :display                :table
                                        :type                   :question
                                        :dataset_query          {}
                                        :visualization_settings {}}]}
             (remove-ids-and-timestamps (dashboard-card/retrieve-dashboard-card dashcard-id)))))))

(deftest ^:parallel dashcard->multi-card-test
  (testing "Check that the multi-cards are returned"
    (mt/with-temp [:model/Card                card1 {}
                   :model/Card                card2 {}
                   :model/Dashboard           dashboard {}
                   :model/DashboardCard       dc-1 {:dashboard_id (u/the-id dashboard) :card_id (u/the-id card1)}
                   :model/DashboardCard       _    {:dashboard_id (u/the-id dashboard) :card_id (u/the-id card2)}
                   :model/DashboardCardSeries _    {:dashboardcard_id (u/the-id dc-1) :card_id (u/the-id card2)}]
      (testing "get multi-cards"
        (is (= 1 (count (dashboard-card/dashcard->multi-cards dc-1))))))))

(deftest update-dashboard-card-series!-test
  (mt/with-temp [:model/Dashboard     {dashboard-id :id} {:name       "Test Dashboard"
                                                          :creator_id (mt/user->id :rasta)}
                 :model/Card          {card-id :id} {}
                 :model/DashboardCard {dashcard-id :id} {:dashboard_id dashboard-id, :card_id card-id}
                 :model/Card          {card-id-1 :id} {:name "card1"}
                 :model/Card          {card-id-2 :id} {:name "card2"}
                 :model/Card          {card-id3 :id} {:name "card3"}]
    (let [upd-series (fn [series]
                       (dashboard-card/update-dashboard-cards-series! {dashcard-id series})
                       (set (for [card-id (t2/select-fn-set :card_id :model/DashboardCardSeries, :dashboardcard_id dashcard-id)]
                              (t2/select-one-fn :name :model/Card, :id card-id))))]
      (is (= #{}
             (upd-series [])))
      (is (= #{"card1"}
             (upd-series [card-id-1])))
      (is (= #{"card2"}
             (upd-series [card-id-2])))
      (is (= #{"card1" "card2"}
             (upd-series [card-id-2 card-id-1])))
      (is (= #{"card3" "card1"}
             (upd-series [card-id-1 card-id3]))))))

(deftest create-dashboard-card!-test
  (testing "create-dashboard-card! simple example with a single card"
    (mt/with-temp [:model/Dashboard {dashboard-id :id} {}
                   :model/Card      {card-id :id} {:name "Test Card"}]
      (let [dashboard-card (first (dashboard-card/create-dashboard-cards!
                                   [{:dashboard_id           dashboard-id
                                     :card_id                card-id
                                     :size_x                 4
                                     :size_y                 3
                                     :row                    1
                                     :col                    1
                                     :parameter_mappings     [{:foo "bar"}]
                                     :visualization_settings {}
                                     :series                 [card-id]}]))]
        (testing "return value from function"
          (is (= {:size_x                 4
                  :size_y                 3
                  :col                    1
                  :row                    1
                  :parameter_mappings     [{:foo "bar"}]
                  :visualization_settings {}
                  :series                 [{:name                   "Test Card"
                                            :description            nil
                                            :display                :table
                                            :type                   :question
                                            :dataset_query          {}
                                            :visualization_settings {}}]}
                 (remove-ids-and-timestamps dashboard-card))))
        (testing "validate db captured everything"
          (is (= {:size_x                 4
                  :size_y                 3
                  :col                    1
                  :row                    1
                  :parameter_mappings     [{:foo "bar"}]
                  :visualization_settings {}
                  :series                 [{:name                   "Test Card"
                                            :description            nil
                                            :display                :table
                                            :type                   :question
                                            :dataset_query          {}
                                            :visualization_settings {}}]}
                 (remove-ids-and-timestamps (dashboard-card/retrieve-dashboard-card (:id dashboard-card))))))))))

(deftest update-dashboard-card!-test
  (testing (str "update-dashboard-card! basic update. We are testing multiple things here: 1. ability to update all "
                "the normal attributes for size/position 2. ability to update series and ensure proper ordering 3. "
                "ensure the card_id cannot be changed 4. ensure the dashboard_id cannot be changed")
    (mt/with-temp [:model/Dashboard     {dashboard-id :id} {}
                   :model/Card          {card-id :id} {}
                   :model/DashboardCard {dashcard-id :id
                                         :as dashboard-card} {:dashboard_id       dashboard-id
                                                              :card_id            card-id
                                                              :parameter_mappings [{:foo "bar"}]}
                   :model/Card          {card-id-1 :id}   {:name "Test Card 1"}
                   :model/Card          {card-id-2 :id}   {:name "Test Card 2"}]
      (testing "unmodified dashcard"
        (is (= {:size_x                 4
                :size_y                 4
                :col                    0
                :row                    0
                :parameter_mappings     [{:foo "bar"}]
                :visualization_settings {}
                :series                 []}
               (remove-ids-and-timestamps (dashboard-card/retrieve-dashboard-card dashcard-id)))))
      (testing "return value from the update call should be nil"
        (is (nil? (dashboard-card/update-dashboard-card!
                   {:id                     dashcard-id
                    :actor_id               (mt/user->id :rasta)
                    :dashboard_id           nil
                    :card_id                nil
                    :size_x                 5
                    :size_y                 3
                    :row                    1
                    :col                    1
                    :parameter_mappings     [{:foo "barbar"}]
                    :visualization_settings {}
                    :series                 [card-id-2 card-id-1]}
                   dashboard-card))))
      (testing "validate db captured everything"
        (is (= {:size_x                 5
                :size_y                 3
                :col                    1
                :row                    1
                :parameter_mappings     [{:foo "barbar"}]
                :visualization_settings {}
                :series                 [{:name                   "Test Card 2"
                                          :description            nil
                                          :display                :table
                                          :type                   :question
                                          :dataset_query          {}
                                          :visualization_settings {}}
                                         {:name                   "Test Card 1"
                                          :description            nil
                                          :display                :table
                                          :type                   :question
                                          :dataset_query          {}
                                          :visualization_settings {}}]}
               (remove-ids-and-timestamps (dashboard-card/retrieve-dashboard-card dashcard-id))))))))

(deftest update-dashboard-card!-call-count-test
  (testing "This tracks the call count of update-dashcards! for the purpose of optimizing the
           PUT /api/dashboard/:id/cards handler"
    (mt/with-temp [:model/Dashboard     {dashboard-id :id :as dashboard} {}
                   :model/Card          {card-id :id} {}
                   :model/DashboardCard dashcard-1 {:dashboard_id dashboard-id :card_id card-id}
                   :model/DashboardCard dashcard-2 {:dashboard_id dashboard-id :card_id card-id}
                   :model/DashboardCard dashcard-3 {:dashboard_id dashboard-id :card_id card-id}
                   :model/Card          {series-id-1 :id} {:name "Series Card 1"}
                   :model/Card          {series-id-2 :id} {:name "Series Card 2"}]
      (let [dashboard (t2/hydrate dashboard [:dashcards :series :card])]
        (testing "Should have fewer DB calls if there are no changes to the dashcards"
          (t2/with-call-count [call-count]
            (dashboard/update-dashcards! dashboard [dashcard-1 dashcard-2 dashcard-3])
            (is (= 1 (call-count)))))
        (testing "Should have more calls if there are changes to the dashcards"
          (t2/with-call-count [call-count]
            (dashboard/update-dashcards! dashboard [{:id     (:id dashcard-1)
                                                     :cardId card-id
                                                     :row    1
                                                     :col    2
                                                     :size_x 3
                                                     :size_y 4
                                                     :series [{:id series-id-1}]}
                                                    {:id     (:id dashcard-2)
                                                     :cardId card-id
                                                     :row    1
                                                     :col    2
                                                     :size_x 3
                                                     :size_y 4
                                                     :series [{:id series-id-2}]}
                                                    {:id     (:id dashcard-3)
                                                     :cardId card-id
                                                     :row    1
                                                     :col    2
                                                     :size_x 3
                                                     :size_y 4
                                                     :series []}])
            ;; this is usually 10, but it can be 11 sometimes in CI for some reason
            (is (contains? #{10 11} (call-count)))))))))

(deftest ^:parallel normalize-parameter-mappings-test
  (testing "DashboardCard parameter mappings should get normalized when coming out of the DB"
    (mt/with-temp [:model/Dashboard     dashboard {:parameters [{:name "Venue ID"
                                                                 :slug "venue_id"
                                                                 :id   "22486e00"
                                                                 :type "id"}]}
                   :model/Card          card      {}
                   :model/DashboardCard dashcard  {:dashboard_id       (u/the-id dashboard)
                                                   :card_id            (u/the-id card)
                                                   :parameter_mappings [{:parameter_id "22486e00"
                                                                         :card_id      (u/the-id card)
                                                                         :target       [:dimension [:field-id (mt/id :venues :id)]]}]}]
      (is (= [{:parameter_id "22486e00"
               :card_id      (u/the-id card)
               :target       [:dimension [:field (mt/id :venues :id) nil]]}]
             (t2/select-one-fn :parameter_mappings :model/DashboardCard :id (u/the-id dashcard)))))))

(deftest ^:parallel normalize-visualization-settings-test
  (testing "DashboardCard visualization settings should get normalized to use modern MBQL syntax"
    (mt/with-temp [:model/Card      card      {}
                   :model/Dashboard dashboard {}]
      (card-test/test-visualization-settings-normalization
       (fn [original expected]
<<<<<<< HEAD
         (mt/with-temp [DashboardCard dashcard {:dashboard_id           (u/the-id dashboard)
                                                :card_id                (u/the-id card)
                                                :visualization_settings original}]
=======
         (t2.with-temp/with-temp [:model/DashboardCard dashcard {:dashboard_id           (u/the-id dashboard)
                                                                 :card_id                (u/the-id card)
                                                                 :visualization_settings original}]
>>>>>>> 8d23fd74
           (is (= expected
                  (t2/select-one-fn :visualization_settings :model/DashboardCard :id (u/the-id dashcard))))))))))

(deftest ^:parallel normalize-parameter-mappings-test-2
  (testing "make sure parameter mappings correctly normalize things like legacy MBQL clauses"
    (is (= [{:target [:dimension [:field 30 {:source-field 23}]]}]
           ((:out mi/transform-parameters-list)
            (json/encode
             [{:target [:dimension [:fk-> 23 30]]}]))))

    (testing "...but parameter mappings we should not normalize things like :target"
      (is (= [{:card-id 123, :hash "abc", :target "foo"}]
             ((:out mi/transform-parameters-list)
              (json/encode
               [{:card-id 123, :hash "abc", :target "foo"}])))))))

(deftest ^:parallel keep-empty-parameter-mappings-empty-test
  (testing (str "we should keep empty parameter mappings as empty instead of making them nil (if `normalize` removes "
                "them because they are empty) (I think this is to prevent NPEs on the FE? Not sure why we do this)")
    (is (= []
           ((:out mi/transform-parameters-list)
            (json/encode []))))))

(deftest ^:parallel normalize-card-parameter-mappings-test
  (doseq [parameters [[]
                      [{:name "Time grouping"
                        :slug "time_grouping"
                        :id "8e366c15"
                        :type :temporal-unit
                        :sectionId "temporal-unit"
                        :temporal_units [:minute :quarter-of-year]}]]]
    (is (= parameters
           ((:out mi/transform-card-parameters-list)
            (json/encode parameters))))))

(deftest ^:parallel identity-hash-test
  (testing "Dashboard card hashes are composed of the card hash, dashboard hash, and visualization settings"
    (let [now (LocalDateTime/of 2022 9 1 12 34 56)]
      (mt/with-temp [:model/Collection    c1       {:name "top level" :location "/" :created_at now}
                     :model/Dashboard     dash     {:name "my dashboard"  :collection_id (:id c1) :created_at now}
                     :model/Card          card     {:name "some question" :collection_id (:id c1) :created_at now}
                     :model/DashboardCard dashcard {:card_id                (:id card)
                                                    :dashboard_id           (:id dash)
                                                    :visualization_settings {}
                                                    :row                    6
                                                    :col                    3
                                                    :created_at             now}]
        (is (= "1311d6dc"
               (serdes/raw-hash [(serdes/identity-hash card) (serdes/identity-hash dash) {} 6 3 now])
               (serdes/identity-hash dashcard)))))))

(deftest ^:parallel from-decoded-json-test
  (testing "Dashboard Cards should remain the same if they are serialized to JSON,
            deserialized, and finally transformed with `from-parsed-json`."
    (mt/with-temp [:model/Dashboard     dash     {:name "my dashboard"}
                   :model/Card          card     {:name "some question"}
                   :model/DashboardCard dashcard {:card_id (:id card)
                                                  :dashboard_id (:id dash)
                                                  :visualization_settings {:click_behavior {:type         "link",
                                                                                            :linkType     "url",
                                                                                            :linkTemplate "/dashboard/1?year={{column:Year}}"}}
                                                  :parameter_mappings     [{:card_id (:id card)
                                                                            :parameter_id "-1419866742"
                                                                            :target [:dimension [:field 1 nil]]}]
                                                  :row                    4
                                                  :col                    3}]
      ;; NOTE: we need to remove `:created_at` and `:updated_at` because they are not
      ;; transformed by `from-parsed-json`
      (let [dashcard     (dissoc (t2/select-one :model/DashboardCard :id (u/the-id dashcard))
                                 :created_at :updated_at)
            serialized   (json/encode dashcard)
            deserialized (json/decode+kw serialized)
            transformed  (dashboard-card/from-parsed-json deserialized)]
        (is (= dashcard
               transformed))))))<|MERGE_RESOLUTION|>--- conflicted
+++ resolved
@@ -9,7 +9,8 @@
    [metabase.test :as mt]
    [metabase.util :as u]
    [metabase.util.json :as json]
-   [toucan2.core :as t2])
+   [toucan2.core :as t2]
+   [toucan2.tools.with-temp :as t2.with-temp])
   (:import
    (java.time LocalDateTime)))
 
@@ -268,15 +269,9 @@
                    :model/Dashboard dashboard {}]
       (card-test/test-visualization-settings-normalization
        (fn [original expected]
-<<<<<<< HEAD
-         (mt/with-temp [DashboardCard dashcard {:dashboard_id           (u/the-id dashboard)
-                                                :card_id                (u/the-id card)
-                                                :visualization_settings original}]
-=======
          (t2.with-temp/with-temp [:model/DashboardCard dashcard {:dashboard_id           (u/the-id dashboard)
                                                                  :card_id                (u/the-id card)
                                                                  :visualization_settings original}]
->>>>>>> 8d23fd74
            (is (= expected
                   (t2/select-one-fn :visualization_settings :model/DashboardCard :id (u/the-id dashcard))))))))))
 
