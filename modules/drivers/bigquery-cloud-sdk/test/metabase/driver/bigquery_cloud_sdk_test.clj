(ns ^:mb/driver-tests metabase.driver.bigquery-cloud-sdk-test
  (:require
   [clojure.core.async :as a]
   [clojure.string :as str]
   [clojure.test :refer :all]
   [clojure.walk :as walk]
   [metabase.db.metadata-queries :as metadata-queries]
   [metabase.driver :as driver]
   [metabase.driver.bigquery-cloud-sdk :as bigquery]
   [metabase.driver.bigquery-cloud-sdk.common :as bigquery.common]
   [metabase.query-processor :as qp]
   [metabase.query-processor.compile :as qp.compile]
   [metabase.query-processor.pipeline :as qp.pipeline]
   [metabase.query-processor.store :as qp.store]
   [metabase.sync :as sync]
   [metabase.test :as mt]
   [metabase.test.data.bigquery-cloud-sdk :as bigquery.tx]
   [metabase.test.data.interface :as tx]
   [metabase.util :as u]
   [metabase.util.json :as json]
   [metabase.util.log :as log]
   [metabase.util.malli.schema :as ms]
   [toucan2.core :as t2])
  (:import
   (com.google.cloud.bigquery TableResult)))

(set! *warn-on-reflection* true)

(def ^:private test-db-name (bigquery.tx/test-dataset-id "test_data"))

(defn- fmt-table-name
  [table-name]
  (format "%s.%s" test-db-name table-name))

(defn- drop-table-if-exists!
  [table-name]
  (bigquery.tx/execute! (format "DROP TABLE IF EXISTS `%s`;" (fmt-table-name table-name))))

(defn- drop-mv-if-exists!
  [table-name]
  (bigquery.tx/execute! (format "DROP MATERIALIZED VIEW IF EXISTS `%s`;" (fmt-table-name table-name))))

(deftest can-connect?-test
  (mt/test-driver :bigquery-cloud-sdk
    (let [db-details (:details (mt/db))
          fake-proj-id "definitely-not-a-real-project-id-way-no-how"
          fake-dataset-id "definitely-not-a-real-dataset-id-way-no-how"]
      (testing "can-connect? returns true in the happy path"
        (is (true? (driver/can-connect? :bigquery-cloud-sdk db-details))))
      (testing "can-connect? returns false for bogus credentials"
        (is (false? (driver/can-connect? :bigquery-cloud-sdk (assoc db-details :project-id fake-proj-id)))))
      (testing "can-connect? returns true for a valid dataset-id even with no tables"
        (with-redefs [bigquery/describe-database-tables (fn [& _]
                                                          [])]
          (is (true? (driver/can-connect? :bigquery-cloud-sdk db-details)))))
      (testing "can-connect? returns an appropriate exception message if no datasets are found"
        (is (thrown-with-msg? Exception
                              #"Looks like we cannot find any matching datasets."
                              (driver/can-connect? :bigquery-cloud-sdk
                                                   (assoc db-details :dataset-filters-patterns fake-dataset-id))))))))

(deftest table-rows-sample-test
  (mt/test-driver :bigquery-cloud-sdk
    (testing "without worrying about pagination"
      (is (= [[1 "Red Medicine"]
              [2 "Stout Burgers & Beers"]
              [3 "The Apple Pan"]
              [4 "Wurstküche"]
              [5 "Brite Spot Family Restaurant"]]
             (->> (metadata-queries/table-rows-sample (t2/select-one :model/Table :id (mt/id :venues))
                                                      [(t2/select-one :model/Field :id (mt/id :venues :id))
                                                       (t2/select-one :model/Field :id (mt/id :venues :name))]
                                                      (constantly conj))
                  (sort-by first)
                  (take 5)))))

   ;; the initial dataset isn't realized until it's used the first time. because of that,
   ;; we don't care how many pages it took to load this dataset above. it will be a large
   ;; number because we're just tracking the number of times `get-query-results` gets invoked.

    (testing "with pagination"
      (let [pages-retrieved (atom 0)
            page-callback   (fn [] (swap! pages-retrieved inc))]
        (with-bindings {#'bigquery/*page-size*     25
                        #'bigquery/*page-callback* page-callback}
          (let [results (->> (metadata-queries/table-rows-sample (t2/select-one :model/Table :id (mt/id :venues))
                                                                 [(t2/select-one :model/Field :id (mt/id :venues :id))
                                                                  (t2/select-one :model/Field :id (mt/id :venues :name))]
                                                                 (constantly conj))
                             (sort-by first)
                             (take 5))]
            (is (= [[1 "Red Medicine"]
                    [2 "Stout Burgers & Beers"]
                    [3 "The Apple Pan"]
                    [4 "Wurstküche"]
                    [5 "Brite Spot Family Restaurant"]]
                   (take 5 results)))
            (testing "results are not duplicated when pagination occurs (#45953)"
              (is (= (count results) (count (distinct results)))))
           ;; the `(sort-by)` above will cause the entire resultset to be realized, so
           ;; we want to make sure that it really did retrieve 25 rows per request
           ;; this only works if the timeout has been temporarily set to 0 (see above)

           ;; TODO Temporarily disabling due to flakiness (#33140)
            #_(is (= 4 @pages-retrieved))))))))

;; These look like the macros from metabase.query-processor-test.expressions-test
;; but conform to bigquery naming rules
(defn- calculate-bird-scarcity* [formula filter-clause]
  (mt/formatted-rows
   [2.0]
   (mt/dataset daily-bird-counts
     (mt/run-mbql-query bird-count
       {:expressions {"bird_scarcity" formula}
        :fields      [[:expression "bird_scarcity"]]
        :filter      filter-clause
        :order-by    [[:asc $date]]
        :limit       10}))))

(defmacro ^:private calculate-bird-scarcity [formula & [filter-clause]]
  `(mt/dataset ~'daily-bird-counts
     (mt/$ids ~'bird-count
       (calculate-bird-scarcity* ~formula ~filter-clause))))

(deftest nulls-and-zeroes-test
  (mt/test-driver :bigquery-cloud-sdk
    (testing (str "hey... expressions should work if they are just a Field! (Also, this lets us take a peek at the "
                  "raw values being used to calculate the formulas below, so we can tell at a glance if they're right "
                  "without referring to the EDN def)")
      (is (= [[nil] [0.0] [0.0] [10.0] [8.0] [5.0] [5.0] [nil] [0.0] [0.0]]
             #_:clj-kondo/ignore
             (calculate-bird-scarcity $count))))

    (testing (str "do expressions automatically handle division by zero? Should return `nil` in the results for places "
                  "where that was attempted")
      (is (= [[nil] [nil] [10.0] [12.5] [20.0] [20.0] [nil] [nil] [9.09] [7.14]]
             (calculate-bird-scarcity [:/ 100.0 $count]
                                      [:!= $count nil]))))

    (testing (str "do expressions handle division by `nil`? Should return `nil` in the results for places where that "
                  "was attempted")
      (is (= [[nil] [10.0] [12.5] [20.0] [20.0] [nil] [9.09] [7.14] [12.5] [7.14]]
             (calculate-bird-scarcity [:/ 100.0 $count]
                                      [:or
                                       [:= $count nil]
                                       [:!= $count 0]]))))

    (testing "can we handle BOTH NULLS AND ZEROES AT THE SAME TIME????"
      (is (= [[nil] [nil] [nil] [10.0] [12.5] [20.0] [20.0] [nil] [nil] [nil]]
             (calculate-bird-scarcity [:/ 100.0 $count]))))

    (testing "ok, what if we use multiple args to divide, and more than one is zero?"
      (is (= [[nil] [nil] [nil] [1.0] [1.56] [4.0] [4.0] [nil] [nil] [nil]]
             (calculate-bird-scarcity [:/ 100.0 $count $count]))))

    (testing "are nulls/zeroes still handled appropriately when nested inside other expressions?"
      (is (= [[nil] [nil] [nil] [20.0] [25.0] [40.0] [40.0] [nil] [nil] [nil]]
             (calculate-bird-scarcity [:* [:/ 100.0 $count] 2]))))

    (testing (str "if a zero is present in the NUMERATOR we should return ZERO and not NULL "
                  "(`0 / 10 = 0`; `10 / 0 = NULL`, at least as far as MBQL is concerned)")
      (is (= [[nil] [0.0] [0.0] [1.0] [0.8] [0.5] [0.5] [nil] [0.0] [0.0]]
             (calculate-bird-scarcity [:/ $count 10]))))

    (testing "can addition handle nulls & zeroes?"
      (is (= [[nil] [10.0] [10.0] [20.0] [18.0] [15.0] [15.0] [nil] [10.0] [10.0]]
             (calculate-bird-scarcity [:+ $count 10]))))

    (testing "can subtraction handle nulls & zeroes?"
      (is (= [[nil] [10.0] [10.0] [0.0] [2.0] [5.0] [5.0] [nil] [10.0] [10.0]]
             (calculate-bird-scarcity [:- 10 $count]))))

    (testing "can multiplications handle nulls & zeros?"
      (is (= [[nil] [0.0] [0.0] [10.0] [8.0] [5.0] [5.0] [nil] [0.0] [0.0]]
             (calculate-bird-scarcity [:* 1 $count]))))))

(deftest db-default-timezone-test
  (mt/test-driver :bigquery-cloud-sdk
    (is (= "UTC"
           (driver/db-default-timezone :bigquery-cloud-sdk (mt/db))))))

(defn- do-with-temp-obj [name-fmt-str create-args-fn drop-args-fn f]
  (driver/with-driver :bigquery-cloud-sdk
    (let [obj-name (format name-fmt-str (mt/random-name))]
      ;; TODO: do we still need to make a copy of db everytime we use this helper?
      (mt/with-temp-copy-of-db
        (try
          (apply bigquery.tx/execute! (create-args-fn obj-name))
          (f obj-name)
          (finally
            (apply bigquery.tx/execute! (drop-args-fn obj-name))))))))

(defmacro with-view [[view-name-binding] & body]
  `(do-with-temp-obj "view_%s"
                     (fn [view-nm#] [(str "CREATE VIEW `%s.%s` AS "
                                          "SELECT v.id AS id, v.name AS venue_name, c.name AS category_name "
                                          "FROM `%s.%s.venues` v "
                                          "LEFT JOIN `%s.%s.categories` c "
                                          "ON v.category_id = c.id "
                                          "ORDER BY v.id ASC "
                                          "LIMIT 3")
                                     ~test-db-name
                                     view-nm#
                                     (bigquery.tx/project-id)
                                     ~test-db-name
                                     (bigquery.tx/project-id)
                                     ~test-db-name])
                     (fn [view-nm#] ["DROP VIEW IF EXISTS `%s.%s`" ~test-db-name view-nm#])
                     (fn [~(or view-name-binding '_)] ~@body)))

(def ^:private numeric-val "-1.2E20")
(def ^:private decimal-val "2.3E16")
(def ^:private bignumeric-val "-7.5E30")
(def ^:private bigdecimal-val "5.2E35")

(defn- bigquery-project-id []
  (-> (tx/db-test-env-var-or-throw :bigquery-cloud-sdk :service-account-json)
      bigquery.common/service-account-json->service-account-credential
      (.getProjectId)))

(defmacro with-bigquery-types-table [[table-name-binding] & body]
  `(do-with-temp-obj "table_%s"
                     (fn [tbl-nm#] [(str "CREATE TABLE `%s.%s` "
                                         "(numeric_col NUMERIC, "
                                         " decimal_col DECIMAL, "
                                         " bignumeric_col BIGNUMERIC, "
                                         " bigdecimal_col BIGDECIMAL, "
                                         " string255_col STRING(255), "
                                         " bytes32_col BYTES(32), "
                                         " numeric29_col NUMERIC(29), "
                                         " decimal29_col DECIMAL(29), "
                                         " bignumeric32_col BIGNUMERIC(32), "
                                         " bigdecimal76_col BIGDECIMAL(76,38))"
                                         "AS SELECT NUMERIC '%s', DECIMAL '%s', BIGNUMERIC '%s', BIGDECIMAL '%s', 'hello', "
                                         "  B'mybytes', NUMERIC '%s', DECIMAL '%s', BIGNUMERIC '%s', BIGDECIMAL '%s'")
                                    ~test-db-name
                                    tbl-nm#
                                    ~numeric-val
                                    ~decimal-val
                                    ~bignumeric-val
                                    ~bigdecimal-val
                                    ~numeric-val
                                    ~decimal-val
                                    ~bignumeric-val
                                    ~bigdecimal-val])
                     (fn [tbl-nm#] ["DROP TABLE IF EXISTS `%s.%s`" ~test-db-name tbl-nm#])
                     (fn [~(or table-name-binding '_)] ~@body)))

(deftest sync-views-test
  (mt/test-driver :bigquery-cloud-sdk
    (with-view [#_:clj-kondo/ignore view-name]
      (is (contains? (:tables (driver/describe-database :bigquery-cloud-sdk (mt/db)))
                     {:schema test-db-name :name view-name :database_require_filter false})
          "`describe-database` should see the view")
      (is (= [{:name "id", :database-type "INTEGER" :base-type :type/Integer :database-position 0 :database-partitioned false :table-name view-name :table-schema test-db-name}
              {:name "venue_name", :database-type "STRING" :base-type :type/Text :database-position 1 :database-partitioned false :table-name view-name :table-schema test-db-name}
              {:name "category_name", :database-type "STRING" :base-type :type/Text :database-position 2 :database-partitioned false :table-name view-name :table-schema test-db-name}]
             (driver/describe-fields :bigquery-cloud-sdk (mt/db) {:table-names [view-name], :schema-names [test-db-name]}))
          "`describe-fields` should see the fields in the view")
      (sync/sync-database! (mt/db) {:scan :schema})

      (testing "describe-database"
        (qp.store/with-metadata-provider (mt/id)
          (is (= #{{:schema test-db-name
                    :name view-name
                    :database_require_filter false}}
                 (into #{}
                       (filter (comp #{view-name} :name))
                       (:tables (driver/describe-database :bigquery-cloud-sdk (mt/db))))))))

      (testing "We should be able to run queries against the view (#3414)"
        (is (= [[1 "Red Medicine" "Asian"]
                [2 "Stout Burgers & Beers" "Burger"]
                [3 "The Apple Pan" "Burger"]]
               (mt/rows
                (mt/run-mbql-query nil
                  {:source-table (mt/id view-name)
                   :order-by     [[:asc (mt/id view-name :id)]]}))))))))

(deftest sync-materialized-view-test
  (mt/test-driver :bigquery-cloud-sdk
    (mt/with-model-cleanup [:model/Table]
      (let [view-name "mv_test_materialized_view"]
        (try
          (doseq [sql [(format "CREATE MATERIALIZED VIEW %s AS (
                               SELECT product_id, COUNT(id) as cnt FROM %s GROUP BY product_id);"
                               (fmt-table-name view-name)
                               (fmt-table-name "orders"))]]
            (bigquery.tx/execute! sql))
          (sync/sync-database! (mt/db) {:scan :schema})
          (testing "describe-database"
            (qp.store/with-metadata-provider (mt/id)
              (is (= #{{:schema test-db-name
                        :name view-name
                        :database_require_filter false}}
                     (into #{}
                           (filter (comp #{view-name} :name))
                           (:tables (driver/describe-database :bigquery-cloud-sdk (mt/db))))))))

          (testing "We should be able to run queries against the view (#3414)"
            (is (= [[1 93] [2 98] [3 77]]
                   (mt/rows
                    (mt/run-mbql-query nil
                      {:source-table (mt/id view-name)
                       :order-by     [[:asc (mt/id view-name :product_id)]]
                       :limit        3})))))
          (finally
            (drop-mv-if-exists! view-name)))))))

(mt/defdataset nested-records
  [["records"
    [{:field-name     "name"
      :base-type      :type/Text
      :effective-type :type/Text}
     {:field-name     "r"
      :base-type      :type/Dictionary
      :nested-fields  [{:field-name     "a"
                        :base-type      :type/Integer}
                       {:field-name     "b"
                        :base-type      :type/Text}
                       {:field-name     "rr"
                        :base-type      :type/Dictionary
                        :nested-fields  [{:field-name "aa"
                                          :base-type :type/Integer}]}]}]
    [["foo" {"a" 1 "b" "a" "rr" {"aa" 10}}]
     ["bar" {"a" 2 "b" "b"}]
     ["baz" {"a" 3 "b" "c"}]]]])

(deftest sync-nested-fields-test
  (mt/test-driver
    :bigquery-cloud-sdk
    (mt/dataset
      nested-records
      (let [database (driver/describe-database :bigquery-cloud-sdk (mt/db))
            table (first (:tables database))]
        (is (=? {:name "records"} table))
        (is (=? [{:name "id"}
                 {:name "name"}
                 {:name "r"
                  :database-type "RECORD",
                  :base-type :type/Dictionary,
                  :database-position 2
                  :nested-fields [{:name "a",
                                   :database-type "INTEGER",
                                   :base-type :type/Integer,
                                   :database-position 2,
                                   :nfc-path ["r"]}
                                  {:name "b",
                                   :database-type "STRING",
                                   :base-type :type/Text,
                                   :database-position 2,
                                   :nfc-path ["r"]}
                                  {:name "rr",
                                   :database-type "RECORD",
                                   :base-type :type/Dictionary,
                                   :database-position 2,
                                   :nfc-path ["r"],
                                   :nested-fields
                                   [{:name "aa",
                                     :database-type "INTEGER",
                                     :base-type :type/Integer,
                                     :database-position 2,
                                     :nfc-path ["r" "rr"]}]}]}]
                (walk/postwalk
                 (fn [n]
                   (if (set? n)
                     (sort-by :name n)
                     n))
                 (driver/describe-fields :bigquery-cloud-sdk (mt/db) {:table-names [(:name table)]}))))))))

(deftest query-nested-fields-test
  (mt/test-driver
    :bigquery-cloud-sdk
    (mt/dataset
      nested-records
      (is (= {:columns ["r.a" "r.b" "r.rr.aa" "r.rr"]
              :rows [[1 "a" 10 {:aa 10}] [2 "b" nil nil] [3 "c" nil nil]]}
             (mt/rows+column-names
              (mt/run-mbql-query records
                {:fields [(mt/id :records :r :a)
                          (mt/id :records :r :b)
                          (mt/id :records :r :rr :aa)
                          (mt/id :records :r :rr)]})))))))

(deftest sync-table-with-required-filter-test
  (mt/test-driver :bigquery-cloud-sdk
    (testing "tables that require a partition filters are synced correctly"
      (mt/with-model-cleanup [:model/Table]
        (let [table-name->is-filter-required? {"partition_by_range"              true
                                               "partition_by_time"               true
                                               "partition_by_ingestion_time"     true
                                               "partition_by_range_not_required" false
                                               "not_partitioned"                 false}]
          (try
            (doseq [sql [(format "CREATE TABLE %s (customer_id INT64)
                                PARTITION BY RANGE_BUCKET(customer_id, GENERATE_ARRAY(0, 100, 10))
                                OPTIONS (require_partition_filter = TRUE);"
                                 (fmt-table-name "partition_by_range"))
                         (format "CREATE TABLE %s (transaction_id INT64, transaction_time TIMESTAMP)
                                PARTITION BY DATE(transaction_time)
                                OPTIONS (require_partition_filter = TRUE);"
                                 (fmt-table-name "partition_by_time"))
                         (format "CREATE TABLE %s (transaction_id INT64)
                                PARTITION BY _PARTITIONDATE
                                OPTIONS (require_partition_filter = TRUE);"
                                 (fmt-table-name "partition_by_ingestion_time"))
                         (format "CREATE TABLE %s (customer_id INT64, transaction_date DATE)
                                PARTITION BY RANGE_BUCKET(customer_id, GENERATE_ARRAY(0, 100, 10))
                                OPTIONS (require_partition_filter = FALSE);"
                                 (fmt-table-name "partition_by_range_not_required"))
                         (format "CREATE TABLE %s (transaction_id INT64);"
                                 (fmt-table-name "not_partitioned"))]]
              (bigquery.tx/execute! sql))
            (sync/sync-database! (mt/db) {:scan :schema})

            (testing "describe-database"
              (qp.store/with-metadata-provider (mt/id)
                (is (= #{{:schema test-db-name
                          :name "partition_by_ingestion_time",
                          :database_require_filter true}
                         {:schema test-db-name, :name "partition_by_time", :database_require_filter true}
                         {:schema test-db-name, :name "partition_by_range", :database_require_filter true}
                         {:schema test-db-name,
                          :name "partition_by_range_not_required",
                          :database_require_filter false}}
                       (into #{}
                             (filter (comp #{"partition_by_range"
                                             "partition_by_time"
                                             "partition_by_ingestion_time"
                                             "partition_by_range_not_required"
                                             "partition_by_ingestion_time_not_required"} :name))
                             (:tables (driver/describe-database :bigquery-cloud-sdk (mt/db))))))))

            (testing "tables that require a filter are correctly identified"
              (is (= table-name->is-filter-required?
                     (t2/select-fn->fn :name :database_require_filter :model/Table
                                       :name [:in (keys table-name->is-filter-required?)]))))

            (testing "partitioned fields are correctly identified"
              (is (= {["not_partitioned"                 "transaction_id"]   false
                      ["partition_by_range_not_required" "customer_id"]      true
                      ["partition_by_range_not_required" "transaction_date"] false
                      ["partition_by_range"              "customer_id"]      true
                      ["partition_by_ingestion_time"     "transaction_id"]   false
                      ["partition_by_ingestion_time"     "_PARTITIONTIME"]   true
                      ["partition_by_ingestion_time"     "_PARTITIONDATE"]   true
                      ["partition_by_time"               "transaction_time"] true
                      ["partition_by_time"               "transaction_id"]   false}
                     (->> (t2/query {:select [[:table.name :table_name] [:field.name :field_name] :field.database_partitioned]
                                     :from   [[:metabase_field :field]]
                                     :join   [[:metabase_table :table] [:= :field.table_id :table.id]]
                                     :where  [:and [:= :table.db_id (mt/id)]
                                              [:in :table.name (keys table-name->is-filter-required?)]]})
                          (map (fn [{:keys [table_name field_name database_partitioned]}]
                                 [[table_name field_name] database_partitioned]))
                          (into {})))))

            (finally
              (doall (map drop-table-if-exists! (keys table-name->is-filter-required?)))
              nil)))))))

(deftest full-sync-partitioned-table-test
  (mt/test-driver :bigquery-cloud-sdk
    (testing "Partitioned tables that require a partition filter can be synced"
      (mt/with-model-cleanup [:model/Table]
        (let [table-names  ["partition_by_range" "partition_by_time" "partition_by_datetime"
                            "partition_by_ingestion_time" "partition_by_ingestion_time_not_required"]
              mv-names     ["mv_partition_by_datetime" "mv_partition_by_range"]]
          (try
            (doseq [sql [(format "CREATE TABLE %s (customer_id INT64)
                                PARTITION BY RANGE_BUCKET(customer_id, GENERATE_ARRAY(0, 100, 10))
                                OPTIONS (require_partition_filter = TRUE);"
                                 (fmt-table-name "partition_by_range"))
                         (format "INSERT INTO %s (customer_id)
                                VALUES (1), (2), (3);"
                                 (fmt-table-name "partition_by_range"))
                         (format "CREATE MATERIALIZED VIEW %s AS
                                SELECT customer_id + 41 as vip_customer FROM %s WHERE customer_id = 1;"
                                 (fmt-table-name "mv_partition_by_range")
                                 (fmt-table-name "partition_by_range"))
                         (format "CREATE TABLE %s (company STRING, founded DATETIME)
                                PARTITION BY DATE(founded)
                                OPTIONS (require_partition_filter = TRUE);"
                                 (fmt-table-name "partition_by_datetime"))
                         (format "INSERT INTO %s (company, founded)
                                VALUES ('Metabase', DATETIME('2014-10-10 00:00:00')),
                                ('Tesla', DATETIME('2003-07-01 00:00:00')),
                                ('Apple', DATETIME('1976-04-01 00:00:00'));"
                                 (fmt-table-name "partition_by_datetime"))
                         (format "CREATE MATERIALIZED VIEW %s AS
                                SELECT company AS ev_company FROM %s WHERE founded = DATETIME('2003-07-01 00:00:00');"
                                 (fmt-table-name "mv_partition_by_datetime")
                                 (fmt-table-name "partition_by_datetime"))
                         (format "CREATE TABLE %s (name STRING, birthday TIMESTAMP)
                                PARTITION BY DATE(birthday)
                                OPTIONS (require_partition_filter = TRUE);"
                                 (fmt-table-name "partition_by_time"))
                         (format "INSERT INTO %s (name, birthday)
                                VALUES ('Ngoc', TIMESTAMP('1998-04-17 00:00:00+00:00')),
                                ('Quang', TIMESTAMP('1999-04-17 00:00:00+00:00')),
                                ('Khuat', TIMESTAMP('1997-04-17 00:00:00+00:00'));"
                                 (fmt-table-name "partition_by_time"))
                         (format "CREATE TABLE %s (is_awesome BOOL)
                                PARTITION BY _PARTITIONDATE
                                OPTIONS (require_partition_filter = TRUE);"
                                 (fmt-table-name "partition_by_ingestion_time"))
                         (format "INSERT INTO %s (is_awesome)
                                VALUES (true), (false);"
                                 (fmt-table-name "partition_by_ingestion_time"))
                         (format "CREATE TABLE %s (is_opensource BOOL)
                                PARTITION BY _PARTITIONDATE;"
                                 (fmt-table-name "partition_by_ingestion_time_not_required"))
                         (format "INSERT INTO %s (is_opensource)
                                VALUES (true), (false);"
                                 (fmt-table-name "partition_by_ingestion_time_not_required"))]]
              (bigquery.tx/execute! sql))
            (sync/sync-database! (mt/db))
            (let [table-ids     (t2/select-pks-vec :model/Table :db_id (mt/id) :name [:in (concat mv-names table-names)])
                  all-field-ids (t2/select-pks-vec :model/Field :table_id [:in table-ids])]
              (testing "all fields are fingerprinted"
                (is (every? some? (t2/select-fn-vec :fingerprint :model/Field :id [:in all-field-ids]))))
              (testing "Field values are correctly synced"
                (is (= {"customer_id"   #{1 2 3}
                        "vip_customer"  #{42}
                        "name"          #{"Khuat" "Quang" "Ngoc"}
                        "company"       #{"Metabase" "Tesla" "Apple"}
                        "ev_company"    #{"Tesla"}
                        "is_awesome"    #{true false}
                        "is_opensource" #{true false}}
                       (->> (t2/query {:select [[:field.name :field-name] [:fv.values :values]]
                                       :from   [[:metabase_field :field]]
                                       :join   [[:metabase_fieldvalues :fv] [:= :field.id :fv.field_id]]
                                       :where  [:and [:in :field.table_id table-ids]
                                                [:in :field.name ["customer_id" "vip_customer" "name" "is_awesome" "is_opensource" "company" "ev_company"]]]})
                            (map #(update % :values (comp set json/decode)))
                            (map (juxt :field-name :values))
                            (into {}))))))

            (testing "for ingestion time partitioned tables, we should sync the pseudocolumn _PARTITIONTIME and _PARTITIONDATE"
              (let [ingestion-time-partitioned-table-id (t2/select-one-pk :model/Table :db_id (mt/id)
                                                                          :name "partition_by_ingestion_time_not_required")]
                (is (=? [{:name           "_PARTITIONTIME"
                          :database_type "TIMESTAMP"
                          :base_type     :type/DateTimeWithLocalTZ
                          :database_position 1}
                         {:name           "_PARTITIONDATE"
                          :database_type "DATE"
                          :base_type     :type/Date
                          :database_position 2}]
                        (t2/select :model/Field :table_id ingestion-time-partitioned-table-id
                                   :database_partitioned true {:order-by [[:name :desc]]}))))
              (testing "and query this table should return the column pseudocolumn as well"
                (is (malli=
                     [:tuple :boolean ms/TemporalString ms/TemporalString]
                     (first (mt/rows (mt/run-mbql-query partition_by_ingestion_time_not_required {:limit 1})))))))
            (finally
              (doall (map drop-table-if-exists! table-names))
              (doall (map drop-mv-if-exists! mv-names))
              nil)))))))

(deftest sync-update-require-partition-option-test
  (mt/test-driver :bigquery-cloud-sdk
    (testing "changing the partition option should be updated during sync"
      (mt/with-model-cleanup [:model/Table]
        (let [table-name "partitioned_table"]
          (try
            (bigquery.tx/execute! (format "CREATE TABLE %s (customer_id INT64)
                                         PARTITION BY RANGE_BUCKET(customer_id, GENERATE_ARRAY(0, 100, 10));"
                                          (fmt-table-name table-name)))
            (testing "sanity check that it's not required at first"
              (sync/sync-database! (mt/db) {:scan :schema})
              (is (false? (t2/select-one-fn :database_require_filter :model/Table :name table-name))))
            (testing "sync should update require filter and set it to true"
              (bigquery.tx/execute! (format "ALTER TABLE IF EXISTS %s
                                           SET OPTIONS(require_partition_filter = true);"
                                            (fmt-table-name table-name)))
              (sync/sync-database! (mt/db) {:scan :schema})
              (is (true? (t2/select-one-fn :database_require_filter :model/Table :name table-name :db_id (mt/id)))))
            (finally
              (drop-table-if-exists! table-name))))))))

(deftest search-field-from-table-requires-a-filter-test
  (testing "#40673"
    (mt/test-driver :bigquery-cloud-sdk
      (mt/with-model-cleanup [:model/Table]
        (let [partitioned-table "fv_partitioned_table"]
          (try
            (doseq [sql [(format "CREATE TABLE %s (id INT64, category STRING)
                                PARTITION BY _PARTITIONDATE
                                OPTIONS (require_partition_filter = TRUE);"
                                 (fmt-table-name partitioned-table))
                         (format "INSERT INTO %s (id, category)
                                VALUES (1, \"coffee\"), (2, \"tea\"), (3, \"matcha\");"
                                 (fmt-table-name partitioned-table))]]
              (bigquery.tx/execute! sql))
            (sync/sync-database! (mt/db) {:scan :schema})
            (let [category-field-id (mt/id :fv_partitioned_table :category)]
              (t2/update! :model/Field category-field-id {:has_field_values :search})
              (t2/delete! :model/FieldValues :field_id category-field-id)
              (= [["coffee"]]
                 (mt/user-http-request :crowberto :get 200 (format "/field/%d/search/%d" category-field-id category-field-id)
                                       :value "co")))
            (finally
              (drop-table-if-exists! partitioned-table))))))))

(deftest chain-filter-with-fields-from-table-requires-a-filter-test
  (testing "#40673"
    (mt/test-driver
      :bigquery-cloud-sdk
      (mt/with-model-cleanup [:model/Table]
        (let [category-table-name "cf_category"
              product-table-name  "cf_product"]
          (try
            (doseq [sql [(format "CREATE TABLE %s (id INT64, category STRING, PRIMARY KEY(id) NOT ENFORCED)
                                   PARTITION BY _PARTITIONDATE
                                   OPTIONS (require_partition_filter = TRUE);"
                                 (fmt-table-name category-table-name))
                         (format "INSERT INTO %s (id, category)
                                   VALUES (1, \"coffee\"), (2, \"tea\");"
                                 (fmt-table-name category-table-name))
                         (format "CREATE TABLE %s (id INT64, category_id INT64, name STRING)
                                   PARTITION BY _PARTITIONDATE
                                   OPTIONS (require_partition_filter = TRUE);"
                                 (fmt-table-name product-table-name))
                         (format "ALTER TABLE %1$s
                                   ADD CONSTRAINT fk_product_category_id FOREIGN KEY (category_id)
                                   REFERENCES %2$s(id) NOT ENFORCED;"
                                 (fmt-table-name product-table-name)
                                 (fmt-table-name category-table-name))
                         (format "INSERT INTO %s (id, category_id, name)
                                   VALUES (1, 1, \"Americano\"), (2, 1, \"Cold brew\"), (3, 2, \"Herbal\"), (4, 2, \"Oolong\");"
                                 (fmt-table-name product-table-name))]]
              (bigquery.tx/execute! sql))
            (sync/sync-database! (mt/db) {:scan :schema})
              ;; Fake fk relationship for bigquery because apparently fk on bigquery is not a thing.
              ;; We want this to test whether chain filter add a filter on partitioned fields from joned tables.
            (t2/update! :model/Field (mt/id :cf_product :category_id) {:fk_target_field_id (mt/id :cf_category :id)})
            (mt/with-temp
              [:model/Card          card-category {:database_id   (mt/id)
                                                   :table_id      (mt/id :cf_category)
                                                   :dataset_query (mt/mbql-query cf_category)}
               :model/Card          card-product  {:database_id   (mt/id)
                                                   :table_id      (mt/id :cf_product)
                                                   :dataset_query (mt/mbql-query cf_product)}
               :model/Dashboard     dashboard     {:parameters [{:name "Category"
                                                                 :slug "category"
                                                                 :id   "_CATEGORY_"
                                                                 :type :string/=}
                                                                {:name "Product Name"
                                                                 :slug "Product name"
                                                                 :id   "_NAME_"
                                                                 :type :string/=}]}
               :model/DashboardCard _dashcard     {:card_id            (:id card-category)
                                                   :dashboard_id       (:id dashboard)
                                                   :parameter_mappings [{:parameter_id "_CATEGORY_"
                                                                         :card_id      (:id card-category)
                                                                         :target       [:dimension (mt/$ids $cf_category.category)]}]}
               :model/DashboardCard _dashcard     {:card_id            (:id card-product)
                                                   :dashboard_id       (:id dashboard)
                                                   :parameter_mappings [{:parameter_id "_NAME_"
                                                                         :card_id      (:id card-product)
                                                                         :target       [:dimension (mt/$ids $cf_product.name)]}]}]

              (testing "chained filter works"
                (is (= {:has_more_values false
                        :values          [["Americano"] ["Cold brew"]]}
                       (mt/user-http-request :crowberto :get 200 (format "/dashboard/%d/params/%s/values?%s=%s"
                                                                         (:id dashboard) "_NAME_" "_CATEGORY_" "coffee")))))
              (testing "getting values works"
                (is (= {:has_more_values false
                        :values          [["Americano"] ["Cold brew"] ["Herbal"] ["Oolong"]]}
                       (mt/user-http-request :crowberto :get 200 (format "/dashboard/%d/params/%s/values" (:id dashboard) "_NAME_")))))
              (testing "searching values works"
                (is (= {:has_more_values false
                        :values          [["Oolong"]]}
                       (mt/user-http-request :crowberto :get 200 (format "/dashboard/%d/params/%s/search/oo" (:id dashboard) "_NAME_"))))))

            (finally
              (doseq [table-name [product-table-name category-table-name]]
                (drop-table-if-exists! table-name)))))))))

(deftest query-integer-pk-or-fk-test
  (mt/test-driver :bigquery-cloud-sdk
    (testing "We should be able to query a Table that has a :type/Integer column marked as a PK or FK"
      (is (= [["1" "Plato Yeshua" "2014-04-01T08:30:00Z"]]
             (mt/rows (mt/user-http-request :rasta :post 202 "dataset" (mt/mbql-query users {:limit 1, :order-by [[:asc $id]]}))))))))

(deftest return-errors-test
  (mt/test-driver :bigquery-cloud-sdk
    (testing "If a Query fails, we should return the error right away (#14918)"
      (is (thrown-with-msg?
           clojure.lang.ExceptionInfo
           #"Error executing query"
           (qp/process-query
            {:database (mt/id)
             :type     :native
             :native   {:query "SELECT abc FROM 123;"}}))))))

(deftest project-id-override-test
  (mt/test-driver :bigquery-cloud-sdk
    (testing "Querying a different project-id works"
<<<<<<< HEAD
      (mt/with-temp [Database
                     {db-id :id :as temp-db}
                     {:engine  :bigquery-cloud-sdk
                      :details (-> (:details (mt/db))
                                   (assoc :project-id "bigquery-public-data"
                                          :dataset-filters-type "inclusion"
                                          :dataset-filters-patterns "chicago_taxi_trips"))}]
=======
      (t2.with-temp/with-temp [:model/Database
                               {db-id :id :as temp-db}
                               {:engine  :bigquery-cloud-sdk
                                :details (-> (:details (mt/db))
                                             (assoc :project-id "bigquery-public-data"
                                                    :dataset-filters-type "inclusion"
                                                    :dataset-filters-patterns "chicago_taxi_trips"))}]
>>>>>>> 8d23fd74
        (mt/with-db temp-db
          (testing " for sync"
            (sync/sync-database! temp-db {:scan :schema})
            (let [[tbl & more-tbl] (t2/select :model/Table :db_id db-id)]
              (is (some? tbl))
              (is (nil? more-tbl))
              (is (= "taxi_trips" (:name tbl)))
              ;; make sure all the fields for taxi_tips were synced
              (is (= 23 (t2/count :model/Field :table_id (u/the-id tbl))))))
          (testing " for querying"
            (is (= 23
                   (count (mt/first-row
                           (mt/run-mbql-query taxi_trips
                             {:filter [:= [:field (mt/id :taxi_trips :payment_type) nil]
                                       "Cash"]
                              :limit  1}))))))
          (testing " has project-id-from-credentials set correctly"
            (is (= (bigquery-project-id) (get-in temp-db [:details :project-id-from-credentials])))))))))

(deftest bigquery-specific-types-test
  (testing "Table with decimal types"
    (with-bigquery-types-table [#_:clj-kondo/ignore tbl-nm]
      (is (contains? (:tables (driver/describe-database :bigquery-cloud-sdk (mt/db)))
                     {:schema test-db-name :name tbl-nm :database_require_filter false})
          "`describe-database` should see the table")
      (is (= [{:base-type :type/Decimal
               :table-name tbl-nm
               :table-schema test-db-name
               :database-partitioned false
               :database-position 0
               :database-type "NUMERIC"
               :name "numeric_col"}
              {:base-type :type/Decimal
               :table-name tbl-nm
               :table-schema test-db-name
               :database-partitioned false
               :database-position 1
               :database-type "NUMERIC"
               :name "decimal_col"}
              {:base-type :type/Decimal
               :table-name tbl-nm
               :table-schema test-db-name
               :database-partitioned false
               :database-position 2
               :database-type "BIGNUMERIC"
               :name "bignumeric_col"}
              {:base-type :type/Decimal
               :table-name tbl-nm
               :table-schema test-db-name
               :database-partitioned false
               :database-position 3
               :database-type "BIGNUMERIC"
               :name "bigdecimal_col"}
              {:name "string255_col",
               :table-name tbl-nm
               :table-schema test-db-name
               :database-type "STRING",
               :base-type :type/Text,
               :database-partitioned false,
               :database-position 4}
              {:name "bytes32_col",
               :table-name tbl-nm,
               :table-schema test-db-name,
               :database-type "BYTES",
               :base-type :type/*,
               :database-partitioned false,
               :database-position 5}
              {:name "numeric29_col",
               :table-name tbl-nm,
               :table-schema test-db-name,
               :database-type "NUMERIC",
               :base-type :type/Decimal,
               :database-partitioned false,
               :database-position 6}
              {:name "decimal29_col",
               :table-name tbl-nm,
               :table-schema test-db-name,
               :database-type "NUMERIC",
               :base-type :type/Decimal,
               :database-partitioned false,
               :database-position 7}
              {:name "bignumeric32_col",
               :table-name tbl-nm
               :table-schema test-db-name
               :database-type "BIGNUMERIC",
               :base-type :type/Decimal,
               :database-partitioned false,
               :database-position 8}
              {:name "bigdecimal76_col",
               :table-name tbl-nm
               :table-schema test-db-name
               :database-type "BIGNUMERIC",
               :base-type :type/Decimal,
               :database-partitioned false,
               :database-position 9}]
             (driver/describe-fields :bigquery-cloud-sdk (mt/db) {:table-names [tbl-nm] :schema-names [test-db-name]}))
          "`describe-fields` should see the fields in the table")
      (sync/sync-database! (mt/db) {:scan :schema})
      (testing "We should be able to run queries against the table"
        (doseq [[col-nm param-v] [[:numeric_col (bigdec numeric-val)]
                                  [:decimal_col (bigdec decimal-val)]
                                  [:bignumeric_col (bigdec bignumeric-val)]
                                  [:bigdecimal_col (bigdec bigdecimal-val)]]]
          (testing (format "filtering against %s" col-nm))
          (is (= 1
                 (-> (mt/first-row
                      (mt/run-mbql-query nil
                        {:source-table (mt/id tbl-nm)
                         :aggregation  [[:count]]
                         :parameters   [{:name   col-nm
                                         :type   :number/=
                                         :target [:field (mt/id tbl-nm col-nm)]
                                         :value  [param-v]}]}))
                     first))))))))

(deftest sync-table-with-array-test
  (testing "Tables with RECORD and ARRAY (REPEATED) columns can be synced successfully"
    (do-with-temp-obj "table_array_type_%s"
                      (fn [tbl-nm] ["CREATE TABLE `%s.%s` AS SELECT 1 AS int_col,
                                     GENERATE_ARRAY(1,10) AS array_col,
                                     STRUCT('Sam' AS name) AS primary,
                                     [STRUCT('Rudisha' AS name)] AS participants"
                                    test-db-name
                                    tbl-nm])
                      (fn [tbl-nm] ["DROP TABLE IF EXISTS `%s.%s`" test-db-name tbl-nm])
                      (fn [tbl-nm]
                        (is (= [{:name "int_col" :database-type "INTEGER" :base-type :type/Integer :database-position 0 :database-partitioned false :table-name tbl-nm :table-schema test-db-name}
                                {:name "array_col" :database-type "ARRAY" :base-type :type/Array :database-position 1 :database-partitioned false :table-name tbl-nm :table-schema test-db-name}
                                {:name "primary",
                                 :table-name tbl-nm
                                 :table-schema test-db-name
                                 :database-type "RECORD",
                                 :base-type :type/Dictionary,
                                 :database-partitioned false,
                                 :database-position 2,
                                 :nested-fields
                                 #{{:name "name",
                                    :table-name tbl-nm
                                    :table-schema test-db-name
                                    :database-type "STRING",
                                    :base-type :type/Text,
                                    :nfc-path ["primary"],
                                    :database-position 2}}}
                                {:name "participants",
                                 :table-name tbl-nm
                                 :table-schema test-db-name
                                 :database-type "ARRAY",
                                 :base-type :type/Array,
                                 :database-partitioned false,
                                 :database-position 3}]
                               (driver/describe-fields :bigquery-cloud-sdk (mt/db) {:table-names [tbl-nm] :schema-names [test-db-name]}))
                            "`describe-fields` should detect the correct base-type for array type columns")))))

(deftest sync-inactivates-old-duplicate-tables
  (testing "If on the new driver, then downgrade, then upgrade again (#21981)"
    (mt/test-driver :bigquery-cloud-sdk
      (mt/dataset avian-singles
        (try
          (let [synced-tables (t2/select :model/Table :db_id (mt/id))]
            (is (= 2 (count synced-tables)))
            (t2/insert! :model/Table (map #(dissoc % :id :schema) synced-tables))
            (sync/sync-database! (mt/db) {:scan :schema})
            (let [synced-tables (t2/select :model/Table :db_id (mt/id))]
              (is (partial= {true [{:name "messages"} {:name "users"}]
                             false [{:name "messages"} {:name "users"}]}
                            (-> (group-by :active synced-tables)
                                (update-vals #(sort-by :name %)))))))
          (finally (t2/delete! :model/Table :db_id (mt/id) :active false)))))))

(deftest retry-certain-exceptions-test
  (mt/test-driver :bigquery-cloud-sdk
    (let [fake-execute-called (atom false)
          orig-fn             @#'bigquery/execute-bigquery]
      (testing "Retry functionality works as expected"
        (with-redefs [bigquery/execute-bigquery (fn [& args]
                                                  (if-not @fake-execute-called
                                                    (do (reset! fake-execute-called true)
                                                        ;; simulate a transient error being thrown
                                                        (throw (ex-info "Transient error" {:retryable? true})))
                                                    (apply orig-fn args)))]
          ;; run any other test that requires a successful query execution
          (table-rows-sample-test)
          ;; make sure that the fake exception was thrown, and thus the query execution was retried
          (is (true? @fake-execute-called)))))))

(deftest not-retry-cancellation-exception-test
  (mt/test-driver :bigquery-cloud-sdk
    (let [fake-execute-called (atom false)
          orig-fn        @#'bigquery/execute-bigquery]
      (testing "Should not retry query on cancellation"
        (with-redefs [bigquery/execute-bigquery (fn [& args]
                                                  (if (not @fake-execute-called)
                                                    (do (reset! fake-execute-called true)
                                                        ;; Simulate a cancellation happening
                                                        (throw (ex-info "Query cancelled" {::bigquery/cancelled? true})))
                                                    (apply orig-fn args)))]
          (try
            (qp/process-query {:native {:query "SELECT CURRENT_TIMESTAMP() AS notRetryCancellationExceptionTest"} :database (mt/id)
                               :type     :native})
            ;; If no exception is thrown, then the test should fail
            (is false "Query should have failed")
            (catch clojure.lang.ExceptionInfo e
              ;; Verify exception as expected
              (is (= "Query cancelled" (.getMessage e)))
              ;; make sure that the fake exception was thrown
              (is (true? @fake-execute-called)))))))))

(defn- future-thread-names []
  ;; kinda hacky but we don't control this thread pool
  (into #{} (comp (map (fn [^Thread t] (.getName t)))
                  (filter #(str/includes? % "clojure-agent-send-off-pool")))
        (.keySet (Thread/getAllStackTraces))))

(deftest query-cancel-test
  (mt/test-driver :bigquery-cloud-sdk
    (testing "BigQuery queries can be canceled successfully"
      (mt/with-open-channels [canceled-chan (a/promise-chan)]
        (binding [bigquery/*page-size*     1000 ; set a relatively small pageSize
                  bigquery/*page-callback* (fn []
                                             (log/debug "*page-callback* called, sending cancel message")
                                             (a/>!! canceled-chan ::cancel))]
          (try
            ;; there's a race. Some data might be processed, and if so we get the partial result
            (mt/dataset test-data
              (let [query     (mt/query orders)
                    rows      (mt/rows
                               (binding [qp.pipeline/*canceled-chan* canceled-chan]
                                 (mt/process-query query)))
                    row-count (count rows)]
                (log/debugf "Loaded %d rows before BigQuery query was canceled" row-count)
                (testing "Somewhere between 0 and the size of the orders table rows were loaded before cancellation"
                  (is (< 0 row-count 10000)))))
            (catch clojure.lang.ExceptionInfo e
              (is (= "Query cancelled"
                     (ex-message e))))))))
    (testing "Cancel thread does not leak"
      (mt/dataset test-data
        (let [query        (assoc-in (mt/query orders) [:query :limit] 2)
              count-before (count (future-thread-names))]
          (dotimes [_ 10]
            (mt/process-query query))
          (let [count-after (count (future-thread-names))]
            (is (< count-after (+ count-before 5))
                "unbounded thread growth!")))))))

(deftest later-page-fetch-returns-nil-test
  (mt/test-driver :bigquery-cloud-sdk
    (testing "BigQuery queries which fail on later pages are caught properly"
      (let [page-counter (atom 3)
            orig-exec    @#'bigquery/reducible-bigquery-results
            wrap-result  (fn wrap-result [^TableResult result]
                           (proxy [TableResult] []
                             (getSchema [] (.getSchema result))
                             (getValues [] (.getValues result))
                             (hasNextPage [] (.hasNextPage result))
                             (getNextPage []
                               (if (zero? @page-counter)
                                 nil
                                 (wrap-result (.getNextPage result))))))]
        (with-redefs [bigquery/reducible-bigquery-results (fn [page & args]
                                                            (apply orig-exec (wrap-result page) args))]
          (binding [bigquery/*page-size*     10 ; small pages so there are several
                    bigquery/*page-callback* (fn []
                                               (let [pages (swap! page-counter #(max (dec %) 0))]
                                                 (log/debugf "*page-callback counting down: %d to go" pages)))]
            (mt/dataset test-data
              (is (thrown-with-msg?
                   clojure.lang.ExceptionInfo
                   #"Cannot get next page from BigQuery"
                   (mt/process-query (mt/query orders)))))))))))

(deftest later-page-fetch-throws-test
  (mt/test-driver :bigquery-cloud-sdk
    (testing "BigQuery queries which fail on later pages are caught properly"
      (let [count-before (count (future-thread-names))
            page-counter (atom 3)
            orig-exec    @#'bigquery/reducible-bigquery-results
            wrap-result  (fn wrap-result [^TableResult result]
                           (proxy [TableResult] []
                             (getSchema [] (.getSchema result))
                             (getValues [] (.getValues result))
                             (hasNextPage [] (.hasNextPage result))
                             (getNextPage []
                               (if (zero? @page-counter)
                                 (throw (ex-info "onoes BigQuery failed to fetch a later page" {}))
                                 (wrap-result (.getNextPage result))))))]
        (with-redefs [bigquery/reducible-bigquery-results (fn [page & args]
                                                            (apply orig-exec (wrap-result page) args))]
          (dotimes [_ 10]
            (reset! page-counter 3)
            (binding [bigquery/*page-size*     100 ; small pages so there are several
                      bigquery/*page-callback* (fn []
                                                 (let [pages (swap! page-counter #(max (dec %) 0))]
                                                   (log/debugf "*page-callback counting down: %d to go" pages)))]
              (mt/dataset test-data
                (is (thrown-with-msg? Exception #"onoes BigQuery failed to fetch a later page"
                                      (mt/process-query (mt/query orders))))))))
        (testing "no thread leaks"
          (let [count-after (count (future-thread-names))]
            (is (< count-after (+ count-before 5)))))))))

(deftest cancel-page-test
  (mt/test-driver
    :bigquery-cloud-sdk
    (let [page-size 10
          max-rows 50000]
      (testing "Cancel happens after first page"
        (mt/with-open-channels [canceled-chan (a/promise-chan)]
          (binding [qp.pipeline/*canceled-chan* canceled-chan
                    bigquery/*page-size*     page-size
                    bigquery/*page-callback* (fn [] (a/put! canceled-chan true))]
            (mt/dataset test-data
              (is (thrown-with-msg?
                   Exception
                   #"Query cancelled"
                   (-> (mt/query orders {:query {:limit max-rows}})
                       mt/process-query))))))))))

(defn- synced-tables [db-attributes]
<<<<<<< HEAD
  (mt/with-temp [Database db db-attributes]
=======
  (t2.with-temp/with-temp [:model/Database db db-attributes]
>>>>>>> 8d23fd74
    (sync/sync-database! db {:scan :schema})
    (t2/select :model/Table :db_id (u/the-id db))))

(deftest dataset-filtering-test
  (mt/test-driver :bigquery-cloud-sdk
    (testing "Filtering BigQuery connections for datasets works as expected"
      (mt/db) ;; force the creation of one test dataset
      (mt/dataset avian-singles
        (mt/db) ;; force the creation of another test dataset
        (let [;; This test is implemented in this way to avoid having to create new datasets, and to avoid
              ;; syncing most of the tables in the test DB.
              dataset-ids (#'bigquery/list-datasets (-> (mt/db)
                                                        :details
                                                        (dissoc :dataset-filters-type
                                                                :dataset-filters-patterns)))
              ;; get the first 4 characters of each dataset-id. The first 4 characters are used because the first 3 are
              ;; often used for bigquery dataset names e.g. `v4_test_data`
              prefixes (->> dataset-ids
                            (map (fn [dataset-id]
                                   (apply str (take 4 dataset-id)))))
              include-prefix (first prefixes)
              exclude-prefixes (rest prefixes)
              ;; inclusion-patterns selects the first dataset
              inclusion-patterns (str include-prefix "*")
              ;; exclusion-patterns excludes every dataset with exclude prefixes. It would exclude all other datasets
              ;; except ones that match the include-prefix, except there could be other tests creating new datasets for
              ;; the same test DB while this test is running, so we can't guarantee that the include-prefix will match all the
              ;; datasets
              exclusion-patterns (str/join "," (map #(str % "*") (set exclude-prefixes)))]
          (testing " with an inclusion filter"
            (let [tables (synced-tables {:name    "BigQuery Test DB with dataset inclusion filters"
                                         :engine  :bigquery-cloud-sdk
                                         :details (-> (mt/db)
                                                      :details
                                                      (assoc :dataset-filters-type "inclusion"
                                                             :dataset-filters-patterns inclusion-patterns))})]
              (is (seq tables))
              (doseq [{dataset-id :schema} tables]
                (is (str/starts-with? dataset-id include-prefix)))))
          (testing " with an exclusion filter"
            (let [tables (synced-tables {:name    "BigQuery Test DB with dataset inclusion filters"
                                         :engine  :bigquery-cloud-sdk
                                         :details (-> (mt/db)
                                                      :details
                                                      (assoc :dataset-filters-type "exclusion"
                                                             :dataset-filters-patterns exclusion-patterns))})]
              (testing "\ncheck that all synced tables do not start with any of the exclude prefixes"
                (doseq [{dataset-id :schema} tables]
                  (is (not (some #(str/starts-with? dataset-id %) exclude-prefixes)))))
              (testing "\ncheck that the dataset with the include prefix is not excluded"
                (is (some #(str/starts-with? (:schema %) include-prefix) tables))))))))))

(deftest normalize-away-dataset-id-test
  (mt/test-driver :bigquery-cloud-sdk
    (testing "Details should be normalized coming out of the DB, to switch hardcoded dataset-id to an inclusion filter"
      ;; chicken and egg problem; we need the temp DB ID in order to create temp tables, but the creation of this
      ;; temp DB will cause driver/normalize-db-details to fire
      (mt/with-temp [:model/Database db {:name    "Legacy BigQuery DB"
                                         :engine  :bigquery-cloud-sdk,
                                         :details {:dataset-id "my-dataset"
                                                   :service-account-json "{}"}}
                     :model/Table    table1 {:name "Table 1"
                                             :db_id (u/the-id db)}
                     :model/Table    table2 {:name "Table 2"
                                             :db_id (u/the-id db)}]
        (let [db-id      (u/the-id db)
              call-count (atom 0)
              orig-fn    @#'bigquery/convert-dataset-id-to-filters!]
          (with-redefs [bigquery/convert-dataset-id-to-filters! (fn [database dataset-id]
                                                                  (swap! call-count inc)
                                                                  (orig-fn database dataset-id))]
            ;; fetch the Database from app DB a few more times to ensure the normalization changes are only called once
            (doseq [_ (range 5)]
              (is (nil? (get-in (t2/select-one :model/Database :id db-id) [:details :dataset-id]))))
            ;; the convert-dataset-id-to-filters! fn should have only been called *once* (as a result of the select
            ;; that runs at the end of creating the temp object, above ^
            ;; it should have persisted the change that removes the dataset-id to the app DB, so the next time someone
            ;; queries the domain object, they should see that as having already been done
            ;; hence, assert it was not called anymore here
            (is (= 0 @call-count) "convert-dataset-id-to-filters! should not have been called any more times"))
          ;; now, so we need to manually update the temp DB again here, to force the "old" structure
          (let [updated? (pos? (t2/update! :model/Database db-id {:details {:dataset-id "my-dataset"}}))]
            (is updated?)
            (let [updated (t2/select-one :model/Database :id db-id)]
              (is (nil? (get-in updated [:details :dataset-id])))
              ;; the hardcoded dataset-id connection property should have now been turned into an inclusion filter
              (is (= "my-dataset" (get-in updated [:details :dataset-filters-patterns])))
              (is (= "inclusion" (get-in updated [:details :dataset-filters-type])))
              ;; and the existing tables should have been updated with that schema
              (is (= ["my-dataset" "my-dataset"]
                     (t2/select-fn-vec :schema :model/Table :id [:in [(u/the-id table1) (u/the-id table2)]]))))))))))

(deftest query-drive-external-tables
  (mt/test-driver :bigquery-cloud-sdk
    (testing "Google Sheets external tables can be queried via BigQuery (#4179)"
      ;; link to the underlying Google sheet, which everyone in the Google domain should have edit permission on
      ;; https://docs.google.com/spreadsheets/d/1ETIY759w8Xd8ZXcL-IullMxWjKdO-sKSIUOfG1KYh8U/edit?usp=sharing
      ;; the service account to which our CI credentials are associated:
      ;;   metabase-ci@metabase-bigquery-ci.iam.gserviceaccount.com
      ;; was given View permission to this sheet (via the Drive UI), and was ALSO given BigQuery Data Viewer
      ;; permission in the BigQuery UI under the project (`metabase-bigquery-ci`), dataset (`google_drive_dataset`),
      ;; and table (`metabase_ci_bigquery_sheet`)
      (is (= [[1 "foo" "bar"]
              [2 "alice" "bob"]
              [3 "x" "y"]]
             (-> {:query
                  "SELECT * FROM `metabase-bigquery-ci.google_drive_dataset.metabase_ci_bigquery_sheet` ORDER BY `id`"}
                 mt/native-query
                 qp/process-query
                 mt/rows))))))

(deftest ^:parallel datetime-truncate-field-literal-form-test
  (mt/test-driver :bigquery-cloud-sdk
    (testing "Field literal forms should get datetime-truncated correctly (#20806)"
      (let [query (mt/mbql-query nil
                    {:source-query {:native (str/join
                                             \newline
                                             ["SELECT date"
                                              "FROM unnest(generate_date_array('2021-01-01', '2021-01-15')) date"])}
                     :breakout    [[:field "date" {:temporal-unit :week, :base-type :type/Date}]]
                     :aggregation [[:count]]})]
        (mt/with-native-query-testing-context query
          (is (= [["2020-12-27T00:00:00Z" 2]
                  ["2021-01-03T00:00:00Z" 7]
                  ["2021-01-10T00:00:00Z" 6]]
                 (mt/rows
                  (qp/process-query query)))))))))

(defn- pretty-sql-lines [sql]
  (str/split-lines (driver/prettify-native-form :bigquery-cloud-sdk sql)))

(deftest ^:parallel format-sql-test
  (mt/test-driver :bigquery-cloud-sdk
    (testing "native queries are compiled and formatted without whitespace errors (#30676)"
      (is (= (->> ["SELECT"
                   "  COUNT(*) AS `count`"
                   "FROM"
                   (format "  `%s.venues`" test-db-name)]
                  ;; re-format the SQL in case formatting has changed once we have the correct test db name in place.
                  str/join
                  pretty-sql-lines)
             (->> (mt/mbql-query venues {:aggregation [:count]})
                  qp.compile/compile-with-inline-parameters
                  :query
                  pretty-sql-lines))))))

(deftest fingerprint-and-bin-bigdecimal-test
  (mt/test-driver
    :bigquery-cloud-sdk
    (mt/dataset
      (mt/dataset-definition
       "bigthings"
       ["bigthings"
        [{:field-name "bd" :base-type :type/Decimal}]
        [[12345678901234567890.1234567890M]
         [22345678901234567890.1234567890M]
         [32345678901234567890.1234567890M]]])

      ;; Must sync field values
      (sync/sync-database! (mt/db))
      (is (= "BIGNUMERIC"
             (t2/select-one-fn :database_type :model/Field :id (mt/id :bigthings :bd))))
      (is (= [[12000000000000000000M 1]
              [21000000000000000000M 1]
              [30000000000000000000M 1]]
             (mt/rows
              (mt/run-mbql-query bigthings
                {:aggregation [[:count]]
                 :breakout [[:field %bigthings.bd
                             {:type :type/Decimal
                              :binning {:strategy "default"}}]]})))))))

(deftest bigquery-process-stop-test
  (mt/test-driver
    :bigquery-cloud-sdk
    (sync/sync-database! (mt/db) {:scan :schema})
    (let [before-names (future-thread-names)]
      (doseq [:let [callbacks (atom 0)]
              [stop-tag stopper] [[:exception #(throw (Exception. "My Exception"))]
                                  [:cancelled #(a/>!! qp.pipeline/*canceled-chan* true)]]
              [tag callback] [[:initial-query stopper]
                              [:during-page #(when (>= (swap! callbacks inc) 2)
                                               (stopper))]]]
        (testing (format "%s %s" tag stop-tag)
          (reset! callbacks 0)
          (binding [bigquery/*page-callback* callback
                    bigquery/*page-size* 10]
            (let [query  {:database (mt/id)
                          :type "native"
                          :native {:query (format "select * from `%s.orders` limit 100" test-db-name)}}
                  result (mt/user-http-request :crowberto :post 202 "dataset" query)]
              (is (= "failed" (:status result)))
              (is (= (if (= :cancelled stop-tag) "Query cancelled" "My Exception")
                     (:error result)))))))
      (is (< (count before-names) (+ (count (future-thread-names)) 5))))))<|MERGE_RESOLUTION|>--- conflicted
+++ resolved
@@ -20,7 +20,8 @@
    [metabase.util.json :as json]
    [metabase.util.log :as log]
    [metabase.util.malli.schema :as ms]
-   [toucan2.core :as t2])
+   [toucan2.core :as t2]
+   [toucan2.tools.with-temp :as t2.with-temp])
   (:import
    (com.google.cloud.bigquery TableResult)))
 
@@ -699,15 +700,6 @@
 (deftest project-id-override-test
   (mt/test-driver :bigquery-cloud-sdk
     (testing "Querying a different project-id works"
-<<<<<<< HEAD
-      (mt/with-temp [Database
-                     {db-id :id :as temp-db}
-                     {:engine  :bigquery-cloud-sdk
-                      :details (-> (:details (mt/db))
-                                   (assoc :project-id "bigquery-public-data"
-                                          :dataset-filters-type "inclusion"
-                                          :dataset-filters-patterns "chicago_taxi_trips"))}]
-=======
       (t2.with-temp/with-temp [:model/Database
                                {db-id :id :as temp-db}
                                {:engine  :bigquery-cloud-sdk
@@ -715,7 +707,6 @@
                                              (assoc :project-id "bigquery-public-data"
                                                     :dataset-filters-type "inclusion"
                                                     :dataset-filters-patterns "chicago_taxi_trips"))}]
->>>>>>> 8d23fd74
         (mt/with-db temp-db
           (testing " for sync"
             (sync/sync-database! temp-db {:scan :schema})
@@ -1035,11 +1026,7 @@
                        mt/process-query))))))))))
 
 (defn- synced-tables [db-attributes]
-<<<<<<< HEAD
-  (mt/with-temp [Database db db-attributes]
-=======
   (t2.with-temp/with-temp [:model/Database db db-attributes]
->>>>>>> 8d23fd74
     (sync/sync-database! db {:scan :schema})
     (t2/select :model/Table :db_id (u/the-id db))))
 
