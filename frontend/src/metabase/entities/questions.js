--- conflicted
+++ resolved
@@ -212,7 +212,6 @@
   forms,
 });
 
-<<<<<<< HEAD
 function getCardLabel(card) {
   if (card.type === "model" || card.model === "dataset") {
     return t`model`;
@@ -226,17 +225,7 @@
 }
 
 export function getCardIcon(card) {
-  if (card.type === "model" || card.model === "dataset") {
-    return { name: "model" };
-  }
-
-  if (card.type === "metric") {
-    return { name: "metric" };
-  }
-
-=======
-export function getIcon(question) {
-  const type = PLUGIN_MODERATION.getQuestionIcon(question);
+  const type = PLUGIN_MODERATION.getQuestionIcon(card);
 
   if (type) {
     return {
@@ -246,11 +235,14 @@
     };
   }
 
-  if (question.dataset || question.model === "dataset") {
+  if (card.type === "model" || card.model === "dataset") {
     return { name: "model" };
   }
 
->>>>>>> 27839c7f
+  if (card.type === "metric") {
+    return { name: "metric" };
+  }
+
   const visualization = require("metabase/visualizations").default.get(
     card.display,
   );
