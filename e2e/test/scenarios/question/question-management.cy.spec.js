--- conflicted
+++ resolved
@@ -183,40 +183,6 @@
                 });
               });
 
-<<<<<<< HEAD
-              it("should be able to archive the question (metabase#11719-3, metabase#16512, metabase#20133)", () => {
-                cy.intercept("GET", "/api/collection/root/items**").as(
-                  "getItems",
-                );
-                openQuestionActions();
-                cy.findByTestId("archive-button").click();
-                // eslint-disable-next-line no-unscoped-text-selectors -- deprecated usage
-                cy.findByText(
-                  "It will also be removed from the filter that uses it to populate values.",
-                ).should("not.exist");
-                clickButton("Move to trash");
-                assertRequestNot403("updateQuestion");
-                assertNoPermissionsError();
-
-                cy.visit("/collection/root");
-                cy.wait("@getItems"); // pinned items
-                cy.wait("@getItems"); // unpinned items
-                // eslint-disable-next-line no-unscoped-text-selectors -- deprecated usage
-                cy.findByText("Orders").should("not.exist");
-
-                openCommandPalette();
-                commandPalette().within(() => {
-                  cy.findByText("Our analytics").should("not.exist");
-                });
-
-                // Check page for archived questions
-                cy.visit("/question/" + ORDERS_QUESTION_ID);
-                // eslint-disable-next-line no-unscoped-text-selectors -- deprecated usage
-                cy.findByText("This question is in the trash.");
-              });
-
-=======
->>>>>>> 32421f2e
               describe("Add to Dashboard", () => {
                 it("should be able to add question to dashboard", () => {
                   openQuestionActions();
