--- conflicted
+++ resolved
@@ -17,11 +17,7 @@
     ZoomDrill,
     SortDrill,
     ObjectDetailDrill,
-<<<<<<< HEAD
-=======
-    QuickFilterDrill,
     ForeignKeyDrill,
->>>>>>> 3481ff30
     ColumnFilterDrill,
     AutomaticInsightsDrill,
     HideColumnAction,
