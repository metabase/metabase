(ns metabase.models.segment
  "A Segment is a saved MBQL 'macro', expanding to a `:filter` subclause. It is passed in as a `:filter` subclause but is
  replaced by the `expand-macros` middleware with the appropriate clauses."
  (:require
   [clojure.set :as set]
<<<<<<< HEAD
=======
   [medley.core :as m]
   [metabase.api.common :as api]
   [metabase.legacy-mbql.util :as mbql.u]
>>>>>>> 2d98cd74
   [metabase.lib.core :as lib]
   [metabase.lib.metadata :as lib.metadata]
   [metabase.lib.metadata.jvm :as lib.metadata.jvm]
   [metabase.lib.metadata.protocols :as lib.metadata.protocols]
   [metabase.lib.query :as lib.query]
   [metabase.lib.schema.common :as lib.schema.common]
   [metabase.lib.schema.id :as lib.schema.id]
   [metabase.models.audit-log :as audit-log]
   [metabase.models.data-permissions :as data-perms]
   [metabase.models.database :as database]
   [metabase.models.interface :as mi]
   [metabase.models.revision :as revision]
   [metabase.models.serialization :as serdes]
   [metabase.util :as u]
   [metabase.util.i18n :refer [tru]]
   [metabase.util.log :as log]
   [metabase.util.malli :as mu]
   [metabase.util.malli.schema :as ms]
   [methodical.core :as methodical]
   [toucan2.core :as t2]
   [toucan2.tools.hydrate :as t2.hydrate]))

(def Segment
  "Used to be the toucan1 model name defined using [[toucan.models/defmodel]], not it's a reference to the toucan2 model name.
  We'll keep this till we replace all these symbols in our codebase."
  :model/Segment)

(methodical/defmethod t2/table-name :model/Segment [_model] :segment)
(methodical/defmethod t2/model-for-automagic-hydration [:default :segment] [_original-model _k] :model/Segment)

(t2/deftransforms :model/Segment
  {:definition mi/transform-legacy-metric-segment-definition})

(doto :model/Segment
  (derive :metabase/model)
  (derive :hook/timestamped?)
  (derive :hook/entity-id)
  (derive ::mi/write-policy.superuser)
  (derive ::mi/create-policy.superuser))

(defmethod mi/can-read? :model/Segment
  ([instance]
   (let [table (:table (t2/hydrate instance :table))]
     (data-perms/user-has-permission-for-table?
      api/*current-user-id*
      :perms/manage-table-metadata
      :yes
      (:db_id table)
      (u/the-id table))))
  ([model pk]
   (mi/can-read? (t2/select-one model pk))))

(t2/define-before-update :model/Segment  [{:keys [creator_id id], :as segment}]
  (u/prog1 (t2/changes segment)
    ;; throw an Exception if someone tries to update creator_id
    (when (contains? <> :creator_id)
      (when (not= (:creator_id <>) (t2/select-one-fn :creator_id Segment :id id))
        (throw (UnsupportedOperationException. (tru "You cannot update the creator_id of a Segment.")))))))

(defmethod mi/perms-objects-set Segment
  [segment read-or-write]
  (let [table (or (:table segment)
                  (t2/select-one ['Table :db_id :schema :id] :id (u/the-id (:table_id segment))))]
    (mi/perms-objects-set table read-or-write)))

(mu/defn ^:private definition-description :- [:maybe ::lib.schema.common/non-blank-string]
  "Calculate a nice description of a Segment's definition."
  [metadata-provider                                      :- lib.metadata/MetadataProvider
   {table-id :table_id, :keys [definition], :as _segment} :- (ms/InstanceOf :model/Segment)]
  (when (seq definition)
    (try
      (let [definition  (merge {:source-table table-id}
                               definition)
            database-id (u/the-id (lib.metadata.protocols/database metadata-provider))
            query       (lib.query/query-from-legacy-inner-query metadata-provider database-id definition)]
        (lib/describe-top-level-key query :filters))
      (catch Throwable e
        (log/errorf e "Error calculating Segment description: %s" (ex-message e))
        nil))))

(mu/defn ^:private warmed-metadata-provider :- lib.metadata/MetadataProvider
  [database-id :- ::lib.schema.id/database
   segments    :- [:maybe [:sequential (ms/InstanceOf :model/Segment)]]]
  (let [metadata-provider (doto (lib.metadata.jvm/application-database-metadata-provider database-id)
                            (lib.metadata.protocols/store-metadatas!
                             :metadata/segment
                             (map #(lib.metadata.jvm/instance->metadata % :metadata/segment)
                                  segments)))
        field-ids         (mbql.u/referenced-field-ids (map :definition segments))
        fields            (lib.metadata.protocols/bulk-metadata metadata-provider :metadata/column field-ids)
        table-ids         (into #{}
                                cat
                                [(map :table-id fields)
                                 (map :table_id segments)])]
    ;; this is done for side effects
    (lib.metadata.protocols/bulk-metadata metadata-provider :metadata/table table-ids)
    metadata-provider))

(mu/defn ^:private segments->table-id->warmed-metadata-provider :- fn?
  [segments :- [:maybe [:sequential (ms/InstanceOf :model/Segment)]]]
  (let [table-id->db-id             (when-let [table-ids (not-empty (into #{} (map :table_id segments)))]
                                      (t2/select-pk->fn :db_id :model/Table :id [:in table-ids]))
        db-id->metadata-provider    (memoize
                                     (mu/fn db-id->warmed-metadata-provider :- lib.metadata/MetadataProvider
                                       [database-id :- ::lib.schema.id/database]
                                       (let [segments-for-db (filter (fn [segment]
                                                                       (= (table-id->db-id (:table_id segment))
                                                                          database-id))
                                                                     segments)]
                                         (warmed-metadata-provider database-id segments-for-db))))]
    (mu/fn table-id->warmed-metadata-provider :- lib.metadata/MetadataProvider
      [table-id :- ::lib.schema.id/table]
      (-> table-id table-id->db-id db-id->metadata-provider))))

(methodical/defmethod t2.hydrate/batched-hydrate [Segment :definition_description]
  [_model _key segments]
  (let [table-id->warmed-metadata-provider (segments->table-id->warmed-metadata-provider segments)]
    (for [segment segments
          :let    [metadata-provider (table-id->warmed-metadata-provider (:table_id segment))]]
      (assoc segment :definition_description (definition-description metadata-provider segment)))))


;;; --------------------------------------------------- Revisions ----------------------------------------------------

(defmethod revision/serialize-instance Segment
  [_model _id instance]
  (dissoc instance :created_at :updated_at))

(defmethod revision/diff-map Segment
  [model segment1 segment2]
  (if-not segment1
    ;; this is the first version of the segment
    (update-vals (select-keys segment2 [:name :description :definition]) (fn [v] {:after v}))
    ;; do our diff logic
    (let [base-diff ((get-method revision/diff-map :default)
                     model
                     (select-keys segment1 [:name :description :definition])
                     (select-keys segment2 [:name :description :definition]))]
      (cond-> (merge-with merge
                          (update-vals (:after base-diff) (fn [v] {:after v}))
                          (update-vals (:before base-diff) (fn [v] {:before v})))
        (or (get-in base-diff [:after :definition])
            (get-in base-diff [:before :definition])) (assoc :definition {:before (get segment1 :definition)
                                                                          :after  (get segment2 :definition)})))))


;;; ------------------------------------------------ Serialization ---------------------------------------------------

(defmethod serdes/hash-fields Segment
  [_segment]
  [:name (serdes/hydrated-hash :table) :created_at])

(defmethod serdes/extract-one "Segment"
  [_model-name _opts segment]
  (-> (serdes/extract-one-basics "Segment" segment)
      (update :table_id   serdes/*export-table-fk*)
      (update :creator_id serdes/*export-user*)
      (update :definition serdes/export-mbql)))

(defmethod serdes/load-xform "Segment" [segment]
  (-> segment
      serdes/load-xform-basics
      (update :table_id   serdes/*import-table-fk*)
      (update :creator_id serdes/*import-user*)
      (update :definition serdes/import-mbql)))

(defmethod serdes/dependencies "Segment" [{:keys [definition table_id]}]
  (into [] (set/union #{(serdes/table->path table_id)}
                      (serdes/mbql-deps definition))))

(defmethod serdes/storage-path "Segment" [segment _ctx]
  (let [{:keys [id label]} (-> segment serdes/path last)]
    (-> segment
        :table_id
        serdes/table->path
        serdes/storage-table-path-prefix
        (concat ["segments" (serdes/storage-leaf-file-name id label)]))))


;;; ---------------------------------------------- Audit Log Table ----------------------------------------------------

(defmethod audit-log/model-details :model/Segment
  [metric _event-type]
  (let [table-id (:table_id metric)
        db-id    (database/table-id->database-id table-id)]
    (assoc
     (select-keys metric [:name :description :revision_message])
     :table_id    table-id
     :database_id db-id)))<|MERGE_RESOLUTION|>--- conflicted
+++ resolved
@@ -3,12 +3,9 @@
   replaced by the `expand-macros` middleware with the appropriate clauses."
   (:require
    [clojure.set :as set]
-<<<<<<< HEAD
-=======
    [medley.core :as m]
    [metabase.api.common :as api]
    [metabase.legacy-mbql.util :as mbql.u]
->>>>>>> 2d98cd74
    [metabase.lib.core :as lib]
    [metabase.lib.metadata :as lib.metadata]
    [metabase.lib.metadata.jvm :as lib.metadata.jvm]
@@ -141,15 +138,15 @@
   [model segment1 segment2]
   (if-not segment1
     ;; this is the first version of the segment
-    (update-vals (select-keys segment2 [:name :description :definition]) (fn [v] {:after v}))
+    (m/map-vals (fn [v] {:after v}) (select-keys segment2 [:name :description :definition]))
     ;; do our diff logic
     (let [base-diff ((get-method revision/diff-map :default)
                      model
                      (select-keys segment1 [:name :description :definition])
                      (select-keys segment2 [:name :description :definition]))]
       (cond-> (merge-with merge
-                          (update-vals (:after base-diff) (fn [v] {:after v}))
-                          (update-vals (:before base-diff) (fn [v] {:before v})))
+                          (m/map-vals (fn [v] {:after v}) (:after base-diff))
+                          (m/map-vals (fn [v] {:before v}) (:before base-diff)))
         (or (get-in base-diff [:after :definition])
             (get-in base-diff [:before :definition])) (assoc :definition {:before (get segment1 :definition)
                                                                           :after  (get segment2 :definition)})))))
