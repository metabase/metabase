--- conflicted
+++ resolved
@@ -1,6 +1,4 @@
 (ns metabase.models
-  ;; metabase.search.postgres.ingestion has not been exposed publicly yet, it needs a higher level API
-  #_{:clj-kondo/ignore [:metabase/ns-module-checker]}
   (:require
    [clojure.string :as str]
    [environ.core :as env]
@@ -59,12 +57,7 @@
    [metabase.models.view-log :as view-log]
    [metabase.plugins.classloader :as classloader]
    [metabase.public-settings.premium-features :refer [defenterprise]]
-<<<<<<< HEAD
-   [metabase.search :as search]
-   [metabase.search.postgres.ingestion :as search.ingestion]
-=======
    [metabase.search.core :as search]
->>>>>>> cfe32222
    [metabase.util :as u]
    [methodical.core :as methodical]
    [potemkin :as p]
@@ -212,12 +205,7 @@
 
 (t2/define-after-insert :hook/search-index
   [instance]
-<<<<<<< HEAD
-  (when (search/supports-index?)
-    (search.ingestion/update-index! instance true))
-=======
   (search/update! instance true)
->>>>>>> cfe32222
   instance)
 
 ;; Hidden behind an obscure environment variable, as it may cause performance problems.
@@ -232,12 +220,7 @@
 (when (update-hook-enabled?)
   (t2/define-after-update :hook/search-index
     [instance]
-<<<<<<< HEAD
-    (when (search/supports-index?)
-      (search.ingestion/update-index! instance))
-=======
     (search/update! instance)
->>>>>>> cfe32222
     nil))
 
 ;; Too much of a performance risk.
