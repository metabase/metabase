--- conflicted
+++ resolved
@@ -6,14 +6,10 @@
    [metabase.api.actions :as api.actions]
    [metabase.driver :as driver]
    [metabase.models.database :refer [Database]]
-<<<<<<< HEAD
    [metabase.query-processor :as qp]
-   [metabase.test :as mt]))
-=======
    [metabase.models.table :refer [Table]]
    [metabase.test :as mt]
    [metabase.util :as u]))
->>>>>>> 28640277
 
 (comment api.actions/keep-me)
 
@@ -136,14 +132,4 @@
         (testing action
           (testing "404 for unknown Table"
             (is (= "Failed to fetch Table 2,147,483,647: Table does not exist, or belongs to a different Database."
-<<<<<<< HEAD
-                   (:message (mt/user-http-request :crowberto :post 404 action (assoc (mt/mbql-query venues {:filter [:= $id 1]}) :source-table Integer/MAX_VALUE)))))))))))
-=======
-                   (:message (mt/user-http-request :crowberto :post 404 action
-                                                   (mt/mbql-query venues {:source-table Integer/MAX_VALUE
-                                                                          :filter       [:= $id 1]}))))))))
-      (testing "404 for unknown Row action"
-        (is (= "Unknown row action \"fake\"."
-               (:message (mt/user-http-request :crowberto :post 404 "actions/row/fake"
-                                               (mt/mbql-query venues {:filter [:= $id 1]})))))))))
->>>>>>> 28640277
+                   (:message (mt/user-http-request :crowberto :post 404 action (assoc (mt/mbql-query venues {:filter [:= $id 1]}) :source-table Integer/MAX_VALUE)))))))))))