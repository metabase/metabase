machine:
  python:
    version: 2.7.6
  node:
    version: 0.10.25
  java:
    version:
      oraclejdk8
  # Add AWS deploy-only creds
  environment:
    AWS_ACCESS_KEY_ID: AKIAJHJESLS47NJJF6VQ
    AWS_SECRET_ACCESS_KEY: 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
    AWS_DEFAULT_REGION: us-east-1
    PRODUCTION_STACK_ID:
    PRODUCTION_APP_ID:
    STAGING_STACK_ID: 51c1dd2a-88ce-4a1b-ba2a-a09db65c4f5b
    STAGING_APP_ID: c0929052-6c1a-4cff-99fe-6e2eb377643c
dependencies:
  override:
    - pip install awscli==1.7.3
test:
  override:
<<<<<<< HEAD
    - case $CIRCLE_NODE_INDEX in 0) lein eastwood ;; 1) lein test ;; 2) lein uberjar ;; 3) ./lint_js.sh && lein bikeshed --max-line-length 240 ;; esac:
        parallel: true
deployment:
  production:
    branch: prd
    commands:
      - ./deploy/deploy_aws.sh $PRODUCTION_STACK_ID $PRODUCTION_APP_ID
  staging:
    branch: master
    commands:
      - ./deploy/deploy_aws.sh $STAGING_STACK_ID $STAGING_APP_ID
=======
    - case $CIRCLE_NODE_INDEX in 0) lein test ;; 1) MB_DB_TYPE=postgres MB_DB_DBNAME=circle_test MB_DB_PORT=5432 MB_DB_USER=ubuntu MB_DB_HOST=localhost lein test ;; 2) lein eastwood ;; 3) ./lint_js.sh && lein bikeshed --max-line-length 240 ;; 4) lein uberjar ;; esac:
        parallel: true
>>>>>>> c19e308e
<|MERGE_RESOLUTION|>--- conflicted
+++ resolved
@@ -20,8 +20,7 @@
     - pip install awscli==1.7.3
 test:
   override:
-<<<<<<< HEAD
-    - case $CIRCLE_NODE_INDEX in 0) lein eastwood ;; 1) lein test ;; 2) lein uberjar ;; 3) ./lint_js.sh && lein bikeshed --max-line-length 240 ;; esac:
+    - case $CIRCLE_NODE_INDEX in 0) lein test ;; 1) MB_DB_TYPE=postgres MB_DB_DBNAME=circle_test MB_DB_PORT=5432 MB_DB_USER=ubuntu MB_DB_HOST=localhost lein test ;; 2) lein eastwood ;; 3) ./lint_js.sh && lein bikeshed --max-line-length 240 ;; 4) lein uberjar ;; esac:
         parallel: true
 deployment:
   production:
@@ -31,8 +30,4 @@
   staging:
     branch: master
     commands:
-      - ./deploy/deploy_aws.sh $STAGING_STACK_ID $STAGING_APP_ID
-=======
-    - case $CIRCLE_NODE_INDEX in 0) lein test ;; 1) MB_DB_TYPE=postgres MB_DB_DBNAME=circle_test MB_DB_PORT=5432 MB_DB_USER=ubuntu MB_DB_HOST=localhost lein test ;; 2) lein eastwood ;; 3) ./lint_js.sh && lein bikeshed --max-line-length 240 ;; 4) lein uberjar ;; esac:
-        parallel: true
->>>>>>> c19e308e
+      - ./deploy/deploy_aws.sh $STAGING_STACK_ID $STAGING_APP_ID