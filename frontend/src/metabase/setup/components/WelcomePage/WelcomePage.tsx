--- conflicted
+++ resolved
@@ -1,9 +1,5 @@
-<<<<<<< HEAD
-import { useEffect, useState } from "react";
-=======
 import { useEffect } from "react";
 import { useTimeout } from "react-use";
->>>>>>> 1f7e261e
 import { t } from "ttag";
 import { useDispatch, useSelector } from "metabase/lib/redux";
 import LogoIcon from "metabase/components/LogoIcon";
