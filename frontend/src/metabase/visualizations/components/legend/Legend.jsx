import PropTypes from "prop-types";
import { t } from "ttag";
import _ from "underscore";

import { Popover } from "metabase/ui";

import {
  LegendLink,
  LegendLinkContainer,
  LegendPopoverContainer,
  LegendRoot,
} from "./Legend.styled";
import LegendItem from "./LegendItem";

const POPOVER_BORDER = 1;
const POPOVER_PADDING = 8;
const POPOVER_OFFSET = POPOVER_BORDER + POPOVER_PADDING;

const propTypes = {
  className: PropTypes.string,
  items: PropTypes.array.isRequired,
  hovered: PropTypes.object,
  visibleIndex: PropTypes.number,
  visibleLength: PropTypes.number,
  isVertical: PropTypes.bool,
  isInsidePopover: PropTypes.bool,
  onHoverChange: PropTypes.func,
  onSelectSeries: PropTypes.func,
  onToggleSeriesVisibility: PropTypes.func,
  isReversed: PropTypes.bool,
};

const Legend = ({
  className,
  items: originalItems,
  hovered,
  visibleIndex = 0,
  visibleLength = originalItems.length,
  isVertical,
  isInsidePopover,
  onHoverChange,
  onSelectSeries,
  onToggleSeriesVisibility,
  isReversed,
}) => {
  const items = isReversed ? _.clone(originalItems).reverse() : originalItems;

  const overflowIndex = visibleIndex + visibleLength;
  const visibleItems = items.slice(visibleIndex, overflowIndex);
  const overflowLength = items.length - overflowIndex;

  return (
    <LegendRoot
      className={className}
      aria-label={t`Legend`}
      isVertical={isVertical}
    >
      {visibleItems.map((item, index) => {
        const localIndex = index + visibleIndex;
        const itemIndex = isReversed
          ? items.length - 1 - localIndex
          : localIndex;

        return (
          <LegendItem
            key={item.key}
            item={item}
            index={itemIndex}
            isMuted={hovered && itemIndex !== hovered.index}
            isVertical={isVertical}
            isInsidePopover={isInsidePopover}
            isReversed={isReversed}
            onHoverChange={onHoverChange}
            onSelectSeries={onSelectSeries}
            onToggleSeriesVisibility={onToggleSeriesVisibility}
          />
        );
      })}
      {overflowLength > 0 && (
<<<<<<< HEAD
        <LegendLinkContainer ref={targetRef} isVertical={isVertical}>
          <LegendLink onMouseDown={handleOpen}>
            {t`And ${overflowLength} more`}
          </LegendLink>
        </LegendLinkContainer>
      )}
      {isOpened && (
        <Popover
          target={targetRef.current}
          targetOffsetX={POPOVER_OFFSET}
          horizontalAttachments={["left"]}
          verticalAttachments={["top", "bottom"]}
          sizeToFit
          onClose={handleClose}
        >
          <LegendPopoverContainer style={{ maxWidth }}>
            <Legend
              items={originalItems}
              hovered={hovered}
              visibleIndex={overflowIndex}
              visibleLength={overflowLength}
              isVertical={isVertical}
              isInsidePopover
              onHoverChange={onHoverChange}
              onSelectSeries={onSelectSeries}
              onToggleSeriesVisibility={onToggleSeriesVisibility}
              isReversed={isReversed}
            />
          </LegendPopoverContainer>
=======
        <Popover width="target" offset={POPOVER_OFFSET} placement="top-start">
          <Popover.Target>
            <LegendLinkContainer isVertical={isVertical}>
              <LegendLink>{t`And ${overflowLength} more`}</LegendLink>
            </LegendLinkContainer>
          </Popover.Target>
          <Popover.Dropdown>
            <LegendPopoverContainer>
              <Legend
                items={originalItems}
                hovered={hovered}
                visibleIndex={overflowIndex}
                visibleLength={overflowLength}
                isVertical={isVertical}
                isInsidePopover
                onHoverChange={onHoverChange}
                onSelectSeries={onSelectSeries}
                onToggleSeriesVisibility={onToggleSeriesVisibility}
                onRemoveSeries={onRemoveSeries}
                isReversed={isReversed}
              />
            </LegendPopoverContainer>
          </Popover.Dropdown>
>>>>>>> 34a054d0
        </Popover>
      )}
    </LegendRoot>
  );
};

Legend.propTypes = propTypes;

export default Legend;<|MERGE_RESOLUTION|>--- conflicted
+++ resolved
@@ -26,6 +26,7 @@
   isInsidePopover: PropTypes.bool,
   onHoverChange: PropTypes.func,
   onSelectSeries: PropTypes.func,
+  onRemoveSeries: PropTypes.func,
   onToggleSeriesVisibility: PropTypes.func,
   isReversed: PropTypes.bool,
 };
@@ -40,6 +41,7 @@
   isInsidePopover,
   onHoverChange,
   onSelectSeries,
+  onRemoveSeries,
   onToggleSeriesVisibility,
   isReversed,
 }) => {
@@ -77,37 +79,6 @@
         );
       })}
       {overflowLength > 0 && (
-<<<<<<< HEAD
-        <LegendLinkContainer ref={targetRef} isVertical={isVertical}>
-          <LegendLink onMouseDown={handleOpen}>
-            {t`And ${overflowLength} more`}
-          </LegendLink>
-        </LegendLinkContainer>
-      )}
-      {isOpened && (
-        <Popover
-          target={targetRef.current}
-          targetOffsetX={POPOVER_OFFSET}
-          horizontalAttachments={["left"]}
-          verticalAttachments={["top", "bottom"]}
-          sizeToFit
-          onClose={handleClose}
-        >
-          <LegendPopoverContainer style={{ maxWidth }}>
-            <Legend
-              items={originalItems}
-              hovered={hovered}
-              visibleIndex={overflowIndex}
-              visibleLength={overflowLength}
-              isVertical={isVertical}
-              isInsidePopover
-              onHoverChange={onHoverChange}
-              onSelectSeries={onSelectSeries}
-              onToggleSeriesVisibility={onToggleSeriesVisibility}
-              isReversed={isReversed}
-            />
-          </LegendPopoverContainer>
-=======
         <Popover width="target" offset={POPOVER_OFFSET} placement="top-start">
           <Popover.Target>
             <LegendLinkContainer isVertical={isVertical}>
@@ -131,7 +102,6 @@
               />
             </LegendPopoverContainer>
           </Popover.Dropdown>
->>>>>>> 34a054d0
         </Popover>
       )}
     </LegendRoot>
