(ns metabase.search.fulltext.scoring-test
  (:require
   [clojure.test :refer :all]
   ;; For now, this is specialized to postgres, but we should be able to abstract it to all index-based engines.
   [metabase.api.common :as api]
   [metabase.public-settings.premium-features :as premium-features]
   [metabase.search :as search]
   [metabase.search.config :as search.config]
   [metabase.search.impl :as search.impl]
   [metabase.search.postgres.core :as search.postgres]
   [metabase.search.postgres.index :as search.index]
   [metabase.search.postgres.ingestion :as search.ingestion]
   [metabase.server.middleware.session :as mw.session]
   [metabase.test :as mt]
   [toucan2.core :as t2])
  (:import (java.time Instant)
           (java.time.temporal ChronoUnit)))

(set! *warn-on-reflection* true)

(def ^:private ^:dynamic *user-ctx* nil)

;; We act on a random localized table, making this thread-safe.
#_{:clj-kondo/ignore [:metabase/test-helpers-use-non-thread-safe-functions]}
(defmacro with-index-contents
  "Populate the index with the given appdb agnostic entity shapes."
  [entities & body]
  `(when (search/supports-index?)
     (let [table-name# (search.index/random-table-name)]
       (try
         (binding [search.index/*active-table* table-name#]
           (search.index/create-table! table-name#)
           (#'search.index/batch-upsert! table-name#
                                         ;; yup, we have two different shapes called "entry" at the moment
                                         (map (comp #'search.index/entity->entry
                                                    #'search.ingestion/->entry)
                                              ~entities))
           ~@body)
         (finally
           (#'search.index/drop-table! table-name#))))))

(defmacro with-api-user [raw-ctx & body]
  `(let [raw-ctx# ~raw-ctx]
     (if-let [user-id# (:current-user-id raw-ctx#)]
       ;; for brevity in some tests, we don't require that the user really exists
       (if (t2/exists? :model/User user-id#)
         (mw.session/with-current-user user-id# ~@body)
         (binding [*user-ctx* (merge {:current-user-id       user-id#
                                      :current-user-perms    #{"/"}
                                      :is-superuser?         true
                                      :is-sandboxed-user?    false
                                      :is-impersonated-user? false}
                                     (select-keys raw-ctx# [:current-user-perms
                                                            :is-superuser?
                                                            :is-sandboxed-user?
                                                            :is-impersonated-user?]))]
           ~@body))
       (mt/with-test-user :crowberto ~@body))))

(defn search* [search-string & {:as raw-ctx}]
  (with-api-user raw-ctx
    (let [search-ctx (search.impl/search-context
                      (merge
                       (or *user-ctx*
                           {:current-user-id       api/*current-user-id*
                            :current-user-perms    @api/*current-user-permissions-set*
                            :is-superuser?         api/*is-superuser?*
                            :is-impersonated-user? (premium-features/impersonated-user?)
                            :is-sandboxed-user?    (premium-features/impersonated-user?)})
                       {:archived         false
                        :search-string    search-string
                        :models           search.config/all-models
                        :model-ancestors? false}
                       raw-ctx))]
      (map (juxt :model :id :name) (#'search.postgres/fulltext search-string search-ctx)))))

(defn- search-no-weights
  "Like search but with all weights set to 0."
  [ranker-key & args]
<<<<<<< HEAD
  (mt/with-dynamic-redefs [search.config/weights #(assoc @#'search.config/default-weights ranker-key 0)]
    (apply search* args)))
=======
  (mt/with-dynamic-redefs [search.config/weights #(assoc (:default @#'search.config/static-weights) ranker-key 0)]
    (apply search* ranker-key args)))
>>>>>>> d8843159

(defn search [ranker-key search-string & {:as raw-ctx}]
  (let [result (apply search* search-string raw-ctx)]
    (is (not= (apply search-no-weights ranker-key search-string raw-ctx)
              result)
        "sanity check: search-no-weights should be different")
    result))

;; ---- index-ony rankers ----
;; These are the easiest to test, as they don't depend on other appdb state.

(deftest ^:parallel text-test
  (with-index-contents
    [{:model "card" :id 1 :name "orders"}
     {:model "card" :id 2 :name "unrelated"}
     {:model "card" :id 3 :name "classified" :description "available only by court order"}
     {:model "card" :id 4 :name "order"}
     {:model "card" :id 5 :name "orders, invoices, other stuff", :description "a verbose description"}
     {:model "card" :id 6 :name "ordering"}]
    ;; WARNING: this is likely to diverge between appdb types as we support more.
    (testing "Preferences according to textual matches"
      ;; Note that, ceteris paribus, the ordering in the database is currently stable - this might change!
      ;; Due to stemming, we do not distinguish between exact matches and those that differ slightly.
      (is (= [["card" 1 "orders"]
              ["card" 4 "order"]
              ;; We do not currently normalize the score based on the number of words in the vector / the coverage.
              ["card" 5 "orders, invoices, other stuff"]
              ["card" 6 "ordering"]
              ;; If the match is only in a secondary field, it is less preferred.
              ["card" 3 "classified"]]
             (search :text "order"))))))

(deftest ^:parallel model-test
  (with-index-contents
    [{:model "dataset" :id 1 :name "card ancient"}
     {:model "card"    :id 2 :name "card recent"}
     {:model "metric"  :id 3 :name "card old"}]
    (testing "There is a preferred ordering in which different models are returned"
      (is (= [["metric"  3 "card old"]
              ["card"    2 "card recent"]
              ["dataset" 1 "card ancient"]]
             (search :model "card"))))
    (testing "We can override this order with weights"
      (is (= [["dataset" 1 "card ancient"]
              ["metric"  3 "card old"]
              ["card"    2 "card recent"]]
             (mt/with-dynamic-redefs [search.config/weights (constantly {:model 1.0 :model/dataset 1.0})]
               (search :model "card")))))))

(deftest ^:parallel recency-test
  (let [right-now   (Instant/now)
        long-ago    (.minus right-now 1 ChronoUnit/DAYS)
        forever-ago (.minus right-now 10 ChronoUnit/DAYS)]
    (with-index-contents
      [{:model "card" :id 1 :name "card ancient" :last_viewed_at forever-ago}
       {:model "card" :id 2 :name "card recent" :last_viewed_at right-now}
       {:model "card" :id 3 :name "card old" :last_viewed_at long-ago}]
      (testing "More recently viewed results are preferred"
        (is (= [["card" 2 "card recent"]
                ["card" 3 "card old"]
                ["card" 1 "card ancient"]]
               (search :recency "card")))))))

(deftest ^:parallel view-count-test
  (testing "the more view count the better"
    (with-index-contents
      [{:model "card" :id 1 :name "card well known" :view_count 10}
       {:model "card" :id 2 :name "card famous"     :view_count 100}
       {:model "card" :id 3 :name "card popular"    :view_count 50}]
      (is (= [["card" 2 "card famous"]
              ["card" 3 "card popular"]
              ["card" 1 "card well known"]]
             (search :view-count "card")))))

  (testing "don't error on fresh instances with no view count"
    (with-index-contents
      [{:model "card"      :id 1 :name "view card"      :view_count 0}
       {:model "dashboard" :id 2 :name "view dashboard" :view_count 0}
       {:model "dataset"   :id 3 :name "view dataset"   :view_count 0}]
      (is (= [["dashboard" 2 "view dashboard"]
              ["card"      1 "view card"]
              ["dataset"   3 "view dataset"]]
             (search* "view"))))))

(deftest view-count-edge-case-test
  (testing "view count max out at p99, outlier is not preferred"
    (when (search/supports-index?)
      (let [table-name (search.index/random-table-name)]
        (binding [search.index/*active-table* table-name]
          (search.index/create-table! table-name)
          (mt/with-model-cleanup [:model/Card]
            (let [search-term    "view-count-edge-case"
                  card-with-view #(merge (mt/with-temp-defaults :model/Card)
                                         {:name search-term
                                          :view_count %})
                  _               (t2/insert! :model/Card (concat (repeat 20 (card-with-view 0))
                                                                  (for [i (range 1 80)]
                                                                    (card-with-view i))))
                  outlier-card-id (t2/insert-returning-pk! :model/Card (card-with-view 100000))
                  _               (#'search.ingestion/batch-update!
                                   (#'search.ingestion/spec-index-reducible "card" [:= :this.name search-term]))
                  first-result-id (-> (search* search-term) first)]
              (is (some? first-result-id))
              ;; Ideally we would make the outlier slightly less attractive in another way, with a weak weight,
              ;; but we can solve this later if it actually becomes a flake
              (is (not= outlier-card-id first-result-id)))))))))

(deftest ^:parallel dashboard-count-test
  (testing "cards used in dashboard have higher rank"
    (with-index-contents
      [{:model "card" :id 1 :name "card no used" :dashboardcard_count 2}
       {:model "card" :id 2 :name "card used" :dashboardcard_count 3}]
      (is (= [["card" 2 "card used"]
              ["card" 1 "card no used"]]
             (search :dashboard "card")))))

  (testing "it has a ceiling, more than the ceiling is considered to be equal"
    (with-index-contents
      [{:model "card" :id 1 :name "card popular" :dashboardcard_count 22}
       {:model "card" :id 2 :name "card" :dashboardcard_count 11}]
      (is (= [["card" 1 "card popular"]
              ["card" 2 "card"]]
             (search* "card"))))))

;; ---- personalized rankers ---
;; These require some related appdb content

(deftest ^:parallel bookmark-test
  (let [crowberto (mt/user->id :crowberto)
        rasta     (mt/user->id :rasta)]
    (testing "bookmarked items are ranker higher"
      (with-index-contents
        [{:model "card" :id 1 :name "card normal"}
         {:model "card" :id 2 :name "card crowberto loved"}]
        (mt/with-temp [:model/CardBookmark _ {:card_id 2 :user_id crowberto}
                       :model/CardBookmark _ {:card_id 1 :user_id rasta}]
          (is (= [["card" 2 "card crowberto loved"]
                  ["card" 1 "card normal"]]
                 (search :bookmarked "card" {:current-user-id crowberto}))))))

    (testing "bookmarked dashboard"
      (with-index-contents
        [{:model "dashboard" :id 1 :name "dashboard normal"}
         {:model "dashboard" :id 2 :name "dashboard crowberto loved"}]
        (mt/with-temp [:model/DashboardBookmark _ {:dashboard_id 2 :user_id crowberto}
                       :model/DashboardBookmark _ {:dashboard_id 1 :user_id rasta}]
          (is (= [["dashboard" 2 "dashboard crowberto loved"]
                  ["dashboard" 1 "dashboard normal"]]
                 (search :bookmarked "dashboard" {:current-user-id crowberto}))))))

    (testing "bookmarked collection"
      (with-index-contents
        [{:model "collection" :id 1 :name "collection normal"}
         {:model "collection" :id 2 :name "collection crowberto loved"}]
        (mt/with-temp [:model/CollectionBookmark _ {:collection_id 2 :user_id crowberto}
                       :model/CollectionBookmark _ {:collection_id 1 :user_id rasta}]
          (is (= [["collection" 2 "collection crowberto loved"]
                  ["collection" 1 "collection normal"]]
                 (search :bookmarked "collection" {:current-user-id crowberto}))))))))

(deftest ^:parallel user-recency-test
  (let [user-id     (mt/user->id :crowberto)
        right-now   (Instant/now)
        long-ago    (.minus right-now 10 ChronoUnit/DAYS)
        forever-ago (.minus right-now 30 ChronoUnit/DAYS)
        recent-view (fn [model-id timestamp]
                      {:model     "card"
                       :model_id  model-id
                       :user_id   user-id
                       :timestamp timestamp})]
    (with-index-contents
      [{:model "card"    :id 1 :name "card ancient"}
       {:model "metric"  :id 2 :name "card recent"}
       {:model "dataset" :id 3 :name "card unseen"}
       {:model "dataset" :id 4 :name "card old"}]
      (mt/with-temp [:model/RecentViews _ (recent-view 1 forever-ago)
                     :model/RecentViews _ (recent-view 2 right-now)
                     :model/RecentViews _ (recent-view 2 forever-ago)
                     :model/RecentViews _ (recent-view 4 forever-ago)
                     :model/RecentViews _ (recent-view 4 long-ago)]
        (testing "We prefer results more recently viewed by the current user"
          (is (= [["metric"  2 "card recent"]
                  ["dataset" 4 "card old"]
                  ["card"    1 "card ancient"]
                  ["dataset" 3 "card unseen"]]
                 (search :user-recency "card" {:current-user-id user-id}))))))))<|MERGE_RESOLUTION|>--- conflicted
+++ resolved
@@ -77,13 +77,8 @@
 (defn- search-no-weights
   "Like search but with all weights set to 0."
   [ranker-key & args]
-<<<<<<< HEAD
-  (mt/with-dynamic-redefs [search.config/weights #(assoc @#'search.config/default-weights ranker-key 0)]
+  (mt/with-dynamic-redefs [search.config/weights #(assoc (:default @#'search.config/static-weights) ranker-key 0)]
     (apply search* args)))
-=======
-  (mt/with-dynamic-redefs [search.config/weights #(assoc (:default @#'search.config/static-weights) ranker-key 0)]
-    (apply search* ranker-key args)))
->>>>>>> d8843159
 
 (defn search [ranker-key search-string & {:as raw-ctx}]
   (let [result (apply search* search-string raw-ctx)]
