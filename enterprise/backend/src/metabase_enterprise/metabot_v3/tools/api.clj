(ns metabase-enterprise.metabot-v3.tools.api
  "Code for handling tool requests from the AI service."
  (:require
   [buddy.core.hash :as buddy-hash]
   [buddy.sign.jwt :as jwt]
   [clojure.set :as set]
   [malli.core :as mc]
   [malli.transform :as mtx]
   [metabase-enterprise.metabot-v3.config :as metabot-v3.config]
   [metabase-enterprise.metabot-v3.context :as metabot-v3.context]
   [metabase-enterprise.metabot-v3.dummy-tools :as metabot-v3.dummy-tools]
   [metabase-enterprise.metabot-v3.reactions]
   [metabase-enterprise.metabot-v3.settings :as metabot-v3.settings]
   [metabase-enterprise.metabot-v3.table-utils :as table-utils]
   [metabase-enterprise.metabot-v3.tools.create-dashboard-subscription
    :as metabot-v3.tools.create-dashboard-subscription]
   [metabase-enterprise.metabot-v3.tools.dependencies :as metabot-v3.tools.dependencies]
   [metabase-enterprise.metabot-v3.tools.field-stats :as metabot-v3.tools.field-stats]
   [metabase-enterprise.metabot-v3.tools.filters :as metabot-v3.tools.filters]
   [metabase-enterprise.metabot-v3.tools.find-outliers :as metabot-v3.tools.find-outliers]
   [metabase-enterprise.metabot-v3.tools.generate-insights :as metabot-v3.tools.generate-insights]
   [metabase-enterprise.metabot-v3.tools.search :as metabot-v3.tools.search]
   [metabase-enterprise.metabot-v3.tools.snippets :as metabot-v3.tools.snippets]
   [metabase-enterprise.metabot-v3.tools.transforms :as metabot-v3.tools.transforms]
   [metabase-enterprise.metabot-v3.util :as metabot-v3.u]
   [metabase.api.macros :as api.macros]
   [metabase.api.response :as api.response]
   [metabase.api.routes.common :as api.routes.common]
   ;; TODO (Cam 10/10/25) -- update MetaBot to use Lib + MBQL 5
   ^{:clj-kondo/ignore [:discouraged-namespace]} [metabase.legacy-mbql.schema :as mbql.s]
   [metabase.lib.schema.temporal-bucketing :as lib.schema.temporal-bucketing]
   [metabase.request.core :as request]
   [metabase.util :as u]
   [metabase.util.i18n :as i18n]
   [metabase.util.log :as log]
   [metabase.util.malli.registry :as mr]
   [metabase.util.malli.schema :as ms]
   [toucan2.core :as t2]))

(defn- decode-ai-service-token
  [token]
  (try
    (when (string? token)
      (jwt/decrypt token (buddy-hash/sha256 (metabot-v3.settings/site-uuid-for-metabot-tools))))
    (catch Exception e
      (log/error e "Bad AI service token")
      nil)))

(mr/def ::bucket
  (into [:enum {:error/message "Valid bucket"
                :encode/tool-api-request keyword}]
        (map name)
        lib.schema.temporal-bucketing/ordered-datetime-bucketing-units))

(mr/def ::existence-filter
  [:and
   [:map
    [:field_id :string]
    [:operation [:enum {:encode/tool-api-request keyword}
                 "is-null"         "is-not-null"
                 "string-is-empty" "string-is-not-empty"
                 "is-true"         "is-false"]]]
   [:map {:encode/tool-api-request #(update-keys % metabot-v3.u/safe->kebab-case-en)}]])

(mr/def ::temporal-extraction-filter
  [:and
   [:map
    [:field_id :string]
    [:operation [:enum {:encode/tool-api-request keyword}
                 "year-equals"        "year-not-equals"
                 "quarter-equals"     "quarter-not-equals"
                 "month-equals"       "month-not-equals"
                 "day-of-week-equals" "day-of-week-not-equals"
                 "hour-equals"        "hour-not-equals"
                 "minute-equals"      "minute-not-equals"
                 "second-equals"      "second-not-equals"]]
    [:value :int]]
   [:map {:encode/tool-api-request #(update-keys % metabot-v3.u/safe->kebab-case-en)}]])

(mr/def ::disjunctive-temporal-extraction-filter
  [:and
   [:map
    [:field_id :string]
    [:operation [:enum {:encode/tool-api-request keyword}
                 "year-equals"        "year-not-equals"
                 "quarter-equals"     "quarter-not-equals"
                 "month-equals"       "month-not-equals"
                 "day-of-week-equals" "day-of-week-not-equals"
                 "hour-equals"        "hour-not-equals"
                 "minute-equals"      "minute-not-equals"
                 "second-equals"      "second-not-equals"]]
    [:values [:sequential :int]]]
   [:map {:encode/tool-api-request #(update-keys % metabot-v3.u/safe->kebab-case-en)}]])

(mr/def ::temporal-filter
  [:and
   [:map
    [:field_id :string]
    [:bucket {:optional true} ::bucket]
    [:operation [:enum {:encode/tool-api-request keyword}
                 "equals"       "not-equals"
                 "greater-than" "greater-than-or-equal"
                 "less-than"    "less-than-or-equal"
                 "date-equals"  "date-not-equals"
                 "date-before"  "date-on-or-before"
                 "date-after"   "date-on-or-after"]]
    [:value [:or :string :int]]]
   [:map {:encode/tool-api-request #(update-keys % metabot-v3.u/safe->kebab-case-en)}]])

(mr/def ::disjunctive-temporal-filter
  [:and
   [:map
    [:field_id :string]
    [:bucket {:optional true} ::bucket]
    [:operation [:enum {:encode/tool-api-request keyword}
                 "equals"       "not-equals"
                 "greater-than" "greater-than-or-equal"
                 "less-than"    "less-than-or-equal"]]
    [:values [:sequential [:or :string :int]]]]
   [:map {:encode/tool-api-request #(update-keys % metabot-v3.u/safe->kebab-case-en)}]])

(mr/def ::string-filter
  [:and
   [:map
    [:field_id :string]
    [:operation [:enum {:encode/tool-api-request keyword}
                 "equals"             "not-equals"
                 "string-equals"      "string-not-equals"
                 "string-contains"    "string-not-contains"
                 "string-starts-with" "string-ends-with"]]
    [:value :string]]
   [:map {:encode/tool-api-request #(update-keys % metabot-v3.u/safe->kebab-case-en)}]])

(mr/def ::disjunctive-string-date-filter
  [:and
   [:map
    [:field_id :string]
    [:operation [:enum {:encode/tool-api-request keyword}
                 "equals"             "not-equals"
                 "string-contains"    "string-not-contains"
                 "string-starts-with" "string-ends-with"]]
    [:values [:sequential :string]]]
   [:map {:encode/tool-api-request #(update-keys % metabot-v3.u/safe->kebab-case-en)}]])

(mr/def ::numeric-filter
  [:and
   [:map
    [:field_id :string]
    [:operation [:enum {:encode/tool-api-request keyword}
                 "equals"              "not-equals"
                 "greater-than"        "greater-than-or-equal"
                 "less-than"           "less-than-or-equal"
                 "number-equals"       "number-not-equals"
                 "number-greater-than" "number-greater-than-or-equal"
                 "number-less-than"    "number-less-than-or-equal"]]
    [:value [:or :int :double]]]
   [:map {:encode/tool-api-request #(update-keys % metabot-v3.u/safe->kebab-case-en)}]])

(mr/def ::disjunctive-numeric-filter
  [:and
   [:map
    [:field_id :string]
    [:operation [:enum {:encode/tool-api-request keyword}
                 "equals"        "not-equals"
                 "number-equals" "number-not-equals"]]
    [:values [:sequential [:or :int :double]]]]
   [:map {:encode/tool-api-request #(update-keys % metabot-v3.u/safe->kebab-case-en)}]])

(mr/def ::filter
  [:or
   ::existence-filter
   ::temporal-extraction-filter ::disjunctive-temporal-extraction-filter
   ::temporal-filter ::disjunctive-temporal-filter
   ::string-filter ::disjunctive-string-date-filter
   ::numeric-filter ::disjunctive-numeric-filter])

(mr/def ::group-by
  [:and
   [:map
    [:field_id :string]
    [:field_granularity {:optional true}
     [:maybe [:enum {:encode/tool-api-request keyword}
              "day" "week" "month" "quarter" "year"]]]]
   [:map {:encode/tool-api-request #(update-keys % metabot-v3.u/safe->kebab-case-en)}]])

(mr/def ::query-metric-arguments
  [:and
   [:map
    [:metric_id :int]
    [:filters {:optional true} [:maybe [:sequential ::filter]]]
    [:group_by {:optional true} [:maybe [:sequential ::group-by]]]]
   [:map {:encode/tool-api-request #(update-keys % metabot-v3.u/safe->kebab-case-en)}]])

(mr/def ::aggregation
  [:and
   [:map
    [:field_id :string]
    [:bucket {:optional true} ::bucket]
    [:sort_order {:optional true} [:maybe [:enum {:encode/tool-api-request keyword} "asc" "desc"]]]
    [:function [:enum {:encode/tool-api-request keyword}
                "avg" "count" "count-distinct" "max" "min" "sum"]]]
   [:map {:encode/tool-api-request #(update-keys % metabot-v3.u/safe->kebab-case-en)}]])

(mr/def ::field
  [:and
   [:map
    [:field_id :string]
    [:bucket {:optional true} ::bucket]]
   [:map {:encode/tool-api-request #(update-keys % metabot-v3.u/safe->kebab-case-en)}]])

(mr/def ::query-model-arguments
  [:and
   [:map
    [:model_id :int]
    [:fields {:optional true} [:maybe [:sequential ::field]]]
    [:filters {:optional true} [:maybe [:sequential ::filter]]]
    [:aggregations {:optional true} [:maybe [:sequential ::aggregation]]]
    [:group_by {:optional true} [:maybe [:sequential ::group-by]]]
    [:order_by {:optional true} [:maybe [:sequential [:map
                                                      [:field ::field]
                                                      [:direction [:enum {:encode/tool-api-request keyword} "asc" "desc"]]]]]]
    [:limit {:optional true} [:maybe :int]]]
   [:map {:encode/tool-api-request #(update-keys % metabot-v3.u/safe->kebab-case-en)}]])

(mr/def ::query-datasource-arguments
  [:and
   [:map
    [:table_id {:optional true} :int]
    [:model_id {:optional true} :int]
    [:fields {:optional true} [:maybe [:sequential ::field]]]
    [:filters {:optional true} [:maybe [:sequential ::filter]]]
    [:aggregations {:optional true} [:maybe [:sequential ::aggregation]]]
    [:group_by {:optional true} [:maybe [:sequential ::group-by]]]
    [:order_by {:optional true} [:maybe [:sequential [:map
                                                      [:field ::field]
                                                      [:direction [:enum {:encode/tool-api-request keyword} "asc" "desc"]]]]]]
    [:limit {:optional true} [:maybe :int]]]
   [:fn {:error/message "Exactly one of table_id and model_id required"}
    #(= (count (select-keys % [:table_id :model_id])) 1)]
   [:map {:encode/tool-api-request #(update-keys % metabot-v3.u/safe->kebab-case-en)}]])

(mr/def ::count
  [:and
   :int
   [:fn
    {:error/message "Valid count, a natural number"}
    #(<= 0 %)]])

(mr/def ::proportion
  [:and
   number?
   [:fn
    {:error/message "Valid proportion between (inclusive) 0 and 1."}
    #(<= 0 % 1)]])

(mr/def ::field-values
  [:or
   [:sequential :boolean]
   [:sequential number?]
   [:sequential :string]])

(mr/def ::statistics
  [:map {:decode/tool-api-response #(update-keys % metabot-v3.u/safe->snake_case_en)}
   [:distinct_count {:optional true} [:maybe ::count]]
   [:percent_null   {:optional true} [:maybe ::proportion]]
   [:min            {:optional true} [:maybe number?]]
   [:max            {:optional true} [:maybe number?]]
   [:avg            {:optional true} [:maybe number?]]
   [:q1             {:optional true} [:maybe number?]]
   [:q3             {:optional true} [:maybe number?]]
   [:sd             {:optional true} [:maybe number?]]
   [:percent_json   {:optional true} [:maybe ::proportion]]
   [:percent_url    {:optional true} [:maybe ::proportion]]
   [:percent_email  {:optional true} [:maybe ::proportion]]
   [:percent_state  {:optional true} [:maybe ::proportion]]
   [:average_length {:optional true} [:maybe number?]]
   [:earliest       {:optional true} [:maybe :string]]
   [:latest         {:optional true} [:maybe :string]]
   [:values         {:optional true} [:maybe ::field-values]]])

(mr/def ::field-values-result
  [:or
   [:map {:decode/tool-api-response #(update-keys % metabot-v3.u/safe->snake_case_en)}
    [:structured_output
     [:map {:decode/tool-api-response #(update-keys % metabot-v3.u/safe->snake_case_en)}
      [:field_id :string]
      [:statistics {:optional true} [:maybe ::statistics]]
      [:values {:optional true} [:maybe [:sequential :any]]]]]]
   [:map
    [:output :string]]])

(mr/def ::field-type
  [:enum {:decode/tool-api-response #(when % (-> % name u/->snake_case_en))}
   "boolean" "date" "datetime" "time" "number" "string"])

(mr/def ::column
  [:map {:decode/tool-api-response #(update-keys % metabot-v3.u/safe->snake_case_en)}
   [:field_id :string]
   [:name :string]
   [:type [:maybe ::field-type]]
   [:description {:optional true} [:maybe :string]]
   [:semantic_type {:optional true
                    :decode/tool-api-response #(some-> % name u/->snake_case_en)}
    [:maybe :string]]
   [:field_values {:optional true} ::field-values]])

(mr/def ::columns
  [:sequential ::column])

(mr/def ::filtering-result
  [:or
   [:map {:decode/tool-api-response #(update-keys % metabot-v3.u/safe->snake_case_en)}
    [:structured_output
     [:map {:decode/tool-api-response #(update-keys % metabot-v3.u/safe->snake_case_en)}
      [:type [:= :query]]
      [:query_id :string]
      [:query ::mbql.s/Query]
      [:result_columns [:sequential ::column]]]]]
   [:map
    [:output :string]]])

(mr/def ::tool-request [:map [:conversation_id ms/UUIDString]])

(mr/def ::answer-sources-arguments
  [:and
   [:map
    [:with_model_fields                     {:optional true, :default true} :boolean]
    [:with_model_metrics                    {:optional true, :default true} :boolean]
    [:with_metric_default_temporal_breakout {:optional true, :default true} :boolean]
    [:with_metric_queryable_dimensions      {:optional true, :default true} :boolean]]
   [:map {:encode/tool-api-request
          #(set/rename-keys % {:with_model_fields                     :with-fields?
                               :with_model_metrics                    :with-metrics?
                               :with_metric_default_temporal_breakout :with-default-temporal-breakout?
                               :with_metric_queryable_dimensions      :with-queryable-dimensions?})}]])

(mr/def ::subscription-schedule
  (let [days ["sunday" "monday" "tuesday" "wednesday" "thursday" "friday" "saturday"]]
    [:and
     [:or
      [:map
       [:frequency [:= {:encode/tool-api-request keyword} "hourly"]]]
      [:map
       [:frequency [:= {:encode/tool-api-request keyword} "daily"]]
       [:hour :int]]
      [:map
       [:frequency [:= {:encode/tool-api-request keyword} "weekly"]]
       [:hour :int]
       [:day_of_week (into [:enum {:encode/tool-api-request keyword}] days)]]
      [:map
       [:frequency [:= {:encode/tool-api-request keyword} "monthly"]]
       [:hour :int]
       [:day_of_month (into [:enum {:encode/tool-api-request keyword}
                             "first-calendar-day" "middle-of-month" "last-calendar-day"]
                            (for [fl ["first" "last"]
                                  day days]
                              (str fl "-" day)))]]]
     [:map {:encode/tool-api-request #(update-keys % metabot-v3.u/safe->kebab-case-en)}]]))

(mr/def ::create-dashboard-subscription-arguments
  [:and
   [:map
    [:dashboard_id :int]
    [:email :string]
    [:schedule ::subscription-schedule]]
   [:map {:encode/tool-api-request #(update-keys % metabot-v3.u/safe->kebab-case-en)}]])

(mr/def ::field-values-arguments
  [:and
   [:map
    [:entity_type [:enum "table" "model" "metric"]]
    [:entity_id :int]
    [:field_id :string]
    [:limit {:optional true} [:maybe :int]]]
   [:map {:encode/tool-api-request #(update-keys % metabot-v3.u/safe->kebab-case-en)}]])

(mr/def ::filter-records-arguments
  [:and
   [:map
    [:data_source [:and
                   [:or
                    [:map
                     [:query [:map [:database :int]]]
                     [:query_id {:optional true} :string]]
                    [:map [:report_id :int]]
                    [:map [:table_id :string]]]
                   [:map {:encode/tool-api-request #(update-keys % metabot-v3.u/safe->kebab-case-en)}]]]
    [:filters [:sequential ::filter]]]
   [:map {:encode/tool-api-request #(update-keys % metabot-v3.u/safe->kebab-case-en)}]])

(mr/def ::basic-metric
  [:map {:decode/tool-api-response #(update-keys % metabot-v3.u/safe->snake_case_en)}
   [:id :int]
   [:type [:= :metric]]
   [:name :string]
   [:description {:optional true} [:maybe :string]]
   [:default_time_dimension_field_id {:optional true} [:maybe :string]]])

(mr/def ::full-metric
  [:merge
   ::basic-metric
   [:map {:decode/tool-api-response #(update-keys % metabot-v3.u/safe->snake_case_en)}
    [:queryable_dimensions {:optional true} ::columns]
    [:verified {:optional true} :boolean]]])

(mr/def ::find-metric-result
  [:or
   [:map
    {:decode/tool-api-response #(update-keys % metabot-v3.u/safe->snake_case_en)}
    [:structured_output [:map
                         [:id :int]
                         [:type [:= :metric]]
                         [:name :string]
                         [:description [:maybe :string]]
                         [:default_time_dimension_field_id [:maybe ::column]]
                         [:queryable_dimensions [:sequential ::column]]]]]
   [:map [:output :string]]])

(mr/def ::find-outliers-arguments
  [:and
   [:map
    [:data_source [:and
                   [:or
                    [:map
                     [:query [:map
                              [:database :int]]]
                     [:query_id {:optional true} :string]
                     [:result_field_id :string]]
                    [:map
                     [:metric_id :int]]
                    [:map
                     [:report_id :int]
                     [:result_field_id :string]]
                    [:map
                     [:table_id :string]
                     [:result_field_id :string]]]
                   [:map {:encode/tool-api-request #(update-keys % metabot-v3.u/safe->kebab-case-en)}]]]]
   [:map {:encode/tool-api-request #(update-keys % metabot-v3.u/safe->kebab-case-en)}]])

(mr/def ::find-outliers-result
  [:or
   [:map {:decode/tool-api-response #(update-keys % metabot-v3.u/safe->snake_case_en)}
    [:structured_output [:sequential
                         [:map
                          [:dimension :any]
                          [:value [:or :int :double]]]]]]
   [:map [:output :string]]])

(mr/def ::generate-insights-arguments
  [:map
   ;; query should not be changed to kebab-case
   {:encode/tool-api-request #(update-keys % metabot-v3.u/safe->kebab-case-en)}
   [:for [:or
          [:map [:metric_id :int]]
          [:map [:table_id :string]]
          [:map [:report_id :int]]
          [:map [:query :map]]]]])

(mr/def ::get-current-user-result
  [:or
   [:map {:decode/tool-api-response #(update-keys % metabot-v3.u/safe->snake_case_en)}
    [:structured_output [:map {:decode/tool-api-response #(update-keys % metabot-v3.u/safe->snake_case_en)}
                         [:id :int]
                         [:type [:= :user]]
                         [:name :string]
                         [:email_address :string]
                         [:glossary [:maybe [:map-of :string :string]]]]]]
   [:map [:output :string]]])
(mr/def ::get-dashboard-details-result
  [:or
   [:map
    {:decode/tool-api-response #(update-keys % metabot-v3.u/safe->snake_case_en)}
    [:structured_output [:map
                         [:id :int]
                         [:type [:= :dashboard]]
                         [:name :string]
                         [:description {:optional true} :string]
                         [:verified {:optional true} :boolean]]]]
   [:map [:output :string]]])

(mr/def ::get-metric-details-arguments
  [:and
   [:map
    [:metric_id                                                      :int]
    [:with_default_temporal_breakout {:optional true, :default true} :boolean]
    [:with_field_values              {:optional true, :default true} :boolean]
    [:with_queryable_dimensions      {:optional true, :default true} :boolean]]
   [:map {:encode/tool-api-request
          #(set/rename-keys % {:metric_id                      :metric-id
                               :with_default_temporal_breakout :with-default-temporal-breakout?
                               :with_field_values              :with-field-values?
                               :with_queryable_dimensions      :with-queryable-dimensions?})}]])

(mr/def ::get-metric-details-result
  [:or
   [:map {:decode/tool-api-response #(update-keys % metabot-v3.u/safe->snake_case_en)}
    [:structured_output ::full-metric]]
   [:map [:output :string]]])

(mr/def ::get-query-details-result
  [:or
   [:map
    {:decode/tool-api-response #(update-keys % metabot-v3.u/safe->snake_case_en)}
    [:structured_output [:map
                         {:decode/tool-api-response #(update-keys % metabot-v3.u/safe->snake_case_en)}
                         [:type [:= :query]]
                         [:query_id :string]
                         [:query :map]
                         [:result_columns ::columns]]]]
   [:map [:output :string]]])

(mr/def ::get-report-details-arguments
  [:and
   [:map
    [:report_id                                         :int]
    [:with_fields       {:optional true, :default true} :boolean]
    [:with_field_values {:optional true, :default true} :boolean]]
   [:map {:encode/tool-api-request
          #(set/rename-keys % {:report_id         :report-id
                               :with_fields       :with-fields?
                               :with_field_values :with-field-values?})}]])

(mr/def ::get-report-details-result
  [:or
   [:map
    {:decode/tool-api-response #(update-keys % metabot-v3.u/safe->snake_case_en)}
    [:structured_output [:map
                         {:decode/tool-api-response #(update-keys % metabot-v3.u/safe->snake_case_en)}
                         [:id :int]
                         [:type [:= :question]]
                         [:name :string]
                         [:description {:optional true} [:maybe :string]]
                         [:result_columns ::columns]
                         [:verified {:optional true} :boolean]]]]
   [:map [:output :string]]])

(mr/def ::get-document-details-arguments
  [:and
   [:map
    [:document_id                                         :int]]
   [:map {:encode/tool-api-request
          #(set/rename-keys % {:document_id         :document-id})}]])

(mr/def ::get-document-details-result
  [:or
   [:map
    {:decode/tool-api-response #(update-keys % metabot-v3.u/safe->snake_case_en)}
    [:structured_output [:map
                         {:decode/tool-api-response #(update-keys % metabot-v3.u/safe->snake_case_en)}
                         [:id :int]
                         [:name :string]
                         [:document :string]]]]
   [:map [:output :string]]])

(mr/def ::get-tables-arguments
  [:and
   [:map
    [:database_id                                         :int]]
   [:map {:encode/tool-api-request
          #(set/rename-keys % {:database_id         :database-id})}]])

(mr/def ::get-tables-result
  [:or
   [:map
    {:decode/tool-api-response #(update-keys % metabot-v3.u/safe->snake_case_en)}
    [:structured_output [:map
                         {:decode/tool-api-response #(update-keys % metabot-v3.u/safe->snake_case_en)}
                         [:database [:map
                                     [:id :int]
                                     [:engine :string]
                                     [:name :string]
                                     [:description :string]]]
                         [:tables [:sequential [:map
                                                [:id :int]
                                                [:name :string]
                                                [:description :string]
                                                [:columns [:sequential [:map
                                                                        [:id :int]
                                                                        [:name :string]
                                                                        [:description :string]
                                                                        [:type :string]]]]]]]]]]
   [:map [:output :string]]])

(mr/def ::get-table-details-arguments
  [:and
   [:map
    [:model_id                              {:optional true}                :int]
    [:table_id                              {:optional true}                [:or :int :string]]
    [:with_fields                           {:optional true, :default true} :boolean]
    [:with_field_values                     {:optional true, :default true} :boolean]
    [:with_related_tables                   {:optional true, :default true} :boolean]
    [:with_metrics                          {:optional true, :default true} :boolean]
    [:with_metric_default_temporal_breakout {:optional true, :default true} :boolean]]
   [:fn {:error/message "Exactly one of model_id and table_id required"}
    #(= (count (select-keys % [:model_id :table_id])) 1)]
   [:map {:encode/tool-api-request
          #(set/rename-keys % {:model_id                              :model-id
                               :table_id                              :table-id
                               :with_fields                           :with-fields?
                               :with_field_values                     :with-field-values?
                               :with_related_tables                   :with-related-tables?
                               :with_metrics                          :with-metrics?
                               :with_metric_default_temporal_breakout :with-default-temporal-breakout?})}]])

(mr/def ::table-result
<<<<<<< HEAD
  #_[:schema
     {:registry {::table-result
                 [:map
                  [:id :int]
                  [:type [:enum :model :table]]
                  [:name :string]
                  [:display_name :string]
                  [:database_id :int]
                  [:database_schema {:optional true} [:maybe :string]] ; Schema name, if applicable
                  [:fields ::columns]
                  ;; TODO (Ngoc) temporarily commenting this beacuse openapi-typescript can't
                  ;; work with self ref schemas
                  #_[:related_tables {:optional true} [:sequential [:ref ::table-result]]]
                  [:description {:optional true} [:maybe :string]]
                  [:metrics {:optional true} [:sequential ::basic-metric]]]}}
     ::table-result]
=======
>>>>>>> 5037eec4
  [:map
   [:id :int]
   [:type [:enum :model :table]]
   [:name :string]
   [:display_name :string]
   [:database_id :int]
   [:database_schema {:optional true} [:maybe :string]] ; Schema name, if applicable
   [:fields ::columns]
<<<<<<< HEAD
   ;; TODO (Ngoc) temporarily commenting this beacuse openapi-typescript can't
   ;; work with self ref schemas
   #_[:related_tables {:optional true} [:sequential [:ref ::table-result]]]
=======
   [:related_tables {:optional true} [:sequential [:ref ::table-result]]]
>>>>>>> 5037eec4
   [:description {:optional true} [:maybe :string]]
   [:metrics {:optional true} [:sequential ::basic-metric]]])

(mr/def ::get-table-details-result
  [:or
   [:map {:decode/tool-api-response #(update-keys % metabot-v3.u/safe->snake_case_en)}
    [:structured_output ::table-result]]
   [:map [:output :string]]])

(mr/def ::basic-transform
  [:map
   {:decode/tool-api-response #(update-keys % metabot-v3.u/safe->snake_case_en)}
   [:id :int]
   [:name :string]
   [:type [:enum {:decode/tool-api-response name} "mbql" "native" "python"]]
   [:description {:optional true} [:maybe :string]]
   [:entity_id {:optional true} [:maybe :string]]
   ;; :source keys are not snake_cased to match what the FE expects / provides in user_is_viewing context
   [:source ::metabot-v3.tools.transforms/transform-source]])

(mr/def ::full-transform
  [:merge
   ::basic-transform
   [:map {:decode/tool-api-response #(update-keys % metabot-v3.u/safe->snake_case_en)}
    [:created_at ms/TemporalString]
    [:updated_at ms/TemporalString]
    ;; :target keys are not snake_cased to match what the FE expects / provides in user_is_viewing context
    [:target ::metabot-v3.tools.transforms/transform-target]]])

(mr/def ::get-transforms-result
  [:or
   [:map
    {:decode/tool-api-response #(update-keys % metabot-v3.u/safe->snake_case_en)}
    [:structured_output [:sequential ::basic-transform]]]
   [:map [:output :string]]])

(mr/def ::get-transform-details-arguments
  [:and
   [:map
    [:transform_id :int]]
   [:map {:encode/tool-api-request
          #(set/rename-keys % {:transform_id :transform-id})}]])

(mr/def ::get-transform-details-result
  [:or
   [:map {:decode/tool-api-response #(update-keys % metabot-v3.u/safe->snake_case_en)}
    [:structured_output [:sequential ::full-transform]]]
   [:map [:output :string]]])

(mr/def ::get-transform-python-library-details-arguments
  [:and
   [:map
    [:path :string]]
   [:map {:encode/tool-api-request
          #(update-keys % metabot-v3.u/safe->kebab-case-en)}]])

(mr/def ::get-transform-python-library-details-result
  [:or
   [:map {:decode/tool-api-response #(update-keys % metabot-v3.u/safe->snake_case_en)}
    [:structured_output [:map {:decode/tool-api-response #(update-keys % metabot-v3.u/safe->snake_case_en)}
                         [:source :string]
                         [:path :string]
                         [:created_at ms/TemporalString]
                         [:updated_at ms/TemporalString]]]]
   [:map [:output :string]]])

(mr/def ::answer-sources-result
  [:or
   [:map
    {:decode/tool-api-response #(update-keys % metabot-v3.u/safe->snake_case_en)}
    [:structured_output [:map
                         [:metrics [:sequential ::full-metric]]
                         [:models  [:sequential ::table-result]]]]]
   [:map [:output :string]]])

(mr/def ::basic-snippet
  [:map {:decode/tool-api-response #(update-keys % metabot-v3.u/safe->snake_case_en)}
   [:id :int]
   [:name :string]
   [:description {:optional true} [:maybe :string]]])

(mr/def ::full-snippet
  [:merge
   ::basic-snippet
   [:map {:decode/tool-api-response #(update-keys % metabot-v3.u/safe->snake_case_en)}
    [:content :string]]])

(mr/def ::get-snippets-result
  "Schema for SQL snippet list results"
  [:map
   {:decode/tool-api-response #(update-keys % metabot-v3.u/safe->snake_case_en)}
   [:structured_output [:sequential ::basic-snippet]]])

(mr/def ::get-snippet-details-arguments
  [:and
   [:map
    [:snippet_id :int]]
   [:map {:encode/tool-api-request
          #(set/rename-keys % {:snippet_id :snippet-id})}]])

(mr/def ::get-snippet-details-result
  "Schema for SQL snippet detail results"
  [:map {:decode/tool-api-response #(update-keys % metabot-v3.u/safe->snake_case_en)}
   [:structured_output ::full-snippet]])

(api.macros/defendpoint :post "/answer-sources" :- [:merge ::answer-sources-result ::tool-request]
  "Return top level meta information about available information sources."
  [_route-params
   _query-params
   {:keys [arguments conversation_id] :as body} :- [:merge
                                                    [:map [:arguments {:optional true} ::answer-sources-arguments]]
                                                    ::tool-request]
   {:keys [metabot-v3/metabot-id]}]
  (metabot-v3.context/log (assoc body :api :answer-sources) :llm.log/llm->be)
  (if-let [normalized-metabot-id (metabot-v3.config/normalize-metabot-id metabot-id)]
    (let [options (mc/encode ::answer-sources-arguments
                             arguments (mtx/transformer {:name :tool-api-request}))]
      (doto (-> (mc/decode ::answer-sources-result
                           (metabot-v3.dummy-tools/answer-sources normalized-metabot-id options)
                           (mtx/transformer {:name :tool-api-response}))
                (assoc :conversation_id conversation_id))
        (metabot-v3.context/log :llm.log/be->llm)))
    (throw (ex-info (i18n/tru "Invalid metabot_id {0}" metabot-id)
                    {:metabot_id metabot-id, :status-code 400}))))

(api.macros/defendpoint :post "/create-dashboard-subscription" :- [:merge
                                                                   [:map [:output :string]]
                                                                   ::tool-request]
  "Create a dashboard subscription."
  [_route-params
   _query-params
   {:keys [arguments conversation_id] :as body} :- [:merge
                                                    [:map [:arguments ::create-dashboard-subscription-arguments]]
                                                    ::tool-request]]
  (metabot-v3.context/log (assoc body :api :create-dashboard-subscription) :llm.log/llm->be)
  (let [arguments (mc/encode ::create-dashboard-subscription-arguments
                             arguments (mtx/transformer {:name :tool-api-request}))]
    (doto (-> (metabot-v3.tools.create-dashboard-subscription/create-dashboard-subscription arguments)
              (assoc :conversation_id conversation_id))
      (metabot-v3.context/log :llm.log/be->llm))))

(api.macros/defendpoint :post "/field-values" :- [:merge ::field-values-result ::tool-request]
  "Return statistics and/or values for a given field of a given entity."
  [_route-params
   _query-params
   {:keys [arguments conversation_id] :as body} :- [:merge
                                                    [:map [:arguments ::field-values-arguments]]
                                                    ::tool-request]]
  (metabot-v3.context/log (assoc body :api :field-values) :llm.log/llm->be)
  (let [arguments (mc/encode ::field-values-arguments
                             arguments (mtx/transformer {:name :tool-api-request}))]
    (doto (-> (mc/decode ::field-values-result
                         (metabot-v3.tools.field-stats/field-values arguments)
                         (mtx/transformer {:name :tool-api-response}))
              (assoc :conversation_id conversation_id))
      (metabot-v3.context/log :llm.log/be->llm))))

(api.macros/defendpoint :post "/filter-records" :- [:merge ::filtering-result ::tool-request]
  "Construct a query from a metric."
  [_route-params
   _query-params
   {:keys [arguments conversation_id] :as body} :- [:merge
                                                    [:map [:arguments ::filter-records-arguments]]
                                                    ::tool-request]]
  (metabot-v3.context/log (assoc body :api :filter-records) :llm.log/llm->be)
  (let [arguments (mc/encode ::filter-records-arguments
                             arguments (mtx/transformer {:name :tool-api-request}))]
    (doto (-> (mc/decode ::filtering-result
                         (metabot-v3.tools.filters/filter-records arguments)
                         (mtx/transformer {:name :tool-api-response}))
              (assoc :conversation_id conversation_id))
      (metabot-v3.context/log :llm.log/be->llm))))

(api.macros/defendpoint :post "/find-outliers" :- [:merge ::find-outliers-result ::tool-request]
  "Find outliers in the values provided by a data source for a given column."
  [_route-params
   _query-params
   {:keys [arguments conversation_id] :as body} :- [:merge
                                                    [:map [:arguments ::find-outliers-arguments]]
                                                    ::tool-request]]
  (metabot-v3.context/log (assoc body :api :find-outliers) :llm.log/llm->be)
  (let [arguments (mc/encode ::find-outliers-arguments
                             arguments (mtx/transformer {:name :tool-api-request}))]
    (doto (-> (mc/decode ::find-outliers-result
                         (metabot-v3.tools.find-outliers/find-outliers arguments)
                         (mtx/transformer {:name :tool-api-response}))
              (assoc :conversation_id conversation_id))
      (metabot-v3.context/log :llm.log/be->llm))))

(api.macros/defendpoint :post "/generate-insights" :- [:merge
                                                       [:map
                                                        [:output :string]
                                                        [:reactions [:sequential :metabot.reaction/redirect]]]
                                                       ::tool-request]
  "Generate insights."
  [_route-params
   _query-params
   {:keys [arguments conversation_id] :as body} :- [:merge
                                                    [:map [:arguments ::generate-insights-arguments]]
                                                    ::tool-request]]
  (metabot-v3.context/log (assoc body :api :generate-insights) :llm.log/llm->be)
  (let [arguments (mc/encode ::generate-insights-arguments
                             arguments (mtx/transformer {:name :tool-api-request}))]
    (doto (-> (metabot-v3.tools.generate-insights/generate-insights arguments)
              (assoc :conversation_id conversation_id))
      (metabot-v3.context/log :llm.log/be->llm))))

(api.macros/defendpoint :post "/get-current-user" :- [:merge ::get-current-user-result ::tool-request]
  "Get information about user that started the conversation."
  [_route-params
   _query-params
   {:keys [conversation_id] :as body} :- ::tool-request]
  (metabot-v3.context/log (assoc body :api :get-current-user) :llm.log/llm->be)
  (doto (-> (mc/decode ::get-current-user-result
                       (metabot-v3.dummy-tools/get-current-user)
                       (mtx/transformer {:name :tool-api-response}))
            (assoc :conversation_id conversation_id))
    (metabot-v3.context/log :llm.log/be->llm)))

(api.macros/defendpoint :post "/get-dashboard-details" :- [:merge ::get-dashboard-details-result ::tool-request]
  "Get information about a given dashboard."
  [_route-params
   _query-params
   {:keys [arguments conversation_id] :as body} :- [:merge
                                                    [:map [:arguments [:map [:dashboard_id :int]]]]
                                                    ::tool-request]]
  (metabot-v3.context/log (assoc body :api :get-dashboard-details) :llm.log/llm->be)
  (doto (-> (mc/decode ::get-dashboard-details-result
                       (-> arguments
                           (update-keys metabot-v3.u/safe->kebab-case-en)
                           metabot-v3.dummy-tools/get-dashboard-details)
                       (mtx/transformer {:name :tool-api-response}))
            (assoc :conversation_id conversation_id))
    (metabot-v3.context/log :llm.log/be->llm)))

(api.macros/defendpoint :post "/get-metric-details" :- [:merge ::get-metric-details-result ::tool-request]
  "Get information about a given metric."
  [_route-params
   _query-params
   {:keys [arguments conversation_id] :as body} :- [:merge
                                                    [:map [:arguments ::get-metric-details-arguments]]
                                                    ::tool-request]]
  (metabot-v3.context/log (assoc body :api :get-metric-details) :llm.log/llm->be)
  (let [arguments (mc/encode ::get-metric-details-arguments arguments (mtx/transformer {:name :tool-api-request}))]
    (doto (-> (mc/decode ::get-metric-details-result
                         (metabot-v3.dummy-tools/get-metric-details arguments)
                         (mtx/transformer {:name :tool-api-response}))
              (assoc :conversation_id conversation_id))
      (metabot-v3.context/log :llm.log/be->llm))))

(api.macros/defendpoint :post "/get-query-details" :- [:merge ::get-query-details-result ::tool-request]
  "Get information about a given query."
  [_route-params
   _query-params
   {:keys [arguments conversation_id] :as body} :- [:merge
                                                    [:map [:arguments [:map [:query :map]]]]
                                                    ::tool-request]]
  (metabot-v3.context/log (assoc body :api :get-query-details) :llm.log/llm->be)
  (doto (-> (mc/decode ::get-query-details-result
                       (metabot-v3.dummy-tools/get-query-details arguments)
                       (mtx/transformer {:name :tool-api-response}))
            (assoc :conversation_id conversation_id))
    (metabot-v3.context/log :llm.log/be->llm)))

(api.macros/defendpoint :post "/get-report-details" :- [:merge ::get-report-details-result ::tool-request]
  "Get information about a given report."
  [_route-params
   _query-params
   {:keys [arguments conversation_id] :as body} :- [:merge
                                                    [:map [:arguments ::get-report-details-arguments]]
                                                    ::tool-request]]
  (metabot-v3.context/log (assoc body :api :get-report-details) :llm.log/llm->be)
  (let [arguments (mc/encode ::get-report-details-arguments arguments (mtx/transformer {:name :tool-api-request}))]
    (doto (-> (mc/decode ::get-report-details-result
                         (metabot-v3.dummy-tools/get-report-details arguments)
                         (mtx/transformer {:name :tool-api-response}))
              (assoc :conversation_id conversation_id))
      (metabot-v3.context/log :llm.log/be->llm))))

(api.macros/defendpoint :post "/get-document-details" :- [:merge ::get-document-details-result ::tool-request]
  "Get information about a given report."
  [_route-params
   _query-params
   {:keys [arguments conversation_id] :as body} :- [:merge
                                                    [:map [:arguments ::get-document-details-arguments]]
                                                    ::tool-request]]
  (metabot-v3.context/log (assoc body :api :get-document-details) :llm.log/llm->be)
  (let [arguments (mc/encode ::get-document-details-arguments arguments (mtx/transformer {:name :tool-api-request}))]
    (doto (-> (mc/decode ::get-document-details-result
                         (metabot-v3.dummy-tools/get-document-details arguments)
                         (mtx/transformer {:name :tool-api-response}))
              (assoc :conversation_id conversation_id))
      (metabot-v3.context/log :llm.log/be->llm))))

(api.macros/defendpoint :post "/get-table-details" :- [:merge ::get-table-details-result ::tool-request]
  "Get information about a given table or model."
  [_route-params
   _query-params
   {:keys [arguments conversation_id] :as body} :- [:merge
                                                    [:map [:arguments ::get-table-details-arguments]]
                                                    ::tool-request]]
  (metabot-v3.context/log (assoc body :api :get-table-details) :llm.log/llm->be)
  (let [arguments (mc/encode ::get-table-details-arguments arguments (mtx/transformer {:name :tool-api-request}))]
    (doto (-> (mc/decode ::get-table-details-result
                         (metabot-v3.dummy-tools/get-table-details arguments)
                         (mtx/transformer {:name :tool-api-response}))
              (assoc :conversation_id conversation_id))
      (metabot-v3.context/log :llm.log/be->llm))))

(api.macros/defendpoint :post "/get-tables" :- [:merge ::get-tables-result ::tool-request]
  "Get information about the tables in a given database."
  [_route-params
   _query-params
   {:keys [arguments conversation_id] :as body} :- [:merge
                                                    [:map [:arguments ::get-tables-arguments]]
                                                    ::tool-request]]
  (metabot-v3.context/log (assoc body :api :get-tables) :llm.log/llm->be)
  (let [arguments (mc/encode ::get-tables-arguments arguments (mtx/transformer {:name :tool-api-request}))
        database-id (:database-id arguments)]
    (doto (-> (mc/decode ::get-tables-result
                         {:structured-output {:database (t2/select-one [:model/Database :id :name :description :engine] database-id)
                                              :tables   (table-utils/database-tables database-id)}}
                         (mtx/transformer {:name :tool-api-response}))
              (assoc :conversation_id conversation_id))
      (metabot-v3.context/log :llm.log/be->llm))))

(api.macros/defendpoint :post "/get-transforms" :- [:merge ::get-transforms-result ::tool-request]
  "Get a list of all known transforms."
  [_route-params
   _query-params
   {:keys [conversation_id] :as body} :- ::tool-request]
  (metabot-v3.context/log (assoc body :api :get-transforms) :llm.log/llm->be)
  (doto (-> (mc/decode ::get-transforms-result
                       (metabot-v3.tools.transforms/get-transforms)
                       (mtx/transformer {:name :tool-api-response}))
            (assoc :conversation_id conversation_id))
    (metabot-v3.context/log :llm.log/be->llm)))

(api.macros/defendpoint :post "/get-transform-details" :- [:merge ::get-transform-details-result ::tool-request]
  "Get information about a transform."
  [_route-params
   _query-params
   {:keys [arguments conversation_id] :as body} :- [:merge
                                                    [:map [:arguments ::get-transform-details-arguments]]
                                                    ::tool-request]]
  (metabot-v3.context/log (assoc body :api :get-transform-details) :llm.log/llm->be)
  (let [arguments (mc/encode ::get-transform-details-arguments arguments (mtx/transformer {:name :tool-api-request}))
        transform-id (:transform-id arguments)]
    (doto (-> (mc/decode ::get-transform-details-result
                         (metabot-v3.tools.transforms/get-transform-details transform-id)
                         (mtx/transformer {:name :tool-api-response}))
              (assoc :conversation_id conversation_id))
      (metabot-v3.context/log :llm.log/be->llm))))

(api.macros/defendpoint :post "/get-transform-python-library-details" :- [:merge
                                                                          ::get-transform-python-library-details-result
                                                                          ::tool-request]
  "Get information about a Python library by path."
  [_route-params
   _query-params
   {:keys [arguments conversation_id] :as body} :- [:merge
                                                    [:map [:arguments
                                                           ::get-transform-python-library-details-arguments]]
                                                    ::tool-request]]
  (metabot-v3.context/log (assoc body :api :get-transform-python-library-details) :llm.log/llm->be)
  (let [arguments (mc/encode ::get-transform-python-library-details-arguments
                             arguments (mtx/transformer {:name :tool-api-request}))
        path (:path arguments)]
    (doto (-> (mc/decode ::get-transform-python-library-details-result
                         (metabot-v3.tools.transforms/get-transform-python-library-details path)
                         (mtx/transformer {:name :tool-api-response}))
              (assoc :conversation_id conversation_id))
      (metabot-v3.context/log :llm.log/be->llm))))

(api.macros/defendpoint :post "/query-metric" :- [:merge ::filtering-result ::tool-request]
  "Construct a query from a metric."
  [_route-params
   _query-params
   {:keys [arguments conversation_id] :as body} :- [:merge
                                                    [:map [:arguments ::query-metric-arguments]]
                                                    ::tool-request]]
  (metabot-v3.context/log (assoc body :api :query-metric) :llm.log/llm->be)
  (let [arguments (mc/encode ::query-metric-arguments
                             arguments (mtx/transformer {:name :tool-api-request}))]
    (doto (-> (mc/decode ::filtering-result
                         (metabot-v3.tools.filters/query-metric arguments)
                         (mtx/transformer {:name :tool-api-response}))
              (assoc :conversation_id conversation_id))
      (metabot-v3.context/log :llm.log/be->llm))))

(api.macros/defendpoint :post "/query-model" :- [:merge ::filtering-result ::tool-request]
  "Construct a query from a model."
  [_route-params
   _query-params
   {:keys [arguments conversation_id] :as body} :- [:merge
                                                    [:map [:arguments ::query-model-arguments]]
                                                    ::tool-request]]
  (metabot-v3.context/log (assoc body :api :query-model) :llm.log/llm->be)
  (let [arguments (mc/encode ::query-model-arguments
                             arguments (mtx/transformer {:name :tool-api-request}))]
    (doto (-> (mc/decode ::filtering-result
                         (metabot-v3.tools.filters/query-model arguments)
                         (mtx/transformer {:name :tool-api-response}))
              (assoc :conversation_id conversation_id))
      (metabot-v3.context/log :llm.log/be->llm))))

;; TODO tsplude - drop the `/query-model` endpoint and filter logic in favor of this
(api.macros/defendpoint :post "/query-datasource" :- [:merge ::filtering-result ::tool-request]
  "Construct a query from a model or table data source."
  [_route-params
   _query-params
   {:keys [arguments conversation_id] :as body} :- [:merge
                                                    [:map [:arguments ::query-datasource-arguments]]
                                                    ::tool-request]]
  (metabot-v3.context/log (assoc body :api :query-datasource) :llm.log/llm->be)
  (let [arguments (mc/encode ::query-datasource-arguments
                             arguments (mtx/transformer {:name :tool-api-request}))]
    (doto (-> (mc/decode ::filtering-result
                         (metabot-v3.tools.filters/query-datasource arguments)
                         (mtx/transformer {:name :tool-api-response}))
              (assoc :conversation_id conversation_id))
      (metabot-v3.context/log :llm.log/be->llm))))

(mr/def ::search-arguments
  [:and
   [:map
    [:term_queries        {:optional true} [:maybe [:sequential :string]]]
    [:semantic_queries    {:optional true} [:maybe [:sequential :string]]]
    [:entity_types        {:optional true} [:maybe [:sequential [:enum "table" "model" "question" "dashboard" "metric" "database" "transform"]]]]
    [:database_id         {:optional true} [:maybe :int]]
    [:created_at          {:optional true} [:maybe ms/NonBlankString]]
    [:last_edited_at      {:optional true} [:maybe ms/NonBlankString]]
    [:search_native_query {:optional true, :default false} [:maybe :boolean]]
    [:limit               {:optional true, :default 50} [:and :int [:fn #(<= 1 % 100)]]]]
   [:map {:encode/tool-api-request
          #(update-keys % (comp keyword u/->kebab-case-en))}]])

(mr/def ::search-result-item
  "Unified schema for search result items."
  [:map {:decode/tool-api-response #(update-keys % metabot-v3.u/safe->snake_case_en)}
   [:id :int]
   [:type [:enum :table :model :dashboard :question :metric :database :transform]]
   [:name :string]
   [:display_name {:optional true} [:maybe :string]]
   [:description {:optional true} [:maybe :string]]
   [:database_id {:optional true} [:maybe :int]]
   [:database_schema {:optional true} [:maybe :string]]
   [:verified {:optional true} [:maybe :boolean]]
   [:updated_at {:optional true} [:maybe :string]]
   [:created_at {:optional true} [:maybe :string]]
   [:collection {:optional true} [:maybe [:map
                                          [:name {:optional true} [:maybe :string]]
                                          [:authority_level {:optional true} [:maybe :string]]
                                          [:description {:optional true} [:maybe :string]]]]]])

(mr/def ::search-result
  [:or
   [:map
    {:decode/tool-api-response #(update-keys % metabot-v3.u/safe->snake_case_en)}
    [:structured_output [:map
                         [:data [:sequential ::search-result-item]]
                         [:total_count :int]]]]
   [:map [:output :string]]])

(defn- search
  "Shared handler for the /search and /search_v2 endpoints."
  [arguments conversation_id request]
  (try
    (let [options (mc/encode ::search-arguments
                             arguments (mtx/transformer {:name :tool-api-request}))
          metabot-id (:metabot-v3/metabot-id request)
          results (metabot-v3.tools.search/search
                   (assoc options :metabot-id metabot-id))
          response-data {:data results
                         :total_count (count results)}]
      (doto (-> (mc/decode ::search-result
                           {:structured_output response-data}
                           (mtx/transformer {:name :tool-api-response}))
                (assoc :conversation_id conversation_id))
        (metabot-v3.context/log :llm.log/be->llm)))
    (catch Exception e
      (log/error e "Error in search")
      (doto (-> {:output (str "Search failed: " (or (ex-message e) "Unknown error"))}
                (assoc :conversation_id conversation_id))
        (metabot-v3.context/log :llm.log/be->llm)))))

(api.macros/defendpoint :post "/search" :- [:merge ::search-result ::tool-request]
  "Enhanced search with term and semantic queries using Reciprocal Rank Fusion."
  [_route-params
   _query-params
   {:keys [arguments conversation_id] :as body} :- [:merge
                                                    [:map [:arguments {:optional true} ::search-arguments]]
                                                    ::tool-request]
   request]
  (metabot-v3.context/log (assoc body :api :search) :llm.log/llm->be)
  (search arguments conversation_id request))

;; TODO (Cam 10/28/25) -- fix this endpoint route to use kebab-case for consistency with the rest of our REST API
#_{:clj-kondo/ignore [:metabase/validate-defendpoint-route-uses-kebab-case]}
(api.macros/defendpoint :post "/search_v2" :- [:merge ::search-result ::tool-request]
  "Enhanced search with term and semantic queries using Reciprocal Rank Fusion. This is identical to /search, but
  duplicated in order to add a new capability to AI service that indicates that Metabot can search transforms. The
  /search endpoint is kept around for backward compatibility."
  [_route-params
   _query-params
   {:keys [arguments conversation_id] :as body} :- [:merge
                                                    [:map [:arguments {:optional true} ::search-arguments]]
                                                    ::tool-request]
   request]
  (metabot-v3.context/log (assoc body :api :search_v2) :llm.log/llm->be)
  (search arguments conversation_id request))

(api.macros/defendpoint :post "/get-snippets" :- [:merge ::get-snippets-result ::tool-request]
  "Get a list of all known SQL snippets."
  [_route-params
   _query-params
   {:keys [conversation_id] :as body} :- ::tool-request]
  (metabot-v3.context/log (assoc body :api :get-snippets) :llm.log/llm->be)
  (doto (-> (mc/decode ::get-snippets-result
                       (metabot-v3.tools.snippets/get-snippets)
                       (mtx/transformer {:name :tool-api-response}))
            (assoc :conversation_id conversation_id))
    (metabot-v3.context/log :llm.log/be->llm)))

(api.macros/defendpoint :post "/get-snippet-details" :- [:merge ::get-snippet-details-result ::tool-request]
  "Get the content of a single SQL snippet."
  [_route-params
   _query-params
   {:keys [arguments conversation_id] :as body} :- [:merge
                                                    [:map [:arguments ::get-snippet-details-arguments]]
                                                    ::tool-request]]

  (metabot-v3.context/log (assoc body :api :get-snippet-details) :llm.log/llm->be)
  (let [arguments (mc/encode ::get-snippet-details-arguments arguments (mtx/transformer {:name :tool-api-request}))
        snippet-id (:snippet-id arguments)]
    (doto (-> (mc/decode ::get-snippet-details-result
                         (metabot-v3.tools.snippets/get-snippet-details snippet-id)
                         (mtx/transformer {:name :tool-api-response}))
              (assoc :conversation_id conversation_id))
      (metabot-v3.context/log :llm.log/be->llm))))

(mr/def ::check-transform-dependencies-arguments
  [:and
   [:map
    [:transform_id :int]
    [:source ::metabot-v3.tools.transforms/transform-source]]
   [:map {:encode/tool-api-request
          #(set/rename-keys % {:transform_id :id})}]])

(mr/def ::broken-question
  [:map {:decode/tool-api-response #(update-keys % metabot-v3.u/safe->snake_case_en)}
   [:id :int]
   [:name :string]])

(mr/def ::broken-transform
  [:map {:decode/tool-api-response #(update-keys % metabot-v3.u/safe->snake_case_en)}
   [:id :int]
   [:name :string]])

(mr/def ::check-transform-dependencies-result
  [:or
   [:map {:decode/tool-api-response #(update-keys % metabot-v3.u/safe->snake_case_en)}
    [:structured_output [:map
                         [:success :boolean]
                         [:bad_transform_count :int]
                         [:bad_transforms [:sequential ::broken-transform]]
                         [:bad_question_count :int]
                         [:bad_questions [:sequential ::broken-question]]]]]
   [:map [:output :string]]])

(api.macros/defendpoint :post "/check-transform-dependencies" :- [:merge ::check-transform-dependencies-result ::tool-request]
  "Check a proposed edit to a transform and return details of cards or transforms that would be broken by the change."
  [_route-params
   _query-params
   {:keys [arguments conversation_id] :as body} :- [:merge
                                                    [:map [:arguments ::check-transform-dependencies-arguments]]
                                                    ::tool-request]]
  (metabot-v3.context/log (assoc body :api :check-transform-dependencies) :llm.log/llm->be)
  (let [arguments (mc/encode ::check-transform-dependencies-arguments arguments (mtx/transformer {:name :tool-api-request}))]
    (doto (-> (mc/decode ::check-transform-dependencies-result
                         (metabot-v3.tools.dependencies/check-transform-dependencies arguments)
                         (mtx/transformer {:name :tool-api-response}))
              (assoc :conversation_id conversation_id))
      (metabot-v3.context/log :llm.log/be->llm))))

(defn- enforce-authentication
  "Middleware that returns a 401 response if no `ai-session` can be found for  `request`."
  [handler]
  (fn [{:keys [headers] :as request} respond raise]
    (if-let [{:keys [user metabot-id]} (-> headers
                                           (get "x-metabase-session")
                                           decode-ai-service-token)]
      (request/with-current-user user
        (handler (assoc request :metabot-v3/metabot-id metabot-id) respond raise))
      (if (:metabase-user-id request)
        ;; request relying on metabot-id are going to fail
        (handler request respond raise)
        (respond api.response/response-unauthentic)))))

(def ^{:arglists '([handler])} +tool-session
  "Wrap `routes` so they may only be accessed with proper authentication credentials."
  (api.routes.common/wrap-middleware-for-open-api-spec-generation enforce-authentication))

(def ^{:arglists '([request respond raise])} routes
  "`/api/ee/metabot-tools` routes."
  (api.macros/ns-handler *ns* +tool-session))<|MERGE_RESOLUTION|>--- conflicted
+++ resolved
@@ -603,7 +603,6 @@
                                :with_metric_default_temporal_breakout :with-default-temporal-breakout?})}]])
 
 (mr/def ::table-result
-<<<<<<< HEAD
   #_[:schema
      {:registry {::table-result
                  [:map
@@ -620,8 +619,6 @@
                   [:description {:optional true} [:maybe :string]]
                   [:metrics {:optional true} [:sequential ::basic-metric]]]}}
      ::table-result]
-=======
->>>>>>> 5037eec4
   [:map
    [:id :int]
    [:type [:enum :model :table]]
@@ -630,13 +627,9 @@
    [:database_id :int]
    [:database_schema {:optional true} [:maybe :string]] ; Schema name, if applicable
    [:fields ::columns]
-<<<<<<< HEAD
    ;; TODO (Ngoc) temporarily commenting this beacuse openapi-typescript can't
    ;; work with self ref schemas
    #_[:related_tables {:optional true} [:sequential [:ref ::table-result]]]
-=======
-   [:related_tables {:optional true} [:sequential [:ref ::table-result]]]
->>>>>>> 5037eec4
    [:description {:optional true} [:maybe :string]]
    [:metrics {:optional true} [:sequential ::basic-metric]]])
 
