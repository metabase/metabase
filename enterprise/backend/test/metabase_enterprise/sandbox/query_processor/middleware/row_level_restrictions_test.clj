--- conflicted
+++ resolved
@@ -785,37 +785,45 @@
                             :row_count (s/eq 2)
                             s/Keyword  s/Any}
                            (mt/user-http-request :rasta :post 202 (format "card/%d/query" card-id))))))
-<<<<<<< HEAD
-          (testing "Drill-thru question should work"
-            (let [drill-thru-query   (mt/mbql-query orders
-                                       {:filter [:= $products.category "Widget"]
-                                        :joins  [{:fields       :all
-                                                  :source-table $$products
-                                                  :condition    [:= $product_id [:joined-field "products" $products.id]]
-                                                  :alias        "products"}]
-                                        :limit  10})
-                  test-preprocessing (fn []
-                                       (testing "`resolve-joined-fields` middleware should infer `:joined-field` correctly"
-                                         (is (= [:=
-                                                 [:joined-field "products" [:field-id (mt/id :products :category)]]
-                                                 [:value "Widget" {:base_type     :type/Text
-                                                                   :special_type  nil
-                                                                   :database_type "VARCHAR"
-                                                                   :name          "CATEGORY"}]]
-                                                (get-in (qp/query->preprocessed drill-thru-query) [:query :filter])))))]
-              (testing "As an admin"
-                (mt/with-test-user :crowberto
-                  (test-preprocessing)
-                  (is (schema= {:status    (s/eq :completed)
-                                :row_count (s/eq 10)
-                                s/Keyword  s/Any}
-                               (qp/process-query drill-thru-query)))))
-              (testing "As a sandboxed user"
-                (test-preprocessing)
-                (is (schema= {:status    (s/eq :completed)
-                              :row_count (s/eq 6)
-                              s/Keyword  s/Any}
-                             (qp/process-query drill-thru-query)))))))))))
+          (letfn [(test-drill-thru []
+                    (testing "Drill-thru question should work"
+                      (let [drill-thru-query   (mt/mbql-query orders
+                                                 {:filter [:= $products.category "Widget"]
+                                                  :joins  [{:fields       :all
+                                                            :source-table $$products
+                                                            :condition    [:= $product_id [:joined-field "products" $products.id]]
+                                                            :alias        "products"}]
+                                                  :limit  10})
+                            test-preprocessing (fn []
+                                                 (testing "`resolve-joined-fields` middleware should infer `:joined-field` correctly"
+                                                   (is (= [:=
+                                                           [:joined-field "products" [:field-id (mt/id :products :category)]]
+                                                           [:value "Widget" {:base_type     :type/Text
+                                                                             :special_type  :type/Category
+                                                                             :database_type "VARCHAR"
+                                                                             :name          "CATEGORY"}]]
+                                                          (get-in (qp/query->preprocessed drill-thru-query) [:query :filter])))))]
+                        (testing "As an admin"
+                          (mt/with-test-user :crowberto
+                            (test-preprocessing)
+                            (is (schema= {:status    (s/eq :completed)
+                                          :row_count (s/eq 10)
+                                          s/Keyword  s/Any}
+                                         (qp/process-query drill-thru-query)))))
+                        (testing "As a sandboxed user"
+                          (test-preprocessing)
+                          (is (schema= {:status    (s/eq :completed)
+                                        :row_count (s/eq 6)
+                                        s/Keyword  s/Any}
+                                       (qp/process-query drill-thru-query)))))))]
+            (test-drill-thru)
+            (testing "With an FK field remapping of orders.product_id -> products.title in place"
+              (mt/with-temp Dimension [_ (mt/$ids orders
+                                           {:field_id                %product_id
+                                            :name                    "Product ID"
+                                            :type                    :external
+                                            :human_readable_field_id %products.title})]
+                (test-drill-thru)))))))))
 
 (deftest drill-thru-on-implicit-joins-test
   (testing "drill-through should work on implicit joined tables with sandboxes should have correct metadata (#13641)"
@@ -865,45 +873,4 @@
                   (mt/with-test-user :crowberto
                     (test-drill-thru-query)))
                 (testing "as sandboxed user"
-                  (test-drill-thru-query)))))))))
-=======
-          (letfn [(test-drill-thru []
-                    (testing "Drill-thru question should work"
-                      (let [drill-thru-query   (mt/mbql-query orders
-                                                 {:filter [:= $products.category "Widget"]
-                                                  :joins  [{:fields       :all
-                                                            :source-table $$products
-                                                            :condition    [:= $product_id [:joined-field "products" $products.id]]
-                                                            :alias        "products"}]
-                                                  :limit  10})
-                            test-preprocessing (fn []
-                                                 (testing "`resolve-joined-fields` middleware should infer `:joined-field` correctly"
-                                                   (is (= [:=
-                                                           [:joined-field "products" [:field-id (mt/id :products :category)]]
-                                                           [:value "Widget" {:base_type     :type/Text
-                                                                             :special_type  :type/Category
-                                                                             :database_type "VARCHAR"
-                                                                             :name          "CATEGORY"}]]
-                                                          (get-in (qp/query->preprocessed drill-thru-query) [:query :filter])))))]
-                        (testing "As an admin"
-                          (mt/with-test-user :crowberto
-                            (test-preprocessing)
-                            (is (schema= {:status    (s/eq :completed)
-                                          :row_count (s/eq 10)
-                                          s/Keyword  s/Any}
-                                         (qp/process-query drill-thru-query)))))
-                        (testing "As a sandboxed user"
-                          (test-preprocessing)
-                          (is (schema= {:status    (s/eq :completed)
-                                        :row_count (s/eq 6)
-                                        s/Keyword  s/Any}
-                                       (qp/process-query drill-thru-query)))))))]
-            (test-drill-thru)
-            (testing "With an FK field remapping of orders.product_id -> products.title in place"
-              (mt/with-temp Dimension [_ (mt/$ids orders
-                                           {:field_id                %product_id
-                                            :name                    "Product ID"
-                                            :type                    :external
-                                            :human_readable_field_id %products.title})]
-                (test-drill-thru)))))))))
->>>>>>> d777e234
+                  (test-drill-thru-query)))))))))