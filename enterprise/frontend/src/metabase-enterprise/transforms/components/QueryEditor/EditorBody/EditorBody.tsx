import { useMemo, useState } from "react";
import { ResizableBox, type ResizableBoxProps } from "react-resizable";

import type { CollectionPickerItem } from "metabase/common/components/Pickers/CollectionPicker";
import type { DataPickerItem } from "metabase/common/components/Pickers/DataPicker";
import { useSetting } from "metabase/common/hooks";
import NativeQueryEditor, {
  type SelectionRange,
} from "metabase/query_builder/components/NativeQueryEditor";
import { Notebook } from "metabase/querying/notebook/components/Notebook";
import { Box } from "metabase/ui";
import { doesDatabaseSupportTransforms } from "metabase-enterprise/transforms/utils";
import type Question from "metabase-lib/v1/Question";
import type Database from "metabase-lib/v1/metadata/Database";
import type NativeQuery from "metabase-lib/v1/queries/NativeQuery";
import type {
  Database as ApiDatabase,
<<<<<<< HEAD
  PythonTransformSource,
  RecentItem,
} from "metabase-types/api";

import { PythonEditor } from "../PythonEditor";
=======
  NativeQuerySnippet,
  RecentItem,
} from "metabase-types/api";
>>>>>>> 3275cb9a

import S from "./EditorBody.module.css";
import { ResizableBoxHandle } from "./ResizableBoxHandle";

const EDITOR_HEIGHT = 400;

const NATIVE_EDITOR_SIDEBAR_FEATURES = {
  dataReference: true,
  variables: false,
  snippets: true,
  promptInput: true,
  formatQuery: true,
  aiGeneration: true,
};

type EditorBodyProps = {
  question: Question;
  isNative: boolean;
  isPython?: boolean;
  pythonSource?: PythonTransformSource;
  isRunnable: boolean;
  isRunning: boolean;
  isResultDirty: boolean;
  isShowingDataReference: boolean;
  isShowingSnippetSidebar: boolean;
  onChange: (newQuestion: Question) => void;
  onPythonChange?: (script: string) => void;
  onRunQuery: () => Promise<void>;
  onToggleDataReference: () => void;
  onToggleSnippetSidebar: () => void;
  onCancelQuery: () => void;

  modalSnippet?: NativeQuerySnippet | null;
  onChangeModalSnippet: (snippet: NativeQuerySnippet | null) => void;
  onChangeNativeEditorSelection: (range: SelectionRange[]) => void;
  nativeEditorSelectedText?: string | null;

  databases: ApiDatabase[];
};

export function EditorBody({
  question,
  isNative,
  isPython = false,
  pythonSource,
  isRunnable,
  isRunning,
  isResultDirty,
  isShowingDataReference,
  isShowingSnippetSidebar,
  onChange,
  onPythonChange,
  onRunQuery,
  onCancelQuery,
  onToggleDataReference,
  onToggleSnippetSidebar,
  databases,
  modalSnippet,
  onChangeModalSnippet,
  onChangeNativeEditorSelection,
  nativeEditorSelectedText,
}: EditorBodyProps) {
  const [isResizing, setIsResizing] = useState(false);
  const reportTimezone = useSetting("report-timezone-long");

  const resizableBoxProps: Partial<ResizableBoxProps> = useMemo(
    () => ({
      height: EDITOR_HEIGHT,
      resizeHandles: ["s"],
      style: isResizing ? undefined : { transition: "height 0.25s" },
      onResizeStart: () => setIsResizing(true),
      onResizeStop: () => setIsResizing(false),
    }),
    [isResizing],
  );

  const handleResize = () => {
    return null;
  };

  const handleQuestionChange = (newQuestion: Question) => {
    onChange(newQuestion);
    return Promise.resolve();
  };

  const handleNativeQueryChange = (newNativeQuery: NativeQuery) => {
    onChange(newNativeQuery.question());
  };

  const dataPickerOptions = useDataPickerOptions({ databases });

  const handlePythonChange = (script: string) => {
    onPythonChange?.(script);
  };

  if (isPython) {
    return (
      <PythonEditor
        script={pythonSource?.body || ""}
        isRunnable={isRunnable}
        isRunning={isRunning}
        isResultDirty={isResultDirty}
        onChange={handlePythonChange}
        onRunScript={onRunQuery}
        onCancelScript={onCancelQuery}
      />
    );
  }

  return isNative ? (
    <NativeQueryEditor
      question={question}
      query={question.legacyNativeQuery()}
      resizableBoxProps={resizableBoxProps}
      placeholder="SELECT * FROM TABLE_NAME"
      isRunnable={isRunnable}
      isRunning={isRunning}
      isResultDirty={isResultDirty}
      isInitiallyOpen
      isShowingDataReference={isShowingDataReference}
      isShowingSnippetSidebar={isShowingSnippetSidebar}
      isNativeEditorOpen
      hasTopBar
      hasRunButton
      readOnly={false}
      hasParametersList={false}
      handleResize={handleResize}
      runQuery={onRunQuery}
      cancelQuery={onCancelQuery}
      setDatasetQuery={handleNativeQueryChange}
      sidebarFeatures={NATIVE_EDITOR_SIDEBAR_FEATURES}
      toggleDataReference={onToggleDataReference}
      toggleSnippetSidebar={onToggleSnippetSidebar}
      modalSnippet={modalSnippet}
      closeSnippetModal={() => onChangeModalSnippet(null)}
      databaseIsDisabled={(db: Database) => {
        const database = databases.find((database) => database.id === db.id);
        return !doesDatabaseSupportTransforms(database);
      }}
      setNativeEditorSelectedRange={onChangeNativeEditorSelection}
      nativeEditorSelectedText={nativeEditorSelectedText}
    />
  ) : (
    <ResizableBox
      className={S.root}
      axis="y"
      height={EDITOR_HEIGHT}
      handle={<ResizableBoxHandle />}
      resizeHandles={["s"]}
      onResizeStart={() => setIsResizing(true)}
      onResizeStop={() => setIsResizing(false)}
    >
      <Box w="100%" style={{ overflowY: isResizing ? "hidden" : "auto" }}>
        <Notebook
          question={question}
          isDirty={false}
          isRunnable={false}
          isResultDirty={false}
          reportTimezone={reportTimezone}
          hasVisualizeButton={false}
          updateQuestion={handleQuestionChange}
          runQuestionQuery={onRunQuery}
          dataPickerOptions={dataPickerOptions}
        />
      </Box>
    </ResizableBox>
  );
}

function useDataPickerOptions({ databases }: { databases: ApiDatabase[] }) {
  return useMemo(() => {
    return {
      shouldDisableItem: (
        item: DataPickerItem | CollectionPickerItem | RecentItem,
      ) => {
        // Disable unsuppported databases
        if (item.model === "database") {
          const database = databases.find((db) => db.id === item.id);
          return !doesDatabaseSupportTransforms(database);
        }

        if (
          // Disable questions based on unsuppported databases
          item.model === "card" ||
          item.model === "dataset" ||
          item.model === "metric" ||
          // Disable tables based on unsuppported databases
          item.model === "table"
        ) {
          if ("database_id" in item) {
            const database = databases.find((db) => db.id === item.database_id);
            return !doesDatabaseSupportTransforms(database);
          }
          if ("database" in item) {
            const database = databases.find((db) => db.id === item.database.id);
            return !doesDatabaseSupportTransforms(database);
          }
        }

        // Disable dashboards altogether
        if (item.model === "dashboard") {
          return true;
        }

        return false;
      },
    };
  }, [databases]);
}<|MERGE_RESOLUTION|>--- conflicted
+++ resolved
@@ -15,17 +15,12 @@
 import type NativeQuery from "metabase-lib/v1/queries/NativeQuery";
 import type {
   Database as ApiDatabase,
-<<<<<<< HEAD
+  NativeQuerySnippet,
   PythonTransformSource,
   RecentItem,
 } from "metabase-types/api";
 
 import { PythonEditor } from "../PythonEditor";
-=======
-  NativeQuerySnippet,
-  RecentItem,
-} from "metabase-types/api";
->>>>>>> 3275cb9a
 
 import S from "./EditorBody.module.css";
 import { ResizableBoxHandle } from "./ResizableBoxHandle";
