--- conflicted
+++ resolved
@@ -13,15 +13,8 @@
 // TODO: merge with Breadcrumbs
 
 const Crumb = ({ children }) => (
-<<<<<<< HEAD
   <h5 className={cx(CS.textUppercase, CS.textMedium, CS.textHeavy)}>
-=======
-  <h5
-    className={cx(CS.textUppercase, "text-medium")}
-    style={{ fontWeight: 900 }}
-  >
->>>>>>> 3fbfeddf
-    {children}
+    style={{ fontWeight: 900 }}>{children}
   </h5>
 );
 
