--- conflicted
+++ resolved
@@ -55,95 +55,6 @@
 (deftest resolve-joined-fields-in-source-queries-test
   (testing "Should be able to resolve joined fields at any level of the query (#13642)"
     (mt/dataset sample-dataset
-<<<<<<< HEAD
-      (testing "simple query"
-        (let [query (mt/mbql-query nil
-                      {:source-query {:source-table $$orders
-                                      :filter       [:= $orders.user_id 1]}
-                       :filter       [:= $products.category "Widget"]
-                       :joins        [{:strategy     :left-join
-                                       :source-query {:source-table $$products}
-                                       :condition    [:= $orders.product_id [:joined-field "products" $products.id]]
-                                       :alias        "products"}]})]
-          (testing (str "\n" (u/pprint-to-str query))
-            (is (= (assoc-in query [:query :filter] (mt/$ids [:= [:joined-field "products" $products.category] "Widget"]))
-                   (wrap-joined-fields query))))))
-
-      (testing "nested query"
-        (let [nested-query (mt/mbql-query nil
-                             {:source-query {:source-query {:source-table $$orders
-                                                            :filter       [:= $orders.user_id 1]}
-                                             :filter       [:= $products.category "Widget"]
-                                             :joins        [{:strategy     :left-join
-                                                             :source-query {:source-table $$products}
-                                                             :condition    [:= $orders.product_id [:joined-field "products" $products.id]]
-                                                             :alias        "products"}]}})]
-          (testing (str "\n" (u/pprint-to-str nested-query))
-            (is (= (assoc-in nested-query
-                             [:query :source-query :filter]
-                             (mt/$ids [:= [:joined-field "products" $products.category] "Widget"]))
-                   (wrap-joined-fields nested-query))))))
-
-      (testing "joins in joins query"
-        (let [joins-in-joins-query
-              (mt/mbql-query nil
-                {:source-table $$products
-                 :joins        [{:strategy     :left-join
-                                 :source-query {:source-table $$orders
-                                                :filter       [:= $products.category "Widget"]
-                                                :joins        [{:strategy     :left-join
-                                                                :source-table $$products
-                                                                :condition    [:=
-                                                                               $orders.product_id
-                                                                               [:joined-field "products" $products.id]]
-                                                                :alias        "products"}]}
-                                 :alias        "orders"
-                                 :condition    [:= $products.id [:joined-field "orders" $orders.product_id]]}]})]
-          (testing (str "\n" (u/pprint-to-str joins-in-joins-query))
-            (is (= (assoc-in joins-in-joins-query
-                             [:query :joins 0 :source-query :filter]
-                             (mt/$ids [:= [:joined-field "products" $products.category] "Widget"]))
-                   (wrap-joined-fields joins-in-joins-query)))
-            (testing "Can we actually run the join-in-joins query?"
-              (is (schema= {:status    (s/eq :completed)
-                            :row_count (s/eq 1)
-                            s/Keyword  s/Any}
-                           (qp/process-query (assoc-in joins-in-joins-query [:query :limit] 1))))))))
-
-      (testing "multiple joins in joins query"
-        (let [joins-in-joins-query
-              (mt/mbql-query nil
-                {:source-table $$products
-                 :joins        [{:strategy     :left-join
-                                 :source-query {:source-table $$orders
-                                                :filter       [:= $products.category "Widget"]
-                                                :joins        [{:strategy     :left-join
-                                                                :source-table $$products
-                                                                :condition    [:=
-                                                                               $orders.product_id
-                                                                               [:joined-field "products" $products.id]]
-                                                                :alias        "products"}]}
-                                 :alias        "orders"
-                                 :condition    [:= $products.id [:joined-field "orders" $orders.product_id]]}
-                                {:strategy     :left-join
-                                 :source-query {:source-table $$orders
-                                                :filter       [:= $products.category "Widget"]
-                                                :joins        [{:strategy     :left-join
-                                                                :source-table $$products
-                                                                :condition    [:=
-                                                                               $orders.product_id
-                                                                               [:joined-field "products-2" $products.id]]
-                                                                :alias        "products-2"}]}
-                                 :alias        "orders-2"
-                                 :condition    [:= $products.id [:joined-field "orders-2" $orders.product_id]]}]})]
-          (testing (str "\n" (u/pprint-to-str joins-in-joins-query))
-            (is (= (-> joins-in-joins-query
-                       (assoc-in [:query :joins 0 :source-query :filter]
-                                 (mt/$ids [:= [:joined-field "products" $products.category] "Widget"]))
-                       (assoc-in [:query :joins 1 :source-query :filter]
-                                 (mt/$ids [:= [:joined-field "products-2" $products.category] "Widget"])))
-                   (wrap-joined-fields joins-in-joins-query)))))))))
-=======
                 (testing "simple query"
                   (let [query (mt/mbql-query nil
                                              {:source-query {:source-table $$orders
@@ -231,7 +142,6 @@
                                  (assoc-in [:query :joins 1 :source-query :filter]
                                            (mt/$ids [:= [:joined-field "products-2" $products.category] "Widget"])))
                              (wrap-joined-fields joins-in-joins-query)))))))))
->>>>>>> d777e234
 
 (deftest no-op-test
   (testing "Make sure a query that doesn't need anything wrapped is returned as-is"
@@ -245,9 +155,6 @@
                    :filter       [:> [:field-literal "count" :type/Number] 0]
                    :limit        3})]
       (is (= query
-<<<<<<< HEAD
-             (wrap-joined-fields query))))))
-=======
              (wrap-joined-fields query))))))
 
 (deftest multiple-joins-to-same-table-test
@@ -285,5 +192,4 @@
           (is (schema= {:status    (s/eq :completed)
                         :row_count (s/eq 10)
                         s/Keyword  s/Any}
-                       (qp/process-query query))))))))
->>>>>>> d777e234
+                       (qp/process-query query))))))))