#!/usr/bin/env python3
"""
Python execution server for Metabase.
Runs Python scripts in isolated processes with resource limits and monitoring.
"""

import os
import sys
import time
import signal
import resource
import threading
import subprocess
from pathlib import Path
from queue import Queue, Empty
from datetime import datetime, timedelta
from typing import Optional, Dict, Any

from flask import Flask, request, jsonify
from werkzeug.exceptions import HTTPException

DEFAULT_TIMEOUT = 30  # seconds
MAX_MEMORY_MB = 1024  # Increased for pandas/numpy
MAX_CPU_TIME_SECONDS = 60
MAX_QUEUE_SIZE = 10
QUEUE_TIMEOUT = 60  # seconds to wait in queue
MAX_FILE_DESCRIPTORS = 256
MAX_PROCESSES = 50

app = Flask(__name__)

metrics = {
    "total_requests": 0,
    "successful_executions": 0,
    "failed_executions": 0,
    "timeouts": 0,
    "rejected_requests": 0,
    "current_queue_size": 0,
    "average_execution_time": 0,
    "execution_times": [],
}
metrics_lock = threading.Lock()

request_queue = Queue(maxsize=MAX_QUEUE_SIZE)
current_execution_request = None
execution_lock = threading.Lock()


class ExecutionRequest:
    def __init__(self, code: str, working_dir: str, timeout: int, request_id: str,
                 table_mapping: Optional[Dict[str, str]] = None,
                 output_url: Optional[str] = None,
                 stdout_url: Optional[str] = None,
                 stderr_url: Optional[str] = None):
        self.code = code
        self.working_dir = working_dir
        self.timeout = timeout
        self.request_id = request_id
        self.table_mapping = table_mapping
        self.output_url = output_url
        self.stdout_url = stdout_url
        self.stderr_url = stderr_url
        self.result_event = threading.Event()
        self.result = None
        self.queued_at = time.time()
        self.process = None
        self.cancelled = False


def terminate_subprocess(process, timeout_seconds=5):
    """Terminate a subprocess gracefully, falling back to SIGKILL if needed."""
    if not process or process.poll() is not None:
        return

    try:
        # Try graceful termination first
        os.killpg(os.getpgid(process.pid), signal.SIGTERM)

        # Wait for graceful termination
        try:
            process.wait(timeout=timeout_seconds)
            return
        except subprocess.TimeoutExpired:
            pass

        # Force kill if graceful termination failed
        os.killpg(os.getpgid(process.pid), signal.SIGKILL)
        process.wait()

    except (OSError, subprocess.SubprocessError) as e:
        app.logger.warning(f"Error terminating subprocess: {e}")


def set_resource_limits():
    memory_bytes = MAX_MEMORY_MB * 1024 * 1024
    resource.setrlimit(resource.RLIMIT_AS, (memory_bytes, memory_bytes))
    resource.setrlimit(resource.RLIMIT_CPU, (MAX_CPU_TIME_SECONDS, MAX_CPU_TIME_SECONDS))
    resource.setrlimit(resource.RLIMIT_NOFILE, (MAX_FILE_DESCRIPTORS, MAX_FILE_DESCRIPTORS))
    resource.setrlimit(resource.RLIMIT_NPROC, (MAX_PROCESSES, MAX_PROCESSES))


<<<<<<< HEAD
def execute_code(req: ExecutionRequest) -> Dict[str, Any]:
=======
def execute_code(code: str, working_dir: str, timeout: int,
                 table_mapping: Optional[Dict[str, str]] = None,
                 output_url: Optional[str] = None,
                 stdout_url: Optional[str] = None,
                 stderr_url: Optional[str] = None) -> Dict[str, Any]:
>>>>>>> f6b143d4
    start_time = time.time()

    # Check if cancelled before starting
    if req.cancelled:
        return {
            "exit_code": -1,
            "execution_time": 0,
            "error": "Execution was cancelled",
            "cancelled": True
        }

    work_path = Path(req.working_dir)
    if not work_path.exists():
        return {
            "exit_code": -1,
            "execution_time": 0,
            "error": f"Working directory does not exist: {req.working_dir}"
        }

    stdout_file = work_path / "stdout.log"
    stderr_file = work_path / "stderr.log"
    script_file = work_path / "script.py"
    output_file = work_path / "output.csv"

    script_file.write_text(req.code)

    env = os.environ.copy()
    env["PYTHONUNBUFFERED"] = "1"
    
    # Set S3 URLs if provided, otherwise use file paths
    if output_url:
        env["OUTPUT_URL"] = output_url
    else:
        env["OUTPUT_FILE"] = str(output_file)
    
    if stdout_url:
        env["STDOUT_URL"] = stdout_url
    if stderr_url:
        env["STDERR_URL"] = stderr_url

    if req.table_mapping:
        import json
        env["TABLE_FILE_MAPPING"] = json.dumps(req.table_mapping)

    # Use transform_runner.py if it exists, otherwise run script directly
    runner_path = Path(__file__).parent / "transform_runner.py"
    if runner_path.exists():
        cmd = [sys.executable, str(runner_path)]
    else:
        cmd = [sys.executable, str(script_file)]

    try:
        with open(stdout_file, "w") as stdout, open(stderr_file, "w") as stderr:
            process = subprocess.Popen(
                cmd,
                stdout=stdout,
                stderr=stderr,
                cwd=str(work_path),
                env=env,
                preexec_fn=set_resource_limits,
                start_new_session=True
            )

            # Store process reference for cancellation
            req.process = process

            try:
                exit_code = process.wait(timeout=req.timeout)
                execution_time = time.time() - start_time

                # Check if cancelled during execution
                if req.cancelled:
                    return {
                        "exit_code": -1,
                        "execution_time": execution_time,
                        "error": "Execution was cancelled",
                        "cancelled": True,
                        "stdout_file": str(stdout_file),
                        "stderr_file": str(stderr_file),
                    }

                result = {
                    "exit_code": exit_code,
                    "execution_time": execution_time,
                    "timeout": False,
                    "stdout_file": str(stdout_file),
                    "stderr_file": str(stderr_file),
                }

                # Add output file if it was created
                if output_file.exists():
                    result["output_file"] = str(output_file)

                return result

            except subprocess.TimeoutExpired:
                terminate_subprocess(process)

                with metrics_lock:
                    metrics["timeouts"] += 1

                return {
                    "exit_code": -1,
                    "execution_time": req.timeout,
                    "timeout": True,
                    "error": f"Script execution timed out after {req.timeout} seconds",
                    "stdout_file": str(stdout_file),
                    "stderr_file": str(stderr_file),
                }

            finally:
                # Clear process reference
                req.process = None

    except Exception as e:
        app.logger.error(f"Error executing script: {e}")
        return {
            "exit_code": -1,
            "execution_time": time.time() - start_time,
            "timeout": False,
            "error": str(e),
        }


def worker_thread():
    global current_execution_request

    while True:
        try:
            req = request_queue.get(timeout=1)

            wait_time = time.time() - req.queued_at
            if wait_time > QUEUE_TIMEOUT:
                req.result = {
                    "error": f"Request timed out in queue after {wait_time:.1f} seconds",
                    "exit_code": -1,
                }
                req.result_event.set()
                continue

            with execution_lock:
                current_execution_request = req

            with metrics_lock:
                metrics["current_queue_size"] = request_queue.qsize()

            try:
<<<<<<< HEAD
                result = execute_code(req)
=======
                result = execute_code(
                    req.code,
                    req.working_dir,
                    req.timeout,
                    req.table_mapping,
                    req.output_url,
                    req.stdout_url,
                    req.stderr_url
                )
>>>>>>> f6b143d4
                result["request_id"] = req.request_id

                with metrics_lock:
                    if result.get("exit_code") == 0:
                        metrics["successful_executions"] += 1
                    else:
                        metrics["failed_executions"] += 1

                    if not result.get("timeout"):
                        metrics["execution_times"].append(result["execution_time"])
                        if len(metrics["execution_times"]) > 100:
                            metrics["execution_times"] = metrics["execution_times"][-100:]
                        if metrics["execution_times"]:
                            metrics["average_execution_time"] = sum(metrics["execution_times"]) / len(metrics["execution_times"])

                req.result = result

            except Exception as e:
                app.logger.error(f"Worker error: {e}")
                req.result = {
                    "error": str(e),
                    "exit_code": -1,
                    "request_id": req.request_id,
                }

            finally:
                with execution_lock:
                    current_execution_request = None

                req.result_event.set()

        except Empty:
            continue
        except Exception as e:
            app.logger.error(f"Worker thread error: {e}")


@app.route("/execute", methods=["POST"])
def execute():
    with metrics_lock:
        metrics["total_requests"] += 1

    data = request.get_json()
    if not data or "code" not in data or "working_dir" not in data or "request_id" not in data:
        return jsonify({"error": "code, working_dir, and request_id are required"}), 400

    code = data["code"]
    working_dir = data["working_dir"]
    request_id = data["request_id"]
    timeout = data.get("timeout", DEFAULT_TIMEOUT)
    table_mapping = data.get("table_mapping")
    output_url = data.get("output_url")
    stdout_url = data.get("stdout_url")
    stderr_url = data.get("stderr_url")

    req = ExecutionRequest(code, working_dir, timeout, request_id,
                           table_mapping, output_url, stdout_url, stderr_url)

    try:
        request_queue.put_nowait(req)
        with metrics_lock:
            metrics["current_queue_size"] = request_queue.qsize()
    except:
        with metrics_lock:
            metrics["rejected_requests"] += 1
        return jsonify({
            "error": "Server is at capacity, please retry later",
            "queue_size": request_queue.qsize(),
        }), 503

    if not req.result_event.wait(timeout=timeout + QUEUE_TIMEOUT):
        return jsonify({
            "error": "Request processing timeout",
            "request_id": request_id,
        }), 504

    result = req.result
    status_code = 200 if result.get("exit_code") == 0 else 500

    return jsonify(result), status_code


@app.route("/status", methods=["GET"])
def status():
    with execution_lock:
        is_executing = current_execution_request is not None
        exec_id = current_execution_request.request_id if current_execution_request else None

    with metrics_lock:
        success_count = metrics["successful_executions"]
        fail_count = metrics["failed_executions"]
        total_completed = success_count + fail_count

        status_data = {
            "healthy": True,
            "queue_size": request_queue.qsize(),
            "max_queue_size": MAX_QUEUE_SIZE,
            "currently_executing": is_executing,
            "current_execution_id": exec_id,
            "metrics": {
                "total_requests": metrics["total_requests"],
                "completed": total_completed,
                "success_rate": success_count / max(1, total_completed),
                "timeouts": metrics["timeouts"],
                "rejected": metrics["rejected_requests"],
                "avg_execution_time": round(metrics["average_execution_time"], 2),
            }
        }

    return jsonify(status_data)


@app.route("/cancel", methods=["POST"])
def cancel_execution():
    data = request.get_json()
    if not data or "request_id" not in data:
        return jsonify({"error": "request_id is required"}), 400

    request_id = data["request_id"]

    with execution_lock:
        if not current_execution_request:
            return jsonify({"error": "No execution currently running"}), 404

        if current_execution_request.request_id != request_id:
            return jsonify({"error": f"Request ID {current_execution_request.request} does not match current execution {request_id}"}), 404

        # Mark as cancelled
        current_execution_request.cancelled = True

        # Terminate subprocess if running
        if current_execution_request.process:
            terminate_subprocess(current_execution_request.process)

    return jsonify({"message": f"Cancellation requested for {request_id}"})


@app.errorhandler(Exception)
def handle_error(e):
    if isinstance(e, HTTPException):
        return jsonify({"error": e.description}), e.code

    app.logger.error(f"Unhandled error: {e}")
    return jsonify({"error": "Internal server error"}), 500


if __name__ == "__main__":
    worker = threading.Thread(target=worker_thread, daemon=True)
    worker.start()

    app.run(host="0.0.0.0", port=5000, threaded=True)<|MERGE_RESOLUTION|>--- conflicted
+++ resolved
@@ -98,16 +98,8 @@
     resource.setrlimit(resource.RLIMIT_NOFILE, (MAX_FILE_DESCRIPTORS, MAX_FILE_DESCRIPTORS))
     resource.setrlimit(resource.RLIMIT_NPROC, (MAX_PROCESSES, MAX_PROCESSES))
 
-
-<<<<<<< HEAD
 def execute_code(req: ExecutionRequest) -> Dict[str, Any]:
-=======
-def execute_code(code: str, working_dir: str, timeout: int,
-                 table_mapping: Optional[Dict[str, str]] = None,
-                 output_url: Optional[str] = None,
-                 stdout_url: Optional[str] = None,
-                 stderr_url: Optional[str] = None) -> Dict[str, Any]:
->>>>>>> f6b143d4
+
     start_time = time.time()
 
     # Check if cancelled before starting
@@ -136,17 +128,17 @@
 
     env = os.environ.copy()
     env["PYTHONUNBUFFERED"] = "1"
-    
+
     # Set S3 URLs if provided, otherwise use file paths
-    if output_url:
-        env["OUTPUT_URL"] = output_url
+    if req.output_url:
+        env["OUTPUT_URL"] = req.output_url
     else:
         env["OUTPUT_FILE"] = str(output_file)
-    
-    if stdout_url:
-        env["STDOUT_URL"] = stdout_url
-    if stderr_url:
-        env["STDERR_URL"] = stderr_url
+
+    if req.stdout_url:
+        env["STDOUT_URL"] = req.stdout_url
+    if req.stderr_url:
+        env["STDERR_URL"] = req.stderr_url
 
     if req.table_mapping:
         import json
@@ -255,19 +247,7 @@
                 metrics["current_queue_size"] = request_queue.qsize()
 
             try:
-<<<<<<< HEAD
                 result = execute_code(req)
-=======
-                result = execute_code(
-                    req.code,
-                    req.working_dir,
-                    req.timeout,
-                    req.table_mapping,
-                    req.output_url,
-                    req.stdout_url,
-                    req.stderr_url
-                )
->>>>>>> f6b143d4
                 result["request_id"] = req.request_id
 
                 with metrics_lock:
