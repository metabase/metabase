import type { ReactNode } from "react";

import type { OptionsType } from "metabase/lib/formatting/types";
import type { IconName, IconProps } from "metabase/ui";
import type { Mode } from "metabase/visualizations/click-actions/Mode";
import type {
  TextHeightMeasurer,
  TextWidthMeasurer,
} from "metabase/visualizations/shared/types/measure-text";
import type {
  ClickActionModeGetter,
  ClickObject,
  QueryClickActionsMode,
} from "metabase/visualizations/types";
import type Question from "metabase-lib/v1/Question";
import type Metadata from "metabase-lib/v1/metadata/Metadata";
import type Query from "metabase-lib/v1/queries/Query";
import type {
  Card,
<<<<<<< HEAD
=======
  Dashboard,
>>>>>>> 04705315
  DashboardCard,
  DatasetColumn,
  DatasetData,
  RawSeries,
  Series,
  TimelineEvent,
  TimelineEventId,
  TransformedSeries,
  VisualizationDisplay,
  VisualizationSettings,
} from "metabase-types/api";
import type { Dispatch, QueryBuilderMode } from "metabase-types/store";

import type { RemappingHydratedDatasetColumn } from "./columns";
import type { HoveredObject } from "./hover";

export interface Padding {
  top: number;
  left: number;
  bottom: number;
  right: number;
}

export type Formatter = (value: unknown, options?: OptionsType) => string;

export type ColorGetter = (colorName: string) => string;

export interface RenderingContext {
  getColor: ColorGetter;
  measureText: TextWidthMeasurer;
  measureTextHeight: TextHeightMeasurer;
  fontFamily: string;

  theme: VisualizationTheme;
}

/**
 * Visualization theming overrides.
 * Refer to DEFAULT_METABASE_COMPONENT_THEME for the default values.
 **/
export interface VisualizationTheme {
  cartesian: {
    label: {
      fontSize: number;
    };
    goalLine: {
      label: {
        fontSize: number;
      };
    };
  };
  pie: {
    borderColor: string;
  };
}

export type OnChangeCardAndRunOpts = {
  previousCard?: Card;
  nextCard: Card;
  seriesIndex?: number;
  objectId?: number;
};

export type OnChangeCardAndRun = (opts: OnChangeCardAndRunOpts) => void;

export type ColumnSettings = OptionsType & {
  "pivot_table.column_show_totals"?: boolean;
  [key: string]: unknown;
};

export type ComputedVisualizationSettings = VisualizationSettings & {
  column?: (col: RemappingHydratedDatasetColumn) => ColumnSettings;
};

export interface StaticVisualizationProps {
  rawSeries: RawSeries;
  renderingContext: RenderingContext;
  isStorybook?: boolean;
}

export interface VisualizationProps {
  series: Series;
  dashboard?: Dashboard;
  dashcard?: DashboardCard;
  card: Card;
  getHref?: () => string | undefined;
  data: DatasetData;
  metadata?: Metadata;
  rawSeries: RawSeries;
  settings: ComputedVisualizationSettings;
  hiddenSeries?: Set<string>;
  headerIcon?: IconProps | null;
  errorIcon?: IconName | null;
  actionButtons?: ReactNode;
  fontFamily: string;
  isPlaceholder?: boolean;
  isFullscreen: boolean;
  isQueryBuilder: boolean;
  isEmbeddingSdk: boolean;
  showTitle: boolean;
  isDashboard: boolean;
  isVisualizerViz: boolean;
  isEditing: boolean;
  isMobile: boolean;
  isNightMode: boolean;
  isSettings: boolean;
  showAllLegendItems?: boolean;
  hovered?: HoveredObject | null;
  clicked?: ClickObject | null;
  className?: string;
  timelineEvents?: TimelineEvent[];
  selectedTimelineEventIds?: TimelineEventId[];

  gridSize?: VisualizationGridSize;
  width: number;
  height: number;

  visualizationIsClickable: (clickObject?: ClickObject) => boolean;
  getExtraDataForClick?: (clickObject?: ClickObject) => Record<string, unknown>;

  onRender: ({
    yAxisSplit,
    warnings,
  }: {
    yAxisSplit?: number[][];
    warnings?: string[];
  }) => void;
  onRenderError: (error?: string) => void;
  onActionDismissal: () => void;
  onChangeCardAndRun?: OnChangeCardAndRun | null;
  onHoverChange: (hoverObject?: HoveredObject | null) => void;
  onVisualizationClick: (clickObject?: ClickObject) => void;
  onUpdateVisualizationSettings: (
    settings: VisualizationSettings,
    question?: Question,
  ) => void;
  onSelectTimelineEvents?: (timelineEvents: TimelineEvent[]) => void;
  onDeselectTimelineEvents?: () => void;
  onOpenTimelines?: () => void;

  canRemoveSeries?: (seriesIndex: number) => boolean;
  canToggleSeriesVisibility?: boolean;
  onRemoveSeries?: (event: MouseEvent, seriesIndex: number) => void;
  onUpdateWarnings?: any;
<<<<<<< HEAD
  dashcard?: DashboardCard;
  getCard: (id: number) => Promise<Card>;
=======

  dispatch: Dispatch;
>>>>>>> 04705315
}

export type VisualizationPassThroughProps = {
  // frontend/src/metabase/query_builder/components/VisualizationResult.jsx
  canToggleSeriesVisibility?: boolean;
  isObjectDetail?: boolean;
  isQueryBuilder?: boolean;
  queryBuilderMode?: QueryBuilderMode;
  onDeselectTimelineEvents?: () => void;
  onOpenTimelines?: () => void;
  onSelectTimelineEvents?: (timelineEvents: TimelineEvent[]) => void;

  // Table
  isShowingDetailsOnlyColumns?: boolean;

  // Table Interactive
  hasMetadataPopovers?: boolean;
  tableHeaderHeight?: number;
  scrollToColumn?: number;
  renderTableHeaderWrapper?: (
    children: ReactNode,
    column: number,
    index: number,
    theme: unknown,
  ) => ReactNode;
  mode?: ClickActionModeGetter | Mode | QueryClickActionsMode;
  renderEmptyMessage?: boolean;

  // frontend/src/metabase/dashboard/components/DashCard/DashCardVisualization.tsx
  isEditing?: boolean;
  isEditingParameter?: boolean;
  isFullscreen?: boolean;
  isNightMode?: boolean;
  isPreviewing?: boolean;
  totalNumGridCols?: number;
  onTogglePreviewing?: () => void;

  // frontend/src/metabase/dashboard/components/AddSeriesModal/AddSeriesModal.tsx
  canRemoveSeries?: (seriesIndex: number) => boolean;
  showAllLegendItems?: boolean;
  onRemoveSeries?: (event: MouseEvent, removedIndex: number) => void;

  // frontend/src/metabase/visualizations/components/ChartSettings/ChartSettingsVisualization/ChartSettingsVisualization.tsx
  isSettings?: boolean;
};

export type ColumnSettingDefinition<TValue, TProps = unknown> = {
  title?: string;
  hint?: string;
  widget?: string | React.ComponentType<any>;
  default?: TValue;
  props?: TProps;
  inline?: boolean;
  readDependencies?: string[];
  getDefault?: (col: DatasetColumn) => TValue;
  getHidden?: (col: DatasetColumn, settings: OptionsType) => boolean;
  getProps?: (
    col: DatasetColumn,
    settings: OptionsType,
    onChange: (value: TValue) => void,
    extra: { series: Series },
  ) => TProps;
};

export type VisualizationSettingDefinition<TValue, TProps = void> = {
  section?: string;
  title?: string;
  group?: string;
  widget?: string | React.ComponentType<TProps>;
  isValid?: (series: Series, settings: VisualizationSettings) => boolean;
  getHidden?: (series: Series, settings: VisualizationSettings) => boolean;
  getDefault?: (series: Series, settings: VisualizationSettings) => TValue;
  getValue?: (series: Series, settings: VisualizationSettings) => TValue;
  getDisabled?: (series: Series, settings: VisualizationSettings) => TValue;
  disabled?: boolean;
  default?: TValue;
  marginBottom?: string;
  getMarginBottom?: (series: Series, settings: VisualizationSettings) => string;
  persistDefault?: boolean;
  inline?: boolean;
  props?: TProps;
  getProps?: (
    series: Series,
    vizSettings: VisualizationSettings,
    onChange: (value: TValue) => void,
    extra: unknown,
    onChangeSettings: (value: Record<string, any>) => void,
  ) => TProps;
  readDependencies?: string[];
  writeDependencies?: string[];
  eraseDependencies?: string[];
  // is the setting visible in the dashboard card viz settings
  dashboard?: boolean;
  useRawSeries?: boolean;
};

export type VisualizationSettingsDefinitions = {
  [key: string]: VisualizationSettingDefinition<unknown, unknown>;
};

export type VisualizationGridSize = {
  // grid columns
  width: number;
  // grid rows
  height: number;
};

// TODO: add component property for the react component instead of the intersection
export type Visualization = React.ComponentType<
  Omit<VisualizationProps, "width" | "height"> & {
    width?: number | null;
    height?: number | null;
  } & VisualizationPassThroughProps
> &
  VisualizationDefinition;

export type VisualizationDefinition = {
  name?: string;
  noun?: string;
  uiName: string;
  identifier: VisualizationDisplay;
  aliases?: string[];
  iconName: IconName;

  maxMetricsSupported?: number;
  maxDimensionsSupported?: number;

  disableClickBehavior?: boolean;
  canSavePng?: boolean;
  noHeader?: boolean;
  hidden?: boolean;
  disableSettingsConfig?: boolean;
  supportPreviewing?: boolean;
  supportsSeries?: boolean;
  supportsVisualizer?: boolean;

  minSize: VisualizationGridSize;
  defaultSize: VisualizationGridSize;

  settings: VisualizationSettingsDefinitions;

  placeHolderSeries?: Series;

  transformSeries?: (series: Series) => TransformedSeries;
  isSensible: (data: DatasetData) => boolean;
  // checkRenderable throws an error if a visualization is not renderable
  checkRenderable: (
    series: Series,
    settings: VisualizationSettings,
    query?: Query | null,
  ) => void | never;
  isLiveResizable?: (series: Series) => boolean;
  onDisplayUpdate?: (settings: VisualizationSettings) => VisualizationSettings;
  placeholderSeries: RawSeries;
};<|MERGE_RESOLUTION|>--- conflicted
+++ resolved
@@ -17,10 +17,7 @@
 import type Query from "metabase-lib/v1/queries/Query";
 import type {
   Card,
-<<<<<<< HEAD
-=======
   Dashboard,
->>>>>>> 04705315
   DashboardCard,
   DatasetColumn,
   DatasetData,
@@ -165,13 +162,10 @@
   canToggleSeriesVisibility?: boolean;
   onRemoveSeries?: (event: MouseEvent, seriesIndex: number) => void;
   onUpdateWarnings?: any;
-<<<<<<< HEAD
-  dashcard?: DashboardCard;
-  getCard: (id: number) => Promise<Card>;
-=======
+
+  getCard?: (cardName: string) => Promise<Card | undefined>;
 
   dispatch: Dispatch;
->>>>>>> 04705315
 }
 
 export type VisualizationPassThroughProps = {
