(ns metabase.task.init
  "Load Quartz job/trigger definitions that need to be loaded on system startup for side effects. Most of these
  namespaces should actually get moved to appropriate modules instead of having all the jobs and triggers live in
  `metabase.task` -- see
  https://www.notion.so/metabase/Backend-Modularization-2025-Plan-17669354c90180b98bd4eb9c8ccf2395.

  See https://metaboat.slack.com/archives/CKZEMT1MJ/p1736556522733279 for rationale behind this pattern."
  (:require
   [metabase.task.creator-sentiment-emails]
   [metabase.task.follow-up-emails]
<<<<<<< HEAD
   [metabase.task.upgrade-checks]))
=======
   [metabase.task.truncate-audit-tables]))
>>>>>>> 94a9847f

;;; !!!!!!!!!!!!!!!!!!!!!!!!!!!!!!!!!!!!!!!!!!!!!!!!!!!!!!!!!!!!!!!!!!!!!!!!!!!!!!!!!!!!!!!!!!!!!!!!!!!!
;;; !!                                                                                                !!
;;; !!                       DO NOT ADD ANY MORE TASKS UNDER `metabase.task.*`                        !!
;;; !!                                                                                                !!
;;; !!   Please read https://metaboat.slack.com/archives/CKZEMT1MJ/p1738972144181069 for more info    !!
;;; !!!!!!!!!!!!!!!!!!!!!!!!!!!!!!!!!!!!!!!!!!!!!!!!!!!!!!!!!!!!!!!!!!!!!!!!!!!!!!!!!!!!!!!!!!!!!!!!!!!!<|MERGE_RESOLUTION|>--- conflicted
+++ resolved
@@ -7,12 +7,7 @@
   See https://metaboat.slack.com/archives/CKZEMT1MJ/p1736556522733279 for rationale behind this pattern."
   (:require
    [metabase.task.creator-sentiment-emails]
-   [metabase.task.follow-up-emails]
-<<<<<<< HEAD
-   [metabase.task.upgrade-checks]))
-=======
-   [metabase.task.truncate-audit-tables]))
->>>>>>> 94a9847f
+   [metabase.task.follow-up-emails]))
 
 ;;; !!!!!!!!!!!!!!!!!!!!!!!!!!!!!!!!!!!!!!!!!!!!!!!!!!!!!!!!!!!!!!!!!!!!!!!!!!!!!!!!!!!!!!!!!!!!!!!!!!!!
 ;;; !!                                                                                                !!
