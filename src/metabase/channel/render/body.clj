--- conflicted
+++ resolved
@@ -19,12 +19,7 @@
    [metabase.util.i18n :refer [deferred-trs trs tru]]
    [metabase.util.malli :as mu]
    [metabase.util.malli.registry :as mr]
-<<<<<<< HEAD
-   [metabase.util.malli.schema :as ms]
-   [toucan2.core :as t2])
-=======
    [metabase.util.malli.schema :as ms])
->>>>>>> 3d072e1b
   (:import
    (java.net URL)
    (java.text DecimalFormat DecimalFormatSymbols)))
