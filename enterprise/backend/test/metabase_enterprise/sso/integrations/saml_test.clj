--- conflicted
+++ resolved
@@ -105,15 +105,9 @@
   "The sample responses all have `InResponseTo=\"_1\"` and invalid assertion signatures (they were edited by hand) so
   manually add `_1` to the state manager and turn off the <Assertion> signature validator so we can actually run
   tests."
-<<<<<<< HEAD
-  ([f]
-   (do-with-some-validators-disabled nil #{:signature :not-on-or-after :recipient :issuer}
-     f))
-=======
   ([thunk]
    (do-with-some-validators-disabled! nil #{:signature :not-on-or-after :recipient :issuer}
      thunk))
->>>>>>> 92d61507
 
   ([disabled-response-validators disabled-assertion-validators thunk]
    (let [orig              saml/validate
