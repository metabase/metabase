;; A "module" is any `metabase.<module>.core` namespace in `src`.
;;
;; ## `api`:
;;
;; Map of module name => the "core" external public-facing API namespace(s). You have three options here:
;;
;; 1. Special sentinel value `:any` means means this module does not (yet) have external public-facing API
;;    namespace(s). This is mostly a temporary placeholder until we go in and create module namespaces, which means
;;    you should go create one.
;;
;; 2. A set of namespace symbols. All namespaces in other modules will only be allowed to use namespaces from
;;    this set. Ideally this set should only have one namespace, but restricting it to a set of several is still
;;    better than `:any`.
;;
;; 3. `nil` or not listed here -- we default to assuming there is (some subset) of the 'standard' API namespaces
;;    `<module>.api`, `<module>.core`, and `<module>.init`
;;
;; ## `uses`:
;;
;; Map of module => other modules you're allowed to use there. You have two options here:
;;
;; 1. `:any` means namespaces in this module are allowed to use any other module -- allowed modules are not
;;    enforced for this module. Module API namespaces for modules that have them defined are still enforced. For
;;    ones that are `nil`, please go in and add a list of allowed modules. `:any` is mostly meant a temporary
;;    placeholder until we can fill these all out, so feel free to fix these.
;;
;; 2. A set of module symbols. This is the list of modules that are allowed to be referenced. An empty set means no
;;    other modules are allowed to be referenced; this is the default for any modules that aren't listed here.
;;
;; ## Tips
;;
;; PRO TIP: Check out the [[dev.deps-graph]] namespace for helpful tools to see where a module is used externally, and
;; for tools for calculating this config -- you can use [[dev.deps-graph/print-kondo-config-diff]] to see what updates
;; you need to make
{:metabase/modules
 {actions
<<<<<<< HEAD
  {:api  #{metabase.actions.api metabase.actions.core}
   :uses #{analytics api driver events legacy-mbql lib model-persistence models query-processor search settings util}}
=======
  {:api  #{metabase.actions.api
           metabase.actions.core}
   :uses #{analytics
           api
           collections
           driver
           legacy-mbql
           lib
           model-persistence
           models
           query-processor
           search
           settings
           util}}
>>>>>>> e3d85f85

  activity-feed
  {:api  #{metabase.activity-feed.api metabase.activity-feed.init}
   :uses #{api collections config db events models util}}

  appearance
  {:api  #{metabase.appearance.core
           metabase.appearance.init}
   :uses #{settings util}}

  analytics
  {:api  #{metabase.analytics.api
           metabase.analytics.core
           metabase.analytics.init
           metabase.analytics.prometheus
           metabase.analytics.snowplow}
   :uses #{appearance
           api
           channel
           config
           db
           driver
           eid-translation
           internal-stats
           lib-be
           models
           premium-features
           session
           settings
           sso
           system
           task
           util
           version}}

  analyze
  {:api  #{metabase.analyze.core
           metabase.analyze.query-results}
   :uses #{config
           driver
           legacy-mbql
           lib
           models
           sync
           util}}

  api
  {:api #{metabase.api.auth
          metabase.api.card
          metabase.api.cards
          metabase.api.common
          metabase.api.common.validation
          metabase.api.dashboard
          metabase.api.database
          metabase.api.dataset
          metabase.api.docs
          metabase.api.field
          metabase.api.logger
          metabase.api.macros
          metabase.api.open-api
          metabase.api.query-metadata
          metabase.api.routes.common
          metabase.api.table
          metabase.api.user
          metabase.api.util
          metabase.api.util.handlers}
   :uses #{actions
           analytics
           analyze
           api-routes
           appearance
           channel
           collections
           config
           database-routing
           db
           driver
           embedding
           events
           legacy-mbql
           lib
           lib-be
           logger
           model-persistence
           models
           permissions
           plugins
           premium-features
           pulse
           query-processor
           request
           revisions
           sample-data
           search
           secrets
           server
           session
           settings
           sso
           sync
           types
           upload
           util
           xrays
           enterprise/advanced-permissions}}

  api-keys
  {:api  #{metabase.api-keys.api
           metabase.api-keys.core}
   :uses #{api
           db
           events
           models
           permissions
           util}}

  api-routes
  {:api  #{metabase.api-routes.core}
   :uses :any}

  audit-app
  {:api  #{metabase.audit-app.core
           metabase.audit-app.init}
   :uses #{api
           db
           events
           models
           premium-features
           settings
           task
           task-history
           util}}

  auth-provider
  {:api  #{metabase.auth-provider.core}
   :uses #{premium-features}}

  bookmarks
  {:api  #{metabase.bookmarks.api}
   :uses #{api
           db
           models
           util}}

  bug-reporting
  {:api  #{metabase.bug-reporting.api
           metabase.bug-reporting.init}
   :uses #{analytics
           api
           config
           db
           driver
           premium-features
           settings
           util}}

  cache
  {:api  #{metabase.cache.api
           metabase.cache.core
           metabase.cache.init}
   :uses #{api
           config
           db
           events
           models
           premium-features
           settings
           util}}

  ;; TODO -- way too many API namespaces.
  channel
  {:api  #{metabase.channel.api
           metabase.channel.core
           metabase.channel.email
           metabase.channel.email.messages
           metabase.channel.init
           metabase.channel.models.channel
           metabase.channel.render.core
           metabase.channel.settings
           metabase.channel.slack
           metabase.channel.template.core}
   :uses #{analytics
           api
           appearance
           collections
           config
           db
           driver
           events
           formatter
           lib
           lib-be
           models
           notification
           permissions
           premium-features
           system
           settings
           query-processor
           task
           timeline
           types
           util}}

  cloud-migration
  {:api  #{metabase.cloud-migration.api
           metabase.cloud-migration.core
           metabase.cloud-migration.init}
   :uses #{api
           cmd
           config
           db
           models
           premium-features
           settings
           task
           util}}

  content-verification
  {:api  #{metabase.content-verification.core
           metabase.content-verification.init}
   :uses #{db
           models
           util}}

  cmd
  {:api  #{metabase.cmd
           metabase.cmd.copy
           metabase.cmd.dump-to-h2}
   :uses #{api
           api-routes
           config
           db
           legacy-mbql
           models
           plugins
           query-processor
           search
           settings
           util}}

  collections
  {:api  #{metabase.collections.api
           metabase.collections.models.collection
           metabase.collections.models.collection.root}
   :uses #{api
           api-keys
           audit-app
           config
           db
           driver
           events
           legacy-mbql
           models
           permissions
           premium-features
           request
           revisions
           search
           upload
           util}}

  ;; technically this 'uses' `enterprise/core` and `test` since it tries to load them to see if they exists so we know
  ;; if EE/test code is available; however we can ignore them since they're not real usages.
  config
  {:api  #{metabase.config}
   :uses #{}}

  ;; this is not actually a real module, but comes from one of our libraries.
  connection-pool
  {:api  #{metabase.connection-pool}
   :uses #{}}

  core
  {:api  #{metabase.core.initialization-status}
   :uses :any}

  database-routing
  {:api  #{metabase.database-routing.core}
   :uses #{premium-features}}

  db
  {:api  #{metabase.db
           metabase.db.metadata-queries
           metabase.db.query
           metabase.db.setup}
   :uses #{auth-provider
           config
           connection-pool
           driver
           legacy-mbql
           lib
           plugins
           query-processor
           task
           util}}

  driver
  {:api #{metabase.driver
          metabase.driver.common
          metabase.driver.common.parameters
          metabase.driver.common.parameters.dates
          metabase.driver.common.parameters.operators
          metabase.driver.common.parameters.parse
          metabase.driver.common.parameters.values
          metabase.driver.ddl.interface
          metabase.driver.h2
          metabase.driver.impl
          metabase.driver.init
          metabase.driver.mysql
          metabase.driver.postgres
          metabase.driver.sql
          metabase.driver.sql-jdbc.connection
          metabase.driver.sql-jdbc.execute
          metabase.driver.sql-jdbc.execute.diagnostic
          metabase.driver.sql-jdbc.sync
          metabase.driver.sql.query-processor
          metabase.driver.sql.query-processor.deprecated
          metabase.driver.sql.util
          metabase.driver.sync
          metabase.driver.util}
   :uses #{actions
           api
           appearance
           auth-provider
           config
           connection-pool
           database-routing
           db
           legacy-mbql
           lib
           lib-be
           logger
           models
           notification
           plugins
           premium-features
           pulse
           query-processor
           secrets
           settings
           sync
           system
           upload
           warehouses
           util}}

  eid-translation
  {:api  #{metabase.eid-translation.api
           metabase.eid-translation.core}
   :uses #{api
           settings
           util}}

  embedding
  {:api  #{metabase.embedding.api
           metabase.embedding.app-origins-sdk
           metabase.embedding.init
           metabase.embedding.settings}
   :uses #{analytics
           api
           config
           driver
           eid-translation
           events
           models
           notification
           premium-features
           public-sharing
           query-processor
           settings
           tiles
           util}}

  events
  {:api  #{metabase.events.core
           metabase.events.init}
<<<<<<< HEAD
   :uses #{api
           audit-app
           config
           channel
           driver
           models
           notification
           premium-features
=======
   :uses #{channel
           driver
           models
>>>>>>> e3d85f85
           util
           view-log}}

  formatter
  {:api  #{metabase.formatter}
   :uses #{appearance
           models
           system
           query-processor
           types
           util}}

  geojson
  {:api  #{metabase.geojson.api
           metabase.geojson.init}
   :uses #{api
           settings
           util}}

  indexed-entities
  {:api  #{metabase.indexed-entities.api
           metabase.indexed-entities.init}
   :uses #{analytics
           api
           driver
           legacy-mbql
           lib
           models
           query-processor
           search
           sync
           task
           util}}

  internal-stats
  {:api #{metabase.internal-stats.core}
   :uses #{db
           models}}

  legacy-mbql
  {:api #{metabase.legacy-mbql.normalize
          metabase.legacy-mbql.predicates
          metabase.legacy-mbql.schema
          metabase.legacy-mbql.schema.helpers
          metabase.legacy-mbql.util}
   :uses #{lib
           models
           types
           util}}

  lib
  {:api #{metabase.lib.binning
          metabase.lib.binning.util
          metabase.lib.card
          metabase.lib.core
          metabase.lib.equality
          metabase.lib.field
          metabase.lib.filter
          metabase.lib.ident
          metabase.lib.join.util
          metabase.lib.metadata
          metabase.lib.metadata.calculation
          metabase.lib.metadata.jvm
          metabase.lib.metadata.protocols
          metabase.lib.normalize
          metabase.lib.options
          metabase.lib.query
          metabase.lib.schema
          metabase.lib.schema.actions
          metabase.lib.schema.binning
          metabase.lib.schema.common
          metabase.lib.schema.expression
          metabase.lib.schema.expression.temporal
          metabase.lib.schema.expression.window
          metabase.lib.schema.id
          metabase.lib.schema.info
          metabase.lib.schema.literal
          metabase.lib.schema.metadata
          metabase.lib.schema.parameter
          metabase.lib.schema.template-tag
          metabase.lib.schema.temporal-bucketing
          metabase.lib.schema.util
          metabase.lib.temporal-bucket
          metabase.lib.types.isa
          metabase.lib.util
          metabase.lib.util.match
          metabase.lib.walk}
   :uses #{config
           legacy-mbql
           models
           settings
           types
           util}}

  lib-be
  {:api #{metabase.lib-be.core
          metabase.lib-be.init}
   :uses #{models
           settings
           task
           util}}

  logger
  {:api  #{metabase.logger
           metabase.logger.init}
   :uses #{config
           plugins}}

  login-history
  {:api #{metabase.login-history.api
          metabase.login-history.core
          metabase.login-history.init}
   :uses #{analytics
           api
           channel
           request
           settings
           util}}

  model-persistence
  {:api #{metabase.model-persistence.api
          metabase.model-persistence.core
          metabase.model-persistence.init}
   :uses #{api
           db
           driver
           events
           lib
           models
           premium-features
           settings
           query-processor
           request
           system
           task
           task-history
           util}}

  models
  {:api #{metabase.models.application-permissions-revision
          metabase.models.card
          metabase.models.card.metadata
          metabase.models.dashboard
          metabase.models.dashboard-card
          metabase.models.dashboard-tab
          metabase.models.dashboard.constants
          metabase.models.database
          metabase.models.dispatch
          metabase.models.field
          metabase.models.field-values
          metabase.models.humanization
          metabase.models.init
          metabase.models.interface
          metabase.models.params
          metabase.models.params.chain-filter
          metabase.models.params.custom-values
          metabase.models.params.field-values
          metabase.models.params.shared
          metabase.models.query
          metabase.models.query.permissions
          metabase.models.resolution
          metabase.models.serialization
          metabase.models.table
          metabase.models.user
          metabase.models.user-parameter-value
          metabase.models.util.spec-update
          metabase.models.visualization-settings}
   :uses #{analytics
           analyze
           api
           audit-app
           cache
           channel
           collections
           config
           content-verification
           db
           driver
           events
           legacy-mbql
           lib
           notification
           permissions
           plugins
           premium-features
           secrets
           settings
           public-sharing
           pulse
           query-analysis
           query-processor
           request
           search
           setup
           sync
           system
           types
           util}}

  native-query-snippets
  {:api  #{metabase.native-query-snippets.api
           metabase.native-query-snippets.core}
   :uses #{api
           collections
           models
           permissions
           premium-features
           util}}

  notification
  {:api  #{metabase.notification.api
           metabase.notification.core
           metabase.notification.init
           metabase.notification.models
           metabase.notification.payload.core}
   :uses #{analytics
           api
           appearance
           channel
           config
           driver
           events
           models
           lib
           permissions
           premium-features
           query-processor
           request
           session
           settings
           sso
           system
           task
           task-history
           types
           util}}

  permissions
  {:api  #{metabase.permissions.api
           metabase.permissions.core
           metabase.permissions.models.collection-permission-graph-revision
           metabase.permissions.models.collection.graph
           metabase.permissions.models.data-permissions
           metabase.permissions.models.permissions
           metabase.permissions.models.permissions-group
           metabase.permissions.util}
   :uses #{api
           audit-app
           collections
           config
           db
           models
           premium-features
           request
           server
           settings
           util}}

  pivot
  {:api #{metabase.pivot.core}
   :uses #{models
           util}}

  plugins
  {:api  #{metabase.plugins
           metabase.plugins.classloader}
   :uses #{config
           driver
           util}}

  premium-features
  {:api  #{metabase.premium-features.api
           metabase.premium-features.core
           metabase.premium-features.init}
   :uses #{api
           config
           db
           internal-stats
           plugins
           settings
           util}}

  product-feedback
  {:api  #{metabase.product-feedback.api
           metabase.product-feedback.init}
   :uses #{analytics
           api
           channel
           config
           db
           driver
           premium-features
           settings
           task
           util}}

  public-sharing
  {:api  #{metabase.public-sharing.api
           metabase.public-sharing.core
           metabase.public-sharing.init}
   :uses #{actions
           analytics
           api
           events
           lib
           models
           query-processor
           request
           settings
           tiles
           util}}

  pulse
  {:api  #{metabase.pulse.api
           metabase.pulse.core
           metabase.pulse.init
           metabase.pulse.task.send-pulses}
   :uses #{api
           channel
           collections
           config
           db
           driver
           events
           models
           notification
           permissions
           plugins
           premium-features
           query-processor
           request
           task
           task-history
           util
           enterprise/advanced-permissions
           enterprise/sandbox}}

  query-analysis
  {:api  #{metabase.query-analysis.core
           metabase.query-analysis.init}
   :uses #{config
           driver
           legacy-mbql
           lib
           query-processor
           settings
           task
           util}}

  query-processor
  {:api #{metabase.query-processor
          metabase.query-processor.card
          metabase.query-processor.compile
          metabase.query-processor.dashboard
          metabase.query-processor.debug
          metabase.query-processor.error-type
          metabase.query-processor.init
          metabase.query-processor.interface
          metabase.query-processor.metadata
          metabase.query-processor.middleware.annotate
          metabase.query-processor.middleware.cache-backend.db
          metabase.query-processor.middleware.constraints
          metabase.query-processor.middleware.fetch-source-query-legacy
          metabase.query-processor.middleware.limit
          metabase.query-processor.middleware.permissions
          metabase.query-processor.middleware.wrap-value-literals
          metabase.query-processor.pipeline
          metabase.query-processor.pivot
          metabase.query-processor.preprocess
          metabase.query-processor.reducible
          metabase.query-processor.schema
          metabase.query-processor.setup
          metabase.query-processor.store
          metabase.query-processor.streaming
          metabase.query-processor.streaming.common
          metabase.query-processor.streaming.interface
          metabase.query-processor.timezone
          metabase.query-processor.util
          metabase.query-processor.util.add-alias-info
          metabase.query-processor.util.nest-query
          metabase.query-processor.util.persisted-cache
          metabase.query-processor.util.relative-datetime
          metabase.query-processor.util.transformations.nest-breakouts
          metabase.query-processor.writeback}
   :uses #{analytics
           analyze
           api
           appearance
           audit-app
           cache
           config
           driver
           events
           formatter
           legacy-mbql
           lib
           lib-be
           model-persistence
           models
           permissions
           pivot
           premium-features
           request
           settings
           system
           server
           types
           util}}

  request
  {:api  #{metabase.request.core
           metabase.request.init}
   :uses #{api
           config
           models
           permissions
           session
           settings
           util}}

  revisions
  {:api  #{metabase.revisions.api
           metabase.revisions.core
           metabase.revisions.init}
   :uses #{api
           config
           events
           models
           util}}

  sample-data
  {:api  #{metabase.sample-data.core
           metabase.sample-data.init}
   :uses #{plugins
           settings
           sync
           util}}

  search
  {:api #{metabase.search.api
          metabase.search.appdb.scoring
          metabase.search.config
          metabase.search.core
          metabase.search.in-place.scoring
          metabase.search.ingestion
          metabase.search.init
          metabase.search.spec}
   :uses #{analytics
           api
           appearance
           audit-app
           collections
           config
           db
           driver
           models
           permissions
           premium-features
           settings
           request
           startup
           task
           util}}

  secrets
  {:api  #{metabase.secrets.core}
   :uses #{api driver models premium-features util}}

  segments
  {:api  #{metabase.segments.api}
   :uses #{api
           events
           legacy-mbql
           lib
           models
           permissions
           search
           util
           xrays}}

  server
  {:api #{metabase.server.core
          metabase.server.init
          metabase.server.middleware.json
          metabase.server.middleware.session
          metabase.server.streaming-response} ; TODO -- too many API namespaces
   :uses #{analytics
           api
           api-keys
           api-routes
           appearance
           config
           core
           db
           driver
           embedding
           models
           premium-features
           request
           session
           settings
           system
           util
           enterprise/sso}}

  session
  {:api  #{metabase.session.core
           metabase.session.api
           metabase.session.init
           metabase.session.models.session ; TODO -- shouldn't be exposed as an API namespace
           metabase.session.settings}      ; TODO -- shouldn't be exposed as an API namespace
   :uses #{api
           channel
           config
           db
           driver
           events
           login-history
           models
           settings
           request
           sso
           system
           task
           util}}

  settings
  {:api  #{metabase.settings.api
           metabase.settings.core
           metabase.settings.init}
   :uses #{api
           config
           db
           events
           models
           premium-features
           server
           util
           enterprise/advanced-permissions}}

  setup
  {:api  #{metabase.setup.api metabase.setup.core}
   :uses #{analytics
           api
           appearance
           channel
           config
           db
           events
           models
           permissions
           request
           session
           settings
           system
           util}}

  sso
  {:api  #{metabase.sso.api
           metabase.sso.core
           metabase.sso.init}
   :uses #{api
           config
           models
           permissions
           premium-features
           settings
           util}}

  startup
  {:api  #{metabase.startup.core}
   :uses #{util}}

  sync
  {:api #{metabase.sync.api
          metabase.sync.core
          metabase.sync.init
          metabase.sync.schedules
          metabase.sync.task.sync-databases
          metabase.sync.util}
   :uses #{analyze
           api
           audit-app
           config
           db
           driver
           events
           lib
           models
           query-processor
           settings
           task
           task-history
           util}}

  system
  {:api  #{metabase.system.core
           metabase.system.init}
   :uses #{appearance settings util}}

  task
  {:api #{metabase.task.bootstrap
          metabase.task.core}
   :uses #{db
           plugins
           util}}

  task-history
  {:api  #{metabase.task-history.api
           metabase.task-history.core
           metabase.task-history.init}
   :uses #{api
           models
           permissions
           premium-features
           request
           task
           util}}

  testing-api
  {:api  #{metabase.testing-api.api
           metabase.testing-api.core
           metabase.testing-api.init}
   :uses #{analytics
           api
           config
           db
           premium-features
           search
           util}}

  tiles
  {:api  #{metabase.tiles.api
           metabase.tiles.init}
   :uses #{api
           legacy-mbql
           query-processor
           settings
           util}}

  timeline
  {:api  #{metabase.timeline.api
           metabase.timeline.core}
   :uses #{analytics
           api
           collections
           models
           util}}

  types
  {:api  #{metabase.types}
   :uses #{util}}

  upload
  {:api  #{metabase.upload.api
           metabase.upload.core
           metabase.upload.init}
   :uses #{analytics
           appearance
           api
           collections
           driver
           events
           legacy-mbql
           lib
           model-persistence
           models
           permissions
           settings
           sync
           util}}

  user-key-value
  {:api  #{metabase.user-key-value.api
           metabase.user-key-value.init}
   :uses #{api
           config
           lib
           util}}

  util
  {:api :any
   :uses #{channel
           config
           db
           driver
           legacy-mbql
           lib
           models
           plugins
           settings
           system}}

  version
  {:api  #{metabase.version.core
           metabase.version.init}
   :uses #{config
           settings
           system
           task
           util}}

  view-log
  {:api  #{metabase.view-log.core
           metabase.view-log.init}
   :uses #{analytics
           api
           audit-app
           events
           models
           premium-features
           util}}

  warehouses
  {:api  #{metabase.warehouses.core
           metabase.warehouses.init}
   :uses #{premium-features
           settings
           util}}

  xrays
  {:api  #{metabase.xrays.api
           metabase.xrays.core
           metabase.xrays.init}
   :uses #{analyze
           appearance
           api
           collections
           driver
           legacy-mbql
           lib
           models
           settings
           query-processor
           util}}

  enterprise/advanced-config
  {:api  #{metabase-enterprise.advanced-config.api.logs
           metabase-enterprise.advanced-config.models.notification
           metabase-enterprise.advanced-config.init
           metabase-enterprise.advanced-config.file}
   :uses #{api
           api-keys
           db
           driver
           models
           permissions
           premium-features
           setup
           settings
           sync
           util}}

  enterprise/advanced-permissions
  {:api  #{metabase-enterprise.advanced-permissions.api.routes
           metabase-enterprise.advanced-permissions.common
           metabase-enterprise.advanced-permissions.models.permissions.group-manager}
   :uses #{api
           enterprise/impersonation
           lib
           models
           permissions
           premium-features
           query-processor
           util}}

  enterprise/ai-entity-analysis
  {:api #{metabase-enterprise.ai-entity-analysis.api}
  :uses #{api
          premium-features
          enterprise/metabot-v3}}

  enterprise/ai-sql-fixer
  {:api #{metabase-enterprise.ai-sql-fixer.api}
   :uses #{api
           driver
           enterprise/metabot-v3
           query-analysis
           query-processor
           util}}

  enterprise/ai-sql-generation
  {:api #{metabase-enterprise.ai-sql-generation.api}
   :uses #{api
           driver
           enterprise/metabot-v3
           models
           util}}

  enterprise/analytics
  {:api  #{}
   :uses #{driver
           premium-features
           enterprise/advanced-config
           enterprise/scim
           enterprise/sso}}

  enterprise/api
  {:api  #{metabase-enterprise.api.routes
           metabase-enterprise.api.routes.common}
   :uses :any}

  enterprise/audit-app
  {:api  #{metabase-enterprise.audit-app.api.routes}
   :uses #{api
           audit-app
           db
           driver
           lib
           models
           permissions
           plugins
           premium-features
           query-processor
           settings
           sync
           util
           enterprise/serialization}}

  enterprise/auth-provider
  {:api  #{}
   :uses #{premium-features
           util}}

  enterprise/billing
  {:api  #{metabase-enterprise.billing.api.routes}
   :uses #{api
           premium-features util}}

  enterprise/cache
  {:api  #{metabase-enterprise.cache.init}
   :uses #{cache
           premium-features
           query-processor
           task
           util}}

  enterprise/content-verification
  {:api  #{metabase-enterprise.content-verification.api.routes}
   :uses #{api
           content-verification
           util
           enterprise/api}}

  enterprise/core
  {:api  #{metabase-enterprise.core.init}
   :uses #{enterprise/advanced-config enterprise/cache enterprise/enhancements enterprise/data-editing enterprise/stale}}

  enterprise/dashboard-subscription-filters
  {:api  #{}
   :uses #{premium-features}}

  enterprise/data-editing
<<<<<<< HEAD
  {:api  #{metabase-enterprise.data-editing.core
           metabase-enterprise.data-editing.api
           metabase-enterprise.data-editing.init}
   :uses #{api actions driver events lib models notification query-processor upload util}}

  enterprise/data-editing-public
  {:api #{}
   :uses #{api actions enterprise/data-editing driver events lib query-processor upload util}}
=======
  {:api  #{metabase-enterprise.data-editing.api}
   :uses #{api
           actions
           util}}
>>>>>>> e3d85f85

  enterprise/database-routing
  {:api #{metabase-enterprise.database-routing.api}
   :uses #{api
           config
           database-routing
           events
           lib
           models
           premium-features
           query-processor
           settings
           util}}

  enterprise/enhancements
  {:api  #{metabase-enterprise.enhancements.init}
   :uses #{models
           premium-features
           settings
           sso
           util enterprise/sso}}

  enterprise/gsheets
  {:api  #{metabase-enterprise.gsheets.api}
   :uses #{api
           analytics
           premium-features
           settings
           util
           enterprise/harbormaster}}

  enterprise/harbormaster
  {:api #{metabase-enterprise.harbormaster.client}
   :uses #{api
           cloud-migration
           util}}

  enterprise/impersonation
  {:api #{metabase-enterprise.impersonation.api}
   :uses #{api
           audit-app
           driver
           lib
           models
           premium-features
           query-processor
           util
           enterprise/sandbox}}

  enterprise/internal-stats
  {:api #{}
   :uses #{premium-features
           settings}}

  enterprise/llm
  {:api  #{metabase-enterprise.llm.api}
   :uses #{analytics
           analyze
           api
           query-processor
           settings
           util}}

  enterprise/metabot-v3
  {:api #{metabase-enterprise.metabot-v3.api metabase-enterprise.metabot-v3.core
          metabase-enterprise.metabot-v3.tools.api}
   :uses #{api
           collections
           config
           db
           legacy-mbql
           lib
           models
           premium-features
           settings
           pulse
           query-processor
           request
           system
           util}}

  enterprise/premium-features
  {:api  #{}
   :uses #{premium-features
           util}}

  enterprise/query-reference-validation
  {:api  #{metabase-enterprise.query-reference-validation.api}
   :uses #{api
           collections
           query-analysis
           request
           util}}

  enterprise/sandbox
  {:api #{metabase-enterprise.sandbox.api.routes
          metabase-enterprise.sandbox.api.util}
   :uses #{api
           audit-app
           db
           driver
           legacy-mbql
           lib
           models
           permissions
           plugins
           premium-features
           query-processor
           request
           util
           enterprise/api}}

  enterprise/scim
  {:api  #{metabase-enterprise.scim.core
           metabase-enterprise.scim.init
           metabase-enterprise.scim.routes}
   :uses #{analytics
           api
           api-keys
           models
           permissions
           settings
           server
           system
           util
           enterprise/serialization}}

  enterprise/search
  {:api  #{}
   :uses #{premium-features
           search}}

  enterprise/serialization
  {:api #{metabase-enterprise.serialization.api
          metabase-enterprise.serialization.cmd
          metabase-enterprise.serialization.v2.backfill-ids}
   :uses #{analytics
           api
           appearance
           collections
           config
           db
           legacy-mbql
           lib
           logger
           models
           plugins
           premium-features
           settings
           setup
           util}}

  enterprise/snippet-collections
  {:api  #{}
   :uses #{models
           native-query-snippets
           permissions
           premium-features
           util}}

  enterprise/sso
  {:api #{metabase-enterprise.sso.api.routes
          metabase-enterprise.sso.integrations.sso-settings
          metabase-enterprise.sso.integrations.sso-utils}
   :uses #{api
           appearance
           channel
           embedding
           events
           notification
           premium-features
           request
           session
           settings
           sso
           system
           util
           enterprise/scim}}

  enterprise/stale
  {:api  #{metabase-enterprise.stale.api
           metabase-enterprise.stale.init}
   :uses #{analytics
           api
           collections
           embedding
           models
           premium-features
           request
           settings
           util}}

  enterprise/upload-management
  {:api  #{metabase-enterprise.upload-management.api}
   :uses #{api
           models
           premium-features
           upload
           util}}}

 ;; namespaces matching these patterns (with `re-find`) are excluded from the module linter. Since regex literals
 ;; aren't allowed in EDN just used the `(str <regex>)` version i.e. two slashes instead of one.
 ;;
 ;; this is mostly intended for excluding test namespaces or those rare 'glue' namespaces that glue multiple modules
 ;; together, e.g. `metabase.lib.metadata.jvm`.
 :linters
 {:metabase/modules
  {:ignored-namespace-patterns
   #{"-test$"                           ; anything ending in `-test`
     "test[-.]util"                     ; anything that contains `test.util` or `test-util`
     "test\\.impl"                      ; anything that contains `test.impl`
     "test-setup"                       ; anything that contains `test-setup`
     "^metabase(?:-enterprise)?\\.test" ; anything starting with `metabase.test` or `metabase-enterprise.test`
     "^metabase\\.http-client$"}}}}     ; `metabase.http-client` which is a test-only namespace despite its name.<|MERGE_RESOLUTION|>--- conflicted
+++ resolved
@@ -34,16 +34,13 @@
 ;; you need to make
 {:metabase/modules
  {actions
-<<<<<<< HEAD
-  {:api  #{metabase.actions.api metabase.actions.core}
-   :uses #{analytics api driver events legacy-mbql lib model-persistence models query-processor search settings util}}
-=======
   {:api  #{metabase.actions.api
            metabase.actions.core}
    :uses #{analytics
            api
            collections
            driver
+           events
            legacy-mbql
            lib
            model-persistence
@@ -52,7 +49,6 @@
            search
            settings
            util}}
->>>>>>> e3d85f85
 
   activity-feed
   {:api  #{metabase.activity-feed.api metabase.activity-feed.init}
@@ -430,7 +426,6 @@
   events
   {:api  #{metabase.events.core
            metabase.events.init}
-<<<<<<< HEAD
    :uses #{api
            audit-app
            config
@@ -439,11 +434,6 @@
            models
            notification
            premium-features
-=======
-   :uses #{channel
-           driver
-           models
->>>>>>> e3d85f85
            util
            view-log}}
 
@@ -1212,9 +1202,9 @@
 
   enterprise/ai-entity-analysis
   {:api #{metabase-enterprise.ai-entity-analysis.api}
-  :uses #{api
-          premium-features
-          enterprise/metabot-v3}}
+   :uses #{api
+           premium-features
+           enterprise/metabot-v3}}
 
   enterprise/ai-sql-fixer
   {:api #{metabase-enterprise.ai-sql-fixer.api}
@@ -1290,28 +1280,43 @@
 
   enterprise/core
   {:api  #{metabase-enterprise.core.init}
-   :uses #{enterprise/advanced-config enterprise/cache enterprise/enhancements enterprise/data-editing enterprise/stale}}
+   :uses #{enterprise/advanced-config
+           enterprise/cache
+           enterprise/enhancements
+           enterprise/data-editing
+           enterprise/scim
+           enterprise/stale}}
 
   enterprise/dashboard-subscription-filters
   {:api  #{}
    :uses #{premium-features}}
 
   enterprise/data-editing
-<<<<<<< HEAD
   {:api  #{metabase-enterprise.data-editing.core
            metabase-enterprise.data-editing.api
            metabase-enterprise.data-editing.init}
-   :uses #{api actions driver events lib models notification query-processor upload util}}
+   :uses #{api
+           actions
+           driver
+           events
+           lib
+           models
+           notification
+           query-processor
+           upload
+           util}}
 
   enterprise/data-editing-public
   {:api #{}
-   :uses #{api actions enterprise/data-editing driver events lib query-processor upload util}}
-=======
-  {:api  #{metabase-enterprise.data-editing.api}
    :uses #{api
            actions
-           util}}
->>>>>>> e3d85f85
+           enterprise/data-editing
+           driver
+           events
+           lib
+           query-processor
+           upload
+           util}}
 
   enterprise/database-routing
   {:api #{metabase-enterprise.database-routing.api}
