import cx from "classnames";
import PropTypes from "prop-types";
import { Component } from "react";
import { t } from "ttag";

import CS from "metabase/css/core/index.css";
import { Icon } from "metabase/ui";

import ObjectActionSelect from "./ObjectActionSelect";

export default class SegmentItem extends Component {
  static propTypes = {
    segment: PropTypes.object.isRequired,
    onRetire: PropTypes.func.isRequired,
  };

  render() {
    const { segment, onRetire } = this.props;

    return (
      <tr className="mt1 mb3">
        <td className="px1 py1 text-wrap">
<<<<<<< HEAD
          <span className="flex align-center">
            <Icon name="segment" className={cx(CS.mr1, CS.textMedium)} />
            <span className={cx(CS.textDark, CS.textBold)}>{segment.name}</span>
=======
          <span className={cx(CS.flex, CS.alignCenter)}>
            <Icon name="segment" className="mr1 text-medium" />
            <span className="text-dark text-bold">{segment.name}</span>
>>>>>>> 9b941d8a
          </span>
        </td>
        <td className="px1 py1 text-wrap">{segment.definition_description}</td>
        <td className="px1 py1 text-centered">
          <ObjectActionSelect
            object={segment}
            objectType="segment"
            objectTypeLocalized={t`Segment`}
            onRetire={onRetire}
          />
        </td>
      </tr>
    );
  }
}<|MERGE_RESOLUTION|>--- conflicted
+++ resolved
@@ -20,15 +20,9 @@
     return (
       <tr className="mt1 mb3">
         <td className="px1 py1 text-wrap">
-<<<<<<< HEAD
-          <span className="flex align-center">
+          <span className={cx(CS.flex, CS.alignCenter)}>
             <Icon name="segment" className={cx(CS.mr1, CS.textMedium)} />
             <span className={cx(CS.textDark, CS.textBold)}>{segment.name}</span>
-=======
-          <span className={cx(CS.flex, CS.alignCenter)}>
-            <Icon name="segment" className="mr1 text-medium" />
-            <span className="text-dark text-bold">{segment.name}</span>
->>>>>>> 9b941d8a
           </span>
         </td>
         <td className="px1 py1 text-wrap">{segment.definition_description}</td>
