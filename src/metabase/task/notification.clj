(ns metabase.task.notification
  (:require
   [clojurewerkz.quartzite.conversion :as qc]
   [clojurewerkz.quartzite.jobs :as jobs]
   [clojurewerkz.quartzite.schedule.cron :as cron]
   [clojurewerkz.quartzite.triggers :as triggers]
   [metabase.driver :as driver]
   [metabase.models.task-history :as task-history]
   [metabase.notification.core :as notification]
   [metabase.query-processor.timezone :as qp.timezone]
   [metabase.task :as task]
   [metabase.util.log :as log]
   [toucan2.core :as t2])
  (:import
   (java.util TimeZone)
   (org.quartz CronTrigger TriggerKey)))

(set! *warn-on-reflection* true)

(def ^:private send-notification-job-key (jobs/key "metabase.task.notification.send.job"))

(defn- send-notification-timezone
  []
  (or (driver/report-timezone)
      (qp.timezone/system-timezone-id)
      "UTC"))

(defn- send-notification-trigger-key
  ^TriggerKey [subscription-id]
  (triggers/key (format "metabase.task.notification.trigger.subscription.%d"
                        subscription-id)))

(defn- build-trigger
  "Build a Quartz Trigger for `database` and `task-info` if a schedule exists."
  ^CronTrigger [subscription-id cron-schedule]
  (triggers/build
   (triggers/with-description (format "Notification Subscription %d" subscription-id))
   (triggers/with-identity (send-notification-trigger-key subscription-id))
   (triggers/using-job-data {"subscription-id" subscription-id})
   (triggers/for-job send-notification-job-key)
   (triggers/start-now)
   (triggers/with-schedule
    (cron/schedule
     (cron/cron-schedule cron-schedule)
     (cron/in-time-zone (TimeZone/getTimeZone ^String (send-notification-timezone)))
      ;; We want to fire the trigger once even if the previous triggers  missed
     (cron/with-misfire-handling-instruction-fire-and-proceed)))
   ;; higher than sync
   (triggers/with-priority 6)))

(defn update-subscription-trigger!
  "Update the trigger for a notification subscription if it exists and needs to be updated."
  [{:keys [id type cron_schedule] :as _notification-subscription}]
  (let [existing-trigger (first (task/existing-triggers send-notification-job-key (send-notification-trigger-key id)))]
    (cond
     ;; delete trigger if type changes
      (and
       (not= type :notification-subscription/cron)
       existing-trigger)
      (do
        (log/infof "Deleting trigger for subscription %d because of type changes" id)
        (task/delete-trigger! (-> existing-trigger :key triggers/key)))

     ;; do nothing if type is not cron
      (not= type :notification-subscription/cron)
      nil

     ;; create new if there is no existing trigger
      (not existing-trigger)
      (do
        (log/infof "Creating new trigger for subscription %d with schedule %s" id cron_schedule)
        (task/add-trigger! (build-trigger id cron_schedule)))

      (not= cron_schedule (:schedule existing-trigger))
      (do
        (log/infof "Rescheduling trigger for subscription %d from %s to %s" id (:schedule existing-trigger) cron_schedule)
        (task/delete-trigger! (-> existing-trigger :key triggers/key))
        (task/add-trigger! (build-trigger id cron_schedule)))

      :else
      (log/infof "No changes to trigger for subscription %d" id))))

(defn delete-trigger-for-subscription!
  "Delete the trigger for a notification subscription."
  [notification-subscription-id]
  (when-first [trigger (task/existing-triggers send-notification-job-key (send-notification-trigger-key notification-subscription-id))]
    (log/infof "Deleting trigger for subscription %d" notification-subscription-id)
    (task/delete-trigger! (-> trigger :key triggers/key))))

(defn- send-notification*
  [subscription-id]
  (let [subscription    (t2/select-one :model/NotificationSubscription subscription-id)
<<<<<<< HEAD
        notification-id (:notification_id subscription)]
    (try
      (log/infof "Sending notification %d for subscription %d" notification-id subscription-id)
      (task-history/with-task-history {:task         "notification-trigger"
                                       :task_details {:trigger_type                 :notification-subscription/cron
                                                      :notification_subscription_id subscription-id
                                                      :cron_schedule                (:cron_schedule subscription)
                                                      :notification_ids             [notification-id]}}
        (notification/send-notification! (t2/select-one :model/Notification notification-id) :notification/sync? true))
      (log/infof "Sent notification %d for subscription %d" notification-id subscription-id)
      (catch Exception e
        (log/errorf e "Failed to send notification %d for subscription %d" notification-id subscription-id)
        (throw e)))))
=======
        notification-id (:notification_id subscription)
        notification (t2/select-one :model/Notification notification-id)]
    (cond
      (:active notification)
      (try
        (log/infof "Sending notification %d for subscription %d" notification-id subscription-id)
        (task-history/with-task-history {:task         "notification-trigger"
                                         :task_details {:trigger_type                 :notification-subscription/cron
                                                        :notification_subscription_id subscription-id
                                                        :cron_schedule                (:cron_schedule subscription)
                                                        :notification_ids             [notification-id]}}
          (notification/send-notification! notification :notification/sync? true))
        (log/infof "Sent notification %d for subscription %d" notification-id subscription-id)
        (catch Exception e
          (log/errorf e "Failed to send notification %d for subscription %d" notification-id subscription-id)
          (throw e)))

      (nil? notification)
      (do
        (log/warnf "Skipping and deleting trigger for subscription %d because it does not exist." subscription-id)
        (delete-trigger-for-subscription! subscription-id))
      (not (:active notification))
      (do
        (log/warnf "Skipping and deleting trigger for subscription %d because the notification is deactivated" subscription-id)
        (delete-trigger-for-subscription! subscription-id)))))
>>>>>>> 5154d4c7

(jobs/defjob ^{:doc "Triggers that send a notification for a subscription."}
  SendNotification
  [context]
  (let [{:strs [subscription-id]} (qc/from-job-data context)]
    (send-notification* subscription-id)))

(defmethod task/init! ::SendNotifications [_]
  (let [send-notification-job (jobs/build
                               (jobs/with-identity send-notification-job-key)
                               (jobs/with-description "Send Notification")
                               (jobs/of-type SendNotification)
                               (jobs/store-durably))]
    (task/add-job! send-notification-job)))<|MERGE_RESOLUTION|>--- conflicted
+++ resolved
@@ -90,21 +90,6 @@
 (defn- send-notification*
   [subscription-id]
   (let [subscription    (t2/select-one :model/NotificationSubscription subscription-id)
-<<<<<<< HEAD
-        notification-id (:notification_id subscription)]
-    (try
-      (log/infof "Sending notification %d for subscription %d" notification-id subscription-id)
-      (task-history/with-task-history {:task         "notification-trigger"
-                                       :task_details {:trigger_type                 :notification-subscription/cron
-                                                      :notification_subscription_id subscription-id
-                                                      :cron_schedule                (:cron_schedule subscription)
-                                                      :notification_ids             [notification-id]}}
-        (notification/send-notification! (t2/select-one :model/Notification notification-id) :notification/sync? true))
-      (log/infof "Sent notification %d for subscription %d" notification-id subscription-id)
-      (catch Exception e
-        (log/errorf e "Failed to send notification %d for subscription %d" notification-id subscription-id)
-        (throw e)))))
-=======
         notification-id (:notification_id subscription)
         notification (t2/select-one :model/Notification notification-id)]
     (cond
@@ -130,7 +115,6 @@
       (do
         (log/warnf "Skipping and deleting trigger for subscription %d because the notification is deactivated" subscription-id)
         (delete-trigger-for-subscription! subscription-id)))))
->>>>>>> 5154d4c7
 
 (jobs/defjob ^{:doc "Triggers that send a notification for a subscription."}
   SendNotification
