databaseChangeLog:
  - objectQuotingStrategy: QUOTE_ALL_OBJECTS
  - changeSet:
      id: v57.2025-08-01T10:00:00
      author: qnkhuat
      comment: Add undo/redo change tracking table
      preConditions:
        - onFail: MARK_RAN
        - not:
            - tableExists:
                tableName: data_edit_undo_chain
      changes:
        - createTable:
            tableName: data_edit_undo_chain
            remarks: Store the state necessary to power undo / redo.
            columns:
              - column:
                  name: id
                  type: int
                  autoIncrement: true
                  constraints:
                    primaryKey: true
                    nullable: false
              - column:
                  remarks: Batch number for grouped changes (global increment)
                  name: batch_num
                  type: int
                  constraints:
                    nullable: false
              - column:
                  remarks: Reference to the table being modified
                  name: table_id
                  type: int
                  constraints:
                    nullable: false
              - column:
                  remarks: PK of the row being modified, potentially composite. Stored as a sorted JSON map.
                  name: row_pk
                  type: ${text.type}
                  constraints:
                    nullable: false
              - column:
                  remarks: ID of the user who made the change
                  name: user_id
                  type: int
                  constraints:
                    nullable: false
              - column:
                  name: scope
                  type: ${text.type}
                  remarks: Identifies where the changes were made from
                  constraints:
                    nullable: false
              - column:
                  name: undoable
                  type: ${boolean.type}
                  remarks: Identifies whether a change can be undo
                  constraints:
                    nullable: false
                  defaultValue: true
              - column:
                  remarks: Value of the field before the change
                  name: raw_before
                  type: ${text.type}
                  constraints:
                    nullable: true
              - column:
                  remarks: Value of the field after the change
                  name: raw_after
                  type: ${text.type}
                  constraints:
                    nullable: true
              - column:
                  remarks: Whether this change has been undone
                  name: undone
                  type: ${boolean.type}
                  defaultValueBoolean: false
                  constraints:
                    nullable: false
              - column:
                  remarks: The timestamp of when the change was created
                  name: created_at
                  type: ${timestamp_type}
                  defaultValueComputed: current_timestamp
                  constraints:
                    nullable: false
              - column:
                  remarks: The timestamp of when the change was updated
                  name: updated_at
                  type: ${timestamp_type}
                  defaultValueComputed: current_timestamp
                  constraints:
                    nullable: false

  - changeSet:
      id: v57.2025-08-01T10:02:00
      author: qnkhuat
      comment: A table for generating atomic sequence numbers
      preConditions:
        - onFail: MARK_RAN
        - not:
            - tableExists:
                tableName: sequences
      changes:
        - createTable:
            tableName: sequences
            remarks: A table for generating atomic sequence numbers
            columns:
              - column:
                  name: name
                  type: varchar(50)
                  remarks: The name of the sequence
                  constraints:
                    primaryKey: true
                    nullable: false
              - column:
                  name: next_val
                  remarks: The next value in this sequence
                  type: bigint
                  constraints:
                    nullable: false

  - changeSet:
      id: v57.2025-08-15T10:00:00
      author: qnkhuat
      comment: Add metabase_table.is_writable
      preConditions:
        - onFail: MARK_RAN
        - not:
            - columnExists:
                tableName: metabase_table
                columnName: is_writable
      changes:
        - addColumn:
            tableName: metabase_table
            columns:
              - column:
                  name: is_writable
                  type: ${boolean.type}
                  remarks: true if current connection can insert, update and delete rows from this table
                  constraints:
                    nullable: true

  - changeSet:
      id: v57.2025-08-21T12:00:00
      author: edpaget
      comment: Create document table
      changes:
        - createTable:
            tableName: document
            remarks: Documents table
            columns:
              - column:
                  name: id
                  remarks: Unique ID
                  type: int
                  autoIncrement: true
                  constraints:
                    primaryKey: true
                    nullable: false
              - column:
                  name: name
                  remarks: Document name
                  type: ${text.type}
                  constraints:
                    nullable: false
              - column:
                  name: created_at
                  remarks: The timestamp of when the document was created
                  type: ${timestamp_type}
                  defaultValueComputed: current_timestamp
                  constraints:
                    nullable: false
              - column:
                  name: document
                  remarks: content of the document
                  type: ${text.type}
              - column:
                  name: content_type
                  remarks: the content_type of the document column
                  type: ${text.type}
                  constraints:
                    nullable: false
              - column:
                  name: creator_id
                  remarks: User who created this document
                  type: int
                  constraints:
                    nullable: false
              - column:
                  name: updated_at
                  remarks: The timestamp of when the document was updated
                  type: ${timestamp_type}
                  defaultValueComputed: current_timestamp
                  constraints:
                    nullable: false
              - column:
                  name: collection_id
                  remarks: What collection I live in. Null if it's Our Analytics.
                  type: int
                  constraints:
                    nullable: true
              - column:
                  name: archived
                  remarks: Has this document been archived?
                  type: ${boolean.type}
                  defaultValueBoolean: false
                  constraints:
                    nullable: false
              - column:
                  name: archived_directly
                  remarks: Was this thing trashed directly
                  type: ${boolean.type}
                  defaultValueBoolean: false
                  constraints:
                    nullable: true
              - column:
                  name: entity_id
                  type: char(21)
                  remarks: Random NanoID tag for unique identity
                  constraints:
                    nullable: true
                    unique: true
              - column:
                  name: last_viewed_at
                  type: ${timestamp_type}
                  remarks: Timestamp of when this document was last viewed
                  defaultValueComputed: current_timestamp
                  constraints:
                    nullable: false
              - column:
                  name: view_count
                  type: integer
                  defaultValueNumeric: 0
                  remarks: Keeps a running count of document views
                  constraints:
                    nullable: false
              - column:
                  name: collection_position
                  type: integer
                  remarks: Collection position used for pinning documents. Higher numbers = pinned, null = not pinned.
                  constraints:
                    nullable: true

  - changeSet:
      id: v57.2025-08-21T12:00:10
      author: edpaget
      comment: Add index on document.creator_id
      changes:
        - createIndex:
            tableName: document
            indexName: idx_document_creator_id
            columns:
              - column:
                  name: creator_id

  - changeSet:
      id: v57.2025-08-21T12:00:11
      author: edpaget
      comment: Add `document.creator_id` foreign key constraint
      changes:
        - addForeignKeyConstraint:
            baseTableName: document
            baseColumnNames: creator_id
            referencedTableName: core_user
            referencedColumnNames: id
            constraintName: fk_document_ref_creator_id
            onDelete: CASCADE

  - changeSet:
      id: v57.2025-08-21T12:00:30
      author: edpaget
      comment: Add index on document.collection_id
      changes:
        - createIndex:
            tableName: document
            indexName: idx_document_collection_id
            columns:
              - column:
                  name: collection_id

  - changeSet:
      id: v57.2025-08-21T12:00:59
      author: johnswanson
      comment: Add `document.collection_id` foreign key constraint
      changes:
        - addForeignKeyConstraint:
            baseTableName: document
            baseColumnNames: collection_id
            referencedTableName: collection
            referencedColumnNames: id
            constraintName: fk_document_ref_collection_id
            onDelete: SET NULL

  - changeSet:
      id: v57.2025-08-21T17:23:20
      author: edpaget
      comment: Add document_id column to report_card table
      changes:
        - addColumn:
            tableName: report_card
            columns:
              - column:
                  name: document_id
                  remarks: Associates cards with a particular document
                  type: int
                  constraints:
                    nullable: true

  - changeSet:
      id: v57.2025-08-21T17:23:30
      author: edpaget
      comment: Add index on report_card.document_id
      changes:
        - createIndex:
            tableName: report_card
            indexName: idx_repord_card_document_id
            columns:
              - column:
                  name: document_id

  - changeSet:
      id: v57.2025-08-21T17:23:33
      author: edpaget
      comment: Add foreign key constraint for document_id in report_card
      changes:
        - addForeignKeyConstraint:
            baseTableName: report_card
            baseColumnNames: document_id
            referencedTableName: document
            referencedColumnNames: id
            constraintName: fk_report_card_document_id
            onDelete: CASCADE

  - changeSet:
      id: v57.2025-08-21T17:42:32
      author: edpaget
      comment: Create document_bookmark table
      changes:
        - createTable:
            tableName: document_bookmark
            remarks: Store user bookmarks for documents
            columns:
              - column:
                  name: id
                  remarks: Unique ID
                  type: int
                  autoIncrement: true
                  constraints:
                    primaryKey: true
                    nullable: false
              - column:
                  name: user_id
                  remarks: User who bookmarked the document
                  type: int
                  constraints:
                    nullable: false
              - column:
                  name: document_id
                  remarks: The document that was bookmarked
                  type: int
                  constraints:
                    nullable: false
              - column:
                  name: created_at
                  remarks: The timestamp when the bookmark was created
                  type: ${timestamp_type}
                  defaultValueComputed: current_timestamp
                  constraints:
                    nullable: false

  - changeSet:
      id: v57.2025-08-21T17:42:33
      author: edpaget
      comment: Add index on document_bookmark.user_id
      changes:
        - createIndex:
            tableName: document_bookmark
            indexName: idx_document_bookmark_user_id
            columns:
              - column:
                  name: user_id

  - changeSet:
      id: v57.2025-08-21T17:42:34
      author: edpaget
      comment: Add index on document_bookmark.document_id
      changes:
        - createIndex:
            tableName: document_bookmark
            indexName: idx_document_bookmark_document_id
            columns:
              - column:
                  name: document_id

  - changeSet:
      id: v57.2025-08-21T17:42:35
      author: edpaget
      comment: Add foreign key constraint for document_bookmark.user_id
      changes:
        - addForeignKeyConstraint:
            baseTableName: document_bookmark
            baseColumnNames: user_id
            referencedTableName: core_user
            referencedColumnNames: id
            constraintName: fk_document_bookmark_user_id
            onDelete: CASCADE

  - changeSet:
      id: v57.2025-08-21T17:42:36
      author: edpaget
      comment: Add foreign key constraint for document_bookmark.document_id
      changes:
        - addForeignKeyConstraint:
            baseTableName: document_bookmark
            baseColumnNames: document_id
            referencedTableName: document
            referencedColumnNames: id
            constraintName: fk_document_bookmark_document_id
            onDelete: CASCADE

  - changeSet:
      id: v57.2025-08-21T17:42:37
      author: edpaget
      comment: Add unique constraint for document_bookmark user_id and document_id
      changes:
        - addUniqueConstraint:
            tableName: document_bookmark
            columnNames: user_id, document_id
            constraintName: idx_document_bookmark_user_document_unique

  - changeSet:
      id: v57.2025-08-22T00:00:00
      author: metamben
      comment: Create transform table
      changes:
        - createTable:
            tableName: transform
            remarks: The main table for Transform entities
            columns:
              - column:
                  name: id
                  type: int
                  remarks: Unique ID
                  autoIncrement: true
                  constraints:
                    primaryKey: true
                    nullable: false
              - column:
                  name: name
                  remarks: Name
                  type: ${text.type}
                  constraints:
                    nullable: false
              - column:
                  name: description
                  type: ${text.type}
                  remarks: the description of the transform
                  constraints:
                    nullable: true
              - column:
                  name: source
                  remarks: JSON of source
                  type: ${text.type}
                  constraints:
                    nullable: false
              - column:
                  name: target
                  remarks: JSON of target
                  type: ${text.type}
                  constraints:
                    nullable: false
              - column:
                  name: entity_id
                  type: char(21)
                  remarks: Random NanoID tag for unique identity.
                  constraints:
                    nullable: true
                    unique: true
              - column:
                  remarks: The timestamp of when the transform was created
                  name: created_at
                  type: ${timestamp_type}
                  defaultValueComputed: current_timestamp
                  constraints:
                    nullable: false
              - column:
                  remarks: The timestamp of when the transform was updated
                  name: updated_at
                  type: ${timestamp_type}
                  defaultValueComputed: current_timestamp
                  constraints:
                    nullable: false

  - changeSet:
      id: v57.2025-08-22T00:01:00
      author: eric
      comment: Create transform_run table in app database to track transform execution
      changes:
        - createTable:
            tableName: transform_run
            remarks: Table to track transform executions and their status in the app database
            columns:
              - column:
                  name: id
                  type: int
                  remarks: Unique ID
                  autoIncrement: true
                  constraints:
                    primaryKey: true
                    nullable: false
              - column:
                  name: transform_id
                  type: int
                  remarks: 'Identifier for the transform'
                  constraints:
                    nullable: false
                    referencedTableName: transform
                    referencedColumnNames: id
                    foreignKeyName: fk_transform_run_transform_id
                    deleteCascade: true
              - column:
                  name: run_method
                  type: varchar(255)
                  remarks: 'Method used to execute the transform job'
                  constraints:
                    nullable: false
              - column:
                  name: status
                  type: varchar(50)
                  remarks: 'Current status of the transform job (running, completed, failed, etc.)'
                  constraints:
                    nullable: false
              - column:
                  name: is_active
                  type: ${boolean.type}
                  remarks: 'True only for currently running jobs, null for the others'
                  constraints:
                    nullable: true
                    defaultValue: true
              - column:
                  name: start_time
                  type: ${timestamp_type}
                  remarks: 'When the transform job started'
                  defaultValueComputed: current_timestamp
                  constraints:
                    nullable: false
              - column:
                  name: end_time
                  type: ${timestamp_type}
                  remarks: 'When the transform job completed (null if still running)'
                  constraints:
                    nullable: true
              - column:
                  name: message
                  type: ${text.type}
                  remarks: 'Human-readable message about the run; may contain error message in case status is error'
                  constraints:
                    nullable: true

  - changeSet:
      id: v57.2025-08-22T00:02:00
      author: metamben
      comment: Add last run index on transform_run. Mysql needs the foreign keys dropped on rollback.
      changes:
        - createIndex:
            tableName: transform_run
            indexName: idx_transform_run_last_run_idx
            columns:
              - column:
                  name: transform_id
              - column:
                  name: start_time
                  descending: true
      rollback:
        - dropForeignKeyConstraint:
            baseTableName: transform_run
            constraintName: fk_transform_run_transform_id
        - dropIndex:
            tableName: transform_run
            indexName: idx_transform_run_last_run_idx
        - addForeignKeyConstraint:
            constraintName: fk_transform_run_transform_id
            baseTableName: transform_run
            baseColumnNames: transform_id
            referencedTableName: transform
            referencedColumnNames: id
            onDelete: CASCADE

  - changeSet:
      id: v57.2025-08-22T00:03:00
      author: metamben
      comment: Add unique index to make sure at most one run can be active
      changes:
        - addUniqueConstraint:
            tableName: transform_run
            constraintName: idx_unique_active_transform_run
            columnNames: transform_id, is_active

  - changeSet:
      id: v57.2025-08-22T00:04:00
      author: metamben
      comment: Add index for querying active runs. Mysql needs the foreign keys dropped on rollback.
      changes:
        - createIndex:
            tableName: transform_run
            indexName: idx_transform_run_active_runs
            columns:
              - column:
                  name: is_active
              - column:
                  name: transform_id
      rollback:
        - dropForeignKeyConstraint:
            baseTableName: transform_run
            constraintName: fk_transform_run_transform_id
        - dropIndex:
            tableName: transform_run
            indexName: idx_transform_run_active_runs
        - addForeignKeyConstraint:
            constraintName: fk_transform_run_transform_id
            baseTableName: transform_run
            baseColumnNames: transform_id
            referencedTableName: transform
            referencedColumnNames: id
            onDelete: CASCADE

  - changeSet:
      id: v57.2025-08-22T00:05:00
      author: eric
      comment: Create transform_run_cancelation table to track cancelation.
      changes:
        - createTable:
            tableName: transform_run_cancelation
            remarks: Table to track the cancelation of transform job executions
            columns:
              - column:
                  name: run_id
                  type: int
                  remarks: The transform_run ID
                  constraints:
                    primaryKey: true
                    nullable: false
                    referencedTableName: transform_run
                    referencedColumnNames: id
                    foreignKeyName: fk_transform_run_cancelation_transform_run_run_id
                    deleteCascade: true
              - column:
                  name: time
                  type: ${timestamp_type}
                  remarks: 'The time of the request'
                  defaultValueComputed: current_timestamp
                  constraints:
                    nullable: false

  - changeSet:
      id: v57.2025-08-22T00:06:00
      author: galdre
      comment: Add transform_tag table for grouping transforms
      changes:
        - createTable:
            tableName: transform_tag
            remarks: Tags for grouping transforms
            columns:
              - column:
                  name: id
                  type: int
                  remarks: Unique ID
                  autoIncrement: true
                  constraints:
                    primaryKey: true
                    nullable: false
              - column:
                  name: name
                  type: VARCHAR(254)
                  remarks: The name of the transform tag.
                  constraints:
                    nullable: false
              - column:
                  name: entity_id
                  type: char(21)
                  remarks: Random NanoID tag for unique identity.
                  constraints:
                    nullable: true
                    unique: true
              - column:
                  name: created_at
                  type: ${timestamp_type}
                  remarks: The time the transform tag was created.
                  defaultValueComputed: current_timestamp
                  constraints:
                    nullable: false
              - column:
                  name: updated_at
                  type: ${timestamp_type}
                  remarks: The time the transform tag was last updated.
                  defaultValueComputed: current_timestamp
                  constraints:
                    nullable: false
              - column:
                  name: built_in_type
                  type: varchar(255)
                  remarks: 'Type of the built-in transform tag: hourly, daily, weekly, monthly.'
                  constraints:
                    nullable: true

  - changeSet:
      id: v57.2025-08-22T00:07:00
      author: galdre
      comment: Add transform_job table for scheduled execution of tagged transforms
      changes:
        - createTable:
            tableName: transform_job
            remarks: Jobs that execute transforms based on tags
            columns:
              - column:
                  name: id
                  type: int
                  remarks: Unique ID
                  autoIncrement: true
                  constraints:
                    primaryKey: true
                    nullable: false
              - column:
                  name: name
                  type: ${text.type}
                  remarks: The name of the transform job.
                  constraints:
                    nullable: false
              - column:
                  name: description
                  type: ${text.type}
                  remarks: A description of the transform job.
              - column:
                  name: schedule
                  type: ${text.type}
                  remarks: Cron expression for job schedule
                  constraints:
                    nullable: false
              - column:
                  name: entity_id
                  type: char(21)
                  remarks: NanoID identifier for the job
                  constraints:
                    nullable: true
                    unique: true
              - column:
                  name: created_at
                  type: ${timestamp_type}
                  remarks: The timestamp this transform job was created.
                  defaultValueComputed: current_timestamp
                  constraints:
                    nullable: false
              - column:
                  name: updated_at
                  type: ${timestamp_type}
                  remarks: The timestamp this transform job was last updated.
                  defaultValueComputed: current_timestamp
                  constraints:
                    nullable: false
              - column:
                  name: built_in_type
                  type: varchar(255)
                  remarks: 'Type of the built-in transform job: hourly, daily, weekly, monthly.'
                  constraints:
                    nullable: true

  - changeSet:
      id: v57.2025-08-22T00:08:00
      author: galdre
      comment: Add transform_transform_tag join table for transform-tag associations
      changes:
        - createTable:
            tableName: transform_transform_tag
            remarks: Join table for transforms and tags
            columns:
              - column:
                  name: id
                  type: int
                  remarks: Unique ID
                  autoIncrement: true
                  constraints:
                    primaryKey: true
                    nullable: false
              - column:
                  name: transform_id
                  type: int
                  remarks: The id of the transform.
                  constraints:
                    nullable: false
                    referencedTableName: transform
                    referencedColumnNames: id
                    foreignKeyName: fk_transform_transform_tag_transform_id
                    deleteCascade: true
              - column:
                  name: tag_id
                  type: int
                  remarks: The id of the tag.
                  constraints:
                    nullable: false
                    referencedTableName: transform_tag
                    referencedColumnNames: id
                    foreignKeyName: fk_transform_transform_tag_tag_id
                    deleteCascade: true
              - column:
                  name: entity_id
                  type: char(21)
                  remarks: Random NanoID tag for unique identity.
                  constraints:
                    nullable: true
                    unique: true
              - column:
                  name: position
                  type: int
                  remarks: The relative UI ordering of this tag on the transform
                  constraints:
                    nullable: false

  - changeSet:
      id: v57.2025-08-22T00:09:00
      author: galdre
      comment: Add unique constraints on transform_transform_tag(transform_id, tag_id). Deleting foreign keys needed for mysql.
      changes:
        - addUniqueConstraint:
            tableName: transform_transform_tag
            columnNames: transform_id, tag_id
            constraintName: unique_transform_tag
      rollback:
        - dropForeignKeyConstraint:
            baseTableName: transform_transform_tag
            constraintName: fk_transform_transform_tag_transform_id
        - dropForeignKeyConstraint:
            baseTableName: transform_transform_tag
            constraintName: fk_transform_transform_tag_tag_id
        - dropUniqueConstraint:
            tableName: transform_transform_tag
            constraintName: unique_transform_tag

  - changeSet:
      id: v57.2025-08-22T00:10:00
      author: galdre
      comment: Add transform_job_transform_tag join table for job-tag associations
      changes:
        - createTable:
            tableName: transform_job_transform_tag
            remarks: Join table for jobs and tags
            columns:
              - column:
                  name: id
                  type: int
                  remarks: Unique ID
                  autoIncrement: true
                  constraints:
                    primaryKey: true
                    nullable: false
              - column:
                  name: job_id
                  type: int
                  remarks: The id of the transform job.
                  constraints:
                    nullable: false
                    referencedTableName: transform_job
                    referencedColumnNames: id
                    foreignKeyName: fk_transform_job_transform_tag_job_id
                    deleteCascade: true
              - column:
                  name: tag_id
                  type: int
                  remarks: The id of the transform tag.
                  constraints:
                    nullable: false
                    referencedTableName: transform_tag
                    referencedColumnNames: id
                    foreignKeyName: fk_transform_job_transform_tag_tag_id
                    deleteCascade: true
              - column:
                  name: entity_id
                  type: char(21)
                  remarks: Random NanoID tag for unique identity.
                  constraints:
                    nullable: true
                    unique: true
              - column:
                  name: position
                  type: int
                  remarks: The ordering position of this tag for the job.
                  constraints:
                    nullable: false

  - changeSet:
      id: v57.2025-08-22T00:11:00
      author: galdre
      comment: Add unique constraint on transform_job_transform_tag(job_id, tag_id). Mysql needs the foreign keys dropped on rollback.
      changes:
        - addUniqueConstraint:
            tableName: transform_job_transform_tag
            columnNames: job_id, tag_id
            constraintName: unique_job_tag
      rollback:
        - dropForeignKeyConstraint:
            baseTableName: transform_job_transform_tag
            constraintName: fk_transform_job_transform_tag_job_id
        - dropForeignKeyConstraint:
            baseTableName: transform_job_transform_tag
            constraintName: fk_transform_job_transform_tag_tag_id
        - dropUniqueConstraint:
            tableName: transform_job_transform_tag
            constraintName: unique_job_tag
        - addForeignKeyConstraint:
            constraintName: fk_transform_job_transform_tag_tag_id
            baseTableName: transform_job_transform_tag
            baseColumnNames: tag_id
            referencedTableName: transform_tag
            referencedColumnNames: id
            onDelete: CASCADE
        - addForeignKeyConstraint:
            constraintName: fk_transform_job_transform_tag_job_id
            baseTableName: transform_job_transform_tag
            baseColumnNames: job_id
            referencedTableName: transform_job
            referencedColumnNames: id
            onDelete: CASCADE

  - changeSet:
      id: v57.2025-08-22T00:12:00
      author: william
      comment: Create transform_job_run table in app database to track transform job execution
      changes:
        - createTable:
            tableName: transform_job_run
            remarks: Table to track transform job executions and their status in the app database
            columns:
              - column:
                  name: id
                  type: int
                  remarks: Unique ID
                  autoIncrement: true
                  constraints:
                    primaryKey: true
                    nullable: false
              - column:
                  name: job_id
                  type: bigint
                  remarks: 'Identifier for the transform job'
                  constraints:
                    nullable: false
              - column:
                  name: run_method
                  type: varchar(255)
                  remarks: 'Method used to execute the transform job'
                  constraints:
                    nullable: false
              - column:
                  name: status
                  type: varchar(50)
                  remarks: 'Current status of the transform job (running, completed, failed, etc.)'
                  constraints:
                    nullable: false
              - column:
                  name: is_active
                  type: ${boolean.type}
                  remarks: 'True only for currently running jobs, null for the others'
                  constraints:
                    nullable: true
                    defaultValue: true
              - column:
                  name: start_time
                  type: ${timestamp_type}
                  remarks: 'When the transform job started'
                  defaultValueComputed: current_timestamp
                  constraints:
                    nullable: false
              - column:
                  name: end_time
                  type: ${timestamp_type}
                  remarks: 'When the tranform job completed (null if still running)'
                  constraints:
                    nullable: true
              - column:
                  name: message
                  type: ${text.type}
                  remarks: 'Human-readable message about the run; may contain error message in case status is error'
                  constraints:
                    nullable: true
              - column:
                  name: created_at
                  type: ${timestamp_type}
                  remarks: The timestamp this transform job run was created.
                  defaultValueComputed: current_timestamp
                  constraints:
                    nullable: false
              - column:
                  name: updated_at
                  type: ${timestamp_type}
                  remarks: The timestamp this transform job run was last updated.
                  defaultValueComputed: current_timestamp
                  constraints:
                    nullable: false

  - changeSet:
        id: v57.2025-08-22T00:13:00
        author: ranquild
        comment: Create built-in transform tags
        changes:
          - sql: >-
              INSERT INTO transform_tag(name, entity_id, built_in_type) VALUES
              ('hourly', 'wYLcUPbtF7jVPO0duGGHR', 'hourly'),
              ('daily', 'dUW7nvQHQBdA0Rx0gJckI', 'daily'),
              ('weekly', 'qPGCJu7t97kn-X07_fgSj', 'weekly'),
              ('monthly', 'DeeJHc81qKhD9qWINISO8', 'monthly');
        rollback:
          - sql: DELETE FROM transform_tag WHERE built_in_type IS NOT NULL;

  - changeSet:
        id: v57.2025-08-22T00:14:00
        author: ranquild
        comment: Create built-in transform jobs
        changes:
          - sql: >-
              INSERT INTO transform_job(name, description, schedule, entity_id, built_in_type) VALUES
              ('Hourly job', 'Executes transforms tagged with ''hourly'' every hour', '0 0 * * * ? *', 'RognTgBT2fXaxoQh4ws7z', 'hourly'),
              ('Daily job', 'Executes transforms tagged with ''daily'' once per day', '0 0 0 * * ? *', 'PJahvcoF61oX5T4uCT_FY', 'daily'),
              ('Weekly job', 'Executes transforms tagged with ''weekly'' once per week', '0 0 0 ? * 1 *', 'lXIFa2SUrXLgaLZJx33oU', 'weekly'),
              ('Monthly job', 'Executes transforms tagged with ''monthly'' once per month', '0 0 0 1 * ? *', 'CL1TVitmzJrDjdjvO2xmN', 'monthly');
        rollback:
          - sql: DELETE FROM transform_job WHERE built_in_type IS NOT NULL;

  - changeSet:
        id: v57.2025-08-22T00:15:00
        author: ranquild
        comment: Create associations between built-in transform jobs and tags
        changes:
          - sql: >-
              INSERT INTO transform_job_transform_tag(job_id, tag_id, entity_id, position)
              SELECT job.id, tag.id, job.entity_id, 0 AS position
              FROM transform_job AS job
              JOIN transform_tag AS tag ON job.built_in_type = tag.built_in_type
              WHERE job.built_in_type IS NOT NULL AND tag.built_in_type IS NOT NULL;
        rollback:
          - sql: >-
              DELETE FROM transform_job_transform_tag
              WHERE
                job_id IN (SELECT id FROM transform_job WHERE built_in_type IS NOT NULL) AND
                tag_id IN (SELECT id FROM transform_tag WHERE built_in_type IS NOT NULL);

  - changeSet:
      id: v57.2025-08-22T00:15:01
      author: william
      comment: Add template tag data to snippets
      changes:
        - addColumn:
            tableName: native_query_snippet
            columns:
              - column:
                  name: template_tags
                  remarks: Template tags for the snippet
                  type: ${text.type}
                  constraints:
                    nullable: true
  - changeSet:
      id: v57.2025-08-23T10:00:00
      author: chodorowicz
      comment: Add provider_name column to metabase_database table
      changes:
        - addColumn:
            tableName: metabase_database
            columns:
              - column:
                  name: provider_name
                  type: varchar(100)
                  remarks: "The name of the hosting provider for the database (e.g., AWS RDS, Azure)."
                  constraints:
                    nullable: true
                  defaultValue: null

  - changeSet:
      id: v57.2025-08-23T15:00:00
      author: christruter
      comment: Add data_authority enum field to metabase_table
      changes:
        - addColumn:
            tableName: metabase_table
            columns:
              - column:
                  name: data_authority
                  remarks: Indicates the data authority status - unconfigured, authoritative, computed, or ingested
                  type: varchar(20)
                  defaultValue: 'unconfigured'
                  constraints:
                    nullable: false

  - changeSet:
      id: v57.2025-08-23T16:00:00
      author: rileythomp
      comment: Migrate ClickHouse database details to be use `enable-multiple-db` with db filters
      changes:
        - customChange:
            class: "metabase.app_db.custom_migrations.MigrateClickHouseDetailsToMultiDB"

  - changeSet:
<<<<<<< HEAD
      id: v57.2025-08-24T10:00:00
      author: kulyk
      comment: Create comment table for documents feature
      preConditions:
        - onFail: MARK_RAN
        - not:
            - tableExists:
                tableName: comment
      changes:
        - createTable:
            tableName: comment
            remarks: Comments on various entities (documents, dashboards, etc.)
            columns:
              - column:
                  name: id
                  type: int
                  autoIncrement: true
                  remarks: Primary key for comment table
                  constraints:
                    primaryKey: true
                    nullable: false
              - column:
                  name: parent_comment_id
                  type: int
                  remarks: ID of the parent comment for threading (null for root comments)
                  constraints:
                    nullable: true
              - column:
                  name: target_type
                  type: varchar(50)
                  remarks: Type of entity being commented on
                  defaultValue: "document"
                  constraints:
                    nullable: false
              - column:
                  name: target_id
                  type: int
                  remarks: ID of the entity being commented on
                  constraints:
                    nullable: false
              - column:
                  name: child_target_id
                  type: ${text.type}
                  remarks: Sub-entity ID (e.g., document block node ID)
                  constraints:
                    nullable: true
              - column:
                  name: creator_id
                  type: int
                  remarks: User who created this comment
                  constraints:
                    nullable: false
              - column:
                  name: content
                  type: ${text.type}
                  remarks: The comment content
                  constraints:
                    nullable: false
              - column:
                  name: is_resolved
                  type: ${boolean.type}
                  remarks: Whether this comment thread is resolved
                  defaultValueBoolean: false
                  constraints:
                    nullable: false
              - column:
                  name: created_at
                  type: ${timestamp_type}
                  remarks: Timestamp when comment was created
                  defaultValueComputed: current_timestamp
                  constraints:
                    nullable: false
              - column:
                  name: updated_at
                  type: ${timestamp_type}
                  remarks: Timestamp when comment was last updated
                  defaultValueComputed: current_timestamp
                  constraints:
                    nullable: false
              - column:
                  name: deleted_at
                  type: ${timestamp_type}
                  remarks: Soft delete timestamp (null if not deleted)
                  constraints:
                    nullable: true

  - changeSet:
      id: v57.2025-08-24T10:01:00
      author: kulyk
      comment: Add foreign key constraint for comment creator
      changes:
        - addForeignKeyConstraint:
            baseTableName: comment
            baseColumnNames: creator_id
            referencedTableName: core_user
            referencedColumnNames: id
            constraintName: fk_comment_creator_id
            onDelete: CASCADE
      rollback: # will be removed along the table

  - changeSet:
      id: v57.2025-08-24T10:02:00
      author: kulyk
      comment: Add foreign key constraint for comment threading
      changes:
        - addForeignKeyConstraint:
            baseTableName: comment
            baseColumnNames: parent_comment_id
            referencedTableName: comment
            referencedColumnNames: id
            constraintName: fk_comment_parent_comment_id
            onDelete: CASCADE
      rollback: # will be removed along the table

  - changeSet:
      id: v57.2025-08-24T10:03:00
      author: kulyk
      comment: Add index for comment entity lookups
      changes:
        - createIndex:
            tableName: comment
            indexName: idx_comment_entity
            columns:
              - column:
                  name: target_type
              - column:
                  name: target_id
      rollback: # will be removed along the table

  - changeSet:
      id: v57.2025-08-24T10:04:00
      author: kulyk
      comment: Add index for comment creator lookups
      changes:
        - createIndex:
            tableName: comment
            indexName: idx_comment_creator_id
            columns:
              - column:
                  name: creator_id
      rollback: # will be removed along the table

  - changeSet:
      id: v57.2025-08-24T10:05:00
      author: kulyk
      comment: Add index for comment threading
      changes:
        - createIndex:
            tableName: comment
            indexName: idx_comment_parent_comment_id
            columns:
              - column:
                  name: parent_comment_id
      rollback: # will be removed along the table

  - changeSet:
      id: v57.2025-09-01T17:15:00
      author: kulyk
      comment: Create comment_reaction table for comment reactions feature
      preConditions:
        - onFail: MARK_RAN
        - not:
            - tableExists:
                tableName: comment_reaction
      changes:
        - createTable:
            tableName: comment_reaction
            remarks: Store reactions (emojis) on comments
            columns:
              - column:
                  name: id
                  type: int
                  autoIncrement: true
                  remarks: Primary key for comment_reaction table
                  constraints:
                    primaryKey: true
                    nullable: false
              - column:
                  name: comment_id
                  type: int
                  remarks: ID of the comment being reacted to
                  constraints:
                    nullable: false
              - column:
                  name: user_id
                  type: int
                  remarks: User who added this reaction
                  constraints:
                    nullable: false
              - column:
                  name: emoji
                  type: varchar(10)
                  remarks: Unicode emoji (supports compound emojis)
                  constraints:
                    nullable: false
              - column:
                  name: created_at
                  type: ${timestamp_type}
                  remarks: Timestamp when reaction was added
                  defaultValueComputed: current_timestamp
                  constraints:
                    nullable: false

  - changeSet:
      id: v57.2025-09-01T17:16:00
      author: kulyk
      comment: Add foreign key constraint for comment reactions to comments
      changes:
        - addForeignKeyConstraint:
            baseTableName: comment_reaction
            baseColumnNames: comment_id
            referencedTableName: comment
            referencedColumnNames: id
            constraintName: fk_comment_reaction_comment_id
            onDelete: CASCADE
      rollback: # will be removed along the table

  - changeSet:
      id: v57.2025-09-01T17:17:00
      author: kulyk
      comment: Add foreign key constraint for comment reactions to users
      changes:
        - addForeignKeyConstraint:
            baseTableName: comment_reaction
            baseColumnNames: user_id
            referencedTableName: core_user
            referencedColumnNames: id
            constraintName: fk_comment_reaction_user_id
            onDelete: CASCADE
      rollback: # will be removed along the table

  - changeSet:
      id: v57.2025-09-01T17:18:00
      author: kulyk
      comment: Add unique constraint to prevent duplicate reactions
      changes:
        - addUniqueConstraint:
            tableName: comment_reaction
            columnNames: comment_id, user_id, emoji
            constraintName: unique_user_comment_emoji
      rollback: # will be removed along the table

  - changeSet:
      id: v57.2025-09-01T17:19:00
      author: kulyk
      comment: Add index for comment reaction lookups
      changes:
        - createIndex:
            tableName: comment_reaction
            indexName: idx_comment_reaction_comment_id
            columns:
              - column:
                  name: comment_id
      rollback: # will be removed along the table
=======
      id: v57.2025-09-11T10:00:00
      author: qnkhuat
      comment: Add python_library table for storing Python transform user modules
      changes:
        - createTable:
            tableName: python_library
            remarks: Store Python library code for user modules in transforms
            columns:
              - column:
                  name: id
                  type: integer
                  autoIncrement: true
                  remarks: Primary key for python_library
                  constraints:
                    primaryKey: true
                    primaryKeyName: pk_python_library
              - column:
                  name: path
                  type: varchar(254)
                  remarks: Path identifier for the library
                  constraints:
                    nullable: false
                    unique: true
                    uniqueConstraintName: uk_python_library_path
              - column:
                  name: source
                  type: ${text.type}
                  remarks: Python source code for user modules
                  constraints:
                    nullable: true
              - column:
                  name: created_at
                  type: ${timestamp_type}
                  remarks: When the record was created
                  constraints:
                    nullable: false
                  defaultValueComputed: current_timestamp
              - column:
                  name: updated_at
                  type: ${timestamp_type}
                  remarks: When the record was last updated
                  constraints:
                    nullable: false
                  defaultValueComputed: current_timestamp
>>>>>>> 3214a981

# >>>>>>>>>> DO NOT ADD NEW MIGRATIONS BELOW THIS LINE! ADD THEM ABOVE <<<<<<<<<<

########################################################################################################################
#
# ADVICE:
#
# 1) Think through some of these points when writing a migration, learn from our past mistakes:
#    - Do you really need a migration? Could the feature work without it? Prefer not to if possible.
#      Data in the wild can be vastly different from what you expect, and it's hard to get right.
#    - Make sure your migration is backward compatible: it might not be possible to add a constraint back
#      if you drop it in a migration.
#    - Postgres, MySQL and H2 have their differences. Make sure your migration works for all.
#    - Database encryption is a major issue:
#      - Fields like `metabase_database.details` or `setting.value` can be encrypted, so you need to decrypt them in
#        your migration. See #42617, #44048.
#      - Database could be partially encrypted, see https://www.notion.so/72575933ef2a446bafd16909e05a7387
#    - Custom migrations:
#      - Prefer SQL migrations when possible.
#      - Never use application code: it can change and *will* break your migration.
#      - Do not use Toucan models - refer table names directly.
#      - If it's a big change, consider using Quartz, see #42279
#      - More in `metabase.app_db.custom_migrations` namespace doc.
#    - Never delete a migration: users won't be able to downgrade. If you really need to, see #44908
#    - Migration id (`vXX.<date>`) must match its earliest released version:
#      - Do not backport `v51....` to version 50, Metabase will try to downgrade it.
#      - Instead, write a migration with an oldest target you plan to backport to in mind.
#
# 2) Migrations should go in the ###_update_migrations.yaml file for the target version.
#
# 3) Run mage lint-migrations-file to run core.spec checks against any changes you make here. Liquibase is pretty
#    forgiving and won't complain if you accidentally mix up things like deleteCascade and onDelete: CASCADE. CI runs
#    this check but it's nicer to know now instead of waiting for CI.
#
# 3) Migration IDs should follow the format
#
#    vMM.TIMESTAMP
#
#    Where
#
#    M         = major version
#    TIMESTAMP = the current timestamp with format `yyyy-MM-dd'T'HH:mm:ss`
#                To get this timestamp, evaluate this in your REPL: `(dev/migration-timestamp)`
#
#    E.g: You're adding a new migration for version 49, And it's 10:30:00AM on April 1, 2023 (UTC),
#    your migration id should be: `v49.2023-04-01T10:30:00`.
#
# PLEASE KEEP THIS MESSAGE AT THE BOTTOM OF THIS FILE!!!!! Add new migrations above the message.
#
########################################################################################################################<|MERGE_RESOLUTION|>--- conflicted
+++ resolved
@@ -1098,7 +1098,6 @@
             class: "metabase.app_db.custom_migrations.MigrateClickHouseDetailsToMultiDB"
 
   - changeSet:
-<<<<<<< HEAD
       id: v57.2025-08-24T10:00:00
       author: kulyk
       comment: Create comment table for documents feature
@@ -1353,7 +1352,8 @@
               - column:
                   name: comment_id
       rollback: # will be removed along the table
-=======
+
+  - changeSet:
       id: v57.2025-09-11T10:00:00
       author: qnkhuat
       comment: Add python_library table for storing Python transform user modules
@@ -1398,7 +1398,6 @@
                   constraints:
                     nullable: false
                   defaultValueComputed: current_timestamp
->>>>>>> 3214a981
 
 # >>>>>>>>>> DO NOT ADD NEW MIGRATIONS BELOW THIS LINE! ADD THEM ABOVE <<<<<<<<<<
 
