--- conflicted
+++ resolved
@@ -33,11 +33,7 @@
    x])
 
 (deftest ^:parallel case-type-of-test
-<<<<<<< HEAD
-  (testing "In MLv2, case expression's type is the first non-nil type of its values, same approach as in qp"
-=======
   (testing "type-of logic for :case expressions"
->>>>>>> b908c7a8
     ;; In QP and MLv2: `expression/type-of-method :case`
     (are [expr expected] (= expected
                             (expression/type-of expr))
@@ -57,16 +53,8 @@
       (case-expr "2023-03-08" "05:13")
       :type/Text
 
-<<<<<<< HEAD
-      ;; TODO -- seems like this should probably be `:type/DateTime` given that that's the most common ancestor but
-      ;; that stuff seems to be broken now, see https://metaboat.slack.com/archives/C0645JP1W81/p1749169799757029 --
-      ;; Cam
-      #_(case-expr "2023-03-08T06:15-07:00" [:field {:lib/uuid (str (random-uuid)), :base-type :type/DateTimeWithLocalTZ} 1])
-      #_:type/DateTime
-=======
       (case-expr "2023-03-08T06:15-07:00" [:field {:lib/uuid (str (random-uuid)), :base-type :type/DateTimeWithLocalTZ} 1])
       :type/DateTimeWithLocalTZ
->>>>>>> b908c7a8
 
       ;; This may also be broken now.
       (case-expr "2023-03-08T06:15" [:field {:lib/uuid (str (random-uuid)), :base-type :type/DateTimeWithLocalTZ} 1])
@@ -74,9 +62,6 @@
 
       ;; also broken because `:type/Float` is not the most common ancestor of `:type/Integer` and `:type/Float`.
       (case-expr 1 1.1)
-<<<<<<< HEAD
-      :type/Float)))
-=======
       :type/Float
 
       ;; 'pretend' that this returns `:type/DateTime` when it actually returns `:type/HasDate` --
@@ -84,7 +69,6 @@
       (case-expr (value-expr :type/DateTimeWithTZ "2023-03-08T00:00:00Z")
                  (value-expr :type/Date "2023-03-08"))
       :type/DateTime)))
->>>>>>> b908c7a8
 
 (deftest ^:parallel coalesce-test
   (is (mr/validate
