(ns metabase.cmd.rotate-encryption-key
  (:require
   [cheshire.core :as json]
   [clojure.java.jdbc :as jdbc]
   [metabase.db :as mdb]
   [metabase.db.connection :as mdb.connection]
   [metabase.db.env :as mdb.env]
   [metabase.models :refer [Database Secret Setting]]
   [metabase.models.setting.cache :as setting.cache]
   [metabase.util.encryption :as encryption]
   [metabase.util.i18n :refer [trs]]
<<<<<<< HEAD
   [toucan.db :as db]
   [toucan2.core :as t2]))
=======
   [metabase.util.log :as log]
   [toucan.db :as db]))
>>>>>>> dad3d414

(defn rotate-encryption-key!
  "Rotate the current configured db using the current `MB_ENCRYPTION_SECRET_KEY` env var and `to-key` argument."
  [to-key]
  (when-not (mdb/db-is-set-up?)
    (log/warnf "Database not found. Metabase will create a new database at %s and proceeed encrypting." "2")
    (mdb/setup-db!))
  (log/infof "%s: %s | %s" (trs "Connected to") mdb.env/db-type (mdb.env/db-file))
  (let [make-encrypt-fn   (fn [maybe-encrypt-fn]
                            (if to-key
                              (partial maybe-encrypt-fn (encryption/validate-and-hash-secret-key to-key))
                              identity))
        encrypt-str-fn    (make-encrypt-fn encryption/maybe-encrypt)
        encrypt-bytes-fn  (make-encrypt-fn encryption/maybe-encrypt-bytes)
        is-h2             (= :h2 (mdb/db-type))
        value-column      (if is-h2
                            "\"VALUE\""
                            :value)
        setting-where     (if is-h2
                            "setting.\"KEY\" = ?"
                            "setting.key = ?")]
    (t2/with-transaction [t-conn {:datasource (mdb.connection/data-source)}]
      (doseq [[id details] (db/select-id->field :details Database)]
        (when (encryption/possibly-encrypted-string? details)
          (throw (ex-info (trs "Can''t decrypt app db with MB_ENCRYPTION_SECRET_KEY") {:database-id id})))
        (jdbc/update! {:connection t-conn}
                      :metabase_database
                      {:details (encrypt-str-fn (json/encode details))}
                      ["metabase_database.id = ?" id]))
      (doseq [[key value] (db/select-field->field :key :value Setting)]
        (if (= key "settings-last-updated")
          (setting.cache/update-settings-last-updated!)
          (jdbc/update! {:connection t-conn}
                        :setting
                        {value-column (encrypt-str-fn value)}
                        [setting-where key])))
      ;; update all secret values according to the new encryption key
      ;; fortunately, we don't need to fetch the latest secret instance per ID, as we would need to in order to update
      ;; a secret value through the regular database save API path; instead, ALL secret values in the app DB (regardless
      ;; of whether they are the "current version" or not), should be updated with the new key
      (doseq [[id value] (db/select-id->field :value Secret)]
        (when (encryption/possibly-encrypted-string? value)
          (throw (ex-info (trs "Can''t decrypt secret value with MB_ENCRYPTION_SECRET_KEY") {:secret-id id})))
        (jdbc/update! {:connection t-conn}
                      :secret
                      {value-column (encrypt-bytes-fn value)}
                      ["secret.id = ?" id])))))<|MERGE_RESOLUTION|>--- conflicted
+++ resolved
@@ -9,13 +9,9 @@
    [metabase.models.setting.cache :as setting.cache]
    [metabase.util.encryption :as encryption]
    [metabase.util.i18n :refer [trs]]
-<<<<<<< HEAD
+   [metabase.util.log :as log]
    [toucan.db :as db]
    [toucan2.core :as t2]))
-=======
-   [metabase.util.log :as log]
-   [toucan.db :as db]))
->>>>>>> dad3d414
 
 (defn rotate-encryption-key!
   "Rotate the current configured db using the current `MB_ENCRYPTION_SECRET_KEY` env var and `to-key` argument."
