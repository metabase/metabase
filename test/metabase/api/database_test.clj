(ns ^:mb/driver-tests metabase.api.database-test
  "Tests for /api/database endpoints."
  (:require
   [clojure.string :as str]
   [clojure.test :refer :all]
   [clojurewerkz.quartzite.scheduler :as qs]
   [medley.core :as m]
   [metabase.analytics.snowplow-test :as snowplow-test]
   [metabase.api.database :as api.database]
   [metabase.api.table :as api.table]
   [metabase.driver :as driver]
   [metabase.driver.h2 :as h2]
   [metabase.driver.sql-jdbc.execute :as sql-jdbc.execute]
   [metabase.driver.util :as driver.u]
   [metabase.http-client :as client]
   [metabase.lib.schema.id :as lib.schema.id]
   [metabase.models.audit-log :as audit-log]
   [metabase.models.data-permissions :as data-perms]
   [metabase.models.permissions :as perms]
   [metabase.models.permissions-group :as perms-group]
   [metabase.models.secret :as secret]
   [metabase.models.setting :as setting :refer [defsetting]]
   [metabase.premium-features.core :as premium-features]
   [metabase.sync :as sync]
   [metabase.sync.analyze :as analyze]
   [metabase.sync.field-values :as sync.field-values]
   [metabase.sync.sync-metadata :as sync-metadata]
   [metabase.task :as task]
   [metabase.task.sync-databases :as task.sync-databases]
   [metabase.task.sync-databases-test :as task.sync-databases-test]
   [metabase.test :as mt]
   [metabase.test.data.impl :as data.impl]
   [metabase.test.data.interface :as tx]
   [metabase.test.data.users :as test.users]
   [metabase.test.fixtures :as fixtures]
   [metabase.test.util :as tu]
   [metabase.util :as u]
   [metabase.util.cron :as u.cron]
   [metabase.util.i18n :refer [deferred-tru]]
   [metabase.util.malli.schema :as ms]
   [ring.util.codec :as codec]
   [toucan2.core :as t2])
  (:import
   (java.sql Connection)
   (org.quartz JobDetail TriggerKey)))

(set! *warn-on-reflection* true)

(use-fixtures :once (fixtures/initialize :db :plugins :test-drivers))

;; HELPER FNS

(driver/register! ::test-driver
                  :parent :sql-jdbc
                  :abstract? true)

(defmethod driver/connection-properties ::test-driver
  [_]
  nil)

(defmethod driver/can-connect? ::test-driver
  [_ _]
  true)

(defmethod driver/dbms-version ::test-driver
  [_ _]
  "1.0")

(defmethod driver/describe-database ::test-driver
  [_ _]
  {:tables []})

(defn- db-details
  "Return default column values for a database (either the test database, via `(mt/db)`, or optionally passed in)."
  ([]
   (-> (db-details (mt/db))
       (assoc :initial_sync_status "complete")))

  ([{driver :engine, :as db}]
   (merge
    (mt/object-defaults :model/Database)
    (select-keys db [:created_at :id :details :updated_at :timezone :name :dbms_version
                     :metadata_sync_schedule :cache_field_values_schedule :uploads_enabled])
    {:engine               (u/qualified-name (:engine db))
     :settings             {}
     :features             (map u/qualified-name (driver.u/features driver db))
     :initial_sync_status "complete"})))

(defn- table-details [table]
  (-> (merge (mt/obj->json->obj (mt/object-defaults :model/Table))
             (select-keys table [:active :created_at :db_id :description :display_name :entity_type
                                 :id :name :rows :schema :updated_at :visibility_type :initial_sync_status]))
      (update :entity_type #(when % (str "entity/" (name %))))
      (update :visibility_type #(when % (name %)))
      (update :schema str)))

(defn- expected-tables [db-or-id]
  (map table-details (t2/select :model/Table
                                :db_id (u/the-id db-or-id), :active true, :visibility_type nil
                                {:order-by [[:%lower.schema :asc] [:%lower.display_name :asc]]})))

(defn- field-details [field]
  (mt/derecordize
   (merge
    (mt/object-defaults :model/Field)
    {:target nil}
    (select-keys
     field
     [:updated_at :id :created_at :last_analyzed :fingerprint :fingerprint_version :fk_target_field_id :position]))))

(defn- card-with-native-query [card-name & {:as kvs}]
  (merge
   {:name          card-name
    :database_id   (mt/id)
    :dataset_query {:database (mt/id)
                    :type     :native
                    :native   {:query (format "SELECT * FROM VENUES")}}}
   kvs))

(defn- card-with-mbql-query [card-name & {:as inner-query-clauses}]
  {:name          card-name
   :database_id   (mt/id)
   :dataset_query {:database (mt/id)
                   :type     :query
                   :query    inner-query-clauses}})

(defn- virtual-table-for-card [card & {:as kvs}]
  (merge
   {:id               (format "card__%d" (u/the-id card))
    :db_id            (:database_id card)
    :entity_id        nil
    :display_name     (:name card)
    :schema           "Everything else"
    :moderated_status nil
    :metrics          nil
    :description      nil
    :type             "question"}
   kvs))

(defn- ok-mbql-card []
  (assoc (card-with-mbql-query "OK Card"
                               :source-table (mt/id :checkins))
         :result_metadata [{:name "num_toucans"}]))

(deftest ^:parallel get-database-test
  (testing "GET /api/database/:id"
    (testing "DB details visibility"
      (testing "Regular users should not see DB details"
        (is (= (-> (db-details)
                   (dissoc :details :schedules))
               (-> (mt/user-http-request :rasta :get 200 (format "database/%d" (mt/id)))
                   (dissoc :schedules :can_upload)))))
      (testing "Superusers should see DB details"
        (is (= (assoc (db-details) :can-manage true)
               (-> (mt/user-http-request :crowberto :get 200 (format "database/%d" (mt/id)))
                   (dissoc :schedules :can_upload))))))))

(deftest ^:parallel get-database-test-2
  (testing "GET /api/database/:id"
    (mt/with-temp [:model/Database db  {:name "My DB" :engine ::test-driver}
                   :model/Table    t1  {:name "Table 1" :db_id (:id db)}
                   :model/Table    t2  {:name "Table 2" :db_id (:id db)}
                   :model/Table    _t3 {:name "Table 3" :db_id (:id db) :visibility_type "hidden"}
                   :model/Field    f1  {:name "Field 1.1" :table_id (:id t1)}
                   :model/Field    f2  {:name "Field 2.1" :table_id (:id t2)}
                   :model/Field    f3  {:name "Field 2.2" :table_id (:id t2)}]
      (testing "`?include=tables` -- should be able to include Tables"
        (is (= {:tables [(table-details t1)
                         (table-details t2)]}
               (select-keys (mt/user-http-request :lucky :get 200 (format "database/%d?include=tables" (:id db)))
                            [:tables])))
        (testing "Schemas are always empty strings, not nil"
          (mt/with-temp [:model/Database db  {:name "My DB" :engine ::test-driver}
                         :model/Table    {}  {:name "Table 1" :db_id (:id db) :schema nil}]
            (is (= [""]
                   (->> (mt/user-http-request :lucky :get 200 (format "database/%d?include=tables" (:id db)))
                        :tables
                        (map :schema)))))))
      (testing "`?include=tables.fields` -- should be able to include Tables and Fields"
        (letfn [(field-details* [field]
                  (assoc (into {} (t2/hydrate field [:target :has_field_values] :has_field_values))
                         :base_type        "type/Text"
                         :visibility_type  "normal"
                         :has_field_values "search"))]
          (is (= {:tables [(assoc (table-details t1) :fields [(field-details* f1)])
                           (assoc (table-details t2) :fields [(field-details* f2)
                                                              (field-details* f3)])]}
                 (select-keys (mt/user-http-request :lucky :get 200 (format "database/%d?include=tables.fields" (:id db)))
                              [:tables]))))))))

(deftest ^:parallel get-database-test-3
  (testing "GET /api/database/:id"
    (testing "Invalid `?include` should return an error"
      (is (= {:errors          {:include "nullable enum of tables, tables.fields"},
              :specific-errors {:include ["should be either \"tables\" or \"tables.fields\", received: \"schemas\""]}}
             (mt/user-http-request :lucky :get 400 (format "database/%d?include=schemas" (mt/id))))))))

(deftest get-database-legacy-no-self-service-test
  (testing "GET /api/database/:id"
    (testing "A database can be fetched even if one table has legacy-no-self-service permissions"
      (mt/with-user-in-groups [group {:name "Legacy no-self-service group"}
                               user  [group]]
        (mt/with-temp [:model/Database         {db-id :id}      {}
                       :model/Table            {table-id-1 :id} {:db_id  db-id}
                       :model/Table            {table-id-2 :id} {:db_id  db-id}]
          (mt/with-no-data-perms-for-all-users!
              ;; Query permissions for a single table is enough to fetch the DB
            (data-perms/set-table-permission! group table-id-1 :perms/view-data :legacy-no-self-service)
            (data-perms/set-table-permission! group table-id-1 :perms/create-queries :no)
            (data-perms/set-table-permission! group table-id-2 :perms/view-data :unrestricted)
            (data-perms/set-table-permission! group table-id-2 :perms/create-queries :query-builder)
            (mt/user-http-request user :get 200 (format "database/%d" db-id))))))))

(deftest get-database-can-upload-test
  (testing "GET /api/database"
    (mt/with-discard-model-updates! [:model/Database] ; to restore any existing metabase_database.uploads_enabled=true
      (doseq [uploads-enabled? [true false]]
        (mt/with-temp [:model/Database {db-id :id} {:engine          :postgres
                                                    :name            "The Chosen One"
                                                    :uploads_enabled uploads-enabled?
                                                    :uploads_schema_name "public"}]
          (testing (format "The database with uploads enabled for the public schema has can_upload=%s" uploads-enabled?)
            (let [result (mt/user-http-request :crowberto :get 200 (format "database/%d" db-id))]
              (is (= uploads-enabled? (:can_upload result))))))))))

(deftest ^:parallel get-database-usage-info-test
  (mt/with-temp
    [:model/Database {db-id :id}      {}
     :model/Table    {table-id-1 :id} {:db_id db-id}
     :model/Table    {table-id-2 :id} {:db_id db-id}
     ;; question
     :model/Card     _                {:database_id db-id
                                       :table_id    table-id-1
                                       :type        :question}
     ;; dataset
     :model/Card     _                {:database_id db-id
                                       :table_id    table-id-1
                                       :type        :model}
     :model/Card     _                {:database_id db-id
                                       :table_id    table-id-2
                                       :type        :model
                                       :archived    true}

     ;; metric
     :model/Card     _                {:database_id db-id
                                       :table_id    table-id-1
                                       :type        :metric
                                       :archived    true}
     :model/Card     _                {:database_id db-id
                                       :table_id    table-id-1
                                       :type        :metric}
     :model/Card     _                {:database_id db-id
                                       :table_id    table-id-2
                                       :type        :metric}
     :model/Segment  _                {:table_id table-id-2}]
    (testing "should require admin"
      (is (= "You don't have permissions to do that."
             (mt/user-http-request :rasta :get 403 (format "database/%d/usage_info" db-id)))))
    (testing "return the correct usage info"
      (is (= {:question 1
              :dataset  2
              :metric   3
              :segment  1}
             (mt/user-http-request :crowberto :get 200 (format "database/%d/usage_info" db-id)))))
    (testing "404 if db does not exist"
      (let [non-existing-db-id (inc (t2/select-one-pk :model/Database {:order-by [[:id :desc]]}))]
        (is (= "Not found."
               (mt/user-http-request :crowberto :get 404
                                     (format "database/%d/usage_info" non-existing-db-id))))))))

(deftest ^:parallel get-database-usage-info-test-2
  (mt/with-temp
    [:model/Database {db-id :id} {}]
    (testing "should work with DB that has no tables"
      (is (= {:question 0
              :dataset  0
              :metric   0
              :segment  0}
             (mt/user-http-request :crowberto :get 200 (format "database/%d/usage_info" db-id)))))))

(defn- create-db-via-api! [& [m]]
  (let [db-name (mt/random-name)]
    (mt/with-model-cleanup [:model/Database]
      (let [{db-id :id, :as response} (with-redefs [driver/available?   (constantly true)
                                                    driver/can-connect? (constantly true)]
                                        (mt/user-http-request :crowberto :post 200 "database"
                                                              (merge
                                                               {:name    db-name
                                                                :engine  (u/qualified-name ::test-driver)
                                                                :details {:db "my_db"}}
                                                               m)))]
        (is (malli= [:map [:id ::lib.schema.id/database]]
                    response))
        (t2/select-one :model/Database :id db-id)))))

(def ^:private monthly-schedule {:schedule_type "monthly" :schedule_day "fri" :schedule_frame "last"})

(defn- sync-and-analyze-trigger-name
  [db]
  (.getName ^TriggerKey (#'task.sync-databases/trigger-key db @#'task.sync-databases/sync-analyze-task-info)))

(defmacro with-test-driver-available!
  [& body]
  `(mt/with-model-cleanup [:model/Database]
     (with-redefs [driver/available?   (constantly true)
                   driver/can-connect? (constantly true)]
       ~@body)))

(defmacro with-db-scheduler-setup!
  [& body]
  `(mt/with-temp-scheduler!
     (#'task.sync-databases/job-init)
     (u/prog1 ~@body
       (qs/delete-job (#'task/scheduler) (.getKey ^JobDetail @#'task.sync-databases/sync-analyze-job))
       (qs/delete-job (#'task/scheduler) (.getKey ^JobDetail @#'task.sync-databases/field-values-job)))))

(deftest create-db-default-schedule-test
  (testing "POST /api/database"
    (testing "create a db with default scan options"
      (with-db-scheduler-setup!
        (with-test-driver-available!
          (let [resp (mt/user-http-request :crowberto :post 200 "database"
                                           {:name    (mt/random-name)
                                            :engine  (u/qualified-name ::test-driver)
                                            :details {:db "my_db"}})
                db   (t2/select-one :model/Database (:id resp))]
            (is (malli= [:merge
                         (into [:map] (m/map-vals (fn [v] [:= {} v]) (mt/object-defaults :model/Database)))
                         [:map
                          [:settings                    :nil]
                          [:metadata_sync_schedule      #"0 \d{1,2} \* \* \* \? \*"]
                          [:cache_field_values_schedule #"0 \d{1,2} \d{1,2} \* \* \? \*"]
                          [:created_at                  (ms/InstanceOfClass java.time.temporal.Temporal)]
                          [:engine                      [:= ::test-driver]]
                          [:id                          ms/PositiveInt]
                          [:details                     [:fn #(= % {:db "my_db"})]]
                          [:updated_at                  (ms/InstanceOfClass java.time.temporal.Temporal)]
                          [:name                        ms/NonBlankString]
                          [:features                    [:= (driver.u/features ::test-driver (mt/db))]]
                          [:creator_id                  [:= (mt/user->id :crowberto)]]]]
                        db))
            (is (= (task.sync-databases-test/all-db-sync-triggers-name db)
                   (task.sync-databases-test/query-all-db-sync-triggers-name db)))))))))

(deftest create-db-no-full-sync-test
  (testing "POST /api/database"
    (testing "can we set `is_full_sync` to `false` when we create the Database?"
      (is (= {:is_full_sync false}
             (select-keys (create-db-via-api! {:is_full_sync false}) [:is_full_sync]))))))

(deftest create-db-ignore-schedules-if-no-manual-sync-test
  (testing "POST /api/database"
    (testing "if `:let-user-control-scheduling` is false it will ignore any schedules provided"
      (let [{:keys [details metadata_sync_schedule cache_field_values_schedule]}
            (create-db-via-api! {:schedules {:metadata_sync      monthly-schedule
                                             :cache_field_values monthly-schedule}})]
        (is (not (:let-user-control-scheduling details)))
        (is (= "daily" (-> cache_field_values_schedule u.cron/cron-string->schedule-map :schedule_type)))
        (is (= "hourly" (-> metadata_sync_schedule u.cron/cron-string->schedule-map :schedule_type)))))))

(deftest create-db-known-error-connection-test
  (testing "POST /api/database"
    (testing "well known connection errors are reported properly"
      (let [dbname (mt/random-name)
            exception (Exception. (format "FATAL: database \"%s\" does not exist" dbname))]
        (is (= {:errors {:dbname "check your database name settings"},
                :message "Looks like the Database name is incorrect."}
               (with-redefs [driver/can-connect? (fn [& _] (throw exception))]
                 (mt/user-http-request :crowberto :post 400 "database"
                                       {:name         dbname
                                        :engine       "postgres"
                                        :details      {:host "localhost", :port 5432
                                                       :dbname "fakedb", :user "rastacan"}}))))))))

(deftest create-db-unknown-error-connection-test
  (testing "POST /api/database"
    (testing "unknown connection errors are reported properly"
      (let [exception (Exception. "Unknown driver message" (java.net.ConnectException. "Failed!"))]
        (is (= {:errors  {:host "check your host settings"
                          :port "check your port settings"}
                :message "Hmm, we couldn't connect to the database. Make sure your Host and Port settings are correct"}
               (with-redefs [driver/available?   (constantly true)
                             driver/can-connect? (fn [& _] (throw exception))]
                 (mt/user-http-request :crowberto :post 400 "database"
                                       {:name    (mt/random-name)
                                        :engine  (u/qualified-name ::test-driver)
                                        :details {:db "my_db"}}))))))))

(deftest create-db-set-cache-ttl-throw-402-on-oss-test
  (testing "POST /api/database"
    (testing "should throw a 402 error if trying to set `cache_ttl` on OSS"
      (with-redefs [premium-features/enable-cache-granular-controls? (constantly false)]
        (mt/user-http-request :crowberto :post 402 "database"
                              {:name      (mt/random-name)
                               :engine    (u/qualified-name ::test-driver)
                               :details   {:db "my_db"}
                               :cache_ttl 13})))))

(deftest create-db-set-cache-ttl-on-ee-test
  (testing "POST /api/database"
    (testing "should allow setting `cache_ttl` on EE"
      (with-redefs [premium-features/enable-cache-granular-controls? (constantly true)]
        (is (partial= {:cache_ttl 13}
                      (create-db-via-api! {:cache_ttl 13})))))))

(deftest create-db-succesful-track-snowplow-test
  ;; h2 is no longer supported as a db source
  ;; the rests are disj because it's timeouted when adding it as a DB for some reasons
  (mt/test-drivers (disj (mt/normal-drivers-with-feature :test/dynamic-dataset-loading)
                         :h2 :bigquery-cloud-sdk :snowflake)
    (snowplow-test/with-fake-snowplow-collector
      (let [dataset-def (tx/get-dataset-definition (data.impl/resolve-dataset-definition *ns* 'avian-singles))]
        ;; trigger this to make sure the database exists before we add them
        (data.impl/get-or-create-database! driver/*driver* dataset-def)
        (mt/with-model-cleanup [:model/Database]
          (is (=? {:id int?}
                  (mt/user-http-request :crowberto :post 200 "database"
                                        {:name    (mt/random-name)
                                         :engine  (u/qualified-name driver/*driver*)
                                         :details (tx/dbdef->connection-details driver/*driver* nil dataset-def)})))
          (is (=? {"database"     (name driver/*driver*)
                   "database_id"  int?
                   "source"       "admin"
                   "dbms_version" string?
                   "event"        "database_connection_successful"}
                  (:data (last (snowplow-test/pop-event-data-and-user-id!))))))))))

(deftest create-db-audit-log-test
  (testing "POST /api/database"
    (testing "The id captured in the database-create event matches the new db's id"
      (mt/with-premium-features #{:audit-app}
        (with-redefs [premium-features/enable-cache-granular-controls? (constantly true)]
          (let [{:keys [id] :as _db} (create-db-via-api! {:id 19999999})
                audit-entry (mt/latest-audit-log-entry "database-create")]
            (is (= id (-> audit-entry :model_id)))
            (is (= id (-> audit-entry :details :id)))))))))

(deftest disallow-creating-h2-database-test
  (testing "POST /api/database/:id"
    (mt/with-model-cleanup [:model/Database]
      (let [db-name (mt/random-name)
            details (:details (mt/db))]
        (is (= {:message "H2 is not supported as a data warehouse"}
               (mt/user-http-request :crowberto :post 400 "database" {:engine :h2, :name db-name, :details details})))
        (is (not (t2/exists? :model/Database :name db-name)))))))

(deftest ^:parallel delete-database-test
  (testing "DELETE /api/database/:id"
    (testing "Check that a superuser can delete a Database"
      (mt/with-temp [:model/Database db]
        (mt/user-http-request :crowberto :delete 204 (format "database/%d" (:id db)))
        (is (false? (t2/exists? :model/Database :id (u/the-id db))))))

    (testing "Check that a non-superuser cannot delete a Database"
      (mt/with-temp [:model/Database db]
        (mt/user-http-request :rasta :delete 403 (format "database/%d" (:id db)))))))

(let [normalize (fn normalize [audit-log-details] (update audit-log-details :engine keyword))]
  (deftest delete-database-audit-log-test
    (testing "DELETE /api/database/:id"
      (testing "Check that an audit log entry is created when someone deletes a Database"
        (mt/with-premium-features #{:audit-app}
          (mt/with-temp [:model/Database db]
            (mt/user-http-request :crowberto :delete 204 (format "database/%d" (:id db)))
            (is (= (audit-log/model-details db :model/Database)
                   (->> (mt/latest-audit-log-entry "database-delete")
                        :details
                        normalize)))))))))

(defn- api-update-database! [expected-status-code db-or-id changes]
  (with-redefs [h2/*allow-testing-h2-connections* true]
    (mt/user-http-request :crowberto :put expected-status-code (format "database/%d" (u/the-id db-or-id))
                          changes)))

(deftest update-database-test
  (testing "PUT /api/database/:id"
    (testing "Check that we can update fields in a Database"
      (mt/with-temp [:model/Database {db-id :id}]
        (let [updates {:name         "Cam's Awesome Toucan Database"
                       :engine       "h2"
                       :is_full_sync false
                       :details      {:host "localhost", :port 5432, :dbname "fakedb", :user "rastacan"}}
              update! (fn [expected-status-code]
                        (api-update-database! expected-status-code db-id updates))]
          (testing "Should check that connection details are valid on save"
            (is (=? {:errors {:db "check your connection string"}}
                    (update! 400))))
          (testing "If connection details are valid, we should be able to update the Database"
            (with-redefs [driver/can-connect? (constantly true)]
              (is (= nil
                     (:valid (update! 200))))
              (let [curr-db (t2/select-one [:model/Database :name :engine :details :is_full_sync], :id db-id)]
                (is (=
                     {:details      {:host "localhost", :port 5432, :dbname "fakedb", :user "rastacan"}
                      :engine       :h2
                      :name         "Cam's Awesome Toucan Database"
                      :is_full_sync false
                      :features     (driver.u/features :h2 curr-db)}
                     (into {} curr-db)))))))))))

(deftest update-database-test-2
  (testing "PUT /api/database/:id"
    (testing "should be able to set `auto_run_queries`"
      (testing "when creating a Database"
        (is (= {:auto_run_queries false}
               (select-keys (create-db-via-api! {:auto_run_queries false}) [:auto_run_queries]))))
      (testing "when updating a Database"
        (mt/with-temp [:model/Database {db-id :id} {:engine ::test-driver}]
          (let [updates {:auto_run_queries false}]
            (mt/user-http-request :crowberto :put 200 (format "database/%d" db-id) updates))
          (is (= false
                 (t2/select-one-fn :auto_run_queries :model/Database, :id db-id))))))))

(deftest update-database-test-3
  (testing "PUT /api/database/:id"
    (testing "should not be able to modify `cache_ttl` in OSS"
      (with-redefs [premium-features/enable-cache-granular-controls? (constantly false)]
        (mt/with-temp [:model/Database {db-id :id} {:engine ::test-driver}]
          (let [updates {:cache_ttl 13}]
            (mt/user-http-request :crowberto :put 200 (format "database/%d" db-id) updates))
          (is (= nil
                 (t2/select-one-fn :cache_ttl :model/Database, :id db-id))))))))

(deftest update-database-test-4
  (testing "PUT /api/database/:id"
    (testing "should be able to set and unset `cache_ttl` in EE"
      (with-redefs [premium-features/enable-cache-granular-controls? (constantly true)]
        (mt/with-temp [:model/Database {db-id :id} {:engine ::test-driver}]
          (let [updates1 {:cache_ttl 1337}
                updates2 {:cache_ttl nil}
                updates1! (fn [] (mt/user-http-request :crowberto :put 200 (format "database/%d" db-id) updates1))
                updates2! (fn [] (mt/user-http-request :crowberto :put 200 (format "database/%d" db-id) updates2))]
            (updates1!)
            (let [curr-db (t2/select-one [:model/Database :cache_ttl], :id db-id)]
              (is (= 1337 (:cache_ttl curr-db))))
            (updates2!)
            (let [curr-db (t2/select-one [:model/Database :cache_ttl], :id db-id)]
              (is (= nil (:cache_ttl curr-db))))))))))

(deftest update-database-audit-log-test
  (testing "Check that we get audit log entries that match the db when updating a Database"
    (mt/with-premium-features #{:audit-app}
      (mt/with-temp [:model/Database {db-id :id}]
        (with-redefs [driver/can-connect? (constantly true)]
          (is (= "Original Database Name" (:name (api-update-database! 200 db-id {:name "Original Database Name"})))
              "A db update occured")
          (is (= "Updated Database Name" (:name (api-update-database! 200 db-id {:name "Updated Database Name"})))
              "A db update occured")
          (let [audit-log-entry (mt/latest-audit-log-entry)]
            (is (partial=
                 {:previous {:name "Original Database Name"}
                  :new      {:name "Updated Database Name"}}
                 (:details audit-log-entry)))))))))

(deftest disallow-updating-h2-database-details-test
  (testing "PUT /api/database/:id"
    (letfn [(update! [db request-body]
              (mt/user-http-request :crowberto :put 400 (str "database/" (u/the-id db)) request-body))]
      (mt/with-temp [:model/Database db {:name    (mt/random-name)
                                         :details (:details (mt/db))
                                         :engine  :postgres}]
        (testing "Don't allow changing engine to H2"
          (is (= {:message "H2 is not supported as a data warehouse"}
                 (update! db {:engine :h2})))
          (is (= :postgres
                 (t2/select-one-fn :engine :model/Database (u/the-id db))))))
      (mt/with-temp [:model/Database db {:name    (mt/random-name)
                                         :details (:details (mt/db))
                                         :engine  :h2}]
        (testing "Don't allow editing H2 connection details"
          (is (= {:message "H2 is not supported as a data warehouse"}
                 (update! db {:details {:db "mem:test-data;USER=GUEST;PASSWORD=guest;WHATEVER=true"}})))
          (is (= (:details db)
                 (t2/select-one-fn :details :model/Database (u/the-id db)))))))))

(deftest ^:parallel enable-model-actions-with-user-controlled-scheduling-test
  (testing "Should be able to enable/disable actions for a database with user-controlled scheduling (metabase#30699)"
    (mt/with-temp [:model/Database {db-id :id} {:details  {:let-user-control-scheduling true}
                                                :settings {:database-enable-actions true}}]
      (is (false? (get-in (mt/user-http-request :crowberto
                                                :put 200
                                                (format "database/%s" db-id)
                                                {:settings {:database-enable-actions false}})
                          [:settings :database-enable-actions])))
      (is (true? (get-in (mt/user-http-request :crowberto
                                               :put 200
                                               (format "database/%s" db-id)
                                               {:settings {:database-enable-actions true}})
                         [:settings :database-enable-actions]))))))

(deftest update-database-enable-actions-open-connection-test
  (testing "Updating a database's `database-enable-actions` setting shouldn't close existing connections (metabase#27877)"
    (mt/test-drivers (filter #(isa? driver/hierarchy % :sql-jdbc) (mt/normal-drivers-with-feature :actions))
      (let [;; 1. create a database and sync
            database-name      (name (gensym))
            empty-dbdef        {:database-name database-name}
            _                  (tx/create-db! driver/*driver* empty-dbdef)
            connection-details (tx/dbdef->connection-details driver/*driver* :db empty-dbdef)
            db                 (first (t2/insert-returning-instances! :model/Database {:name    database-name
                                                                                       :engine  (u/qualified-name driver/*driver*)
                                                                                       :details connection-details}))
            _                  (sync/sync-database! db)]
        (let [;; 2. start a long running process on another thread that uses a connection
              connections-stay-open? (future
                                       (sql-jdbc.execute/do-with-connection-with-options
                                        driver/*driver*
                                        db
                                        nil
                                        (fn [^Connection conn]
                                          ;; sleep long enough to make sure the PUT request below finishes processing,
                                          ;; including any async operations that it might trigger
                                          (Thread/sleep 1000)
                                          ;; test the connection is open by executing a query
                                          (try
                                            (let [stmt      (.createStatement conn)
                                                  resultset (.executeQuery stmt "SELECT 1")]
                                              (.next resultset))
                                            (catch Exception _e
                                              false)))))]
          ;; 3. update the database's `database-enable-actions` setting
          (mt/user-http-request :crowberto :put 200 (format "database/%d" (u/the-id db))
                                {:settings {:database-enable-actions true}})
          ;; 4. test the connection was still open at the end of it of the long running process
          (is (true? @connections-stay-open?))
          (tx/destroy-db! driver/*driver* empty-dbdef))))))

(deftest ^:parallel fetch-database-metadata-test
  (testing "GET /api/database/:id/metadata"
    (is (= (merge (dissoc (db-details) :details)
                  {:engine        "h2"
                   :name          "test-data (h2)"
                   :features      (map u/qualified-name (driver.u/features :h2 (mt/db)))
                   :tables        [(merge
                                    (mt/obj->json->obj (mt/object-defaults :model/Table))
                                    (t2/select-one [:model/Table :created_at :updated_at] :id (mt/id :categories))
                                    {:schema              "PUBLIC"
                                     :name                "CATEGORIES"
                                     :display_name        "Categories"
                                     :entity_type         "entity/GenericTable"
                                     :initial_sync_status "complete"
                                     :fields              [(merge
                                                            (field-details (t2/select-one :model/Field :id (mt/id :categories :id)))
                                                            {:table_id          (mt/id :categories)
                                                             :semantic_type     "type/PK"
                                                             :name              "ID"
                                                             :display_name      "ID"
                                                             :database_type     "BIGINT"
                                                             :base_type         "type/BigInteger"
                                                             :effective_type    "type/BigInteger"
                                                             :visibility_type   "normal"
                                                             :has_field_values  "none"
                                                             :database_position 0
                                                             :database_required false
                                                             :database_indexed  true
                                                             :database_is_auto_increment true})
                                                           (merge
                                                            (field-details (t2/select-one :model/Field :id (mt/id :categories :name)))
                                                            {:table_id          (mt/id :categories)
                                                             :semantic_type     "type/Name"
                                                             :name              "NAME"
                                                             :display_name      "Name"
                                                             :database_type     "CHARACTER VARYING"
                                                             :base_type         "type/Text"
                                                             :effective_type    "type/Text"
                                                             :visibility_type   "normal"
                                                             :has_field_values  "list"
                                                             :database_position 1
                                                             :database_required true
                                                             :database_indexed  false
                                                             :database_is_auto_increment false})]
                                     :segments     []
                                     :metrics      []
                                     :id           (mt/id :categories)
                                     :db_id        (mt/id)})]})
           (let [resp (mt/derecordize (mt/user-http-request :rasta :get 200 (format "database/%d/metadata" (mt/id))))]
             (assoc resp :tables (filter #(= "CATEGORIES" (:name %)) (:tables resp))))))))

(deftest ^:parallel fetch-database-fields-test
  (letfn [(f [fields] (m/index-by #(str (:table_name %) "." (:name %)) fields))]
    (testing "GET /api/database/:id/fields"
      (is (partial= {"VENUES.ID"        {:name "ID" :display_name "ID"
                                         :table_name "VENUES"}
                     "CHECKINS.USER_ID" {:name "USER_ID" :display_name "User ID"
                                         :table_name "CHECKINS"}}
                    (f (mt/user-http-request :rasta :get 200 (format "database/%d/fields" (mt/id))))))
      (testing "shows display names"
        (mt/with-temp [:model/Table {t-id :id} {:name "FOO_TABLE" :display_name "irrelevant"
                                                :db_id (mt/id)}
                       :model/Field _ {:name "F_NAME" :display_name "user editable"
                                       :table_id t-id}]
          (is (partial= {"FOO_TABLE.F_NAME" {:name "F_NAME" :display_name "user editable"
                                             :table_name "FOO_TABLE"}}
                        (f (mt/user-http-request :rasta :get 200 (format "database/%d/fields" (mt/id)))))))))))

(deftest fetch-database-metadata-include-hidden-test
  ;; NOTE: test for the exclude_uneditable parameter lives in metabase-enterprise.advanced-permissions.common-test
  (mt/with-temp-vals-in-db :model/Table (mt/id :categories) {:visibility_type "hidden"}
    (mt/with-temp-vals-in-db :model/Field (mt/id :venues :price) {:visibility_type "sensitive"}
      (testing "GET /api/database/:id/metadata?include_hidden=true"
        (let [tables (->> (mt/user-http-request :rasta :get 200 (format "database/%d/metadata?include_hidden=true" (mt/id)))
                          :tables)]
          (is (some (partial = "CATEGORIES") (map :name tables)))
          (is (->> tables
                   (filter #(= "VENUES" (:name %)))
                   first
                   :fields
                   (map :name)
                   (some (partial = "PRICE"))))))
      (testing "GET /api/database/:id/metadata"
        (let [tables (->> (mt/user-http-request :rasta :get 200 (format "database/%d/metadata" (mt/id)))
                          :tables)]
          (is (not (some (partial = "CATEGORIES") (map :name tables))))
          (is (not (->> tables
                        (filter #(= "VENUES" (:name %)))
                        first
                        :fields
                        (map :name)
                        (some (partial = "PRICE"))))))))))

(deftest ^:parallel fetch-database-metadata-remove-inactive-test
  (mt/with-temp [:model/Database {db-id :id} {}
                 :model/Table    _ {:db_id db-id, :active false}]
    (testing "GET /api/database/:id/metadata?include_hidden=true"
      (let [tables (->> (mt/user-http-request :rasta :get 200 (format "database/%d/metadata?remove_inactive=true" db-id))
                        :tables)]
        (is (= () tables))))))

(deftest ^:parallel fetch-database-metadata-skip-fields-test
  (mt/with-temp [:model/Database {db-id :id} {}
                 :model/Table    table       {:db_id db-id}
                 :model/Field    _           {:table_id (u/the-id table)}]
    (testing "GET /api/database/:id/metadata?skip_fields=true"
      (let [fields (->> (mt/user-http-request :rasta :get 200 (format "database/%d/metadata?skip_fields=true" db-id))
                        :tables
                        first
                        :fields)]
        (is (= () fields))))))

(deftest ^:parallel autocomplete-suggestions-test
  (let [prefix-fn (fn [db-id prefix]
                    (mt/user-http-request :rasta :get 200
                                          (format "database/%d/autocomplete_suggestions" db-id)
                                          :prefix prefix))]
    (testing "GET /api/database/:id/autocomplete_suggestions"
      (doseq [[prefix expected] {"u"   [["USERS" "Table"]
                                        ["USER_ID" "CHECKINS :type/Integer :type/FK"]
                                        ["USER_ID" "ORDERS :type/Integer :type/FK"]]
                                 "c"   [["CATEGORIES" "Table"]
                                        ["CHECKINS" "Table"]
                                        ["CATEGORY" "PRODUCTS :type/Text :type/Category"]
                                        ["CATEGORY_ID" "VENUES :type/Integer :type/FK"]
                                        ["CITY" "PEOPLE :type/Text :type/City"]
                                        ["CREATED_AT" "ORDERS :type/DateTimeWithLocalTZ :type/CreationTimestamp"]
                                        ["CREATED_AT" "PEOPLE :type/DateTimeWithLocalTZ :type/CreationTimestamp"]
                                        ["CREATED_AT" "PRODUCTS :type/DateTimeWithLocalTZ :type/CreationTimestamp"]
                                        ["CREATED_AT" "REVIEWS :type/DateTimeWithLocalTZ :type/CreationTimestamp"]]
                                 "cat" [["CATEGORIES" "Table"]
                                        ["CATEGORY" "PRODUCTS :type/Text :type/Category"]
                                        ["CATEGORY_ID" "VENUES :type/Integer :type/FK"]]}]
        (is (= expected (prefix-fn (mt/id) prefix)))))))

(deftest ^:parallel autocomplete-suggestions-test-2
  (testing "GET /api/database/:id/autocomplete_suggestions"
    (testing " returns sane Cache-Control headers"
      (is (=? {"Cache-Control" "public, max-age=60"
               "Vary"          "Cookie"}
              (-> (client/client-full-response (test.users/username->token :rasta) :get 200
                                               (format "database/%s/autocomplete_suggestions" (mt/id))
                                               :prefix "u")
                  :headers))))))

(deftest autocomplete-suggestions-test-3
  (let [prefix-fn (fn [db-id prefix]
                    (mt/user-http-request :rasta :get 200
                                          (format "database/%d/autocomplete_suggestions" db-id)
                                          :prefix prefix))
        substring-fn (fn [db-id search]
                       (mt/user-http-request :rasta :get 200
                                             (format "database/%d/autocomplete_suggestions" db-id)
                                             :substring search))]
    (testing "GET /api/database/:id/autocomplete_suggestions"
      (testing " handles large numbers of tables and fields sensibly with prefix"
        (mt/with-model-cleanup [:model/Field :model/Table :model/Database]
          (mt/with-temp [:model/Database tmp-db {:name "Temp Autocomplete Pagination DB" :engine "h2"}]
            ;; insert more than 50 temporary tables and fields
            (doseq [i (range 60)]
              (let [tmp-tbl (first (t2/insert-returning-instances! :model/Table {:name (format "My Table %d" i) :db_id (u/the-id tmp-db) :active true}))]
                (t2/insert! :model/Field {:name (format "My Field %d" i) :table_id (u/the-id tmp-tbl) :base_type "type/Text" :database_type "varchar"})))
            ;; for each type-specific prefix, we should get 50 fields
            (is (= 50 (count (prefix-fn (u/the-id tmp-db) "My Field"))))
            (is (= 50 (count (prefix-fn (u/the-id tmp-db) "My Table"))))
            (let [my-results (prefix-fn (u/the-id tmp-db) "My")]
              ;; for this prefix, we should a mixture of 25 fields and 25 tables
              (is (= 50 (count my-results)))
              (is (= 25 (-> (filter #(str/starts-with? % "My Field") (map first my-results))
                            count)))
              (is (= 25 (-> (filter #(str/starts-with? % "My Table") (map first my-results))
                            count))))
            (testing " behaves differently with search and prefix query params"
              (is (= 0 (count (prefix-fn (u/the-id tmp-db) "a"))))
              (is (= 50 (count (substring-fn (u/the-id tmp-db) "a"))))
              ;; setting both uses search:
              (is (= 50 (count (mt/user-http-request :rasta :get 200
                                                     (format "database/%d/autocomplete_suggestions" (u/the-id tmp-db))
                                                     :prefix "a"
                                                     :substring "a")))))))))))

(deftest card-autocomplete-suggestions-test
  (testing "GET /api/database/:id/card_autocomplete_suggestions"
    (mt/with-temp
      [:model/Collection collection {:name "Maz Analytics"}
       :model/Card       card-1     (card-with-native-query "Maz Quote Views Per Month" :collection_id (:id collection))
       :model/Card       card-2     (card-with-native-query "Maz Quote Views Per Day" :type :model)
       :model/Card       card-3     (card-with-native-query "Maz Quote Views Per Day")]
      (let [card->result {card-1 (assoc (select-keys card-1 [:id :name]) :type "question", :collection_name (:name collection))
                          card-2 (assoc (select-keys card-2 [:id :name]) :type "model", :collection_name nil)
                          card-3 (assoc (select-keys card-3 [:id :name]) :type "question", :collection_name nil)}]
        (testing "exclude cards without perms"
          (mt/with-non-admin-groups-no-root-collection-perms
            (is (= [(card->result card-1)]
                   (mt/user-http-request :rasta :get 200
                                         (format "database/%d/card_autocomplete_suggestions" (mt/id))
                                         :query "maz"))))
          (testing "cards should match the query"
            (doseq [[query expected-cards] [; in all these queries, card-2 should be first because it's a model,
                                            ; followed by card-3 because it's created more recently than card-1
                                            ["QUOTE-views" [card-2 card-3 card-1]]
                                            ["per-day" [card-2 card-3]]
                                            [(str (:id card-1)) [card-1]]
                                            [(str (:id card-2) "-maz") [card-2]]
                                            [(str (:id card-2) "-kyle") []]]]
              (testing (format "query = %s" query)
                (is (= (map card->result expected-cards)
                       (mt/user-http-request :rasta :get 200
                                             (format "database/%d/card_autocomplete_suggestions" (mt/id))
                                             :query query))))))))
      (testing "should reject requests for databases for which the user has no perms"
        (mt/with-temp [:model/Database {database-id :id} {}
                       :model/Card     _ (card-with-native-query "Maz Quote Views Per Month" :database_id database-id)] {}
          (mt/with-no-data-perms-for-all-users!
            (is (= "You don't have permissions to do that."
                   (mt/user-http-request :rasta :get 403
                                         (format "database/%d/card_autocomplete_suggestions" database-id)
                                         :query "maz")))))))))

(driver/register! ::no-nested-query-support
                  :parent :sql-jdbc
                  :abstract? true)

(defmethod driver/database-supports? [::no-nested-query-support :nested-queries] [_driver _feature _db] false)

(defn- get-all
  ([endpoint existing-ids]
   (get-all :rasta endpoint existing-ids))
  ([user endpoint existing-ids]
   (let [new?        (complement (set existing-ids))
         dbs         (->> (mt/user-http-request user :get 200 endpoint)
                          :data
                          (filter (comp new? :id)))]
     {:data  dbs
      :total (count dbs)})))

(deftest ^:parallel databases-list-test
  (testing "GET /api/database"
    (testing "Test that we can get all the DBs (ordered by name, then driver)"
      (testing "Database details/settings *should not* come back for Rasta since she's not a superuser"
        (let [expected-keys (-> #{:features :native_permissions :can_upload}
                                (into (keys (t2/select-one :model/Database :id (mt/id))))
                                (disj :details))]
          (doseq [db (:data (mt/user-http-request :rasta :get 200 "database"))]
            (testing (format "Database %s %d %s" (:engine db) (u/the-id db) (pr-str (:name db)))
              (is (= expected-keys
                     (set (keys db)))))))))))

(deftest ^:parallel databases-list-test-2
  (testing "GET /api/database"
    (testing "Test that we can get all the DBs (ordered by name, then driver)"
      (testing "Make sure databases don't paginate"
        (mt/with-temp [:model/Database _ {:engine ::test-driver}
                       :model/Database _ {:engine ::test-driver}
                       :model/Database _ {:engine ::test-driver}]
          (is (< 1 (count (:data (mt/user-http-request :rasta :get 200 "database" :limit 1 :offset 0))))))))))

(deftest ^:parallel databases-list-test-3
  (testing "GET /api/database"
    (testing "`?include=tables`"
      (let [old-ids (t2/select-pks-set :model/Database)]
        (mt/with-temp [:model/Database _ {:engine (u/qualified-name ::test-driver)}]
          (doseq [db (:data (get-all "database?include=tables" old-ids))]
            (testing (format "Database %s %d %s" (:engine db) (u/the-id db) (pr-str (:name db)))
              (is (= (expected-tables db)
                     (:tables db))))))))))

(deftest ^:parallel databases-list-test-4
  (testing "GET /api/database"
    (testing "`?include_only_uploadable=true` -- excludes drivers that don't support uploads"
      (let [old-ids (t2/select-pks-set :model/Database)]
        (mt/with-temp [:model/Database _ {:engine ::test-driver}]
          (is (= {:data  []
                  :total 0}
                 (get-all "database?include_only_uploadable=true" old-ids))))))))

(deftest ^:parallel databases-list-test-5
  (testing "GET /api/database"
    (testing "`?include_only_uploadable=true` -- includes drivers that do support uploads"
      (let [old-ids (t2/select-pks-set :model/Database)]
        (mt/with-temp [:model/Database _ {:engine :postgres :name "The Chosen One"}]
          (testing "Must be an admin"
            (let [result (get-all :crowberto "database?include_only_uploadable=true" old-ids)]
              (is (= 1 (:total result)))
              (is (= "The Chosen One" (-> result :data first :name)))))
          (testing "No results for non-admins"
            (is (= {:data []
                    :total 0}
                   (get-all :rasta "database?include_only_uploadable=true" old-ids)))))))))

(deftest ^:parallel databases-list-can-upload-test
  (testing "GET /api/database"
    (let [old-ids (t2/select-pks-set :model/Database)]
      (doseq [uploads-enabled? [true false]]
        (testing (format "The database with uploads enabled for the public schema has can_upload=%s" uploads-enabled?)
          (mt/with-temp [:model/Database _ {:engine          :postgres
                                            :name            "The Chosen One"
                                            :uploads_enabled uploads-enabled?
                                            :uploads_schema_name "public"}]
            (let [result (get-all :crowberto "database" old-ids)]
              (is (= 1
                     (:total result)))
              (is (= uploads-enabled?
                     (-> result :data first :can_upload))))))))))

(deftest ^:parallel databases-list-include-saved-questions-test
  (testing "GET /api/database?saved=true"
    (mt/with-temp [:model/Card _ (assoc (card-with-native-query "Some Card")
                                        :result_metadata [{:name "col_name"}])]
      (testing "We should be able to include the saved questions virtual DB (without Tables) with the param ?saved=true"
        (is (= {:name               "Saved Questions"
                :id                 lib.schema.id/saved-questions-virtual-database-id
                :features           ["basic-aggregations"]
                :is_saved_questions true}
               (last (:data (mt/user-http-request :lucky :get 200 "database?saved=true")))))))))

(deftest ^:parallel databases-list-include-saved-questions-test-2
  (testing "GET /api/database?saved=true"
    (testing "We should not include the saved questions virtual DB if there aren't any cards"
      (is (not-any?
           :is_saved_questions
           (mt/user-http-request :lucky :get 200 "database?saved=true"))))))

(deftest databases-list-include-saved-questions-test-3
  (testing "GET /api/database?saved=true"
    (testing "Omit virtual DB if nested queries are disabled"
      (tu/with-temporary-setting-values [enable-nested-queries false]
        (is (every? some? (:data (mt/user-http-request :lucky :get 200 "database?saved=true"))))))))

(deftest fetch-databases-with-invalid-driver-test
  (testing "GET /api/database"
    (testing "\nEndpoint should still work even if there is a Database saved with a invalid driver"
      (mt/with-temp [:model/Database {db-id :id} {:engine "my-invalid-driver"}]
        (testing (format "\nID of Database with invalid driver = %d" db-id)
          (doseq [params [nil
                          "?saved=true"
                          "?include=tables"]]
            (testing (format "\nparams = %s" (pr-str params))
              (let [db-ids (set (map :id (:data (mt/user-http-request :lucky :get 200 (str "database" params)))))]
                (testing "DB should still come back, even though driver is invalid :shrug:"
                  (is (contains? db-ids db-id)))))))))))

(def ^:private SavedQuestionsDB
  "Schema for the expected shape of info about the 'saved questions' virtual DB from API responses."
  [:map
   [:name               [:= "Saved Questions"]]
   [:id                 [:= -1337]]
   [:is_saved_questions [:= true]]
   [:features           [:= ["basic-aggregations"]]]
   [:tables             [:sequential [:map
                                      [:id               #"^card__\d+$"]
                                      [:db_id            :int]
                                      [:display_name     :string]
                                      [:moderated_status [:or nil? [:= "verified"]]]
                                      [:schema           :string] ; collection name
                                      [:description      [:maybe :string]]]]]])

(defn- check-tables-included [response & tables]
  (let [response-tables (set (:tables response))]
    (doseq [table tables]
      (testing (format "Should include Table %s" (pr-str table))
        (is (contains? response-tables table))))))

(defn- check-tables-not-included [response & tables]
  (let [response-tables (set (:tables response))]
    (doseq [table tables]
      (testing (format "Should *not* include Table %s" (pr-str table))
        (is (not (contains? response-tables table)))))))

(defn- fetch-virtual-database []
  (some #(when (= (:name %) "Saved Questions")
           %)
        (:data (mt/user-http-request :crowberto :get 200 "database?saved=true&include=tables"))))

(deftest ^:parallel databases-list-include-saved-questions-tables-test
  (testing "GET /api/database?saved=true&include=tables"
    (testing "Check that we get back 'virtual' tables for Saved Questions"
      (testing "The saved questions virtual DB should be the last DB in the list"
        (mt/with-temp [:model/Card card (card-with-native-query "Maz Quote Views Per Month")]
          ;; run the Card which will populate its result_metadata column
          (mt/user-http-request :crowberto :post 202 (format "card/%d/query" (u/the-id card)))
          ;; Now fetch the database list. The 'Saved Questions' DB should be last on the list
          (let [response (last (:data (mt/user-http-request :crowberto :get 200 "database?saved=true&include=tables")))]
            (is (malli= SavedQuestionsDB
                        response))
            (check-tables-included response (virtual-table-for-card card))))))))

(deftest databases-list-include-saved-questions-tables-test-2
  (testing "GET /api/database?saved=true&include=tables"
    (testing "Check that we get back 'virtual' tables for Saved Questions"
      (testing "Make sure saved questions are NOT included if the setting is disabled"
        (mt/with-temp-env-var-value! ["MB_ENABLE_NESTED_QUERIES" "false"]
          (mt/with-temp [:model/Card card (card-with-native-query "Maz Quote Views Per Month")]
            ;; run the Card which will populate its result_metadata column
            (mt/user-http-request :crowberto :post 202 (format "card/%d/query" (u/the-id card)))
            ;; Now fetch the database list. The 'Saved Questions' DB should NOT be in the list
            (is (= nil
                   (fetch-virtual-database)))))))))

(deftest ^:parallel databases-list-include-saved-questions-tables-test-3
  (testing "GET /api/database?saved=true&include=tables"
    (testing "should pretend Collections are schemas"
      (mt/with-temp [:model/Collection stamp-collection {:name "Stamps"}
                     :model/Collection coin-collection  {:name "Coins"}
                     :model/Card       stamp-card (card-with-native-query "Total Stamp Count", :collection_id (u/the-id stamp-collection))
                     :model/Card       coin-card  (card-with-native-query "Total Coin Count",  :collection_id (u/the-id coin-collection))]
        ;; run the Cards which will populate their result_metadata columns
        (doseq [card [stamp-card coin-card]]
          (mt/user-http-request :crowberto :post 202 (format "card/%d/query" (u/the-id card))))
        ;; Now fetch the database list. The 'Saved Questions' DB should be last on the list. Cards should have their
        ;; Collection name as their Schema
        (let [response (last (:data (mt/user-http-request :crowberto :get 200 "database?saved=true&include=tables")))]
          (is (malli= SavedQuestionsDB
                      response))
          (check-tables-included
           response
           (virtual-table-for-card coin-card :schema "Coins")
           (virtual-table-for-card stamp-card :schema "Stamps")))))))

(deftest ^:parallel databases-list-include-saved-questions-tables-test-4
  (testing "GET /api/database?saved=true&include=tables"
    (testing "should remove Cards that have ambiguous columns"
      (mt/with-temp [:model/Card ok-card         (assoc (card-with-native-query "OK Card")         :result_metadata [{:name "cam"}])
                     :model/Card cambiguous-card (assoc (card-with-native-query "Cambiguous Card") :result_metadata [{:name "cam"} {:name "cam_2"}])]
        (let [response (fetch-virtual-database)]
          (is (malli= SavedQuestionsDB
                      response))
          (check-tables-included response (virtual-table-for-card ok-card))
          (check-tables-not-included response (virtual-table-for-card cambiguous-card)))))))

(deftest ^:parallel databases-list-include-saved-questions-tables-test-5
  (testing "GET /api/database?saved=true&include=tables"
    (testing "should remove Cards that belong to a driver that doesn't support nested queries"
      (mt/with-temp [:model/Database bad-db   {:engine ::no-nested-query-support, :details {}}
                     :model/Card     bad-card {:name            "Bad Card"
                                               :dataset_query   {:database (u/the-id bad-db)
                                                                 :type     :native
                                                                 :native   {:query "[QUERY GOES HERE]"}}
                                               :result_metadata [{:name "sparrows"}]
                                               :database_id     (u/the-id bad-db)}
                     :model/Card     ok-card  (assoc (card-with-native-query "OK Card")
                                                     :result_metadata [{:name "finches"}])]
        (let [response (fetch-virtual-database)]
          (is (malli= SavedQuestionsDB
                      response))
          (check-tables-included response (virtual-table-for-card ok-card))
          (check-tables-not-included response (virtual-table-for-card bad-card)))))))

(deftest databases-list-include-saved-questions-tables-test-6
  (testing "GET /api/database?saved=true&include=tables"
    (testing "should work when there are no DBs that support nested queries"
      (with-redefs [driver.u/supports? (constantly false)]
        (is (nil? (fetch-virtual-database)))))))

(deftest ^:parallel databases-list-include-saved-questions-tables-test-7
  (testing "GET /api/database?saved=true&include=tables"
    (testing "should remove Cards that use cumulative-sum and cumulative-count aggregations"
      (mt/with-temp [:model/Card ok-card  (ok-mbql-card)
                     :model/Card bad-card (merge
                                           (mt/$ids checkins
                                             (card-with-mbql-query "Cum Count Card"
                                                                   :source-table $$checkins
                                                                   :aggregation  [[:cum-count]]
                                                                   :breakout     [!month.date]))
                                           {:result_metadata [{:name "num_toucans"}]})]
        (let [response (fetch-virtual-database)]
          (is (malli= SavedQuestionsDB
                      response))
          (check-tables-included response (virtual-table-for-card ok-card))
          (check-tables-not-included response (virtual-table-for-card bad-card)))))))

(deftest ^:parallel db-metadata-saved-questions-db-test
  (testing "GET /api/database/:id/metadata works for the Saved Questions 'virtual' database"
    (mt/with-temp [:model/Card card (assoc (card-with-native-query "Birthday Card")
                                           :result_metadata [{:name "age_in_bird_years"}])]
      (let [response (mt/user-http-request :crowberto :get 200
                                           (format "database/%d/metadata" lib.schema.id/saved-questions-virtual-database-id))]
        (is (malli= SavedQuestionsDB
                    response))
        (check-tables-included
         response
         (assoc (virtual-table-for-card card)
                :fields [{:name                     "age_in_bird_years"
                          :table_id                 (str "card__" (u/the-id card))
                          :id                       ["field" "age_in_bird_years" {:base-type "type/*"}]
                          :semantic_type            nil
                          :base_type                nil
                          :default_dimension_option nil
                          :dimension_options        []}]))))))

(deftest db-metadata-saved-questions-db-test-2
  (testing "GET /api/database/:id/metadata works for the Saved Questions 'virtual' database"
    (testing "\nif no eligible Saved Questions exist the endpoint should return empty tables"
      (with-redefs [api.database/cards-virtual-tables (constantly [])]
        (is (= {:name               "Saved Questions"
                :id                 lib.schema.id/saved-questions-virtual-database-id
                :features           ["basic-aggregations"]
                :is_saved_questions true
                :tables             []}
               (mt/user-http-request :crowberto :get 200
                                     (format "database/%d/metadata" lib.schema.id/saved-questions-virtual-database-id))))))))

;;; +----------------------------------------------------------------------------------------------------------------+
;;; |                                                CRON SCHEDULES!                                                 |
;;; +----------------------------------------------------------------------------------------------------------------+

(def ^:private schedule-map-for-last-friday-at-11pm
  {:schedule_minute 0
   :schedule_day    "fri"
   :schedule_frame  "last"
   :schedule_hour   23
   :schedule_type   "monthly"})

(def ^:private schedule-map-for-weekly
  {:schedule_minute 0
   :schedule_day    "fri"
   :schedule_frame  nil
   :schedule_hour   nil
   :schedule_type   "weekly"})

(deftest create-db-with-manual-schedules-test
  (testing "POST /api/database"
    (testing "create a db with scan field values option is \"regularly on a schedule\""
      (with-db-scheduler-setup!
        (with-test-driver-available!
          (let [{:keys [details] :as db}
                (mt/user-http-request :crowberto :post 200 "database"
                                      {:name    (mt/random-name)
                                       :engine  (u/qualified-name ::test-driver)
                                       :details   {:let-user-control-scheduling true}
                                       :schedules {:metadata_sync      schedule-map-for-weekly
                                                   :cache_field_values schedule-map-for-last-friday-at-11pm}
                                       :is_on_demand false
                                       :is_full_sync true})]
            (is (:let-user-control-scheduling details))
            (is (= (u.cron/schedule-map->cron-string schedule-map-for-weekly)
                   (:metadata_sync_schedule db)))
            (is (= (u.cron/schedule-map->cron-string schedule-map-for-last-friday-at-11pm)
                   (:cache_field_values_schedule db)))
            (is (= (task.sync-databases-test/all-db-sync-triggers-name db)
                   (task.sync-databases-test/query-all-db-sync-triggers-name db)))))))))

(deftest create-db-never-scan-field-values-test
  (testing "POST /api/database"
    (testing "create a db with scan field values option is \"Never, I'll do it myself\""
      (with-db-scheduler-setup!
        (with-test-driver-available!
          (let [resp (mt/user-http-request :crowberto :post 200 "database"
                                           {:name         (mt/random-name)
                                            :engine       (u/qualified-name ::test-driver)
                                            :details      {:db                          "my_db"
                                                           :let-user-control-scheduling true}
                                            :schedules    {:metadata_sync      schedule-map-for-weekly
                                                           :cache_field_values schedule-map-for-last-friday-at-11pm}
                                            :is_on_demand false
                                            :is_full_sync false})
                db   (t2/select-one :model/Database (:id resp))]
            (is (= (u.cron/schedule-map->cron-string schedule-map-for-weekly)
                   (:metadata_sync_schedule db)))
            (is (nil? (:cache_field_values_schedule db)))
            (is (= #{(sync-and-analyze-trigger-name db)}
                   (task.sync-databases-test/query-all-db-sync-triggers-name db)))))))))

(deftest create-db-on-demand-scan-field-values-test
  (testing "POST /api/database"
    (testing "create a db with scan field values option is \"Only when adding a new filter widget\""
      (with-db-scheduler-setup!
        (with-test-driver-available!
          (let [resp (mt/user-http-request :crowberto :post 200 "database"
                                           {:name         (mt/random-name)
                                            :engine       (u/qualified-name ::test-driver)
                                            :details      {:db                          "my_db"
                                                           :let-user-control-scheduling true}
                                            :schedules    {:metadata_sync      schedule-map-for-weekly
                                                           :cache_field_values schedule-map-for-last-friday-at-11pm}
                                            :is_on_demand true
                                            :is_full_sync false})
                db   (t2/select-one :model/Database (:id resp))]
            (is (= (u.cron/schedule-map->cron-string schedule-map-for-weekly)
                   (:metadata_sync_schedule db)))
            (is (nil? (:cache_field_values_schedule db)))
            (is (= #{(sync-and-analyze-trigger-name db)}
                   (task.sync-databases-test/query-all-db-sync-triggers-name db)))))))))

(deftest update-db-to-sync-on-custom-schedule-test
  (with-db-scheduler-setup!
    (with-test-driver-available!
      (mt/with-temp
        [:model/Database db {}]
        (testing "can't update if let-user-control-scheduling is false"
          (let [db (mt/user-http-request :crowberto :put 200 (format "/database/%d" (:id db))
                                         {:details     {}
                                          :schedules   {:metadata_sync      schedule-map-for-weekly
                                                        :cache_field_values schedule-map-for-last-friday-at-11pm}
                                          :is_full_sync true
                                          :is_on_demand false})]
            (is (not= (u.cron/schedule-map->cron-string schedule-map-for-weekly)
                      (:metadata_sync_schedule db)))
            (is (not= (u.cron/schedule-map->cron-string schedule-map-for-last-friday-at-11pm)
                      (:cache_field_values_schedule db)))))

        (testing "update db setting with a custom trigger should reschedule scan field values"
          (mt/user-http-request :crowberto :put 200 (format "/database/%d" (:id db))
                                {:details     {:let-user-control-scheduling true}
                                 :schedules   {:metadata_sync      schedule-map-for-weekly
                                               :cache_field_values schedule-map-for-last-friday-at-11pm}
                                 :is_full_sync true
                                 :is_on_demand false})
          (is (= (task.sync-databases-test/all-db-sync-triggers-name db)
                 (task.sync-databases-test/query-all-db-sync-triggers-name db)))
          (let [db (t2/select-one :model/Database (:id db))]
            (is (= (u.cron/schedule-map->cron-string schedule-map-for-weekly)
                   (:metadata_sync_schedule db)))
            (is (= (u.cron/schedule-map->cron-string schedule-map-for-last-friday-at-11pm)
                   (:cache_field_values_schedule db)))))

        (testing "update db setting to never scan should remove scan field values trigger"
          (mt/user-http-request :crowberto :put 200 (format "/database/%d" (:id db))
                                {:details     {:let-user-control-scheduling true}
                                 :schedules   {:metadata_sync      schedule-map-for-weekly
                                               :cache_field_values schedule-map-for-last-friday-at-11pm}
                                 :is_full_sync false
                                 :is_on_demand false})
          (is (= #{(sync-and-analyze-trigger-name db)}
                 (task.sync-databases-test/query-all-db-sync-triggers-name db)))
          (let [db (t2/select-one :model/Database (:id db))]
            (is (= (u.cron/schedule-map->cron-string schedule-map-for-weekly)
                   (:metadata_sync_schedule db)))
            (is (nil? (:cache_field_values_schedule db)))))

        (testing "turn back to default settings should recreate all tasks with randomized schedule"
          (mt/user-http-request :crowberto :put 200 (format "/database/%d" (:id db))
                                {:details     {:let-user-control-scheduling false}
                                 :schedules   {:metadata_sync      schedule-map-for-weekly
                                               :cache_field_values schedule-map-for-last-friday-at-11pm}
                                 :is_full_sync true
                                 :is_on_demand false})
          (is (= (task.sync-databases-test/all-db-sync-triggers-name db)
                 (task.sync-databases-test/query-all-db-sync-triggers-name db)))
          (let [db (t2/select-one :model/Database (:id db))]
           ;; make sure the new schedule is randomized, not from the payload
            (is (not= (-> schedule-map-for-weekly u.cron/schedule-map->cron-string)
                      (:metadata_sync_schedule db)))
            (is (not= (-> schedule-map-for-last-friday-at-11pm u.cron/schedule-map->cron-string)
                      (:cache_field_values_schedule db)))))))))
(deftest update-db-to-never-scan-values-on-demand-test
  (with-db-scheduler-setup!
    (with-test-driver-available!
      (mt/with-temp
        [:model/Database db {}]
        (testing "update db setting to never scan should remove scan field values trigger"
          (testing "sanity check that it has all triggers to begin with"
            (is (= (task.sync-databases-test/all-db-sync-triggers-name db)
                   ;; this is flaking and I suspect it's because the triggers is created async in
                   ;; post-insert hook of Database
                   (u/poll {:thunk     #(task.sync-databases-test/query-all-db-sync-triggers-name db)
                            :done?      not-empty
                            :timeout-ms 300}))))
          (mt/user-http-request :crowberto :put 200 (format "/database/%d" (:id db))
                                {:details     {:let-user-control-scheduling true}
                                 :schedules   {:metadata_sync      schedule-map-for-weekly
                                               :cache_field_values schedule-map-for-last-friday-at-11pm}
                                 :is_full_sync false
                                 :is_on_demand false})
          (is (= #{(sync-and-analyze-trigger-name db)}
                 (task.sync-databases-test/query-all-db-sync-triggers-name db)))
          (let [db (t2/select-one :model/Database (:id db))]
            (is (= (u.cron/schedule-map->cron-string schedule-map-for-weekly)
                   (:metadata_sync_schedule db)))
            (is (nil? (:cache_field_values_schedule db)))))))))

(deftest update-db-to-scan-field-values-on-demand-test
  (with-db-scheduler-setup!
    (with-test-driver-available!
      (testing "update db to scan on demand should remove scan field values trigger"
        (mt/with-temp
          [:model/Database db {}]
          (mt/user-http-request :crowberto :put 200 (format "/database/%d" (:id db))
                                {:details     {:let-user-control-scheduling true}
                                 :schedules   {:metadata_sync      schedule-map-for-weekly
                                               :cache_field_values schedule-map-for-last-friday-at-11pm}
                                 :is_full_sync false
                                 :is_on_demand true})
          (is (= #{(sync-and-analyze-trigger-name db)}
                 (task.sync-databases-test/query-all-db-sync-triggers-name db)))
          (let [db (t2/select-one :model/Database (:id db))]
            (is (= (u.cron/schedule-map->cron-string schedule-map-for-weekly)
                   (:metadata_sync_schedule db)))
            (is (nil? (:cache_field_values_schedule db)))))))))

(deftest ^:parallel fetch-db-with-expanded-schedules
  (testing "If we FETCH a database will it have the correct 'expanded' schedules?"
    (mt/with-temp [:model/Database db {:details                     {:let-user-control-scheduling true}
                                       :metadata_sync_schedule      "0 0 * ? * 6 *"
                                       :cache_field_values_schedule "0 0 23 ? * 6L *"}]
      (is (= {:cache_field_values_schedule "0 0 23 ? * 6L *"
              :metadata_sync_schedule      "0 0 * ? * 6 *"
              :schedules                   {:cache_field_values schedule-map-for-last-friday-at-11pm
                                            :metadata_sync      schedule-map-for-weekly}}
             (-> (mt/user-http-request :crowberto :get 200 (format "database/%d" (u/the-id db)))
                 (select-keys [:cache_field_values_schedule :metadata_sync_schedule :schedules])))))))

;; Five minutes
(def ^:private long-timeout (* 5 60 1000))

(defn- deliver-when-db [promise-to-deliver expected-db]
  (fn [db]
    (when (= (u/the-id db) (u/the-id expected-db))
      (deliver promise-to-deliver true))))

(deftest trigger-metadata-sync-for-db-test
  (testing "Can we trigger a metadata sync for a DB?"
    (let [sync-called?    (promise)
          analyze-called? (promise)]
      (mt/with-premium-features #{:audit-app}
        (mt/with-temp [:model/Database {db-id :id :as db} {:engine "h2", :details (:details (mt/db))}]
          (with-redefs [sync-metadata/sync-db-metadata! (deliver-when-db sync-called? db)
                        analyze/analyze-db!             (deliver-when-db analyze-called? db)]
            (mt/user-http-request :crowberto :post 200 (format "database/%d/sync_schema" (u/the-id db)))
            ;; Block waiting for the promises from sync and analyze to be delivered. Should be delivered instantly,
            ;; however if something went wrong, don't hang forever, eventually timeout and fail
            (testing "sync called?"
              (is (= true
                     (deref sync-called? long-timeout :sync-never-called))))
            (testing "analyze called?"
              (is (= true
                     (deref analyze-called? long-timeout :analyze-never-called))))
            (testing "audit log entry generated"
              (is (= db-id
                     (:model_id (mt/latest-audit-log-entry "database-manual-sync")))))))))))

(deftest ^:parallel dismiss-spinner-test
  (testing "Can we dismiss the spinner? (#20863)"
    (mt/with-temp [:model/Database db    {:engine "h2", :details (:details (mt/db)) :initial_sync_status "incomplete"}
                   :model/Table    table {:db_id (u/the-id db) :initial_sync_status "incomplete"}]
      (mt/user-http-request :crowberto :post 200 (format "database/%d/dismiss_spinner" (u/the-id db)))
      (testing "dismissed db spinner"
        (is (= "complete" (t2/select-one-fn :initial_sync_status :model/Database (:id db)))))
      (testing "dismissed table spinner"
        (is (= "complete" (t2/select-one-fn :initial_sync_status :model/Table (:id table))))))))

(deftest ^:parallel dismiss-spinner-test-2
  (testing "can we dissmiss the spinner if db has no tables? (#30837)"
    (mt/with-temp [:model/Database db    {:engine "h2", :details (:details (mt/db)) :initial_sync_status "incomplete"}]
      (mt/user-http-request :crowberto :post 200 (format "database/%d/dismiss_spinner" (u/the-id db)))
      (testing "dismissed db spinner"
        (is (= "complete" (t2/select-one-fn :initial_sync_status :model/Database (:id db))))))))

(deftest ^:parallel non-admins-cant-trigger-sync
  (testing "Non-admins should not be allowed to trigger sync"
    (is (= "You don't have permissions to do that."
           (mt/user-http-request :rasta :post 403 (format "database/%d/sync_schema" (mt/id)))))))

(deftest can-rescan-fieldvalues-for-a-db
  (testing "Can we RESCAN all the FieldValues for a DB?"
    (mt/with-premium-features #{:audit-app}
      (let [update-field-values-called? (promise)]
        (mt/with-temp [:model/Database db {:engine "h2", :details (:details (mt/db))}]
          (with-redefs [sync.field-values/update-field-values! (fn [synced-db]
                                                                 (when (= (u/the-id synced-db) (u/the-id db))
                                                                   (deliver update-field-values-called? :sync-called)))]
            (mt/user-http-request :crowberto :post 200 (format "database/%d/rescan_values" (u/the-id db)))
            (is (= :sync-called
                   (deref update-field-values-called? long-timeout :sync-never-called)))
            (is (= (:id db) (:model_id (mt/latest-audit-log-entry "database-manual-scan"))))
            (is (= (:id db) (-> (mt/latest-audit-log-entry "database-manual-scan")
                                :details :id)))))))))

(deftest ^:parallel nonadmins-cant-trigger-rescan
  (testing "Non-admins should not be allowed to trigger re-scan"
    (is (= "You don't have permissions to do that."
           (mt/user-http-request :rasta :post 403 (format "database/%d/rescan_values" (mt/id)))))))

(deftest discard-db-fieldvalues
  (testing "Can we DISCARD all the FieldValues for a DB?"
    (mt/with-temp [:model/Database    db       {:engine "h2", :details (:details (mt/db))}
                   :model/Table       table-1  {:db_id (u/the-id db)}
                   :model/Table       table-2  {:db_id (u/the-id db)}
                   :model/Field       field-1  {:table_id (u/the-id table-1)}
                   :model/Field       field-2  {:table_id (u/the-id table-2)}
                   :model/FieldValues values-1 {:field_id (u/the-id field-1), :values [1 2 3 4]}
                   :model/FieldValues values-2 {:field_id (u/the-id field-2), :values [1 2 3 4]}]
      (is (= {:status "ok"}
             (mt/user-http-request :crowberto :post 200 (format "database/%d/discard_values" (u/the-id db)))))
      (testing "values-1 still exists?"
        (is (= false
               (t2/exists? :model/FieldValues :id (u/the-id values-1)))))
      (testing "values-2 still exists?"
        (is (= false
               (t2/exists? :model/FieldValues :id (u/the-id values-2))))))))

(deftest discard-db-fieldvalues-audit-log-test
  (testing "Do we get an audit log entry when we discard all the FieldValues for a DB?"
    (mt/with-premium-features #{:audit-app}
      (mt/with-temp [:model/Database db {:engine "h2", :details (:details (mt/db))}]
        (is (= {:status "ok"} (mt/user-http-request :crowberto :post 200 (format "database/%d/discard_values" (u/the-id db)))))
        (is (= (:id db) (:model_id (mt/latest-audit-log-entry))))))))

(deftest ^:parallel nonadmins-cant-discard-all-fieldvalues
  (testing "Non-admins should not be allowed to discard all FieldValues"
    (is (= "You don't have permissions to do that."
           (mt/user-http-request :rasta :post 403 (format "database/%d/discard_values" (mt/id)))))))

(defn- api-validate-database!
  ([request-body]
   (api-validate-database! nil request-body))

  ([{:keys [expected-status-code user]
     :or   {expected-status-code 200
            user                 :crowberto}}
    request-body]
   (with-redefs [h2/*allow-testing-h2-connections* true]
     (mt/user-http-request user :post expected-status-code "database/validate" request-body))))

(defn- test-connection-details! [engine details]
  (with-redefs [h2/*allow-testing-h2-connections* true]
    (#'api.database/test-connection-details engine details)))

(deftest validate-database-test
  (testing "POST /api/database/validate"
    (testing "Should require superuser permissions"
      (is (= "You don't have permissions to do that."
             (api-validate-database! {:user :rasta, :expected-status-code 403}
                                     {:details {:engine :h2, :details (:details (mt/db))}}))))

    (testing "Underlying `test-connection-details` function should work"
      (is (= (:details (mt/db))
             (test-connection-details! "h2" (:details (mt/db))))))

    (testing "Valid database connection details"
      (is (= (merge (:details (mt/db)) {:valid true})
             (api-validate-database! {:details {:engine :h2, :details (:details (mt/db))}}))))

    (testing "invalid database connection details"
      (testing "calling test-connection-details directly"
        (is (= {:errors  {:db "check your connection string"}
                :message "Implicitly relative file paths are not allowed."
                :valid   false}
               (test-connection-details! "h2" {:db "ABC"}))))

      (testing "via the API endpoint"
        (is (= {:errors  {:db "check your connection string"}
                :message "Implicitly relative file paths are not allowed."
                :valid   false}
               (api-validate-database! {:details {:engine :h2, :details {:db "ABC"}}})))))))

(deftest validate-database-test-2
  (testing "POST /api/database/validate"
    (let [call-count (atom 0)
          ssl-values (atom [])
          valid?     (atom false)]
      (with-redefs [api.database/test-database-connection (fn [_ details & _]
                                                            (swap! call-count inc)
                                                            (swap! ssl-values conj (:ssl details))
                                                            (if @valid? nil {:valid false}))]
        (testing "with SSL enabled, do not allow non-SSL connections"
          (#'api.database/test-connection-details "postgres" {:ssl true})
          (is (= 1 @call-count))
          (is (= [true] @ssl-values)))

        (reset! call-count 0)
        (reset! ssl-values [])

        (testing "with SSL disabled, try twice (once with, once without SSL)"
          (#'api.database/test-connection-details "postgres" {:ssl false})
          (is (= 2 @call-count))
          (is (= [true false] @ssl-values)))

        (reset! call-count 0)
        (reset! ssl-values [])

        (testing "with SSL unspecified, try twice (once with, once without SSL)"
          (#'api.database/test-connection-details "postgres" {})
          (is (= 2 @call-count))
          (is (= [true nil] @ssl-values)))

        (reset! call-count 0)
        (reset! ssl-values [])
        (reset! valid? true)

        (testing "with SSL disabled, but working try once (since SSL work we don't try without SSL)"
          (is (= {:ssl true}
                 (#'api.database/test-connection-details "postgres" {:ssl false})))
          (is (= 1 @call-count))
          (is (= [true] @ssl-values)))))))

;;; +----------------------------------------------------------------------------------------------------------------+
;;; |                      GET /api/database/:id/schemas & GET /api/database/:id/schema/:schema                      |
;;; +----------------------------------------------------------------------------------------------------------------+

(deftest ^:parallel get-schemas-test
  (testing "GET /api/database/:id/schemas"
    (testing "Multiple schemas are ordered by name"
      (mt/with-temp
        [:model/Database {db-id :id} {}
         :model/Table    _           {:db_id db-id :schema "schema3"}
         :model/Table    _           {:db_id db-id :schema "schema2"}
         :model/Table    _           {:db_id db-id :schema "schema1"}]
        (is (= ["schema1" "schema2" "schema3"]
               (mt/user-http-request :rasta :get 200 (format "database/%d/schemas" db-id))))))

    (testing "Looking for a database that doesn't exist should return a 404"
      (is (= "Not found."
             (mt/user-http-request :crowberto :get 404 (format "database/%s/schemas" Integer/MAX_VALUE)))))

    (testing "should work for the saved questions 'virtual' database"
      (mt/with-temp [:model/Collection coll   {:name "My Collection"}
                     :model/Card       card-1 (assoc (card-with-native-query "Card 1") :collection_id (:id coll))
                     :model/Card       card-2 (card-with-native-query "Card 2")]
        ;; run the cards to populate their result_metadata columns
        (doseq [card [card-1 card-2]]
          (mt/user-http-request :crowberto :post 202 (format "card/%d/query" (u/the-id card))))
        (let [schemas (set (mt/user-http-request
                            :lucky :get 200
                            (format "database/%d/schemas" lib.schema.id/saved-questions-virtual-database-id)))]
          (is (contains? schemas "Everything else"))
          (is (contains? schemas "My Collection")))))
    (testing "null and empty schemas should both come back as blank strings"
      (mt/with-temp [:model/Database {db-id :id} {}
                     :model/Table    _ {:db_id db-id :schema ""}
                     :model/Table    _ {:db_id db-id :schema nil}
                     :model/Table    _ {:db_id db-id :schema " "}]
        (is (= ["" " "]
               (mt/user-http-request :lucky :get 200 (format "database/%d/schemas" db-id))))))))

(deftest ^:parallel blank-schema-identifier-test
  (testing "We should handle Databases with blank schema correctly (#12450)"
    (mt/with-temp [:model/Database {db-id :id} {:name "my/database"}]
      (doseq [schema-name [nil ""]]
        (testing (str "schema name = " (pr-str schema-name))
          (mt/with-temp [:model/Table _ {:db_id db-id, :schema schema-name, :name "just a table"}]
            (is (= [""] (mt/user-http-request :rasta :get 200 (format "database/%d/schemas" db-id))))))))))

(deftest get-syncable-schemas-test
  (testing "GET /api/database/:id/syncable_schemas"
    (testing "Multiple schemas are ordered by name"
      ;; We need to redef driver/syncable-schemas here because different databases might have different schemas
      (with-redefs [driver/syncable-schemas (constantly #{"PUBLIC"})]
        (is (= ["PUBLIC"]
               (mt/user-http-request :crowberto :get 200 (format "database/%d/syncable_schemas" (mt/id)))))
        (testing "Non-admins don't have permission to see syncable schemas"
          (is (= "You don't have permissions to do that."
                 (mt/user-http-request :rasta :get 403 (format "database/%d/syncable_schemas" (mt/id))))))))))

(deftest ^:parallel get-schemas-for-schemas-with-no-visible-tables
  (mt/with-temp
    [:model/Database {db-id :id} {}
     :model/Table    _ {:db_id db-id :schema "schema_1a" :name "table_1"}
     :model/Table    _ {:db_id db-id :schema "schema_1c" :name "table_1"} ;; out of order for sorting
     :model/Table    _ {:db_id db-id :schema "schema_1b" :name "table_1"}
     ;; table is not visible. Any non-nil value of `visibility_type` means Table shouldn't be visible
     :model/Table    _ {:db_id db-id :schema "schema_2" :name "table_2a" :visibility_type "hidden"}
     :model/Table    _ {:db_id db-id :schema "schema_2" :name "table_2b" :visibility_type "cruft"}
       ;; table is not active
     :model/Table    _ {:db_id db-id :schema "schema_3" :name "table_3" :active false}]
    (testing "GET /api/database/:id/schemas should not return schemas with no VISIBLE TABLES"
      (is (= ["schema_1a" "schema_1b" "schema_1c"]
             (mt/user-http-request :crowberto :get 200 (format "database/%d/schemas" db-id)))))
    (testing "GET /api/database/:id/schemas?include_hidden=true should return schemas with no VISIBLE TABLES"
      (is (= ["schema_1a" "schema_1b" "schema_1c" "schema_2"]
             (mt/user-http-request :crowberto :get 200 (format "database/%d/schemas?include_hidden=true" db-id)))))))

(deftest get-schemas-permissions-test
  (testing "GET /api/database/:id/schemas against permissions"
    (mt/with-temp [:model/Database {db-id :id} {}
                   :model/Table    t1 {:db_id db-id :schema "schema1"}
                   :model/Table    t2 {:db_id db-id :schema "schema1"}]
      (testing "should work if user has full DB perms..."
        (is (= ["schema1"]
               (mt/with-full-data-perms-for-all-users!
                 (mt/user-http-request :rasta :get 200 (format "database/%d/schemas" db-id))))))

      (testing "...or just table read perms..."
        (mt/with-no-data-perms-for-all-users!
          (data-perms/set-database-permission! (perms-group/all-users) db-id :perms/view-data :unrestricted)
          (data-perms/set-table-permission! (perms-group/all-users) (u/the-id t1) :perms/create-queries :query-builder)
          (data-perms/set-table-permission! (perms-group/all-users) (u/the-id t2) :perms/create-queries :query-builder)
          (is (= ["schema1"]
                 (mt/user-http-request :rasta :get 200 (format "database/%d/schemas" db-id))))))

      (testing "should return a 403 for a user that doesn't have read permissions for the database"
        (mt/with-no-data-perms-for-all-users!
          (is (= "You don't have permissions to do that."
                 (mt/user-http-request :rasta :get 403 (format "database/%s/schemas" db-id))))))

      (testing "should return a 403 if there are no perms for any schema"
        (mt/with-full-data-perms-for-all-users!
          (data-perms/set-database-permission! (perms-group/all-users) db-id :perms/view-data :unrestricted)
          (data-perms/set-table-permission! (perms-group/all-users) (u/the-id t1) :perms/create-queries :no)
          (data-perms/set-table-permission! (perms-group/all-users) (u/the-id t2) :perms/create-queries :no)
          (is (= "You don't have permissions to do that."
                 (mt/user-http-request :rasta :get 403 (format "database/%s/schemas" db-id)))))))

    (testing "should exclude schemas for which the user has no perms"
      (mt/with-temp [:model/Database {database-id :id} {}
                     :model/Table    {t1-id :id} {:db_id database-id :schema "schema-with-perms"}
                     :model/Table    _ {:db_id database-id :schema "schema-without-perms"}]
        (mt/with-no-data-perms-for-all-users!
          (data-perms/set-database-permission! (perms-group/all-users) database-id :perms/view-data :unrestricted)
          (data-perms/set-table-permission! (perms-group/all-users) t1-id :perms/create-queries :query-builder)
          (is (= ["schema-with-perms"]
                 (mt/user-http-request :rasta :get 200 (format "database/%s/schemas" database-id)))))))))

(deftest get-schema-tables-test
  (testing "GET /api/database/:id/schema/:schema"
    (testing "Should return a 404 if the database isn't found"
      (is (= "Not found."
             (mt/user-http-request :crowberto :get 404 (format "database/%s/schema/%s" Integer/MAX_VALUE "schema1")))))
    (testing "Should return a 404 if the schema isn't found"
      (mt/with-temp [:model/Database {db-id :id} {}
                     :model/Table    _ {:db_id db-id :schema "schema1"}]
        (is (= "Not found."
               (mt/user-http-request :crowberto :get 404 (format "database/%d/schema/%s" db-id "not schema1"))))))

    (testing "should exclude Tables for which the user has no perms"
      (mt/with-temp [:model/Database {database-id :id} {}
                     :model/Table    table-with-perms {:db_id database-id :schema "public" :name "table-with-perms"}
                     :model/Table    _                {:db_id database-id :schema "public" :name "table-without-perms"}]
        (mt/with-no-data-perms-for-all-users!
          (data-perms/set-database-permission! (perms-group/all-users) database-id :perms/view-data :unrestricted)
          (data-perms/set-table-permission! (perms-group/all-users) table-with-perms :perms/create-queries :query-builder)
          (is (= ["table-with-perms"]
                 (map :name (mt/user-http-request :rasta :get 200 (format "database/%s/schema/%s" database-id "public"))))))))

    (testing "should exclude inactive Tables"
      (mt/with-temp [:model/Database {database-id :id} {}
                     :model/Table    _ {:db_id database-id :schema "public" :name "table"}
                     :model/Table    _ {:db_id database-id :schema "public" :name "inactive-table" :active false}]
        (is (= ["table"]
               (map :name (mt/user-http-request :rasta :get 200 (format "database/%s/schema/%s" database-id "public")))))))

    (testing "should exclude hidden Tables"
      (mt/with-temp [:model/Database {database-id :id} {}
                     :model/Table    _ {:db_id database-id :schema "public" :name "table"}
                     :model/Table    _ {:db_id database-id :schema "public" :name "hidden-table" :visibility_type "hidden"}]
        (is (= ["table"]
               (map :name (mt/user-http-request :rasta :get 200 (format "database/%s/schema/%s" database-id "public")))))))

    (testing "should show hidden Tables when explicitly asked for"
      (mt/with-temp [:model/Database {database-id :id} {}
                     :model/Table    _ {:db_id database-id :schema "public" :name "table"}
                     :model/Table    _ {:db_id database-id :schema "public" :name "hidden-table" :visibility_type "hidden"}]
        (is (= #{"table" "hidden-table"}
               (set (map :name (mt/user-http-request :rasta :get 200 (format "database/%s/schema/%s" database-id "public")
                                                     :include_hidden true)))))))

    (testing "should work for the saved questions 'virtual' database"
      (mt/with-temp [:model/Collection coll   {:name "My Collection"}
                     :model/Card       card-1 (assoc (card-with-native-query "Card 1") :collection_id (:id coll))
                     :model/Card       card-2 (card-with-native-query "Card 2")]
        ;; run the cards to populate their result_metadata columns
        (doseq [card [card-1 card-2]]
          (mt/user-http-request :crowberto :post 202 (format "card/%d/query" (u/the-id card))))
        (testing "Should be able to get saved questions in a specific collection"
          (is (= [{:id               (format "card__%d" (:id card-1))
                   :db_id            (mt/id)
                   :entity_id        nil
                   :metrics          nil
                   :moderated_status nil
                   :display_name     "Card 1"
                   :schema           "My Collection"
                   :description      nil
                   :type             "question"}]
                 (mt/user-http-request :lucky :get 200
                                       (format "database/%d/schema/%s" lib.schema.id/saved-questions-virtual-database-id "My Collection")))))

        (testing "Should be able to get saved questions in the root collection"
          (let [response (mt/user-http-request :lucky :get 200
                                               (format "database/%d/schema/%s" lib.schema.id/saved-questions-virtual-database-id
                                                       (api.table/root-collection-schema-name)))]
            (is (malli= [:sequential
                         [:map
                          [:id               #"^card__\d+$"]
                          [:db_id            ::lib.schema.id/database]
                          [:display_name     :string]
                          [:moderated_status [:maybe [:= "verified"]]]
                          [:schema           [:= (api.table/root-collection-schema-name)]]
                          [:description      [:maybe :string]]]]
                        response))
            (is (not (contains? (set (map :display_name response)) "Card 3")))
            (is (contains? (set response)
                           {:id               (format "card__%d" (:id card-2))
                            :db_id            (mt/id)
                            :entity_id        nil
                            :display_name     "Card 2"
                            :metrics          nil
                            :moderated_status nil
                            :schema           (api.table/root-collection-schema-name)
                            :description      nil
                            :type             "question"}))))

        (testing "Should throw 404 if the schema/Collection doesn't exist"
          (is (= "Not found."
                 (mt/user-http-request :lucky :get 404
                                       (format "database/%d/schema/%s" lib.schema.id/saved-questions-virtual-database-id "Coin Collection")))))))
    (testing "should work for the datasets in the 'virtual' database"
      (mt/with-temp [:model/Collection coll   {:name "My Collection"}
                     :model/Card       card-1 (assoc (card-with-native-query "Card 1")
                                                     :collection_id (:id coll)
                                                     :type :model)
                     :model/Card       metric {:type :metric
                                               :name "Metric"
                                               :database_id (mt/id)
                                               :collection_id (:id coll)
                                               :dataset_query (mt/mbql-query nil
                                                                {:source-table (str "card__" (:id card-1))
                                                                 :aggregation [[:count]]})}
                     :model/Card       card-2 (assoc (card-with-native-query "Card 2")
                                                     :type :model)
                     :model/Card       _card-3 (assoc (card-with-native-query "error")
                                               ;; regular saved question should not be in the results
                                                      :type :question)]
        ;; run the cards to populate their result_metadata columns
        (doseq [card [card-1 card-2]]
          (is (=? {:status "completed"}
                  (mt/user-http-request :crowberto :post 202 (format "card/%d/query" (u/the-id card))))))
        (testing "Should be able to get datasets in a specific collection"
          (is (=? [{:id               (format "card__%d" (:id card-1))
                    :db_id            (mt/id)
                    :metrics          [{:id             (:id metric)
                                        :name           "Metric"
                                        :type           "metric"
                                        :source_card_id (:id card-1)
                                        :database_id    (mt/id)}]
                    :display_name     "Card 1"
                    :schema           "My Collection"
                    :type             "model"}
                   {:id           (format "card__%d" (:id metric))
                    :db_id        (mt/id)
                    :display_name "Metric"
                    :schema       "My Collection"}]
                  (mt/user-http-request :lucky :get 200
                                        (format "database/%d/datasets/%s" lib.schema.id/saved-questions-virtual-database-id "My Collection")))))

        (testing "Should be able to get datasets in the root collection"
          (let [response (mt/user-http-request :lucky :get 200
                                               (format "database/%d/datasets/%s" lib.schema.id/saved-questions-virtual-database-id
                                                       (api.table/root-collection-schema-name)))]
            (is (malli= [:sequential
                         [:map
                          [:id               [:re #"^card__\d+$"]]
                          [:db_id            ::lib.schema.id/database]
                          [:display_name     :string]
                          [:moderated_status [:maybe [:= :verified]]]
                          [:schema           [:= (api.table/root-collection-schema-name)]]
                          [:description      [:maybe :string]]]]
                        response))
            (is (contains? (set response)
                           {:id               (format "card__%d" (:id card-2))
                            :db_id            (mt/id)
                            :entity_id        nil
                            :display_name     "Card 2"
                            :metrics          nil
                            :moderated_status nil
                            :schema           (api.table/root-collection-schema-name)
                            :description      nil
                            :type             "model"}))))

        (testing "Should throw 404 if the schema/Collection doesn't exist"
          (is (= "Not found."
                 (mt/user-http-request :lucky :get 404
                                       (format "database/%d/schema/%s" lib.schema.id/saved-questions-virtual-database-id "Coin Collection")))))))

    (mt/with-temp [:model/Database {db-id :id} {}
                   :model/Table    _ {:db_id db-id :schema nil :name "t1"}
                   :model/Table    _ {:db_id db-id :schema "" :name "t2"}]
      (testing "to fetch Tables with `nil` or empty schemas, use the blank string"
        (is (= ["t1" "t2"]
               (map :name (mt/user-http-request :lucky :get 200 (format "database/%d/schema/" db-id)))))))))

(deftest get-schema-tables-unreadable-metrics-are-not-returned-test
  (mt/with-temp [:model/Collection model-coll   {:name "Model Collection"}
                 :model/Card       card         (assoc (card-with-native-query "Card 1")
                                                       :collection_id (:id model-coll)
                                                       :type :model)
                 :model/Collection metric-coll {:name "Metric Collection"}
                 :model/Card       metric      {:type          :metric
                                                :name          "Metric"
                                                :database_id   (mt/id)
                                                :collection_id (:id metric-coll)
                                                :dataset_query {:type     :query
                                                                :database (mt/id)
                                                                :query    {:source-table (str "card__" (:id card))
                                                                           :aggregation  [[:count]]}}}]
    (is (=? {:status "completed"}
            (mt/user-http-request :crowberto :post 202 (format "card/%d/query" (:id card)))))
    (let [virtual-table {:id           (format "card__%d" (:id card))
                         :db_id        (mt/id)
                         :metrics      nil
                         :display_name "Card 1"
                         :schema       (:name model-coll)
                         :type         "model"}]
      (testing "Metrics should be returned"
        (is (=? [(assoc virtual-table
                        :metrics [{:id             (:id metric)
                                   :name           "Metric"
                                   :type           "metric"
                                   :source_card_id (:id card)
                                   :database_id    (mt/id)}])]
                (mt/user-http-request :lucky :get 200
                                      (format "database/%d/datasets/%s"
                                              lib.schema.id/saved-questions-virtual-database-id
                                              (:name model-coll))))))
      (perms/revoke-collection-permissions! (perms-group/all-users) (:id metric-coll))
      (testing "Metrics should not be returned if its collection is not accessible"
        (is (=? [virtual-table]
                (mt/user-http-request :lucky :get 200
                                      (format "database/%d/datasets/%s"
                                              lib.schema.id/saved-questions-virtual-database-id
                                              (:name model-coll)))))))))

(deftest get-schema-tables-permissions-test
  (testing "GET /api/database/:id/schema/:schema against permissions"
    (mt/with-temp [:model/Database {db-id :id} {}
                   :model/Table    t1  {:db_id db-id :schema "schema1" :name "t1"}
                   :model/Table    _t2 {:db_id db-id :schema "schema2"}
                   :model/Table    t3  {:db_id db-id :schema "schema1" :name "t3"}]
      (testing "if we have full data perms for the DB"
        (mt/with-full-data-perms-for-all-users!
          (is (= ["t1" "t3"]
                 (map :name (mt/user-http-request :rasta :get 200 (format "database/%d/schema/%s" db-id "schema1")))))))

      (testing "if we have query perms for all tables in the schema"
        (mt/with-no-data-perms-for-all-users!
          (data-perms/set-table-permission! (perms-group/all-users) (u/the-id t1) :perms/create-queries :query-builder)
          (data-perms/set-table-permission! (perms-group/all-users) (u/the-id t3) :perms/create-queries :query-builder)
          (is (= ["t1" "t3"]
                 (map :name (mt/user-http-request :rasta :get 200 (format "database/%d/schema/%s" db-id "schema1")))))))

      (testing "if we have query perms for one table in the schema, and legacy-no-self-service data perms for another"
        (mt/with-no-data-perms-for-all-users!
          (data-perms/set-table-permission! (perms-group/all-users) (u/the-id t1) :perms/view-data :legacy-no-self-service)
          (data-perms/set-table-permission! (perms-group/all-users) (u/the-id t1) :perms/create-queries :no)
          (data-perms/set-table-permission! (perms-group/all-users) (u/the-id t3) :perms/view-data :unrestricted)
          (data-perms/set-table-permission! (perms-group/all-users) (u/the-id t3) :perms/create-queries :query-builder)
          (is (= ["t3"]
                 (map :name (mt/user-http-request :rasta :get 200 (format "database/%d/schema/%s" db-id "schema1"))))))))

    (testing "should return a 403 for a user that doesn't have read permissions"
      (testing "for the DB"
        (mt/with-temp [:model/Database {database-id :id} {}
                       :model/Table    _ {:db_id database-id :schema "test"}]
          (mt/with-no-data-perms-for-all-users!
            (is (= "You don't have permissions to do that."
                   (mt/user-http-request :rasta :get 403 (format "database/%s/schema/%s" database-id "test")))))))

      (testing "for all tables in the schema"
        (mt/with-temp [:model/Database {database-id :id} {}
                       :model/Table    {t1-id :id} {:db_id database-id :schema "schema-with-perms"}
                       :model/Table    _ {:db_id database-id :schema "schema-without-perms"}]
          (mt/with-no-data-perms-for-all-users!
            (data-perms/set-database-permission! (perms-group/all-users) database-id :perms/view-data :unrestricted)
            (data-perms/set-table-permission! (perms-group/all-users) t1-id :perms/create-queries :query-builder)
            (is (= "You don't have permissions to do that."
                   (mt/user-http-request :rasta :get 403 (format "database/%s/schema/%s" database-id "schema-without-perms"))))))))))

(deftest ^:parallel slashes-in-identifiers-test
  (testing "We should handle Databases with slashes in identifiers correctly (#12450)"
    (mt/with-temp [:model/Database {db-id :id} {:name "my/database"}]
      (doseq [schema-name ["my/schema"
                           "my//schema"
                           "my\\schema"
                           "my\\\\schema"
                           "my\\//schema"
                           "my_schema/"
                           "my_schema\\"]]
        (testing (format "\nschema name = %s" (pr-str schema-name))
          (mt/with-temp [:model/Table _ {:db_id db-id, :schema schema-name, :name "my/table"}]
            (testing "\nFetch schemas"
              (testing "\nGET /api/database/:id/schemas/"
                (is (= [schema-name]
                       (mt/user-http-request :rasta :get 200 (format "database/%d/schemas" db-id))))))
            (testing (str "\nFetch schema tables -- should work if you URL escape the schema name"
                          "\nGET /api/database/:id/schema/:schema")
              (let [url (format "database/%d/schema/%s" db-id (codec/url-encode schema-name))]
                (testing (str "\nGET /api/" url)
                  (is (=? [{:schema schema-name}]
                          (mt/user-http-request :rasta :get 200 url))))))))))))

(deftest ^:parallel upsert-sensitive-fields-no-changes-test
  (testing "empty maps are okay"
    (is (= {}
           (#'api.database/upsert-sensitive-fields {} {}))))
  (testing "no details updates are okay"
    (is (= nil
           (#'api.database/upsert-sensitive-fields nil nil)))))

(deftest ^:parallel upsert-sensitive-fields-fields-are-replaced-test
  (testing "fields are replaced"
    (is (= {:use-service-account           nil
            :dataset-id                    "dacort"
            :use-jvm-timezone              false
            :service-account-json          "{\"foo\": \"bar\"}"
            :password                      "foo"
            :pass                          "bar"
            :tunnel-pass                   "quux"
            :tunnel-private-key            "foobar"
            :tunnel-private-key-passphrase "fooquux"
            :access-token                  "foobarfoo"
            :refresh-token                 "foobarquux"}
           (#'api.database/upsert-sensitive-fields {:description nil
                                                    :name        "customer success BQ"
                                                    :details     {:use-service-account           nil
                                                                  :dataset-id                    "dacort"
                                                                  :service-account-json          "{}"
                                                                  :use-jvm-timezone              false
                                                                  :password                      "password"
                                                                  :pass                          "pass"
                                                                  :tunnel-pass                   "tunnel-pass"
                                                                  :tunnel-private-key            "tunnel-private-key"
                                                                  :tunnel-private-key-passphrase "tunnel-private-key-passphrase"
                                                                  :access-token                  "access-token"
                                                                  :refresh-token                 "refresh-token"}
                                                    :id          (mt/id)}
                                                   {:service-account-json          "{\"foo\": \"bar\"}"
                                                    :password                      "foo"
                                                    :pass                          "bar"
                                                    :tunnel-pass                   "quux"
                                                    :tunnel-private-key            "foobar"
                                                    :tunnel-private-key-passphrase "fooquux"
                                                    :access-token                  "foobarfoo"
                                                    :refresh-token                 "foobarquux"})))))

(deftest ^:parallel upsert-sensitive-fields-one-field-replaced-test
  (testing "only one field is replaced"
    (is (= {:use-service-account           nil
            :dataset-id                    "dacort"
            :use-jvm-timezone              false
            :service-account-json          "{}"
            :password                      "new-password"
            :pass                          "pass"
            :tunnel-pass                   "tunnel-pass"
            :tunnel-private-key            "tunnel-private-key"
            :tunnel-private-key-passphrase "tunnel-private-key-passphrase"
            :access-token                  "access-token"
            :refresh-token                 "refresh-token"}
           (#'api.database/upsert-sensitive-fields {:description nil
                                                    :name        "customer success BQ"
                                                    :details     {:use-service-account           nil
                                                                  :dataset-id                    "dacort"
                                                                  :use-jvm-timezone              false
                                                                  :service-account-json          "{}"
                                                                  :password                      "password"
                                                                  :pass                          "pass"
                                                                  :tunnel-pass                   "tunnel-pass"
                                                                  :tunnel-private-key            "tunnel-private-key"
                                                                  :tunnel-private-key-passphrase "tunnel-private-key-passphrase"
                                                                  :access-token                  "access-token"
                                                                  :refresh-token                 "refresh-token"}
                                                    :id          (mt/id)}
                                                   {:service-account-json          secret/protected-password
                                                    :password                      "new-password"
                                                    :pass                          secret/protected-password
                                                    :tunnel-pass                   secret/protected-password
                                                    :tunnel-private-key            secret/protected-password
                                                    :tunnel-private-key-passphrase secret/protected-password
                                                    :access-token                  secret/protected-password
                                                    :refresh-token                 secret/protected-password})))))

(deftest ^:parallel upsert-sensitive-fields-no-fields-replaced-test
  (testing "no fields are replaced"
    (is (= {:use-service-account           nil
            :dataset-id                    "dacort"
            :use-jvm-timezone              false
            :service-account-json          "{}"
            :password                      "password"
            :pass                          "pass"
            :tunnel-pass                   "tunnel-pass"
            :tunnel-private-key            "tunnel-private-key"
            :tunnel-private-key-passphrase "tunnel-private-key-passphrase"
            :access-token                  "access-token"
            :refresh-token                 "refresh-token"}
           (#'api.database/upsert-sensitive-fields {:description nil
                                                    :name        "customer success BQ"
                                                    :details     {:use-service-account           nil
                                                                  :dataset-id                    "dacort"
                                                                  :use-jvm-timezone              false
                                                                  :service-account-json          "{}"
                                                                  :password                      "password"
                                                                  :pass                          "pass"
                                                                  :tunnel-pass                   "tunnel-pass"
                                                                  :tunnel-private-key            "tunnel-private-key"
                                                                  :tunnel-private-key-passphrase "tunnel-private-key-passphrase"
                                                                  :access-token                  "access-token"
                                                                  :refresh-token                 "refresh-token"}
                                                    :id          (mt/id)}
                                                   {:service-account-json          secret/protected-password
                                                    :password                      secret/protected-password
                                                    :pass                          secret/protected-password
                                                    :tunnel-pass                   secret/protected-password
                                                    :tunnel-private-key            secret/protected-password
                                                    :tunnel-private-key-passphrase secret/protected-password
                                                    :access-token                  secret/protected-password
                                                    :refresh-token                 secret/protected-password})))))

(deftest ^:parallel secret-file-paths-returned-by-api-test
  (mt/with-driver :secret-test-driver
    (testing "File path values for secrets are returned as plaintext in the API (#20030)"
<<<<<<< HEAD
      (t2.with-temp/with-temp [:model/Database database {:engine  :secret-test-driver
                                                         :name    "Test secret DB with password path"
                                                         :details {:host           "localhost"
                                                                   :password-path "/path/to/password.txt"}}]
        (is (=? {:password-options "local"
                 :password-path  "/path/to/password.txt"}
                (as-> (u/the-id database) d
                  (format "database/%d" d)
                  (mt/user-http-request :crowberto :get 200 d)
                  (:details d))))))))
=======
      (mt/with-temp [:model/Database database {:engine  :secret-test-driver
                                               :name    "Test secret DB with password path"
                                               :details {:host           "localhost"
                                                         :password-path "/path/to/password.txt"}}]
        (is (= {:password-source "file-path"
                :password-value  "/path/to/password.txt"}
               (as-> (u/the-id database) d
                 (format "database/%d" d)
                 (mt/user-http-request :crowberto :get 200 d)
                 (:details d)
                 (select-keys d [:password-source :password-value]))))))))
>>>>>>> c3eafa1e

;; these descriptions use deferred-tru because the `defsetting` macro complains if they're not, but since these are in
;; tests they won't get scraped for i18n purposes so it's ok.
(defsetting test-db-local-setting-public
  (deferred-tru "Test Database-local Setting with internal visibility.")
  :database-local :only
  :visibility :public
  :type :integer)

(defsetting test-db-local-setting-authenticated
  (deferred-tru "Test Database-local Setting with internal visibility.")
  :database-local :only
  :visibility :authenticated
  :type :integer)

(defsetting test-db-local-setting-admin
  (deferred-tru "Test Database-local Setting with internal visibility.")
  :database-local :only
  :visibility :admin
  :type :integer)

(defsetting test-db-local-setting-internal
  "Test Database-local Setting with internal visibility."
  :database-local :only
  :visibility :internal
  :type :integer)

(deftest database-local-settings-come-back-with-database-test
  (testing "Database-local Settings should come back with"
    (mt/with-temp-vals-in-db :model/Database (mt/id) {:settings {:test-db-local-setting-public        1
                                                                 :test-db-local-setting-authenticated 1
                                                                 :test-db-local-setting-admin         1
                                                                 :test-db-local-setting-internal      1}}
      (doseq [[user user-type] {:crowberto :admin, :rasta :non-admin}]
        (doseq [{:keys [endpoint response]} [{:endpoint "GET /api/database/:id"
                                              :response (fn []
                                                          (mt/user-http-request user :get 200 (format "database/%d" (mt/id))))}
                                             {:endpoint "GET /api/database"
                                              :response (fn []
                                                          (some
                                                           (fn [database]
                                                             (when (= (:id database) (mt/id))
                                                               database))
                                                           (:data (mt/user-http-request user :get 200 "database"))))}]]
          (testing endpoint
            (let [{:keys [settings], :as response} (response)]
              (is (map? response))
              (is (map? settings))
              (doseq [{:keys [setting visible?]} [{:setting  :test-db-local-setting-public
                                                   :visible? (if (= user-type :non-admin) true true)}
                                                  {:setting  :test-db-local-setting-authenticated
                                                   :visible? (if (= user-type :non-admin) true true)}
                                                  {:setting  :test-db-local-setting-admin
                                                   :visible? (if (= user-type :non-admin) false true)}
                                                  {:setting  :test-db-local-setting-internal
                                                   :visible? (if (= user-type :non-admin) false false)}]
                      :let                       [{:keys [visibility]} (setting/resolve-setting setting)]]
                (testing (format "\nIf Setting visibility is %s, %s user should %s be able to see its value"
                                 visibility user-type (if visible? "SHOULD" "SHOULD NOT"))
                  (testing (format "\nresponse = %s" (u/pprint-to-str response))
                    (if visible?
                      (is (partial= {setting 1}
                                    settings))
                      (is (not (contains? settings setting))))))))))))))

(deftest admins-set-database-local-settings-test
  (testing "Admins should be allowed to update Database-local Settings (#19409)"
    (mt/with-temp-vals-in-db :model/Database (mt/id) {:settings nil}
      (letfn [(settings []
                (t2/select-one-fn :settings :model/Database :id (mt/id)))
              (set-settings! [m]
                (with-redefs [h2/*allow-testing-h2-connections* true]
                  (u/prog1 (mt/user-http-request :crowberto :put 200 (format "database/%d" (mt/id))
                                                 {:settings m})
                    (is (=? {:id (mt/id)}
                            <>)))))]
        (testing "Should not contain :unaggregated-query-row-limit"
          (is (=? {:unaggregated-query-row-limit (symbol "nil #_\"key is not present.\"")}
                  (settings))))
        (testing "Set initial value"
          (testing "response"
            (is (=? {:settings {:unaggregated-query-row-limit 1337}}
                    (set-settings! {:unaggregated-query-row-limit 1337}))))
          (testing "App DB"
            (is (=? {:unaggregated-query-row-limit 1337}
                    (settings)))))
        (testing "Setting a different value should not affect anything not specified (PATCH-style update)"
          (testing "response"
            (is (=? {:settings {:unaggregated-query-row-limit 1337
                                :database-enable-actions      true}}
                    (set-settings! {:database-enable-actions true}))))
          (testing "App DB"
            (is (=? {:unaggregated-query-row-limit 1337
                     :database-enable-actions      true}
                    (settings)))))
        (testing "Update existing value"
          (testing "response"
            (is (=? {:settings {:unaggregated-query-row-limit 1337
                                :database-enable-actions      false}}
                    (set-settings! {:database-enable-actions false}))))
          (testing "App DB"
            (is (=? {:unaggregated-query-row-limit 1337
                     :database-enable-actions      false}
                    (settings)))))
        (testing "Unset a value"
          (testing "response"
            (is (=? {:settings {:database-enable-actions      false
                                :unaggregated-query-row-limit (symbol "nil #_\"key is not present.\"")}}
                    (set-settings! {:unaggregated-query-row-limit nil}))))
          (testing "App DB"
            (is (=? {:database-enable-actions      false
                     :unaggregated-query-row-limit (symbol "nil #_\"key is not present.\"")}
                    (settings)))))))))

(deftest ^:parallel log-an-error-if-contains-undefined-setting-test
  (testing "should log an error message if database contains undefined settings"
    (mt/with-temp [:model/Database {db-id :id} {:settings {:undefined-setting true}}]
      (mt/with-log-messages-for-level [messages :error]
        (testing "does not includes undefined keys by default"
          (is (not (contains? (:settings (mt/user-http-request :crowberto :get 200 (str "database/" db-id)))
                              :undefined-setting))))
        (is (= "Error checking the readability of :undefined-setting setting. The setting will be hidden in API response."
               (-> (messages)
                   first
                   :message)))))))

(deftest persist-database-test-2
  (mt/test-drivers (mt/normal-drivers-with-feature :persist-models)
    (mt/dataset test-data
      (let [db-id (:id (mt/db))]
        (mt/with-temp
          [:model/Card card {:database_id db-id
                             :type        :model}]
          (mt/with-temporary-setting-values [persisted-models-enabled false]
            (testing "requires persist setting to be enabled"
              (is (= "Persisting models is not enabled."
                     (mt/user-http-request :crowberto :post 400 (str "database/" db-id "/persist"))))))

          (mt/with-temporary-setting-values [persisted-models-enabled true]
            (testing "only users with permissions can persist a database"
              (is (= "You don't have permissions to do that."
                     (mt/user-http-request :rasta :post 403 (str "database/" db-id "/persist")))))

            (testing "should be able to persit an database"
              (mt/user-http-request :crowberto :post 204 (str "database/" db-id "/persist"))
              (is (= "creating" (t2/select-one-fn :state 'PersistedInfo
                                                  :database_id db-id
                                                  :card_id     (:id card))))
              (is (true? (t2/select-one-fn (comp :persist-models-enabled :settings)
                                           :model/Database
                                           :id db-id)))
              (is (true? (get-in (mt/user-http-request :crowberto :get 200
                                                       (str "database/" db-id))
                                 [:settings :persist-models-enabled]))))
            (testing "it's okay to trigger persist even though the database is already persisted"
              (mt/user-http-request :crowberto :post 204 (str "database/" db-id "/persist")))))))))

(deftest unpersist-database-test
  (mt/test-drivers (mt/normal-drivers-with-feature :persist-models)
    (mt/dataset test-data
      (let [db-id (:id (mt/db))]
        (mt/with-temp
          [:model/Card     _ {:database_id db-id
                              :type        :model}]
          (testing "only users with permissions can persist a database"
            (is (= "You don't have permissions to do that."
                   (mt/user-http-request :rasta :post 403 (str "database/" db-id "/unpersist")))))

          (mt/with-temporary-setting-values [persisted-models-enabled true]
            (testing "should be able to persit an database"
              ;; trigger persist first
              (mt/user-http-request :crowberto :post 204 (str "database/" db-id "/unpersist"))
              (is (nil? (t2/select-one-fn (comp :persist-models-enabled :settings)
                                          :model/Database
                                          :id db-id))))
            (testing "it's okay to unpersist even though the database is not persisted"
              (mt/user-http-request :crowberto :post 204 (str "database/" db-id "/unpersist")))))))))

(deftest autocomplete-suggestions-do-not-include-dashboard-cards
  (testing "GET /api/database/:id/card_autocomplete_suggestions"
    (mt/with-temp
      [:model/Dashboard {dash-id :id} {}
       :model/Card {card-id :id} {:dashboard_id dash-id :name "flozzlebarger"}]
      (testing "dashboard cards are excluded"
        (is (= []
               (mt/user-http-request :rasta :get 200
                                     (format "database/%d/card_autocomplete_suggestions" (mt/id))
                                     :query "flozzlebarger"))))
      (testing "dashboard cards can be included if you pass `include_dashboard_questions=true`"
        (is (= 1
               (count
                (mt/user-http-request :rasta :get 200
                                      (format "database/%d/card_autocomplete_suggestions" (mt/id))
                                      :query "flozzlebarger"
                                      :include_dashboard_questions "true")))))
      (testing "sanity check: removing the `dashboard_id` lets us get it"
        (t2/update! :model/Card :id card-id {:dashboard_id nil})
        (is (= 1
               (count
                (mt/user-http-request :rasta :get 200
                                      (format "database/%d/card_autocomplete_suggestions" (mt/id))
                                      :query "flozzlebarger"))))))))<|MERGE_RESOLUTION|>--- conflicted
+++ resolved
@@ -2022,30 +2022,16 @@
 (deftest ^:parallel secret-file-paths-returned-by-api-test
   (mt/with-driver :secret-test-driver
     (testing "File path values for secrets are returned as plaintext in the API (#20030)"
-<<<<<<< HEAD
-      (t2.with-temp/with-temp [:model/Database database {:engine  :secret-test-driver
-                                                         :name    "Test secret DB with password path"
-                                                         :details {:host           "localhost"
-                                                                   :password-path "/path/to/password.txt"}}]
+      (mt/with-temp [:model/Database database {:engine  :secret-test-driver
+                                               :name    "Test secret DB with password path"
+                                               :details {:host           "localhost"
+                                                         :password-path "/path/to/password.txt"}}]
         (is (=? {:password-options "local"
                  :password-path  "/path/to/password.txt"}
                 (as-> (u/the-id database) d
                   (format "database/%d" d)
                   (mt/user-http-request :crowberto :get 200 d)
                   (:details d))))))))
-=======
-      (mt/with-temp [:model/Database database {:engine  :secret-test-driver
-                                               :name    "Test secret DB with password path"
-                                               :details {:host           "localhost"
-                                                         :password-path "/path/to/password.txt"}}]
-        (is (= {:password-source "file-path"
-                :password-value  "/path/to/password.txt"}
-               (as-> (u/the-id database) d
-                 (format "database/%d" d)
-                 (mt/user-http-request :crowberto :get 200 d)
-                 (:details d)
-                 (select-keys d [:password-source :password-value]))))))))
->>>>>>> c3eafa1e
 
 ;; these descriptions use deferred-tru because the `defsetting` macro complains if they're not, but since these are in
 ;; tests they won't get scraped for i18n purposes so it's ok.
