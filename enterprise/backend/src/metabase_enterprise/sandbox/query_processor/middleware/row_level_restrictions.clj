--- conflicted
+++ resolved
@@ -29,10 +29,7 @@
    [metabase.util.i18n :refer [trs tru]]
    [metabase.util.log :as log]
    [metabase.util.malli :as mu]
-<<<<<<< HEAD
    [metabase.util.malli.schema :as ms]
-=======
->>>>>>> 096f6cf6
    #_{:clj-kondo/ignore [:deprecated-namespace]}
    [metabase.util.schema :as su]
    [schema.core :as s]
