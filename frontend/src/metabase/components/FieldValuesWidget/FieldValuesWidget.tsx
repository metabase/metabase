import { useElementSize } from "@mantine/hooks";
import cx from "classnames";
import type { StyleHTMLAttributes } from "react";
import {
  forwardRef,
  useCallback,
  useEffect,
  useMemo,
  useRef,
  useState,
} from "react";
import { connect } from "react-redux";
import { useMount, usePrevious, useThrottle, useUnmount } from "react-use";
import { jt, t } from "ttag";
import _ from "underscore";

import ErrorBoundary from "metabase/ErrorBoundary";
import { ListField } from "metabase/components/ListField";
import LoadingSpinner from "metabase/components/LoadingSpinner";
import SingleSelectListField from "metabase/components/SingleSelectListField";
import TokenField, { parseStringValue } from "metabase/components/TokenField";
import type { LayoutRendererArgs } from "metabase/components/TokenField/TokenField";
import ValueComponent from "metabase/components/Value";
import CS from "metabase/css/core/index.css";
import Fields from "metabase/entities/fields";
import { formatValue } from "metabase/lib/formatting";
import { parseNumberValue } from "metabase/lib/number";
import { defer } from "metabase/lib/promise";
import { useDispatch } from "metabase/lib/redux";
import { isNotNull } from "metabase/lib/types";
import {
  fetchCardParameterValues,
  fetchDashboardParameterValues,
  fetchParameterValues,
} from "metabase/parameters/actions";
import { addRemappings } from "metabase/redux/metadata";
import type { SelectItemProps } from "metabase/ui";
import { Box, Flex, MultiAutocomplete } from "metabase/ui";
import type Question from "metabase-lib/v1/Question";
import type Field from "metabase-lib/v1/metadata/Field";
import type {
  Dashboard,
  FieldValue,
  Parameter,
  RowValue,
} from "metabase-types/api";
import type { State } from "metabase-types/store";

import { OptionsMessage, StyledEllipsified } from "./FieldValuesWidget.styled";
import type { LoadingStateType, ValuesMode } from "./types";
import {
  canUseCardEndpoints,
  canUseDashboardEndpoints,
  canUseParameterEndpoints,
  dedupeValues,
  getLabel,
  getNonVirtualFields,
  getTokenFieldPlaceholder,
  getValue,
  getValuesMode,
  hasList,
  isExtensionOfPreviousSearch,
  isNumeric,
  isSearchable,
  searchFieldValues,
  shouldList,
  showRemapping,
} from "./utils";

const MAX_SEARCH_RESULTS = 100;

function mapStateToProps(state: State, { fields = [] }: { fields: Field[] }) {
  return {
    fields: fields.map(
      field =>
        Fields.selectors.getObject(state, { entityId: field.id }) || field,
    ),
  };
}

export interface IFieldValuesWidgetProps {
  color?: "brand";
  maxResults?: number;
  style?: StyleHTMLAttributes<HTMLDivElement>;
  formatOptions?: Record<string, any>;

  maxWidth?: number | null;
  minWidth?: number | null;

  disableList?: boolean;
  disableSearch?: boolean;
  disablePKRemappingForSearch?: boolean;
  alwaysShowOptions?: boolean;
  showOptionsInPopover?: boolean;

  parameter?: Parameter;
  parameters?: Parameter[];
  fields: Field[];
  dashboard?: Dashboard;
  question?: Question;

  value: RowValue[];
  onChange: (value: RowValue[]) => void;

  multi?: boolean;
  autoFocus?: boolean;
  className?: string;
  prefix?: string;
  placeholder?: string;
  checkedColor?: string;

  valueRenderer?: (value: RowValue) => JSX.Element;
  optionRenderer?: (option: FieldValue) => JSX.Element;
  layoutRenderer?: (props: LayoutRendererArgs) => JSX.Element;
}

export function FieldValuesWidgetInner({
  color,
  maxResults = MAX_SEARCH_RESULTS,
  alwaysShowOptions = true,
  style = {},
  formatOptions = {},
  maxWidth = 500,
  minWidth,
  disableList = false,
  disableSearch = false,
  disablePKRemappingForSearch,
  showOptionsInPopover = false,
  parameter,
  parameters,
  fields,
  dashboard,
  question,
  value,
  onChange,
  multi,
  autoFocus,
  className,
  prefix,
  placeholder,
  checkedColor,
  valueRenderer,
  optionRenderer,
  layoutRenderer,
}: IFieldValuesWidgetProps) {
  const { ref, width: elementWidth } = useElementSize();

  const { width } = useThrottle({
    width: elementWidth,
  });

  const [options, setOptions] = useState<FieldValue[]>([]);
  const [loadingState, setLoadingState] = useState<LoadingStateType>("INIT");
  const [lastValue, setLastValue] = useState<string>("");
  const [valuesMode, setValuesMode] = useState<ValuesMode>(
    getValuesMode({
      parameter,
      fields,
      disableSearch,
      disablePKRemappingForSearch,
    }),
  );
  const [isExpanded, setIsExpanded] = useState(false);
  const dispatch = useDispatch();

  const isSingleValueSearch =
    valuesMode === "search" && !multi && !disableSearch;
  const isListMode =
    !disableList &&
    (shouldList({ parameter, fields, disableSearch }) || isSingleValueSearch);

  const previousWidth = usePrevious(width);

  useMount(() => {
    if (isListMode) {
      fetchValues();
    }
  });

  useEffect(() => {
    if (
      typeof previousWidth === "number" &&
      previousWidth !== 0 &&
      width > previousWidth
    ) {
      setIsExpanded(true);
    }
  }, [width, previousWidth]);

  const _cancel = useRef<null | (() => void)>(null);

  useUnmount(() => {
    _cancel?.current?.();
  });

  const fetchValues = async (query?: string) => {
    setLoadingState("LOADING");
    setOptions([]);

    let newOptions: FieldValue[] = [];
    let newValuesMode = valuesMode;
    try {
      if (canUseDashboardEndpoints(dashboard)) {
        const { values, has_more_values } =
          await dispatchFetchDashboardParameterValues(query);
        newOptions = values;
        newValuesMode = has_more_values ? "search" : newValuesMode;
      } else if (canUseCardEndpoints(question)) {
        const { values, has_more_values } =
          await dispatchFetchCardParameterValues(query);
        newOptions = values;
        newValuesMode = has_more_values ? "search" : newValuesMode;
      } else if (canUseParameterEndpoints(parameter)) {
        const { values, has_more_values } =
          await dispatchFetchParameterValues(query);
        newOptions = values;
        newValuesMode = has_more_values ? "search" : newValuesMode;
      } else {
        newOptions = await fetchFieldValues(query);

        newValuesMode = getValuesMode({
          parameter,
          fields,
          disableSearch,
          disablePKRemappingForSearch,
        });
      }
    } finally {
      updateRemappings(newOptions);

      setOptions(newOptions);
      setLoadingState("LOADED");
      setValuesMode(newValuesMode);
    }
  };

  const fetchFieldValues = async (query?: string): Promise<FieldValue[]> => {
    if (query == null) {
      const nonVirtualFields = getNonVirtualFields(fields);

      const results = await Promise.all(
        nonVirtualFields.map(field =>
          dispatch(Fields.objectActions.fetchFieldValues(field)),
        ),
      );

      // extract the field values from the API response(s)
      // the entity loader has inconsistent return structure, so we have to handle both
      const fieldValues: FieldValue[][] = nonVirtualFields.map(
        (field, index) =>
          results[index]?.payload?.values ??
          Fields.selectors.getFieldValues(results[index]?.payload, {
            entityId: field.getUniqueId(),
          }),
      );

      return dedupeValues(fieldValues);
    } else {
      const cancelDeferred = defer();
      const cancelled: Promise<unknown> = cancelDeferred.promise;
      _cancel.current = () => {
        _cancel.current = null;
        cancelDeferred.resolve();
      };

      const options = await searchFieldValues(
        {
          value: query,
          fields,
          disablePKRemappingForSearch,
          maxResults,
        },
        cancelled,
      );

      _cancel.current = null;
      return options;
    }
  };

  const dispatchFetchParameterValues = async (query?: string) => {
    if (!parameter) {
      return { has_more_values: false, values: [] };
    }

    return dispatch(
      fetchParameterValues({
        parameter,
        query,
      }),
    );
  };

  const dispatchFetchCardParameterValues = async (query?: string) => {
    const cardId = question?.id();

    if (!isNotNull(cardId) || !parameter) {
      return { has_more_values: false, values: [] };
    }

    return dispatch(
      fetchCardParameterValues({
        cardId,
        parameter,
        query,
      }),
    );
  };

  const dispatchFetchDashboardParameterValues = async (query?: string) => {
    const dashboardId = dashboard?.id;

    if (!isNotNull(dashboardId) || !parameter || !parameters) {
      return { has_more_values: false, values: [] };
    }

    return dispatch(
      fetchDashboardParameterValues({
        dashboardId,
        parameter,
        parameters,
        query,
      }),
    );
  };

  // ? this may rely on field mutations
  const updateRemappings = (options: FieldValue[]) => {
    if (showRemapping(fields)) {
      const [field] = fields;
      if (
        field.remappedField() === field.searchField(disablePKRemappingForSearch)
      ) {
        dispatch(addRemappings(field.id, options));
      }
    }
  };

  const onInputChange = (value: string) => {
    let localValuesMode = valuesMode;

    // override "search" mode when searching is unnecessary
    localValuesMode = isExtensionOfPreviousSearch(
      value,
      lastValue,
      options,
      maxResults,
    )
      ? "list"
      : localValuesMode;

    if (localValuesMode === "search") {
      _search(value);
    }

    return value;
  };

  const search = useRef(
    _.debounce(async (value: string) => {
      if (!value) {
        setLoadingState("LOADED");
        return;
      }

      await fetchValues(value);

      setLastValue(value);
    }, 500),
  );

  const _search = (value: string) => {
    if (_cancel.current) {
      _cancel.current();
    }

    setLoadingState("LOADING");
    search.current(value);
  };

  const fieldValues = useMemo(() => {
    const configValues =
      parameter?.values_source_config?.values?.filter(
        (entry): entry is FieldValue =>
          Boolean(entry) && typeof entry !== "string",
      ) ?? [];

    // Get the fetched values as well as the values from the parameter settings.
    const allValues = options.concat(configValues);

    const byValue = new Map<RowValue, string | undefined>();
    const byLabel = new Map<string, RowValue>();

    allValues.forEach(entry => {
      const value = getValue(entry);
      const label = getLabel(entry) ?? value?.toString();
      if (!label) {
        return;
      }
      byValue.set(value, label);
      byLabel.set(label, value);
    });

    return { byLabel, byValue };
  }, [parameter?.values_source_config?.values, options]);

  // Get the label/value options for the current values
  // This is needed to show the correct display value for the current value in the MultiSelect
  const valueOptions = useMemo(() => {
    return value
      .map(value => {
        const label = fieldValues.byValue.get(value);
        if (!label) {
          return null;
        }
        return [value, label];
      })
      .filter((entry): entry is FieldValue => Boolean(entry));
  }, [value, fieldValues]);

  function customLabel(value: RowValue): string | undefined {
    return fieldValues.byValue.get(value);
  }

  if (!valueRenderer) {
    valueRenderer = (value: RowValue) =>
      renderValue({
        fields,
        formatOptions,
        value,
        autoLoad: true,
        compact: false,
        displayValue: customLabel(value),
      });
  }

  if (!optionRenderer) {
    optionRenderer = (option: FieldValue) =>
      renderValue({
        fields,
        formatOptions,
        value: getValue(option),
        autoLoad: false,
        displayValue: getLabel(option),
      });
  }

  if (!layoutRenderer) {
    layoutRenderer = showOptionsInPopover
      ? undefined
      : ({
          optionsList,
          isFocused,
          isAllSelected,
          isFiltered,
          valuesList,
        }: LayoutRendererArgs) => (
          <div>
            {valuesList}
            {renderOptions({
              alwaysShowOptions,
              parameter,
              fields,
              disableSearch,
              disablePKRemappingForSearch,
              loadingState,
              options,
              valuesMode,
              optionsList,
              isFocused,
              isAllSelected,
              isFiltered,
            })}
          </div>
        );
  }

  const tokenFieldPlaceholder = getTokenFieldPlaceholder({
    fields,
    parameter,
    disableSearch,
    placeholder,
    disablePKRemappingForSearch,
    options,
    valuesMode,
  });

  // The component does not know ahead of time how it will render.
  // To determine how to render we need to fetch data first.
  // We want to avoid switching between different versions of the
  // component when the data loads, so we show a loading spinner before the
  // initial data load finishes.
  // For subsequent loads we can rely on the normal loading states
  // of the individual components.
  const [isInitiliazing, setIsInitiliazing] = useState(isListMode);
  const isLoading = loadingState !== "LOADED";

  useEffect(() => {
    if (!isListMode || !isLoading) {
      setIsInitiliazing(false);
    }
  }, [isLoading, isListMode]);

  const hasListValues =
    hasList({
      parameter,
      fields,
      disableSearch,
      options,
    }) || isSingleValueSearch;

  const valueForLabel = (label: string | number) => {
    const value = fieldValues.byLabel.get(label?.toString());

    if (value) {
      return value;
    }

    return label;
  };

  const parseFreeformValue = (labelOrValue: string | number) => {
    const value = valueForLabel(labelOrValue);
    return isNumeric(fields[0], parameter)
      ? parseNumberValue(value)
      : parseStringValue(value);
  };

  const shouldCreate = (value: RowValue) => {
    if (typeof value === "string" || typeof value === "number") {
      const res = parseFreeformValue(value);
      return res !== null;
    }

    return true;
  };

  const renderStringOption = useCallback(
    function (option: FieldValue): {
      label: string;
      value: string;
      customlabel?: string;
    } {
      const value = getValue(option);
      const column = fields[0];
      const label =
        getLabel(option) ??
        formatValue(value, {
          ...formatOptions,
          column,
          remap: showRemapping(fields),
          jsx: false,
          maximumFractionDigits: 20,
          // we know it is string | number because we are passing jsx: false
        })?.toString() ??
        "<null>";

      return {
        value: value?.toString() ?? "",
        label,
        customlabel: getLabel(option),
      };
    },
    [fields, formatOptions],
  );

  const CustomItemComponent = useMemo(
    () =>
      forwardRef<HTMLDivElement, SelectItemProps & { customlabel?: string }>(
        function CustomItem(props, ref) {
          const customlabel =
            props.value &&
            renderValue({
              fields,
              formatOptions,
              value: props.value,
              displayValue: props.customlabel,
            });

          return (
            <ItemWrapper
              ref={ref}
              {...props}
              label={customlabel ?? (props.label || "")}
            />
          );
        },
      ),
    [fields, formatOptions],
  );

  const isSimpleInput =
    !multi && (!parameter || parameter.values_query_type === "none");

  return (
    <ErrorBoundary>
      <Box
        ref={ref}
        data-testid="field-values-widget"
        w={(isExpanded && maxWidth) || undefined}
        maw={maxWidth ?? undefined}
        miw={minWidth ?? undefined}
      >
        {isInitiliazing ? (
          <Flex p="md" align="center" justify="center">
            <LoadingSpinner size={24} />
          </Flex>
        ) : isListMode && hasListValues && multi ? (
          <ListField
            isDashboardFilter={!!parameter}
            placeholder={tokenFieldPlaceholder}
            value={value?.filter((v: RowValue) => v != null)}
            onChange={onChange}
            options={options}
            optionRenderer={optionRenderer}
            isLoading={isLoading}
          />
        ) : isListMode && hasListValues && !multi ? (
          <SingleSelectListField
            isDashboardFilter={!!parameter}
            placeholder={tokenFieldPlaceholder}
            value={value.filter(v => v != null)}
            onChange={onChange}
            onSearchChange={onInputChange}
            options={options}
            optionRenderer={optionRenderer}
            checkedColor={checkedColor}
<<<<<<< HEAD
=======
            isLoading={isLoading}
>>>>>>> 2484c5d3
            alwaysShowOptions={valuesMode !== "search"}
          />
        ) : !isSimpleInput ? (
          <Box pr="1rem">
            <MultiAutocomplete
              data-testid="field-values-multi-autocomplete"
              onSearchChange={onInputChange}
              onChange={values => onChange(values.map(parseFreeformValue))}
              value={value
                .map(value => value?.toString())
                .filter((v): v is string => v !== null && v !== undefined)}
              data={options.concat(valueOptions).map(renderStringOption)}
              placeholder={tokenFieldPlaceholder}
              shouldCreate={shouldCreate}
              autoFocus={autoFocus}
              icon={prefix && <span data-testid="input-prefix">{prefix}</span>}
              itemComponent={CustomItemComponent}
            />
          </Box>
        ) : (
          <TokenField
            prefix={prefix}
            value={value.filter(v => v != null)}
            onChange={onChange}
            placeholder={tokenFieldPlaceholder}
            updateOnInputChange
            // forwarded props
            multi={multi}
            autoFocus={autoFocus}
            color={color}
            style={{ ...style, minWidth: "inherit" }}
            className={className}
            optionsStyle={
              !parameter && !showOptionsInPopover ? { maxHeight: "none" } : {}
            }
            // end forwarded props
            options={options}
            valueKey="0"
            valueRenderer={valueRenderer}
            optionRenderer={optionRenderer}
            layoutRenderer={layoutRenderer}
            filterOption={(option, filterString) => {
              const lowerCaseFilterString = filterString.toLowerCase();
              return option?.some?.(
                value =>
                  value != null &&
                  String(value).toLowerCase().includes(lowerCaseFilterString),
              );
            }}
            onInputChange={onInputChange}
            parseFreeformValue={parseFreeformValue}
            updateOnInputBlur
          />
        )}
      </Box>
    </ErrorBoundary>
  );
}

export const FieldValuesWidget = FieldValuesWidgetInner;

const LoadingState = () => (
  <div
    className={cx(CS.flex, CS.layoutCentered, CS.alignCenter)}
    style={{ minHeight: 82 }}
  >
    <LoadingSpinner size={32} />
  </div>
);

const NoMatchState = ({ fields }: { fields: (Field | null)[] }) => {
  if (fields.length === 1 && !!fields[0]) {
    const [{ display_name }] = fields;

    return (
      <OptionsMessage>
        {jt`No matching ${(
          <StyledEllipsified key={display_name}>
            {display_name}
          </StyledEllipsified>
        )} found.`}
      </OptionsMessage>
    );
  }

  return <OptionsMessage>{t`No matching result`}</OptionsMessage>;
};

const EveryOptionState = () => (
  <OptionsMessage>{t`Including every option in your filter probably won’t do much…`}</OptionsMessage>
);

// eslint-disable-next-line import/no-default-export
export default connect(mapStateToProps)(FieldValuesWidget);

interface RenderOptionsProps {
  alwaysShowOptions: boolean;
  parameter?: Parameter;
  fields: Field[];
  disableSearch: boolean;
  disablePKRemappingForSearch?: boolean;
  loadingState: LoadingStateType;
  options: FieldValue[];
  valuesMode: ValuesMode;
  optionsList: React.ReactNode;
  isFocused: boolean;
  isAllSelected: boolean;
  isFiltered: boolean;
}

function renderOptions({
  alwaysShowOptions,
  parameter,
  fields,
  disableSearch,
  disablePKRemappingForSearch,
  loadingState,
  options,
  valuesMode,
  optionsList,
  isFocused,
  isAllSelected,
  isFiltered,
}: RenderOptionsProps) {
  if (alwaysShowOptions || isFocused) {
    if (optionsList) {
      return optionsList;
    } else if (
      hasList({
        parameter,
        fields,
        disableSearch,
        options,
      }) &&
      valuesMode === "list"
    ) {
      if (isAllSelected) {
        return <EveryOptionState />;
      }
    } else if (
      isSearchable({
        parameter,
        fields,
        disableSearch,
        disablePKRemappingForSearch,
        valuesMode,
      })
    ) {
      if (loadingState === "LOADING") {
        return <LoadingState />;
      } else if (loadingState === "LOADED" && isFiltered) {
        return (
          <NoMatchState
            fields={fields.map(
              field =>
                field.searchField(disablePKRemappingForSearch) as Field | null,
            )}
          />
        );
      }
    }
  }
}

function renderValue({
  fields,
  formatOptions,
  value,
  displayValue,
}: {
  fields: Field[];
  formatOptions: Record<string, any>;
  value: RowValue;
  autoLoad?: boolean;
  compact?: boolean;
  displayValue?: string;
}) {
  return (
    <ValueComponent
      value={value}
      column={fields[0]}
      maximumFractionDigits={20}
      remap={displayValue || showRemapping(fields)}
      displayValue={displayValue}
      {...formatOptions}
    />
  );
}

export const ItemWrapper = forwardRef<HTMLDivElement, SelectItemProps>(
  function ItemWrapper({ label, value, ...others }, ref) {
    return (
      <div ref={ref} {...others}>
        {label || value}
      </div>
    );
  },
);<|MERGE_RESOLUTION|>--- conflicted
+++ resolved
@@ -625,10 +625,7 @@
             options={options}
             optionRenderer={optionRenderer}
             checkedColor={checkedColor}
-<<<<<<< HEAD
-=======
             isLoading={isLoading}
->>>>>>> 2484c5d3
             alwaysShowOptions={valuesMode !== "search"}
           />
         ) : !isSimpleInput ? (
