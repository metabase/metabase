(ns metabase-enterprise.transforms.api
  (:require
   [medley.core :as m]
   [metabase-enterprise.transforms.api.transform-job]
   [metabase-enterprise.transforms.api.transform-tag]
   [metabase-enterprise.transforms.canceling :as transforms.canceling]
   [metabase-enterprise.transforms.interface :as transforms.i]
   [metabase-enterprise.transforms.models.transform :as transform.model]
   [metabase-enterprise.transforms.models.transform-run :as transform-run]
   [metabase-enterprise.transforms.models.transform-run-cancelation :as transform-run-cancelation]
   [metabase-enterprise.transforms.ordering :as transforms.ordering]
   [metabase-enterprise.transforms.schema :as transforms.schema]
   [metabase-enterprise.transforms.util :as transforms.util]
   [metabase.api.common :as api]
   [metabase.api.macros :as api.macros]
   [metabase.api.routes.common :refer [+auth]]
   [metabase.api.util.handlers :as handlers]
   [metabase.driver.util :as driver.u]
   [metabase.events.core :as events]
<<<<<<< HEAD
   [metabase.lib-be.core :as lib-be]
=======
   [metabase.queries.schema :as queries.schema]
>>>>>>> 02467bd2
   [metabase.request.core :as request]
   [metabase.util :as u]
   [metabase.util.i18n :refer [deferred-tru]]
   [metabase.util.jvm :as u.jvm]
   [metabase.util.malli.registry :as mr]
   [metabase.util.malli.schema :as ms]
   [ring.util.response :as response]
   [toucan2.core :as t2]))

(comment metabase-enterprise.transforms.api.transform-job/keep-me
         metabase-enterprise.transforms.api.transform-tag/keep-me)

(set! *warn-on-reflection* true)

<<<<<<< HEAD
=======
(mr/def ::transform-source
  [:multi {:dispatch (comp keyword :type)}
   [:query
    [:map
     [:type [:= "query"]]
     [:query ::queries.schema/query]]]
   [:python
    [:map {:closed true}
     [:source-database {:optional true} :int]
     [:source-tables   [:map-of :string :int]]
     [:type [:= "python"]]
     [:body :string]]]])

(mr/def ::transform-target
  [:map
   [:database {:optional true} :int]
   [:type [:enum "table"]]
   [:schema {:optional true} [:or ms/NonBlankString :nil]]
   [:name :string]])

>>>>>>> 02467bd2
(mr/def ::run-trigger
  [:enum "none" "global-schedule"])

(comment
  ;; Examples
  [{:id 1
    :name "Gadget Products"
    :source {:type "query"
             :query {:database 1
                     :type "native",
                     :native {:query "SELECT * FROM PRODUCTS WHERE CATEGORY = 'Gadget'"
                              :template-tags {}}}}
    :target {:type "table"
             :schema "transforms"
             :name "gadget_products"}}])

(defn- check-database-feature
  [transform]
  (let [database (api/check-400 (t2/select-one :model/Database (transforms.i/target-db-id transform))
                                (deferred-tru "The target database cannot be found."))
        features (transforms.util/required-database-features transform)]
    (api/check-400 (not (:is_sample database))
                   (deferred-tru "Cannot run transforms on the sample database."))
    (api/check-400 (not (:is_audit database))
                   (deferred-tru "Cannot run transforms on audit databases."))
    (api/check-400 (every? (fn [feature] (driver.u/supports? (:engine database) feature database)) features)
                   (deferred-tru "The database does not support the requested transform features."))
    (api/check-400 (not (transforms.util/db-routing-enabled? database))
                   (deferred-tru "Transforms are not supported on databases with DB routing enabled."))))

(defn- check-feature-enabled!
  [transform]
  (api/check (transforms.util/check-feature-enabled transform)
             [402 (deferred-tru "Premium features required for this transform type are not enabled.")]))

(defn get-transforms
  "Get a list of transforms."
  [& {:keys [last_run_start_time last_run_statuses tag_ids]}]
  (api/check-superuser)
  (let [transforms (t2/select :model/Transform)]
    (into []
          (comp (transforms.util/->date-field-filter-xf [:last_run :start_time] last_run_start_time)
                (transforms.util/->status-filter-xf [:last_run :status] last_run_statuses)
                (transforms.util/->tag-filter-xf [:tag_ids] tag_ids)
                (map #(update % :last_run transforms.util/localize-run-timestamps)))
          (t2/hydrate transforms :last_run :transform_tag_ids))))

(api.macros/defendpoint :get "/"
  "Get a list of transforms."
  [_route-params
   query-params :-
   [:map
    [:last_run_start_time {:optional true} [:maybe ms/NonBlankString]]
    [:last_run_statuses {:optional true} [:maybe (ms/QueryVectorOf [:enum "started" "succeeded" "failed" "timeout"])]]
    [:tag_ids {:optional true} [:maybe (ms/QueryVectorOf ms/IntGreaterThanOrEqualToZero)]]]]
  (get-transforms query-params))

(api.macros/defendpoint :post "/"
  "Create a new transform."
  [_route-params
   _query-params
   body :- [:map
            [:name :string]
            [:description {:optional true} [:maybe :string]]
            [:source ::transforms.schema/transform-source]
            [:target ::transforms.schema/transform-target]
            [:run_trigger {:optional true} ::run-trigger]
            [:tag_ids {:optional true} [:sequential ms/PositiveInt]]]]
  (api/check-superuser)
  (check-database-feature body)
  (check-feature-enabled! body)

  (api/check (not (transforms.util/target-table-exists? body))
             403
             (deferred-tru "A table with that name already exists."))
  (let [transform (t2/with-transaction [_]
                    (let [tag-ids (:tag_ids body)
                          transform (t2/insert-returning-instance!
                                     :model/Transform (select-keys body [:name :description :source :target :run_trigger]))]
                      ;; Add tag associations if provided
                      (when (seq tag-ids)
                        (transform.model/update-transform-tags! (:id transform) tag-ids))
                      ;; Return with hydrated tag_ids
                      (t2/hydrate transform :transform_tag_ids)))]
    (events/publish-event! :event/transform-create {:object transform :user-id api/*current-user-id*})
    transform))

(defn get-transform
  "Get a specific transform."
  [id]
  (api/check-superuser)
  (let [{:keys [target] :as transform} (api/check-404 (t2/select-one :model/Transform id))
        target-table (transforms.util/target-table (transforms.i/target-db-id transform) target :active true)]
    (-> transform
        (t2/hydrate :last_run :transform_tag_ids)
        (u/update-some :last_run transforms.util/localize-run-timestamps)
        (assoc :table target-table))))

(api.macros/defendpoint :get "/:id"
  "Get a specific transform."
  [{:keys [id]} :- [:map
                    [:id ms/PositiveInt]]]
  (get-transform id))

(api.macros/defendpoint :get "/:id/dependencies"
  "Get the dependencies of a specific transform."
  [{:keys [id]} :- [:map
                    [:id ms/PositiveInt]]]
  (api/check-superuser)
  (let [id->transform (t2/select-pk->fn identity :model/Transform)
        _ (api/check-404 (get id->transform id))
        global-ordering (transforms.ordering/transform-ordering (vals id->transform))
        dep-ids (get global-ordering id)]
    (map id->transform dep-ids)))

(api.macros/defendpoint :get "/run"
  "Get transform runs based on a set of filter params."
  [_route-params
   query-params :-
   [:map
    [:sort_column    {:optional true} [:enum "started_at" "ended_at"]]
    [:sort_direction {:optional true} [:enum "asc" "desc"]]
    [:transform_ids {:optional true} [:maybe (ms/QueryVectorOf ms/IntGreaterThanOrEqualToZero)]]
    [:statuses {:optional true} [:maybe (ms/QueryVectorOf [:enum "started" "succeeded" "failed" "timeout"])]]
    [:transform_tag_ids {:optional true} [:maybe (ms/QueryVectorOf ms/IntGreaterThanOrEqualToZero)]]
    [:start_time {:optional true} [:maybe ms/NonBlankString]]
    [:end_time {:optional true} [:maybe ms/NonBlankString]]
    [:run_methods {:optional true} [:maybe (ms/QueryVectorOf [:enum "manual" "cron"])]]]]
  (api/check-superuser)
  (-> (transform-run/paged-runs (assoc query-params
                                       :offset (request/offset)
                                       :limit  (request/limit)))
      (update :data #(map transforms.util/localize-run-timestamps %))))

(api.macros/defendpoint :put "/:id"
  "Update a transform."
  [{:keys [id]} :- [:map
                    [:id ms/PositiveInt]]
   _query-params
   body :- [:map
            [:name {:optional true} :string]
            [:description {:optional true} [:maybe :string]]
            [:source {:optional true} ::transforms.schema/transform-source]
            [:target {:optional true} ::transforms.schema/transform-target]
            [:run_trigger {:optional true} ::run-trigger]
            [:tag_ids {:optional true} [:sequential ms/PositiveInt]]]]
  (api/check-superuser)
  (let [transform (t2/with-transaction [_]
                    ;; Cycle detection should occur within the transaction to avoid race
                    (let [old (t2/select-one :model/Transform id)
                          new (merge old body)
                          new (m/update-existing-in new [:source :query] lib-be/normalize-query)
                          target-fields #(-> % :target (select-keys [:schema :name]))]
                      ;; we must validate on a full transform object
                      (check-feature-enabled! new)
                      (check-database-feature new)
                      (when (transforms.util/query-transform? old)
                        (when-let [{:keys [cycle-str]} (transforms.ordering/get-transform-cycle new)]
                          (throw (ex-info (str "Cyclic transform definitions detected: " cycle-str)
                                          {:status-code 400}))))
                      (api/check (not (and (not= (target-fields old) (target-fields new))
                                           (transforms.util/target-table-exists? new)))
                                 403
                                 (deferred-tru "A table with that name already exists.")))
                    (t2/update! :model/Transform id (dissoc body :tag_ids))
                    ;; Update tag associations if provided
                    (when (contains? body :tag_ids)
                      (transform.model/update-transform-tags! id (:tag_ids body)))
                    (t2/hydrate (t2/select-one :model/Transform id) :transform_tag_ids))]
    (events/publish-event! :event/transform-update {:object transform :user-id api/*current-user-id*})
    transform))

(api.macros/defendpoint :delete "/:id"
  "Delete a transform."
  [{:keys [id]} :- [:map
                    [:id ms/PositiveInt]]]
  (api/check-superuser)
  (t2/delete! :model/Transform id)
  nil)

(api.macros/defendpoint :delete "/:id/table"
  "Delete a transform's output table."
  [{:keys [id]} :- [:map
                    [:id ms/PositiveInt]]]
  (api/check-superuser)
  (transforms.util/delete-target-table-by-id! id)
  nil)

(api.macros/defendpoint :post "/:id/cancel"
  "Cancel the current run for a given transform."
  [{:keys [id]} :- [:map
                    [:id ms/PositiveInt]]]
  (api/check-superuser)
  (let [transform (api/check-404 (t2/select-one :model/Transform id))
        run (api/check-404 (transform-run/running-run-for-transform-id id))]
    (transform-run-cancelation/mark-cancel-started-run! (:id run))
    (when (transforms.util/python-transform? transform)
      (transforms.canceling/cancel-run! (:id run))))
  nil)

(api.macros/defendpoint :post "/:id/run"
  "Run a transform."
  [{:keys [id]} :- [:map
                    [:id ms/PositiveInt]]]
  (api/check-superuser)
  (let [transform (api/check-404 (t2/select-one :model/Transform id))
        _         (check-feature-enabled! transform)
        start-promise (promise)]
    (u.jvm/in-virtual-thread*
     (transforms.i/execute! transform {:start-promise start-promise
                                       :run-method :manual}))
    (when (instance? Throwable @start-promise)
      (throw @start-promise))
    (let [result @start-promise
          run-id (when (and (vector? result) (= (first result) :started))
                   (second result))]
      (-> (response/response {:message (deferred-tru "Transform run started")
                              :run_id run-id})
          (assoc :status 202)))))

(def ^{:arglists '([request respond raise])} routes
  "`/api/ee/transform` routes."
  (handlers/routes
   (api.macros/ns-handler *ns* +auth)))

(def ^{:arglists '([request respond raise])} transform-tag-routes
  "`/api/ee/transform-tag` routes."
  (api.macros/ns-handler 'metabase-enterprise.transforms.api.transform-tag +auth))

(def ^{:arglists '([request respond raise])} transform-job-routes
  "`/api/ee/transform-job` routes."
  (api.macros/ns-handler 'metabase-enterprise.transforms.api.transform-job +auth))<|MERGE_RESOLUTION|>--- conflicted
+++ resolved
@@ -17,11 +17,8 @@
    [metabase.api.util.handlers :as handlers]
    [metabase.driver.util :as driver.u]
    [metabase.events.core :as events]
-<<<<<<< HEAD
    [metabase.lib-be.core :as lib-be]
-=======
    [metabase.queries.schema :as queries.schema]
->>>>>>> 02467bd2
    [metabase.request.core :as request]
    [metabase.util :as u]
    [metabase.util.i18n :refer [deferred-tru]]
@@ -36,8 +33,6 @@
 
 (set! *warn-on-reflection* true)
 
-<<<<<<< HEAD
-=======
 (mr/def ::transform-source
   [:multi {:dispatch (comp keyword :type)}
    [:query
@@ -58,7 +53,6 @@
    [:schema {:optional true} [:or ms/NonBlankString :nil]]
    [:name :string]])
 
->>>>>>> 02467bd2
 (mr/def ::run-trigger
   [:enum "none" "global-schedule"])
 
