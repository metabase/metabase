<<<<<<< HEAD
import { Card, CardId, VisualizationSettings, DatasetQuery } from "./Card";
=======
import { Card, CardId } from "./Card";
import { VisualizationSettings } from "metabase-types/api/card";
>>>>>>> 0b573e50
import { Parameter, ParameterMapping } from "./Parameter";

export type DashboardId = number;

export type Dashboard = {
  id: DashboardId;
  name: string;
  favorite: boolean;
  archived: boolean;
  created_at?: string;
  creator_id: number;
  description?: string;
  caveats?: string;
  points_of_interest?: string;
  show_in_getting_started?: boolean;
  // incomplete
  parameters: Array<Parameter>;
  collection_id?: number;
};

// TODO Atte Keinänen 4/5/16: After upgrading Flow, use spread operator `...Dashboard`
export type DashboardWithCards = {
  id: DashboardId;
  name: string;
  description?: string;
  ordered_cards: Array<DashCard>;
  embedding_params: Record<string, any>;
  // incomplete
  parameters: Array<Parameter>;
  collection_id?: number;
};

export type DashCardId = number;

export type DashCard<CardType = Card> = {
  id: DashCardId;

  card_id: CardId;
  dashboard_id: DashboardId;

  card: CardType;
  series: Array<CardType>;

  // incomplete
  parameter_mappings: Array<ParameterMapping>;
  visualization_settings: VisualizationSettings;

  col: number;
  row: number;
  sizeY: number;
  sizeX: number;
};<|MERGE_RESOLUTION|>--- conflicted
+++ resolved
@@ -1,9 +1,5 @@
-<<<<<<< HEAD
-import { Card, CardId, VisualizationSettings, DatasetQuery } from "./Card";
-=======
 import { Card, CardId } from "./Card";
 import { VisualizationSettings } from "metabase-types/api/card";
->>>>>>> 0b573e50
 import { Parameter, ParameterMapping } from "./Parameter";
 
 export type DashboardId = number;
