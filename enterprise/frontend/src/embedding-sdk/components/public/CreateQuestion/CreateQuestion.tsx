--- conflicted
+++ resolved
@@ -7,16 +7,7 @@
   Omit<InteractiveQuestionProps, "questionId" | "children">
 >;
 
-<<<<<<< HEAD
 /** @deprecated Use `InteractiveQuestion` without specifying `questionId` and with `isSaveEnabled={true}` instead. */
-export const CreateQuestion = ({
-  onSave,
-  isSaveEnabled = true,
-  ...props
-}: CreateQuestionProps = {}) => (
-  <InteractiveQuestion {...props} isSaveEnabled={isSaveEnabled} />
-=======
 export const CreateQuestion = (props: CreateQuestionProps = {}) => (
   <InteractiveQuestion {...props} />
->>>>>>> 3dc7969e
 );