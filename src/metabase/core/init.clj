(ns metabase.core.init
  "Loads all namespaces that need to be loaded for side effects on system launch. By convention, these
  namespaces should follow the pattern

    metabase.<module-name>.init

  See https://metaboat.slack.com/archives/CKZEMT1MJ/p1736556522733279 for rationale behind this pattern."
  (:require
   [metabase.activity-feed.init]
   [metabase.analytics.init]
   [metabase.cache.init]
   [metabase.channel.init]
   [metabase.cloud-migration.init]
   [metabase.config :as config]
   [metabase.driver.init]
   [metabase.embedding.init]
   [metabase.events.init]
   [metabase.indexed-entities.init]
   [metabase.lib-be.init]
   [metabase.logger.init]
   [metabase.login-history.init]
   [metabase.model-persistence.init]
   [metabase.models.init]
   [metabase.notification.init]
   [metabase.premium-features.init]
   [metabase.public-sharing.init]
   [metabase.pulse.init]
   [metabase.query-analysis.init]
   [metabase.revisions.init]
   [metabase.sample-data.init]
   [metabase.search.init]
   [metabase.session.init]
   [metabase.settings.init]
   [metabase.sso.init]
   [metabase.sync.init]
   [metabase.task-history.init]
   [metabase.task.init]
   [metabase.testing-api.init]
   [metabase.tiles.init]
   [metabase.upload.init]
   [metabase.user-key-value.init]
<<<<<<< HEAD
   [metabase.version.init]
=======
   [metabase.view-log.init]
>>>>>>> 5a00c58b
   [metabase.xrays.init]))

;; load EE init code on system launch if it exists.
(when (and (not *compile-files*)
           config/ee-available?)
  #_{:clj-kondo/ignore [:discouraged-var]}
  (require 'metabase-enterprise.core.init))<|MERGE_RESOLUTION|>--- conflicted
+++ resolved
@@ -39,11 +39,8 @@
    [metabase.tiles.init]
    [metabase.upload.init]
    [metabase.user-key-value.init]
-<<<<<<< HEAD
    [metabase.version.init]
-=======
    [metabase.view-log.init]
->>>>>>> 5a00c58b
    [metabase.xrays.init]))
 
 ;; load EE init code on system launch if it exists.
