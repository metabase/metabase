--- conflicted
+++ resolved
@@ -1990,40 +1990,18 @@
                                                                 :value "Birds"}]}))))))))))
 
 (deftest dashcard-action-execution-auth-test
-<<<<<<< HEAD
-  (actions.test-util/with-actions-test-data
-    (actions.test-util/with-action [{:keys [action-id]} {}]
-      (testing "Executing dashcard with action"
-        (mt/with-temp* [Card [{card-id :id} {:dataset true}]
-                        ModelAction [_ {:slug "custom" :card_id card-id :action_id action-id}]
-                        Dashboard [{dashboard-id :id}]
-                        DashboardCard [{dashcard-id :id} {:dashboard_id dashboard-id
-                                                          :card_id card-id
-                                                          :parameter_mappings [{:parameter_id "my_id"
-                                                                                :target [:variable [:template-tag "id"]]}]}]]
-          (let [execute-path (format "dashboard/%s/dashcard/%s/execute/custom"
-                                     dashboard-id
-                                     dashcard-id)]
-            (testing "Without actions enabled"
-              (is (= "Actions are not enabled."
-                     (mt/user-http-request :crowberto :post 400 execute-path
-                                           {:parameters [{:id "my_id" :type :number/= :value 1}]}))))
-            (testing "Without admin"
-              (actions.test-util/with-actions-enabled
-                (is (= "You don't have permissions to do that."
-                       (mt/user-http-request :rasta :post 403 execute-path
-                                             {:parameters [{:id "my_id" :type :number/= :value 1}]})))))))))))
-=======
   (mt/with-temp-copy-of-db
     (actions.test-util/with-actions-test-data
       (actions.test-util/with-action [{:keys [action-id]} {}]
         (testing "Executing dashcard with action"
-          (mt/with-temp* [Dashboard [{dashboard-id :id}]
+          (mt/with-temp* [Card [{card-id :id} {:dataset true}]
+                          ModelAction [_ {:slug "custom" :card_id card-id :action_id action-id}]
+                          Dashboard [{dashboard-id :id}]
                           DashboardCard [{dashcard-id :id} {:dashboard_id dashboard-id
-                                                            :action_id action-id
+                                                            :card_id card-id
                                                             :parameter_mappings [{:parameter_id "my_id"
                                                                                   :target [:variable [:template-tag "id"]]}]}]]
-            (let [execute-path (format "dashboard/%s/dashcard/%s/action/execute"
+            (let [execute-path (format "dashboard/%s/dashcard/%s/execute/custom"
                                        dashboard-id
                                        dashcard-id)]
               (testing "Without actions enabled"
@@ -2043,5 +2021,4 @@
                            (mt/user-http-request :rasta :post 200 execute-path
                                                  {:parameters [{:id "my_id" :type :number/= :value 1}]}))))
                   (finally
-                    (perms/update-global-execution-permission (:id (perms-group/all-users)) :none)))))))))))
->>>>>>> 23596fe4
+                    (perms/update-global-execution-permission (:id (perms-group/all-users)) :none)))))))))))