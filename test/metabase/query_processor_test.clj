--- conflicted
+++ resolved
@@ -7,15 +7,10 @@
             [medley.core :as m]
             [metabase.driver :as driver]
             [metabase.driver.util :as driver.u]
-<<<<<<< HEAD
-            [metabase.models
-             [field :refer [Field]]
-             [table :refer [Table]]]
+            [metabase.models.field :refer [Field]]
+            [metabase.models.table :refer [Table]]
+            [metabase.query-processor :as qp]
             [metabase.query-processor.middleware.add-implicit-joins :as joins]
-=======
-            [metabase.models.field :refer [Field]]
-            [metabase.query-processor :as qp]
->>>>>>> ed089df3
             [metabase.test.data :as data]
             [metabase.test.data.env :as tx.env]
             [metabase.test.data.interface :as tx]
