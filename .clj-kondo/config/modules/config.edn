;;
;; !!!!!!!!!!!!!!!!!!!!!!!!!!!!!!!!!!!!!!!!!!!!!!!!!!!!!!!!!!!!!!!!!!!!!!!!!!!!!!!!!!!!!!!!!!!
;; !!                                                                                       !!
;; !!  PRO TIP! Run the tests in [[metabase.core.modules-test]] when you change this file!  !!
;; !!                                                                                       !!
;; !!!!!!!!!!!!!!!!!!!!!!!!!!!!!!!!!!!!!!!!!!!!!!!!!!!!!!!!!!!!!!!!!!!!!!!!!!!!!!!!!!!!!!!!!!!
;;
;; A "module" is any `metabase.<module>.core` namespace in `src`.
;;
;; ## `team`:
;;
;; The team that owns this module. This has to match one of the team names in `.github/team.json` EXACTLY. You can
;; run [metabase.core.modules-test/all-modules-have-teams-test]] to make sure you did this correctly.
;;
;; ## `api`:
;;
;; Map of module name => the "core" external public-facing API namespace(s). You have three options here:
;;
;; 1. Special sentinel value `:any` means means this module does not (yet) have external public-facing API
;;    namespace(s). This is mostly a temporary placeholder until we go in and create module namespaces, which means
;;    you should go create one.
;;
;; 2. A set of namespace symbols. All namespaces in other modules will only be allowed to use namespaces from
;;    this set. Ideally this set should only have one namespace, but restricting it to a set of several is still
;;    better than `:any`.
;;
;; 3. `nil` or not listed here -- we default to assuming there is (some subset) of the 'standard' API namespaces
;;    `<module>.api`, `<module>.core`, and `<module>.init`
;;
;; ## `uses`:
;;
;; Map of module => other modules you're allowed to use there. You have two options here:
;;
;; 1. `:any` means namespaces in this module are allowed to use any other module -- allowed modules are not
;;    enforced for this module. Module API namespaces for modules that have them defined are still enforced. For
;;    ones that are `nil`, please go in and add a list of allowed modules. `:any` is mostly meant a temporary
;;    placeholder until we can fill these all out, so feel free to fix these.
;;
;; 2. A set of module symbols. This is the list of modules that are allowed to be referenced. An empty set means no
;;    other modules are allowed to be referenced; this is the default for any modules that aren't listed here.
;;
;; ## Tips
;;
;; PRO TIP: Check out the [[dev.deps-graph]] namespace for helpful tools to see where a module is used externally, and
;; for tools for calculating this config -- you can use [[dev.deps-graph/print-kondo-config-diff]] to see what updates
;; you need to make
{:metabase/modules
 {actions
  {:team "Workflows"
   :api  #{metabase.actions.api
           metabase.actions.args
           metabase.actions.core
           metabase.actions.init
           metabase.actions.types}
   :uses #{analytics
           api
           collections
           driver
           events
           legacy-mbql
           lib
           lib-be
           model-persistence
           models
           parameters
           permissions
           public-sharing
           queries
           query-processor
           search
           settings
           util
           warehouses}}

  activity-feed
  {:team "UX West"
   :api  #{metabase.activity-feed.api
           metabase.activity-feed.core
           metabase.activity-feed.init}
   :uses #{api
           app-db
           collections
           config
           events
           models
           premium-features
           util}}

  analytics
  {:team "UX West"
   :api  #{metabase.analytics.api
           metabase.analytics.core
           metabase.analytics.init
           metabase.analytics.prometheus
           metabase.analytics.snowplow}
   :uses #{api
           app-db
           appearance
           channel
           config
           driver
           eid-translation
           internal-stats
           lib-be
           models
           permissions
           premium-features
           session
           settings
           sso
           system
           task
           util
           version}}

  analyze
  {:team "Querying"
   :api  #{metabase.analyze.core
           metabase.analyze.query-results}
   :uses #{config
           driver
           legacy-mbql
           lib
           models
           sync
           util}}

  ;; TODO -- consolidate these into a `.core` API namespace.
  api
  {:team "DevEx"
   :api  #{metabase.api.common
           metabase.api.common.internal
           metabase.api.docs
           metabase.api.init
           metabase.api.macros
           metabase.api.open-api
           metabase.api.response
           metabase.api.routes.common
           metabase.api.settings
           metabase.api.util
           metabase.api.util.handlers}
   :uses #{config
           events
           models
           settings
           util}}

  api-keys
  {:team "UX West"
   :api  #{metabase.api-keys.api
           metabase.api-keys.core
           metabase.api-keys.schema}
   :uses #{api
           app-db
           events
           models
           permissions
           users
           util}}

  api-routes
  {:team "UX West"
   :api  #{metabase.api-routes.core}
   :uses :any}

  app-db
  {:team "UX West"
   :api  #{metabase.app-db.cluster-lock ; TODO FIXME
           metabase.app-db.core
           metabase.app-db.init
           metabase.app-db.setup}
   :uses #{auth-provider
           classloader
           config
           connection-pool
           task
           util}}

  appearance
  {:team "UX West"
   :api  #{metabase.appearance.core
           metabase.appearance.init}
   :uses #{settings util}}

  audit-app
  {:team "UX West"
   :api  #{metabase.audit-app.core
           metabase.audit-app.init}
   :uses #{api
           app-db
           events
           models
           premium-features
           settings
           task
           task-history
           util}}

  auth-provider
  {:team "UX West"
   :api  #{metabase.auth-provider.core}
   :uses #{premium-features}}

  batch-processing
  {:team "UX West"
   :api  #{metabase.batch-processing.core
           metabase.batch-processing.init}
   :uses #{app-db
           settings
           util}}

  bookmarks
  {:team "UX West"
   :api  #{metabase.bookmarks.api}
   :uses #{api
           app-db
           config
           premium-features
           queries
           util}}

  bug-reporting
  {:team "UX West"
   :api  #{metabase.bug-reporting.api
           metabase.bug-reporting.init}
   :uses #{analytics
           api
           app-db
           config
           driver
           permissions
           premium-features
           settings
           util}}

  cache
  {:team "UX West"
   :api  #{metabase.cache.api
           metabase.cache.core
           metabase.cache.init}
   :uses #{api
           app-db
           config
           events
           models
           premium-features
           settings
           util}}

  ;; TODO -- way too many API namespaces.
  channel
  {:team "Workflows"
   :api  #{metabase.channel.api
           metabase.channel.core
           metabase.channel.email
           metabase.channel.email.messages
           metabase.channel.init
           metabase.channel.models.channel
           metabase.channel.render.core
           metabase.channel.settings
           metabase.channel.slack
           metabase.channel.template.core
           metabase.channel.urls}
   :uses #{analytics
           api
           app-db
           appearance
           collections
           config
           dashboards
           driver
           events
           formatter
           lib
           lib-be
           models
           notification
           parameters
           permissions
           premium-features
           query-processor
           settings
           system
           task
           timeline
           types
           util}}

  classloader
  {:team "DevEx"
   :api  #{metabase.classloader.core
           metabase.classloader.init}
   :uses #{util}}

  cloud-migration
  {:team "UX West"
   :api  #{metabase.cloud-migration.api
           metabase.cloud-migration.core
           metabase.cloud-migration.init}
   :uses #{api
           app-db
           cmd
           config
           models
           premium-features
           settings
           store-api
           task
           util}}

  cmd
  {:team "UX West"
   :api  #{metabase.cmd.copy
           metabase.cmd.core
           metabase.cmd.dump-to-h2}
   :uses #{api
           api-routes
           app-db
           classloader
           config

           models
           query-processor
           search
           settings
           users
           util}}

  collections
  {:team "UX West"
   :api  #{metabase.collections.api
           metabase.collections.models.collection
           metabase.collections.models.collection.root}
   :uses #{api
           api-keys
           app-db
           audit-app
           config
           eid-translation
           events
           lib-be
           models
           notification
           permissions
           premium-features
           queries
           request
           revisions
           search
           upload
           util}}

  ;; technically this 'uses' `enterprise/core` and `test` since it tries to load them to see if they exists so we know
  ;; if EE/test code is available; however we can ignore them since they're not real usages.
  config
  {:team "DevEx"
   :api  #{metabase.config.core}
   :uses #{}}

  ;; this is not actually a real module, but comes from one of our libraries.
  connection-pool
  {:team "UX West"
   :api  #{metabase.connection-pool}
   :uses #{}}

  content-translation
  {:team "UX West"
   :api  #{metabase.content-translation.models}
   :uses #{premium-features
           util}}

  content-verification
  {:team "UX West"
   :api  #{metabase.content-verification.core
           metabase.content-verification.init}
   :uses #{app-db
           models
           util}}

  core
  {:team "UX West"
   :api  #{metabase.core.initialization-status}
   :uses :any}

  dashboards
  {:team "UX West"
   :api  #{metabase.dashboards.api
           metabase.dashboards.autoplace
           metabase.dashboards.constants
           metabase.dashboards.init
           metabase.dashboards.models.dashboard
           metabase.dashboards.models.dashboard-card
           metabase.dashboards.models.dashboard-tab
           metabase.dashboards.schema}
   :uses #{actions
           analytics
           api
           app-db
           audit-app
           channel
           collections
           config
           eid-translation
           embedding
           events
           lib
           lib-be
           models
           parameters
           permissions
           public-sharing
           pulse
           queries
           query-permissions
           query-processor
           request
           revisions
           search
           settings
           util
           warehouse-schema
           xrays}}

  database-routing
  {:team "UX West"
   :api  #{metabase.database-routing.core}
   :uses #{premium-features}}

  driver
  {:team "Drivers"
   :api  #{metabase.driver
           metabase.driver.common
           metabase.driver.common.parameters
           metabase.driver.common.parameters.parse
           metabase.driver.ddl.interface
           metabase.driver.h2
           metabase.driver.impl
           metabase.driver.init
           metabase.driver.mysql
           metabase.driver.postgres
           metabase.driver.settings
           metabase.driver.sql
           metabase.driver.sql-jdbc.connection
           metabase.driver.sql-jdbc.execute
           metabase.driver.sql-jdbc.execute.diagnostic
           metabase.driver.sql-jdbc.sync
           metabase.driver.sql.query-processor
           metabase.driver.sql.util
           metabase.driver.sync
           metabase.driver.util}
   :uses #{app-db
           appearance
           auth-provider
           classloader
           config
           driver-api
           events
           legacy-mbql
           lib
           lib-be
           premium-features
           query-processor
           settings
           system
           util
           warehouse-schema
           warehouses}}

  driver-api
  {:team "Drivers"
   :api  #{metabase.driver-api.core}
   :uses #{actions
           api
           app-db
           appearance
           classloader
           config
           connection-pool
           database-routing
           events
           legacy-mbql
           lib
           lib-be
           logger
           models
           premium-features
           query-processor
           secrets
           settings
           sync
           system
           upload
           util
           warehouse-schema}}

  eid-translation
  {:team "UX West"
   :api  #{metabase.eid-translation.api
           metabase.eid-translation.core
           metabase.eid-translation.init}
   :uses #{api
           settings
           util}}

  embedding
  {:team "Embedding"
   :api  #{metabase.embedding.api
           metabase.embedding.init
           metabase.embedding.jwt
           metabase.embedding.settings
           metabase.embedding.util
           metabase.embedding.validation}
   :uses #{analytics
           api
           config
           dashboards
           eid-translation
           events
           models
           notification
           parameters
           premium-features
           public-sharing
           queries
           query-processor
           request
           server
           settings
           tiles
           util}}

  events
  {:team "DevEx"
   :api  #{metabase.events.core
           metabase.events.init}
   :uses #{models
           util}}

  formatter
  {:team "UX West"
   :api  #{metabase.formatter.core}
   :uses #{appearance
           models
           query-processor
           types
           util}}

  geojson
  {:team "UX West"
   :api  #{metabase.geojson.api
           metabase.geojson.init}
   :uses #{api
           permissions
           settings
           util}}

  glossary
  {:team "Workflows"
   :api  #{metabase.glossary.api}
   :uses #{api
           models
           util}}

  graph
  {:team "Querying"
   :api  #{metabase.graph.core}
   :uses #{util}}

  indexed-entities
  {:team "UX West"
   :api  #{metabase.indexed-entities.api
           metabase.indexed-entities.init}
   :uses #{analytics
           api
           driver
           legacy-mbql
           lib
           models
           query-processor
           search
           sync
           task
           util}}

  internal-stats
  {:team "UX West"
   :api  #{metabase.internal-stats.core}
   :uses #{app-db
           models}}

  legacy-mbql
  {:team "Querying"
   :api  #{metabase.legacy-mbql.normalize
           metabase.legacy-mbql.schema
           metabase.legacy-mbql.util}
   :uses #{lib
           models
           types
           util}}

  lib
  {:team "Querying"
   :api  #{metabase.lib.binning
           metabase.lib.binning.util
           metabase.lib.card
           metabase.lib.core
           metabase.lib.equality
           metabase.lib.field
           metabase.lib.field.resolution
           metabase.lib.filter
           metabase.lib.filter.desugar.jvm ; only so [[metabase.legacy-mbql.jvm-util]] can use defined regexes
           metabase.lib.init
           metabase.lib.join.util
           metabase.lib.metadata
           metabase.lib.metadata.cached-provider
           metabase.lib.metadata.invocation-tracker
           metabase.lib.metadata.protocols
           metabase.lib.metadata.result-metadata
           metabase.lib.normalize
           metabase.lib.options
           metabase.lib.query
           metabase.lib.schema
           metabase.lib.schema.actions
           metabase.lib.schema.binning
           metabase.lib.schema.common
           metabase.lib.schema.constraints
           metabase.lib.schema.expression
           metabase.lib.schema.expression.temporal
           metabase.lib.schema.expression.window
           metabase.lib.schema.id
           metabase.lib.schema.info
           metabase.lib.schema.join
           metabase.lib.schema.literal
           metabase.lib.schema.mbql-clause
           metabase.lib.schema.metadata
           metabase.lib.schema.metadata.fingerprint
           metabase.lib.schema.middleware-options
           metabase.lib.schema.order-by
           metabase.lib.schema.parameter
           metabase.lib.schema.ref
           metabase.lib.schema.settings
           metabase.lib.schema.template-tag
           metabase.lib.schema.temporal-bucketing
           metabase.lib.schema.util
           metabase.lib.temporal-bucket
           metabase.lib.types.isa
           metabase.lib.util
           metabase.lib.util.match
           metabase.lib.walk}
   :uses #{config
           legacy-mbql
           types
           util}}

  lib-be
  {:team "Querying"
   :api  #{metabase.lib-be.core
           metabase.lib-be.init}
   :uses #{lib
           models
           settings
           util}}

  logger
  {:team "DevEx"
   :api  #{metabase.logger.api
           metabase.logger.core
           metabase.logger.init}
   :uses #{analytics
           api
           classloader
           config
           permissions
           util}}

  login-history
  {:team "UX West"
   :api  #{metabase.login-history.api
           metabase.login-history.core
           metabase.login-history.init}
   :uses #{analytics
           api
           channel
           request
           settings
           util}}

  model-persistence
  {:team "Querying"
   :api  #{metabase.model-persistence.api
           metabase.model-persistence.core
           metabase.model-persistence.init}
   :uses #{api
           app-db
           driver
           events
           lib
           models
           permissions
           premium-features
           queries
           query-processor
           request
           settings
           system
           task
           task-history
           util}}

  models
  {:team "DevEx"
   :api  #{metabase.models.dispatch
           metabase.models.humanization
           metabase.models.init
           metabase.models.interface
           metabase.models.resolution
           metabase.models.serialization
           metabase.models.util.spec-update
           metabase.models.visualization-settings}
   :uses #{api
           app-db
           classloader
           legacy-mbql
           lib
           settings
           util}}

  native-query-snippets
  {:team "Querying"
   :api  #{metabase.native-query-snippets.api
           metabase.native-query-snippets.core}
   :uses #{api
           collections
           events
           lib
           models
           permissions
           premium-features
           util}}

  notification
  {:team "Workflows"
   :api  #{metabase.notification.api
           metabase.notification.core
           metabase.notification.init
           metabase.notification.models
           metabase.notification.payload.core}
   :uses #{analytics
           api
           appearance
           channel
           config
           dashboards
           driver
           events
           models
           parameters
           permissions
           premium-features
           query-processor
           request
           session
           settings
           sso
           system
           task
           task-history
           users
           util}}

  ;; TODO -- too many API namespaces
  parameters
  {:team "Querying"
   :api  #{metabase.parameters.chain-filter
           metabase.parameters.core
           metabase.parameters.custom-values
           metabase.parameters.dashboard
           metabase.parameters.field
           metabase.parameters.init
           metabase.parameters.params
           metabase.parameters.schema
           metabase.parameters.shared}
   :uses #{api
           app-db
           classloader
           legacy-mbql
           lib
           lib-be
           models
           query-processor
           util
           warehouse-schema
           warehouses}}

  permissions
  {:team "UX West"
   :api  #{metabase.permissions.api
           metabase.permissions.core
           metabase.permissions.init}
   :uses #{api
           app-db
           audit-app
           collections
           config
           events
           lib
           models
           premium-features
           request
           settings
           util
           enterprise/advanced-permissions}}

  pivot
  {:team "UX West"
   :api  #{metabase.pivot.core}
   :uses #{models
           util}}

  plugins
  {:team "DevEx"
   :api  #{metabase.plugins.core}
   :uses #{classloader
           config
           driver
           util}}

  premium-features
  {:team "UX West"
   :api  #{metabase.premium-features.api
           metabase.premium-features.core
           metabase.premium-features.init}
   :uses #{api
           app-db
           classloader
           config
           internal-stats
           settings
           util}}

  product-feedback
  {:team "UX West"
   :api  #{metabase.product-feedback.api
           metabase.product-feedback.init}
   :uses #{analytics
           api
           app-db
           channel
           config
           driver
           premium-features
           settings
           task
           util}}

  public-sharing
  {:team "UX West"
   :api  #{metabase.public-sharing.api
           metabase.public-sharing.core
           metabase.public-sharing.init
           metabase.public-sharing.validation}
   :uses #{actions
           analytics
           api
           dashboards
           events
           lib
           models
           parameters
           queries
           query-processor
           request
           settings
           tiles
           util}}

  pulse
  {:team "Workflows"
   :api  #{metabase.pulse.api
           metabase.pulse.core
           metabase.pulse.init}
   :uses #{api
           app-db
           channel
           classloader
           collections
           config
           driver
           events
           lib
           models
           notification
           permissions
           premium-features
           query-processor
           request
           task
           task-history
           util
           enterprise/advanced-permissions
           enterprise/sandbox}}

  queries
  {:team "Querying"
   :api  #{metabase.queries.api
           metabase.queries.core
           metabase.queries.init
           metabase.queries.models.query ; TODO FIXME
           metabase.queries.schema} ; TODO FIXME
   :uses #{analytics
           analyze
           api
           app-db
           audit-app
           cache
           channel
           collections
           config
           content-verification
           dashboards
           eid-translation
           embedding
           events
           legacy-mbql
           lib
           lib-be
           models
           parameters
           permissions
           premium-features
           public-sharing
           pulse
           query-permissions
           query-processor
           request
           revisions
           search
           util
           view-log
           warehouse-schema}}

  query-permissions
  {:team "UX West"
   :api  #{metabase.query-permissions.core}
   :uses #{api
           legacy-mbql
           lib
           lib-be
           models
           permissions
           query-processor
           request
           util}}

  query-processor
  {:team "Querying"
   :api  #{metabase.query-processor
           metabase.query-processor.api
           metabase.query-processor.card
           metabase.query-processor.compile
           metabase.query-processor.dashboard
           metabase.query-processor.debug
           metabase.query-processor.error-type
           metabase.query-processor.init
           metabase.query-processor.interface
           metabase.query-processor.metadata
           metabase.query-processor.middleware.annotate
           metabase.query-processor.middleware.cache-backend.db
           metabase.query-processor.middleware.constraints
           metabase.query-processor.middleware.limit
           metabase.query-processor.middleware.permissions
           metabase.query-processor.middleware.wrap-value-literals
           metabase.query-processor.parameters.dates
           metabase.query-processor.parameters.operators
           metabase.query-processor.pipeline
           metabase.query-processor.pivot
           metabase.query-processor.preprocess
           metabase.query-processor.reducible
           metabase.query-processor.schema
           metabase.query-processor.setup
           metabase.query-processor.store
           metabase.query-processor.streaming
           metabase.query-processor.streaming.common
           metabase.query-processor.streaming.interface
           metabase.query-processor.timezone
           metabase.query-processor.util
           metabase.query-processor.util.add-alias-info
           metabase.query-processor.util.nest-query
           metabase.query-processor.util.persisted-cache
           metabase.query-processor.util.relative-datetime
           metabase.query-processor.util.transformations.nest-breakouts
           metabase.query-processor.writeback}
   :uses #{analytics
           analyze
           api
           app-db
           appearance
           audit-app
           batch-processing
           cache
           config
           dashboards
           driver
           events
           formatter
           legacy-mbql
           lib
           lib-be
           model-persistence
           models
           parameters
           permissions
           pivot
           premium-features
           queries
           query-permissions
           server
           settings
           system
           users
           util}}

  request
  {:team "UX West"
   :api  #{metabase.request.core
           metabase.request.init
           metabase.request.schema}
   :uses #{api
           config
           embedding
           permissions ; FIXME
           session
           settings
           users
           util}}

  revisions
  {:team "UX West"
   :api  #{metabase.revisions.api
           metabase.revisions.core
           metabase.revisions.init}
   :uses #{api
           config
           dashboards
           events
           models
           queries
           query-permissions
           util}}

  sample-data
  {:team "UX West"
   :api  #{metabase.sample-data.core
           metabase.sample-data.init}
   :uses #{plugins
           settings
           sync
           util}}

  search
  {:team "UX West"
   :api  #{metabase.search.api
           metabase.search.appdb.scoring
           metabase.search.config
           metabase.search.core
           metabase.search.engine
           metabase.search.in-place.scoring
           metabase.search.ingestion
           metabase.search.init
           metabase.search.scoring
           metabase.search.spec}
   :uses #{analytics
           api
           app-db
           appearance
           audit-app
           collections
           config
           events
           lib
           lib-be
           models
           permissions
           premium-features
           queries
           query-processor
           request
           settings
           startup
           task
           util
           warehouses}}

  secrets
  {:team "Drivers"
   :api  #{metabase.secrets.core}
   :uses #{api driver models premium-features util}}

  segments
  {:team "Querying"
   :api  #{metabase.segments.api}
   :uses #{api
           events
           legacy-mbql
           lib
           lib-be
           models
           permissions
           search
           util
           xrays}}

  server
  {:team "UX West"
   :api  #{metabase.server.core
           metabase.server.init
           metabase.server.middleware.session
           metabase.server.settings
           metabase.server.streaming-response} ; TODO -- too many API namespaces
   :uses #{analytics
           api
           api-keys
           app-db
           appearance
           config
           core
           driver
           embedding
           lib-be
           premium-features
           query-processor
           request
           session
           settings
           system
           util
           enterprise/sso}}

  session
  {:team "UX West"
   :api  #{metabase.session.api
           metabase.session.core
           metabase.session.init
           metabase.session.models.session ; TODO -- shouldn't be exposed as an API namespace
           metabase.session.settings} ; TODO -- shouldn't be exposed as an API namespace
   :uses #{api
           app-db
           channel
           config
           driver
           events
           login-history
           request
           settings
           sso
           system
           task
           users
           util}}

  settings
  {:team "DevEx"
   :api  #{metabase.settings.api
           metabase.settings.core
           metabase.settings.init}
   :uses #{api
           app-db
           config
           events
           models
           permissions
           premium-features
           util
           enterprise/advanced-permissions}}

  setup
  {:team "UX West"
   :api  #{metabase.setup.api
           metabase.setup.core
           metabase.setup.init}
   :uses #{analytics
           api
           app-db
           appearance
           config
           events
           request
           session
           settings
           system
           users
           util}}

  sso
  {:team "UX West"
   :api  #{metabase.sso.api
           metabase.sso.core
           metabase.sso.init}
   :uses #{api
           config
           permissions
           premium-features
           settings
           users
           util}}

  startup
  {:team "DevEx"
   :api  #{metabase.startup.core}
   :uses #{util}}

  store-api
  {:team "Cloud"
   :api  #{metabase.store-api.core
           metabase.store-api.init}
   :uses #{config
           settings
           util}}

  sync
  {:team "Querying"
   :api  #{metabase.sync.api
           metabase.sync.core
           metabase.sync.init
           metabase.sync.schedules
           metabase.sync.task.sync-databases
           metabase.sync.util}
   :uses #{analyze
           api
           app-db
           audit-app
           config
           driver
           events
           lib
           models
           premium-features
           query-processor
           settings
           task
           task-history
           util
           warehouse-schema
           warehouses}}

  system
  {:team "UX West"
   :api  #{metabase.system.core
           metabase.system.init}
   :uses #{appearance settings util}}

  task
  {:team "UX West"
   :api  #{metabase.task.bootstrap
           metabase.task.core}
   :uses #{app-db
           classloader
           util}}

  task-history
  {:team "UX West"
   :api  #{metabase.task-history.api
           metabase.task-history.core
           metabase.task-history.init}
   :uses #{api
           models
           permissions
           premium-features
           request
           task
           util}}

  testing-api
  {:team "DevEx"
   :api  #{metabase.testing-api.api
           metabase.testing-api.core
           metabase.testing-api.init}
   :uses #{analytics
           api
           app-db
           config
           premium-features
           search
           util}}

  tiles
  {:team "UX West"
   :api  #{metabase.tiles.api
           metabase.tiles.init}
   :uses #{api
           legacy-mbql
           lib
           lib-be
           parameters
           query-processor
           settings
           util}}

  timeline
  {:team "UX West"
   :api  #{metabase.timeline.api
           metabase.timeline.core}
   :uses #{analytics
           api
           collections
           models
           util}}

  types
  {:team "Querying"
   :api  #{metabase.types.core
           metabase.types.init}
   :uses #{util}}

  upload
  {:team "Querying"
   :api  #{metabase.upload.api
           metabase.upload.core
           metabase.upload.init}
   :uses #{analytics
           api
           appearance
           collections
           driver
           events
           legacy-mbql
           lib
           model-persistence
           models
           permissions
           queries
           settings
           sync
           util
           warehouse-schema}}

  user-key-value
  {:team "UX West"
   :api  #{metabase.user-key-value.api
           metabase.user-key-value.init}
   :uses #{api
           config
           lib
           util}}

  users
  {:team "UX West"
   :api  #{metabase.users.api
           metabase.users.core
           metabase.users.init
           metabase.users.models.user
           metabase.users.models.user-parameter-value
           metabase.users.schema}
   :uses #{analytics
           api
           appearance
           batch-processing
           channel
           collections
           config
           events
           models
           permissions
           premium-features
           request
           session
           settings
           setup
           sso
           system
           util
           enterprise/advanced-permissions}}

  util
  {:team "DevEx"
   :api  :any
   :uses #{classloader
           config
           settings
           system}}

  version
  {:team "UX West"
   :api  #{metabase.version.core
           metabase.version.init}
   :uses #{config
           settings
           system
           task
           util}}

  view-log
  {:team "UX West"
   :api  #{metabase.view-log.core
           metabase.view-log.init}
   :uses #{analytics
           api
           app-db
           audit-app
           batch-processing
           events
           models
           premium-features
           query-permissions
           util}}

  warehouse-schema
  {:team "UX West"
   :api  #{metabase.warehouse-schema.api
           metabase.warehouse-schema.field
           metabase.warehouse-schema.metadata-from-qp
           metabase.warehouse-schema.metadata-queries
           metabase.warehouse-schema.models.field
           metabase.warehouse-schema.models.field-user-settings
           metabase.warehouse-schema.models.field-values
           metabase.warehouse-schema.models.table
           metabase.warehouse-schema.table}
   :uses #{analytics
           analyze
           api
           app-db
           audit-app
           database-routing
           driver
           events
           lib
           lib-be
           models
           parameters
           permissions
           premium-features
           query-processor
           request
           search
           sync
           types
           upload
           util
           warehouses
           xrays}}

  warehouses
  {:team "UX West"
   :api  #{metabase.warehouses.api
           metabase.warehouses.core
           metabase.warehouses.init
           metabase.warehouses.models.database}
   :uses #{analytics
           api
           app-db
           audit-app
           classloader
           collections
           config
           database-routing
           driver
           events
           lib
           lib-be
           models
           permissions
           premium-features
           queries
           request
           sample-data
           search
           secrets
           settings
           sync
           upload
           util
           warehouse-schema
           enterprise/advanced-permissions}}

  xrays
  {:team "Querying"
   :api  #{metabase.xrays.api
           metabase.xrays.core
           metabase.xrays.init}
   :uses #{analyze
           api
           appearance
           collections
           dashboards
           driver
           legacy-mbql
           lib
           lib-be
           models
           queries
           query-permissions
           query-processor
           settings
           util
           warehouse-schema}}

  enterprise/action-v2
  {:team "Workflows"
   :api  #{metabase-enterprise.action-v2.api
           metabase-enterprise.action-v2.init}
   :uses #{actions
           api
           driver
           lib
           models
           query-processor
           util
           warehouse-schema}}

  enterprise/advanced-config
  {:team "UX West"
   :api  #{metabase-enterprise.advanced-config.api.logs
           metabase-enterprise.advanced-config.file
           metabase-enterprise.advanced-config.init
           metabase-enterprise.advanced-config.settings}
   :uses #{api
           api-keys
           app-db
           driver
           permissions
           premium-features
           settings
           setup
           sync
           users
           util}}

  enterprise/advanced-permissions
  {:team "UX West"
   :api  #{metabase-enterprise.advanced-permissions.api.routes
           metabase-enterprise.advanced-permissions.common
           metabase-enterprise.advanced-permissions.models.permissions.group-manager}
   :uses #{api
           lib
           permissions
           premium-features
           query-permissions
           query-processor
           util
           warehouses
           enterprise/impersonation}}

  enterprise/ai-entity-analysis
  {:team "Metabot"
   :api  #{metabase-enterprise.ai-entity-analysis.api}
   :uses #{api
           premium-features
           enterprise/metabot-v3}}

  enterprise/ai-sql-fixer
  {:team "Metabot"
   :api  #{metabase-enterprise.ai-sql-fixer.api}
   :uses #{api
           driver
           query-processor
           util
           enterprise/metabot-v3}}

  enterprise/ai-sql-generation
  {:team "Metabot"
   :api  #{metabase-enterprise.ai-sql-generation.api}
   :uses #{api
           driver
           util
           enterprise/metabot-v3}}

  enterprise/analytics
  {:team "UX West"
   :api  #{}
   :uses #{driver
           premium-features
           enterprise/advanced-config
           enterprise/scim
           enterprise/semantic-search
           enterprise/sso}}

  enterprise/api
  {:team "UX West"
   :api  #{metabase-enterprise.api.routes
           metabase-enterprise.api.routes.common}
   :uses :any}

  enterprise/audit-app
  {:team "UX West"
   :api  #{metabase-enterprise.audit-app.api.routes
           metabase-enterprise.audit-app.init}
   :uses #{api
           app-db
           audit-app
           classloader
           config
           driver
           lib
           models
           permissions
           plugins
           premium-features
           query-permissions
           query-processor
           settings
           sync
           users
           util
           enterprise/serialization}}

  enterprise/auth-provider
  {:team "UX West"
   :api  #{}
   :uses #{premium-features
           util}}

  enterprise/billing
  {:team "UX West"
   :api  #{metabase-enterprise.billing.api.routes}
   :uses #{api
           premium-features util}}

  enterprise/bookmarks
  {:team "UX West"
   :api  #{}
   :uses #{}}

  enterprise/cache
  {:team "UX West"
   :api  #{metabase-enterprise.cache.init}
   :uses #{cache
           premium-features
           query-processor
           task
           util}}

  enterprise/cloud-add-ons
  {:team "Cloud"
   :api  #{metabase-enterprise.cloud-add-ons.api}
   :uses #{api
           events
           premium-features
           util
           enterprise/harbormaster}}

  enterprise/comments
  {:team "Workflows"
   :api  #{metabase-enterprise.comments.api
           metabase-enterprise.comments.init}
   :uses #{analytics
           api
           channel
           events
           models
           request
           users
           util}}

  enterprise/content-translation
  {:team "UX West"
   :api  #{metabase-enterprise.content-translation.routes}
   :uses #{api
           content-translation
           embedding
           premium-features
           util
           enterprise/api}}

  enterprise/content-verification
  {:team "UX West"
   :api  #{metabase-enterprise.content-verification.api.routes}
   :uses #{api
           content-verification
           util
           enterprise/api}}

  enterprise/core
  {:team "DevEx"
   :api  #{metabase-enterprise.core.init}
   :uses :any}

  enterprise/dashboard-subscription-filters
  {:team "Workflows"
   :api  #{}
   :uses #{premium-features}}

  enterprise/database-replication
  {:team "Cloud"
   :api  #{metabase-enterprise.database-replication.api
           metabase-enterprise.database-replication.init}
   :uses #{api
           driver
           premium-features
           settings
           util
           enterprise/harbormaster}}

  enterprise/database-routing
  {:team "UX West"
   :api  #{metabase-enterprise.database-routing.api}
   :uses #{api
           config
           database-routing
           driver
           events
           lib
           models
           premium-features
           query-processor
           settings
           util
           warehouse-schema
           warehouses}}

  enterprise/dependencies
  {:team "Querying"
   :api  #{metabase-enterprise.dependencies.api
           #_metabase-enterprise.dependencies.core
           metabase-enterprise.dependencies.init}
   :uses #{analyze
           api
           collections
           config
           driver
           events
           graph
           lib
           lib-be
           models
           native-query-snippets
           premium-features
           queries
           query-processor
           settings
           task
           util}}

  enterprise/documents
  {:team "UX West"
   :api  #{metabase-enterprise.documents.api
           metabase-enterprise.documents.core
           metabase-enterprise.documents.init}
   :uses #{activity-feed
           api
           app-db
           batch-processing
           collections
           events
           models
           premium-features
           queries
           query-permissions
           revisions
           search
           util
           view-log}}

  enterprise/email
  {:team "UX West"
   :api  #{metabase-enterprise.email.api}
   :uses #{api
           channel
           permissions
           premium-features
           settings
           util}}

  enterprise/embedding-hub
  {:team "Embedding"
   :api  #{metabase-enterprise.embedding-hub.api}
   :uses #{api
           appearance
           audit-app
           embedding
           premium-features
           enterprise/sso}}

  enterprise/gsheets
  {:team "Cloud"
   :api  #{metabase-enterprise.gsheets.api
           metabase-enterprise.gsheets.init}
   :uses #{analytics
           api
           premium-features
           settings
           util
           enterprise/harbormaster}}

  enterprise/harbormaster
  {:team "Cloud"
   :api  #{metabase-enterprise.harbormaster.client}
   :uses #{api
           store-api
           util}}

  enterprise/impersonation
  {:team "Drivers"
   :api  #{metabase-enterprise.impersonation.api}
   :uses #{api
           audit-app
           driver
           lib
           models
           premium-features
           query-processor
           util
           warehouse-schema
           enterprise/sandbox}}

  enterprise/internal-stats
  {:team "UX West"
   :api  #{}
   :uses #{premium-features
           settings}}

  enterprise/llm
  {:team "Metabot"
   :api  #{metabase-enterprise.llm.api
           metabase-enterprise.llm.init
           metabase-enterprise.llm.settings}
   :uses #{analytics
           analyze
           api
           parameters
           query-processor
           settings
           util}}

  enterprise/metabot-v3
  {:team "Metabot"
   :api  #{metabase-enterprise.metabot-v3.api
           metabase-enterprise.metabot-v3.client
           metabase-enterprise.metabot-v3.core
           metabase-enterprise.metabot-v3.init
           metabase-enterprise.metabot-v3.tools.api}
   :uses #{api
           app-db
           audit-app
           collections
           config
           driver
           legacy-mbql
           lib
           lib-be
           models
           permissions
           premium-features
           pulse
           query-processor
           request
           search
           server
           settings
           store-api
           sync
           system
           task
           users
           util
           warehouse-schema
           warehouses
           enterprise/documents}}

  enterprise/permission-debug
  {:team "UX West"
   :api  #{metabase-enterprise.permission-debug.api}
   :uses #{api
           lib
           models
           permissions
           query-processor
           util}}

  enterprise/premium-features
  {:team "UX West"
   :api  #{}
   :uses #{premium-features
           util}}

  enterprise/sandbox
  {:team "UX West"
   :api  #{metabase-enterprise.sandbox.api.routes
           metabase-enterprise.sandbox.api.util}
   :uses #{api
           app-db
           audit-app
           driver
           legacy-mbql
           lib
           models
           permissions
           premium-features
           query-processor
           request
           users
           util
           warehouse-schema
           warehouses
           enterprise/api}}

  enterprise/scim
  {:team "UX West"
   :api  #{metabase-enterprise.scim.core
           metabase-enterprise.scim.init
           metabase-enterprise.scim.routes}
   :uses #{analytics
           api
           api-keys
           models
           permissions
           server
           settings
           system
           users
           util
           enterprise/serialization}}

  enterprise/search
  {:team "UX West"
   :api  #{}
   :uses #{premium-features
           search}}

  enterprise/semantic-search
  {:team "Metabot"
   :api  #{metabase-enterprise.semantic-search.api
           metabase-enterprise.semantic-search.core
           metabase-enterprise.semantic-search.init}
   :uses #{activity-feed
           analytics
           api
           app-db
           config
           connection-pool
           models
           permissions
           premium-features
           search
           settings
           task
           util
           enterprise/llm
           enterprise/metabot-v3}}

  enterprise/serialization
  {:team "Workflows"
   :api  #{metabase-enterprise.serialization.api
           metabase-enterprise.serialization.cmd
           metabase-enterprise.serialization.v2.backfill-ids}
   :uses #{analytics
           api
           app-db
           appearance
           collections
           logger
           models
           plugins
           premium-features
           search
           setup
           util}}

  enterprise/snippet-collections
  {:team "Querying"
   :api  #{}
   :uses #{models
           native-query-snippets
           permissions
           premium-features
           util}}

  enterprise/sso
  {:team "UX West"
   :api  #{metabase-enterprise.sso.api.routes
           metabase-enterprise.sso.init
           metabase-enterprise.sso.settings}
   :uses #{api
           appearance
           channel
           embedding
           events
           notification
           premium-features
           request
           session
           settings
           sso
           system
           util
           enterprise/scim}}

  enterprise/stale
  {:team "UX West"
   :api  #{metabase-enterprise.stale.api
           metabase-enterprise.stale.init}
   :uses #{analytics
           api
           collections
           embedding
           premium-features
           queries
           request
           settings
           util}}

  enterprise/transforms
  {:team "Querying"
   :api  #{metabase-enterprise.transforms.api
           metabase-enterprise.transforms.core
           metabase-enterprise.transforms.init
           metabase-enterprise.transforms.instrumentation
           metabase-enterprise.transforms.util}
   :uses #{analytics
           api
           app-db
           driver
           events
           lib
           lib-be
           models
           premium-features
           query-processor
           request
           settings
           sync
           task
           task-history
           util
           enterprise/transforms-python}}

  enterprise/transforms-python
  {:team "Querying"
   :api  #{metabase-enterprise.transforms-python.api
           metabase-enterprise.transforms-python.execute
           metabase-enterprise.transforms-python.init}
   :uses #{api
           app-db
           config
           driver
<<<<<<< HEAD
=======
           lib
           models
>>>>>>> 2333182a
           query-processor
           settings
           util
           enterprise/transforms}}

  enterprise/upload-management
  {:team "UX West"
   :api  #{metabase-enterprise.upload-management.api}
   :uses #{api
           models
           premium-features
           upload
           util}}}

 ;; namespaces matching these patterns (with `re-find`) are excluded from the module linter. Since regex literals
 ;; aren't allowed in EDN just used the `(str <regex>)` version i.e. two slashes instead of one.
 ;;
 ;; this is mostly intended for excluding test namespaces or those rare 'glue' namespaces that glue multiple modules
 ;; together, e.g. `metabase.lib-be.metadata.jvm`.
 :linters
 {:metabase/modules
  {:ignored-namespace-patterns
   #{"-test$"                               ; anything ending in `-test`
     "test[-.]util"                         ; anything that contains `test.util` or `test-util`
     "test[-.]dataset"                      ; anything that contains `test.dataset` or `test-dataset`
     "test\\.impl"                          ; anything that contains `test.impl`
     "test-setup"                           ; anything that contains `test-setup`
     "^metabase(?:-enterprise)?\\.test"}}}} ; anything starting with `metabase.test` or `metabase-enterprise.test`

;; !!!!!!!!!!!!!!!!!!!!!!!!!!!!!!!!!!!!!!!!!!!!!!!!!!!!!!!!!!!!!!!!!!!!!!!!!!!!!!!!!!!!!!!!!!!
;; !!                                                                                       !!
;; !!  PRO TIP! Run the tests in [[metabase.core.modules-test]] when you change this file!  !!
;; !!                                                                                       !!
;; !!!!!!!!!!!!!!!!!!!!!!!!!!!!!!!!!!!!!!!!!!!!!!!!!!!!!!!!!!!!!!!!!!!!!!!!!!!!!!!!!!!!!!!!!!!<|MERGE_RESOLUTION|>--- conflicted
+++ resolved
@@ -2032,11 +2032,6 @@
            app-db
            config
            driver
-<<<<<<< HEAD
-=======
-           lib
-           models
->>>>>>> 2333182a
            query-processor
            settings
            util
