--- conflicted
+++ resolved
@@ -138,20 +138,7 @@
     updateSection,
     removeSection,
     handleDragEnd,
-<<<<<<< HEAD
     replaceAllSections,
-  } = useDetailViewSections([
-    {
-      id: 1,
-      title: "Info",
-      direction: "vertical",
-      fields: columns.map((col) => ({
-        field_id: col.id as number,
-        style: "normal",
-      })),
-    },
-  ]);
-=======
   } = useDetailViewSections(initialSections);
 
   const sectionsOrOverride = isListView
@@ -161,7 +148,6 @@
   const notEmptySections = isEdit
     ? sectionsOrOverride
     : sectionsOrOverride.filter((section) => section.fields.length > 0);
->>>>>>> 68ced2b9
 
   const sensors = useSensors(
     useSensor(PointerSensor),
