--- conflicted
+++ resolved
@@ -274,31 +274,18 @@
     const description = series["card.description"];
     const data = series._raw || series;
     const cardIds = new Set(data.map(s => s.card.id));
-<<<<<<< HEAD
-    const hasTitle = showTitle && settings["card.title"];
-    const canClickTitle = cardIds.size === 1 && onChangeCardAndRun;
-=======
     const hasTitle = showTitle && title;
     const canSelectTitle = cardIds.size === 1 && onChangeCardAndRun;
->>>>>>> 34f18659
 
     return {
       title,
       description,
       hasTitle,
-<<<<<<< HEAD
-      canClickTitle,
-    };
-  }
-
-  onTitleClick = () => {
-=======
       canSelectTitle,
     };
   }
 
   onSelectTitle = () => {
->>>>>>> 34f18659
     const { card, onChangeCardAndRun } = this.props;
 
     if (onChangeCardAndRun) {
@@ -327,11 +314,7 @@
       title,
       description,
       hasTitle,
-<<<<<<< HEAD
-      canClickTitle,
-=======
       canSelectTitle,
->>>>>>> 34f18659
     } = this.getLegendSettings();
 
     const settings = this.getSettings();
@@ -366,11 +349,7 @@
             description={description}
             icon={headerIcon}
             actionButtons={actionButtons}
-<<<<<<< HEAD
-            onTitleClick={canClickTitle ? this.onTitleClick : undefined}
-=======
             onSelectTitle={canSelectTitle ? this.onSelectTitle : undefined}
->>>>>>> 34f18659
           />
         )}
         {hasMultiSeriesHeaderSeries || (!hasTitle && actionButtons) ? ( // always show action buttons if we have them
