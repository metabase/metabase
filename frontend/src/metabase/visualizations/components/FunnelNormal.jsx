--- conflicted
+++ resolved
@@ -181,13 +181,8 @@
             </Ellipsified>
           </Head>
           <FunnelStart isNarrow={isNarrow}>
-<<<<<<< HEAD
             <Title>{formatMetric(sortedRows[0]?.[metricIndex])}</Title>
-            <Subtitle>{getFriendlyName(cols[metricIndex])}</Subtitle>
-=======
-            <Title>{formatMetric(sortedRows[0][metricIndex])}</Title>
             <Subtitle>{cols[metricIndex].display_name}</Subtitle>
->>>>>>> 409c9383
           </FunnelStart>
           {/* This part of code in used only to share height between .Start and .Graph columns. */}
           <Info isNarrow={isNarrow}>
