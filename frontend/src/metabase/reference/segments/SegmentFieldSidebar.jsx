--- conflicted
+++ resolved
@@ -3,14 +3,9 @@
 import PropTypes from "prop-types";
 import { memo } from "react";
 import { t } from "ttag";
-<<<<<<< HEAD
-import cx from "classnames";
+
+import Breadcrumbs from "metabase/components/Breadcrumbs";
 import S from "metabase/components/Sidebar.module.css";
-=======
-
->>>>>>> e8133575
-import Breadcrumbs from "metabase/components/Breadcrumbs";
-import S from "metabase/components/Sidebar.css";
 import SidebarItem from "metabase/components/SidebarItem";
 
 const SegmentFieldSidebar = ({ segment, field, style, className }) => (
