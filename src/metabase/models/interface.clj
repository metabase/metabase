--- conflicted
+++ resolved
@@ -377,8 +377,6 @@
 ;;; |                                               Toucan 2 Extensions                                              |
 ;;; +----------------------------------------------------------------------------------------------------------------+
 
-<<<<<<< HEAD
-=======
 ;; --- transforms methods
 (def transform-metabase-query
   "Transform for metabase-query."
@@ -416,7 +414,6 @@
   {:in  (comp json-in normalize-parameters-list)
    :out (comp (catch-normalization-exceptions normalize-parameters-list) json-out-with-keywordization)})
 
->>>>>>> 8a5abd51
 ;; --- predefined hooks
 
 (t2/define-before-insert :hook/timestamped?
@@ -447,8 +444,6 @@
 
 (methodical/prefer-method! #'t2.before-insert/before-insert :hook/timestamped? :hook/entity-id)
 
-<<<<<<< HEAD
-=======
 (methodical/defmethod t2.model/resolve-model :before :default
   "Ensure the namespace for given model is loaded.
   This is a safety mechanism as we moving to toucan2 and we don't need to require the model namespaces in order to use it."
@@ -462,7 +457,6 @@
       ;; use `classloader/require` which is thread-safe and plays nice with our plugins system
       (classloader/require model-namespace)))
   x)
->>>>>>> 8a5abd51
 
 (methodical/defmethod t2.model/resolve-model :around clojure.lang.Symbol
   "Handle models deriving from :metabase/model."
