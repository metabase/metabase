--- conflicted
+++ resolved
@@ -34,23 +34,10 @@
 
 ### PARAMS:
 
-<<<<<<< HEAD
 *  **`visualization_settings`** nullable map
-=======
-*  **`visualization_settings`** value may be nil, or if non-nil, value must be a map.
-
-*  **`parameters`** value may be nil, or if non-nil, value must be an array. Each value must be a map.
-
-*  **`description`** value may be nil, or if non-nil, value must be a string.
-
-*  **`error_handle`** value may be nil, or if non-nil, must be a valid json-query
-
-*  **`database_id`** value may be nil, or if non-nil, value must be an integer greater than zero.
->>>>>>> 05abcfaa
 
 *  **`parameters`** nullable sequence of map
 
-<<<<<<< HEAD
 *  **`description`** nullable string
 
 *  **`error_handle`** nullable string, and must be a valid json-query, something like '.item.title'
@@ -72,28 +59,6 @@
 *  **`kind`** nullable Unsupported implicit action kind
 
 *  **`parameter_mappings`** nullable map
-=======
-*  **`response_handle`** value may be nil, or if non-nil, must be a valid json-query
-
-*  **`template`** value may be nil, or if non-nil, value must be a map with schema: (
-  body (optional) : value may be nil, or if non-nil, value must be a string.
-  headers (optional) : value may be nil, or if non-nil, value must be a string.
-  parameter_mappings (optional) : value may be nil, or if non-nil, value must be a map.
-  parameters (optional) : value may be nil, or if non-nil, value must be an array. Each value must be a map.
-  method : value must be one of: `DELETE`, `GET`, `PATCH`, `POST`, `PUT`.
-  url : value must be a string.
-)
-
-*  **`type`** Unsupported action type
-
-*  **`dataset_query`** value may be nil, or if non-nil, value must be a map.
-
-*  **`model_id`** value must be an integer greater than zero.
-
-*  **`kind`** value may be nil, or if non-nil, Unsupported implicit action kind
-
-*  **`parameter_mappings`** value may be nil, or if non-nil, value must be a map.
->>>>>>> 05abcfaa
 
 *  **`action`**
 
@@ -101,25 +66,12 @@
 
 ### PARAMS:
 
-<<<<<<< HEAD
 *  **`visualization_settings`** nullable map
 
 *  **`parameters`** nullable sequence of map
-=======
-*  **`visualization_settings`** value may be nil, or if non-nil, value must be a map.
-
-*  **`parameters`** value may be nil, or if non-nil, value must be an array. Each value must be a map.
-
-*  **`description`** value may be nil, or if non-nil, value must be a string.
-
-*  **`error_handle`** value may be nil, or if non-nil, must be a valid json-query
-
-*  **`database_id`** value may be nil, or if non-nil, value must be an integer greater than zero.
->>>>>>> 05abcfaa
 
 *  **`description`** nullable string
 
-<<<<<<< HEAD
 *  **`error_handle`** nullable string, and must be a valid json-query, something like '.item.title'
 
 *  **`database_id`** nullable integer greater than 0
@@ -141,30 +93,6 @@
 *  **`kind`** nullable Unsupported implicit action kind
 
 *  **`parameter_mappings`** nullable map
-=======
-*  **`response_handle`** value may be nil, or if non-nil, must be a valid json-query
-
-*  **`template`** value may be nil, or if non-nil, value must be a map with schema: (
-  body (optional) : value may be nil, or if non-nil, value must be a string.
-  headers (optional) : value may be nil, or if non-nil, value must be a string.
-  parameter_mappings (optional) : value may be nil, or if non-nil, value must be a map.
-  parameters (optional) : value may be nil, or if non-nil, value must be an array. Each value must be a map.
-  method : value must be one of: `DELETE`, `GET`, `PATCH`, `POST`, `PUT`.
-  url : value must be a string.
-)
-
-*  **`type`** value may be nil, or if non-nil, Unsupported action type
-
-*  **`dataset_query`** value may be nil, or if non-nil, value must be a map.
-
-*  **`model_id`** value may be nil, or if non-nil, value must be an integer greater than zero.
-
-*  **`id`** value must be an integer greater than zero.
-
-*  **`kind`** value may be nil, or if non-nil, Unsupported implicit action kind
-
-*  **`parameter_mappings`** value may be nil, or if non-nil, value must be a map.
->>>>>>> 05abcfaa
 
 *  **`action`**
 
