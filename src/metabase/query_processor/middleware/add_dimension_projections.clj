--- conflicted
+++ resolved
@@ -37,11 +37,8 @@
    [metabase.lib.metadata.protocols :as lib.metadata.protocols]
    [metabase.lib.schema.common :as lib.schema.common]
    [metabase.lib.schema.id :as lib.schema.id]
-<<<<<<< HEAD
    [metabase.lib.schema.metadata :as lib.schema.metadata]
-=======
    [metabase.lib.util :as lib.util]
->>>>>>> a4e4e11a
    [metabase.lib.util.match :as lib.util.match]
    [metabase.query-processor.store :as qp.store]
    [metabase.util :as u]
