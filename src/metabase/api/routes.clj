(ns metabase.api.routes
  (:require
   [compojure.route :as route]
   [metabase.actions.api]
   [metabase.activity-feed.api]
   ^{:clj-kondo/ignore [:deprecated-namespace]}
   [metabase.api.alert]
   [metabase.api.api-key]
   [metabase.api.cache]
   [metabase.api.card]
   [metabase.api.cards]
   [metabase.api.cloud-migration]
   [metabase.api.collection]
   [metabase.api.dashboard]
   [metabase.api.database]
   [metabase.api.dataset]
   [metabase.api.docs]
   [metabase.api.embed]
   [metabase.api.field]
   [metabase.api.geojson]
   [metabase.api.google]
   [metabase.api.ldap]
   [metabase.api.login-history]
   [metabase.api.macros :as api.macros]
   [metabase.api.native-query-snippet]
   [metabase.api.open-api :as open-api]
   [metabase.api.premium-features]
   [metabase.api.preview-embed]
   [metabase.api.public]
   ^{:clj-kondo/ignore [:deprecated-namespace]}
   [metabase.api.pulse]
   [metabase.api.pulse.unsubscribe]
   [metabase.api.routes.common :as routes.common :refer [+static-apikey]]
   [metabase.api.session]
   [metabase.api.setting]
   [metabase.api.slack]
   [metabase.api.table]
   [metabase.api.task]
   [metabase.api.testing]
   [metabase.api.tiles]
   [metabase.api.user]
   [metabase.api.util]
   [metabase.api.util.handlers :as handlers]
   [metabase.bookmarks.api]
   [metabase.channel.api]
   [metabase.config :as config]
<<<<<<< HEAD
   [metabase.model-persistence.api]
=======
   [metabase.indexed-entities.api]
>>>>>>> 520f30b3
   [metabase.permissions.api]
   [metabase.revisions.api]
   [metabase.search.api]
   [metabase.segments.api]
   [metabase.setup.api]
   [metabase.sync.api]
   [metabase.timeline.api]
   [metabase.user-key-value.api]
   [metabase.util.i18n :refer [deferred-tru]]
   [metabase.xrays.api]))

(comment metabase.actions.api/keep-me
         metabase.activity-feed.api/keep-me
         metabase.api.alert/keep-me
         metabase.api.api-key/keep-me
         metabase.api.cache/keep-me
         metabase.api.card/keep-me
         metabase.api.cards/keep-me
         metabase.api.cloud-migration/keep-me
         metabase.api.collection/keep-me
         metabase.api.dashboard/keep-me
         metabase.api.database/keep-me
         metabase.api.dataset/keep-me
         metabase.api.embed/keep-me
         metabase.api.field/keep-me
         metabase.api.geojson/keep-me
         metabase.api.google/keep-me
         metabase.api.ldap/keep-me
         metabase.api.login-history/keep-me
         metabase.api.native-query-snippet/keep-me
         metabase.api.preview-embed/keep-me
         metabase.api.public/keep-me
         metabase.api.pulse.unsubscribe/keep-me
         metabase.segments.api/keep-me
         metabase.api.setting/keep-me
         metabase.api.slack/keep-me
         metabase.api.table/keep-me
         metabase.api.task/keep-me
         metabase.api.testing/keep-me
         metabase.api.tiles/keep-me
         metabase.api.user/keep-me
         metabase.api.util/keep-me
         metabase.bookmarks.api/keep-me
<<<<<<< HEAD
         metabase.model-persistence.api/keep-me
=======
         metabase.indexed-entities.api/keep-me
>>>>>>> 520f30b3
         metabase.permissions.api/keep-me
         metabase.revisions.api/keep-me
         metabase.setup.api/keep-me
         metabase.user-key-value.api/keep-me)

(def ^:private ^{:arglists '([request respond raise])} pass-thru-handler
  "Always 'falls thru' to the next handler."
  (open-api/handler-with-open-api-spec
   (fn [_request respond _raise]
     (respond nil))
   ;; no OpenAPI spec for this handler.
   (fn [_prefix]
     nil)))

(def ^:private ^{:arglists '([request respond raise])} not-found-handler
  "Always returns a 404."
  (open-api/handler-with-open-api-spec
   (route/not-found (constantly {:status 404, :body (deferred-tru "API endpoint does not exist.")}))
   ;; no OpenAPI spec for this handler.
   (fn [_prefix]
     nil)))

(def ^:private enable-testing-routes?
  (or (not config/is-prod?)
      (config/config-bool :mb-enable-test-endpoints)))

(defn- ->handler [x]
  (cond-> x
    (simple-symbol? x) api.macros/ns-handler))

(defn- +auth                    [handler] (routes.common/+auth                    (->handler handler)))
(defn- +message-only-exceptions [handler] (routes.common/+message-only-exceptions (->handler handler)))
(defn- +public-exceptions       [handler] (routes.common/+public-exceptions       (->handler handler)))

(def ^:private ^{:arglists '([request respond raise])} pulse-routes
  (handlers/routes
   (handlers/route-map-handler
    {"/unsubscribe" 'metabase.api.pulse.unsubscribe})
   (+auth metabase.api.pulse/routes)))

;;; !!!!!!!!!!!!!!!!!!!!!!!!!!!!!!!!!!!!!!!!!!!!!!!!!!!!!!!!!!!!!!!!!!!!!!!!!!!!!!!!!!!!!!!!!!!!!!!!!!!!
;;; !!                                                                                                !!
;;; !!                  DO NOT ADD `metabase.api.*` NAMESPACES THAT CONTAIN ENDPOINTS                 !!
;;; !!                                                                                                !!
;;; !!   Please read https://metaboat.slack.com/archives/CKZEMT1MJ/p1738972144181069 for more info    !!
;;; !!!!!!!!!!!!!!!!!!!!!!!!!!!!!!!!!!!!!!!!!!!!!!!!!!!!!!!!!!!!!!!!!!!!!!!!!!!!!!!!!!!!!!!!!!!!!!!!!!!!

;;; ↓↓↓ KEEP THIS SORTED OR ELSE! ↓↓↓
(def ^:private route-map
  {"/action"               (+auth 'metabase.actions.api)
   "/activity"             (+auth 'metabase.activity-feed.api)
   "/alert"                (+auth 'metabase.api.alert)
   "/api-key"              (+auth 'metabase.api.api-key)
   "/automagic-dashboards" (+auth metabase.xrays.api/automagic-dashboards-routes)
   "/bookmark"             (+auth 'metabase.bookmarks.api)
   "/cache"                (+auth 'metabase.api.cache)
   "/card"                 (+auth 'metabase.api.card)
   "/cards"                (+auth 'metabase.api.cards)
   "/channel"              (+auth metabase.channel.api/channel-routes)
   "/cloud-migration"      (+auth 'metabase.api.cloud-migration)
   "/collection"           (+auth 'metabase.api.collection)
   "/dashboard"            (+auth 'metabase.api.dashboard)
   "/database"             (+auth 'metabase.api.database)
   "/dataset"              'metabase.api.dataset
   "/docs"                 metabase.api.docs/routes
   "/email"                metabase.channel.api/email-routes
   "/embed"                (+message-only-exceptions 'metabase.api.embed)
   "/field"                (+auth 'metabase.api.field)
   "/geojson"              'metabase.api.geojson
   "/google"               (+auth 'metabase.api.google)
   "/ldap"                 (+auth 'metabase.api.ldap)
   "/login-history"        (+auth 'metabase.api.login-history)
   "/model-index"          (+auth 'metabase.indexed-entities.api)
   "/native-query-snippet" (+auth 'metabase.api.native-query-snippet)
   "/notify"               (+static-apikey metabase.sync.api/notify-routes)
   "/permissions"          (+auth 'metabase.permissions.api)
   "/persist"              (+auth 'metabase.model-persistence.api)
   "/premium-features"     (+auth metabase.api.premium-features/routes)
   "/preview_embed"        (+auth 'metabase.api.preview-embed)
   "/public"               (+public-exceptions 'metabase.api.public)
   "/pulse"                pulse-routes
   "/revision"             (+auth 'metabase.revisions.api)
   "/search"               (+auth metabase.search.api/routes)
   "/segment"              (+auth 'metabase.segments.api)
   "/session"              metabase.api.session/routes
   "/setting"              (+auth 'metabase.api.setting)
   "/setup"                'metabase.setup.api
   "/slack"                (+auth 'metabase.api.slack)
   "/table"                (+auth 'metabase.api.table)
   "/task"                 (+auth 'metabase.api.task)
   "/testing"              (if enable-testing-routes? 'metabase.api.testing pass-thru-handler)
   "/tiles"                (+auth 'metabase.api.tiles)
   "/timeline"             (+auth metabase.timeline.api/timeline-routes)
   "/timeline-event"       (+auth metabase.timeline.api/timeline-event-routes)
   "/user"                 (+auth 'metabase.api.user)
   "/user-key-value"       (+auth 'metabase.user-key-value.api)
   "/util"                 'metabase.api.util})
;;; ↑↑↑ KEEP THIS SORTED OR ELSE ↑↑↑

;;; !!!!!!!!!!!!!!!!!!!!!!!!!!!!!!!!!!!!!!!!!!!!!!!!!!!!!!!!!!!!!!!!!!!!!!!!!!!!!!!!!!!!!!!!!!!!!!!!!!!!
;;; !!                                                                                                !!
;;; !!                  DO NOT ADD `metabase.api.*` NAMESPACES THAT CONTAIN ENDPOINTS                 !!
;;; !!                                                                                                !!
;;; !!   Please read https://metaboat.slack.com/archives/CKZEMT1MJ/p1738972144181069 for more info    !!
;;; !!!!!!!!!!!!!!!!!!!!!!!!!!!!!!!!!!!!!!!!!!!!!!!!!!!!!!!!!!!!!!!!!!!!!!!!!!!!!!!!!!!!!!!!!!!!!!!!!!!!

(def ^{:arglists '([request respond raise])} routes
  "Ring routes for API endpoints."
  ;; EE routes defined in [[metabase-enterprise.api.routes/routes]] always get the first chance to handle a request, if
  ;; they exist. If they don't exist, this handler returns `nil` which means we will try the next handler.
  (handlers/routes
   (if (and config/ee-available? (not *compile-files*))
     (requiring-resolve 'metabase-enterprise.api.routes/routes)
     pass-thru-handler)
   (handlers/route-map-handler route-map)
   not-found-handler))<|MERGE_RESOLUTION|>--- conflicted
+++ resolved
@@ -44,11 +44,8 @@
    [metabase.bookmarks.api]
    [metabase.channel.api]
    [metabase.config :as config]
-<<<<<<< HEAD
+   [metabase.indexed-entities.api]
    [metabase.model-persistence.api]
-=======
-   [metabase.indexed-entities.api]
->>>>>>> 520f30b3
    [metabase.permissions.api]
    [metabase.revisions.api]
    [metabase.search.api]
@@ -82,7 +79,6 @@
          metabase.api.preview-embed/keep-me
          metabase.api.public/keep-me
          metabase.api.pulse.unsubscribe/keep-me
-         metabase.segments.api/keep-me
          metabase.api.setting/keep-me
          metabase.api.slack/keep-me
          metabase.api.table/keep-me
@@ -92,13 +88,11 @@
          metabase.api.user/keep-me
          metabase.api.util/keep-me
          metabase.bookmarks.api/keep-me
-<<<<<<< HEAD
+         metabase.indexed-entities.api/keep-me
          metabase.model-persistence.api/keep-me
-=======
-         metabase.indexed-entities.api/keep-me
->>>>>>> 520f30b3
          metabase.permissions.api/keep-me
          metabase.revisions.api/keep-me
+         metabase.segments.api/keep-me
          metabase.setup.api/keep-me
          metabase.user-key-value.api/keep-me)
 
