import type { Ace } from "ace-builds";
import * as ace from "ace-builds/src-noconflict/ace";
import { createRef, Component } from "react";
import { connect } from "react-redux";
import type { ResizableBox, ResizableBoxProps } from "react-resizable";
import slugg from "slugg";
import { t } from "ttag";
import _ from "underscore";

import "ace/ace";
import "ace/ext-language_tools";
import "ace/ext-searchbox";
import "ace/mode-sql";
import "ace/mode-json";
import "ace/snippets/text";
import "ace/snippets/sql";
import "ace/snippets/json";

import ExplicitSize from "metabase/components/ExplicitSize";
import Modal from "metabase/components/Modal";
import Databases from "metabase/entities/databases";
import Questions from "metabase/entities/questions";
import SnippetCollections from "metabase/entities/snippet-collections";
import Snippets from "metabase/entities/snippets";
import { SQLBehaviour } from "metabase/lib/ace/sql_behaviour";
import { isEventOverElement } from "metabase/lib/dom";
import { getEngineNativeAceMode } from "metabase/lib/engine";
import { checkNotNull } from "metabase/lib/types";
import { canGenerateQueriesForDatabase } from "metabase/metabot/utils";
import SnippetFormModal from "metabase/query_builder/components/template_tags/SnippetFormModal";
import { getSetting } from "metabase/selectors/settings";
import { Flex } from "metabase/ui";
import * as Lib from "metabase-lib";
import type Question from "metabase-lib/Question";
import type NativeQuery from "metabase-lib/queries/NativeQuery";
import { CARD_TAG_REGEX } from "metabase-lib/queries/NativeQuery";
import type {
  Card,
  CardId,
  Collection,
  DatabaseId,
  NativeQuerySnippet,
  ParameterId,
  TableId,
} from "metabase-types/api";
import type { Dispatch, State } from "metabase-types/store";

import { ResponsiveParametersList } from "../ResponsiveParametersList";

import DataSourceSelectors from "./DataSourceSelectors";
import {
  DragHandleContainer,
  DragHandle,
  EditorRoot,
  NativeQueryEditorRoot,
  StyledResizableBox,
} from "./NativeQueryEditor.styled";
import NativeQueryEditorPrompt from "./NativeQueryEditorPrompt";
import type { Features as SidebarFeatures } from "./NativeQueryEditorSidebar";
import { NativeQueryEditorSidebar } from "./NativeQueryEditorSidebar";
import { RightClickPopover } from "./RightClickPopover";
import { VisibilityToggler } from "./VisibilityToggler";
import { ACE_ELEMENT_ID, SCROLL_MARGIN, MIN_HEIGHT_LINES } from "./constants";
import {
  calcInitialEditorHeight,
  formatQuery,
  getAutocompleteResultMeta,
  getEditorLineHeight,
  getMaxAutoSizeLines,
} from "./utils";

const AUTOCOMPLETE_DEBOUNCE_DURATION = 700;
const AUTOCOMPLETE_CACHE_DURATION = AUTOCOMPLETE_DEBOUNCE_DURATION * 1.2; // tolerate 20%

<<<<<<< HEAD
type CardCompletionItem = Pick<Card, "id" | "name"> & {
  /**
   * TODO: migrate `dataset` to `type` attribute
   */
  dataset: boolean;
=======
type CardCompletionItem = Pick<Card, "id" | "name" | "type"> & {
>>>>>>> 5d333595
  collection_name: string;
};

type AutocompleteItem = [string, string];

type LastAutoComplete = {
  timestamp: number;
  prefix: string | null;
  results: AutocompleteItem[];
};

type OwnProps = typeof NativeQueryEditor.defaultProps & {
  question: Question;
  query: NativeQuery;

  nativeEditorSelectedText?: string;
  modalSnippet?: NativeQuerySnippet;
  viewHeight: number;

  isOpen?: boolean;
  isInitiallyOpen?: boolean;
  isNativeEditorOpen: boolean;
  isRunnable: boolean;
  isRunning: boolean;
  isResultDirty: boolean;

  isShowingDataReference: boolean;
  isShowingTemplateTagsEditor: boolean;
  isShowingSnippetSidebar: boolean;

  readOnly?: boolean;
  enableRun?: boolean;
  canChangeDatabase?: boolean;
  cancelQueryOnLeave?: boolean;
  hasTopBar?: boolean;
  hasParametersList?: boolean;
  hasEditingSidebar?: boolean;
  sidebarFeatures?: SidebarFeatures;
  resizable?: boolean;
  resizableBoxProps?: Partial<ResizableBoxProps>;

  editorContext?: "question";

  handleResize: () => void;
  autocompleteResultsFn: (prefix: string) => Promise<AutocompleteItem[]>;
  cardAutocompleteResultsFn: (prefix: string) => Promise<CardCompletionItem[]>;
  setDatasetQuery: (query: NativeQuery) => Promise<Question>;
  runQuestionQuery: (opts?: {
    overrideWithQuestion?: Question;
    shouldUpdateUrl?: boolean;
  }) => void;
  setNativeEditorSelectedRange: (range: Ace.Range) => void;
  openDataReferenceAtQuestion: (id: CardId) => void;
  openSnippetModalWithSelectedText: () => void;
  insertSnippet: (snippet: NativeQuerySnippet) => void;
  setIsNativeEditorOpen?: (isOpen: boolean) => void;
  setParameterValue: (parameterId: ParameterId, value: string) => void;
  setParameterValueToDefault: (parameterId: ParameterId) => void;
  onOpenModal: (modalType: string) => void;
  toggleDataReference: () => void;
  toggleTemplateTagsEditor: () => void;
  toggleSnippetSidebar: () => void;
  cancelQuery?: () => void;
  closeSnippetModal: () => void;
  onSetDatabaseId?: (id: DatabaseId) => void;
};

interface StateProps {
  canUsePromptInput: boolean;
}

interface DispatchProps {
  fetchQuestion: (cardId: CardId) => Promise<Card>;
}

interface ExplicitSizeProps {
  width: number;
  height: number;
}

interface EntityLoaderProps {
  snippets?: NativeQuerySnippet[];
  snippetCollections?: Collection[];
}

type Props = OwnProps &
  StateProps &
  DispatchProps &
  ExplicitSizeProps &
  EntityLoaderProps;

interface NativeQueryEditorState {
  initialHeight: number;
  isSelectedTextPopoverOpen: boolean;
  mobileShowParameterList: boolean;
  isPromptInputVisible: boolean;
}

type AceCompletionsGetter = Ace.Completer["getCompletions"];

export class NativeQueryEditor extends Component<
  Props,
  NativeQueryEditorState
> {
  editor = createRef<HTMLDivElement>();
  resizeBox = createRef<HTMLDivElement & ResizableBox>();

  // this is overwritten when the editor mounts
  nextCompleters?: (position: Ace.Position) => Ace.Completer[] = undefined;

  _editor: Ace.Editor | null = null;
  _localUpdate = false;

  constructor(props: Props) {
    super(props);

    const { query, viewHeight } = props;
    this.state = {
      initialHeight: calcInitialEditorHeight({ query, viewHeight }),
      isSelectedTextPopoverOpen: false,
      mobileShowParameterList: false,
      isPromptInputVisible: false,
    };

    // Ace sometimes fires multiple "change" events in rapid succession
    // e.x. https://github.com/metabase/metabase/issues/2801
    this.onChange = _.debounce(this.onChange.bind(this), 1);
  }

  static defaultProps = {
    isOpen: false,
    enableRun: true,
    cancelQueryOnLeave: true,
    canChangeDatabase: true,
    resizable: true,
    sidebarFeatures: {
      dataReference: true,
      variables: true,
      snippets: true,
      promptInput: true,
    },
  };

  UNSAFE_componentWillMount() {
    const { question, setIsNativeEditorOpen, isInitiallyOpen } = this.props;

    if (typeof isInitiallyOpen !== "undefined") {
      setIsNativeEditorOpen?.(isInitiallyOpen);
      return;
    }

    setIsNativeEditorOpen?.(!question || !question.isSaved());
  }

  componentDidMount() {
    this.loadAceEditor();
    document.addEventListener("keydown", this.handleKeyDown);
    document.addEventListener("contextmenu", this.handleRightClick);
  }

  handleRightClick = (event: MouseEvent) => {
    // Ace creates multiple selection elements which collectively cover the selected area.
    const selections = Array.from(document.querySelectorAll(".ace_selection"));

    if (
      this.props.nativeEditorSelectedText &&
      // For some reason the click doesn't target the selection element directly.
      // We check if it falls in the selections bounding rectangle to know if the selected text was clicked.
      selections.some(selection => isEventOverElement(event, selection))
    ) {
      event.preventDefault();
      this.setState({ isSelectedTextPopoverOpen: true });
    }
  };

  componentDidUpdate(prevProps: Props) {
    const { query, readOnly } = this.props;
    if (!query || !this._editor) {
      return;
    }

    if (
      this.state.isSelectedTextPopoverOpen &&
      !this.props.nativeEditorSelectedText &&
      prevProps.nativeEditorSelectedText
    ) {
      // close selected text popover if text is deselected
      this.setState({ isSelectedTextPopoverOpen: false });
    }
    // Check that the query prop changed before updating the editor. Otherwise,
    // we might overwrite just typed characters before onChange is called.
    const queryPropUpdated = this.props.query !== prevProps.query;
    if (queryPropUpdated && this._editor.getValue() !== query.queryText()) {
      // This is a weird hack, but the purpose is to avoid an infinite loop caused by the fact that calling editor.setValue()
      // will trigger the editor 'change' event, update the query, and cause another rendering loop which we don't want, so
      // we need a way to update the editor without causing the onChange event to go through as well
      this._localUpdate = true;
      this.handleQueryUpdate(query.queryText());
      this._localUpdate = false;
    }

    const editorElement = this.editor.current;

    if (query.hasWritePermission() && !readOnly) {
      this._editor.setReadOnly(false);
      editorElement?.classList.remove("read-only");
    } else {
      this._editor.setReadOnly(true);
      editorElement?.classList.add("read-only");
    }

    const aceMode = getEngineNativeAceMode(query.engine());
    const session = this._editor.getSession();

    if (session.$modeId !== aceMode) {
      session.setMode(aceMode);
      if (aceMode.indexOf("sql") >= 0) {
        // monkey patch the mode to add our bracket/paren/braces-matching behavior
        // @ts-expect-error — SQLBehaviour isn't a class
        session.$mode.$behaviour = new SQLBehaviour();

        // add highlighting rule for template tags
        session.$mode.$highlightRules.$rules.start.unshift({
          token: "templateTag",
          regex: "{{[^}]*}}",
          onMatch: null,
        });
        session.$mode.$tokenizer = null;
        session.bgTokenizer.setTokenizer(session.$mode.getTokenizer());
        session.bgTokenizer.start(0);
      }
    }

    if (this.props.width !== prevProps.width && this._editor) {
      this._editor.resize();
    }
  }

  componentWillUnmount() {
    if (this.props.cancelQueryOnLeave) {
      this.props.cancelQuery?.();
    }
    this._editor?.destroy?.();
    document.removeEventListener("keydown", this.handleKeyDown);
    document.removeEventListener("contextmenu", this.handleRightClick);
  }

  cardTagIdAtCursor = ({ row, column }: Ace.Position) => {
    if (!this._editor) {
      return null;
    }
    const line = this._editor.getValue().split("\n")[row];
    const matches = Array.from(line.matchAll(CARD_TAG_REGEX));

    const match = matches.find(
      m =>
        typeof m.index === "number" &&
        column > m.index &&
        column < m.index + m[0].length,
    );
    const idStr = match?.[2];

    return (idStr && parseInt(idStr, 10)) || null;
  };

  handleCursorChange = _.debounce(
    (e: Event, { cursor }: { cursor: Ace.Position }) => {
      if (this._editor && this.nextCompleters) {
        this._editor.completers = this.nextCompleters(cursor);
      }

      if (this._editor && this.props.setNativeEditorSelectedRange) {
        this.props.setNativeEditorSelectedRange(
          this._editor.getSelectionRange(),
        );
      }

      const cardTagId = this.cardTagIdAtCursor(cursor);
      if (cardTagId) {
        this.props.openDataReferenceAtQuestion(cardTagId);
      }
    },
    100,
  );

  handleKeyDown = (e: KeyboardEvent) => {
    const { isRunning, cancelQuery, enableRun } = this.props;

    if (e.key === "Enter" && (e.metaKey || e.ctrlKey)) {
      if (isRunning && cancelQuery) {
        cancelQuery();
      } else if (enableRun) {
        this.runQuery();
      }
    }
  };

  runQuery = () => {
    this.props.cancelQuery?.();
    const { query, runQuestionQuery } = this.props;

    // if any text is selected, just run that
    const selectedText = this._editor?.getSelectedText();

    if (selectedText) {
      const temporaryQuestion = query.setQueryText(selectedText).question();

      runQuestionQuery({
        overrideWithQuestion: temporaryQuestion,
        shouldUpdateUrl: false,
      });
    } else if (query.canRun()) {
      runQuestionQuery();
    }
  };

  loadAceEditor() {
    const { query } = this.props;

    const editorElement = this.editor.current;

    if (typeof ace === "undefined" || !ace || !ace.edit) {
      // fail gracefully-ish if ace isn't available, e.x. in integration tests
      return;
    }

    const editor = checkNotNull<Ace.Editor>(ace.edit(editorElement));
    this._editor = editor;

    // listen to onChange events
    editor.getSession().on("change", this.onChange);
    editor.getSelection().on("changeCursor", this.handleCursorChange);

    const minLineNumberWidth = 20;
    editor.getSession().gutterRenderer = {
      getWidth: (session, lastLineNumber, config) =>
        Math.max(
          minLineNumberWidth,
          lastLineNumber.toString().length * config.characterWidth,
        ),
      getText: (session, row) => row + 1,
    };

    // initialize the content
    this.handleQueryUpdate(query?.queryText() ?? "");
    editor.renderer.setScrollMargin(SCROLL_MARGIN, SCROLL_MARGIN, 0, 0);

    // reset undo manager to prevent undoing to empty editor
    editor.getSession().getUndoManager().reset();

    // hmmm, this could be dangerous
    if (!this.props.readOnly) {
      editor.focus();
    }

    const aceLanguageTools = ace.require("ace/ext/language_tools");
    editor.setOptions({
      enableBasicAutocompletion: true,
      enableSnippets: false,
      enableLiveAutocompletion: true,
      showPrintMargin: false,
      highlightActiveLine: false,
      highlightGutterLine: false,
      showLineNumbers: true,
    });

    let lastAutoComplete: LastAutoComplete = {
      timestamp: 0,
      prefix: "",
      results: [],
    };

    const prepareResultsForAce = (results: [string, string][]) =>
      results.map(([name, meta]) => ({
        name: name,
        value: name,
        meta: meta,
      }));

    aceLanguageTools.addCompleter({
      getCompletions: async (
        _editor: Ace.Editor,
        _session: Ace.EditSession,
        _pos: Ace.Position,
        prefix: string,
        callback: Ace.CompleterCallback,
      ) => {
        if (!this.props.autocompleteResultsFn) {
          return callback(null, []);
        }

        try {
          if (prefix.length <= 1 && prefix !== lastAutoComplete.prefix) {
            // ACE triggers an autocomplete immediately when the user starts typing that is
            // not debounced by debouncing _retriggerAutocomplete.
            // Here we prevent it from actually calling the autocomplete endpoint.
            // It will run eventually even if the prefix is only one character,
            // after the user stops typing, because _retriggerAutocomplete will get called with the same prefix.
            lastAutoComplete = {
              timestamp: 0,
              prefix,
              results: lastAutoComplete.results,
            };

            callback(null, prepareResultsForAce(lastAutoComplete.results));
            return;
          }

          let { results, timestamp } = lastAutoComplete;
          const cacheHit =
            Date.now() - timestamp < AUTOCOMPLETE_CACHE_DURATION &&
            lastAutoComplete.prefix === prefix;

          if (!cacheHit) {
            // Get models and fields from tables
            // HACK: call this.props.autocompleteResultsFn rather than caching the prop since it might change
            const apiResults = await this.props.autocompleteResultsFn(prefix);
            lastAutoComplete = {
              timestamp: Date.now(),
              prefix,
              results: apiResults,
            };

            // Get referenced questions
            const referencedQuestionIds =
              this.props.query.referencedQuestionIds();
            // The results of the API call are cached by ID
            const referencedCards = await Promise.all(
              referencedQuestionIds.map(id => this.props.fetchQuestion(id)),
            );

            // Get columns from referenced questions that match the prefix
            const lowerCasePrefix = prefix.toLowerCase();
            const isMatchForPrefix = (name: string) =>
              name.toLowerCase().includes(lowerCasePrefix);
            const questionColumns: AutocompleteItem[] = referencedCards
              .filter(Boolean)
              .flatMap(card =>
                card.result_metadata
                  .filter(columnMetadata =>
                    isMatchForPrefix(columnMetadata.name),
                  )
                  .map(
                    columnMetadata =>
                      [
                        columnMetadata.name,
                        `${card.name} :${columnMetadata.base_type}`,
                      ] as AutocompleteItem,
                  ),
              );

            // Concat the results from tables, fields, and referenced questions.
            // The ace editor will deduplicate results based on name, keeping results
            // that come first. In case of a name conflict, prioritise referenced
            // questions' columns over tables and fields.
            results = questionColumns.concat(apiResults);
          }

          // transform results into what ACE expects
          callback(null, prepareResultsForAce(results));
        } catch (error) {
          console.error("error getting autocompletion data", error);
          callback(null, []);
        }
      },
    });

    // the completers when the editor mounts are the standard ones
    const standardCompleters = [...this._editor.completers];

    this.nextCompleters = pos => {
      if (this.getSnippetNameAtCursor(pos)) {
        return [{ getCompletions: this.getSnippetCompletions }];
      } else if (this.getCardTagNameAtCursor(pos)) {
        return [{ getCompletions: this.getCardTagCompletions }];
      } else {
        return standardCompleters;
      }
    };
  }

  getSnippetNameAtCursor = ({ row, column }: Ace.Position) => {
    if (!this._editor) {
      return null;
    }
    const lines = this._editor.getValue().split("\n");
    const linePrefix = lines[row].slice(0, column);
    const match = linePrefix.match(/\{\{\s*snippet:\s*([^\}]*)$/);
    return match?.[1] || null;
  };

  getCardTagNameAtCursor = ({ row, column }: Ace.Position) => {
    if (!this._editor) {
      return null;
    }
    const lines = this._editor.getValue().split("\n");
    const linePrefix = lines[row].slice(0, column);
    const match = linePrefix.match(/\{\{\s*(#[^\}]*)$/);
    return match?.[1] || null;
  };

  getSnippetCompletions: AceCompletionsGetter = (
    editor,
    session,
    pos,
    prefix,
    callback,
  ) => {
    const name = this.getSnippetNameAtCursor(pos);

    if (!name) {
      callback(null, []);
      return;
    }

    const snippets = (this.props.snippets || []).filter(snippet =>
      snippet.name.toLowerCase().includes(name.toLowerCase()),
    );

    callback(
      null,
      snippets.map(({ name }) => ({
        name,
        value: name,
      })),
    );
  };

  getCardTagCompletions: AceCompletionsGetter = async (
    editor,
    session,
    pos,
    prefix,
    callback,
  ) => {
    // This ensures the user is only typing the first "word" considered by the autocompleter
    // inside the {{#...}} tag.
    // e.g. if `|` is the cursor position and the user is typing:
    //   - {{#123-foo|}} will fetch completions for the word "123-foo"
    //   - {{#123 foo|}} will not fetch completions because the word "foo" is not the first word in the tag.
    // Note we need to drop the leading `#` from the card tag name because the prefix only includes alphanumerics
    const tagNameAtCursor = this.getCardTagNameAtCursor(pos);
    if (prefix !== tagNameAtCursor?.substring?.(1)) {
      callback(null, []);
    }
    const apiResults = await this.props.cardAutocompleteResultsFn(prefix);

    const resultsForAce = apiResults.map(
      ({ id, name, type, collection_name }) => {
        const collectionName = collection_name || t`Our analytics`;
        return {
          name: `${id}-${slugg(name)}`,
          value: `${id}-${slugg(name)}`,
          meta: getAutocompleteResultMeta(type, collectionName),
          score: type === "model" ? 100000 : 0, // prioritize models above questions
        };
      },
    );
    callback(null, resultsForAce);
  };

  _updateSize() {
    const { viewHeight } = this.props;

    const doc = this._editor?.getSession().getDocument();
    const element = this.resizeBox.current;

    if (!doc || !element) {
      return;
    }

    const newHeight = getEditorLineHeight(
      Math.max(
        Math.min(doc.getLength(), getMaxAutoSizeLines(viewHeight)),
        MIN_HEIGHT_LINES,
      ),
    );

    if (newHeight > element.offsetHeight) {
      element.style.height = `${newHeight}px`;
      this._editor?.resize();
    }
  }

  _retriggerAutocomplete = _.debounce(() => {
    if (this._editor?.completer?.popup?.isOpen) {
      this._editor.execCommand("startAutocomplete");
    }
  }, AUTOCOMPLETE_DEBOUNCE_DURATION);

  onChange() {
    const { query, setDatasetQuery } = this.props;
    if (this._editor && !this._localUpdate) {
      this._updateSize();
      if (query.queryText() !== this._editor.getValue()) {
        setDatasetQuery(
          query
            .setQueryText(this._editor.getValue())
            .updateSnippetsWithIds(this.props.snippets),
        );
      }
    }

    this._retriggerAutocomplete();
  }

  toggleEditor = () => {
    this.props.setIsNativeEditorOpen?.(!this.props.isNativeEditorOpen);
  };

  // Change the Database we're currently editing a query for.
  setDatabaseId = (databaseId: DatabaseId) => {
    const { query, setDatasetQuery, question, onSetDatabaseId } = this.props;

    if (question.databaseId() !== databaseId) {
      setDatasetQuery(query.setDatabaseId(databaseId).setDefaultCollection());

      onSetDatabaseId?.(databaseId);
      if (!this.props.readOnly) {
        // HACK: the cursor doesn't blink without this intended small delay
        setTimeout(() => this._editor?.focus(), 50);
      }
    }
  };

  setTableId = (tableId: TableId) => {
    const { query, setDatasetQuery } = this.props;
    const table = query.metadata().table(tableId);
    if (table && table.name !== query.collection()) {
      setDatasetQuery(query.setCollectionName(table.name));
    }
  };

  setParameterIndex = (parameterId: ParameterId, parameterIndex: number) => {
    const { query, setDatasetQuery } = this.props;
    setDatasetQuery(query.setParameterIndex(parameterId, parameterIndex));
  };

  handleFilterButtonClick = () => {
    this.setState({
      mobileShowParameterList: !this.state.mobileShowParameterList,
    });
  };

  togglePromptVisibility = () => {
    this.setState(prev => ({
      isPromptInputVisible: !prev.isPromptInputVisible,
    }));
  };

  handleQueryUpdate = (queryText: string) => {
    this._editor?.setValue(queryText);
    this._editor?.clearSelection();
  };

  handleQueryGenerated = (queryText: string) => {
    this.handleQueryUpdate(queryText);
    this._editor?.focus();
  };

  isPromptInputVisible = () => {
    const { canUsePromptInput, isNativeEditorOpen, question } = this.props;
    const database = question.database();
    const isSupported =
      database != null && canGenerateQueriesForDatabase(database);

    return (
      isNativeEditorOpen &&
      isSupported &&
      canUsePromptInput &&
      this.state.isPromptInputVisible
    );
  };

  formatQuery = async () => {
    const { question } = this.props;
    const query = question.query();
    const engine = Lib.engine(query);
    const queryText = Lib.rawNativeQuery(query);

    this.handleQueryUpdate(await formatQuery(queryText, engine));
    this._editor?.focus();
  };

  render() {
    const {
      question,
      query,
      setParameterValue,
      readOnly,
      isNativeEditorOpen,
      openSnippetModalWithSelectedText,
      hasParametersList = true,
      hasTopBar = true,
      hasEditingSidebar = true,
      resizableBoxProps = {},
      snippetCollections = [],
      resizable,
      editorContext = "question",
      setDatasetQuery,
      sidebarFeatures,
      canChangeDatabase,
      setParameterValueToDefault,
    } = this.props;

    const isPromptInputVisible = this.isPromptInputVisible();

    const parameters = query.question().parameters();

    const dragHandle = resizable ? (
      <DragHandleContainer>
        <DragHandle />
      </DragHandleContainer>
    ) : null;

    const canSaveSnippets = snippetCollections.some(
      collection => collection.can_write,
    );

    return (
      <NativeQueryEditorRoot data-testid="native-query-editor-container">
        {hasTopBar && (
          <Flex align="center" data-testid="native-query-top-bar">
            {canChangeDatabase && (
              <DataSourceSelectors
                isNativeEditorOpen={isNativeEditorOpen}
                query={query}
                question={question}
                readOnly={readOnly}
                setDatabaseId={this.setDatabaseId}
                setTableId={this.setTableId}
                editorContext={editorContext}
              />
            )}
            {hasParametersList && (
              <ResponsiveParametersList
                question={question}
                parameters={parameters}
                setParameterValue={setParameterValue}
                setParameterIndex={this.setParameterIndex}
                setParameterValueToDefault={setParameterValueToDefault}
                enableParameterRequiredBehavior
              />
            )}
            {query.hasWritePermission() && this.props.setIsNativeEditorOpen && (
              <VisibilityToggler
                isOpen={isNativeEditorOpen}
                readOnly={!!readOnly}
                toggleEditor={this.toggleEditor}
              />
            )}
          </Flex>
        )}
        {isPromptInputVisible && (
          <NativeQueryEditorPrompt
            databaseId={question.databaseId()}
            onQueryGenerated={this.handleQueryGenerated}
            onClose={this.togglePromptVisibility}
          />
        )}
        {/* @ts-expect-error — error in resizable box types  */}
        <StyledResizableBox
          ref={this.resizeBox}
          isOpen={isNativeEditorOpen}
          height={this.state.initialHeight}
          minConstraints={[Infinity, getEditorLineHeight(MIN_HEIGHT_LINES)]}
          axis="y"
          handle={dragHandle}
          resizeHandles={["s"]}
          {...resizableBoxProps}
          onResizeStop={(e, data) => {
            this.props.handleResize();
            if (typeof resizableBoxProps?.onResizeStop === "function") {
              resizableBoxProps.onResizeStop(e, data);
            }
            this._editor?.resize();
          }}
        >
          <>
            <EditorRoot
              id={ACE_ELEMENT_ID}
              data-testid="native-query-editor"
              ref={this.editor}
            />

            <RightClickPopover
              isOpen={this.state.isSelectedTextPopoverOpen}
              openSnippetModalWithSelectedText={
                openSnippetModalWithSelectedText
              }
              runQuery={this.runQuery}
              target={() =>
                this.editor.current?.querySelector(".ace_selection")
              }
              canSaveSnippets={canSaveSnippets}
            />

            {this.props.modalSnippet && (
              <Modal onClose={this.props.closeSnippetModal}>
                <SnippetFormModal
                  snippet={this.props.modalSnippet}
                  onCreate={this.props.insertSnippet}
                  onUpdate={(newSnippet, oldSnippet) => {
                    if (newSnippet.name !== oldSnippet.name) {
                      setDatasetQuery(query.updateSnippetNames([newSnippet]));
                    }
                  }}
                  onClose={this.props.closeSnippetModal}
                />
              </Modal>
            )}

            {hasEditingSidebar && !readOnly && (
              <NativeQueryEditorSidebar
                runQuery={this.runQuery}
                features={sidebarFeatures}
                onShowPromptInput={this.togglePromptVisibility}
                isPromptInputVisible={isPromptInputVisible}
                onFormatQuery={this.formatQuery}
                {...this.props}
              />
            )}
          </>
        </StyledResizableBox>
      </NativeQueryEditorRoot>
    );
  }
}

const mapStateToProps = (state: State) => ({
  canUsePromptInput: getSetting(state, "is-metabot-enabled"),
});

const mapDispatchToProps = (dispatch: Dispatch) => ({
  fetchQuestion: async (id: CardId) => {
    const action = await dispatch(
      Questions.actions.fetch(
        { id },
        { noEvent: true, useCachedForbiddenError: true },
      ),
    );
    return Questions.HACK_getObjectFromAction(action);
  },
});

// eslint-disable-next-line import/no-default-export -- deprecated usage
export default _.compose(
  ExplicitSize(),
  Databases.loadList({ loadingAndErrorWrapper: false }),
  Snippets.loadList({ loadingAndErrorWrapper: false }),
  SnippetCollections.loadList({ loadingAndErrorWrapper: false }),
  connect(mapStateToProps, mapDispatchToProps),
)(NativeQueryEditor);<|MERGE_RESOLUTION|>--- conflicted
+++ resolved
@@ -72,15 +72,7 @@
 const AUTOCOMPLETE_DEBOUNCE_DURATION = 700;
 const AUTOCOMPLETE_CACHE_DURATION = AUTOCOMPLETE_DEBOUNCE_DURATION * 1.2; // tolerate 20%
 
-<<<<<<< HEAD
-type CardCompletionItem = Pick<Card, "id" | "name"> & {
-  /**
-   * TODO: migrate `dataset` to `type` attribute
-   */
-  dataset: boolean;
-=======
 type CardCompletionItem = Pick<Card, "id" | "name" | "type"> & {
->>>>>>> 5d333595
   collection_name: string;
 };
 
