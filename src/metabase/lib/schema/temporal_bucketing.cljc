--- conflicted
+++ resolved
@@ -22,11 +22,6 @@
 (mr/def ::unit.date.extract
   (into [:enum {:error/message "Valid date extraction unit"}] date-extraction-units))
 
-<<<<<<< HEAD
-(def date-truncation-units
-  "Units that you can TRUNCATE a date or datetime to. In temporal bucketing expressions these return a `:type/Date`."
-  #{:day :week :month :quarter :year})
-=======
 (def ordered-date-truncation-units
   "Units that you can TRUNCATE a date or datetime to. In temporal bucketing expressions these return a `:type/Date`.
   The front end shows the options in this order."
@@ -35,7 +30,6 @@
 (def date-truncation-units
   "Units that you can TRUNCATE a date or datetime to. In temporal bucketing expressions these return a `:type/Date`."
   (set ordered-date-truncation-units))
->>>>>>> 44208008
 
 (mr/def ::unit.date.truncate
   (into [:enum {:error/message "Valid date truncation unit"}] date-truncation-units))
