--- conflicted
+++ resolved
@@ -38,7 +38,7 @@
 (defmulti ->prepared-substitution
   "Returns a `PreparedStatementSubstitution` (see schema below) for `x` and the given driver. This allows driver
   specific parameters and SQL replacement text (usually just ?). The param value is already prepared and ready for
-  inclcusion in the query, such as what's needed for SQLite and timestamps."
+  inlcusion in the query, such as what's needed for SQLite and timestamps."
   {:added "0.34.0" :arglists '([driver x])}
   (fn [driver x] [(driver/dispatch-on-initialized-driver driver) (class x)])
   :hierarchy #'driver/hierarchy)
@@ -285,23 +285,10 @@
   ;; middleware would work either because we don't know what Field this parameter actually refers to until we resolve
   ;; the parameter. There's probably _some_ way to structure things that would make this "duplicate" call unneeded, but
   ;; I haven't figured out what that is yet
-<<<<<<< HEAD
-  [:field
-   (u/the-id field)
-   {:base-type                (:base-type field)
-    :temporal-unit            (align-temporal-unit-with-param-type-and-value driver field param-type value)
-    ::add/source-table        (:table-id field)
-    ;; in case anyone needs to know we're compiling a Field filter.
-    ::compiling-field-filter? true}])
-
-(mu/defn- field->identifier :- ::lib.schema.common/non-blank-string
-  "Return an appropriate snippet to represent this `field` in SQL given its param type.
-=======
   (field->clause field {:temporal-unit (align-temporal-unit-with-param-type-and-value driver field param-type value)}))
 
 (mu/defn- field->identifier :- driver-api/schema.common.non-blank-string
   "Return an approprate snippet to represent this `field` in SQL given its param type.
->>>>>>> cccb11b0
    For non-date Fields, this is just a quoted identifier; for dates, the SQL includes appropriately bucketing based on
    the `param-type`."
   [driver field param-type value]
