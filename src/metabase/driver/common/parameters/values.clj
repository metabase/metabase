(ns metabase.driver.common.parameters.values
  "These functions build a map of information about the types and values of the params used in a query. (These functions
  don't parse the query itself, but instead look at the values of `:template-tags` and `:parameters` passed along with
  the query.)

    (query->params-map some-query)
    ;; -> {\"checkin_date\" {:field {:name \"date\", :parent_id nil, :table_id 1375}
                             :param {:type   \"date/range\"
                                     :target [\"dimension\" [\"template-tag\" \"checkin_date\"]]
                                     :value  \"2015-01-01~2016-09-01\"}}}"
  (:require [clojure.string :as str]
            [metabase.driver.common.parameters :as i]
            [metabase.models
             [card :refer [Card]]
             [field :refer [Field]]]
            [metabase.query-processor :as qp]
            [metabase.query-processor.error-type :as qp.error-type]
            [metabase.util
             [i18n :as ui18n :refer [deferred-tru]]
             [schema :as su]]
            [schema.core :as s]
            [toucan.db :as db])
  (:import clojure.lang.ExceptionInfo
           java.text.NumberFormat
           java.util.UUID
           [metabase.driver.common.parameters CommaSeparatedNumbers FieldFilter MultipleValues]))

(def ^:private ParamType
  (s/enum :number
          :dimension                    ; Field Filter
          :card
          :text
          :date))

;; various schemas are used to check that various functions return things in expected formats

;; TAGS in this case are simple params like {{x}} that get replaced with a single value ("ABC" or 1) as opposed to a
;; "FieldFilter" clause like FieldFilters
;;
;; Since 'FieldFilter' are considered their own `:type` (confusingly enough, called `:dimension`), to *actually* store
;; the type of a FieldFilter look at the key `:widget-type`. This applies to things like the default value for a
;; FieldFilter as well.
(def ^:private TagParam
  "Schema for a tag parameter declaration, passed in as part of the `:template-tags` list."
  (s/named
   {(s/optional-key :id)          su/NonBlankString ; this is used internally by the frontend
    :name                         su/NonBlankString
    :display-name                 su/NonBlankString
    :type                         ParamType
    (s/optional-key :dimension)   [s/Any]
    (s/optional-key :card-id)     su/IntGreaterThanZero
    (s/optional-key :widget-type) s/Keyword         ; type of the [default] value if `:type` itself is `dimension`
    (s/optional-key :required)    s/Bool
    (s/optional-key :default)     s/Any}
   "valid template-tags tag"))

(def ^:private ParsedParamValue
  "Schema for valid param value(s). Params can have one or more values."
  (s/named (s/maybe (s/cond-pre i/SingleValue MultipleValues su/Map))
           "Valid param value(s)"))

(s/defn ^:private param-with-target
  "Return the param in `params` with a matching `target`. `target` is something like:

     [:dimension [:template-tag <param-name>]] ; for FieldFilters (Field Filters)
     [:variable  [:template-tag <param-name>]] ; for other types of params"
  [params :- (s/maybe [i/ParamValue]), target]
  (when-let [matching-params (seq (for [param params
                                        :when (= (:target param) target)]
                                    param))]
    ;; if there's only one matching param no need to nest it inside a vector. Otherwise return vector of params
    ((if (= (count matching-params) 1)
       first
       vec) matching-params)))


;;; FieldFilter Params (Field Filters) (e.g. WHERE {{x}})

(defn- missing-required-param-exception [param-display-name]
  (ex-info (str (deferred-tru "You''ll need to pick a value for ''{0}'' before this query can run."
                              param-display-name))
           {:type qp.error-type/missing-required-parameter}))

(s/defn ^:private default-value-for-field-filter
  "Return the default value for a FieldFilter (`:type` = `:dimension`) param defined by the map `tag`, if one is set."
  [tag :- TagParam]
  (when (and (:required tag) (not (:default tag)))
    (throw (missing-required-param-exception (:display-name tag))))
  (when-let [default (:default tag)]
    {:type   (:widget-type tag :dimension) ; widget-type is the actual type of the default value if set
     :target [:dimension [:template-tag (:name tag)]]
     :value  default}))

(s/defn ^:private field-filter->field-id :- su/IntGreaterThanZero
  [field-filter]
  (second field-filter))

(s/defn ^:private field-filter-value-for-tag :- (s/maybe (s/cond-pre FieldFilter (s/eq i/no-value)))
  "Return the `FieldFilter` value of a param, if applicable. Field filters are referred to internally as `:dimension`s
  for historic reasons."
  [tag :- TagParam, params :- (s/maybe [i/ParamValue])]
  (when-let [field-filter (:dimension tag)]
    (i/map->FieldFilter
     ;; TODO - shouldn't this use the QP Store?
     {:field (let [field-id (field-filter->field-id field-filter)]
               (or (db/select-one [Field :name :parent_id :table_id :base_type] :id field-id)
                   (throw (ex-info (str (deferred-tru "Can''t find field with ID: {0}" field-id))
                                   {:field-id field-id, :type qp.error-type/invalid-parameter}))))
      :value (if-let [value-info-or-infos (or
                                           ;; look in the sequence of params we were passed to see if there's anything
                                           ;; that matches
                                           (param-with-target params [:dimension [:template-tag (:name tag)]])
                                           ;; if not, check and see if we have a default param
                                           (default-value-for-field-filter tag))]
               ;; `value-info` will look something like after we remove `:target` which is not needed after this point
               ;;
               ;;    {:type   :date/single
               ;;     :value  #t "2019-09-20T19:52:00.000-07:00"}
               ;;
               ;; (or it will be a vector of these maps for multiple values)
               (cond
                (map? value-info-or-infos)        (dissoc value-info-or-infos :target)
                (sequential? value-info-or-infos) (mapv #(dissoc % :target) value-info-or-infos))
               i/no-value)})))

(s/defn ^:private card-query-for-tag :- (s/maybe (s/cond-pre su/Map (s/eq i/no-value)))
  "Returns the native query for the `:card-id` referenced by the given tag."
  [tag :- TagParam, _params :- (s/maybe [i/ParamValue])]
  (when-let [card-id (:card-id tag)]
    (when-let [query (db/select-one-field :dataset_query Card :id card-id)]
      (try
       (i/map->ReferencedCardQuery
        {:card-id card-id
         :query   (:query (qp/query->native query))})
       (catch ExceptionInfo e
         (throw (ex-info
                 (str (deferred-tru
                        "The sub-query from referenced question #{0} failed with the following error: {1}"
                        (str card-id) (.getMessage e)))
                 (merge (ex-data e)
                        {:card-query-error? true
                         :card-id           card-id
                         :tag               tag}))))))))


;;; Non-FieldFilter Params (e.g. WHERE x = {{x}})

(s/defn ^:private param-value-for-tag [tag :- TagParam, params :- (s/maybe [i/ParamValue])]
  (when (not= (:type tag) :dimension)
    (:value (param-with-target params [:variable [:template-tag (:name tag)]]))))

(s/defn ^:private default-value-for-tag
  "Return the `:default` value for a param if no explicit values were passsed. This only applies to non-FieldFilter
  params. Default values for FieldFilter (Field Filter) params are handled above in `default-value-for-field-filter`."
  [{:keys [default display-name required]} :- TagParam]
  (or default
      (when required
        (throw (missing-required-param-exception display-name)))))


;;; Parsing Values

(s/defn ^:private parse-number :- s/Num
  "Parse a string like `1` or `2.0` into a valid number. Done mostly to keep people from passing in
   things that aren't numbers, like SQL identifiers."
  [s :- s/Str]
  (.parse (NumberFormat/getInstance) ^String s))

(s/defn ^:private value->number :- (s/cond-pre s/Num CommaSeparatedNumbers)
  "Parse a 'numeric' param value. Normally this returns an integer or floating-point number, but as a somewhat
  undocumented feature it also accepts comma-separated lists of numbers. This was a side-effect of the old parameter
  code that unquestioningly substituted any parameter passed in as a number directly into the SQL. This has long been
  changed for security purposes (avoiding SQL injection), but since users have come to expect comma-separated numeric
  values to work we'll allow that (with validation) and return an instance of `CommaSeperatedNumbers`. (That is
  converted to SQL as a simple comma-separated list.)"
  [value]
  (cond
   ;; if not a string it's already been parsed
   (number? value) value
   ;; same goes for an instance of CommaSeperated values
   (instance? CommaSeparatedNumbers value) value
   ;; if the value is a string, then split it by commas in the string. Usually there should be none.
   ;; Parse each part as a number.
   (string? value)
   (let [parts (for [part (str/split value #",")]
                 (parse-number part))]
     (if (> (count parts) 1)
       ;; If there's more than one number return an instance of `CommaSeparatedNumbers`
       (i/map->CommaSeparatedNumbers {:numbers parts})
       ;; otherwise just return the single number
       (first parts)))))

(s/defn ^:private parse-value-for-field-base-type :- s/Any
  "Do special parsing for value for a (presumably textual) FieldFilter (`:type` = `:dimension`) param (i.e., attempt
  to parse it as appropriate based on the base-type of the Field associated with it). These are special cases for
  handling types that do not have an associated parameter type (such as `date` or `number`), such as UUID fields."
  [base-type :- su/FieldType, value]
  (cond
   (isa? base-type :type/UUID)   (UUID/fromString value)
   (isa? base-type :type/Number) (value->number value)
   :else                         value))

(s/defn ^:private update-filter-for-base-type :- ParsedParamValue
  "Update a Field Filter with a textual, or sequence of textual, values. The base type of the field is used
  to determine what 'special' type interpretation is required (e.g. for UUID fields)."
  [field-filter :- FieldFilter]
  (let [base-type (get-in field-filter [:field :base_type])
        value (get-in field-filter [:value :value])]
    (cond
      (string? value)
      (update-in field-filter [:value :value] (partial parse-value-for-field-base-type base-type))

      (and (sequential? value)
           (every? string? value))
      (assoc-in field-filter [:value :value] (mapv (partial parse-value-for-field-base-type base-type) value))

      :else
      field-filter)))

(s/defn ^:private parse-value-for-type :- ParsedParamValue
  "Parse a `value` based on the type chosen for the param, such as `text` or `number`. (Depending on the type of param
  created, `value` here might be a raw value or a map including information about the Field it references as well as a
  value.) For numbers, dates, and the like, this will parse the string appropriately; for `text` parameters, this will
  additionally attempt handle special cases based on the base type of the Field, for example, parsing params for UUID
  base type Fields as UUIDs."
  [param-type :- ParamType, value]
  (cond
   (= value i/no-value)
   value

   (= param-type :number)
   (value->number value)

   (= param-type :date)
   (i/map->Date {:s value})

   ;; Field Filters
   (and (= param-type :dimension)
        (= (get-in value [:value :type]) :number))
   (update-in value [:value :value] value->number)

   (sequential? value)
   (i/map->MultipleValues {:values (for [v value]
                                     (parse-value-for-type param-type v))})

<<<<<<< HEAD
    ;; Field Filters with "special" base types
    (and (= param-type :dimension)
         (get-in value [:field :base_type]))
    (update-filter-for-base-type value)
=======
   (and (= param-type :dimension)
        (get-in value [:field :base_type])
        (string? (get-in value [:value :value])))
   (update-in value [:value :value] (partial parse-value-for-field-base-type (get-in value [:field :base_type])))
>>>>>>> 8390d7f4

   :else
   value))

(s/defn ^:private value-for-tag :- ParsedParamValue
  "Given a map `tag` (a value in the `:template-tags` dictionary) return the corresponding value from the `params`
   sequence. The `value` is something that can be compiled to SQL via `->replacement-snippet-info`."
  [tag :- TagParam, params :- (s/maybe [i/ParamValue])]
  (parse-value-for-type (:type tag) (or (param-value-for-tag tag params)
                                        (field-filter-value-for-tag tag params)
                                        (card-query-for-tag tag params)
                                        (default-value-for-tag tag)
                                        i/no-value)))

(s/defn query->params-map :- {su/NonBlankString ParsedParamValue}
  "Extract parameters info from `query`. Return a map of parameter name -> value.

    (query->params-map some-query)
    ->
    {:checkin_date #t \"2019-09-19T23:30:42.233-07:00\"}"
  [{tags :template-tags, params :parameters}]
  (try
   (into {} (for [[k tag] tags
                  :let    [v (value-for-tag tag params)]
                  :when   v]
              ;; TODO - if V is `nil` *on purpose* this still won't give us a query like `WHERE field = NULL`. That
              ;; kind of query shouldn't be possible from the frontend anyway
              {k v}))
   (catch Throwable e
     (throw (ex-info (.getMessage e)
                     {:type   (or (:type (ex-data e)) qp.error-type/invalid-parameter)
                      :tags   tags
                      :params params}
                     e)))))<|MERGE_RESOLUTION|>--- conflicted
+++ resolved
@@ -243,17 +243,10 @@
    (i/map->MultipleValues {:values (for [v value]
                                      (parse-value-for-type param-type v))})
 
-<<<<<<< HEAD
-    ;; Field Filters with "special" base types
-    (and (= param-type :dimension)
-         (get-in value [:field :base_type]))
-    (update-filter-for-base-type value)
-=======
+   ;; Field Filters with "special" base types
    (and (= param-type :dimension)
-        (get-in value [:field :base_type])
-        (string? (get-in value [:value :value])))
-   (update-in value [:value :value] (partial parse-value-for-field-base-type (get-in value [:field :base_type])))
->>>>>>> 8390d7f4
+        (get-in value [:field :base_type]))
+   (update-filter-for-base-type value)
 
    :else
    value))
