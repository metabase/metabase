import { useState, useMemo } from "react";
<<<<<<< HEAD
import type { FormEvent } from "react";
=======
>>>>>>> 4ef06532
import { t } from "ttag";
import { Box, Checkbox, Flex } from "metabase/ui";
import * as Lib from "metabase-lib";
import { MAX_WIDTH } from "../constants";
import type { FilterPickerWidgetProps } from "../types";
import { getAvailableOperatorOptions } from "../utils";
import { ColumnValuesWidget } from "../ColumnValuesWidget";
import { FilterHeader } from "../FilterHeader";
import { FilterFooter } from "../FilterFooter";
<<<<<<< HEAD

=======
>>>>>>> 4ef06532
import { FilterOperatorPicker } from "../FilterOperatorPicker";
import { FlexWithScroll } from "../FilterPicker.styled";
import { OPERATOR_OPTIONS } from "./constants";
import { getDefaultValues, getFilterClause, hasValidValues } from "./utils";

const MAX_HEIGHT = 300;

export function StringFilterPicker({
  query,
  stageIndex,
  column,
  filter,
  isNew,
  onChange,
  onBack,
}: FilterPickerWidgetProps) {
  const columnInfo = useMemo(
    () => Lib.displayInfo(query, stageIndex, column),
    [query, stageIndex, column],
  );

  const filterParts = useMemo(
    () => (filter ? Lib.stringFilterParts(query, stageIndex, filter) : null),
    [query, stageIndex, filter],
  );

  const availableOperators = useMemo(
    () =>
      getAvailableOperatorOptions(query, stageIndex, column, OPERATOR_OPTIONS),
    [query, stageIndex, column],
  );

  const [operator, setOperator] = useState(
    filterParts ? filterParts.operator : "=",
  );

  const [values, setValues] = useState(() =>
    getDefaultValues(operator, filterParts?.values),
  );

  const [options, setOptions] = useState(
    filterParts ? filterParts.options : {},
  );

  const { valueCount, hasMultipleValues, hasCaseSensitiveOption } =
    OPERATOR_OPTIONS[operator];
  const isValid = hasValidValues(operator, values);

  const handleOperatorChange = (operator: Lib.StringFilterOperatorName) => {
    setOperator(operator);
    setValues(getDefaultValues(operator, values));
  };

  const handleSubmit = () => {
    if (isValid) {
      onChange(getFilterClause(operator, column, values, options));
    }
  };

<<<<<<< HEAD
  const handleSubmit = (event: FormEvent) => {
    event.preventDefault();
    if (isValid) {
      handleFilterChange();
    }
  };

  const canHaveManyValues = !Number.isFinite(valueCount);

  return (
    <Box
      component="form"
      maw={MAX_WIDTH}
      data-testid="string-filter-picker"
      onSubmit={handleSubmit}
    >
      <FilterHeader columnName={columnName} onBack={onBack}>
=======
  return (
    <Box maw={MAX_WIDTH} data-testid="string-filter-picker">
      <FilterHeader columnName={columnInfo.longDisplayName} onBack={onBack}>
>>>>>>> 4ef06532
        <FilterOperatorPicker
          value={operator}
          options={availableOperators}
          onChange={handleOperatorChange}
        />
      </FilterHeader>
      <Box>
        {valueCount !== 0 && (
          <FlexWithScroll p="md" mah={MAX_HEIGHT}>
            <ColumnValuesWidget
              column={column}
              value={values}
              hasMultipleValues={hasMultipleValues}
              onChange={setValues}
            />
          </FlexWithScroll>
        )}
<<<<<<< HEAD
        <FilterFooter isNew={isNew} canSubmit={isValid}>
=======
        <FilterFooter isNew={isNew} canSubmit={isValid} onSubmit={handleSubmit}>
>>>>>>> 4ef06532
          {hasCaseSensitiveOption && (
            <CaseSensitiveOption
              value={options["case-sensitive"] ?? false}
              onChange={newValue => setOptions({ "case-sensitive": newValue })}
            />
          )}
        </FilterFooter>
      </Box>
    </Box>
  );
}

interface CaseSensitiveOptionProps {
  value: boolean;
  onChange: (value: boolean) => void;
}

function CaseSensitiveOption({ value, onChange }: CaseSensitiveOptionProps) {
  return (
    <Flex align="center" px="sm">
      <Checkbox
        size="xs"
        label={t`Case sensitive`}
        checked={value}
        onChange={e => onChange(e.target.checked)}
      />
    </Flex>
  );
}<|MERGE_RESOLUTION|>--- conflicted
+++ resolved
@@ -1,8 +1,4 @@
 import { useState, useMemo } from "react";
-<<<<<<< HEAD
-import type { FormEvent } from "react";
-=======
->>>>>>> 4ef06532
 import { t } from "ttag";
 import { Box, Checkbox, Flex } from "metabase/ui";
 import * as Lib from "metabase-lib";
@@ -12,10 +8,6 @@
 import { ColumnValuesWidget } from "../ColumnValuesWidget";
 import { FilterHeader } from "../FilterHeader";
 import { FilterFooter } from "../FilterFooter";
-<<<<<<< HEAD
-
-=======
->>>>>>> 4ef06532
 import { FilterOperatorPicker } from "../FilterOperatorPicker";
 import { FlexWithScroll } from "../FilterPicker.styled";
 import { OPERATOR_OPTIONS } from "./constants";
@@ -75,29 +67,9 @@
     }
   };
 
-<<<<<<< HEAD
-  const handleSubmit = (event: FormEvent) => {
-    event.preventDefault();
-    if (isValid) {
-      handleFilterChange();
-    }
-  };
-
-  const canHaveManyValues = !Number.isFinite(valueCount);
-
-  return (
-    <Box
-      component="form"
-      maw={MAX_WIDTH}
-      data-testid="string-filter-picker"
-      onSubmit={handleSubmit}
-    >
-      <FilterHeader columnName={columnName} onBack={onBack}>
-=======
   return (
     <Box maw={MAX_WIDTH} data-testid="string-filter-picker">
       <FilterHeader columnName={columnInfo.longDisplayName} onBack={onBack}>
->>>>>>> 4ef06532
         <FilterOperatorPicker
           value={operator}
           options={availableOperators}
@@ -115,11 +87,7 @@
             />
           </FlexWithScroll>
         )}
-<<<<<<< HEAD
-        <FilterFooter isNew={isNew} canSubmit={isValid}>
-=======
         <FilterFooter isNew={isNew} canSubmit={isValid} onSubmit={handleSubmit}>
->>>>>>> 4ef06532
           {hasCaseSensitiveOption && (
             <CaseSensitiveOption
               value={options["case-sensitive"] ?? false}
