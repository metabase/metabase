--- conflicted
+++ resolved
@@ -421,7 +421,6 @@
   {:in  (comp json-in normalize-parameters-list)
    :out (comp (catch-normalization-exceptions normalize-parameters-list) json-out-with-keywordization)})
 
-<<<<<<< HEAD
 (def transform-secret-value
   "Transform for secret value."
   {:in  (comp encryption/maybe-encrypt-bytes codecs/to-bytes)
@@ -431,12 +430,11 @@
   "Transform for encrypted text."
   {:in  encryption/maybe-encrypt
    :out encryption/maybe-decrypt})
-=======
+
 (def transform-cron-string
   "Transform for encrypted json."
   {:in  validate-cron-string
    :out identity})
->>>>>>> c94f66d4
 
 ;; --- predefined hooks
 
