--- conflicted
+++ resolved
@@ -150,25 +150,6 @@
       count: dimensions.length,
     });
   }
-
-  /**
-   * @deprecated use metabase-lib v2 to manage joins
-   */
-<<<<<<< HEAD
-  isValid() {
-    // MLv2 should ensure there's a valid condition, etc.
-    const parentTable = this.legacyQuery?.().table?.();
-    return !!parentTable && !!this.joinedTable();
-=======
-  dependentMetadata() {
-    const joinedQuery = this.joinedQuery();
-    return joinedQuery
-      ? joinedQuery.dependentMetadata({
-          foreignTables: false,
-        })
-      : [];
->>>>>>> 28be3c58
-  }
 }
 
 // eslint-disable-next-line import/no-default-export -- deprecated usage
