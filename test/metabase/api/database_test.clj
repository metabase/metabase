--- conflicted
+++ resolved
@@ -2213,61 +2213,6 @@
                    first
                    :message)))))))
 
-<<<<<<< HEAD
-(deftest persist-database-test-2
-  (mt/test-drivers (mt/normal-drivers-with-feature :persist-models)
-    (mt/dataset test-data
-      (let [db-id (:id (mt/db))]
-        (mt/with-temp
-          [:model/Card card {:database_id db-id
-                             :type        :model}]
-          (mt/with-temporary-setting-values [persisted-models-enabled false]
-            (testing "requires persist setting to be enabled"
-              (is (= "Persisting models is not enabled."
-                     (mt/user-http-request :crowberto :post 400 (str "database/" db-id "/persist"))))))
-
-          (mt/with-temporary-setting-values [persisted-models-enabled true]
-            (testing "only users with permissions can persist a database"
-              (is (= "You don't have permissions to do that."
-                     (mt/user-http-request :rasta :post 403 (str "database/" db-id "/persist")))))
-
-            (testing "should be able to persit an database"
-              (mt/user-http-request :crowberto :post 204 (str "database/" db-id "/persist"))
-              (is (= "creating" (t2/select-one-fn :state :model/PersistedInfo
-                                                  :database_id db-id
-                                                  :card_id     (:id card))))
-              (is (true? (t2/select-one-fn (comp :persist-models-enabled :settings)
-                                           :model/Database
-                                           :id db-id)))
-              (is (true? (get-in (mt/user-http-request :crowberto :get 200
-                                                       (str "database/" db-id))
-                                 [:settings :persist-models-enabled]))))
-            (testing "it's okay to trigger persist even though the database is already persisted"
-              (mt/user-http-request :crowberto :post 204 (str "database/" db-id "/persist")))))))))
-
-(deftest unpersist-database-test
-  (mt/test-drivers (mt/normal-drivers-with-feature :persist-models)
-    (mt/dataset test-data
-      (let [db-id (:id (mt/db))]
-        (mt/with-temp
-          [:model/Card     _ {:database_id db-id
-                              :type        :model}]
-          (testing "only users with permissions can persist a database"
-            (is (= "You don't have permissions to do that."
-                   (mt/user-http-request :rasta :post 403 (str "database/" db-id "/unpersist")))))
-
-          (mt/with-temporary-setting-values [persisted-models-enabled true]
-            (testing "should be able to persit an database"
-              ;; trigger persist first
-              (mt/user-http-request :crowberto :post 204 (str "database/" db-id "/unpersist"))
-              (is (nil? (t2/select-one-fn (comp :persist-models-enabled :settings)
-                                          :model/Database
-                                          :id db-id))))
-            (testing "it's okay to unpersist even though the database is not persisted"
-              (mt/user-http-request :crowberto :post 204 (str "database/" db-id "/unpersist")))))))))
-
-=======
->>>>>>> 0b7a11ef
 (deftest autocomplete-suggestions-do-not-include-dashboard-cards
   (testing "GET /api/database/:id/card_autocomplete_suggestions"
     (mt/with-temp
