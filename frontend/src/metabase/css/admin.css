--- conflicted
+++ resolved
@@ -327,10 +327,10 @@
   opacity: 1;
 }
 
-<<<<<<< HEAD
 .ColumnSortHelper {
   box-shadow: 0 7px 20px var(--color-shadow);
-=======
+}
+
 #formField-details-port .Form-input,
 #formField-details-tunnel-port .Form-input {
   max-width: 200px !important;
@@ -338,5 +338,4 @@
 
 #formField-details-password .Form-input {
   margin-bottom: 2em;
->>>>>>> cf2ba244
 }