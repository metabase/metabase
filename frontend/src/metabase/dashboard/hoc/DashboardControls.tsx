--- conflicted
+++ resolved
@@ -44,13 +44,8 @@
       setRefreshElapsedHook,
       onRefreshPeriodChange,
       setTheme,
-<<<<<<< HEAD
-      setTitled,
       background,
       bordered,
-=======
-      theme,
->>>>>>> 2c048404
       titled,
       theme,
       font,
@@ -76,22 +71,11 @@
         onNightModeChange={onNightModeChange}
         onFullscreenChange={onFullscreenChange}
         onRefreshPeriodChange={onRefreshPeriodChange}
-<<<<<<< HEAD
-        setBordered={setBordered}
-        setHideDownloadButton={setHideDownloadButton}
-        setHideParameters={setHideParameters}
-        setTheme={setTheme}
-        setTitled={setTitled}
         background={background}
         bordered={bordered}
-=======
-        bordered={bordered}
-        hideDownloadButton={hideDownloadButton}
-        setTheme={setTheme}
-        theme={theme}
->>>>>>> 2c048404
         titled={titled}
         theme={theme}
+        setTheme={setTheme}
         hideDownloadButton={hideDownloadButton}
         hideParameters={hideParameters}
         font={font}
