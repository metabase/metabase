--- conflicted
+++ resolved
@@ -36,9 +36,5 @@
                              (tru "There was an error deleting the table"))}})))
 
 (def ^{:arglists '([request respond raise])} routes
-<<<<<<< HEAD
-  "/api/ee/upload-management routes."
-=======
   "`/api/ee/upload-management` routes."
->>>>>>> d27bcffb
   (api.macros/ns-handler *ns* +auth))