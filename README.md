# Metabase

[Metabase](https://www.metabase.com/) is the easy, open-source way for everyone in your company to ask questions and learn from data.

![Metabase Product Screenshot](docs/metabase-product-screenshot.png)

[![Latest Release](https://img.shields.io/github/release/metabase/metabase.svg?label=latest%20release)](https://github.com/metabase/metabase/releases)
[![Circle CI](https://circleci.com/gh/metabase/metabase.svg?style=svg&circle-token=3ccf0aa841028af027f2ac9e8df17ce603e90ef9)](https://circleci.com/gh/metabase/metabase)
[![codecov](https://codecov.io/gh/metabase/metabase/branch/master/graph/badge.svg)](https://codecov.io/gh/metabase/metabase)

## Features

<<<<<<< HEAD
- [Set up in five minutes](https://metabase.com/docs/latest/setting-up-metabase.html) (we're not kidding).
- Let anyone on your team [ask questions](https://metabase.com/docs/latest/users-guide/04-asking-questions.html) without knowing SQL.
- Use the [SQL editor](https://www.metabase.com/docs/latest/users-guide/writing-sql.html) for more complex queries. 
- Build handsome, interactive [dashboards](https://metabase.com/docs/latest/users-guide/06-sharing-answers.html) with filters, auto-refresh, fullscreen, and custom click behavior.
- Create [models](https://www.metabase.com/learn/getting-started/models) that clean up, annotate, and/or combine raw tables.
- Create canonical [segments and metrics](https://metabase.com/docs/latest/administration-guide/07-segments-and-metrics.html) for your team to use.
- Send data to Slack or email on a schedule with [dashboard subscriptions](https://www.metabase.com/docs/latest/users-guide/dashboard-subscriptions.html).
- Set up [alerts](https://www.metabase.com/docs/latest/users-guide/15-alerts.html) to have Metabase notify you when your data changes.
- [Embed charts and dashboards](https://www.metabase.com/docs/latest/administration-guide/13-embedding.html) in your app, or even [your entire Metabase](https://www.metabase.com/docs/latest/enterprise-guide/full-app-embedding.html).
=======
- 5 minute [setup](https://metabase.com/docs/latest/setting-up-metabase.html) (We're not kidding)
- Let anyone on your team [ask questions](https://metabase.com/docs/latest/users-guide/04-asking-questions.html) without knowing SQL
- Rich beautiful [dashboards](https://metabase.com/docs/latest/users-guide/06-sharing-answers.html) with auto refresh and fullscreen
- [SQL Mode](https://www.metabase.com/docs/latest/users-guide/writing-sql.html) for analysts and data pros
- Create canonical [segments and metrics](https://metabase.com/docs/latest/administration-guide/07-segments-and-metrics.html) for your team to use
- Send data to Slack or email on a schedule with [dashboard subscriptions](https://www.metabase.com/docs/latest/users-guide/dashboard-subscriptions.html)
- [Humanize data](https://metabase.com/docs/latest/administration-guide/03-metadata-editing.html) for your team by renaming, annotating and hiding fields
- See changes in your data with [alerts](https://www.metabase.com/docs/latest/users-guide/15-alerts.html)
>>>>>>> 9946598e

    Take a [tour of Metabase](https://www.metabase.com/learn/getting-started/tour-of-metabase).

## Supported databases

- [Officially supported databases](https://www.metabase.com/docs/latest/administration-guide/01-managing-databases.html#officially-supported-databases).
- [Community-supported drivers](https://www.metabase.com/docs/latest/developers-guide-drivers.html#how-to-use-a-community-built-driver).

## Installation

Metabase can be run just about anywhere. Check out our [Installation Guides](https://www.metabase.com/docs/latest/operations-guide/installing-metabase.html).

## Contributing

To get started with a development installation of the Metabase, check out our [Developers Guide](https://www.metabase.com/docs/latest/developers-guide/start).

## Internationalization

<<<<<<< HEAD
We want Metabase to be available in as many languages as possible. See which translations are available and help contribute to internationalization using our project over at [POEditor](https://poeditor.com/join/project/ynjQmwSsGh). You can also check out our [policies on translations](https://www.metabase.com/docs/latest/faq/general/what-languages-can-be-used-with-metabase.html).
=======
### JAR file

To run Metabase via a JAR file, you will need to have a Java Runtime Environment installed on your system.

We recommend the latest LTS version of JRE from [Eclipse Temurin](https://adoptium.net/) with HotSpot JVM and x64 architecture, but other [Java versions](https://www.metabase.com/docs/latest/operations-guide/java-versions.html) might work too.

Go to the [Metabase download page](https://metabase.com/start/jar.html) and download the latest release. Place the downloaded JAR file into a newly created directory (as it will create some files when it is run), and run it with the following command:

```
java -jar metabase.jar
```

Now, open a browser and go to [http://localhost:3000](http://localhost:3000) , and you will be asked a set of questions that will set up a user account, and then you can add a database connection. For this to work you will need to get some information about which database you want to connect to, such as the Host Name and Port that it is running on, the Database Name and the User and Password that you will be using.
>>>>>>> 9946598e

# Extending Metabase

Metabase also allows you to hit our Query API directly from Javascript to integrate the simple analytics we provide with your own application or third party services to do things like:

- Build moderation interfaces.
- Export subsets of your users to third party marketing automation software.
- Provide a specialized customer lookup application for the people in your company.

Check out our guide, [Working with the Metabase API](https://www.metabase.com/learn/administration/metabase-api).

## Security Disclosure

See [SECURITY.md](./SECURITY.md) for details.

## License

This repository contains the source code for both the Open Source edition of Metabase, released under the AGPL, as well as the [commercial editions of Metabase](https://www.metabase.com/pricing/), which are released under the Metabase Commercial Software License. 

See [LICENSE.txt](./LICENSE.txt) for details.

Unless otherwise noted, all files © 2022 Metabase, Inc.<|MERGE_RESOLUTION|>--- conflicted
+++ resolved
@@ -10,28 +10,17 @@
 
 ## Features
 
-<<<<<<< HEAD
 - [Set up in five minutes](https://metabase.com/docs/latest/setting-up-metabase.html) (we're not kidding).
 - Let anyone on your team [ask questions](https://metabase.com/docs/latest/users-guide/04-asking-questions.html) without knowing SQL.
 - Use the [SQL editor](https://www.metabase.com/docs/latest/users-guide/writing-sql.html) for more complex queries. 
 - Build handsome, interactive [dashboards](https://metabase.com/docs/latest/users-guide/06-sharing-answers.html) with filters, auto-refresh, fullscreen, and custom click behavior.
 - Create [models](https://www.metabase.com/learn/getting-started/models) that clean up, annotate, and/or combine raw tables.
-- Create canonical [segments and metrics](https://metabase.com/docs/latest/administration-guide/07-segments-and-metrics.html) for your team to use.
+- Define canonical [segments and metrics](https://metabase.com/docs/latest/administration-guide/07-segments-and-metrics.html) for your team to use.
 - Send data to Slack or email on a schedule with [dashboard subscriptions](https://www.metabase.com/docs/latest/users-guide/dashboard-subscriptions.html).
 - Set up [alerts](https://www.metabase.com/docs/latest/users-guide/15-alerts.html) to have Metabase notify you when your data changes.
 - [Embed charts and dashboards](https://www.metabase.com/docs/latest/administration-guide/13-embedding.html) in your app, or even [your entire Metabase](https://www.metabase.com/docs/latest/enterprise-guide/full-app-embedding.html).
-=======
-- 5 minute [setup](https://metabase.com/docs/latest/setting-up-metabase.html) (We're not kidding)
-- Let anyone on your team [ask questions](https://metabase.com/docs/latest/users-guide/04-asking-questions.html) without knowing SQL
-- Rich beautiful [dashboards](https://metabase.com/docs/latest/users-guide/06-sharing-answers.html) with auto refresh and fullscreen
-- [SQL Mode](https://www.metabase.com/docs/latest/users-guide/writing-sql.html) for analysts and data pros
-- Create canonical [segments and metrics](https://metabase.com/docs/latest/administration-guide/07-segments-and-metrics.html) for your team to use
-- Send data to Slack or email on a schedule with [dashboard subscriptions](https://www.metabase.com/docs/latest/users-guide/dashboard-subscriptions.html)
-- [Humanize data](https://metabase.com/docs/latest/administration-guide/03-metadata-editing.html) for your team by renaming, annotating and hiding fields
-- See changes in your data with [alerts](https://www.metabase.com/docs/latest/users-guide/15-alerts.html)
->>>>>>> 9946598e
 
-    Take a [tour of Metabase](https://www.metabase.com/learn/getting-started/tour-of-metabase).
+Take a [tour of Metabase](https://www.metabase.com/learn/getting-started/tour-of-metabase).
 
 ## Supported databases
 
@@ -48,25 +37,9 @@
 
 ## Internationalization
 
-<<<<<<< HEAD
 We want Metabase to be available in as many languages as possible. See which translations are available and help contribute to internationalization using our project over at [POEditor](https://poeditor.com/join/project/ynjQmwSsGh). You can also check out our [policies on translations](https://www.metabase.com/docs/latest/faq/general/what-languages-can-be-used-with-metabase.html).
-=======
-### JAR file
 
-To run Metabase via a JAR file, you will need to have a Java Runtime Environment installed on your system.
-
-We recommend the latest LTS version of JRE from [Eclipse Temurin](https://adoptium.net/) with HotSpot JVM and x64 architecture, but other [Java versions](https://www.metabase.com/docs/latest/operations-guide/java-versions.html) might work too.
-
-Go to the [Metabase download page](https://metabase.com/start/jar.html) and download the latest release. Place the downloaded JAR file into a newly created directory (as it will create some files when it is run), and run it with the following command:
-
-```
-java -jar metabase.jar
-```
-
-Now, open a browser and go to [http://localhost:3000](http://localhost:3000) , and you will be asked a set of questions that will set up a user account, and then you can add a database connection. For this to work you will need to get some information about which database you want to connect to, such as the Host Name and Port that it is running on, the Database Name and the User and Password that you will be using.
->>>>>>> 9946598e
-
-# Extending Metabase
+## Extending Metabase
 
 Metabase also allows you to hit our Query API directly from Javascript to integrate the simple analytics we provide with your own application or third party services to do things like:
 
