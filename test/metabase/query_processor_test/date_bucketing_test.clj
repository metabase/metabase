--- conflicted
+++ resolved
@@ -168,15 +168,9 @@
 ;; the JVM timezone (UTC on startup). When we change that timezone, it then assumes the data was also stored in that
 ;; timezone. This leads to incorrect results. In this example it applies the pacific offset twice
 ;;
-<<<<<<< HEAD
-;; The exclusions here are databases that give incorrect answers when
-;; the JVM timezone doesn't match the databases timezone
-(expect-with-non-timeseries-dbs-except #{:h2 :sqlserver :redshift :sparksql :mongo :athena}
-=======
 ;; The exclusions here are databases that give incorrect answers when the JVM timezone doesn't match the databases
 ;; timezone
-(expect-with-non-timeseries-dbs-except #{:h2 :sqlserver :redshift :sparksql :mongo}
->>>>>>> 0b58d20e
+(expect-with-non-timeseries-dbs-except #{:h2 :sqlserver :redshift :sparksql :mongo :athena}
   (cond
     (contains? #{:sqlite :crate} *engine*)
     (sad-toucan-result (source-date-formatter utc-tz) result-date-formatter-without-tz)
@@ -453,15 +447,9 @@
 ;; the timezone shift twice, so instead of -07:00 it will become -14:00. Leaving out the test rather than validate
 ;; wrong results.
 ;;
-<<<<<<< HEAD
-;; The exclusions here are databases that give incorrect answers when
-;; the JVM timezone doesn't match the databases timezone
-(expect-with-non-timeseries-dbs-except #{:h2 :sqlserver :redshift :sparksql :mongo :athena}
-=======
 ;; The exclusions here are databases that give incorrect answers when the JVM timezone doesn't match the databases
 ;; timezone
-(expect-with-non-timeseries-dbs-except #{:h2 :sqlserver :redshift :sparksql :mongo}
->>>>>>> 0b58d20e
+(expect-with-non-timeseries-dbs-except #{:h2 :sqlserver :redshift :sparksql :mongo :athena}
   (cond
     (contains? #{:sqlite :crate} *engine*)
     (results-by-day date-formatter-without-time
@@ -649,15 +637,9 @@
 ;; Setting the JVM timezone will change how the datetime results are displayed but don't impact the calculation of the
 ;; begin/end of the week
 ;;
-<<<<<<< HEAD
-;; The exclusions here are databases that give incorrect answers when
-;; the JVM timezone doesn't match the databases timezone
-(expect-with-non-timeseries-dbs-except #{:h2 :sqlserver :redshift :sparksql :mongo :athena}
-=======
 ;; The exclusions here are databases that give incorrect answers when the JVM timezone doesn't match the databases
 ;; timezone
-(expect-with-non-timeseries-dbs-except #{:h2 :sqlserver :redshift :sparksql :mongo}
->>>>>>> 0b58d20e
+(expect-with-non-timeseries-dbs-except #{:h2 :sqlserver :redshift :sparksql :mongo :athena}
   (cond
     (contains? #{:sqlite :crate} *engine*)
     (results-by-week date-formatter-without-time
@@ -831,18 +813,10 @@
 ;; HACK - Don't run these tests against BigQuery because the databases need to be loaded every time the tests are ran
 ;;        and loading data into BigQuery is mind-bogglingly slow. Don't worry, I promise these work though!
 
-<<<<<<< HEAD
-;; Don't run the test against Athena because you cannot add field like this
-
-;; Don't run the minute tests against Oracle because the Oracle tests are kind of slow and case CI to fail randomly when it takes so long to load the data that the times are
-;; no longer current (these tests pass locally if your machine isn't as slow as the CircleCI ones)
-(expect-with-non-timeseries-dbs-except #{:athena :bigquery :oracle} 4 (count-of-grouping (checkins:4-per-minute) :minute "current"))
-=======
 ;; Don't run the minute tests against Oracle because the Oracle tests are kind of slow and case CI to fail randomly
 ;; when it takes so long to load the data that the times are no longer current (these tests pass locally if your
 ;; machine isn't as slow as the CircleCI ones)
-(expect-with-non-timeseries-dbs-except #{:bigquery :oracle} 4 (count-of-grouping (checkins:4-per-minute) :minute "current"))
->>>>>>> 0b58d20e
+(expect-with-non-timeseries-dbs-except #{:athena :bigquery :oracle} 4 (count-of-grouping (checkins:4-per-minute) :minute "current"))
 
 (expect-with-non-timeseries-dbs-except #{:athena :bigquery :oracle} 4 (count-of-grouping (checkins:4-per-minute) :minute -1 "minute"))
 (expect-with-non-timeseries-dbs-except #{:athena :bigquery :oracle} 4 (count-of-grouping (checkins:4-per-minute) :minute  1 "minute"))
@@ -908,14 +882,9 @@
   {:rows 1, :unit :hour}
   (date-bucketing-unit-when-you :breakout-by "hour", :filter-by "day"))
 
-<<<<<<< HEAD
-;; make sure if you use a relative date bucket in the past (e.g. "past 2 months") you get the correct amount of rows (#3910)
-(expect-with-non-timeseries-dbs-except #{:athena :bigquery}
-=======
 ;; make sure if you use a relative date bucket in the past (e.g. "past 2 months") you get the correct amount of rows
 ;; (#3910)
-(expect-with-non-timeseries-dbs-except #{:bigquery}
->>>>>>> 0b58d20e
+(expect-with-non-timeseries-dbs-except #{:athena :bigquery}
   {:rows 2, :unit :day}
   (date-bucketing-unit-when-you :breakout-by "day", :filter-by "day", :with-interval -2))
 
