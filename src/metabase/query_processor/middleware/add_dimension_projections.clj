--- conflicted
+++ resolved
@@ -29,11 +29,8 @@
             [metabase.mbql.util :as mbql.u]
             [metabase.models.dimension :refer [Dimension]]
             [metabase.models.field :refer [Field]]
-<<<<<<< HEAD
+            [metabase.query-processor.middleware.forty-three :as m.43]
             [metabase.query-processor.store :as qp.store]
-=======
-            [metabase.query-processor.middleware.forty-three :as m.43]
->>>>>>> d3d681cb
             [metabase.util :as u]
             [metabase.util.schema :as su]
             [schema.core :as s]
@@ -215,10 +212,10 @@
   (if (or disable-remaps?
           (= query-type :native))
     query
-    (let [[remappings query] (add-fk-remaps query)]
+    (let [{:keys [remaps query]} (add-fk-remaps query)]
       (cond-> query
         ;; convert the remappings to plain maps so we don't have to look at record type nonsense everywhere
-        (seq remappings) (assoc ::external-remaps (mapv (partial into {}) remappings))))))
+        (seq remaps) (assoc ::external-remaps (mapv (partial into {}) remaps))))))
 
 (def add-remapped-columns-middleware
   "Pre-processing middleware. For columns that have remappings to other columns (FK remaps), rewrite the query to
@@ -348,7 +345,6 @@
   To get this critical information, this uses the `remapping-dimensions` info saved by the pre-processing portion of
   this middleware for external remappings, and the internal-only remapped columns handled by post-processing
   middleware below for internal columns."
-<<<<<<< HEAD
   [columns              :- [su/Map]
    remapping-dimensions :- (s/maybe [ExternalRemappingDimension])
   internal-cols-info    :- (s/maybe InternalColumnsInfo)]
@@ -358,48 +354,7 @@
 
 
 ;;;; Transform to add additional cols to results
-=======
-  [columns                :- [su/Map]
-   remapping-dimensions   :- (s/maybe [ExternalRemappingDimension])
-   internal-remap-columns :- (s/maybe [su/Map])]
-  ;; We have to complicate our lives a bit and account for the possibility that dimensions might be
-  ;; used in an upstream `source-query`. If so, `columns` will treat them as `:field` w/ names, erasing
-  ;; IDs. In that case reconstruct the mappings using names.
-  ;;
-  ;; TODO:
-  ;; Matching by name is brittle and might produce wrong results when there are name clashes
-  ;; in the source fields.
-  (let [column-id->column              (u/key-by (some-fn :id :name) columns)
-        name->internal-remapped-to-col (u/key-by :remapped_from internal-remap-columns)
-        id->remapped-to-dimension      (merge (u/key-by :field_id remapping-dimensions)
-                                              (u/key-by :field_name remapping-dimensions))
-        id->remapped-from-dimension    (merge (u/key-by :human_readable_field_id remapping-dimensions)
-                                              (u/key-by :human_readable_field_name remapping-dimensions))
-        get-first-key                  (fn [m & ks]
-                                         (some-> (m/find-first m ks) m))]
-    (for [{:keys [id], column-name :name, :as column} columns]
-      (merge
-       {:base_type :type/*}
-       column
-       ;; if one of the internal remapped columns says it's remapped from this column, add a matching `:remapped_to`
-       ;; entry
-       (when-let [{remapped-to-name :name} (name->internal-remapped-to-col column-name)]
-         {:remapped_to remapped-to-name})
-       ;; if the pre-processing remapping Dimension info contains an entry where this Field's ID is `:field_id`, add
-       ;; an entry noting the name of the Field it gets remapped to
-       (when-let [{remapped-to-id   :human_readable_field_id
-                   remapped-to-name :human_readable_field_name}
-                  (id->remapped-to-dimension (or id column-name))]
-         {:remapped_to (:name (get-first-key column-id->column remapped-to-id remapped-to-name))})
-       ;; if the pre-processing remapping Dimension info contains an entry where this Field's ID is
-       ;; `:human_readable_field_id`, add an entry noting the name of the Field it gets remapped from, and use the
-       ;; `:display_name` of the Dimension
-       (when-let [{dimension-name     :name
-                   remapped-from-id   :field_id
-                   remapped-from-name :field_name} (id->remapped-from-dimension (or id column-name))]
-         {:display_name  dimension-name
-          :remapped_from (:name (get-first-key column-id->column remapped-from-id remapped-from-name))})))))
->>>>>>> d3d681cb
+
 
 (defn- create-remapped-col [col-name remapped-from base-type]
   {:description   nil
@@ -516,21 +471,7 @@
             metadata           (add-remapped-cols metadata external-remaps internal-cols-info)]
         (remap-results-xform internal-cols-info (rff metadata))))))
 
-<<<<<<< HEAD
-(defn add-remapping
-  "Query processor middleware. `qp` is the query processor, returns a function that works on a `query` map. Delgates to
-  `add-fk-remaps` for making remapping changes to the query (before executing the query). Then delegates to
-  `remap-results` to munge the results after query execution."
-  [qp]
-  (fn [{query-type :type, :as query, {:keys [disable-remaps?], :or {disable-remaps? false}} :middleware} rff context]
-    (if (or (= query-type :native)
-            disable-remaps?)
-      (qp query rff context)
-      (let [{:keys [query remaps]} (add-fk-remaps query)]
-        (qp query (remap-results-rff remaps rff) context)))))
-=======
 (def remap-results-middleware
   "Post-processing middleware. Handles `::external-remaps` added by [[add-remapped-columns-middleware]]; transforms
   results and adds additional metadata based on these remaps, as well as internal (human-readable values) remaps."
-  (m.43/wrap-43-post-processing-middleware remap-results))
->>>>>>> d3d681cb
+  (m.43/wrap-43-post-processing-middleware remap-results))