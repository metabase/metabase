(ns metabase.analytics.stats
  "Functions which summarize the usage of an instance"
  (:require
   [cheshire.core :as json]
   [clj-http.client :as http]
   [clojure.string :as str]
<<<<<<< HEAD
   [java-time :as t]
=======
   [java-time.api :as t]
   [medley.core :as m]
>>>>>>> 2d98cd74
   [metabase.analytics.snowplow :as snowplow]
   [metabase.config :as config]
   [metabase.db.query :as mdb.query]
   [metabase.driver :as driver]
   [metabase.email :as email]
   [metabase.embed.settings :as embed.settings]
   [metabase.integrations.google :as google]
   [metabase.integrations.slack :as slack]
   [metabase.models
    :refer [Card Collection Dashboard DashboardCard Database Field LegacyMetric
            PermissionsGroup Pulse PulseCard PulseChannel QueryCache Segment
            Table User]]
   [metabase.models.humanization :as humanization]
   [metabase.public-settings :as public-settings]
   [metabase.util :as u]
   [metabase.util.honey-sql-2 :as h2x]
   [metabase.util.log :as log]
   [toucan2.core :as t2]))

(set! *warn-on-reflection* true)

(defn- merge-count-maps
  "Merge sequence of maps `ms` by summing counts inside them. Non-integer values are allowed; truthy values are
  considered to add a count of `1`, while non-truthy values do not affect the result count."
  [ms]
  (reduce (partial merge-with +)
          {}
          (for [m ms]
            (update-vals m #(cond
                              (number? %) %
                              %           1
                              :else       0)))))

(def ^:private ^String metabase-usage-url "https://xuq0fbkk0j.execute-api.us-east-1.amazonaws.com/prod")

(defn- bin-small-number
  "Return small bin number. Assumes positive inputs."
  [x]
  (cond
    (= 0 x)      "0"
    (<= 1 x 5)   "1-5"
    (<= 6 x 10)  "6-10"
    (<= 11 x 25) "11-25"
    (> x 25)     "25+"))

(defn- bin-medium-number
  "Return medium bin number. Assumes positive inputs."
  [x]
  (cond
    (= 0 x)        "0"
    (<= 1 x 5)     "1-5"
    (<= 6 x 10)    "6-10"
    (<= 11 x 25)   "11-25"
    (<= 26 x 50)   "26-50"
    (<= 51 x 100)  "51-100"
    (<= 101 x 250) "101-250"
    (> x 250)      "250+"))

(defn- bin-large-number
  "Return large bin number. Assumes positive inputs."
  [x]
  (cond
    (= 0 x)           "0"
    (< x 1)           "< 1"
    (<= 1 x 10)       "1-10"
    (<= 11 x 50)      "11-50"
    (<= 51 x 250)     "51-250"
    (<= 251 x 1000)   "251-1000"
    (<= 1001 x 10000) "1001-10000"
    (> x 10000)       "10000+"))

(defn- value-frequencies
  "Go through a bunch of maps and count the frequency a given key's values."
  [many-maps k]
  (frequencies (map k many-maps)))

(defn- histogram
  "Bin some frequencies using a passed in `binning-fn`.

     ;; Generate histogram for values of :a; `1` appears 3 times and `2` and `3` both appear once
     (histogram bin-micro-number [{:a 1} {:a 1} {:a 1} {:a 2} {:a 3}] :a)
     ;; -> {\"3+\" 1, \"1\" 2}

     ;; (or if you already have the counts)
     (histogram bin-micro-number [3 1 1])
     ;; -> {\"3+\" 1, \"1\" 2}"
  ([binning-fn counts]
   (frequencies (map binning-fn counts)))
  ([binning-fn many-maps k]
   (histogram binning-fn (vals (value-frequencies many-maps k)))))

(def ^:private medium-histogram
  "Return a histogram for medium numbers."
  (partial histogram bin-medium-number))

(defn environment-type
  "Figure out what we're running under"
  []
  (cond
    (config/config-str :rds-hostname)        :elastic-beanstalk
    (config/config-str :database-url)        :heroku ;; Putting this last as 'database-url' seems least specific
    :else                                    :unknown))

(def ^:private ui-colors #{:brand :filter :summarize})

(defn appearance-ui-colors-changed?
  "Returns true if the 'User Interface Colors' have been customized"
  []
  (boolean (seq (select-keys (public-settings/application-colors) ui-colors))))

(defn appearance-chart-colors-changed?
  "Returns true if the 'Chart Colors' have been customized"
  []
  (boolean (seq (apply dissoc (public-settings/application-colors) ui-colors))))

(defn- instance-settings
  "Figure out global info about this instance"
  []
  {:version                              (config/mb-version-info :tag)
   :running_on                           (environment-type)
   :startup_time_millis                  (public-settings/startup-time-millis)
   :application_database                 (config/config-str :mb-db-type)
   :check_for_updates                    (public-settings/check-for-updates)
   :report_timezone                      (driver/report-timezone)
   ; We deprecated advanced humanization but have this here anyways
   :friendly_names                       (= (humanization/humanization-strategy) "advanced")
   :email_configured                     (email/email-configured?)
   :slack_configured                     (slack/slack-configured?)
   :sso_configured                       (google/google-auth-enabled)
   :instance_started                     (snowplow/instance-creation)
   :has_sample_data                      (t2/exists? Database, :is_sample true)
   :enable_embedding                     (embed.settings/enable-embedding)
   :embedding_app_origin_set             (boolean (embed.settings/embedding-app-origin))
   :appearance_site_name                 (not= (public-settings/site-name) "Metabase")
   :appearance_help_link                 (public-settings/help-link)
   :appearance_logo                      (not= (public-settings/application-logo-url) "app/assets/img/logo.svg")
   :appearance_favicon                   (not= (public-settings/application-favicon-url) "app/assets/img/favicon.ico")
   :appearance_loading_message           (not= (public-settings/loading-message) :doing-science)
   :appearance_metabot_greeting          (not (public-settings/show-metabot))
   :appearance_login_page_illustration   (public-settings/login-page-illustration)
   :appearance_landing_page_illustration (public-settings/landing-page-illustration)
   :appearance_no_data_illustration      (public-settings/no-data-illustration)
   :appearance_no_object_illustration    (public-settings/no-object-illustration)
   :appearance_ui_colors                 (appearance-ui-colors-changed?)
   :appearance_chart_colors              (appearance-chart-colors-changed?)
   :appearance_show_mb_links             (not (public-settings/show-metabase-links))})

(defn- user-metrics
  "Get metrics based on user records.
  TODO: get activity in terms of created questions, pulses and dashboards"
  []
  {:users (merge-count-maps (for [user (t2/select [User :is_active :is_superuser :last_login :sso_source]
                                                  :type :personal)]
                              {:total     1
                               :active    (:is_active    user)
                               :admin     (:is_superuser user)
                               :logged_in (:last_login   user)
                               :sso       (= :google (:sso_source user))}))})

(defn- group-metrics
  "Get metrics based on groups:
  TODO characterize by # w/ sql access, # of users, no self-serve data access"
  []
  {:groups (t2/count PermissionsGroup)})

(defn- card-has-params? [card]
  (boolean (get-in card [:dataset_query :native :template-tags])))

(defn- question-metrics
  "Get metrics based on questions
  TODO characterize by # executions and avg latency"
  []
  (let [cards (t2/select [Card :query_type :public_uuid :enable_embedding :embedding_params :dataset_query])]
    {:questions (merge-count-maps (for [card cards]
                                    (let [native? (= (keyword (:query_type card)) :native)]
                                      {:total       1
                                       :native      native?
                                       :gui         (not native?)
                                       :with_params (card-has-params? card)})))
     :public    (merge-count-maps (for [card  cards
                                        :when (:public_uuid card)]
                                    {:total       1
                                     :with_params (card-has-params? card)}))
     :embedded  (merge-count-maps (for [card  cards
                                        :when (:enable_embedding card)]
                                    (let [embedding-params-vals (set (vals (:embedding_params card)))]
                                      {:total                1
                                       :with_params          (card-has-params? card)
                                       :with_enabled_params  (contains? embedding-params-vals "enabled")
                                       :with_locked_params   (contains? embedding-params-vals "locked")
                                       :with_disabled_params (contains? embedding-params-vals "disabled")})))}))

(defn- dashboard-metrics
  "Get metrics based on dashboards
  TODO characterize by # of revisions, and created by an admin"
  []
  (let [dashboards (t2/select [Dashboard :creator_id :public_uuid :parameters :enable_embedding :embedding_params])
        dashcards  (t2/select [DashboardCard :card_id :dashboard_id])]
    {:dashboards         (count dashboards)
     :with_params        (count (filter (comp seq :parameters) dashboards))
     :num_dashs_per_user (medium-histogram dashboards :creator_id)
     :num_cards_per_dash (medium-histogram dashcards :dashboard_id)
     :num_dashs_per_card (medium-histogram dashcards :card_id)
     :public             (merge-count-maps (for [dash  dashboards
                                                 :when (:public_uuid dash)]
                                             {:total       1
                                              :with_params (seq (:parameters dash))}))
     :embedded           (merge-count-maps (for [dash  dashboards
                                                 :when (:enable_embedding dash)]
                                             (let [embedding-params-vals (set (vals (:embedding_params dash)))]
                                               {:total                1
                                                :with_params          (seq (:parameters dash))
                                                :with_enabled_params  (contains? embedding-params-vals "enabled")
                                                :with_locked_params   (contains? embedding-params-vals "locked")
                                                :with_disabled_params (contains? embedding-params-vals "disabled")})))}))

(defn- db-frequencies
  "Fetch the frequencies of a given `column` with a normal SQL `SELECT COUNT(*) ... GROUP BY` query. This is way more
  efficient than fetching every single row and counting them in Clojure-land!

    (db-frequencies Database :engine)
    ;; -> {\"h2\" 2, \"postgres\" 1, ...}

    ;; include `WHERE` conditions or other arbitrary HoneySQL
    (db-frequencies Database :engine {:where [:= :is_sample false]})
    ;; -> {\"h2\" 1, \"postgres\" 1, ...}

    ;; Generate a histogram:
    (micro-histogram (vals (db-frequencies Database :engine)))
    ;; -> {\"2\" 1, \"1\" 1, ...}

    ;; Include `WHERE` clause that includes conditions for a Table related by an FK relationship:
    ;; (Number of Tables per DB engine)
    (db-frequencies Table (mdb.query/qualify Database :engine)
      {:left-join [Database [:= (mdb.query/qualify Database :id)
                                (mdb.query/qualify Table :db_id)]]})
    ;; -> {\"googleanalytics\" 4, \"postgres\" 48, \"h2\" 9}"
  {:style/indent 2}
  [model column & [additonal-honeysql]]
  (into {} (for [{:keys [k count]} (t2/select [model [column :k] [:%count.* :count]]
                                     (merge {:group-by [column]}
                                            additonal-honeysql))]
             [k count])))

(defn- num-notifications-with-xls-or-csv-cards
  "Return the number of Notifications that satisfy `where-conditions` that have at least one PulseCard with `include_xls` or
  `include_csv`.

     ;; Pulses only (filter out Alerts)
     (num-notifications-with-xls-or-csv-cards [:= :alert_condition nil])"
  [& where-conditions]
  (-> (mdb.query/query {:select    [[[::h2x/distinct-count :pulse.id] :count]]
                        :from      [:pulse]
                        :left-join [:pulse_card [:= :pulse.id :pulse_card.pulse_id]]
                        :where     (into
                                    [:and
                                     [:or
                                      [:= :pulse_card.include_csv true]
                                      [:= :pulse_card.include_xls true]]]
                                    where-conditions)})
      first
      :count))

(defn- pulse-metrics
  "Get metrics based on pulses
  TODO: characterize by non-user account emails, # emails"
  []
  (let [pulse-conditions {:left-join [:pulse [:= :pulse.id :pulse_id]], :where [:= :pulse.alert_condition nil]}]
    {:pulses               (t2/count Pulse :alert_condition nil)
     ;; "Table Cards" are Cards that include a Table you can download
     :with_table_cards     (num-notifications-with-xls-or-csv-cards [:= :alert_condition nil])
     :pulse_types          (db-frequencies PulseChannel :channel_type  pulse-conditions)
     :pulse_schedules      (db-frequencies PulseChannel :schedule_type pulse-conditions)
     :num_pulses_per_user  (medium-histogram (vals (db-frequencies Pulse     :creator_id (dissoc pulse-conditions :left-join))))
     :num_pulses_per_card  (medium-histogram (vals (db-frequencies PulseCard :card_id    pulse-conditions)))
     :num_cards_per_pulses (medium-histogram (vals (db-frequencies PulseCard :pulse_id   pulse-conditions)))}))

(defn- alert-metrics []
  (let [alert-conditions {:left-join [:pulse [:= :pulse.id :pulse_id]], :where [:not= (mdb.query/qualify Pulse :alert_condition) nil]}]
    {:alerts               (t2/count Pulse :alert_condition [:not= nil])
     :with_table_cards     (num-notifications-with-xls-or-csv-cards [:not= :alert_condition nil])
     :first_time_only      (t2/count Pulse :alert_condition [:not= nil], :alert_first_only true)
     :above_goal           (t2/count Pulse :alert_condition [:not= nil], :alert_above_goal true)
     :alert_types          (db-frequencies PulseChannel :channel_type alert-conditions)
     :num_alerts_per_user  (medium-histogram (vals (db-frequencies Pulse     :creator_id (dissoc alert-conditions :left-join))))
     :num_alerts_per_card  (medium-histogram (vals (db-frequencies PulseCard :card_id    alert-conditions)))
     :num_cards_per_alerts (medium-histogram (vals (db-frequencies PulseCard :pulse_id   alert-conditions)))}))

(defn- collection-metrics
  "Get metrics on Collection usage."
  []
  (let [collections (t2/select Collection)
        cards       (t2/select [Card :collection_id])]
    {:collections              (count collections)
     :cards_in_collections     (count (filter :collection_id cards))
     :cards_not_in_collections (count (remove :collection_id cards))
     :num_cards_per_collection (medium-histogram cards :collection_id)}))

;; Metadata Metrics
(defn- database-metrics
  "Get metrics based on Databases."
  []
  (let [databases (t2/select [Database :is_full_sync :engine :dbms_version])]
    {:databases (merge-count-maps (for [{is-full-sync? :is_full_sync} databases]
                                    {:total    1
                                     :analyzed is-full-sync?}))
     :dbms_versions (frequencies (map (fn [db]
                                        (-> db
                                            :dbms_version
                                            (assoc :engine (:engine db))
                                            json/generate-string))
                                      databases))}))

(defn- table-metrics
  "Get metrics based on Tables."
  []
  (let [tables (t2/select [Table :db_id :schema])]
    {:tables           (count tables)
     :num_per_database (medium-histogram tables :db_id)
     :num_per_schema   (medium-histogram tables :schema)}))

(defn- field-metrics
  "Get metrics based on Fields."
  []
  (let [fields (t2/select [Field :table_id])]
    {:fields        (count fields)
     :num_per_table (medium-histogram fields :table_id)}))

(defn- segment-metrics
  "Get metrics based on Segments."
  []
  {:segments (t2/count Segment)})

(defn- metric-metrics
  "Get metrics based on Metrics."
  []
  {:metrics (t2/count LegacyMetric)})


;;; Execution Metrics

(defn summarize-executions
  "Summarize `executions`, by incrementing approriate counts in a summary map."
  ([]
   (summarize-executions (t2/reducible-select [:model/QueryExecution :executor_id :running_time :error])))
  ([executions]
   (reduce summarize-executions {:executions 0, :by_status {}, :num_per_user {}, :num_by_latency {}} executions))
  ([summary execution]
   (-> summary
       (update :executions u/safe-inc)
       (update-in [:by_status (if (:error execution)
                                "failed"
                                "completed")] u/safe-inc)
       (update-in [:num_per_user (:executor_id execution)] u/safe-inc)
       (update-in [:num_by_latency (bin-large-number (/ (:running_time execution) 1000))] u/safe-inc))))

(defn- summarize-executions-per-user
  "Convert a map of `user-id->num-executions` to the histogram output format we expect."
  [user-id->num-executions]
  (frequencies (map bin-large-number (vals user-id->num-executions))))

(defn- execution-metrics
  "Get metrics based on QueryExecutions."
  []
  (-> (summarize-executions)
      (update :num_per_user summarize-executions-per-user)))


;;; Cache Metrics

(defn- cache-metrics
  "Metrics based on use of the QueryCache."
  []
  (let [{:keys [length count]} (t2/select-one [QueryCache [[:avg [:length :results]] :length] [:%count.* :count]])]
    {:average_entry_size (int (or length 0))
     :num_queries_cached (bin-small-number count)}))


;;; System Metrics

(defn- bytes->megabytes [b]
  (Math/round (double (/ b 1024 1024))))

(def ^:private system-property-names
  ["java.version" "java.vm.specification.version"  "java.runtime.name"
   "user.timezone" "user.language" "user.country" "file.encoding"
   "os.name" "os.version"])

(defn- system-metrics
  "Metadata about the environment Metabase is running in"
  []
  (let [runtime (Runtime/getRuntime)]
    (merge
     {:max_memory (bytes->megabytes (.maxMemory runtime))
      :processors (.availableProcessors runtime)}
     (zipmap (map #(keyword (str/replace % \. \_)) system-property-names)
             (map #(System/getProperty %) system-property-names)))))

;;; Combined Stats & Logic for sending them in

(defn anonymous-usage-stats
  "generate a map of the usage stats for this instance"
  []
  (merge (instance-settings)
         {:uuid      (public-settings/site-uuid)
          :timestamp (t/offset-date-time)
          :stats     {:cache      (cache-metrics)
                      :collection (collection-metrics)
                      :dashboard  (dashboard-metrics)
                      :database   (database-metrics)
                      :execution  (execution-metrics)
                      :field      (field-metrics)
                      :group      (group-metrics)
                      :metric     (metric-metrics)
                      :pulse      (pulse-metrics)
                      :alert      (alert-metrics)
                      :question   (question-metrics)
                      :segment    (segment-metrics)
                      :system     (system-metrics)
                      :table      (table-metrics)
                      :user       (user-metrics)}}))


(defn- send-stats!
  "send stats to Metabase tracking server"
  [stats]
  (try
     (http/post metabase-usage-url {:form-params stats, :content-type :json, :throw-entire-message? true})
     (catch Throwable e
       (log/error e "Sending usage stats FAILED"))))


(defn phone-home-stats!
  "Collect usage stats and phone them home"
  []
  (when (public-settings/anon-tracking-enabled)
    (send-stats! (anonymous-usage-stats))))<|MERGE_RESOLUTION|>--- conflicted
+++ resolved
@@ -4,12 +4,8 @@
    [cheshire.core :as json]
    [clj-http.client :as http]
    [clojure.string :as str]
-<<<<<<< HEAD
-   [java-time :as t]
-=======
    [java-time.api :as t]
    [medley.core :as m]
->>>>>>> 2d98cd74
    [metabase.analytics.snowplow :as snowplow]
    [metabase.config :as config]
    [metabase.db.query :as mdb.query]
@@ -38,10 +34,11 @@
   (reduce (partial merge-with +)
           {}
           (for [m ms]
-            (update-vals m #(cond
-                              (number? %) %
-                              %           1
-                              :else       0)))))
+            (m/map-vals #(cond
+                           (number? %) %
+                           %           1
+                           :else       0)
+                        m))))
 
 (def ^:private ^String metabase-usage-url "https://xuq0fbkk0j.execute-api.us-east-1.amazonaws.com/prod")
 
