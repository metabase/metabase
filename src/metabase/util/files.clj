(ns metabase.util.files
  "Low-level file-related functions for implementing Metabase plugin functionality. These use the `java.nio.file`
  library rather than the usual `java.io` stuff because it abstracts better across different filesystems (such as
  files in a normal directory vs files inside a JAR.)

  As much as possible, this namespace aims to abstract away the `nio.file` library and expose a set of high-level
  *file-manipulation* functions for the sorts of operations the plugin system needs to perform."
  (:require [clojure.java.io :as io]
            [clojure.string :as str]
            [clojure.tools.logging :as log]
            [metabase.util :as u]
            [metabase.util.i18n :refer [trs]])
  (:import java.io.FileNotFoundException
           java.net.URL
<<<<<<< HEAD
           [java.nio.file CopyOption Files FileSystem FileSystems LinkOption OpenOption Path Paths StandardCopyOption]
           [java.nio.file.attribute FileAttribute FileTime]
=======
           [java.nio.file CopyOption Files FileSystem FileSystems LinkOption OpenOption Path StandardCopyOption]
           java.nio.file.attribute.FileAttribute
>>>>>>> 6c1fa80f
           java.util.Collections))

;;; --------------------------------------------------- Path Utils ---------------------------------------------------

(defn- get-path-in-filesystem ^Path [^FileSystem filesystem, ^String path-component & more-components]
  (.getPath filesystem path-component (u/varargs String more-components)))

(defn get-path
  "Get a `Path` for a file or directory in the default (i.e., system) filesystem named by string path component(s).

    (get-path \"/Users/cam/metabase/metabase/plugins\")
    ;; -> #object[sun.nio.fs.UnixPath 0x4d378139 \"/Users/cam/metabase/metabase/plugins\"]"
  ^Path [& path-components]
  (apply get-path-in-filesystem (FileSystems/getDefault) path-components))

(defn- append-to-path ^Path [^Path path & components]
  (loop [^Path path path, [^String component & more] components]
    (let [path (.resolve path component)]
      (if-not (seq more)
        path
        (recur path more)))))

;;; ----------------------------------------------- Other Basic Utils ------------------------------------------------

(defn- exists? [^Path path]
  (Files/exists path (u/varargs LinkOption)))

(defn regular-file?
  "True if `path` refers to a regular file (as opposed to something like directory)."
  [^Path path]
  (Files/isRegularFile path (u/varargs LinkOption)))

(defn readable?
  "True if we can read the file at `path`."
  [^Path path]
  (Files/isReadable path))


;;; ----------------------------------------------- Working with Dirs ------------------------------------------------

(defn create-dir-if-not-exists!
  "Self-explanatory. Create a directory with `path` if it does not already exist."
  [^Path path]
  (when-not (exists? path)
    (Files/createDirectory path (u/varargs FileAttribute))))

(defn files-seq
  "Get a sequence of all files in `path`, presumably a directory or an archive of some sort (like a JAR)."
  [^Path path]
  (iterator-seq (.iterator (Files/list path))))


;;; ------------------------------------------------- Copying Stuff --------------------------------------------------

(defn- last-modified-timestamp ^java.time.Instant [^Path path]
  (when (exists? path)
    (.toInstant (Files/getLastModifiedTime path (u/varargs LinkOption)))))

(defn- copy-file! [^Path source, ^Path dest]
  (when (or (not (exists? dest))
            (not= (last-modified-timestamp source) (last-modified-timestamp dest)))
    (u/profile (trs "Extract file {0} -> {1}" source dest)
      (Files/copy source dest (u/varargs CopyOption [StandardCopyOption/REPLACE_EXISTING
                                                     StandardCopyOption/COPY_ATTRIBUTES])))))

(defn copy-files!
  "Copy all files in `source-dir` to `dest-dir`. Overwrites existing files if last modified timestamp is not the same as
  that of the source file — see #11699 for more context."
  [^Path source-dir, ^Path dest-dir]
  (doseq [^Path source (files-seq source-dir)
          :let [target (append-to-path dest-dir (str (.getFileName source)))]]
    (try
      (copy-file! source target)
      (catch Throwable e
        (log/error e (trs "Failed to copy file"))))))


;;; ------------------------------------------ Opening filesystems for URLs ------------------------------------------

(defn- url-inside-jar? [^URL url]
  (when url
    (str/includes? (.getFile url) ".jar!/")))

(defn- jar-file-system-from-url ^FileSystem [^URL url]
  (FileSystems/newFileSystem (.toURI url) Collections/EMPTY_MAP))

(defn do-with-open-path-to-resource
  "Impl for `with-open-path-to-resource`."
  [^String resource, f]
  (let [url (io/resource resource)]
    (when-not url
      (throw (FileNotFoundException. (trs "Resource does not exist."))))
    (if (url-inside-jar? url)
      (with-open [fs (jar-file-system-from-url url)]
        (f (get-path-in-filesystem fs "/" resource)))
      (f (get-path (.toString (Paths/get (.toURI url))))))))

(defmacro with-open-path-to-resource
  "Execute `body` with an Path to a resource file or directory (i.e. a file in the project `resources/` directory, or
  inside the uberjar), cleaning up when finished.

  Throws a FileNotFoundException if the resource does not exist; be sure to check with `io/resource` or similar before
  calling this.

    (with-open-path-to-resouce [path \"modules\"]
       ...)"
  [[path-binding resource-filename-str] & body]
  `(do-with-open-path-to-resource
    ~resource-filename-str
    (fn [~(vary-meta path-binding assoc :tag java.nio.file.Path)]
      ~@body)))


;;; +----------------------------------------------------------------------------------------------------------------+
;;; |                                               JAR FILE CONTENTS                                                |
;;; +----------------------------------------------------------------------------------------------------------------+

(defn file-exists-in-archive?
  "True is a file exists in an archive."
  [^Path archive-path & path-components]
  (with-open [fs (FileSystems/newFileSystem archive-path (ClassLoader/getSystemClassLoader))]
    (let [file-path (apply get-path-in-filesystem fs path-components)]
      (exists? file-path))))

(defn slurp-file-from-archive
  "Read the entire contents of a file from a archive (such as a JAR)."
  [^Path archive-path & path-components]
  (with-open [fs (FileSystems/newFileSystem archive-path (ClassLoader/getSystemClassLoader))]
    (let [file-path (apply get-path-in-filesystem fs path-components)]
      (when (exists? file-path)
        (with-open [is (Files/newInputStream file-path (u/varargs OpenOption))]
          (slurp is))))))<|MERGE_RESOLUTION|>--- conflicted
+++ resolved
@@ -12,13 +12,8 @@
             [metabase.util.i18n :refer [trs]])
   (:import java.io.FileNotFoundException
            java.net.URL
-<<<<<<< HEAD
            [java.nio.file CopyOption Files FileSystem FileSystems LinkOption OpenOption Path Paths StandardCopyOption]
-           [java.nio.file.attribute FileAttribute FileTime]
-=======
-           [java.nio.file CopyOption Files FileSystem FileSystems LinkOption OpenOption Path StandardCopyOption]
            java.nio.file.attribute.FileAttribute
->>>>>>> 6c1fa80f
            java.util.Collections))
 
 ;;; --------------------------------------------------- Path Utils ---------------------------------------------------
