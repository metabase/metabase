(ns metabase.driver.athena
  (:refer-clojure :exclude [second])
  (:require
   [clojure.java.jdbc :as jdbc]
   [clojure.set :as set]
   [clojure.string :as str]
   [honey.sql :as sql]
   [java-time.api :as t]
   [medley.core :as m]
   [metabase.driver :as driver]
   [metabase.driver-api.core :as driver-api]
   [metabase.driver.athena.schema-parser :as athena.schema-parser]
   [metabase.driver.sql-jdbc.common :as sql-jdbc.common]
   [metabase.driver.sql-jdbc.connection :as sql-jdbc.conn]
   [metabase.driver.sql-jdbc.execute :as sql-jdbc.execute]
   [metabase.driver.sql-jdbc.sync :as sql-jdbc.sync]
   [metabase.driver.sql.query-processor :as sql.qp]
   [metabase.util :as u]
   [metabase.util.date-2 :as u.date]
   [metabase.util.honey-sql-2 :as h2x]
   [metabase.util.log :as log])
  (:import
   (java.sql
    Connection
    DatabaseMetaData
    Date
    ResultSet
    Time
    Timestamp
    Types)
   (java.time OffsetDateTime ZonedDateTime)
   [java.util UUID]))

(set! *warn-on-reflection* true)

(driver/register! :athena, :parent #{:sql-jdbc})

;;; +----------------------------------------------------------------------------------------------------------------+
;;; |                                          metabase.driver method impls                                          |
;;; +----------------------------------------------------------------------------------------------------------------+

(doseq [[feature supported?] {:datetime-diff                 true
                              :nested-fields                 false
                              :uuid-type                     true
                              :connection/multiple-databases true
                              :expression-literals           true
                              :identifiers-with-spaces       false
                              :metadata/key-constraints      false
                              :test/jvm-timezone-setting     false
                              :database-routing              true}]
  (defmethod driver/database-supports? [:athena feature] [_driver _feature _db] supported?))

(defmethod driver/database-supports? [:athena :schemas]
  [_driver _feature db]
  (not (seq (:dbname (:details db)))))

;;; +----------------------------------------------------------------------------------------------------------------+
;;; |                                     metabase.driver.sql-jdbc method impls                                      |
;;; +----------------------------------------------------------------------------------------------------------------+

;;; ---------------------------------------------- sql-jdbc.connection -----------------------------------------------

(defn endpoint-for-region
  "Returns the endpoint URL for a specific region"
  [region]
  (cond
    (str/starts-with? region "cn-") ".amazonaws.com.cn"
    :else ".amazonaws.com"))

(defmethod sql-jdbc.conn/connection-details->spec :athena
<<<<<<< HEAD
  [_driver {:keys [region access_key secret_key s3_staging_dir workgroup catalog hostname], :as details}]
=======
  [_driver {:keys [region access_key secret_key s3_staging_dir workgroup catalog dbname], :as details}]
>>>>>>> a075a22d
  (-> (merge
       {:classname      "com.amazon.athena.jdbc.AthenaDriver"
        :subprotocol    "athena"
        :subname       (if (not (str/blank? hostname))
                         (str "//" hostname ":443")
                         (str "//athena." region (endpoint-for-region region) ":443"))
        :User           access_key
        :Password       secret_key
        :OutputLocation s3_staging_dir
        :WorkGroup      workgroup
        :Region      region}
       (when dbname
         {:database dbname})
       (when (and (not (driver-api/is-hosted?)) (str/blank? access_key))
         {:CredentialsProvider "DefaultChain"})
       (when-not (str/blank? catalog)
         {:MetadataRetrievalMethod "ProxyAPI"
          :Catalog                 catalog})
       (dissoc details
<<<<<<< HEAD
               ;; `:metabase.driver.athena/schema` is just a gross hack for testing so we can treat multiple tests datasets as
               ;; different DBs -- see [[metabase.driver.athena/fast-active-tables]]. Not used outside of tests. -- Cam
               :db :catalog :metabase.driver.athena/schema
               ;; Remove 2.x jdbc driver version options from details. Those are mapped to appropriate 3.x keys few
               ;; on preceding lines
               :region :access_key :secret_key :s3_staging_dir :workgroup :hostname))
=======
               ;; Remove 2.x jdbc driver version options from details.
               ;; They are mapped to appropriate 3.x keys on preceding lines
               :db :dbname :catalog :region :access_key :secret_key :s3_staging_dir :workgroup))
>>>>>>> a075a22d
      (sql-jdbc.common/handle-additional-options details, :seperator-style :semicolon)))

(defmethod sql-jdbc.conn/data-source-name :athena
  [_driver {:keys [catalog], s3-results-bucket :s3_staging_dir}]
  ;; we're sort of in a pickle here since catalog is optional. We'll use that if it's present, otherwise use something
  ;; based on the s3 results bucket name (ick)
  (or (not-empty catalog)
      (when (seq s3-results-bucket)
        (u/slugify (str/replace s3-results-bucket #"^s3://" "")))))

;;; ------------------------------------------------- sql-jdbc.sync --------------------------------------------------

;; Map of column types -> Field base types
;; https://s3.amazonaws.com/athena-downloads/drivers/JDBC/SimbaAthenaJDBC_2.0.5/docs/Simba+Athena+JDBC+Driver+Install+and+Configuration+Guide.pdf
(defmethod sql-jdbc.sync/database-type->base-type :athena
  [_driver database-type]
  ({:array                               :type/Array
    :bigint                              :type/BigInteger
    :binary                              :type/*
    :varbinary                           :type/*
    :boolean                             :type/Boolean
    :char                                :type/Text
    :date                                :type/Date
    :decimal                             :type/Decimal
    :double                              :type/Float
    :float                               :type/Float
    :integer                             :type/Integer
    :int                                 :type/Integer
    :uuid                                :type/UUID
    :map                                 :type/*
    :smallint                            :type/Integer
    :string                              :type/Text
    :struct                              :type/Dictionary
    ;; Athena sort of has a time type, sort of does not. You can specify it in literals but I don't think you can store
    ;; it.
    :time                                :type/Time
    :timestamp                           :type/DateTime
    ;; Same for timestamp with time zone... the type sort of exists. You can't store it AFAIK but you can create one
    ;; from a literal or by converting a `timestamp` column, e.g. with the `with_timezone` function.
    (keyword "timestamp with time zone") :type/DateTimeWithZoneID
    :tinyint                             :type/Integer
    :varchar                             :type/Text} database-type))

;;; ------------------------------------------------ sql-jdbc execute ------------------------------------------------

(defmethod sql-jdbc.execute/read-column-thunk [:athena Types/OTHER]
  [driver ^java.sql.ResultSet rs ^java.sql.ResultSetMetaData rsmeta ^Integer i]
  (case (u/lower-case-en (.getColumnTypeName rsmeta i))

    "uuid"
    (fn read-column-as-UUID []
      (when-let [s (.getObject rs i)]
        (try
          (UUID/fromString s)
          (catch IllegalArgumentException _
            s))))

    ((get-method sql-jdbc.execute/read-column-thunk [:sql-jdbc Types/OTHER]) driver rs rsmeta i)))

(defmethod sql.qp/->honeysql [:athena ::sql.qp/cast-to-text]
  [driver [_ expr]]
  (sql.qp/->honeysql driver [::sql.qp/cast expr "varchar"]))

(defmethod sql-jdbc.execute/read-column-thunk [:athena Types/TIMESTAMP_WITH_TIMEZONE]
  [_driver ^ResultSet rs _rs-meta ^Long i]
  (fn []
    ;; Using ZonedDateTime if available to conform tests first. OffsetDateTime if former is not available.
    (when-some [^Timestamp timestamp (.getObject rs i Timestamp)]
      (let [timestamp-instant (.toInstant timestamp)
            results-timezone (driver-api/results-timezone-id)]
        (try
          (t/zoned-date-time timestamp-instant (t/zone-id results-timezone))
          (catch Throwable _
            (log/warnf "Failed to construct ZonedDateTime from `%s` using `%s` timezone."
                       (pr-str timestamp-instant)
                       (pr-str results-timezone))
            (try
              (t/offset-date-time timestamp-instant results-timezone)
              (catch Throwable _
                (log/warnf "Failed to construct OffsetDateTime from `%s` using `%s` offset. Using `Z` fallback."
                           (pr-str timestamp-instant)
                           (pr-str results-timezone))
                (t/offset-date-time timestamp-instant "Z")))))))))

(defmethod sql-jdbc.execute/read-column-thunk [:athena Types/TIMESTAMP]
  [_driver ^ResultSet rs _rs-meta ^Long i]
  (fn [] (some-> ^Timestamp (.getObject rs i Timestamp)
                 (t/local-date-time))))

(defmethod sql-jdbc.execute/read-column-thunk [:athena Types/DATE]
  [_driver ^ResultSet rs _rs-meta ^Long i]
  (fn [] (some-> ^Date (.getObject rs i Date)
                 (t/local-date))))

(defmethod sql-jdbc.execute/read-column-thunk [:athena Types/TIME]
  [_driver ^ResultSet rs _rs-meta ^Long i]
  (fn [] (some-> ^Time (.getObject rs i Time)
                 (t/local-time))))

;;; ------------------------------------------------- date functions -------------------------------------------------

(def ^:dynamic *loading-data*
  "HACK! Whether we're loading data (e.g. in [[metabase.test.data.athena]]). We can't use `timestamp with time zone`
  literals when loading data because Athena doesn't let you use a `timestamp with time zone` value for a `timestamp`
  column, and you can only have `timestamp` columns when actually creating them."
  false)

(defmethod sql.qp/inline-value [:athena OffsetDateTime]
  [_driver t]
  ;; Timestamp literals do not support offsets, or at least they don't in `INSERT INTO ...` statements. I'm not 100%
  ;; sure what the correct thing to do here is then. The options are either:
  ;;
  ;; 1. Normalize to UTC
  ;; 2. Ignore offset and just consider local date/time
  ;; 3. Normalize to the report timezone
  ;;
  ;; For now I went with option (1) because it SEEMS like that's what Athena is doing. Not sure about this tho. We can
  ;; do something better when we figure out what's actually going on. -- Cam
  (if *loading-data*
    (let [t (u.date/with-time-zone-same-instant t (t/zone-id "UTC"))]
      (format "timestamp '%s %s'" (t/local-date t) (t/local-time t)))
    ;; when not loading data we can actually use timestamp with offset info.
    (format "timestamp '%s %s %s'" (t/local-date t) (t/local-time t) (t/zone-offset t))))

(defmethod sql.qp/inline-value [:athena ZonedDateTime]
  [driver t]
  ;; This format works completely fine for literals e.g.
  ;;
  ;;    SELECT timestamp '2022-11-16 04:21:00 US/Pacific'
  ;;
  ;; is the coolest thing in the world as far as Athena is concerned and will return a TIMESTAMP WITH TIME ZONE. However
  ;; you most certainly cannot try to load one of these into a TIMESTAMP column when loading test data. That's probably
  ;; fine, I think we're skipping those tests anyway, right? Hard to say since the Athena code doesn't recreate datasets
  ;; that have already been created for performance reasons. If you add a new dataset and it should work for
  ;; Athena (despite Athena only partially supporting TIMESTAMP WITH TIME ZONE) then you can use the commented out impl
  ;; to do it. That should work ok because it converts it to a UTC then to a LocalDateTime. -- Cam
  (if *loading-data*
    (sql.qp/inline-value driver (t/offset-date-time t))
    (format "timestamp '%s %s %s'" (t/local-date t) (t/local-time t) (t/zone-id t))))

(defmethod sql.qp/inline-value [:athena UUID]
  [_driver uuid]
  ;; since we inline, we need to cast to string to uuid
  (format "cast('%s' as uuid)" uuid))

;;; for some evil reason Athena expects `OFFSET` *before* `LIMIT`, unlike every other database in the known universe; so
;;; we'll have to have a custom implementation of `:page` here and do our own version of `:offset` that comes before
;;; `LIMIT`.

(sql/register-clause! ::offset :offset :limit)

(defmethod sql.qp/apply-top-level-clause [:athena :page]
  [_driver _top-level-clause honeysql-form {{:keys [items page]} :page}]
  ;; this is identical to the normal version except for the `::offset` instead of `:offset`
  (assoc honeysql-form
         :limit (sql.qp/inline-num items)
         ::offset (sql.qp/inline-num (* items (dec page)))))

(defn- date-trunc [unit expr] [:date_trunc (h2x/literal unit) expr])

;;; Example of handling report timezone
;;; (defn- date-trunc
;;;   "date_trunc('interval', timezone, timestamp): truncates a timestamp to a given interval"
;;;   [unit expr]
;;;   (let [timezone (get-in sql.qp/*query* [:settings :report-timezone])]
;;;     (if (nil? timezone)
;;;       (hx/call :date_trunc (hx/literal unit) expr)
;;;       (hx/call :date_trunc (hx/literal unit) timezone expr))))

(defmethod driver/db-start-of-week :athena
  [_driver]
  :monday)

;;;; Datetime truncation functions

;;; If `expr` is a date, we need to cast it to a timestamp before we can truncate to a finer granularity Ideally, we
;;; should make this conditional. There's a generic approach above, but different use cases should be tested.
(defmethod sql.qp/date [:athena :minute]  [_driver _unit expr] [:date_trunc (h2x/literal :minute) expr])
(defmethod sql.qp/date [:athena :hour]    [_driver _unit expr] [:date_trunc (h2x/literal :hour) expr])
(defmethod sql.qp/date [:athena :day]     [_driver _unit expr] [:date_trunc (h2x/literal :day) expr])
(defmethod sql.qp/date [:athena :month]   [_driver _unit expr] [:date_trunc (h2x/literal :month) expr])
(defmethod sql.qp/date [:athena :quarter] [_driver _unit expr] [:date_trunc (h2x/literal :quarter) expr])
(defmethod sql.qp/date [:athena :year]    [_driver _unit expr] [:date_trunc (h2x/literal :year) expr])

(defmethod sql.qp/date [:athena :week]
  [driver _ expr]
  (sql.qp/adjust-start-of-week driver (partial conj [:date_trunc] (h2x/literal :week)) expr))

;;;; Datetime extraction functions

(defmethod sql.qp/date [:athena :minute-of-hour]  [_driver _unit expr] [:minute expr])
(defmethod sql.qp/date [:athena :hour-of-day]     [_driver _unit expr] [:hour expr])
(defmethod sql.qp/date [:athena :day-of-month]    [_driver _unit expr] [:day_of_month expr])
(defmethod sql.qp/date [:athena :day-of-year]     [_driver _unit expr] [:day_of_year expr])
(defmethod sql.qp/date [:athena :month-of-year]   [_driver _unit expr] [:month expr])
(defmethod sql.qp/date [:athena :quarter-of-year] [_driver _unit expr] [:quarter expr])

(defmethod sql.qp/date [:athena :day-of-week]
  [driver _ expr]
  (sql.qp/adjust-day-of-week driver [:day_of_week expr]))

(defmethod sql.qp/unix-timestamp->honeysql [:athena :seconds]
  [_driver _seconds-or-milliseconds expr]
  [:from_unixtime expr])

(defmethod sql.qp/add-interval-honeysql-form :athena
  [_driver hsql-form amount unit]
  [:date_add
   (h2x/literal (name unit))
   [:raw (int amount)]
   hsql-form])

(defmethod sql.qp/cast-temporal-string [:athena :Coercion/ISO8601->DateTime]
  [_driver _semantic-type expr]
  (h2x/->timestamp [:replace expr "T" " "]))

(defmethod sql.qp/cast-temporal-string [:athena :Coercion/ISO8601->Date]
  [_driver _semantic-type expr]
  (h2x/->date expr))

(defmethod sql.qp/cast-temporal-string [:athena :Coercion/ISO8601->Time]
  [_driver _semantic-type expr]
  (h2x/->time expr))

(defmethod sql.qp/cast-temporal-string [:athena :Coercion/YYYYMMDDHHMMSSString->Temporal]
  [_driver _coercion-strategy expr]
  [:date_parse expr (h2x/literal "%Y%m%d%H%i%S")])

(defmethod sql.qp/->honeysql [:athena :datetime-diff]
  [driver [_ x y unit]]
  (let [x (sql.qp/->honeysql driver x)
        y (sql.qp/->honeysql driver y)]
    (case unit
      (:year :month :quarter :week :day)
      [:date_diff (h2x/literal unit) (date-trunc :day x) (date-trunc :day y)]
      (:hour :minute :second)
      [:date_diff (h2x/literal unit) (h2x/->timestamp x) (h2x/->timestamp y)])))

;; Support for median/percentile functions
(defmethod sql.qp/->honeysql [:athena :median]
  [driver [_ arg]]
  [:approx_percentile (sql.qp/->honeysql driver arg) 0.5])

(defmethod sql.qp/->honeysql [:athena :percentile]
  [driver [_ arg p]]
  [:approx_percentile (sql.qp/->honeysql driver arg) (sql.qp/->honeysql driver p)])

(defmethod sql.qp/->honeysql [:athena :regex-match-first]
  [driver [_ arg pattern]]
  [:regexp_extract (sql.qp/->honeysql driver arg) pattern])

(defn- run-query
  "Workaround for avoiding the usage of 'advance' jdbc feature that are not implemented by the driver yet.
   Such as prepare statement"
  [database query]
  (log/infof "Running Athena query : '%s'..." query)
  (try
    (jdbc/query (sql-jdbc.conn/db->pooled-connection-spec database) (str/replace query ";" " ") {:raw? true})
    (catch Exception e
      (log/error (u/format-color 'red "Failed to execute query: %s %s" query (.getMessage e))))))

(defn- describe-database->clj
  "Workaround for wrong getColumnCount response by the driver (huh?)"
  [column-metadata]
  {:name (str/trim (:col_name column-metadata))
   :type (str/trim (:data_type column-metadata))})

(defn- remove-invalid-columns
  "Returns a transducer."
  []
  (comp (remove #(= (:col_name %) ""))
        (remove #(= (:col_name %) nil))
        (remove #(= (:data_type %) nil))
        (remove #(str/starts-with? (:col_name %) "#")) ; remove comment
        (distinct)                                     ; driver can return twice the partitioning fields
        (map describe-database->clj)))

(defn- normalize-field-info
  "Normalize values [[describe-table-fields-with-nested-fields]]. The JDBC driver of version 3.3 returns results of
  `DESCRIBE...` as {:_col0 \"<name>\t<typename>\t<remark>\"}."
  [raw-field-info]
  (let [field-info-str (:_col0 raw-field-info)
        components (map (comp not-empty str/trim) (str/split field-info-str #"\t"))
        field-info (zipmap [:col_name :data_type :remark] components)]
    (log/tracef "DESCRIBE result: %s" (pr-str field-info-str))
    (into {} (remove (fn [[_ v]] (nil? v))) field-info)))

(defn- describe-table-fields-with-nested-fields [database schema table-name]
  (into #{}
        (comp (map normalize-field-info)
              (remove-invalid-columns)
              (map-indexed (fn [i column-metadata]
                             (assoc column-metadata :database-position i)))
              (map athena.schema-parser/parse-schema))
        (run-query database (format "DESCRIBE `%s`.`%s`;" schema table-name))))

(defn- describe-table-fields-without-nested-fields [driver schema table-name columns]
  (set
   (for [[idx {database-type :type_name
               column-name   :column_name
               remarks       :remarks}] (m/indexed columns)]
     (merge
      {:name              column-name
       :database-type     database-type
       :base-type         (sql-jdbc.sync/database-type->base-type-or-warn driver
                                                                          [schema table-name column-name]
                                                                          database-type)
       :database-position idx}
      (when (not (str/blank? remarks))
        {:field-comment remarks})))))

;; Not all tables in the Data Catalog are guaranted to be compatible with Athena
;; If an exception is thrown, log and throw an error

(defn- table-has-nested-fields? [columns]
  (some #(= "struct" (:type_name %)) columns))

(defn- get-columns
  [^DatabaseMetaData metadata catalog schema table-name]
  (try
    (with-open [rs (.getColumns metadata catalog schema table-name nil)]
      (jdbc/metadata-result rs))
    (catch Throwable e
      (log/warnf "`.getColumns` failed for catalog `%s`, schema `%s`, table name `%s` with message: `%s`"
                 catalog schema table-name (ex-message e))
      #{})))

(defn describe-table-fields
  "Returns a set of column metadata for `schema` and `table-name` using `metadata`. "
  [^DatabaseMetaData metadata database driver {^String schema :schema, ^String table-name :name} catalog dbname]
  (let [schema (or schema dbname)]
    (try
      (let [columns (get-columns metadata catalog schema table-name)]
        (when (empty? columns)
          (log/trace "Falling back to DESCRIBE due to #43980"))
        (if (or (table-has-nested-fields? columns)
                  ; If `.getColumns` returns an empty result, try to use DESCRIBE, which is slower
                  ; but doesn't suffer from the bug in the JDBC driver as metabase#43980
                (empty? columns))
          (describe-table-fields-with-nested-fields database schema table-name)
          (describe-table-fields-without-nested-fields driver schema table-name columns)))
      (catch Throwable e
        (log/errorf e "Error retreiving fields for DB %s.%s" schema table-name)
        (throw e)))))

;; Becuse describe-table-fields might fail, we catch the error here and return an empty set of columns

(defmethod driver/describe-table :athena
  [driver {{:keys [catalog dbname]} :details, :as database} table]
  (sql-jdbc.execute/do-with-connection-with-options
   driver
   database
   nil
   (fn [^Connection conn]
     (let [metadata (.getMetaData conn)]
       (assoc (select-keys table [:name :schema])
              :fields (try
                        (describe-table-fields metadata database driver table catalog dbname)
                        (catch Throwable _
                          (set nil))))))))
(defn- get-tables
  [^DatabaseMetaData metadata, ^String schema-or-nil, ^String db-name-or-nil]
  ;; tablePattern "%" = match all tables
  (with-open [rs (.getTables metadata db-name-or-nil schema-or-nil "%"
                             (into-array String ["TABLE"
                                                 "VIEW"]))]
    (vec (jdbc/metadata-result rs))))

#_:clj-kondo/ignore
(comment
  ;; Script on following lines was used to get available table types, used in the `get-tables` implementation.
  (with-open [conn (clojure.java.jdbc/get-connection
                    (sql-jdbc.conn/connection-details->spec
                     :athena
                     (metabase.test.data.interface/dbdef->connection-details
                      :athena :server (metabase.test.data.interface/get-dataset-definition
                                       metabase.test.data.dataset-definitions/test-data))))]
    (let [db-meta-rs (.getMetaData conn)]
      (with-open [table-types (.getTableTypes db-meta-rs)]
        (let [table-types-meta (.getMetaData table-types)
              columns (mapv (fn [idx]
                              {:column-name (.getColumnName table-types-meta idx)
                               :column-label (.getColumnLabel table-types-meta idx)})
                            (map inc (range (.getColumnCount table-types-meta))))
              rows (loop [rows []]
                     (.next table-types)
                     (if (.isAfterLast table-types)
                       rows
                       (recur (conj rows (mapv (fn [idx]
                                                 (.getObject table-types idx))
                                               (map inc (range (.getColumnCount table-types-meta))))))))]
          [columns rows])))))

(defn- fast-active-tables
  "Required because we're calling our own custom private get-tables method to support Athena."
  [driver ^DatabaseMetaData metadata {:keys [catalog dbname]}]
  ;; TODO: Catch errors here so a single exception doesn't fail the entire schema
  ;; Also we're creating a set here, so even if we set "ProxyAPI", we'll miss dupe database names
  (with-open [rs (if catalog (.getSchemas metadata catalog "%") (.getSchemas metadata))]
    ;; it seems like `table_catalog` is ALWAYS `AwsDataCatalog`. `table_schem` seems to correspond to the Database name,
    ;; at least for stuff we create with the test data extensions?? :thinking_face:
    (let [all-schemas (set (cond->> (jdbc/metadata-result rs)
                             catalog (filter #(= (:table_catalog %) catalog))
                             dbname  (filter #(= (:table_schem %) dbname))))
          schemas     (set/difference all-schemas (sql-jdbc.sync/excluded-schemas driver))]
      (set (for [schema schemas
                 table  (get-tables metadata (:table_schem schema) (:table_catalog schema))]
             (let [remarks (:remarks table)]
               {:name        (:table_name table)
                :schema      (when-not dbname (:table_schem schema))
                :description (when-not (str/blank? remarks)
                               remarks)}))))))

(defmethod driver/describe-database* :athena
  [driver {details :details, :as database}]
  (sql-jdbc.execute/do-with-connection-with-options
   driver
   database
   nil
   (fn [^Connection conn]
     (let [metadata (.getMetaData conn)]
       {:tables (fast-active-tables driver metadata details)}))))

(defmethod sql.qp/format-honeysql :athena
  [driver honeysql-form]
  (binding [driver/*compile-with-inline-parameters* true]
    ((get-method sql.qp/format-honeysql :sql) driver honeysql-form)))

(defmethod driver/execute-reducible-query :athena
  [driver query context respond]
  (assert (empty? (get-in query [:native :params]))
          "Athena queries should not be parameterized; they should have been compiled with metabase.driver/*compile-with-inline-parameters*")
  ((get-method driver/execute-reducible-query :sql-jdbc) driver query context respond))<|MERGE_RESOLUTION|>--- conflicted
+++ resolved
@@ -68,11 +68,8 @@
     :else ".amazonaws.com"))
 
 (defmethod sql-jdbc.conn/connection-details->spec :athena
-<<<<<<< HEAD
   [_driver {:keys [region access_key secret_key s3_staging_dir workgroup catalog hostname], :as details}]
-=======
-  [_driver {:keys [region access_key secret_key s3_staging_dir workgroup catalog dbname], :as details}]
->>>>>>> a075a22d
+  [_driver {:keys [region access_key secret_key s3_staging_dir workgroup catalog dbname hostname], :as details}]
   (-> (merge
        {:classname      "com.amazon.athena.jdbc.AthenaDriver"
         :subprotocol    "athena"
@@ -92,18 +89,9 @@
          {:MetadataRetrievalMethod "ProxyAPI"
           :Catalog                 catalog})
        (dissoc details
-<<<<<<< HEAD
-               ;; `:metabase.driver.athena/schema` is just a gross hack for testing so we can treat multiple tests datasets as
-               ;; different DBs -- see [[metabase.driver.athena/fast-active-tables]]. Not used outside of tests. -- Cam
-               :db :catalog :metabase.driver.athena/schema
-               ;; Remove 2.x jdbc driver version options from details. Those are mapped to appropriate 3.x keys few
-               ;; on preceding lines
-               :region :access_key :secret_key :s3_staging_dir :workgroup :hostname))
-=======
                ;; Remove 2.x jdbc driver version options from details.
                ;; They are mapped to appropriate 3.x keys on preceding lines
-               :db :dbname :catalog :region :access_key :secret_key :s3_staging_dir :workgroup))
->>>>>>> a075a22d
+               :db :dbname :catalog :region :access_key :secret_key :s3_staging_dir :workgroup :hostname))
       (sql-jdbc.common/handle-additional-options details, :seperator-style :semicolon)))
 
 (defmethod sql-jdbc.conn/data-source-name :athena
