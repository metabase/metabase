--- conflicted
+++ resolved
@@ -486,21 +486,12 @@
                     (fn [& args]
                       (try
                         (task-history/with-task-history
-<<<<<<< HEAD
-                          {:task            step-name
-                           :db_id           (u/the-id database)
-                           :on-success-info (fn [update-map result]
-                                              (if (instance? Throwable result)
-                                                (throw result)
-                                                (assoc update-map :task_details (dissoc result :start-time :end-time :log-summary-fn))))}
-=======
                          {:task            step-name
                           :db_id           (u/the-id database)
-                          :on-success-info (fn [result]
+                          :on-success-info (fn [update-map result]
                                              (if (instance? Throwable result)
                                                (throw result)
-                                               {:task_details (dissoc result :start-time :end-time :log-summary-fn)}))}
->>>>>>> aab5a023
+                                               (assoc update-map :task_details (dissoc result :start-time :end-time :log-summary-fn))))}
                           (apply sync-fn database args))
                         (catch Throwable e
                           (if *log-exceptions-and-continue?*
