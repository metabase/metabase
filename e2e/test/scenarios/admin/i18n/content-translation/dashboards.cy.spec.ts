import { SAMPLE_DATABASE } from "e2e/support/cypress_sample_database";
import {
  NORMAL_USER_ID,
  ORDERS_DASHBOARD_ID,
} from "e2e/support/cypress_sample_instance_data";
import type { DashboardDetails } from "e2e/support/helpers";
import type { DictionaryArray } from "metabase/i18n/types";

<<<<<<< HEAD
import { frenchNames, germanFieldNames, germanFieldValues } from "./constants";
import { uploadTranslationDictionaryViaAPI } from "./helpers/e2e-content-translation-helpers";

const { PRODUCTS, PRODUCTS_ID, PEOPLE, PEOPLE_ID } = SAMPLE_DATABASE;
=======
import {
  frenchBooleanTranslations,
  germanFieldNames,
  germanFieldValues,
} from "./constants";
import { uploadTranslationDictionaryViaAPI } from "./helpers/e2e-content-translation-helpers";

const { PRODUCTS, PRODUCTS_ID, ACCOUNTS, ACCOUNTS_ID } = SAMPLE_DATABASE;
>>>>>>> 0b3df708

const { H } = cy;

describe("scenarios > content translation > static embedding > dashboards", () => {
  describe("filters and field values", () => {
    describe("ee", () => {
      before(() => {
        cy.intercept(
          "POST",
          "/api/ee/content-translation/upload-dictionary",
        ).as("uploadDictionary");

        H.restore();
        cy.signInAsAdmin();
        H.activateToken("bleeding-edge");

        uploadTranslationDictionaryViaAPI([
          ...germanFieldNames,
          ...germanFieldValues,
<<<<<<< HEAD
          ...frenchNames,
=======
          ...frenchBooleanTranslations,
>>>>>>> 0b3df708
        ]);
        H.snapshot("with-translations");
      });

      beforeEach(() => {
        cy.intercept("GET", "/api/embed/dashboard/*").as("dashboard");
        cy.intercept("GET", "/api/embed/dashboard/**/card/*").as("cardQuery");
        cy.intercept("GET", "/api/embed/dashboard/**/search/*").as(
          "searchQuery",
        );
        H.restore("with-translations" as any);
      });

      [{ isMultiSelect: true }, { isMultiSelect: false }].forEach(
        ({ isMultiSelect }) => {
          it(`can filter products table via localized, ${isMultiSelect ? "multiselect" : "single-select"} list widget and see localized values`, () => {
            const productCategoryFilter = {
              name: "Category",
              slug: "product_category",
              id: "11d79abe",
              type: "string/=",
              sectionId: "string",
              isMultiSelect,
            };
            cy.signInAsAdmin();
            H.createQuestionAndDashboard({
              questionDetails: {
                name: "Products question",
                query: {
                  "source-table": PRODUCTS_ID,
                  limit: 30,
                },
              },
              dashboardDetails: {
                parameters: [productCategoryFilter],
                enable_embedding: true,
                embedding_params: {
                  [productCategoryFilter.slug]: "enabled",
                },
              },
            }).then(({ body: { id, card_id, dashboard_id } }) => {
              cy.request("PUT", `/api/dashboard/${dashboard_id}`, {
                dashcards: [
                  {
                    id,
                    card_id,
                    row: 0,
                    col: 0,
                    size_x: 24,
                    size_y: 20,
                    parameter_mappings: [
                      {
                        parameter_id: productCategoryFilter.id,
                        card_id,
                        target: [
                          "dimension",
                          ["field", PRODUCTS.CATEGORY, null],
                        ],
                      },
                    ],
                  },
                ],
              });
              H.visitEmbeddedPage(
                {
                  resource: { dashboard: dashboard_id as number },
                  params: {},
                },
                {
                  additionalHashOptions: {
                    locale: "de",
                  },
                },
              );
              cy.wait("@cardQuery");

              cy.log("Before filtering, multiple categories are shown");
              H.tableInteractiveBody().within(() => {
                cy.findAllByText(/Dingsbums/).should(
                  "have.length.greaterThan",
                  2,
                );
                cy.findAllByText(/Apparat/).should(
                  "have.length.greaterThan",
                  2,
                );
                cy.findAllByText(/Gerät/).should("have.length.greaterThan", 2);
                cy.findAllByText(/Steuerelement/).should(
                  "have.length.greaterThan",
                  2,
                );
              });

              cy.log("Non-categorical string values are translated");
              cy.findByText("Rustic Paper Wallet").should("not.exist");
              cy.findByText("Rustikale Papierbörse").should("be.visible");

              cy.log("After filtering, only selected categories are shown");
              H.filterWidget().findByText("Kategorie").click();
              H.popover().within(() => {
                cy.findByText(/Dingsbums/).click();
                if (isMultiSelect) {
                  cy.findByText(/Apparat/).click();
                }
                cy.findByText(/Füge einen Filter hinzu/).click();
              });
              H.tableInteractiveBody().within(() => {
                cy.findAllByText(/Dingsbums/).should(
                  "have.length.greaterThan",
                  2,
                );
                if (isMultiSelect) {
                  cy.findAllByText(/Apparat/).should(
                    "have.length.greaterThan",
                    2,
                  );
                } else {
                  cy.findByText(/Apparat/).should("not.exist");
                }
                cy.findByText(/Gerät/).should("not.exist");
                cy.findByText(/Steuerelement/).should("not.exist");
              });
            });
          });
        },
      );

<<<<<<< HEAD
      it("translates MultiAutocomplete values and options", () => {
        const nameFilter = {
          name: "Multi",
          slug: "multi",
          id: "52b05b6d",
          type: "string/=",
          sectionId: "string",
=======
      it("translates boolean content in filters and cards", () => {
        const booleanFilter = {
          name: "Boolean Filter",
          slug: "boolean_filter",
          id: "boolean-filter-id",
          type: "boolean/=",
          sectionId: "boolean",
          default: true,
>>>>>>> 0b3df708
        };

        cy.signInAsAdmin();
        H.createQuestionAndDashboard({
          questionDetails: {
<<<<<<< HEAD
            name: "People question",
            query: {
              "source-table": PEOPLE_ID,
              limit: 30,
              filter: [
                "contains",
                [
                  "field",
                  PEOPLE.NAME,
                  {
                    "base-type": "type/Text",
                  },
                ],
                "Fran",
                {
                  "case-sensitive": false,
                },
=======
            name: "Boolean Question",
            query: {
              "source-table": ACCOUNTS_ID,
              aggregation: [["count"]],
              breakout: [
                [
                  "field",
                  ACCOUNTS.TRIAL_CONVERTED,
                  {
                    "base-type": "type/Boolean",
                  },
                ],
                [
                  "field",
                  ACCOUNTS.ACTIVE_SUBSCRIPTION,
                  {
                    "base-type": "type/Boolean",
                  },
                ],
>>>>>>> 0b3df708
              ],
            },
          },
          dashboardDetails: {
<<<<<<< HEAD
            parameters: [nameFilter],
            enable_embedding: true,
            embedding_params: {
              [nameFilter.slug]: "enabled",
=======
            parameters: [booleanFilter],
            enable_embedding: true,
            embedding_params: {
              [booleanFilter.slug]: "enabled",
>>>>>>> 0b3df708
            },
          },
        }).then(({ body: { id, card_id, dashboard_id } }) => {
          cy.request("PUT", `/api/dashboard/${dashboard_id}`, {
            dashcards: [
              {
                id,
                card_id,
                row: 0,
                col: 0,
                size_x: 24,
                size_y: 20,
                parameter_mappings: [
                  {
<<<<<<< HEAD
                    parameter_id: nameFilter.id,
                    card_id,
                    target: ["dimension", ["field", PEOPLE.NAME, null]],
=======
                    card_id,
                    parameter_id: booleanFilter.id,
                    target: [
                      "dimension",
                      [
                        "field",
                        "ACTIVE_SUBSCRIPTION",
                        {
                          "base-type": "type/Boolean",
                        },
                      ],
                      {
                        "stage-number": 1,
                      },
                    ],
>>>>>>> 0b3df708
                  },
                ],
              },
            ],
          });
          H.visitEmbeddedPage(
            {
              resource: { dashboard: dashboard_id as number },
              params: {},
            },
            {
              additionalHashOptions: {
                locale: "fr",
              },
            },
          );
          cy.wait("@cardQuery");

<<<<<<< HEAD
          H.tableInteractiveBody().within(() => {
            // all rows should be visible initially
            cy.findAllByRole("row").should("have.length.greaterThan", 2);
            cy.findByText(/Glacia Froskeon/).should("exist");
            cy.findByText(/Hammera Francite/).should("exist");
            cy.findByText(/Francesca Gleason/).should("not.exist");
            cy.findByText(/Francesca Hammes/).should("not.exist");
          });

          H.filterWidget().findByText("Multi").click();
          // Search matches against untranslated text, hence "Fran" matching these names
          cy.findByPlaceholderText("Recherche dans la liste").type("Fran");
          cy.wait("@searchQuery");
          cy.findByTestId("parameter-value-dropdown").within(() => {
            cy.findByText(/Glacia Froskeon/).click();
            cy.button(/Ajouter un filtre/).click();
          });

          H.tableInteractiveBody().within(() => {
            // only the row matching the selection
            cy.findAllByRole("row").should("have.length", 1);
            cy.findByText(/Glacia Froskeon/).should("exist");
            cy.findByText(/Hammera Francite/).should("not.exist");
            cy.findByText(/Francesca Gleason/).should("not.exist");
            cy.findByText(/Francesca Hammes/).should("not.exist");
          });

          cy.findByTestId("parameter-widget").click();
          // Search matches against untranslated text, hence "Fran" matching these names
          cy.findByPlaceholderText("Recherche dans la liste").type("Fran");
          cy.findByText(/Hammera Francite/).click();
          cy.findByTestId("parameter-value-dropdown")
            .button(/Mettre à jour le filtre/)
            .click();

          H.tableInteractiveBody().within(() => {
            // only the two rows matching the selection
            cy.findAllByRole("row").should("have.length", 2);
            cy.findByText(/Glacia Froskeon/).should("exist");
            cy.findByText(/Hammera Francite/).should("exist");
            cy.findByText(/Francesca Gleason/).should("not.exist");
            cy.findByText(/Francesca Hammes/).should("not.exist");
=======
          H.filterWidget().contains("vrai");
          cy.findByTestId("table-body").within(() => {
            cy.findAllByText(/vrai/).should("have.length", 2);
            cy.findAllByText(/true/).should("have.length", 0);
>>>>>>> 0b3df708
          });
        });
      });
    });
  });

  describe("tab names and text cards", () => {
    const translations: DictionaryArray = [
      { locale: "de", msgid: "Tab 1", msgstr: "Reiter 1" },
      { locale: "de", msgid: "Tab 2", msgstr: "Reiter 2" },
      { locale: "de", msgid: "Sample Heading", msgstr: "Beispielüberschrift" },
      { locale: "de", msgid: "Sample Text", msgstr: "Beispieltext" },
    ];
    type VisitWithLocale = (options?: { locale?: string }) => void;
    let visitEmbeddedDashboard = null as unknown as VisitWithLocale,
      visitNormalDashboard = null as unknown as VisitWithLocale;

    before(() => {
      H.restore();
      cy.signInAsAdmin();
      H.activateToken("bleeding-edge");
      uploadTranslationDictionaryViaAPI(translations);
      cy.request("PUT", `/api/dashboard/${ORDERS_DASHBOARD_ID}`, {
        enable_embedding: true,
        tabs: [
          H.getDashboardTabDetails({
            name: "Tab 1",
            id: 100,
          }),
          H.getDashboardTabDetails({
            name: "Tab 2",
            id: 101,
          }),
        ],
        dashcards: [
          H.getHeadingCardDetails({
            col: 0,
            text: "Sample Heading",
            dashboard_tab_id: 100,
          }),
          H.getTextCardDetails({
            col: 0,
            text: "Sample Text",
            dashboard_tab_id: 100,
          }),
        ],
      } satisfies DashboardDetails);
      H.snapshot("tab-names-and-text-cards");
    });

    beforeEach(() => {
      cy.intercept("POST", "api/ee/content-translation/upload-dictionary").as(
        "uploadDictionary",
      );
      H.restore("tab-names-and-text-cards" as any);
      cy.signInAsAdmin();
      visitEmbeddedDashboard = ({ locale = "de" } = {}) => {
        H.visitEmbeddedPage(
          {
            resource: { dashboard: ORDERS_DASHBOARD_ID },
            params: {},
          },
          {
            additionalHashOptions: {
              locale,
            },
          },
        );
      };
      visitNormalDashboard = ({ locale = "de" } = {}) => {
        cy.request("PUT", `/api/user/${NORMAL_USER_ID}`, { locale });
        cy.signInAsNormalUser();
        H.visitDashboard(ORDERS_DASHBOARD_ID);
      };
    });

    it("should translate text in dashboard tab names", () => {
      visitEmbeddedDashboard();
      cy.findByRole("tab", { name: "Reiter 1" }).should("be.visible");
      cy.findByRole("tab", { name: "Reiter 2" }).should("be.visible");
    });

    it("should translate content in heading cards", () => {
      visitEmbeddedDashboard();
      H.getDashboardCard(0)
        .findByText(/Beispielüberschrift/)
        .should("be.visible");
    });

    it("should translate content in text cards", () => {
      visitEmbeddedDashboard();
      H.getDashboardCard(1)
        .findByText(/Beispieltext/)
        .should("be.visible");
    });

    it("translations of tab names and text cards do not break normal dashboard", () => {
      visitNormalDashboard();
      cy.findByRole("tab", { name: "Tab 1" }).should("be.visible");
      cy.findByRole("tab", { name: "Tab 2" }).should("be.visible");
      cy.findAllByTestId("dashcard")
        .contains(/Sample Heading/)
        .should("be.visible");
      cy.findAllByTestId("dashcard")
        .contains(/Sample Text/)
        .should("be.visible");
    });
  });

  describe("Boolean content", () => {});
});<|MERGE_RESOLUTION|>--- conflicted
+++ resolved
@@ -4,23 +4,17 @@
   ORDERS_DASHBOARD_ID,
 } from "e2e/support/cypress_sample_instance_data";
 import type { DashboardDetails } from "e2e/support/helpers";
-import type { DictionaryArray } from "metabase/i18n/types";
-
-<<<<<<< HEAD
-import { frenchNames, germanFieldNames, germanFieldValues } from "./constants";
-import { uploadTranslationDictionaryViaAPI } from "./helpers/e2e-content-translation-helpers";
-
-const { PRODUCTS, PRODUCTS_ID, PEOPLE, PEOPLE_ID } = SAMPLE_DATABASE;
-=======
+import type { DictionaryArray } from "metabase-types/api";
+
+const { ACCOUNTS_ID, ACCOUNTS, PRODUCTS, PRODUCTS_ID, PEOPLE, PEOPLE_ID } =
+  SAMPLE_DATABASE;
 import {
   frenchBooleanTranslations,
+  frenchNames,
   germanFieldNames,
   germanFieldValues,
 } from "./constants";
 import { uploadTranslationDictionaryViaAPI } from "./helpers/e2e-content-translation-helpers";
-
-const { PRODUCTS, PRODUCTS_ID, ACCOUNTS, ACCOUNTS_ID } = SAMPLE_DATABASE;
->>>>>>> 0b3df708
 
 const { H } = cy;
 
@@ -40,11 +34,8 @@
         uploadTranslationDictionaryViaAPI([
           ...germanFieldNames,
           ...germanFieldValues,
-<<<<<<< HEAD
           ...frenchNames,
-=======
           ...frenchBooleanTranslations,
->>>>>>> 0b3df708
         ]);
         H.snapshot("with-translations");
       });
@@ -172,15 +163,6 @@
         },
       );
 
-<<<<<<< HEAD
-      it("translates MultiAutocomplete values and options", () => {
-        const nameFilter = {
-          name: "Multi",
-          slug: "multi",
-          id: "52b05b6d",
-          type: "string/=",
-          sectionId: "string",
-=======
       it("translates boolean content in filters and cards", () => {
         const booleanFilter = {
           name: "Boolean Filter",
@@ -189,31 +171,11 @@
           type: "boolean/=",
           sectionId: "boolean",
           default: true,
->>>>>>> 0b3df708
         };
 
         cy.signInAsAdmin();
         H.createQuestionAndDashboard({
           questionDetails: {
-<<<<<<< HEAD
-            name: "People question",
-            query: {
-              "source-table": PEOPLE_ID,
-              limit: 30,
-              filter: [
-                "contains",
-                [
-                  "field",
-                  PEOPLE.NAME,
-                  {
-                    "base-type": "type/Text",
-                  },
-                ],
-                "Fran",
-                {
-                  "case-sensitive": false,
-                },
-=======
             name: "Boolean Question",
             query: {
               "source-table": ACCOUNTS_ID,
@@ -233,22 +195,14 @@
                     "base-type": "type/Boolean",
                   },
                 ],
->>>>>>> 0b3df708
               ],
             },
           },
           dashboardDetails: {
-<<<<<<< HEAD
-            parameters: [nameFilter],
-            enable_embedding: true,
-            embedding_params: {
-              [nameFilter.slug]: "enabled",
-=======
             parameters: [booleanFilter],
             enable_embedding: true,
             embedding_params: {
               [booleanFilter.slug]: "enabled",
->>>>>>> 0b3df708
             },
           },
         }).then(({ body: { id, card_id, dashboard_id } }) => {
@@ -263,11 +217,6 @@
                 size_y: 20,
                 parameter_mappings: [
                   {
-<<<<<<< HEAD
-                    parameter_id: nameFilter.id,
-                    card_id,
-                    target: ["dimension", ["field", PEOPLE.NAME, null]],
-=======
                     card_id,
                     parameter_id: booleanFilter.id,
                     target: [
@@ -283,7 +232,6 @@
                         "stage-number": 1,
                       },
                     ],
->>>>>>> 0b3df708
                   },
                 ],
               },
@@ -302,7 +250,86 @@
           );
           cy.wait("@cardQuery");
 
-<<<<<<< HEAD
+          H.filterWidget().contains("vrai");
+          cy.findByTestId("table-body").within(() => {
+            cy.findAllByText(/vrai/).should("have.length", 2);
+            cy.findAllByText(/true/).should("have.length", 0);
+          });
+        });
+      });
+
+      it("translates MultiAutocomplete values and options", () => {
+        const nameFilter = {
+          name: "Multi",
+          slug: "multi",
+          id: "52b05b6d",
+          type: "string/=",
+          sectionId: "string",
+        };
+
+        cy.signInAsAdmin();
+        H.createQuestionAndDashboard({
+          questionDetails: {
+            name: "People question",
+            query: {
+              "source-table": PEOPLE_ID,
+              limit: 30,
+              filter: [
+                "contains",
+                [
+                  "field",
+                  PEOPLE.NAME,
+                  {
+                    "base-type": "type/Text",
+                  },
+                ],
+                "Fran",
+                {
+                  "case-sensitive": false,
+                },
+              ],
+            },
+          },
+          dashboardDetails: {
+            parameters: [nameFilter],
+            enable_embedding: true,
+            embedding_params: {
+              [nameFilter.slug]: "enabled",
+            },
+          },
+        }).then(({ body: { id, card_id, dashboard_id } }) => {
+          cy.request("PUT", `/api/dashboard/${dashboard_id}`, {
+            dashcards: [
+              {
+                id,
+                card_id,
+                row: 0,
+                col: 0,
+                size_x: 24,
+                size_y: 20,
+                parameter_mappings: [
+                  {
+                    parameter_id: nameFilter.id,
+                    card_id,
+                    target: ["dimension", ["field", PEOPLE.NAME, null]],
+                  },
+                ],
+              },
+            ],
+          });
+          H.visitEmbeddedPage(
+            {
+              resource: { dashboard: dashboard_id as number },
+              params: {},
+            },
+            {
+              additionalHashOptions: {
+                locale: "fr",
+              },
+            },
+          );
+          cy.wait("@cardQuery");
+
           H.tableInteractiveBody().within(() => {
             // all rows should be visible initially
             cy.findAllByRole("row").should("have.length.greaterThan", 2);
@@ -345,12 +372,6 @@
             cy.findByText(/Hammera Francite/).should("exist");
             cy.findByText(/Francesca Gleason/).should("not.exist");
             cy.findByText(/Francesca Hammes/).should("not.exist");
-=======
-          H.filterWidget().contains("vrai");
-          cy.findByTestId("table-body").within(() => {
-            cy.findAllByText(/vrai/).should("have.length", 2);
-            cy.findAllByText(/true/).should("have.length", 0);
->>>>>>> 0b3df708
           });
         });
       });
