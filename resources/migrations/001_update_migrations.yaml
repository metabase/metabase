--- conflicted
+++ resolved
@@ -5587,7 +5587,6 @@
       rollback:
 
   - changeSet:
-<<<<<<< HEAD
       id: v49.2024-04-09T10:00:03
       author: qnkhuat
       comment: This clears the schedule for caching field values for databases with period scanning disabled.
@@ -5596,8 +5595,6 @@
             class: "metabase.db.custom_migrations.DeleteScanFieldValuesTriggerForDBThatTurnItOff"
 
   - changeSet:
-=======
->>>>>>> 616cfb1a
       id: v50.2024-01-04T13:52:51
       author: noahmoss
       comment: Data permissions table
