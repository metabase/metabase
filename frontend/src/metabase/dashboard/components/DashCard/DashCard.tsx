--- conflicted
+++ resolved
@@ -314,15 +314,9 @@
             isLoading={isLoading}
             isPreviewing={isPreviewingCard}
             hasError={hasError}
-<<<<<<< HEAD
             onAddSeries={onAddSeries}
             onRemove={onRemove}
             onReplaceCard={onReplaceCard}
-=======
-            onAddSeries={() => onAddSeries(dashcard)}
-            onRemove={() => onRemove(dashcard)}
-            onReplaceCard={() => onReplaceCard(dashcard)}
->>>>>>> 55c00bdd
             onUpdateVisualizationSettings={onUpdateVisualizationSettings}
             onReplaceAllVisualizationSettings={
               onReplaceAllVisualizationSettings
