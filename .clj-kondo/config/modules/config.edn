--- conflicted
+++ resolved
@@ -1195,11 +1195,6 @@
            channel
            classloader
            config
-<<<<<<< HEAD
-           dashboards
-=======
-           driver
->>>>>>> de55ea6c
            legacy-mbql
            lib
            parameters
