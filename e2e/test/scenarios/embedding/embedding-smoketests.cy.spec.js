--- conflicted
+++ resolved
@@ -315,20 +315,8 @@
 });
 
 function resetEmbedding() {
-<<<<<<< HEAD
-  cy.request("PUT", "/api/setting/enable-embedding", {
-    value: false,
-  });
-  cy.request("PUT", "/api/setting/enable-embedding-static", {
-    value: false,
-  });
-  cy.request("PUT", "/api/setting/embedding-secret-key", {
-    value: null,
-  });
-=======
   updateSetting("enable-embedding-static", false);
   updateSetting("embedding-secret-key", null);
->>>>>>> ed418a0a
 }
 
 function getTokenValue() {
