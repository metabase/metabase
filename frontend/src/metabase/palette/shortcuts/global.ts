--- conflicted
+++ resolved
@@ -1,7 +1,6 @@
 import { t } from "ttag";
 
 export const globalShortcuts = {
-<<<<<<< HEAD
   "create-question": {
     get name() {
       return t`Create a question`;
@@ -63,51 +62,6 @@
       return t`Browse metrics`;
     },
     shortcut: ["b k"],
-=======
-  "create-new-question": {
-    name: t`Create a question`,
-    shortcut: ["c q"],
-    shortcutGroup: "global",
-  },
-  "create-new-native-query": {
-    name: t`Create a native query`,
-    shortcut: ["c n"],
-    shortcutGroup: "global",
-  },
-  "create-new-dashboard": {
-    name: t`Create a dashboard`,
-    shortcut: ["c d"],
-    shortcutGroup: "global",
-  },
-  "create-new-collection": {
-    name: t`Create a collection`,
-    shortcut: ["c f"],
-    shortcutGroup: "global",
-  },
-  "create-new-model": {
-    name: t`Create a model`,
-    shortcut: ["c m"],
-    shortcutGroup: "global",
-  },
-  "create-new-metric": {
-    name: t`Create a metric`,
-    shortcut: ["c k"],
-    shortcutGroup: "global",
-  },
-  "navigate-browse-database": {
-    name: t`Browse databases`,
-    shortcut: ["g d"],
-    shortcutGroup: "global",
-  },
-  "navigate-browse-model": {
-    name: t`Browse models`,
-    shortcut: ["g m"],
-    shortcutGroup: "global",
-  },
-  "navigate-browse-metric": {
-    name: t`Browse metrics`,
-    shortcut: ["g k"],
->>>>>>> 3df44a9c
     shortcutGroup: "global",
   },
 
@@ -127,7 +81,6 @@
   },
 
   "navigate-trash": {
-<<<<<<< HEAD
     get name() {
       return t`Open trash`;
     },
@@ -139,15 +92,6 @@
       return t`Open personal collection`;
     },
     shortcut: ["p"],
-=======
-    name: t`Open trash`,
-    shortcut: ["g t"],
-    shortcutGroup: "global",
-  },
-  "navigate-personal-collection": {
-    name: t`Open personal collection`,
-    shortcut: ["g p"],
->>>>>>> 3df44a9c
     shortcutGroup: "global",
   },
 
