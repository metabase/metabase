--- conflicted
+++ resolved
@@ -146,6 +146,7 @@
   refreshPeriod,
   setRefreshElapsedHook,
   hasNightModeToggle,
+  background,
   bordered,
   titled,
   theme,
@@ -213,68 +214,6 @@
       return;
     }
 
-<<<<<<< HEAD
-  render() {
-    const {
-      dashboard,
-      parameters,
-      parameterValues,
-      draftParameterValues,
-      isFullscreen,
-      isNightMode = false,
-      setParameterValueToDefault,
-      onFullscreenChange,
-      onNightModeChange,
-      onRefreshPeriodChange,
-      refreshPeriod,
-      setRefreshElapsedHook,
-      hasNightModeToggle,
-      background,
-      bordered,
-      titled,
-      theme,
-      hideDownloadButton,
-      hideParameters,
-      navigateToNewCardFromDashboard,
-      selectedTabId,
-      setParameterValue,
-      slowCards,
-      dashboardId,
-      cardTitled,
-    } = this.props;
-
-    return (
-      <PublicOrEmbeddedDashboardView
-        dashboard={dashboard}
-        hasNightModeToggle={hasNightModeToggle}
-        isFullscreen={isFullscreen}
-        isNightMode={isNightMode}
-        onFullscreenChange={onFullscreenChange}
-        onNightModeChange={onNightModeChange}
-        onRefreshPeriodChange={onRefreshPeriodChange}
-        refreshPeriod={refreshPeriod}
-        setRefreshElapsedHook={setRefreshElapsedHook}
-        selectedTabId={selectedTabId}
-        parameters={parameters}
-        parameterValues={parameterValues}
-        draftParameterValues={draftParameterValues}
-        setParameterValue={setParameterValue}
-        setParameterValueToDefault={setParameterValueToDefault}
-        dashboardId={dashboardId}
-        background={background}
-        bordered={bordered}
-        titled={titled}
-        theme={theme}
-        hideParameters={hideParameters}
-        hideDownloadButton={hideDownloadButton}
-        navigateToNewCardFromDashboard={navigateToNewCardFromDashboard}
-        slowCards={slowCards}
-        cardTitled={cardTitled}
-      />
-    );
-  }
-}
-=======
     if (!_.isEqual(parameterValues, previousParameterValues)) {
       fetchDashboardCardData({ reload: false, clearCache: true });
     }
@@ -338,6 +277,7 @@
       setParameterValue={setParameterValue}
       setParameterValueToDefault={setParameterValueToDefault}
       dashboardId={dashboardId}
+      background={background}
       bordered={bordered}
       titled={titled}
       theme={theme}
@@ -349,7 +289,6 @@
     />
   );
 };
->>>>>>> 4db6ede4
 
 function isSuccessfulFetchDashboardResult(
   result: FetchDashboardResult,
