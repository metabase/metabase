--- conflicted
+++ resolved
@@ -89,19 +89,7 @@
                  (when default
                    [default]))
           types (keep expression/type-of exprs)]
-<<<<<<< HEAD
-      (cond
-        (>= (count types) 2)
-        (reduce best-return-type (first types) (rest types))
-
-        (= (count types) 1)
-        (first types)
-
-        :else
-        ::expression/type.unknown))))
-=======
       (case-coalesce-return-type types))))
->>>>>>> b908c7a8
 
 ;;; TODO -- add constraint that these types have to be compatible
 (mbql-clause/define-catn-mbql-clause :coalesce
