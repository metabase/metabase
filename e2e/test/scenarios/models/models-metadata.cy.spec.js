--- conflicted
+++ resolved
@@ -13,11 +13,7 @@
   mapColumnTo,
   setModelMetadata,
 } from "e2e/support/helpers";
-<<<<<<< HEAD
-import { ORDERS_QUESTION_ID } from "e2e/support/cypress_data";
-=======
 import { ORDERS_QUESTION_ID } from "e2e/support/cypress_sample_instance_data";
->>>>>>> 5f6f1d23
 import { SAMPLE_DATABASE } from "e2e/support/cypress_sample_database";
 import { startQuestionFromModel } from "./helpers/e2e-models-helpers";
 
@@ -34,11 +30,7 @@
   describe("GUI model", () => {
     beforeEach(() => {
       // Convert saved question "Orders" into a model
-<<<<<<< HEAD
-      cy.request("PUT", `/api/card${ORDERS_QUESTION_ID}`, {
-=======
       cy.request("PUT", `/api/card/${ORDERS_QUESTION_ID}`, {
->>>>>>> 5f6f1d23
         name: "GUI Model",
         dataset: true,
       });
