(ns metabase.models.humanization
  "Logic related to humanization of table names and other identifiers, e.g. taking an identifier like `my_table` and
  returning a human-friendly one like `My Table`.

  There are currently two implementations of humanization logic, previously three.
  Which implementation is used is determined by the Setting `humanization-strategy`.
  `:simple`, which merely replaces underscores and dashes with spaces, and `:none`,
  which predictibly is merely an identity function that does nothing to the results.

  There used to also be `:advanced`, which was the default until enough customers
  complained that we first fixed it and then the fix wasn't good enough so we removed it."
  (:require
<<<<<<< HEAD
   [Metabase.models.setting :as setting :refer [defsetting]]
=======
   [metabase.models.setting :as setting :refer [defsetting]]
>>>>>>> e54b155f
   [metabase.util.humanization :as u.humanization]
   [metabase.util.i18n :refer [deferred-tru trs tru]]
   [metabase.util.log :as log]
   [schema.core :as s]
   [toucan.db :as db]))

(declare humanization-strategy)

(defn name->human-readable-name
  "Convert a name, such as `num_toucans`, to a human-readable name, such as `Num Toucans`. With one arg, this uses the
  strategy defined by the Setting `humanization-strategy`. With two args, you may specify a custom strategy (intended
  mainly for the internal implementation):

    (humanization-strategy! :simple)
    (name->human-readable-name \"cool_toucans\")                         ;-> \"Cool Toucans\"
    ;; this is the same as:
    (name->human-readable-name (humanization-strategy) \"cool_toucans\") ;-> \"Cool Toucans\"
    ;; specifiy a different strategy:
    (name->human-readable-name :none \"cool_toucans\")                   ;-> \"cool_toucans\""
  ([s]
   (name->human-readable-name (humanization-strategy) s))
  ([strategy s]
   (u.humanization/name->human-readable-name strategy s)))

(defn- re-humanize-names!
  "Update all non-custom display names of all instances of `model` (e.g. Table or Field)."
  [old-strategy model]
  (run! (fn [{id :id, internal-name :name, display-name :display_name}]
          (let [old-strategy-display-name (name->human-readable-name old-strategy internal-name)
                new-strategy-display-name (name->human-readable-name internal-name)
                custom-display-name?      (not= old-strategy-display-name display-name)]
            (when (and (not= display-name new-strategy-display-name)
                       (not custom-display-name?))
              (log/info (trs "Updating display name for {0} ''{1}'': ''{2}'' -> ''{3}''"
                             (name model) internal-name display-name new-strategy-display-name))
              (db/update! model id
                :display_name new-strategy-display-name))))
        (db/select-reducible [model :id :name :display_name])))

(s/defn ^:private re-humanize-table-and-field-names!
  "Update the non-custom display names of all Tables & Fields in the database using new values obtained from
  the (obstensibly swapped implementation of) `name->human-readable-name`."
  [old-strategy :- s/Keyword]
  (doseq [model ['Table 'Field]]
    (re-humanize-names! old-strategy model)))

(defn- set-humanization-strategy! [new-value]
  (let [new-strategy (keyword (or new-value :simple))]
    ;; check to make sure `new-strategy` is a valid strategy, or throw an Exception it is it not.
    (when-not (get-method name->human-readable-name new-strategy)
      (throw (IllegalArgumentException.
               (tru "Invalid humanization strategy ''{0}''. Valid strategies are: {1}"
                    new-strategy (keys (methods name->human-readable-name))))))
    (let [old-strategy (setting/get-value-of-type :keyword :humanization-strategy)]
      ;; ok, now set the new value
      (setting/set-value-of-type! :keyword :humanization-strategy new-value)
      ;; now rehumanize all the Tables and Fields using the new strategy.
      ;; TODO: Should we do this in a background thread because it is potentially slow?
      (log/info (trs "Changing Table & Field names humanization strategy from ''{0}'' to ''{1}''"
                     (name old-strategy) (name new-strategy)))
      (re-humanize-table-and-field-names! old-strategy))))

(defsetting ^{:added "0.28.0"} humanization-strategy
  (deferred-tru
    (str "To make table and field names more human-friendly, Metabase will replace dashes and underscores in them "
         "with spaces. We’ll capitalize each word while at it, so ‘last_visited_at’ will become ‘Last Visited At’."))
  :type       :keyword
  :default    :simple
  :visibility :settings-manager
  :getter     (fn []
                (let [strategy (setting/get-value-of-type :keyword :humanization-strategy)]
                  ;; actual advanced method has been excised. Use `:simple` instead if someone had specified
                  ;; `:advanced`.
                  (if (= strategy :advanced)
                    :simple
                    strategy)))
  :setter     set-humanization-strategy!)<|MERGE_RESOLUTION|>--- conflicted
+++ resolved
@@ -10,11 +10,7 @@
   There used to also be `:advanced`, which was the default until enough customers
   complained that we first fixed it and then the fix wasn't good enough so we removed it."
   (:require
-<<<<<<< HEAD
-   [Metabase.models.setting :as setting :refer [defsetting]]
-=======
    [metabase.models.setting :as setting :refer [defsetting]]
->>>>>>> e54b155f
    [metabase.util.humanization :as u.humanization]
    [metabase.util.i18n :refer [deferred-tru trs tru]]
    [metabase.util.log :as log]
