--- conflicted
+++ resolved
@@ -27,15 +27,9 @@
   }, [table]);
 
   return (
-<<<<<<< HEAD
-    <div className="mt3 full">
-      <table className="mt2 full">
-        <thead className={cx(CS.textUppercase, CS.textMedium, CS.py1)}>
-=======
     <div className={cx(CS.mt3, CS.full)}>
       <table className={cx(CS.mt2, CS.full)}>
-        <thead className={cx(CS.textUppercase, "text-medium py1")}>
->>>>>>> 3fbfeddf
+        <thead className={cx(CS.textUppercase, CS.textMedium, CS.py1)}>
           <tr>
             <HeaderCell>{t`Column`}</HeaderCell>
             <HeaderCell>{t`Data Type`}</HeaderCell>
