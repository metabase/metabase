import { createSelector } from "@reduxjs/toolkit";
import _ from "underscore";

import * as Urls from "metabase/lib/urls";
import { getIsEmbedding } from "metabase/selectors/embed";
import { getLocation } from "metabase/selectors/routing";
import type { TransformId } from "metabase-types/api";

import {
  FIXED_METABOT_IDS,
  LONG_CONVO_MSG_LENGTH_THRESHOLD,
  METABOT_REQUEST_IDS,
} from "../constants";

import type {
  MetabotAgentId,
  MetabotStoreState,
  MetabotUserChatMessage,
} from "./types";

/*
 * Top Level Selectors
 */

export const getMetabotState = (state: MetabotStoreState) => {
  return state.plugins.metabotPlugin;
};

export const getActiveMetabotAgentIds = createSelector(
  getMetabotState,
  (state) => Object.keys(state.conversations) as MetabotAgentId[],
);

export const getMetabotId = createSelector(getIsEmbedding, (isEmbedding) =>
  isEmbedding ? FIXED_METABOT_IDS.EMBEDDED : FIXED_METABOT_IDS.DEFAULT,
);

export const getUseCase = createSelector(
  getLocation,
  (location): "transforms" | "omnibot" => {
    return location.pathname.startsWith(Urls.transformList())
      ? "transforms"
      : "omnibot";
  },
);

export const getDebugMode = createSelector(
  getMetabotState,
  (state) => state.debugMode,
);

export const getMetabotReactionsState = createSelector(
  getMetabotState,
  (state) => state.reactions,
);

export const getNavigateToPath = createSelector(
  getMetabotReactionsState,
  (reactionsState) => reactionsState.navigateToPath,
);

export const getMetabotSuggestedTransforms = createSelector(
  getMetabotReactionsState,
  (reactionsState) => reactionsState.suggestedTransforms,
);

export const getMetabotSuggestedTransform = createSelector(
  [
    getMetabotSuggestedTransforms,
    (_, transformId?: TransformId) => transformId,
  ],
  (suggestedTransforms, transformId) => {
    return suggestedTransforms.findLast(
      (t) => t.id === transformId && t.active,
    );
  },
);

export const getIsSuggestedTransformActive = createSelector(
  [getMetabotSuggestedTransforms, (_, suggestionId: string) => suggestionId],
  (suggestedTransforms, suggestionId) => {
    const suggestion = suggestedTransforms.find(
      (t) => t.suggestionId === suggestionId,
    );
    return suggestion?.active ?? false;
  },
);

/*
 * Conversation Selectors
 */

const getAgentId = (_: MetabotStoreState, agentId: MetabotAgentId) => agentId;

export const getMetabotConversation = createSelector(
  [getMetabotState, getAgentId],
  (state, agentId) => {
    const convo = state.conversations[agentId];
    if (!convo) {
      throw new Error(`No conversation exists for agent: ${agentId}`);
    }
    return convo;
  },
);

export const getMetabotVisible = createSelector(
  getMetabotConversation,
  (convo) => convo.visible,
);

const getInternalMessages = createSelector(
  getMetabotConversation,
  (convo) => convo.messages,
);

export const getMessages = createSelector(
  [getInternalMessages, getDebugMode],
  (messages, debugMode) => {
    return debugMode
      ? messages
      : messages.filter((msg) => msg.type !== "tool_call");
  },
);

export const getDeveloperMessage = createSelector(
  getMetabotConversation,
  (convo) => convo.experimental.developerMessage,
);

export const getActiveToolCalls = createSelector(
  getMetabotConversation,
  (convo) => convo.activeToolCalls,
);

export const getLastMessage = createSelector(getMessages, (messages) =>
  _.last(messages),
);

export const getAgentErrorMessages = createSelector(
  getMetabotConversation,
  (convo) => convo.errorMessages,
);

// if the message id provided is an agent id the first user message
// that precedes it will be returned. if a user message id is provided
// that exact message will be returned.
export const getUserPromptForMessageId = createSelector(
  [getMessages, (_, __, messageId: string) => messageId],
  (messages, messageId): MetabotUserChatMessage | undefined => {
    const messageIndex = messages.findLastIndex((m) => m.id === messageId);
    const message = messages[messageIndex];
    if (!message) {
      return undefined;
    }

    if (message.role === "user") {
      return message;
    } else {
      return messages
        .slice(0, messageIndex)
        .findLast<MetabotUserChatMessage>((m) => m.role === "user");
    }
  },
);

export const getIsProcessing = createSelector(
  getMetabotConversation,
  (convo) => convo.isProcessing,
);

export const getHistory = createSelector(
  getMetabotConversation,
  (convo) => convo.history,
);

export const getMetabotRequestState = createSelector(
  getMetabotConversation,
  (convo) => convo.state,
);

export const getIsLongMetabotConversation = createSelector(
  getMessages,
  (messages) => {
    const totalMessageLength = messages.reduce((sum, msg) => {
      return sum + ("message" in msg ? msg.message.length : 0);
    }, 0);
    return totalMessageLength >= LONG_CONVO_MSG_LENGTH_THRESHOLD;
  },
);

export const getMetabotReqIdOverride = createSelector(
  getMetabotConversation,
  (convo) => convo.experimental.metabotReqIdOverride,
);

export const getMetabotRequestId = createSelector(
  getMetabotReqIdOverride,
  getIsEmbedding,
  (metabotReqIdOverride, isEmbedding) =>
    metabotReqIdOverride ??
    (isEmbedding ? METABOT_REQUEST_IDS.EMBEDDED : undefined),
);

export const getProfileOverride = createSelector(
<<<<<<< HEAD
  getMetabot,
  (metabot) => metabot.experimental.profileOverride,
);

export const getUseCase = createSelector(
  getLocation,
  (location): "transforms" | "omnibot" => {
    return location.pathname.startsWith(Urls.transformList()) ||
      location.pathname.startsWith(Urls.dataStudioWorkspaceList())
      ? "transforms"
      : "omnibot";
  },
=======
  getMetabotConversation,
  (convo) => convo.profileOverride,
>>>>>>> a01df0e0
);

export const getAgentRequestMetadata = createSelector(
  getHistory,
  getMetabotRequestState,
  getUseCase,
  getProfileOverride,
  (history, state, useCase, profileOverride) => ({
    state,
    // NOTE: need end to end support for ids on messages as BE will error if ids are present
    history: history.map((h) =>
      h.id && h.id.startsWith(`msg_`) ? _.omit(h, "id") : h,
    ),
    use_case: useCase,
    ...(profileOverride ? { profile_id: profileOverride } : {}),
  }),
);

export const getMetabotSuggestedCodeEdits = createSelector(
  getMetabotReactionsState,
  (reactionsState) => reactionsState.suggestedCodeEdits,
);

export const getMetabotSuggestedCodeEdit = createSelector(
  [getMetabotSuggestedCodeEdits, (_, bufferId: string) => bufferId],
  (suggestedCodeEdits, bufferId) => suggestedCodeEdits[bufferId],
);<|MERGE_RESOLUTION|>--- conflicted
+++ resolved
@@ -38,7 +38,8 @@
 export const getUseCase = createSelector(
   getLocation,
   (location): "transforms" | "omnibot" => {
-    return location.pathname.startsWith(Urls.transformList())
+    return location.pathname.startsWith(Urls.transformList()) ||
+      location.pathname.startsWith(Urls.dataStudioWorkspaceList())
       ? "transforms"
       : "omnibot";
   },
@@ -202,23 +203,8 @@
 );
 
 export const getProfileOverride = createSelector(
-<<<<<<< HEAD
-  getMetabot,
-  (metabot) => metabot.experimental.profileOverride,
-);
-
-export const getUseCase = createSelector(
-  getLocation,
-  (location): "transforms" | "omnibot" => {
-    return location.pathname.startsWith(Urls.transformList()) ||
-      location.pathname.startsWith(Urls.dataStudioWorkspaceList())
-      ? "transforms"
-      : "omnibot";
-  },
-=======
   getMetabotConversation,
   (convo) => convo.profileOverride,
->>>>>>> a01df0e0
 );
 
 export const getAgentRequestMetadata = createSelector(
