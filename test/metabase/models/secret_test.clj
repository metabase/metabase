--- conflicted
+++ resolved
@@ -65,20 +65,10 @@
              (secret/value-as-string :secret-test-driver {:keystore-id id} "keystore")))))
 
   (testing "get-secret-string from uploaded value"
-<<<<<<< HEAD
-    (t2.with-temp/with-temp [Secret {id :id} {:name       "private-key"
-                                              :kind       ::secret/pem-cert
-                                              :value      (.getBytes "titok" "UTF-8")
-                                              :creator_id (mt/user->id :crowberto)}]
-=======
     (t2.with-temp/with-temp [:model/Secret {id :id} {:name       "private-key"
                                                      :kind       ::secret/pem-cert
-                                                     :value      (let [encoder (java.util.Base64/getEncoder)]
-                                                                   (str "data:application/octet-stream;base64,"
-                                                                        (.encodeToString encoder
-                                                                                         (.getBytes "titok" "UTF-8"))))
+                                                     :value      (.getBytes "titok" "UTF-8")
                                                      :creator_id (mt/user->id :crowberto)}]
->>>>>>> 4bc96006
       (is (= "titok"
              (secret/value-as-string :secret-test-driver
                                      {:keystore-id      id
@@ -159,13 +149,8 @@
                                                  :source "file-path"
                                                  :value  (.getAbsolutePath tmp-file)}]]]
         (testing (format " with a %s value" value-kind)
-<<<<<<< HEAD
-          (t2.with-temp/with-temp [Secret {secret-id :id :keys [value]} (assoc secret-map :creator_id (mt/user->id :crowberto))]
+          (t2.with-temp/with-temp [:model/Secret {secret-id :id :keys [value]} (assoc secret-map :creator_id (mt/user->id :crowberto))]
             (let [val-file (secret/value-as-file! :secret-test-driver {:keystore-id secret-id} "keystore")]
-=======
-          (t2.with-temp/with-temp [:model/Secret {:keys [value] :as secret} (assoc secret-map :creator_id (mt/user->id :crowberto))]
-            (let [val-file (secret/value->file! secret nil)]
->>>>>>> 4bc96006
               (is (value-matches? (or exp-val value)
                                   (let [result (byte-array (.length val-file))]
                                     (with-open [in (DataInputStream. (io/input-stream val-file))]
@@ -174,45 +159,23 @@
   (testing "value->file! returns the same file for secrets"
     (testing "for file paths"
       (let [file-secret-val "dingbat"
-<<<<<<< HEAD
             ^File tmp-file  (tempfile-with-contents file-secret-val StandardCharsets/UTF_8)]
-        (t2.with-temp/with-temp [Secret {secret-id :id} {:name   "file based secret"
-                                                         :kind   :perm-cert
-                                                         :source "file-path"
-                                                         :value  (.getAbsolutePath tmp-file)}]
+        (t2.with-temp/with-temp [:model/Secret {secret-id :id} {:name   "file based secret"
+                                                                :kind   :perm-cert
+                                                                :source "file-path"
+                                                                :value  (.getAbsolutePath tmp-file)}]
           (is (instance? java.io.File (secret/value-as-file! :secret-test-driver {:keystore-id secret-id} "keystore")))
           (is (= (secret/value-as-file! :secret-test-driver {:keystore-id secret-id} "keystore")
                  (secret/value-as-file! :secret-test-driver {:keystore-id secret-id} "keystore"))
               "Secret did not return the same file"))))
     (testing "for upload files (#23034)"
-      (t2.with-temp/with-temp [Secret {secret-id :id} {:name   "file based secret"
-                                                       :kind   :perm-cert
-                                                       :source nil
-                                                       :value  (.getBytes "super secret")}]
+      (t2.with-temp/with-temp [:model/Secret {secret-id :id} {:name   "file based secret"
+                                                              :kind   :perm-cert
+                                                              :source nil
+                                                              :value  (.getBytes "super secret")}]
         (is (instance? java.io.File (secret/value-as-file! :secret-test-driver {:keystore-id secret-id} "keystore")))
         (is (= (secret/value-as-file! :secret-test-driver {:keystore-id secret-id} "keystore")
                (secret/value-as-file! :secret-test-driver {:keystore-id secret-id} "keystore"))
-=======
-            ^File tmp-file  (doto (File/createTempFile "value-to-file-test_" ".txt")
-                              (.deleteOnExit))]
-        (spit tmp-file file-secret-val)
-        (t2.with-temp/with-temp [:model/Secret secret {:name   "file based secret"
-                                                       :kind   :perm-cert
-                                                       :source "file-path"
-                                                       :value  (.getAbsolutePath tmp-file)}]
-          (is (instance? java.io.File (secret/value->file! secret nil)))
-          (is (= (secret/value->file! secret nil)
-                 (secret/value->file! secret nil))
-              "Secret did not return the same file"))))
-    (testing "for upload files (#23034)"
-      (t2.with-temp/with-temp [:model/Secret secret {:name   "file based secret"
-                                                     :kind   :perm-cert
-                                                     :source nil
-                                                     :value  (.getBytes "super secret")}]
-        (is (instance? java.io.File (secret/value->file! secret nil)))
-        (is (= (secret/value->file! secret nil)
-               (secret/value->file! secret nil))
->>>>>>> 4bc96006
             "Secret did not return the same file")))))
 
 (deftest ssl-cert-base-uploaded
@@ -286,31 +249,14 @@
                        :value latest-value
                        :source latest-source}
           crowberto-id (mt/user->id :crowberto)
-<<<<<<< HEAD
           by-crowberto #(assoc % :creator_id crowberto-id)]
-      (t2.with-temp/with-temp [Secret {:keys [id version]} (by-crowberto secret-map1)
-                               Secret _ (-> secret-map2
-                                            by-crowberto
-                                            (assoc :id id :version (inc version)))]
-        (let [details {:keystore-id id}]
-          (testing "latest-for-id"
-            (let [secret (secret/latest-for-id id)]
-=======
-          by-crowberto #(assoc % :creator_id crowberto-id)
-          timestamp-string? (fn [s]
-                              (try
-                                (java.time.Instant/parse s)
-                                true
-                                (catch Exception _
-                                  false)))]
       (t2.with-temp/with-temp [:model/Secret {:keys [id version]} (by-crowberto secret-map1)
                                :model/Secret _ (-> secret-map2
                                                    by-crowberto
                                                    (assoc :id id :version (inc version)))]
-        (let [details {:secret-id id}]
-          (testing "db-details-prop->secret-map"
-            (let [secret (secret/db-details-prop->secret-map details secret-property)]
->>>>>>> 4bc96006
+        (let [details {:keystore-id id}]
+          (testing "latest-for-id"
+            (let [secret (secret/latest-for-id id)]
               (is (= latest-value (-> secret :value bytes (String. "UTF8"))))
               (is (= (keyword latest-source) (:source secret)))))
           (testing "get-secret-string"
