import styled from "@emotion/styled";
import { alpha, color } from "metabase/lib/colors";
import Link from "metabase/core/components/Link";
<<<<<<< HEAD
import { breakpointMinLarge } from "metabase/styled-components/theme";
=======
import { breakpointMinSmall } from "metabase/styled-components/theme";
>>>>>>> bdc1e665

export const CardRoot = styled(Link)`
  display: flex;
  align-items: center;
  padding: 1rem;
  border: 1px solid ${color("border")};
  border-radius: 0.5rem;
  background-color: ${color("white")};
  box-shadow: 0 7px 20px ${color("shadow")};
  max-width: 100%;

  ${breakpointMinSmall} {
    max-width: 50%;
  }

  &:hover {
    box-shadow: 0 10px 22px ${alpha("shadow", 0.09)};
  }

  ${breakpointMinLarge} {
    padding: 1.5rem;
  }
`;<|MERGE_RESOLUTION|>--- conflicted
+++ resolved
@@ -1,11 +1,10 @@
 import styled from "@emotion/styled";
 import { alpha, color } from "metabase/lib/colors";
 import Link from "metabase/core/components/Link";
-<<<<<<< HEAD
-import { breakpointMinLarge } from "metabase/styled-components/theme";
-=======
-import { breakpointMinSmall } from "metabase/styled-components/theme";
->>>>>>> bdc1e665
+import {
+  breakpointMinLarge,
+  breakpointMinSmall,
+} from "metabase/styled-components/theme";
 
 export const CardRoot = styled(Link)`
   display: flex;
