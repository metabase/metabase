(ns metabase.notification.payload.impl.system-event
  (:require
<<<<<<< HEAD
   [clojure.set :as set]
   [flatland.ordered.map :as ordered-map]
   [java-time.api :as t]
=======
   [metabase.appearance.core :as appearance]
>>>>>>> e3d85f85
   [metabase.channel.email.messages :as messages]
   [metabase.lib.util.match :as lib.util.match]
   [metabase.models.table :as table]
   [metabase.models.user :as user]
   [metabase.notification.condition :as notification.condition]
   [metabase.notification.payload.core :as notification.payload]
<<<<<<< HEAD
   [metabase.notification.payload.sample :as payload.sample]
   [metabase.notification.send :as notification.send]
   [metabase.settings.deprecated-grab-bag :as public-settings]
   [metabase.util :as u]
   [metabase.util.date-2 :as u.date]
=======
   [metabase.session.core :as session]
   [metabase.sso.core :as sso]
   [metabase.system.core :as system]
>>>>>>> e3d85f85
   [metabase.util.i18n :refer [trs]]
   [metabase.util.log :as log]
   [metabase.util.malli :as mu]
   [metabase.util.malli.registry :as mr]
   [metabase.util.urls :as urls]
   [toucan2.core :as t2]))

(defn- join-url
  [user-id]
  ;; TODO: the reset token should come from the event-info, not generated here!
  (let [reset-token               (user/set-password-reset-token! user-id)
        should-link-to-login-page (and (sso/sso-enabled?)
                                       (not (session/enable-password-login)))]
    (if should-link-to-login-page
      (str (system/site-url) "/auth/login")
      ;; NOTE: the new user join url is just a password reset with an indicator that this is a first time user
      (str (user/form-password-reset-url reset-token) "#new"))))

<<<<<<< HEAD
(defmulti transform-event-info
  "Transform the event info to a format that is easier to work with in the templates.
  This is a multi-method because we want to be able to add more event types in the future."
  {:arglists '([notification-info])}
  (comp :event_name :payload))

(defmulti event-info->condition-context
  "Transformed the published event info to an intermediate datastructure that's used for evaluating the condition"
  {:arglists '([event-topic event-info])}
  (fn [event-topic _event-info]
    event-topic))

(defmethod event-info->condition-context :default
  [_event-topic event-info]
  event-info)

(defn- sample-for-table
  [table-id changes?]
  (let [order-field    (t2/select-one-fn :field_order :model/Table table-id)
        ordered-fields (table/ordered-fields table-id order-field)]
    (apply ordered-map/ordered-map
           (mapcat (fn [field]
                     [(:name field) (if changes?
                                      {:before (payload.sample/sample-field field)
                                       :after  (payload.sample/sample-field field)}
                                      (payload.sample/sample-field field))])
                   ordered-fields))))

(def ^:private timestamp-schema
  [:timestamp  {:gen/fmap (fn [_x] (u.date/format (t/zoned-date-time)))} :any])

(def ^{:dynamic true
       :doc "Dynamic variable used to control the value of sampling example for row schema"}
  *sample-table-id* nil)

(mr/def ::row.mutate
  [:map {:closed true}
   [:context :map]
   [:creator [:map {:gen/return {:first_name  "Meta"
                                 :last_name   "Bot"
                                 :common_name "Meta Bot"
                                 :email       "bot@metabase.com"}}
              [:first_name [:maybe :string]]
              [:last_name [:maybe :string]]
              [:email :string]
              [:common_name [:maybe :string]]]]
   [:editor [:map {:gen/return {:first_name  "Meta"
                                :last_name   "Bot"
                                :common_name "Meta Bot"
                                :email       "bot@metabase.com"}}
             [:first_name [:maybe :string]]
             [:last_name [:maybe :string]]
             [:email :string]
             [:common_name [:maybe :string]]]]
   [:table [:map {:closed   true
                  :gen/fmap (fn [_x]
                              (if *sample-table-id*
                                (let [{:keys [name db_id]} (t2/select-one [:model/Table :name :db_id] *sample-table-id*)]
                                  {:id  *sample-table-id*
                                   :name name
                                   :url  (urls/table-url db_id *sample-table-id*)})
                                {:id    1
                                 :name "orders"
                                 :url  "https://metabase.com/databases/1337/table/1"}))}
            [:id :int]
            [:name :string]
            [:url :string]]]
   [:settings [:map]]])

;; TODO: all 3 schemas are actually the same, we should be able to use a multi schema for this.
;; the reason we need to separte them out is to have description and sampling nicer.
;; Maybe we should figure out a way to provide options for choosing the value of dispatch when sampling
;; Looked but afaik there is no such things. (PR against malli?)
(mr/def ::row.created
  [:merge
   ::row.mutate
   [:map
    [:context [:map  {:closed true}
               [:event_name [:enum :event/row.created "event/row.created"]]
               timestamp-schema]]
    [:record {:description "The newly created row with all its field values"
              :gen/fmap    (fn [_]
                             (if *sample-table-id*
                               (sample-for-table *sample-table-id* false)
                               {:id     1
                                :name   "Product A"
                                :price  29.99
                                :status "active"}))}
     :map]]])

(mr/def ::row.updated
  [:merge
   ::row.mutate
   [:map
    [:context [:map {:closed true}
               [:event_name [:enum :event/row.updated "event/row.updated"]]
               timestamp-schema]]
    [:record {:description "The row after updates were applied, containing all fields"
              :gen/fmap    (fn [_]
                             (if *sample-table-id*
                               (sample-for-table *sample-table-id* false)
                               {:id     1
                                :name   "Product A"
                                :price  24.99
                                :status "on sale"}))}
     :map]
    [:changes {:description "Only the fields that were modified, showing previous and new values"
               :gen/fmap    (fn [_]
                              (if *sample-table-id*
                                (sample-for-table *sample-table-id* true)
                                {:price  {:before 29.99
                                          :after 24.99}
                                 :status {:before "active"
                                          :after "on sale"}}))}
     [:map-of :string [:map
                       [:before :any]
                       [:after :any]]]]]])

(mr/def ::row.deleted
  [:merge
   ::row.mutate
   [:map {:closed true}
    [:context [:map {:closed true}
               [:event_name [:enum :event/row.deleted "event/row.deleted"]]
               timestamp-schema]]
    [:record {:description "The row that was deleted, showing all field values before deletion"
              :gen/fmap    (fn [_]
                             (if *sample-table-id*
                               (sample-for-table *sample-table-id* false)
                               {:id     1
                                :name   "Product A"
                                :price  24.99
                                :status "on sale"}))}
     :map]]])

(defn- coercion-fn
  [{:keys [coercion_strategy] :as field}]
  #_{:clj-kondo/ignore [:metabase/modules]}
  (let [f (if-let [f (requiring-resolve 'metabase-enterprise.data-editing.coerce/coercion-fns)]
            (or (:out (get @f coercion_strategy)) identity)
            identity)]
    (fn [v]
      (try
        (f v)
        (catch Exception e
          (log/warnf e "Failed to coercing value of field %d with value %s" (:id field) v)
          v)))))

(defn- apply-coercion
  [v field]
  (if-let [f (coercion-fn field)]
    (some-> v f)
    v))

(defn- normalize-record
  [record ordered-fields changes-record?]
  (let [col->field (merge (u/for-map [f ordered-fields]
                            [(u/lower-case-en (:name f)) f])
                          (u/for-map [f ordered-fields]
                            [(u/upper-case-en (:name f)) f])
                          (zipmap (mapv :name ordered-fields) ordered-fields))
        ;; column name in the original record might not have the correct casing for column name
        ;; so we're trying to fix it here
        record     (-> record
                       (update-keys u/qualified-name)
                       (update-keys (comp :name col->field)))]
    ;; make sure we apply proper coercion
    (u/for-map [[k v] record]
      [k (if changes-record?
           (-> v
               (update :before apply-coercion (get col->field k))
               (update :after apply-coercion (get col->field k)))
           (apply-coercion v (get col->field k)))])))

(defn- normalized-record-map
  "Do several things:
  - Turn record into a ordered-map that follows table's field_order property.
  - Transform each value properly."
  [record ordered-fields changes-record?]
  (when-let [record (normalize-record record ordered-fields changes-record?)]
    (apply ordered-map/ordered-map
           (mapcat (fn [field-name]
                     (when-let [v (get record field-name)]
                       [field-name v]))
                   (mapv :name ordered-fields)))))

(mr/def ::row.mutate.all
  [:multi {:dispatch (comp :event_name :context)}
   [:event/row.created ::row.created]
   [:event/row.updated ::row.updated]
   [:event/row.deleted ::row.deleted]])

(mu/defn- bulk-row-transformation :- ::row.mutate.all
  [notification-info]
  (or (lib.util.match/match-one
        notification-info
        {:payload    {:event_name ?event_name}
         :creator    ?creator
         :event_info {:actor       ?actor
                      :args        {:table_id  ?table_id
                                    :db_id     ?db_id
                                    :table     {:name ?table_name
                                                :field_order ?field_order}
                                    :timestamp ?timestamp}
                      :row_change  {:pk     ?pk
                                    :before ?before
                                    :after  ?after}}}
        (let [ordered-fields (table/ordered-fields ?table_id ?field_order)]
          (merge
           {:context  {:event_name ?event_name
                       :timestamp  (u.date/format ?timestamp)}
            :editor   (select-keys ?actor [:first_name :last_name :email :common_name])
            :creator  (select-keys ?creator [:first_name :last_name :email :common_name])
            :table    {:id   ?table_id
                       :name ?table_name
                       :url  (urls/table-url ?db_id ?table_id)}
            :record   (normalized-record-map (or ?after ?before) ordered-fields false) ;; for insert and update we want the after, for delete we want the before
            :settings (notification.payload/default-settings)}
           (when (= ?event_name :event/row.updated)
             {:changes (let [changed-columns (->> (set/union (set (keys ?before)) (set (keys ?after)))
                                                  (filter #(not= (get ?before %) (get ?after %)))
                                                  (into #{}))]
                         (normalized-record-map
                          (into {}
                                (for [k changed-columns]
                                  [k {:before (get ?before k)
                                      :after  (get ?after k)}]))
                          ordered-fields
                          true))}))))
      (throw (ex-info "Unable to destructure notification-info, check that expected structure matches malli schema."
                      {:notification-info notification-info}))))

(mu/defmethod transform-event-info :event/row.created :- ::row.created
  [notification-info]
  (bulk-row-transformation notification-info))

(mu/defmethod transform-event-info :event/row.updated :- ::row.updated
  [notification-info]
  (bulk-row-transformation notification-info))

(mu/defmethod transform-event-info :event/row.deleted :- ::row.deleted
  [notification-info]
  (bulk-row-transformation notification-info))

(defmethod transform-event-info :default
  [notification-info]
  (let [event-info (:event_info notification-info)]
    {:creator      (t2/select-one [:model/User :id :first_name :last_name :email] (:creator_id notification-info))
     :context      (notification.payload/default-settings)
     ;; TODO, we need event_name anywhere?
     :payload      (assoc event-info :event_name (-> notification-info :payload :event_name))}))

(defmethod transform-event-info :event/user-invited
  [notification-info]
  (let [default-payload ((get-method transform-event-info :default) notification-info)]
    (assoc-in default-payload
              [:payload :custom]
              {:user_invited_email_subject (trs "You''re invited to join {0}''s {1}" (public-settings/site-name) (messages/app-name-trs))
               :user_invited_join_url      (-> notification-info :event_info :object :id join-url)})))

(mu/defmethod notification.payload/notification-payload :notification/system-event :- :map
=======
(defn- custom-payload
  "Returns a map of custom payload for a given topic and event-info.
  Custom are set of contexts that are specific to certain emails.
  Currently we need it to support usecases that our template engines doesn't support such as i18n,
  but ideally this should be part of the template."
  [topic event-info]
  (case topic
    :event/user-invited
    {:user_invited_email_subject (trs "You''re invited to join {0}''s {1}" (appearance/site-name) (messages/app-name-trs))
     :user_invited_join_url      (-> event-info :object :id join-url)}
    {}))

(mu/defmethod notification.payload/payload :notification/system-event
>>>>>>> e3d85f85
  [notification-info :- ::notification.payload/Notification]
  (transform-event-info notification-info))

(defmethod notification.payload/notification-payload-schema :notification/system-event
  [notification-info]
  (when-let [[op _arg-schema return-schema] (some->> notification-info
                                                     :payload
                                                     :event_name
                                                     (get-method transform-event-info)
                                                     meta
                                                     :schema)]
    (assert (= op :=>))
    (mr/resolve-schema return-schema)))

(defn- default-row-action-transformation
  [event-topic event-info]
  (lib.util.match/match-one
    event-info
    {:row_change {:before ?before
                  :after  ?after}
     :args       {:table_id ?table-id}}
    {:record     (or ?after ?before)
     :table_id   ?table-id
     :event_name event-topic}))

(mr/def ::condition.row.mutated
  [:map {:closed true}
   [:record :map]
   [:table_id pos-int?]
   [:event_name :keyword]])

(mu/defmethod event-info->condition-context :event/row.created :- ::condition.row.mutated
  [event-topic event-info]
  (default-row-action-transformation event-topic event-info))

(mu/defmethod event-info->condition-context :event/row.updated :- ::condition.row.mutated
  [event-topic event-info]
  (default-row-action-transformation event-topic event-info))

(mu/defmethod event-info->condition-context :event/row.deleted :- ::condition.row.mutated
  [event-topic event-info]
  (default-row-action-transformation event-topic event-info))

(defmethod notification.send/should-queue-notification? :notification/system-event
  [notification-info]
  (if-let [condition (not-empty (:condition notification-info))]
    (->> (event-info->condition-context (get-in notification-info [:payload :event_name]) (:event_info notification-info))
         (notification.condition/evaluate-expression condition))
    true))

(defn sample-payload
  "Generate sample payload for a system event notification"
  [notification]
  (binding [*sample-table-id* (get-in notification [:payload :table_id])]
    (mu/generate-example (notification.payload/notification-payload-schema notification))))<|MERGE_RESOLUTION|>--- conflicted
+++ resolved
@@ -1,29 +1,22 @@
 (ns metabase.notification.payload.impl.system-event
   (:require
-<<<<<<< HEAD
    [clojure.set :as set]
    [flatland.ordered.map :as ordered-map]
    [java-time.api :as t]
-=======
    [metabase.appearance.core :as appearance]
->>>>>>> e3d85f85
    [metabase.channel.email.messages :as messages]
    [metabase.lib.util.match :as lib.util.match]
    [metabase.models.table :as table]
    [metabase.models.user :as user]
    [metabase.notification.condition :as notification.condition]
    [metabase.notification.payload.core :as notification.payload]
-<<<<<<< HEAD
    [metabase.notification.payload.sample :as payload.sample]
    [metabase.notification.send :as notification.send]
-   [metabase.settings.deprecated-grab-bag :as public-settings]
-   [metabase.util :as u]
-   [metabase.util.date-2 :as u.date]
-=======
    [metabase.session.core :as session]
    [metabase.sso.core :as sso]
    [metabase.system.core :as system]
->>>>>>> e3d85f85
+   [metabase.util :as u]
+   [metabase.util.date-2 :as u.date]
    [metabase.util.i18n :refer [trs]]
    [metabase.util.log :as log]
    [metabase.util.malli :as mu]
@@ -42,7 +35,6 @@
       ;; NOTE: the new user join url is just a password reset with an indicator that this is a first time user
       (str (user/form-password-reset-url reset-token) "#new"))))
 
-<<<<<<< HEAD
 (defmulti transform-event-info
   "Transform the event info to a format that is easier to work with in the templates.
   This is a multi-method because we want to be able to add more event types in the future."
@@ -300,25 +292,10 @@
   (let [default-payload ((get-method transform-event-info :default) notification-info)]
     (assoc-in default-payload
               [:payload :custom]
-              {:user_invited_email_subject (trs "You''re invited to join {0}''s {1}" (public-settings/site-name) (messages/app-name-trs))
+              {:user_invited_email_subject (trs "You''re invited to join {0}''s {1}" (appearance/site-name) (messages/app-name-trs))
                :user_invited_join_url      (-> notification-info :event_info :object :id join-url)})))
 
 (mu/defmethod notification.payload/notification-payload :notification/system-event :- :map
-=======
-(defn- custom-payload
-  "Returns a map of custom payload for a given topic and event-info.
-  Custom are set of contexts that are specific to certain emails.
-  Currently we need it to support usecases that our template engines doesn't support such as i18n,
-  but ideally this should be part of the template."
-  [topic event-info]
-  (case topic
-    :event/user-invited
-    {:user_invited_email_subject (trs "You''re invited to join {0}''s {1}" (appearance/site-name) (messages/app-name-trs))
-     :user_invited_join_url      (-> event-info :object :id join-url)}
-    {}))
-
-(mu/defmethod notification.payload/payload :notification/system-event
->>>>>>> e3d85f85
   [notification-info :- ::notification.payload/Notification]
   (transform-event-info notification-info))
 
