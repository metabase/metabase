--- conflicted
+++ resolved
@@ -304,34 +304,6 @@
   );
 };
 
-<<<<<<< HEAD
-=======
-function useGlobalTheme(theme: DisplayTheme | undefined) {
-  useEffect(() => {
-    // We don't want to modify user application DOM when using the SDK.
-    if (isEmbeddingSdk() || theme == null) {
-      return;
-    }
-
-    const originalTheme = document.documentElement.getAttribute(
-      "data-metabase-theme",
-    );
-    document.documentElement.setAttribute("data-metabase-theme", theme);
-
-    return () => {
-      if (originalTheme == null) {
-        document.documentElement.removeAttribute("data-metabase-theme");
-      } else {
-        document.documentElement.setAttribute(
-          "data-metabase-theme",
-          originalTheme,
-        );
-      }
-    };
-  }, [theme]);
-}
-
->>>>>>> 35815d9e
 function isParametersWidgetContainersSticky(parameterCount: number) {
   if (!isSmallScreen()) {
     return true;
