;; -*- comment-column: 100; -*-
{:config-paths ["macros" "src" "config"]
 :linters
 {;;
  ;; enabled optional linters (these are disabled by default)
  ;;

  :aliased-namespace-symbol     {:level :warning}
  :case-symbol-test             {:level :warning}
  :condition-always-true        {:level :warning}
  :def-fn                       {:level :warning}
  :dynamic-var-not-earmuffed    {:level :warning}
  :equals-expected-position     {:level :warning, :only-in-test-assertion true}
  :equals-true                  {:level :warning}
  :keyword-binding              {:level :warning}
  :main-without-gen-class       {:level :warning}
  :minus-one                    {:level :warning}
  :misplaced-docstring          {:level :warning}
  :missing-body-in-when         {:level :warning}
  :missing-docstring            {:level :warning}
  :missing-else-branch          {:level :warning}
  :namespace-name-mismatch      {:level :warning}
  :non-arg-vec-return-type-hint {:level :warning}
  :plus-one                     {:level :warning}
  :reduce-without-init          {:level :warning}
  :redundant-call               {:level :warning}
  :redundant-fn-wrapper         {:level :warning}
  :self-requiring-namespace     {:level :warning}
  :single-key-in                {:level :warning}
  :unsorted-imports             {:level :warning}
  :unsorted-required-namespaces {:level :warning}
  :unused-alias                 {:level :warning}
  :use                          {:level :warning}
  :warn-on-reflection           {:level :warning}

  ;;
  ;; other disabled-by-default linters it would be nice to enable soon
  ;;

  ;; TODO (cam): most of these either have a ton of things that need to be fixed or cause issues
  ;; with [[metabase.lib.util.match/match]] and friends -- we need to write a custom hook for those macros so Kondo
  ;; can understand them.

  #_:docstring-leading-trailing-whitespace
  #_:equals-false
  #_:used-underscored-binding

  ;;
  ;; disabled linters
  ;;

  :redundant-ignore {:level :off} ; lots of false positives, see https://github.com/clj-kondo/clj-kondo/issues/2414
  :unexpected-recur {:level :off} ; TODO (cam): I think we just need to tell it how to handle MBQL match and we can enable this?

  ;;
  ;; globally-enabled custom linters
  ;;
  :metabase/check-defmulti-arglists                    {:level :warning}
  :metabase/check-me-humanize                          {:level :warning}
  :metabase/defsetting-must-specify-export             {:level :warning}
  :metabase/mbql-query-first-arg                       {:level :warning}
  :metabase/missing-test-expr-requires-in-cljs         {:level :warning}
  :metabase/modules                                    {:level :warning} ; more config in `.clj-kondo/config/modules/config.edn`
  :metabase/namespace-name                             {:level :warning}
  :metabase/require-shape-checker                      {:level :warning}
  :metabase/test-helpers-use-non-thread-safe-functions {:level :warning} ; more config in `.clj-kondo/config/test-helpers/config.edn`
  :metabase/validate-logging                           {:level :warning}
  :metabase/validate-mb-driver-tests                   {:level :warning}
  :metabase/validate-mb-once                           {:level :warning}

  :metabase/validate-deftest
  {:level :warning

   ;; calling these functions will result in an error in tests marked `^:parallel`
   ;;
   ;; TODO -- these should all be made thread safe if possible or renamed so they end in `!`. Then we can remove them
   ;; from this list because by default anything ending in `!` is considered to be thread-unsafe
   :parallel/unsafe
   #{clojure.core/alter-var-root
     clojure.core/with-redefs
     clojure.core/with-redefs-fn
     metabase.actions.test-util/with-actions
     metabase.actions.test-util/with-actions-disabled
     metabase.actions.test-util/with-actions-enabled
     metabase.actions.test-util/with-actions-test-data
     metabase.actions.test-util/with-actions-test-data-and-actions-enabled
     metabase.actions.test-util/with-actions-test-data-tables
     metabase.analytics.snowplow-test/with-fake-snowplow-collector
     metabase.channel.email-test/with-expected-messages
     metabase.channel.email-test/with-fake-inbox
     metabase.test.data.users/with-group
     metabase.test.data.users/with-group-for-user
     metabase.test.data/with-empty-h2-app-db
     metabase.test.util.log/with-log-level
     metabase.test.util/with-all-users-permission
     metabase.test.util/with-discarded-collections-perms-changes
     metabase.test.util/with-env-keys-renamed-by
     metabase.test.util/with-locale
     metabase.test.util/with-model-cleanup
     metabase.test.util/with-non-admin-groups-no-root-collection-for-namespace-perms
     metabase.test.util/with-non-admin-groups-no-root-collection-perms
     metabase.test.util/with-temp-env-var-value
     metabase.test.util/with-temp-vals-in-db
     metabase.test.util/with-temporary-raw-setting-values
     metabase.test.util/with-temporary-setting-values
     metabase.test.util/with-user-in-groups
     metabase.test/with-actions
     metabase.test/with-actions-disabled
     metabase.test/with-actions-enabled
     metabase.test/with-actions-test-data
     metabase.test/with-actions-test-data-and-actions-enabled
     metabase.test/with-actions-test-data-tables
     metabase.test/with-all-users-permission
     metabase.test/with-discarded-collections-perms-changes
     metabase.test/with-empty-h2-app-db
     metabase.test/with-env-keys-renamed-by
     metabase.test/with-expected-messages
     metabase.test/with-fake-inbox
     metabase.test/with-group
     metabase.test/with-group-for-user
     metabase.test/with-locale
     metabase.test/with-log-level
     metabase.test/with-model-cleanup
     metabase.test/with-non-admin-groups-no-root-collection-for-namespace-perms
     metabase.test/with-non-admin-groups-no-root-collection-perms
     metabase.test/with-temp-env-var-value
     metabase.test/with-temp-vals-in-db
     metabase.test/with-temporary-raw-setting-values
     metabase.test/with-temporary-setting-values
     metabase.test/with-user-in-groups}

   ;; these functions are allowed in `^:parallel` tests even tho they end in `!`
   :parallel/safe
   #{clojure.core/assoc!
     clojure.core/compare-and-set!
     clojure.core/conj!
     clojure.core/disj!
     clojure.core/dissoc!
     clojure.core/persistent!
     clojure.core/pop!
     clojure.core/reset!
     clojure.core/reset-vals!
     clojure.core/run!
     clojure.core/swap!
     clojure.core/swap-vals!
     clojure.core/volatile!
     clojure.core/vreset!
     clojure.core/vswap!
     clojure.core.async/<!
     clojure.core.async/<!!
     clojure.core.async/>!
     clojure.core.async/>!!
     clojure.core.async/alt!
     clojure.core.async/alt!!
     clojure.core.async/alts!
     clojure.core.async/alts!!
     clojure.core.async/close!
     clojure.core.async/ioc-alts!
     clojure.core.async/offer!
     clojure.core.async/onto-chan!
     clojure.core.async/onto-chan!!
     clojure.core.async/poll!
     clojure.core.async/put!
     clojure.core.async/take!
     clojure.core.async/to-chan!
     clojure.core.async/to-chan!!
     metabase.channel.core/send!
     metabase.driver.sql-jdbc.execute/execute-prepared-statement!
     metabase.notification.models/create-notification!
     metabase.pulse.send/send-pulse!
     metabase.query-processor.store/store-database!
     ;; Safe in tests, where we typically use a private, temporary index per thread.
     metabase.search.core/reindex!
     metabase.util/run-count!
     next.jdbc/execute!}}

  :metabase/i-like-making-cams-eyes-bleed-with-horrifically-long-tests
  {:level      :warning
   :max-length 150}

  ;; this is not enabled here, it is enabled below only for specific namespaces.
  :metabase/disallow-hardcoded-driver-names-in-tests
  ;; don't include `:h2` since that will probably lead to a mountain of tests where we are specifically testing
  ;; middleware or compilation behavior with just H2 since it's the default.
  {:drivers #{;; core drivers
              #_:h2
              :postgres
              :mysql
              ;; module drivers
              :athena
              :bigquery-cloud-sdk
              :clickhouse
              :databricks
              :druid
              :druid-jdbc
              :googleanalytics
              :hive-like
              :mongo
              :oracle
              :presto-jdbc
              :redshift
              :snowflake
              :sparksql
              :sqlite
              :sqlserver
              :starburst
              :vertica}}

  ;;
  ;; misc config for built-in linters
  ;;

  :invalid-arity       {:skip-args [metabase.lib.util.match/match]} ; TODO (cam): can we fix these?
  :refer-all           {:level :warning, :exclude [clojure.test]}
  :unused-referred-var {:exclude {compojure.core [GET DELETE POST PUT]}}

  ;; TODO -- all of these entries are HACKS and we should fix them by writing real custom Kondo HOOKS for these
  ;; macros. Please don't add anything new to this list! Talk to your best bud Cam if you don't know how to write a
  ;; Kondo hook and he will pair with you on it. Thanks! -- Cam
  :unresolved-symbol
  {:exclude
   [(build.uberjar/with-duration-ms)
    (cljs.test/is [=? malli=])
    (clojure.core.logic/fresh)
    (clojure.core.logic/matcha)
    (clojure.core.logic/run)
    (clojure.test/is [query= =? malli= qv=])
    (clojure.tools.macro/macrolet)
    instaparse.core/transform
    (metabase.server.streaming-response/streaming-response)
    (metabase.driver.druid.query-processor-test/druid-query-returning-rows)
    (metabase.lib.util.match/match)
    (metabase.lib.util.match/match-one)
    (metabase.lib.util.match/replace)
    (metabase.lib.util.match/replace-in)
    (metabase.query-processor.middleware.cache-backend.interface/with-cached-results)
    (metabase.util.regex/rx [opt])
    (metabase.util/prog1 [<>])
    (taoensso.nippy/extend-freeze)
    (taoensso.nippy/extend-thaw)]}

  :deprecated-var
  {:exclude
   {metabase.cmd.core/dump                                                       {:namespaces ["metabase\\.cmd-test" "metabase-enterprise\\.serialization\\.cmd-test"]}
    metabase.cmd.core/load                                                       {:namespaces ["metabase\\.cmd-test" "metabase-enterprise\\.serialization\\.cmd-test"]}
    metabase.driver.sql-jdbc.execute.old-impl/set-timezone-sql                   {:namespaces ["metabase\\.driver.*"]}
    metabase.driver.sql-jdbc.execute/set-time-zone-if-supported!                 {:namespaces ["metabase\\.driver.*"]}
    metabase.driver/current-db-time                                              {:namespaces ["metabase.*"]}
    metabase.driver/supports?                                                    {:namespaces ["metabase.*"]}
    metabase.query-processor.middleware.resolve-joins/maybe-resolve-source-table {:namespaces ["metabase.*"]}
    metabase.query-processor.util/normalize-token                                {:namespaces ["metabase.*"]}}}

  :discouraged-var
  {clojure.core/print                                 {:message "Use metabase.util.log instead of clojure.core/print"}
   clojure.core/println                               {:message "Use metabase.util.log instead of clojure.core/println"}
   clojure.core/printf                                {:message "Use metabase.util.log instead of clojure.core/printf"}
   clojure.core/prn                                   {:message "Use metabase.util.log instead of clojure.core/prn"}
   clojure.core/pr                                    {:message "Use metabase.util.log instead of clojure.core/pr"}
   clojure.core/tap>                                  {:message "Don't use tap> is source code"}
   clojure.core/time                                  {:message "Don't use time in source code"}
   clojure.test.check/quick-check                     {:message "You probably meant to use clojure.test.check.clojure-test/defspec instead -- quick check will run the tests when it is evaluated rather than when we run the test suite."}
   clojure.java.jdbc/get-connection                   {:message "Use sql-jdbc.execute/do-with-connection-with-options (for drivers) or t2/with-connection (for the app DB) instead of jdbc/get-connection"}
   clojure.java.jdbc/with-db-connection               {:message "Use sql-jdbc.execute/do-with-connection-with-options (for drivers) or t2/with-connection (for the app DB) instead of jdbc/with-db-connection"}
   clojure.java.jdbc/with-db-metadata                 {:message "Use sql-jdbc.execute/do-with-connection-with-options + .getMetaData instead of jdbc/with-db-metadata"}
   clojure.pprint/pprint                              {:message "Use metabase.util.log instead of clojure.pprint/pprint"}
   clojure.string/lower-case                          {:message "Use metabase.util/lower-case-en instead of clojure.string/lower-case"}
   clojure.string/upper-case                          {:message "Use metabase.util/upper-case-en instead of clojure.string/upper-case"}
   compojure.core/context                             {:message "Use metabase.api.util.handlers/route-map-handler instead of compojure.core/context, it is much faster and supports OpenAPI spec generation"}
   compojure.core/defroutes                           {:message "Use metabase.api.util.handlers/defroutes instead of compojure.core/routes, it supports OpenAPI spec generation."}
   compojure.core/routes                              {:message "Use metabase.api.util.handlers/routes instead of compojure.core/routes, it supports OpenAPI spec generation."}
   clojurewerkz.quartzite.jobs/defjob                 {:message "Use metabase.task/defjob instead of clojurewerkz.quartzite.jobs/defjob"}
   fipp.edn/pprint                                    {:message "Use metabase.util.log instead of fipp.edn/pprint"}
   honeysql.core/call                                 {:message "Use hx/call instead because it is Honey SQL 2 friendly"}
   honeysql.core/raw                                  {:message "Use hx/raw instead because it is Honey SQL 2 friendly"}
   java-time/with-clock                               {:message "Use mt/with-clock"}
   java.util.UUID/randomUUID                          {:message "Use clojure.core/random-uuid instead of java.util.UUID/randomUUID"}
   malli.core/explain                                 {:message "Use metabase.util.malli.registry/explain instead of malli.core/explain because it has built-in caching"}
   malli.core/explainer                               {:message "Use metabase.util.malli.registry/explainer instead of malli.core/explainer because it has built-in caching"}
   malli.core/validate                                {:message "Use metabase.util.malli.registry/validate instead of malli.core/validate because it has built-in caching"}
   malli.core/validator                               {:message "Use metabase.util.malli.registry/validator instead of malli.core/validator because it has built-in caching"}
   me.flowthing.pp/pprint                             {:message "Use metabase.util.log instead of me.flowthing.pp/pprint"}
   medley.core/random-uuid                            {:message "Use clojure.core/random-uuid instead of medley.core/random-uuid"}
   metabase.driver/database-supports?                 {:message "Use metabase.driver.util/supports? instead of metabase.driver/database-supports?"}
   metabase.lib.equality/find-column-indexes-for-refs {:message "Use lib.equality/closest-matches-in-metadata or lib.equality/find-closest-matches-for-refs instead of lib.equality/find-column-indexes-for-refs"}
   next.jdbc/active-tx?                               {:message "Use metabase.app-db.core/in-transaction? to see if we are in a transaction"}}

  :discouraged-namespace
  {camel-snake-kebab.core {:message "CSK is not Turkish-safe, use the versions in metabase.util instead."}
   cheshire.core          {:message "Use metabase.util.json instead of cheshire.core directly."}
   clojure.tools.logging  {:message "Use metabase.util.log instead of clojure.tools.logging directly"}
   grouper.core           {:message "Use metabase.util.grouper instead of grouper.core"}
   honeysql.core          {:message "Use Honey SQL 2. Honey SQL 1 is removed as a dependency in Metabase 49+."}
   honeysql.format        {:message "Use Honey SQL 2. Honey SQL 1 is removed as a dependency in Metabase 49+."}
   honeysql.helpers       {:message "Use Honey SQL 2. Honey SQL 1 is removed as a dependency in Metabase 49+."}
   honeysql.types         {:message "Use Honey SQL 2. Honey SQL 1 is removed as a dependency in Metabase 49+."}
   honeysql.util          {:message "Use Honey SQL 2. Honey SQL 1 is removed as a dependency in Metabase 49+."}}

  :discouraged-tag {p {:message "You can use it, but don't commit it."}}

  :unresolved-var
  {:exclude
   [colorize.core]}

  :consistent-alias
  {:aliases
<<<<<<< HEAD
   {buddy.core.hash                                               buddy-hash
    cheshire.generate                                             json.generate
    clojure.tools.logging                                         log
    clj-http.client                                               http
    clj-ldap.client                                               ldap
    clj-time.coerce                                               time.coerce
    clj-time.format                                               time.format
    clojure.core.async                                            a
    clojure.core.match                                            clojure.core.match ; Prefer :refer [match]
    clojure.data                                                  data
    clojure.math.combinatorics                                    math.combo
    clojure.pprint                                                pprint
    clojure.spec.alpha                                            s
    clojure.string                                                str
    clojure.test                                                  t
    clojure.tools.build.api                                       b
    clojure.tools.namespace.dependency                            ns.deps
    clojure.tools.namespace.find                                  ns.find
    clojure.tools.namespace.parse                                 ns.parse
    colorize.core                                                 colorize
    environ.core                                                  env
    hiccup.core                                                   hiccup
    hiccup.util                                                   hiccup.util
    honey.sql                                                     sql
    honey.sql.helpers                                             sql.helpers
    java-time.api                                                 t
    macaw.core                                                    macaw
    malli.core                                                    mc
    malli.error                                                   me
    malli.experimental                                            mx
    malli.generator                                               mg
    malli.provider                                                mp
    malli.transform                                               mtx
    malli.util                                                    mut
    medley.core                                                   m
    metabase-enterprise.audit-app.pages.common                    common
    metabase-enterprise.sandbox.api.table                         table
    metabase-enterprise.sandbox.api.util                          sandbox.api.util
    metabase-enterprise.database-routing.core                     database-routing
    metabase-enterprise.test                                      met
    metabase.analytics.sdk                                        sdk
    metabase.analytics.stats                                      stats
    metabase.analysis.native-query-analyzer                       nqa
    metabase.analysis.native-query-analyzer.parameter-substitution nqa.sub
    metabase.analyze.query-results                                qr
    metabase.analyze.classifiers.category                         classifiers.category
    metabase.analyze.classifiers.core                             classifiers
    metabase.analyze.classifiers.name                             classifiers.name
    metabase.analyze.classifiers.no-preview-display               classifiers.no-preview-display
    metabase.analyze.classifiers.text-fingerprint                 classifiers.text-fingerprint
    metabase.analyze.fingerprint.fingerprinters                   fingerprinters
    metabase.analyze.fingerprint.insights                         insights
    metabase.analyze.fingerprint.schema                           fingerprint.schema
    metabase.api.common                                           api
    metabase.channel.core                                         channel
    metabase.channel.render.core                                  channel.render
    metabase.cloud-migration.core                                 cloud-migration
    metabase.cmd.copy.h2                                          copy.h2
    metabase.config                                               config
    metabase.config.file                                          config.file
    metabase.connection-pool                                      connection-pool
    metabase.db.connection                                        mdb.connection
    metabase.db.jdbc-protocols                                    mdb.jdbc-protocols
    metabase.db.spec                                              mdb.spec
    metabase.db.query                                             mdb.query
    metabase.driver.common.parameters                             params
    metabase.driver.common.parameters.dates                       params.dates
    metabase.driver.common.parameters.operators                   params.ops
    metabase.driver.common.parameters.parse                       params.parse
    metabase.driver.common.parameters.values                      params.values
    metabase.driver.druid.client                                  druid.client
    metabase.driver.druid.execute                                 druid.execute
    metabase.driver.druid.js                                      druid.js
    metabase.driver.druid.query-processor                         druid.qp
    metabase.driver.druid.sync                                    druid.sync
    metabase.driver.impl                                          driver.impl
    metabase.driver.mongo.execute                                 mongo.execute
    metabase.driver.mongo.parameters                              mongo.params
    metabase.driver.mongo.query-processor                         mongo.qp
    metabase.driver.mongo.util                                    mongo.util
    metabase.driver.sql                                           driver.sql
    metabase.driver.sql-jdbc.common                               sql-jdbc.common
    metabase.driver.sql-jdbc.connection                           sql-jdbc.conn
    metabase.driver.sql-jdbc.execute                              sql-jdbc.execute
    metabase.driver.sql-jdbc.execute.diagnostic                   sql-jdbc.execute.diagnostic
    metabase.driver.sql-jdbc.execute.legacy-impl                  sql-jdbc.legacy
    metabase.driver.sql-jdbc.execute.old-impl                     sql-jdbc.execute.old
    metabase.driver.sql-jdbc.sync                                 sql-jdbc.sync
    metabase.driver.sql-jdbc.sync.common                          sql-jdbc.sync.common
    metabase.driver.sql-jdbc.sync.describe-database               sql-jdbc.describe-database
    metabase.driver.sql-jdbc.sync.describe-table                  sql-jdbc.describe-table
    metabase.driver.sql-jdbc.sync.interface                       sql-jdbc.sync.interface
    metabase.driver.sql-jdbc.test-util                            sql-jdbc.tu
    metabase.driver.sql.parameters.substitute                     sql.params.substitute
    metabase.driver.sql.parameters.substitution                   sql.params.substitution
    metabase.eid-translation.core                                 eid-translation
    metabase.formatter.core                                       formatter
    metabase.legacy-mbql.normalize                                mbql.normalize
    metabase.legacy-mbql.schema                                   mbql.s
    metabase.legacy-mbql.util                                     mbql.u
    metabase.lib.util                                             lib.util
    metabase.lib.util.match                                       lib.util.match
    metabase.login-history.core                                   login-history
    metabase.model-persistence.core                               model-persistence
    metabase.models.dependency                                    dependency
    metabase.models.interface                                     mi
    metabase.notification.core                                    notification
    metabase.notification.payload.core                            notification.payload
    metabase.notification.test-util                               notification.tu
    metabase.permissions.core                                     perms
    metabase.plugins.initialize                                   plugins.init
    metabase.premium-features.core                                premium-features
    metabase.public-sharing.core                                  public-sharing
    metabase.pulse.core                                           pulse
    metabase.pulse.parameters                                     pulse-params
    metabase.pulse.render                                         render
    metabase.pulse.render.body                                    body
    metabase.pulse.render.style                                   style
    metabase.pulse.test-util                                      pulse.test-util
    metabase.query-processor-test                                 qp.test
    metabase.query-processor.context                              qp.context
    metabase.query-processor.error-type                           qp.error-type
    metabase.query-processor.interface                            qp.i
    metabase.query-processor.middleware.add-dimension-projections qp.add-dimension-projections
    metabase.query-processor.middleware.add-implicit-clauses      qp.add-implicit-clauses
    metabase.query-processor.middleware.add-implicit-joins        qp.add-implicit-joins
    metabase.query-processor.middleware.auto-bucket-datetimes     qp.auto-bucket-datetimes
    metabase.query-processor.middleware.constraints               qp.constraints
    metabase.query-processor.middleware.cumulative-aggregations   qp.cumulative-aggregations
    metabase.query-processor.middleware.parameters.mbql           qp.mbql
    metabase.query-processor.middleware.parameters.native         qp.native
    metabase.query-processor.middleware.permissions               qp.perms
    metabase.query-processor.middleware.pre-alias-aggregations    qp.pre-alias-aggregations
    metabase.query-processor.middleware.resolve-fields            qp.resolve-fields
    metabase.query-processor.middleware.resolve-referenced        qp.resolve-referenced
    metabase.query-processor.middleware.resolve-source-table      qp.resolve-source-table
    metabase.query-processor.middleware.wrap-value-literals       qp.wrap-value-literals
    metabase.query-processor.pivot                                qp.pivot
    metabase.query-processor.streaming                            qp.streaming
    metabase.query-processor.streaming.interface                  qp.si
    metabase.query-processor.streaming.xlsx                       qp.xlsx
    metabase.query-processor.timezone                             qp.timezone
    metabase.query-processor.util                                 qp.util
    metabase.request.core                                         request
    metabase.revisions.core                                       revisions
    metabase.search.config                                        search.config
    metabase.search.filter                                        search.filter
    metabase.search.in-place.filter                               search.in-place.filter
    metabase.search.in-place.scoring                              scoring
    metabase.search.in-place.util                                 search.util
    metabase.server.core                                          server
    metabase.server.protocols                                     server.protocols
    metabase.settings.core                                        setting
    metabase.sso.core                                             sso
    metabase.sync.analyze.fingerprint                             sync.fingerprint
    metabase.sync.field-values                                    sync.field-values
    metabase.sync.interface                                       i
    metabase.sync.schedules                                       sync.schedules
    metabase.sync.sync-metadata.crufty                            crufty
    metabase.sync.sync-metadata.fields.our-metadata               fields.our-metadata
    metabase.sync.util                                            sync-util
    metabase.sync.util-test                                       sync.util-test
    metabase.test                                                 mt
    metabase.test.data.dataset-definitions                        defs
    metabase.test.data.env.impl                                   tx.env.impl
    metabase.test.data.impl                                       data.impl
    metabase.test.data.users                                      test.users
    metabase.test.domain-entities                                 test.de
    metabase.test.http-client                                     client
    metabase.test.mock.util                                       mock.util
    metabase.test.redefs                                          test.redefs
    metabase.test.sync                                            test.sync
    metabase.test.util.js                                         test.js
    metabase.test.util.timezone                                   test.tz
    metabase.timeline.core                                        timeline
    metabase.timeseries-query-processor-test.util                 tqpt
    metabase.util.cron                                            u.cron
    metabase.util.currency                                        currency
    metabase.util.date-2                                          u.date
    metabase.util.date-2.common                                   u.date.common
    metabase.util.date-2.parse                                    u.date.parse
    metabase.util.embed                                           embed
    metabase.util.encryption                                      encryption
    metabase.util.encryption-test                                 encryption-test
    metabase.util.files                                           u.files
    metabase.util.grouper                                         grouper
    metabase.util.honey-sql-2                                     h2x
    metabase.util.i18n                                            i18n
    metabase.util.i18n.impl                                       i18n.impl
    metabase.util.jvm                                             u.jvm
    metabase.util.log                                             log
    metabase.util.macros                                          u.macros
    metabase.util.malli                                           mu
    metabase.util.malli.schema                                    ms
    metabase.util.markdown                                        markdown
    metabase.util.password                                        u.password
    metabase.util.schema                                          su
    metabase.util.ui-logic                                        ui-logic
    metabase.util.urls                                            urls
    metabase.xrays.core                                           xrays
    metabuild-common.core                                         u
    metabuild-common.output                                       out
    metabuild-common.shell                                        shell
    monger.collection                                             mcoll
    ring.mock.request                                             ring.mock
    ring.util.codec                                               codec
    ring.util.response                                            response
    ring.adapter.jetty9.servlet                                   servlet
    saml20-clj.core                                               saml
    toucan.db                                                     db
    toucan.models                                                 models}}}
=======
   {buddy.core.hash                           buddy-hash
    cheshire.generate                         json.generate
    clj-http.client                           http
    clj-ldap.client                           ldap
    clj-time.coerce                           time.coerce
    clj-time.format                           time.format
    clojure.core.async                        a
    clojure.core.match                        clojure.core.match
    clojure.data                              data
    clojure.math.combinatorics                math.combo
    clojure.pprint                            pprint
    clojure.spec.alpha                        s
    clojure.string                            str
    clojure.test                              t
    clojure.tools.build.api                   b
    clojure.tools.logging                     log
    clojure.tools.namespace.dependency        ns.deps
    clojure.tools.namespace.find              ns.find
    clojure.tools.namespace.parse             ns.parse
    colorize.core                             colorize
    environ.core                              env
    hiccup.core                               hiccup
    hiccup.util                               hiccup.util
    honey.sql                                 sql
    honey.sql.helpers                         sql.helpers
    java-time.api                             t
    macaw.core                                macaw
    malli.core                                mc
    malli.error                               me
    malli.experimental                        mx
    malli.generator                           mg
    malli.provider                            mp
    malli.transform                           mtx
    malli.util                                mut
    medley.core                               m
    metabase-enterprise.database-routing.core database-routing
    metabase.analyze.classifiers.core         classifiers
    metabase.channel.core                     channel
    metabase.channel.render.core              channel.render
    metabase.cloud-migration.core             cloud-migration
    metabase.eid-translation.core             eid-translation
    metabase.login-history.core               login-history
    metabase.model-persistence.core           model-persistence
    metabase.notification.core                notification
    metabase.notification.payload.core        notification.payload
    metabase.permissions.core                 perms
    metabase.premium-features.core            premium-features
    metabase.public-sharing.core              public-sharing
    metabase.pulse.core                       pulse
    metabase.request.core                     request
    metabase.revisions.core                   revisions
    metabase.server.core                      server
    metabase.settings.core                    setting
    metabase.sso.core                         sso
    metabase.timeline.core                    timeline
    metabase.util.cron                        u.cron
    metabase.util.currency                    currency
    metabase.util.date-2                      u.date
    metabase.util.date-2.common               u.date.common
    metabase.util.date-2.parse                u.date.parse
    metabase.util.embed                       embed
    metabase.util.encryption                  encryption
    metabase.util.encryption-test             encryption-test
    metabase.util.files                       u.files
    metabase.util.grouper                     grouper
    metabase.util.honey-sql-2                 h2x
    metabase.util.i18n                        i18n
    metabase.util.i18n.impl                   i18n.impl
    metabase.util.jvm                         u.jvm
    metabase.util.log                         log
    metabase.util.macros                      u.macros
    metabase.util.malli                       mu
    metabase.util.malli.schema                ms
    metabase.util.markdown                    markdown
    metabase.util.password                    u.password
    metabase.util.ui-logic                    ui-logic
    metabase.util.urls                        urls
    metabase.xrays.core                       xrays
    monger.collection                         mcoll
    ring.mock.request                         ring.mock
    ring.util.codec                           codec
    ring.util.response                        response
    saml20-clj.core                           saml
    toucan2.core                              t2}}}
>>>>>>> 3ecfbb74

 :lint-as
 {cljs.cache/defcache                                                                   clojure.core/deftype
  clojure.core.cache/defcache                                                           clojure.core/deftype
  clojure.core.logic/defne                                                              clj-kondo.lint-as/def-catch-all
  clojure.test.check.clojure-test/defspec                                               clojure.test/deftest
  clojure.test.check.properties/for-all                                                 clojure.core/let
  clojurewerkz.quartzite.jobs/defjob                                                    clojure.core/defn
  metabase-enterprise.serialization.test-util/with-dbs                                  clojure.core/fn
  metabase-enterprise.serialization.test-util/with-random-dump-dir                      clojure.core/let
  metabase.actions.test-util/with-actions                                               clojure.core/let
  metabase.api.common/let-404                                                           clojure.core/let
  metabase.app-db.custom-migrations.util/with-temp-scheduler!                           clojure.core/fn
  metabase.app-db.custom-migrations/define-migration                                    clj-kondo.lint-as/def-catch-all
  metabase.app-db.custom-migrations/define-reversible-migration                         clj-kondo.lint-as/def-catch-all
  metabase.app-db.liquibase/with-liquibase                                              clojure.core/let
  metabase.app-db.schema-migrations-test.impl/with-temp-empty-app-db                    clojure.core/let
  metabase.channel.impl.http-test/with-captured-http-requests                           clojure.core/fn
  metabase.channel.impl.http-test/with-server                                           clojure.core/let
  metabase.collections.models.collection-test/with-collection-in-location               clojure.core/let
  metabase.dashboard-subscription-test/with-dashboard-sub-for-card                      clojure.core/let
  metabase.driver.mongo.connection/with-mongo-client                                    clojure.core/let
  metabase.driver.mongo.connection/with-mongo-database                                  clojure.core/let
  metabase.driver.mongo.query-processor/mongo-let                                       clojure.core/let
  metabase.driver.sql-jdbc.actions/with-jdbc-transaction                                clojure.core/let
  metabase.driver.sql-jdbc.connection.ssh-tunnel/with-ssh-tunnel                        clojure.core/let
  metabase.driver.sql-jdbc.connection/with-connection-spec-for-testing-connection       clojure.core/let
  metabase.driver.sql-jdbc.execute.diagnostic/capturing-diagnostic-info                 clojure.core/fn
  metabase.models.json-migration/def-json-migration                                     clj-kondo.lint-as/def-catch-all
  metabase.models.util.spec-update/define-spec                                          clojure.core/def
  metabase.notification.test-util/with-card-notification                                clojure.core/let
  metabase.notification.test-util/with-system-event-notification!                       clojure.core/let
  metabase.notification.test-util/with-temp-notification                                clojure.core/let
  metabase.premium-features.core/defenterprise-schema                                   clj-kondo.lint-as/def-catch-all
  metabase.premium-features.defenterprise/defenterprise-schema                          clj-kondo.lint-as/def-catch-all
  metabase.premium-features.settings/define-premium-feature                             clojure.core/def
  metabase.pulse.send-test/with-pulse-for-card                                          clojure.core/let
  metabase.query-processor-test.pipeline-queries-test/pmbql-query                       clojure.core/->
  metabase.query-processor-test.pipeline-queries-test/run-pmbql-query                   clojure.core/->
  metabase.query-processor.error-type/deferror                                          clojure.core/def
  metabase.query-processor.middleware.cache.impl/with-reducible-deserialized-results    clojure.core/let
  metabase.query-processor.middleware.process-userland-query-test/with-query-execution! clojure.core/let
  metabase.query-processor.setup/with-qp-setup                                          clojure.core/let
  metabase.search.api-test/do-test-users                                                clojure.core/let
  metabase.settings.core/define-multi-setting                                           clojure.core/def
  metabase.settings.core/defsetting                                                     clj-kondo.lint-as/def-catch-all
  metabase.settings.models.setting.multi-setting/define-multi-setting                   clojure.core/def
  metabase.settings.models.setting/defsetting                                           clj-kondo.lint-as/def-catch-all
  metabase.sso.ldap/with-ldap-connection                                                clojure.core/fn
  metabase.sync.util/sum-for                                                            clojure.core/for
  metabase.sync.util/with-emoji-progress-bar                                            clojure.core/let
  metabase.task.core/defjob                                                             clojure.core/defn
  metabase.task.impl/defjob                                                             clojure.core/defn
  metabase.test.data.interface/defdataset                                               clojure.core/def
  metabase.test.data.interface/defdataset-edn                                           clojure.core/def
  metabase.test.gentest/defgentest                                                      clojure.test/deftest
  metabase.test/defdataset                                                              clojure.core/def
  metabase.test/let-url                                                                 clojure.core/let
  metabase.test/with-actions                                                            clojure.core/let
  metabase.test/with-grouper-batches!                                                   clojure.core/fn
  metabase.test/with-open-channels                                                      clojure.core/let
  metabase.test/with-single-admin-user!                                                 clojure.core/fn
  metabase.test/with-temp-dir                                                           clojure.core/let
  metabase.test/with-temp-empty-app-db                                                  clojure.core/let
  metabase.test/with-temp-file                                                          clojure.core/let
  metabase.test/with-user-in-groups                                                     clojure.core/let
  metabase.upload.impl-test/with-upload-table!                                          clojure.core/let
  metabase.util.files/with-open-path-to-resource                                        clojure.core/let
  metabase.util.malli.defn/defn                                                         schema.core/defn
  metabase.util.malli.defn/defn-                                                        schema.core/defn
  metabase.util.malli.fn/fn                                                             schema.core/fn
  metabase.util.malli/defmethod                                                         schema.core/defmethod
  metabase.util.malli/defn                                                              schema.core/defn
  metabase.util.malli/defn-                                                             schema.core/defn
  metabase.util.malli/fn                                                                schema.core/fn
  metabase.util.namespaces/import-fns                                                   potemkin/import-vars
  metabase.util/with-timer-ms                                                           clojure.core/fn
  metabase.xrays.domain-entities.malli/defn                                             schema.core/defn
  metabuild-common.core/with-open-jar-file-system                                       clojure.core/let
  metabuild-common.files/with-open-jar-file-system                                      clojure.core/let
  monger.operators/defoperator                                                          clojure.core/def
  potemkin.types/defprotocol+                                                           clojure.core/defprotocol
  potemkin.types/defrecord+                                                             clojure.core/defrecord
  potemkin.types/deftype+                                                               clojure.core/deftype
  potemkin/defprotocol+                                                                 clojure.core/defprotocol
  potemkin/defrecord+                                                                   clojure.core/defrecord
  potemkin/deftype+                                                                     clojure.core/deftype
  toucan.db/with-call-counting                                                          clojure.core/fn
  toucan2.core/with-call-count                                                          clojure.core/fn}

 :hooks
 {:analyze-call
  {cljs.test/deftest                                                                                                         hooks.clojure.test/deftest
   cljs.test/is                                                                                                              hooks.clojure.test/is
   cljs.test/use-fixtures                                                                                                    hooks.clojure.test/use-fixtures
   clojure.core/defmulti                                                                                                     hooks.clojure.core.defmulti/lint-defmulti
   clojure.core/ns                                                                                                           hooks.clojure.core.ns/lint-ns
   clojure.core/require                                                                                                      hooks.clojure.core.require/lint-require
   clojure.core/requiring-resolve                                                                                            hooks.clojure.core.require/lint-requiring-resolve
   clojure.test/deftest                                                                                                      hooks.clojure.test/deftest
   clojure.test/is                                                                                                           hooks.clojure.test/is
   clojure.test/use-fixtures                                                                                                 hooks.clojure.test/use-fixtures
   malli.error/humanize                                                                                                      hooks.malli.error/humanize
   metabase-enterprise.advanced-permissions.models.permissions.application-permissions-test/with-new-group-and-current-graph hooks.common/with-two-top-level-bindings
   metabase-enterprise.audit-app.pages-test/with-temp-objects                                                                hooks.common/with-one-binding
   metabase-enterprise.cache.config-test/with-temp-persist-models                                                            hooks.common/with-seven-bindings
   metabase-enterprise.serialization.test-util/with-temp-dpc                                                                 hooks.toucan2.tools.with-temp/with-temp
   metabase.api.common.internal-test/with-jetty-server                                                                       hooks.common/with-one-binding
   metabase.api.macros/defendpoint                                                                                           hooks.metabase.api.macros/defendpoint
   metabase.app-db.schema-migrations-test.impl/test-migrations                                                               hooks.metabase.app-db.schema-migrations-test.impl/test-migrations
   metabase.channel.render.js.svg/with-static-viz-context                                                                    hooks.common/with-one-top-level-binding
   metabase.channel.template.handlebars-helper/defhelper                                                                     hooks.metabase.channel.template.handlebars-helper/defhelper
   metabase.channel.template.handlebars-test/with-temp-template!                                                             hooks.common/with-vec-first-binding
   metabase.classloader.core/require                                                                                         hooks.clojure.core.require/lint-require
   metabase.classloader.impl/require                                                                                         hooks.clojure.core.require/lint-require
   metabase.collections.api-test/with-french-user-and-personal-collection!                                                   hooks.common/with-two-top-level-bindings
   metabase.collections.models.collection-test/with-collection-hierarchy!                                                    hooks.common/let-one-with-optional-value
   metabase.collections.models.collection-test/with-personal-and-impersonal-collections                                      hooks.common/with-two-bindings
   metabase.dashboard-subscription-test/with-link-card-fixture-for-dashboard                                                 hooks.common/let-second
   metabase.dashboards.api-test/with-chain-filter-fixtures                                                                   hooks.common/let-one-with-optional-value
   metabase.dashboards.api-test/with-simple-dashboard-with-tabs                                                              hooks.common/with-one-binding
   metabase.dashboards.models.dashboard-tab-test/with-dashtab-in-personal-collection                                         hooks.common/with-one-top-level-binding
   metabase.dashboards.models.dashboard-test/with-dash-in-collection!                                                        hooks.common/with-three-bindings
   metabase.driver.bigquery-cloud-sdk-test/calculate-bird-scarcity                                                           hooks.metabase.query-processor-test.expressions-test/calculate-bird-scarcity
   metabase.driver.oracle-test/with-temp-user                                                                                hooks.common/let-one-with-optional-value
   metabase.driver/register!                                                                                                 hooks.metabase.driver/register!
   metabase.embedding.api.embed-test/do-response-formats                                                                     hooks.common/with-two-bindings
   metabase.embedding.api.embed-test/with-chain-filter-fixtures!                                                             hooks.common/let-one-with-optional-value
   metabase.embedding.api.embed-test/with-temp-card                                                                          hooks.common/let-one-with-optional-value
   metabase.embedding.api.embed-test/with-temp-dashcard                                                                      hooks.common/let-one-with-optional-value
   metabase.legacy-mbql.schema.macros/defclause                                                                              hooks.metabase.legacy-mbql.schemas.macros/defclause
   metabase.lib.schema.mbql-clause/define-catn-mbql-clause                                                                   hooks.metabase.lib.schema.mbql-clause/define-mbql-clause
   metabase.lib.schema.mbql-clause/define-mbql-clause                                                                        hooks.metabase.lib.schema.mbql-clause/define-mbql-clause
   metabase.lib.schema.mbql-clause/define-tuple-mbql-clause                                                                  hooks.metabase.lib.schema.mbql-clause/define-mbql-clause
   metabase.lib.test-util.macros/$ids                                                                                        hooks.metabase.test.data/$ids
   metabase.lib.test-util.macros/mbql-query                                                                                  hooks.metabase.test.data/mbql-query
   metabase.lib.test-util.macros/with-testing-against-standard-queries                                                       hooks.metabase.lib.test-util.macros/with-testing-against-standard-queries
   metabase.model-persistence.api-test/with-persistence-setup!                                                               hooks.common/with-one-top-level-binding
   metabase.model-persistence.api-test/with-setup!                                                                           hooks.common/with-one-top-level-binding
   metabase.model-persistence.test-util/with-persistence-enabled!                                                            hooks.metabase.model-persistence.test-util/with-persistence-enabled!
   metabase.models.interface/define-batched-hydration-method                                                                 hooks.metabase.models.interface/define-hydration-method
   metabase.models.interface/define-simple-hydration-method                                                                  hooks.metabase.models.interface/define-hydration-method
   metabase.permissions.core/allow-changing-all-users-group-members                                                          hooks.common/do*
   metabase.permissions.core/disable-perms-cache                                                                             hooks.common/do*
   metabase.premium-features.core/defenterprise                                                                              hooks.metabase.premium-features.defenterprise/defenterprise
   metabase.premium-features.defenterprise/defenterprise                                                                     hooks.metabase.premium-features.defenterprise/defenterprise
   metabase.public-sharing.api-test/with-required-param-card!                                                                hooks.common/with-one-binding
   metabase.public-sharing.api-test/with-temp-public-card                                                                    hooks.common/let-one-with-optional-value
   metabase.public-sharing.api-test/with-temp-public-dashboard                                                               hooks.common/let-one-with-optional-value
   metabase.public-sharing.api-test/with-temp-public-dashboard-and-card                                                      hooks.common/with-three-bindings
   metabase.pulse.api.alert-test/with-alert-in-collection!                                                                   hooks.common/with-four-bindings
   metabase.pulse.models.pulse-test/with-dashboard-subscription-in-collection!                                               hooks.common/with-four-bindings
   metabase.pulse.models.pulse-test/with-pulse-in-collection!                                                                hooks.common/with-four-bindings
   metabase.pulse.test-util/checkins-query-card                                                                              hooks.metabase.test.data/$ids
   metabase.queries.api.card-test/with-card-param-values-fixtures                                                            hooks.common/let-one-with-optional-value
   metabase.queries.api.card-test/with-temp-native-card!                                                                     hooks.common/with-two-bindings
   metabase.queries.api.card-test/with-temp-native-card-with-params!                                                         hooks.common/with-two-bindings
   metabase.query-processor-test.expressions-test/calculate-bird-scarcity                                                    hooks.metabase.query-processor-test.expressions-test/calculate-bird-scarcity
   metabase.query-processor-test.filter-test/count-with-filter-clause                                                        hooks.metabase.test.data/$ids
   metabase.query-processor.middleware.cache-test/with-mock-cache!                                                           hooks.common/with-two-bindings
   metabase.request.core/with-current-request                                                                                hooks.common/with-used-first-arg
   metabase.request.core/with-current-user                                                                                   hooks.common/with-used-first-arg
   metabase.request.core/with-limit-and-offset                                                                               hooks.common/with-used-first-two-args
   metabase.sample-data.impl-test/with-temp-sample-database-db                                                               hooks.common/with-one-binding
   metabase.search.api-test/with-search-items-in-collection                                                                  hooks.metabase.search.api-test/with-search-items-in-collection
   metabase.search.api-test/with-search-items-in-root-collection                                                             hooks.common/do*
   metabase.server.streaming-response-test/with-start-execution-chan                                                         hooks.common/with-one-binding
   metabase.settings.core/define-multi-setting                                                                               hooks.metabase.settings.models.setting/define-multi-setting
   metabase.settings.core/define-multi-setting-impl                                                                          hooks.metabase.settings.models.setting/define-multi-setting-impl
   metabase.settings.core/defsetting                                                                                         hooks.metabase.settings.models.setting/defsetting
   metabase.settings.models.setting.multi-setting/define-multi-setting                                                       hooks.metabase.settings.models.setting/define-multi-setting
   metabase.settings.models.setting.multi-setting/define-multi-setting-impl                                                  hooks.metabase.settings.models.setting/define-multi-setting-impl
   metabase.settings.models.setting/defsetting                                                                               hooks.metabase.settings.models.setting/defsetting
   metabase.stale-test/with-stale-items                                                                                      hooks.toucan2.tools.with-temp/with-temp
   metabase.test.data.datasets/test-driver                                                                                   hooks.metabase.test.data.datasets/test-driver
   metabase.test.data.datasets/test-drivers                                                                                  hooks.metabase.test.data.datasets/test-drivers
   metabase.test.data.users/with-group                                                                                       hooks.common/let-one-with-optional-value
   metabase.test.data/$ids                                                                                                   hooks.metabase.test.data/$ids
   metabase.test.data/dataset                                                                                                hooks.metabase.test.data/dataset
   metabase.test.data/mbql-query                                                                                             hooks.metabase.test.data/mbql-query
   metabase.test.data/run-mbql-query                                                                                         hooks.metabase.test.data/mbql-query
   metabase.test.gentest/iterate                                                                                             hooks.metabase.test.gentest/iterate*
   metabase.test.util.async/with-open-channels                                                                               hooks.common/let-with-optional-value-for-last-binding
   metabase.test.util.generators.jvm/with-random-cards                                                                       hooks.metabase.test.util.generators.jvm/with-random-cards
   metabase.test.util.log/with-log-level                                                                                     hooks.common/with-ignored-first-arg
   metabase.test.util/discard-setting-changes                                                                                hooks.common/with-ignored-first-arg
   metabase.test.util/with-column-remappings                                                                                 hooks.common/with-ignored-first-arg
   metabase.test.util/with-non-admin-groups-no-root-collection-perms                                                         hooks.common/do*
   metabase.test.util/with-prometheus-system!                                                                                hooks.common/with-two-bindings
   metabase.test.util/with-temp-file                                                                                         hooks.metabase.test.util/with-temp-file
   metabase.test.util/with-temporary-setting-values                                                                          hooks.metabase.test.util/with-temporary-setting-values
   metabase.test/$ids                                                                                                        hooks.metabase.test.data/$ids
   metabase.test/dataset                                                                                                     hooks.metabase.test.data/dataset
   metabase.test/discard-setting-changes                                                                                     hooks.common/with-ignored-first-arg
   metabase.test/mbql-query                                                                                                  hooks.metabase.test.data/mbql-query
   metabase.test/query                                                                                                       hooks.metabase.test.data/mbql-query
   metabase.test/run-mbql-query                                                                                              hooks.metabase.test.data/mbql-query
   metabase.test/test-driver                                                                                                 hooks.metabase.test.data.datasets/test-driver
   metabase.test/test-drivers                                                                                                hooks.metabase.test.data.datasets/test-drivers
   metabase.test/with-column-remappings                                                                                      hooks.common/with-ignored-first-arg
   metabase.test/with-group                                                                                                  hooks.common/let-one-with-optional-value
   metabase.test/with-log-level                                                                                              hooks.common/with-ignored-first-arg
   metabase.test/with-log-messages-for-level                                                                                 hooks.metabase.util.log.capture/with-log-messages-for-level
   metabase.test/with-non-admin-groups-no-root-collection-perms                                                              hooks.common/do*
   metabase.test/with-persistence-enabled!                                                                                   hooks.metabase.model-persistence.test-util/with-persistence-enabled!
   metabase.test/with-prometheus-system!                                                                                     hooks.common/with-two-bindings
   metabase.test/with-temp                                                                                                   hooks.toucan2.tools.with-temp/with-temp
   metabase.test/with-temp-file                                                                                              hooks.metabase.test.util/with-temp-file
   metabase.test/with-temporary-setting-values                                                                               hooks.metabase.test.util/with-temporary-setting-values
   metabase.users.api-test/with-temp-user-email!                                                                              hooks.common/with-one-binding
   metabase.util.i18n/deferred-trs                                                                                           hooks.metabase.util.i18n/deferred-trs
   metabase.util.i18n/deferred-tru                                                                                           hooks.metabase.util.i18n/deferred-tru
   metabase.util.i18n/trs                                                                                                    hooks.metabase.util.i18n/trs
   metabase.util.i18n/tru                                                                                                    hooks.metabase.util.i18n/tru
   metabase.util.log.capture/with-log-messages-for-level                                                                     hooks.metabase.util.log.capture/with-log-messages-for-level
   metabase.util.log/debug                                                                                                   hooks.metabase.util.log/info
   metabase.util.log/debugf                                                                                                  hooks.metabase.util.log/infof
   metabase.util.log/error                                                                                                   hooks.metabase.util.log/info
   metabase.util.log/errorf                                                                                                  hooks.metabase.util.log/infof
   metabase.util.log/fatal                                                                                                   hooks.metabase.util.log/info
   metabase.util.log/fatalf                                                                                                  hooks.metabase.util.log/infof
   metabase.util.log/info                                                                                                    hooks.metabase.util.log/info
   metabase.util.log/infof                                                                                                   hooks.metabase.util.log/infof
   metabase.util.log/trace                                                                                                   hooks.metabase.util.log/info
   metabase.util.log/tracef                                                                                                  hooks.metabase.util.log/infof
   metabase.util.log/warn                                                                                                    hooks.metabase.util.log/info
   metabase.util.log/warnf                                                                                                   hooks.metabase.util.log/infof
   metabase.util.malli.registry/def                                                                                          hooks.metabase.util.malli.registry/def
   metabase.util/case-enum                                                                                                   hooks.metabase.util/case-enum
   metabase.util/format-color                                                                                                hooks.metabase.util/format-color
   metabase.xrays.api.automagic-dashboards-test/with-indexed-model!                                                          hooks.metabase.xrays.api.automagic-dashboards-test/with-indexed-model!}

  :macroexpand
  {clojurewerkz.quartzite.jobs/build                                                       macros.quartz/build-job
   clojurewerkz.quartzite.schedule.cron/schedule                                           macros.quartz/schedule
   clojurewerkz.quartzite.schedule.simple/schedule                                         macros.quartz/simple-schedule
   clojurewerkz.quartzite.triggers/build                                                   macros.quartz/build-trigger
   metabase-enterprise.database-routing.e2e-test/with-temp-dbs!                            macros.metabase-enterprise.database-routing.e2e-test/with-temp-dbs!
   metabase-enterprise.impersonation.util-test/with-impersonations!                        macros.metabase-enterprise.impersonation.util-test/with-impersonations!
   metabase-enterprise.query-reference-validation.api-test/with-test-setup!                macros.metabase-enterprise.query-reference-validation.api-test/with-test-setup!
   metabase-enterprise.sandbox.test-util/with-gtaps!                                       macros.metabase-enterprise.sandbox.test-util/with-gtaps!
   metabase-enterprise.sandbox.test-util/with-gtaps-for-user!                              macros.metabase-enterprise.sandbox.test-util/with-gtaps!
   metabase-enterprise.serialization.test-util/with-world                                  macros.metabase-enterprise.serialization.test-util/with-world
   metabase-enterprise.test/with-gtaps!                                                    macros.metabase-enterprise.sandbox.test-util/with-gtaps!
   metabase-enterprise.test/with-gtaps-for-user!                                           macros.metabase-enterprise.sandbox.test-util/with-gtaps!
   metabase.collections.api-test/with-collection-hierarchy!                                macros.metabase.collections.api-test/with-collection-hierarchy!
   metabase.collections.api-test/with-some-children-of-collection!                         macros.metabase.collections.api-test/with-some-children-of-collection!
   metabase.embedding.api.embed-test/with-embedding-enabled-and-temp-card-referencing!     macros.metabase.embedding.api.embed-test/with-embedding-enabled-and-temp-card-referencing!
   metabase.embedding.api.embed-test/with-embedding-enabled-and-temp-dashcard-referencing! macros.metabase.embedding.api.embed-test/with-embedding-enabled-and-temp-dashcard-referencing!
   metabase.lib.common/defop                                                               macros.metabase.lib.common/defop
   metabase.lib.filter/deffilter                                                           macros.metabase.lib.filter/deffilter
   metabase.parameters.chain-filter-test/chain-filter                                      macros.metabase.parameters.chain-filter-test/chain-filter
   metabase.parameters.chain-filter-test/chain-filter-search                               macros.metabase.parameters.chain-filter-test/chain-filter
   metabase.public-sharing.api-test/with-sharing-enabled-and-temp-card-referencing!        macros.metabase.public-sharing.api-test/with-sharing-enabled-and-temp-card-referencing!
   metabase.public-sharing.api-test/with-sharing-enabled-and-temp-dashcard-referencing!    macros.metabase.public-sharing.api-test/with-sharing-enabled-and-temp-dashcard-referencing!
   metabase.queries.api.card-test/with-ordered-items                                       macros.metabase.queries.api.card-test/with-ordered-items
   metabase.query-analysis.models.query-analysis-test/with-test-setup                      macros.metabase.query-analysis.models.query-analysis-test/with-test-setup
   metabase.query-analysis.task.test-setup/with-test-setup!                                macros.metabase.query-analysis.task.test-setup/with-test-setup!
   metabase.query-processor.streaming/streaming-response                                   macros.metabase.query-processor.streaming/streaming-response
   metabase.server.statistics-handler-test/with-server                                     macros.metabase.server.statistics-handler-test/with-server
   metabase.test.data.users/with-group-for-user                                            macros.metabase.test.data.users/with-group-for-user
   metabase.test.util/with-temp-env-var-value!                                             macros.metabase.test.util/with-temp-env-var-value!
   metabase.test.util/with-temporary-raw-setting-values                                    macros.metabase.test.util/with-temporary-raw-setting-values
   metabase.test/with-group-for-user                                                       macros.metabase.test.data.users/with-group-for-user
   metabase.test/with-temp-env-var-value!                                                  macros.metabase.test.util/with-temp-env-var-value!
   metabase.test/with-temporary-raw-setting-values                                         macros.metabase.test.util/with-temporary-raw-setting-values
   metabase.users.models.user-test/with-groups!                                            macros.metabase.users.models.user-test/with-groups!
   metabase.util.namespaces/import-fn                                                      macros.metabase.util.namespaces/import-fn
   metabase.xrays.domain-entities.malli/define-getters-and-setters                         macros.metabase.xrays.domain-entities.malli/define-getters-and-setters
   metabase.xrays.related-test/with-world                                                  macros.metabase.xrays.related-test/with-world}}

 :config-in-comment
 {:linters {:unresolved-symbol {:level :off}}}

 ;;
 ;; TEST CONFIG
 ;;
 :ns-groups
 ;; the following patterns are considered to be test namespaces:
 ;;
 ;; - Any namespace ending in `-test` or `-test.whatever`
 ;; - Any namespace containing in `test-util`
 ;; - Any namespace that starts with `metabase.test`
 ;;
 ;; this list isn't exhaustive because it misses some stuff like the test runner and HTTP client but it's easier to go
 ;; fix those namespaces than it is to make this regex super hairy.
 [{:pattern "(?:.*-test(?:\\..*)?$)|(?:.*test-util)|(?:^metabase\\.test.*)"
   :name    test-namespaces}
  {:pattern "^(?!.*-test(?:\\..*)?$)(?!.*test-util)(?!^metabase\\.test.*).*$"
   :name    source-namespaces}
  {:pattern "(?:(?:^metabase\\.cmd.*)|(?:^build.*)|(?:^metabuild-common.*)|(?:^release.*)|(?:^i18n.*)|(?:^lint-migrations-file$))|(?:^mage.*)"
   :name    printable-namespaces}
  {:pattern "^metabase\\.(?:(?:lib)|(?:legacy-mbql))\\..*"
   :name    metabase-lib}
  ;;
  ;; QP source namespaces: `metabase.query-processor.*`, `metabase-enterprise.sandbox.query-processor.*`, and
  ;; `metabase.driver.*`, excluding `-test` namespaces.
  ;;
  {:pattern "metabase(?:(?:(?:-enterprise\\.sandbox)?\\.query-processor\\.)|(?:\\.driver\\.)).*(?<!-test)$"
   :name    qp-and-driver-source-namespaces}
  ;;
  ;; driver namespaces
  ;;
  {:pattern "metabase\\.driver.*$"
   :name    driver-namespaces}
  ;;
  ;; general QP tests are ones that run across multiple drivers. Anything `metabase.query-processor*-test`,
  ;; `metabase.driver.sql*-test` (excluding SQLServer and SQLite), or
  ;; `metabase-enterprise.sandbox.query-processor*-test`
  ;;
  {:pattern "^metabase(?:((?:-enterprise\\.sandbox)?\\.query-processor)|(?:\\.driver\\.sql(?!server)(?!ite))).*-test$"
   :name    general-qp-and-driver-test-namespaces}]

 :config-in-ns
 {test-namespaces
  {:linters
   {:inline-def                              {:level :off}
    :missing-docstring                       {:level :off}
    :private-call                            {:level :off}
    :metabase/defsetting-must-specify-export {:level :off}
    :discouraged-var                         {metabase.driver/database-supports? {:level :off}}}

   :hooks
   {:analyze-call
    {clojure.core/defmacro hooks.clojure.core.defn/non-thread-safe-form-should-end-with-exclamation
     clojure.core/defn     hooks.clojure.core.defn/non-thread-safe-form-should-end-with-exclamation
     clojure.core/defn-    hooks.clojure.core.defn/non-thread-safe-form-should-end-with-exclamation}}}

  source-namespaces
  {:linters
   {:metabase/validate-escaped-single-quotes-in-i18n {:level :warning}
    :metabase/validate-string-or-str-args-to-i18n {:level :warning}
    :discouraged-var
    {clojure.core/with-redefs {:message "Don't use with-redefs outside of tests"}
     clojure.core/eval        {:message "Don't use eval outside of tests"}}}}

  printable-namespaces
  {:linters
   {:main-without-gen-class {:level :off}
    :discouraged-var        {clojure.pprint/pprint     {:level :off}
                             clojure.core/print        {:level :off}
                             clojure.core/printf       {:level :off}
                             clojure.core/println      {:level :off}
                             clojure.string/lower-case {:level :off}
                             clojure.string/upper-case {:level :off}}}}

  ;; enable all the extra linters we haven't enabled in the core app yet in MLv2. It's all new code so we can adhere
  ;; to the new stricter rules from day 1
  metabase-lib
  {:linters
   {:docstring-leading-trailing-whitespace                {:level :warning}
    :used-underscored-binding                             {:level :warning}
    :keyword-binding                                      {:level :warning}
    :shadowed-var                                         {:level :warning}
    :metabase/deftest-not-marked-parallel-or-synchronized {:level :warning}

    ;; eventually we should do this for the whole codebase, but the args are in the opposite order so switching them
    ;; all at once isn't trivial, at least we can stop using it in new code.
    :discouraged-var
    {medley.core/map-keys    {:message "Use clojure.core/update-keys"}
     medley.core/map-vals    {:message "Use clojure.core/update-vals"}
     metabase.test/with-temp {:message "Don't use application database inside MLv2 code"}}

    :discouraged-namespace
    {metabase.driver            {:message "MLv2 code should be independent of driver code/methods"}
     metabase.test              {:message "MLv2 tests should only use MLv2 test helpers"}
     metabase.test.data         {:message "MLv2 tests should only use MLv2 test helpers"}
     metabase.util.malli.schema {:message "Prefer metabase.lib.schema schemas in MLv2 code"}
     toucan.db                  {:message "Don't use application database inside MLv2 code"}
     toucan.models              {:message "Don't use application database inside MLv2 code"}
     toucan.util.test           {:message "Don't use application database inside MLv2 code"}
     toucan2.core               {:message "Don't use application database inside MLv2 code"}}}}

  driver-namespaces
  {:linters
   {:discouraged-var
    {metabase.driver/database-supports? {:level :off}}}}

  qp-and-driver-source-namespaces
  {:linters
   {:discouraged-namespace
    {metabase.util.malli.schema {:message "Prefer metabase.lib.schema or metabase.legacy-mbql.schema schemas in QP/driver code"}
     toucan.db                  {:message "Don't use application database directly in QP code; use QP Store/metadata provider"}
     toucan.models              {:message "Don't use application database directly in QP code; use QP Store/metadata provider"}
     toucan.util.test           {:message "Don't use application database directly in QP code; use QP Store/metadata provider"}
     toucan2.core               {:message "Don't use application database directly in QP code; use QP Store/metadata provider"}}

    :discouraged-var
    {medley.core/map-keys                  {:message "Use clojure.core/update-keys"}
     medley.core/map-vals                  {:message "Use clojure.core/update-vals"}
     metabase.app-db.query/query           {:message "Don't use application database directly in QP code; use QP Store/metadata provider"}
     metabase.app-db.query/reducible-query {:message "Don't use application database directly in QP code; use QP Store/metadata provider"}}}}

  general-qp-and-driver-test-namespaces
  {:linters
   {:metabase/disallow-hardcoded-driver-names-in-tests {:level :warning}}}}}<|MERGE_RESOLUTION|>--- conflicted
+++ resolved
@@ -303,219 +303,6 @@
 
   :consistent-alias
   {:aliases
-<<<<<<< HEAD
-   {buddy.core.hash                                               buddy-hash
-    cheshire.generate                                             json.generate
-    clojure.tools.logging                                         log
-    clj-http.client                                               http
-    clj-ldap.client                                               ldap
-    clj-time.coerce                                               time.coerce
-    clj-time.format                                               time.format
-    clojure.core.async                                            a
-    clojure.core.match                                            clojure.core.match ; Prefer :refer [match]
-    clojure.data                                                  data
-    clojure.math.combinatorics                                    math.combo
-    clojure.pprint                                                pprint
-    clojure.spec.alpha                                            s
-    clojure.string                                                str
-    clojure.test                                                  t
-    clojure.tools.build.api                                       b
-    clojure.tools.namespace.dependency                            ns.deps
-    clojure.tools.namespace.find                                  ns.find
-    clojure.tools.namespace.parse                                 ns.parse
-    colorize.core                                                 colorize
-    environ.core                                                  env
-    hiccup.core                                                   hiccup
-    hiccup.util                                                   hiccup.util
-    honey.sql                                                     sql
-    honey.sql.helpers                                             sql.helpers
-    java-time.api                                                 t
-    macaw.core                                                    macaw
-    malli.core                                                    mc
-    malli.error                                                   me
-    malli.experimental                                            mx
-    malli.generator                                               mg
-    malli.provider                                                mp
-    malli.transform                                               mtx
-    malli.util                                                    mut
-    medley.core                                                   m
-    metabase-enterprise.audit-app.pages.common                    common
-    metabase-enterprise.sandbox.api.table                         table
-    metabase-enterprise.sandbox.api.util                          sandbox.api.util
-    metabase-enterprise.database-routing.core                     database-routing
-    metabase-enterprise.test                                      met
-    metabase.analytics.sdk                                        sdk
-    metabase.analytics.stats                                      stats
-    metabase.analysis.native-query-analyzer                       nqa
-    metabase.analysis.native-query-analyzer.parameter-substitution nqa.sub
-    metabase.analyze.query-results                                qr
-    metabase.analyze.classifiers.category                         classifiers.category
-    metabase.analyze.classifiers.core                             classifiers
-    metabase.analyze.classifiers.name                             classifiers.name
-    metabase.analyze.classifiers.no-preview-display               classifiers.no-preview-display
-    metabase.analyze.classifiers.text-fingerprint                 classifiers.text-fingerprint
-    metabase.analyze.fingerprint.fingerprinters                   fingerprinters
-    metabase.analyze.fingerprint.insights                         insights
-    metabase.analyze.fingerprint.schema                           fingerprint.schema
-    metabase.api.common                                           api
-    metabase.channel.core                                         channel
-    metabase.channel.render.core                                  channel.render
-    metabase.cloud-migration.core                                 cloud-migration
-    metabase.cmd.copy.h2                                          copy.h2
-    metabase.config                                               config
-    metabase.config.file                                          config.file
-    metabase.connection-pool                                      connection-pool
-    metabase.db.connection                                        mdb.connection
-    metabase.db.jdbc-protocols                                    mdb.jdbc-protocols
-    metabase.db.spec                                              mdb.spec
-    metabase.db.query                                             mdb.query
-    metabase.driver.common.parameters                             params
-    metabase.driver.common.parameters.dates                       params.dates
-    metabase.driver.common.parameters.operators                   params.ops
-    metabase.driver.common.parameters.parse                       params.parse
-    metabase.driver.common.parameters.values                      params.values
-    metabase.driver.druid.client                                  druid.client
-    metabase.driver.druid.execute                                 druid.execute
-    metabase.driver.druid.js                                      druid.js
-    metabase.driver.druid.query-processor                         druid.qp
-    metabase.driver.druid.sync                                    druid.sync
-    metabase.driver.impl                                          driver.impl
-    metabase.driver.mongo.execute                                 mongo.execute
-    metabase.driver.mongo.parameters                              mongo.params
-    metabase.driver.mongo.query-processor                         mongo.qp
-    metabase.driver.mongo.util                                    mongo.util
-    metabase.driver.sql                                           driver.sql
-    metabase.driver.sql-jdbc.common                               sql-jdbc.common
-    metabase.driver.sql-jdbc.connection                           sql-jdbc.conn
-    metabase.driver.sql-jdbc.execute                              sql-jdbc.execute
-    metabase.driver.sql-jdbc.execute.diagnostic                   sql-jdbc.execute.diagnostic
-    metabase.driver.sql-jdbc.execute.legacy-impl                  sql-jdbc.legacy
-    metabase.driver.sql-jdbc.execute.old-impl                     sql-jdbc.execute.old
-    metabase.driver.sql-jdbc.sync                                 sql-jdbc.sync
-    metabase.driver.sql-jdbc.sync.common                          sql-jdbc.sync.common
-    metabase.driver.sql-jdbc.sync.describe-database               sql-jdbc.describe-database
-    metabase.driver.sql-jdbc.sync.describe-table                  sql-jdbc.describe-table
-    metabase.driver.sql-jdbc.sync.interface                       sql-jdbc.sync.interface
-    metabase.driver.sql-jdbc.test-util                            sql-jdbc.tu
-    metabase.driver.sql.parameters.substitute                     sql.params.substitute
-    metabase.driver.sql.parameters.substitution                   sql.params.substitution
-    metabase.eid-translation.core                                 eid-translation
-    metabase.formatter.core                                       formatter
-    metabase.legacy-mbql.normalize                                mbql.normalize
-    metabase.legacy-mbql.schema                                   mbql.s
-    metabase.legacy-mbql.util                                     mbql.u
-    metabase.lib.util                                             lib.util
-    metabase.lib.util.match                                       lib.util.match
-    metabase.login-history.core                                   login-history
-    metabase.model-persistence.core                               model-persistence
-    metabase.models.dependency                                    dependency
-    metabase.models.interface                                     mi
-    metabase.notification.core                                    notification
-    metabase.notification.payload.core                            notification.payload
-    metabase.notification.test-util                               notification.tu
-    metabase.permissions.core                                     perms
-    metabase.plugins.initialize                                   plugins.init
-    metabase.premium-features.core                                premium-features
-    metabase.public-sharing.core                                  public-sharing
-    metabase.pulse.core                                           pulse
-    metabase.pulse.parameters                                     pulse-params
-    metabase.pulse.render                                         render
-    metabase.pulse.render.body                                    body
-    metabase.pulse.render.style                                   style
-    metabase.pulse.test-util                                      pulse.test-util
-    metabase.query-processor-test                                 qp.test
-    metabase.query-processor.context                              qp.context
-    metabase.query-processor.error-type                           qp.error-type
-    metabase.query-processor.interface                            qp.i
-    metabase.query-processor.middleware.add-dimension-projections qp.add-dimension-projections
-    metabase.query-processor.middleware.add-implicit-clauses      qp.add-implicit-clauses
-    metabase.query-processor.middleware.add-implicit-joins        qp.add-implicit-joins
-    metabase.query-processor.middleware.auto-bucket-datetimes     qp.auto-bucket-datetimes
-    metabase.query-processor.middleware.constraints               qp.constraints
-    metabase.query-processor.middleware.cumulative-aggregations   qp.cumulative-aggregations
-    metabase.query-processor.middleware.parameters.mbql           qp.mbql
-    metabase.query-processor.middleware.parameters.native         qp.native
-    metabase.query-processor.middleware.permissions               qp.perms
-    metabase.query-processor.middleware.pre-alias-aggregations    qp.pre-alias-aggregations
-    metabase.query-processor.middleware.resolve-fields            qp.resolve-fields
-    metabase.query-processor.middleware.resolve-referenced        qp.resolve-referenced
-    metabase.query-processor.middleware.resolve-source-table      qp.resolve-source-table
-    metabase.query-processor.middleware.wrap-value-literals       qp.wrap-value-literals
-    metabase.query-processor.pivot                                qp.pivot
-    metabase.query-processor.streaming                            qp.streaming
-    metabase.query-processor.streaming.interface                  qp.si
-    metabase.query-processor.streaming.xlsx                       qp.xlsx
-    metabase.query-processor.timezone                             qp.timezone
-    metabase.query-processor.util                                 qp.util
-    metabase.request.core                                         request
-    metabase.revisions.core                                       revisions
-    metabase.search.config                                        search.config
-    metabase.search.filter                                        search.filter
-    metabase.search.in-place.filter                               search.in-place.filter
-    metabase.search.in-place.scoring                              scoring
-    metabase.search.in-place.util                                 search.util
-    metabase.server.core                                          server
-    metabase.server.protocols                                     server.protocols
-    metabase.settings.core                                        setting
-    metabase.sso.core                                             sso
-    metabase.sync.analyze.fingerprint                             sync.fingerprint
-    metabase.sync.field-values                                    sync.field-values
-    metabase.sync.interface                                       i
-    metabase.sync.schedules                                       sync.schedules
-    metabase.sync.sync-metadata.crufty                            crufty
-    metabase.sync.sync-metadata.fields.our-metadata               fields.our-metadata
-    metabase.sync.util                                            sync-util
-    metabase.sync.util-test                                       sync.util-test
-    metabase.test                                                 mt
-    metabase.test.data.dataset-definitions                        defs
-    metabase.test.data.env.impl                                   tx.env.impl
-    metabase.test.data.impl                                       data.impl
-    metabase.test.data.users                                      test.users
-    metabase.test.domain-entities                                 test.de
-    metabase.test.http-client                                     client
-    metabase.test.mock.util                                       mock.util
-    metabase.test.redefs                                          test.redefs
-    metabase.test.sync                                            test.sync
-    metabase.test.util.js                                         test.js
-    metabase.test.util.timezone                                   test.tz
-    metabase.timeline.core                                        timeline
-    metabase.timeseries-query-processor-test.util                 tqpt
-    metabase.util.cron                                            u.cron
-    metabase.util.currency                                        currency
-    metabase.util.date-2                                          u.date
-    metabase.util.date-2.common                                   u.date.common
-    metabase.util.date-2.parse                                    u.date.parse
-    metabase.util.embed                                           embed
-    metabase.util.encryption                                      encryption
-    metabase.util.encryption-test                                 encryption-test
-    metabase.util.files                                           u.files
-    metabase.util.grouper                                         grouper
-    metabase.util.honey-sql-2                                     h2x
-    metabase.util.i18n                                            i18n
-    metabase.util.i18n.impl                                       i18n.impl
-    metabase.util.jvm                                             u.jvm
-    metabase.util.log                                             log
-    metabase.util.macros                                          u.macros
-    metabase.util.malli                                           mu
-    metabase.util.malli.schema                                    ms
-    metabase.util.markdown                                        markdown
-    metabase.util.password                                        u.password
-    metabase.util.schema                                          su
-    metabase.util.ui-logic                                        ui-logic
-    metabase.util.urls                                            urls
-    metabase.xrays.core                                           xrays
-    metabuild-common.core                                         u
-    metabuild-common.output                                       out
-    metabuild-common.shell                                        shell
-    monger.collection                                             mcoll
-    ring.mock.request                                             ring.mock
-    ring.util.codec                                               codec
-    ring.util.response                                            response
-    ring.adapter.jetty9.servlet                                   servlet
-    saml20-clj.core                                               saml
-    toucan.db                                                     db
-    toucan.models                                                 models}}}
-=======
    {buddy.core.hash                           buddy-hash
     cheshire.generate                         json.generate
     clj-http.client                           http
@@ -600,7 +387,6 @@
     ring.util.response                        response
     saml20-clj.core                           saml
     toucan2.core                              t2}}}
->>>>>>> 3ecfbb74
 
  :lint-as
  {cljs.cache/defcache                                                                   clojure.core/deftype
