--- conflicted
+++ resolved
@@ -55,12 +55,9 @@
 (mr/def ::dashboard
   pos-int?)
 
-<<<<<<< HEAD
-=======
 (mr/def ::dashcard
   pos-int?)
 
->>>>>>> 0efc6ed6
 (mr/def ::user
   pos-int?)
 
