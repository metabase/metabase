--- conflicted
+++ resolved
@@ -1,17 +1,11 @@
 (ns metabase-enterprise.transforms.execute
   (:require
-<<<<<<< HEAD
    [metabase-enterprise.transforms.instrumentation :as transforms.instrumentation]
-=======
->>>>>>> eab4bf07
    [metabase-enterprise.transforms.util :as transforms.util]
    [metabase.driver :as driver]
    [metabase.driver.util :as driver.u]
    [metabase.lib.schema.common :as schema.common]
-<<<<<<< HEAD
    [metabase.premium-features.core :as premium-features]
-=======
->>>>>>> eab4bf07
    [metabase.util.log :as log]
    [metabase.util.malli.registry :as mr]
    [toucan2.core :as t2]))
@@ -67,16 +61,11 @@
          (when start-promise
            (deliver start-promise [:started run-id]))
          (log/info "Executing transform" id "with target" (pr-str target))
-<<<<<<< HEAD
-         (transforms.util/run-cancelable-transform! run-id driver transform-details (fn [_cancel-chan] (driver/run-transform! driver transform-details opts)))
-         (transforms.instrumentation/with-stage-timing [run-id :sync :table-sync]
-           (transforms.util/sync-target! target database run-id))))
-=======
          (transforms.util/run-cancelable-transform!
           run-id driver transform-details
           (fn [_cancel-chan] (driver/run-transform! driver transform-details opts)))
-         (transforms.util/sync-target! target database run-id)))
->>>>>>> eab4bf07
+         (transforms.instrumentation/with-stage-timing [run-id :sync :table-sync]
+           (transforms.util/sync-target! target database run-id))))
      (catch Throwable t
        (log/error t "Error executing transform")
        (when start-promise
