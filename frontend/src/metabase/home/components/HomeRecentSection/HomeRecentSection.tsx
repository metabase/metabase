<<<<<<< HEAD
import React from "react";
=======
import { connect } from "react-redux";
>>>>>>> 1f7e261e
import { t } from "ttag";
import { useSelector } from "metabase/lib/redux";
import * as Urls from "metabase/lib/urls";
import { getIcon, getName } from "metabase/entities/recent-items";
import { getUser } from "metabase/selectors/user";
import { useRecentItemListQuery } from "metabase/common/hooks";
import LoadingAndErrorWrapper from "metabase/components/LoadingAndErrorWrapper";
import { HomeCaption } from "../HomeCaption";
import { HomeHelpCard } from "../HomeHelpCard";
import { HomeModelCard } from "../HomeModelCard";
import { isWithinWeeks } from "../../utils";
import { SectionBody } from "./HomeRecentSection.styled";

export const HomeRecentSection = () => {
  const { data: recentItems = [], isLoading, error } = useRecentItemListQuery();
  const user = useSelector(getUser);
  const hasHelpCard =
    user != null && user.is_installer && isWithinWeeks(user.first_login, 2);

  if (isLoading || error) {
    return <LoadingAndErrorWrapper loading={isLoading} error={error} />;
  }

  return (
    <div>
      <HomeCaption>{t`Pick up where you left off`}</HomeCaption>
      <SectionBody>
        {recentItems.map((item, index) => (
          <HomeModelCard
            key={index}
            title={getName(item)}
            icon={getIcon(item)}
            url={Urls.modelToUrl(item) ?? ""}
          />
        ))}
        {hasHelpCard && <HomeHelpCard />}
      </SectionBody>
    </div>
  );
};<|MERGE_RESOLUTION|>--- conflicted
+++ resolved
@@ -1,8 +1,3 @@
-<<<<<<< HEAD
-import React from "react";
-=======
-import { connect } from "react-redux";
->>>>>>> 1f7e261e
 import { t } from "ttag";
 import { useSelector } from "metabase/lib/redux";
 import * as Urls from "metabase/lib/urls";
