(ns metabase.lib.core
  "Currently this is mostly a convenience namespace for REPL and test usage. We'll probably have a slightly different
  version of this for namespace for QB and QP usage in the future -- TBD."
  (:refer-clojure :exclude [filter remove replace and or not = < <= > ->> >= not-empty case count distinct max min
                            + - * / time abs concat replace ref var])
  (:require
   [metabase.lib.aggregation :as lib.aggregation]
   [metabase.lib.binning :as lib.binning]
   [metabase.lib.breakout :as lib.breakout]
   [metabase.lib.card :as lib.card]
   [metabase.lib.column-group :as lib.column-group]
   [metabase.lib.common :as lib.common]
   [metabase.lib.database :as lib.database]
   [metabase.lib.expression :as lib.expression]
   [metabase.lib.field :as lib.field]
   [metabase.lib.filter :as lib.filter]
   [metabase.lib.join :as lib.join]
   [metabase.lib.limit :as lib.limit]
   [metabase.lib.metadata.calculation :as lib.metadata.calculation]
   [metabase.lib.metadata.composed-provider :as lib.metadata.composed-provider]
   [metabase.lib.metric :as lib.metric]
   [metabase.lib.native :as lib.native]
   [metabase.lib.normalize :as lib.normalize]
   [metabase.lib.order-by :as lib.order-by]
   [metabase.lib.query :as lib.query]
   [metabase.lib.ref :as lib.ref]
   [metabase.lib.remove-replace :as lib.remove-replace]
   [metabase.lib.segment :as lib.segment]
   [metabase.lib.stage :as lib.stage]
   [metabase.lib.table :as lib.table]
   [metabase.lib.temporal-bucket :as lib.temporal-bucket]
   [metabase.shared.util.namespaces :as shared.ns]))

(comment lib.aggregation/keep-me
         lib.binning/keep-me
         lib.breakout/keep-me
         lib.card/keep-me
         lib.column-group/keep-me
         lib.common/keep-me
         lib.database/keep-me
         lib.expression/keep-me
         lib.field/keep-me
         lib.filter/keep-me
         lib.join/keep-me
         lib.limit/keep-me
         lib.metadata.calculation/keep-me
         lib.metadata.composed-provider/keep-me
         lib.metric/keep-me
         lib.native/keep-me
         lib.normalize/keep-me
         lib.order-by/keep-me
         lib.query/keep-me
         lib.ref/keep-me
         lib.segment/keep-me
         lib.stage/keep-me
         lib.table/keep-me
         lib.temporal-bucket/keep-me)

(shared.ns/import-fns
<<<<<<< HEAD
 [lib.aggregation
  aggregate
  aggregation-clause
  aggregation-ref
  aggregation-operator-columns
  aggregations
  aggregations-metadata
  available-aggregation-operators
  selected-aggregation-operators
  count
  avg
  count-where
  distinct
  max
  median
  min
  percentile
  share
  stddev
  sum
  sum-where
  var
  cum-count
  cum-sum]
 [lib.binning
  available-binning-strategies
  binning
  with-binning]
 [lib.breakout
  breakout
  breakoutable-columns
  breakouts
  breakouts-metadata]
 [lib.column-group
  columns-group-columns
  group-columns]
 [lib.common
  external-op]
 [lib.database
  database-id]
 [lib.expression
  expression
  expressions
  expressions-metadata
  expressionable-columns
  expression-ref
  +
  -
  *
  /
  case
  coalesce
  abs
  log
  exp
  sqrt
  ceil
  floor
  round
  power
  interval
  relative-datetime
  time
  absolute-datetime
  now
  convert-timezone
  get-week
  get-year
  get-month
  get-day
  get-hour
  get-minute
  get-second
  get-quarter
  datetime-add
  datetime-subtract
  concat
  substring
  replace
  regexextract
  length
  trim
  ltrim
  rtrim
  upper
  lower]
 [lib.field
  add-field
  field-id
  fieldable-columns
  fields
  remove-field
  with-fields]
 [lib.filter
  filter
  filters
  filterable-columns
  filterable-column-operators
  filter-clause
  filter-operator
  and
  or
  not
  = !=
  < <=
  > >=
  between
  inside
  is-null not-null
  is-empty not-empty
  starts-with ends-with
  contains does-not-contain
  time-interval
  segment]
 [lib.join
  available-join-strategies
  join
  join-clause
  join-condition-lhs-columns
  join-condition-operators
  join-condition-rhs-columns
  join-condition-update-temporal-bucketing
  join-conditions
  join-fields
  join-lhs-display-name
  join-strategy
  joinable-columns
  joins
  raw-join-strategy
  suggested-join-condition
  with-join-alias
  with-join-fields
  with-join-strategy
  with-join-conditions]
 [lib.limit
  current-limit
  limit]
 [lib.metadata.calculation
  column-name
  describe-query
  describe-top-level-key
  display-name
  display-info
  metadata
  returned-columns
  suggested-name
  type-of
  visible-columns]
 [lib.metadata.composed-provider
  composed-metadata-provider]
 [lib.metric
  available-metrics]
 [lib.native
  #?@(:cljs [->TemplateTags
             TemplateTags->])
  native-query
  raw-native-query
  with-native-query
  template-tags
  with-template-tags
  required-native-extras
  native-extras
  with-native-extras
  with-different-database
  extract-template-tags]
 [lib.order-by
  change-direction
  order-by
  order-by-clause
  order-bys
  orderable-columns]
 [lib.normalize
  normalize]
 [lib.query
  query
  saved-question-query]
 [lib.ref
  ref]
 [lib.remove-replace
  remove-clause
  remove-join
  rename-join
  replace-clause
  replace-join]
 [lib.stage
  append-stage
  drop-stage]
 [lib.temporal-bucket
  describe-temporal-unit
  describe-temporal-interval
  describe-relative-datetime
  available-temporal-buckets
  temporal-bucket
  with-temporal-bucket])
=======
  [lib.aggregation
   aggregate
   aggregation-clause
   aggregation-ref
   aggregation-operator-columns
   aggregations
   aggregations-metadata
   available-aggregation-operators
   selected-aggregation-operators
   count
   avg
   count-where
   distinct
   max
   median
   min
   percentile
   share
   stddev
   sum
   sum-where
   var
   cum-count
   cum-sum]
  [lib.binning
   available-binning-strategies
   binning
   with-binning]
  [lib.breakout
   breakout
   breakoutable-columns
   breakouts
   breakouts-metadata]
  [lib.column-group
   columns-group-columns
   group-columns]
  [lib.common
   external-op]
  [lib.database
   database-id]
  [lib.expression
   expression
   expressions
   expressions-metadata
   expressionable-columns
   expression-ref
   +
   -
   *
   /
   case
   coalesce
   abs
   log
   exp
   sqrt
   ceil
   floor
   round
   power
   interval
   relative-datetime
   time
   absolute-datetime
   now
   convert-timezone
   get-week
   get-year
   get-month
   get-day
   get-hour
   get-minute
   get-second
   get-quarter
   datetime-add
   datetime-subtract
   concat
   substring
   replace
   regexextract
   length
   trim
   ltrim
   rtrim
   upper
   lower]
  [lib.field
   add-field
   field-id
   fieldable-columns
   fields
   remove-field
   with-fields]
  [lib.filter
   filter
   filters
   filterable-columns
   filterable-column-operators
   filter-clause
   filter-operator
   and
   or
   not
   = !=
   < <=
   > >=
   between
   inside
   is-null not-null
   is-empty not-empty
   starts-with ends-with
   contains does-not-contain
   time-interval
   segment]
  [lib.join
   available-join-strategies
   join
   join-clause
   join-condition-lhs-columns
   join-condition-operators
   join-condition-rhs-columns
   join-condition-update-temporal-bucketing
   join-conditions
   join-fields
   join-lhs-display-name
   join-strategy
   joinable-columns
   joins
   raw-join-strategy
   suggested-join-condition
   with-join-alias
   with-join-fields
   with-join-strategy
   with-join-conditions]
  [lib.limit
   current-limit
   limit]
  [lib.metadata.calculation
   column-name
   describe-query
   describe-top-level-key
   display-name
   display-info
   suggested-name
   type-of]
  [lib.metric
   available-metrics]
  [lib.native
   #?@(:cljs [->TemplateTags
              TemplateTags->])
   native-query
   raw-native-query
   with-native-query
   template-tags
   with-template-tags
   required-native-extras
   native-extras
   with-native-extras
   with-different-database
   extract-template-tags]
  [lib.order-by
   change-direction
   order-by
   order-by-clause
   order-bys
   orderable-columns]
  [lib.normalize
   normalize]
  [lib.query
   query
   saved-question-query]
  [lib.ref
   ref]
  [lib.remove-replace
   remove-clause
   remove-join
   rename-join
   replace-clause
   replace-join]
  [lib.segment
   available-segments]
  [lib.stage
   append-stage
   drop-stage]
  [lib.temporal-bucket
   describe-temporal-unit
   describe-temporal-interval
   describe-relative-datetime
   available-temporal-buckets
   temporal-bucket
   with-temporal-bucket])
>>>>>>> 858573b5
<|MERGE_RESOLUTION|>--- conflicted
+++ resolved
@@ -17,7 +17,6 @@
    [metabase.lib.join :as lib.join]
    [metabase.lib.limit :as lib.limit]
    [metabase.lib.metadata.calculation :as lib.metadata.calculation]
-   [metabase.lib.metadata.composed-provider :as lib.metadata.composed-provider]
    [metabase.lib.metric :as lib.metric]
    [metabase.lib.native :as lib.native]
    [metabase.lib.normalize :as lib.normalize]
@@ -44,7 +43,6 @@
          lib.join/keep-me
          lib.limit/keep-me
          lib.metadata.calculation/keep-me
-         lib.metadata.composed-provider/keep-me
          lib.metric/keep-me
          lib.native/keep-me
          lib.normalize/keep-me
@@ -57,202 +55,6 @@
          lib.temporal-bucket/keep-me)
 
 (shared.ns/import-fns
-<<<<<<< HEAD
- [lib.aggregation
-  aggregate
-  aggregation-clause
-  aggregation-ref
-  aggregation-operator-columns
-  aggregations
-  aggregations-metadata
-  available-aggregation-operators
-  selected-aggregation-operators
-  count
-  avg
-  count-where
-  distinct
-  max
-  median
-  min
-  percentile
-  share
-  stddev
-  sum
-  sum-where
-  var
-  cum-count
-  cum-sum]
- [lib.binning
-  available-binning-strategies
-  binning
-  with-binning]
- [lib.breakout
-  breakout
-  breakoutable-columns
-  breakouts
-  breakouts-metadata]
- [lib.column-group
-  columns-group-columns
-  group-columns]
- [lib.common
-  external-op]
- [lib.database
-  database-id]
- [lib.expression
-  expression
-  expressions
-  expressions-metadata
-  expressionable-columns
-  expression-ref
-  +
-  -
-  *
-  /
-  case
-  coalesce
-  abs
-  log
-  exp
-  sqrt
-  ceil
-  floor
-  round
-  power
-  interval
-  relative-datetime
-  time
-  absolute-datetime
-  now
-  convert-timezone
-  get-week
-  get-year
-  get-month
-  get-day
-  get-hour
-  get-minute
-  get-second
-  get-quarter
-  datetime-add
-  datetime-subtract
-  concat
-  substring
-  replace
-  regexextract
-  length
-  trim
-  ltrim
-  rtrim
-  upper
-  lower]
- [lib.field
-  add-field
-  field-id
-  fieldable-columns
-  fields
-  remove-field
-  with-fields]
- [lib.filter
-  filter
-  filters
-  filterable-columns
-  filterable-column-operators
-  filter-clause
-  filter-operator
-  and
-  or
-  not
-  = !=
-  < <=
-  > >=
-  between
-  inside
-  is-null not-null
-  is-empty not-empty
-  starts-with ends-with
-  contains does-not-contain
-  time-interval
-  segment]
- [lib.join
-  available-join-strategies
-  join
-  join-clause
-  join-condition-lhs-columns
-  join-condition-operators
-  join-condition-rhs-columns
-  join-condition-update-temporal-bucketing
-  join-conditions
-  join-fields
-  join-lhs-display-name
-  join-strategy
-  joinable-columns
-  joins
-  raw-join-strategy
-  suggested-join-condition
-  with-join-alias
-  with-join-fields
-  with-join-strategy
-  with-join-conditions]
- [lib.limit
-  current-limit
-  limit]
- [lib.metadata.calculation
-  column-name
-  describe-query
-  describe-top-level-key
-  display-name
-  display-info
-  metadata
-  returned-columns
-  suggested-name
-  type-of
-  visible-columns]
- [lib.metadata.composed-provider
-  composed-metadata-provider]
- [lib.metric
-  available-metrics]
- [lib.native
-  #?@(:cljs [->TemplateTags
-             TemplateTags->])
-  native-query
-  raw-native-query
-  with-native-query
-  template-tags
-  with-template-tags
-  required-native-extras
-  native-extras
-  with-native-extras
-  with-different-database
-  extract-template-tags]
- [lib.order-by
-  change-direction
-  order-by
-  order-by-clause
-  order-bys
-  orderable-columns]
- [lib.normalize
-  normalize]
- [lib.query
-  query
-  saved-question-query]
- [lib.ref
-  ref]
- [lib.remove-replace
-  remove-clause
-  remove-join
-  rename-join
-  replace-clause
-  replace-join]
- [lib.stage
-  append-stage
-  drop-stage]
- [lib.temporal-bucket
-  describe-temporal-unit
-  describe-temporal-interval
-  describe-relative-datetime
-  available-temporal-buckets
-  temporal-bucket
-  with-temporal-bucket])
-=======
   [lib.aggregation
    aggregate
    aggregation-clause
@@ -443,5 +245,4 @@
    describe-relative-datetime
    available-temporal-buckets
    temporal-bucket
-   with-temporal-bucket])
->>>>>>> 858573b5
+   with-temporal-bucket])