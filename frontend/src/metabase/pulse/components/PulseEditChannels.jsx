/* eslint "react/prop-types": "warn" */
import cx from "classnames";
import { assoc, assocIn } from "icepick";
import PropTypes from "prop-types";
import { Component } from "react";
import { t } from "ttag";
import _ from "underscore";

import ActionButton from "metabase/components/ActionButton";
import ChannelSetupMessage from "metabase/components/ChannelSetupMessage";
import SchedulePicker from "metabase/containers/SchedulePicker";
import Toggle from "metabase/core/components/Toggle";
import CS from "metabase/css/core/index.css";
import * as MetabaseAnalytics from "metabase/lib/analytics";
import { channelIsValid, createChannel } from "metabase/lib/pulse";
import SlackChannelField from "metabase/sharing/components/SlackChannelField";
import { Icon } from "metabase/ui";

import RecipientPicker from "./RecipientPicker";

export const CHANNEL_ICONS = {
  email: "mail",
  slack: "slack",
};

const CHANNEL_NOUN_PLURAL = {
  email: t`Emails`,
  slack: t`Slack messages`,
};

export default class PulseEditChannels extends Component {
  state = {};

  static propTypes = {
    pulse: PropTypes.object.isRequired,
    pulseId: PropTypes.number,
    pulseIsValid: PropTypes.bool.isRequired,
    formInput: PropTypes.object.isRequired,
    user: PropTypes.object.isRequired,
    users: PropTypes.array.isRequired,
    setPulse: PropTypes.func.isRequired,
    testPulse: PropTypes.func,
    cardPreviews: PropTypes.object,
    hideSchedulePicker: PropTypes.bool,
    emailRecipientText: PropTypes.string,
    invalidRecipientText: PropTypes.func.isRequired,
  };
  static defaultProps = {};

  addChannel(type) {
    const { pulse, formInput } = this.props;

    const channelSpec = formInput.channels[type];
    if (!channelSpec) {
      return;
    }

    const channel = createChannel(channelSpec);

    this.props.setPulse({ ...pulse, channels: pulse.channels.concat(channel) });

    MetabaseAnalytics.trackStructEvent(
      this.props.pulseId ? "PulseEdit" : "PulseCreate",
      "AddChannel",
      type,
    );
  }

  removeChannel(index) {
    const { pulse } = this.props;
    this.props.setPulse(assocIn(pulse, ["channels", index, "enabled"], false));
  }

  onChannelPropertyChange = (index, name, value) => {
    const { pulse } = this.props;
    const channels = [...pulse.channels];

    channels[index] = { ...channels[index], [name]: value };

    this.props.setPulse({ ...pulse, channels });
  };

  // changedProp contains the schedule property that user just changed
  // newSchedule may contain also other changed properties as some property changes reset other properties
  onChannelScheduleChange(index, newSchedule, changedProp) {
    const { pulse } = this.props;
    const channels = [...pulse.channels];

    MetabaseAnalytics.trackStructEvent(
      this.props.pulseId ? "PulseEdit" : "PulseCreate",
      channels[index].channel_type + ":" + changedProp.name,
      changedProp.value,
    );

    channels[index] = { ...channels[index], ...newSchedule };
    this.props.setPulse({ ...pulse, channels });
  }

  toggleChannel(type, enable) {
    const { pulse } = this.props;
    if (enable) {
      if (pulse.channels.some(c => c.channel_type === type)) {
        this.props.setPulse(
          assoc(
            pulse,
            "channels",
            pulse.channels.map(c =>
              c.channel_type === type ? assoc(c, "enabled", true) : c,
            ),
          ),
        );
      } else {
        this.addChannel(type);
      }
    } else {
      const channel = pulse.channels.find(
        channel => channel.channel_type === type,
      );

      const shouldRemoveChannel =
        type === "email" && channel?.recipients?.length === 0;

      const updatedPulse = shouldRemoveChannel
        ? assoc(
            pulse,
            "channels",
            pulse.channels.filter(channel => channel.channel_type !== type),
          )
        : assoc(
            pulse,
            "channels",
            pulse.channels.map(c =>
              c.channel_type === type ? assoc(c, "enabled", false) : c,
            ),
          );

      this.props.setPulse(updatedPulse);

      MetabaseAnalytics.trackStructEvent(
        this.props.pulseId ? "PulseEdit" : "PulseCreate",
        "RemoveChannel",
        type,
      );
    }
  }

  onTestPulseChannel(channel) {
    // test a single channel
    return this.props.testPulse({ ...this.props.pulse, channels: [channel] });
  }

  willPulseSkip = () => {
    const cards = _.pluck(this.props.pulse.cards, "id");
    const cardPreviews = this.props.cardPreviews;
    const previews = _.map(cards, id => _.findWhere(cardPreviews, { id }));
    const types = _.pluck(previews, "pulse_card_type");
    const empty = _.isEqual(_.uniq(types), ["empty"]);
    return empty && this.props.pulse.skip_if_empty;
  };

  renderChannel(channel, index, channelSpec) {
    const isValid =
      this.props.pulseIsValid && channelIsValid(channel, channelSpec);

    return (
      <li key={index} className="py2">
        {channelSpec.error && (
<<<<<<< HEAD
          <div className={cx(CS.pb2, CS.textBold, CS.textError)}>
=======
          <div className={cx(CS.pb2, CS.textBold, "text-error")}>
>>>>>>> 3fbfeddf
            {channelSpec.error}
          </div>
        )}
        {channelSpec.recipients && (
          <div>
            <div className={cx(CS.h4, CS.textBold, CS.mb1)}>
              {this.props.emailRecipientText || t`To:`}
            </div>
            <RecipientPicker
              isNewPulse={this.props.pulseId === undefined}
              autoFocus={!!this.props.pulse.name}
              recipients={channel.recipients}
              recipientTypes={channelSpec.recipients}
              users={this.props.users}
              onRecipientsChange={recipients =>
                this.onChannelPropertyChange(index, "recipients", recipients)
              }
              invalidRecipientText={this.props.invalidRecipientText}
            />
          </div>
        )}
        {channelSpec.type === "slack" ? (
          <SlackChannelField
            channel={channel}
            channelSpec={channelSpec}
            onChannelPropertyChange={(name, value) =>
              this.onChannelPropertyChange(index, name, value)
            }
          />
        ) : null}
        {!this.props.hideSchedulePicker && channelSpec.schedules && (
          <SchedulePicker
            schedule={_.pick(
              channel,
              "schedule_day",
              "schedule_frame",
              "schedule_hour",
              "schedule_type",
            )}
            scheduleOptions={channelSpec.schedules}
            textBeforeInterval={t`Sent`}
            textBeforeSendTime={t`${
              CHANNEL_NOUN_PLURAL[channelSpec && channelSpec.type] ||
              t`Messages`
            } will be sent at`}
            onScheduleChange={this.onChannelScheduleChange.bind(this, index)}
          />
        )}
        {this.props.testPulse && (
          <div className="pt2">
            <ActionButton
              actionFn={this.onTestPulseChannel.bind(this, channel)}
              disabled={
                !isValid ||
                /* require at least one email recipient to allow email pulse testing */
                (channelSpec.type === "email" &&
                  channel.recipients.length === 0)
              }
              normalText={
                channelSpec.type === "email"
                  ? t`Send email now`
                  : t`Send to ${channelSpec.name} now`
              }
              activeText={t`Sending…`}
              failedText={t`Sending failed`}
              successText={
                this.willPulseSkip()
                  ? t`Didn’t send because the pulse has no results.`
                  : t`Pulse sent`
              }
              forceActiveStyle={this.willPulseSkip()}
            />
          </div>
        )}
      </li>
    );
  }

  renderChannelSection(channelSpec) {
    const { pulse, user } = this.props;
    const channels = pulse.channels
      .map((c, i) => [c, i])
      .filter(([c, i]) => c.enabled && c.channel_type === channelSpec.type)
      .map(([channel, index]) =>
        this.renderChannel(channel, index, channelSpec),
      );
    return (
      <li key={channelSpec.type} className={CS.borderRowDivider}>
        <div
          className={cx(CS.flex, CS.alignCenter, CS.p3, CS.borderRowDivider)}
        >
          {CHANNEL_ICONS[channelSpec.type] && (
            <Icon
              className={cx(CS.mr1, CS.textLight)}
              name={CHANNEL_ICONS[channelSpec.type]}
              size={28}
            />
          )}
          <h2>{channelSpec.name}</h2>
          <Toggle
            className={CS.flexAlignRight}
            value={channels.length > 0}
            onChange={this.toggleChannel.bind(this, channelSpec.type)}
          />
        </div>
        {channels.length > 0 && channelSpec.configured ? (
          <ul className={cx(CS.bgLight, CS.px3)}>{channels}</ul>
        ) : channels.length > 0 && !channelSpec.configured ? (
          <div className={cx(CS.p4, CS.textCentered)}>
            <h3 className="mb2">{t`${channelSpec.name} needs to be set up by an administrator.`}</h3>
            <ChannelSetupMessage user={user} channels={[channelSpec.name]} />
          </div>
        ) : null}
      </li>
    );
  }

  render() {
    const { formInput } = this.props;
    // Default to show the default channels until full formInput is loaded
    const channels = formInput.channels || {
      email: { name: t`Email`, type: "email" },
      slack: { name: t`Slack`, type: "slack" },
    };
    return (
      <ul className={cx(CS.bordered, CS.rounded, CS.bgWhite)}>
        {Object.values(channels).map(channelSpec =>
          this.renderChannelSection(channelSpec),
        )}
      </ul>
    );
  }
}<|MERGE_RESOLUTION|>--- conflicted
+++ resolved
@@ -165,11 +165,7 @@
     return (
       <li key={index} className="py2">
         {channelSpec.error && (
-<<<<<<< HEAD
           <div className={cx(CS.pb2, CS.textBold, CS.textError)}>
-=======
-          <div className={cx(CS.pb2, CS.textBold, "text-error")}>
->>>>>>> 3fbfeddf
             {channelSpec.error}
           </div>
         )}
