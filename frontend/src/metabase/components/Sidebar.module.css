.sidebar {
  /* TODO: FIGURE OUT WHAT TO DO WITH THIS */
  composes: py2 from "style";
  width: 30%;
  max-width: 500px;
  background-color: var(--color-bg-light);
  color: var(--color-text-medium);
}

.sidebar a {
  text-decoration: none;
}

.item {
<<<<<<< HEAD
  /* TODO: FIGURE OUT WHAT TO DO WITH THIS */
=======
>>>>>>> 6655faa0
  composes: py1 mb1 rounded pl2 from "style";
  align-items: center;
  display: flex;
  font-size: 1em;
  color: var(--color-text-light);
}

.item .icon {
  line-height: 1em;
}

.item:hover {
  background-color: var(--color-bg-medium);
  color: var(--color-brand);
}

.item.selected,
.item.selected .icon {
  color: var(--color-brand);
}

.item.selected {
  background-color: rgba(80, 158, 227, 0.15);
}

.name {
  composes: ml2 textBold from "style";
  color: var(--color-text-medium);
  text-overflow: ellipsis;
  white-space: nowrap;
  overflow-x: hidden;
}

.item:hover .name,
.item.selected .name {
  color: var(--color-brand);
}

.icon {
  flex-shrink: 0;
}<|MERGE_RESOLUTION|>--- conflicted
+++ resolved
@@ -12,10 +12,6 @@
 }
 
 .item {
-<<<<<<< HEAD
-  /* TODO: FIGURE OUT WHAT TO DO WITH THIS */
-=======
->>>>>>> 6655faa0
   composes: py1 mb1 rounded pl2 from "style";
   align-items: center;
   display: flex;
