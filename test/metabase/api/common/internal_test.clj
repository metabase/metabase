--- conflicted
+++ resolved
@@ -1,6 +1,5 @@
 (ns metabase.api.common.internal-test
   (:require
-<<<<<<< HEAD
    [cheshire.core :as json]
    [clj-http.client :as http]
    [clojure.test :refer :all]
@@ -21,7 +20,7 @@
    [malli.error :as me]
    [malli.generator :as mg]
    [malli.util :as mu])
-(:import clojure.lang.ExceptionInfo))
+  (:import clojure.lang.ExceptionInfo))
 
 (def TestAddress
   [:map
@@ -119,13 +118,6 @@
                        :a ["disallowed key"]
                        :b ["disallowed key"]}}}
            (:body (post! "/post/closed-test-address" {:id "1" :tags [] :a 1 :b 2}))))))
-=======
-   [clojure.test :refer :all]
-   [medley.core :as m]
-   [metabase.api.common.internal :as internal]
-   [metabase.config :as config]
-   [metabase.util :as u]))
->>>>>>> 1f809593
 
 (deftest route-fn-name-test
   (are [method route expected] (= expected
