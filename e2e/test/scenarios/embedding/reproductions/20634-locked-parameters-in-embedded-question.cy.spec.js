--- conflicted
+++ resolved
@@ -33,11 +33,7 @@
   });
 
   it("should let the user lock parameters to specific values", () => {
-<<<<<<< HEAD
-    openStaticEmbeddingModal("Parameters");
-=======
     openStaticEmbeddingModal({ activeTab: "parameters" });
->>>>>>> 2557cece
 
     modal().within(() => {
       // select the dropdown next to the Text parameter so that we can set the value to "Locked"
