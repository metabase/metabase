(ns metabase-enterprise.sso.integrations.saml
  "Implementation of the SAML backend for SSO.

  # The basic flow of of a SAML login is:

  1. User attempts to access some `url` but is not authenticated.

  2. User is redirected to `GET /auth/sso`.

  3. Metabase issues another redirect to the identity provider URI.

  4. User logs into their identity provider (i.e. Auth0).

  5. Identity provider POSTs to Metabase with successful auth info.

  6. Metabase parses/validates the SAML response.

  7. Metabase inits the user session, responds with a redirect to back to the original `url`.

  # The basic flow of a SAML logout is:

  1. A SSO SAML User clicks Sign Out.

  2. Metabase issues a redirect to the client with a LogoutRequest to the identity provider.

  3. Client forwards the request to the identity provider.

  4. Identity provider logs the user out + redirects client back to Metabase with a LogoutResponse.

  5. Metabase checks for successful LogoutResponse, clears the user's session, and responds to the client with a redirect to the home page."
  (:require
   [clojure.string :as str]
   [java-time.api :as t]
   [medley.core :as m]
   [metabase-enterprise.sso.api.interface :as sso.i]
   [metabase-enterprise.sso.integrations.sso-settings :as sso-settings]
   [metabase-enterprise.sso.integrations.sso-utils :as sso-utils]
   [metabase.api.common :as api]
   [metabase.premium-features.core :as premium-features]
   [metabase.request.core :as request]
   [metabase.session.core :as session]
   [metabase.sso.core :as sso]
   [metabase.system.core :as system]
   [metabase.util :as u]
   [metabase.util.i18n :refer [trs tru]]
   [metabase.util.log :as log]
   [metabase.util.malli :as mu]
   [metabase.util.malli.schema :as ms]
   [metabase.util.urls :as urls]
   [ring.util.response :as response]
   [saml20-clj.core :as saml]
   [toucan2.core :as t2]))

(set! *warn-on-reflection* true)

(defn- group-names->ids
  "Translate a user's group names to a set of MB group IDs using the configured mappings"
  [group-names]
  (->> (cond-> group-names (string? group-names) vector)
       (map keyword)
       (mapcat (sso-settings/saml-group-mappings))
       set))

(defn- all-mapped-group-ids
  "Returns the set of all MB group IDs that have configured mappings"
  []
  (-> (sso-settings/saml-group-mappings)
      vals
      flatten
      set))

(defn sync-groups!
  "Sync a user's groups based on mappings configured in the SAML settings"
  [user group-names]
  (when (sso-settings/saml-group-sync)
    (when group-names
      (sso/sync-group-memberships! user
                                   (group-names->ids group-names)
                                   (all-mapped-group-ids)))))

(mu/defn- fetch-or-create-user! :- [:maybe [:map [:key ms/UUIDString]]]
  "Returns a Session for the given `email`. Will create the user if needed."
  [{:keys [first-name last-name email group-names user-attributes device-info]}]
  (when-not (sso-settings/saml-enabled)
    (throw (IllegalArgumentException. (tru "Can''t create new SAML user when SAML is not enabled"))))
  (when-not email
    (throw (ex-info (str (tru "Invalid SAML configuration: could not find user email.")
                         " "
                         (tru "We tried looking for {0}, but couldn''t find the attribute."
                              (sso-settings/saml-attribute-email))
                         " "
                         (tru "Please make sure your SAML IdP is properly configured."))
                    {:status-code 400, :user-attributes (keys user-attributes)})))
  (let [new-user {:first_name       first-name
                  :last_name        last-name
                  :email            email
                  :sso_source       :saml
                  :login_attributes user-attributes}]
    (when-let [user (or (sso-utils/fetch-and-update-login-attributes! new-user)
                        (sso-utils/check-user-provisioning :saml)
                        (sso-utils/create-new-sso-user! new-user))]
      (sync-groups! user group-names)
      (session/create-session! :sso user device-info))))

;;;;;;;;;;;;;;;;;;;;;;;;;;;;;;;;;;;;;;;;;;;;;;;;;;;;;;;;;;;;;;;;;;;;;;;;;;;;;;;;;;;;;;;;;;;;;;;;;
;;
;; SAML route supporting functions
;;
;;;;;;;;;;;;;;;;;;;;;;;;;;;;;;;;;;;;;;;;;;;;;;;;;;;;;;;;;;;;;;;;;;;;;;;;;;;;;;;;;;;;;;;;;;;;;;;;;

(defn- acs-url []
  (str (system/site-url) "/auth/sso"))

(defn sp-cert-keystore-details
  "Build a certificate store map usable by the saml20-clj library."
  []
  (when-let [path (sso-settings/saml-keystore-path)]
    (when-let [password (sso-settings/saml-keystore-password)]
      (when-let [key-name (sso-settings/saml-keystore-alias)]
        {:filename path
         :password password
         :alias    key-name}))))

(defn- check-saml-enabled []
  (api/check (sso-settings/saml-enabled)
             [400 (tru "SAML has not been enabled and/or configured")]))

(defn construct-redirect-url
  "Constructs a redirect URL from request parameters.
   Parameters:
   - req: The request object containing params, headers, etc.
   Returns: The constructed redirect URL with appropriate query parameters"
  [req]
  (let [redirect (get-in req [:params :redirect])
        origin (get-in req [:headers "origin"])
        embedding-sdk-header? (sso-utils/is-embedding-sdk-header? req)]
    (cond
      ;; Case 1: Embedding SDK header is present - use ACS URL with token and origin
      embedding-sdk-header?
      (str (acs-url) "?token=true&origin=" (java.net.URLEncoder/encode origin "UTF-8"))

      ;; Case 2: No redirect parameter
      (nil? redirect)
      (do
        (log/warn "Warning: expected `redirect` param, but none is present")
        (public-settings/site-url))

      ;; Case 3: Redirect is a relative URI
      (sso-utils/relative-uri? redirect)
      (str (public-settings/site-url) redirect)

      ;; Case 4: Redirect is an absolute URI
      :else
      redirect)))

(defmethod sso.i/sso-get :saml
  ;; Initial call that will result in a redirect to the IDP along with information about how the IDP can authenticate
  ;; and redirect them back to us
  [req]
  (premium-features/assert-has-feature :sso-saml (tru "SAML-based authentication"))
  (check-saml-enabled)
  (let [redirect (get-in req [:params :redirect])
<<<<<<< HEAD
        embedding-sdk-header? (sso-utils/is-embedding-sdk-header? req)
        redirect-url (construct-redirect-url req)]
    (sso-utils/check-sso-redirect redirect)
=======
        redirect-url (if (nil? redirect)
                       (do
                         (log/warn "Warning: expected `redirect` param, but none is present")
                         (system/site-url))
                       (if (sso-utils/relative-uri? redirect)
                         (str (system/site-url) redirect)
                         redirect))]
    (sso-utils/check-sso-redirect redirect-url)
>>>>>>> 5af0a172
    (try
      (let [idp-url     (sso-settings/saml-identity-provider-uri)
            relay-state (u/encode-base64 redirect-url)
            response    (saml/idp-redirect-response {:request-id       (str "id-" (random-uuid))
                                                     :sp-name          (sso-settings/saml-application-name)
                                                     :issuer           (sso-settings/saml-application-name)
                                                     :acs-url          (acs-url)
                                                     :idp-url          idp-url
                                                     :credential       (sp-cert-keystore-details)
                                                     :relay-state      relay-state
                                                     :protocol-binding :post})]
        (if embedding-sdk-header?
          {:status 200
           :body {:url (get-in response [:headers "location"])
                  :method "saml"}
           :headers {"Content-Type" "application/json"}}
          response))
      (catch Throwable e
        (let [msg (trs "Error generating SAML request")]
          (log/error e msg)
          (throw (ex-info msg {:status-code 500} e)))))))

(defn- idp-cert
  []
  (or (sso-settings/saml-identity-provider-certificate)
      (throw (ex-info (str (tru "Unable to log in: SAML IdP certificate is not set."))
                      {:status-code 500}))))

(defn- unwrap-user-attributes
  "For some reason all of the user attributes coming back from the saml library are wrapped in a list, instead of 'Oisin',
  it's ('Oisin'). This function discards the list if there's just a single item in it."
  [m]
  (m/map-vals (fn [maybe-coll]
                (if (and (coll? maybe-coll)
                         (= 1 (count maybe-coll)))
                  (first maybe-coll)
                  maybe-coll))
              m))

(defn- saml-response->attributes [saml-response]
  (let [assertions (saml/assertions saml-response)
        attrs      (-> assertions first :attrs unwrap-user-attributes)]
    (when-not attrs
      (throw (ex-info (str (tru "Unable to log in: SAML info does not contain user attributes."))
                      {:status-code 401})))
    attrs))

(defn- process-relay-state-params
  "Process the RelayState to extract continue URL and related parameters"
  [relay-state]
  (let [;; Extract and decode continue URL
        continue-url (u/ignore-exceptions
                       (when-let [s (some-> relay-state u/decode-base64)]
                         (when-not (str/blank? s)
                           s)))
        ;; Check if token is requested and remove parameter
        token-requested? (and continue-url
                              (re-find #"[?&]token=true" continue-url))
        url-without-token (when continue-url
                            (str/replace continue-url #"[?&]token=true(&|$)" "$1"))
        ;; Extract origin parameter
        origin-param (when url-without-token
                       (second (re-find #"[?&]origin=([^&]+)" url-without-token)))
        origin (if origin-param
                 (try
                   (java.net.URLDecoder/decode origin-param "UTF-8")
                   (catch Exception _
                     "*"))
                 "*")
        ;; Remove origin parameter
        clean-continue-url (if (and url-without-token origin-param)
                             (str/replace url-without-token #"[?&]origin=[^&]+(&|$)" "$1")
                             url-without-token)]
    {:continue-url continue-url
     :token-requested? token-requested?
     :clean-continue-url clean-continue-url
     :origin origin}))

(defn- create-token-response
  "Create a token response with HTML and JavaScript to post the auth message"
  [session origin continue-url]
  (let [current-time (quot (System/currentTimeMillis) 1000)
        expiration-time (+ current-time 86400)]
    {:status 200
     :headers {"Content-Type" "text/html"}
     :body (str "<!DOCTYPE html>
<html>
<head>
  <title>Authentication Complete</title>
  <script>
    const authData = {
      id: \"" (:key session) "\",
      exp: " expiration-time ",
      iat: " current-time ",
      status: \"ok\"
    };
    if (window.opener) {
      try {
        window.opener.postMessage({
          type: 'SAML_AUTH_COMPLETE',
          authData: authData
        }, '" origin "');

        setTimeout(function() {
          window.close();
        }, 500);
      } catch(e) {
        console.error('Error sending message:', e);
        document.body.innerHTML += '<p>Error: ' + e.message + '</p>';
      }
    } else {
      window.location.href = '" continue-url "';
    }
  </script>
</head>
<body style=\"background-color: white; margin: 20px; padding: 20px;\">
  <h3>Authentication complete</h3>
  <p>This window should close automatically.</p>
  <p>If it doesn't close, please click the button below:</p>
  <button onclick=\"window.close()\">Close Window</button>
</body>
</html>")}))
(defmethod sso.i/sso-post :saml
  ;; Does the verification of the IDP's response and 'logs the user in'. The attributes are available in the response:
  ;; `(get-in saml-info [:assertions :attrs])
  [{:keys [params], :as request}]
  (premium-features/assert-has-feature :sso-saml (tru "SAML-based authentication"))
  (check-saml-enabled)

  ;; Process continue URL and extract needed parameters
  (let [{:keys [continue-url token-requested? clean-continue-url origin]} (process-relay-state-params (:RelayState params))]

    (sso-utils/check-sso-redirect continue-url)
    (try
      (let [saml-response (saml/validate-response request
                                                  {:idp-cert (idp-cert)
                                                   :sp-private-key (sp-cert-keystore-details)
                                                   :acs-url (acs-url)
                                                   ;; remove :in-response-to validation since we're not
                                                   ;; tracking that in metabase
                                                   :response-validators [:issuer
                                                                         :signature
                                                                         :require-authenticated]
                                                   :assertion-validators [:signature
                                                                          :recipient
                                                                          :not-on-or-after
                                                                          :not-before
                                                                          :address
                                                                          :issuer]
                                                   :issuer (sso-settings/saml-identity-provider-issuer)})
            attrs         (saml-response->attributes saml-response)
            email         (get attrs (sso-settings/saml-attribute-email))
            first-name    (get attrs (sso-settings/saml-attribute-firstname))
            last-name     (get attrs (sso-settings/saml-attribute-lastname))
            groups        (get attrs (sso-settings/saml-attribute-group))
            session       (fetch-or-create-user!
                           {:first-name      first-name
                            :last-name       last-name
                            :email           email
                            :group-names     groups
                            :user-attributes attrs
                            :device-info     (request/device-info request)})
<<<<<<< HEAD
            response      (response/redirect (or continue-url (public-settings/site-url)))]
        (if token-requested?
          (create-token-response session origin clean-continue-url)
          (request/set-session-cookies request response session (t/zoned-date-time (t/zone-id "GMT")))))
=======
            response      (response/redirect (or continue-url (system/site-url)))]
        (request/set-session-cookies request response session (t/zoned-date-time (t/zone-id "GMT"))))
>>>>>>> 5af0a172
      (catch Throwable e
        (log/error e "SAML response validation failed")
        (throw (ex-info (tru "Unable to log in: SAML response validation failed")
                        {:status-code 401}
                        e))))))

(defmethod sso.i/sso-handle-slo :saml
  [{:keys [cookies] :as req}]
  (if (sso-settings/saml-slo-enabled)
    (let [idp-cert (or (sso-settings/saml-identity-provider-certificate)
                       (throw (ex-info (str (tru "Unable to handle logout: SAML IdP certificate is not set."))
                                       {:status-code 500})))
          response (saml/validate-logout req
                                         {:idp-cert idp-cert
                                          :issuer (sso-settings/saml-identity-provider-issuer)
                                          :response-validators [:signature :require-authenticated :issuer]})]
      (if-let [metabase-session-key (and (saml/logout-success? response) (get-in cookies [request/metabase-session-cookie :value]))]
        (do
          (t2/delete! :model/Session {:where [:or [:= (session/hash-session-key metabase-session-key) :key_hashed] [:= metabase-session-key :id]]})
          (request/clear-session-cookie (response/redirect (urls/site-url))))
        {:status 500 :body "SAML logout failed."}))
    (log/warn "SAML SLO is not enabled, not continuing Single Log Out flow.")))<|MERGE_RESOLUTION|>--- conflicted
+++ resolved
@@ -143,11 +143,11 @@
       (nil? redirect)
       (do
         (log/warn "Warning: expected `redirect` param, but none is present")
-        (public-settings/site-url))
+        (system/site-url))
 
       ;; Case 3: Redirect is a relative URI
       (sso-utils/relative-uri? redirect)
-      (str (public-settings/site-url) redirect)
+      (str (system/site-url) redirect)
 
       ;; Case 4: Redirect is an absolute URI
       :else
@@ -160,20 +160,9 @@
   (premium-features/assert-has-feature :sso-saml (tru "SAML-based authentication"))
   (check-saml-enabled)
   (let [redirect (get-in req [:params :redirect])
-<<<<<<< HEAD
         embedding-sdk-header? (sso-utils/is-embedding-sdk-header? req)
         redirect-url (construct-redirect-url req)]
     (sso-utils/check-sso-redirect redirect)
-=======
-        redirect-url (if (nil? redirect)
-                       (do
-                         (log/warn "Warning: expected `redirect` param, but none is present")
-                         (system/site-url))
-                       (if (sso-utils/relative-uri? redirect)
-                         (str (system/site-url) redirect)
-                         redirect))]
-    (sso-utils/check-sso-redirect redirect-url)
->>>>>>> 5af0a172
     (try
       (let [idp-url     (sso-settings/saml-identity-provider-uri)
             relay-state (u/encode-base64 redirect-url)
@@ -336,15 +325,10 @@
                             :group-names     groups
                             :user-attributes attrs
                             :device-info     (request/device-info request)})
-<<<<<<< HEAD
-            response      (response/redirect (or continue-url (public-settings/site-url)))]
+            response      (response/redirect (or continue-url (system/site-url)))]
         (if token-requested?
           (create-token-response session origin clean-continue-url)
           (request/set-session-cookies request response session (t/zoned-date-time (t/zone-id "GMT")))))
-=======
-            response      (response/redirect (or continue-url (system/site-url)))]
-        (request/set-session-cookies request response session (t/zoned-date-time (t/zone-id "GMT"))))
->>>>>>> 5af0a172
       (catch Throwable e
         (log/error e "SAML response validation failed")
         (throw (ex-info (tru "Unable to log in: SAML response validation failed")
