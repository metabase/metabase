--- conflicted
+++ resolved
@@ -31,15 +31,13 @@
   `metabase.driver/upload-type->database-type` or `metabase.driver/allowed-promotions` -- make sure you use
   `:metabase.upload/varchar-255` rather than something like `::upload/varchar-255`.
 
-<<<<<<< HEAD
 - The `metabase.models.secret` namespace has been replaced with `metabase.secrets.core`; if you were using it please
   update your usages.
-=======
+
 - The namespace `metabase.public-settings` has been removed, and settings have been moved to appropriate modules, e.g.
   `site-uuid` now lives in `metabase.system.core`. If you were using this namespace, please update your code
   accordingly. You should be able to find the correct one by looking at how those settings are used in our first-party
   drivers.
->>>>>>> d52a4e35
 
 ## Metabase 0.54.0
 
