(ns metabase.models.params.chain-filter
  "Generate and run an MBQL query to return possible values of a given Field based on the values of other related
  Fields.

  ## Remapping

  The main Field for which we search for values can optionally be remapped. ADDITIONAL CONSTRAINTS DO NOT SUPPORT
  REMAPPING! There are three types of remapping:

  1. Human-readable values remapping where you go assign string values to things like enum integers

  2. Implicit PK Field-> [Name] Field remapping. This happens automatically for any Field with `:type/PK` semantic type
  that has another Field with `:type/Name` semantic type in the same Table. e.g. `venue.id` is automatically
  remapped (displayed) as `venue.name`.

  3. Explicit FK Field->Field remapping. FK Fields can be manually remapped to a Field in the Table they point to.
  e.g. `venue.category_id` -> `category.name`. This is done by creating a `Dimension` for the Field in question with a
  `human_readable_field_id`. There is a big explanation of how this works in
  `metabase.query-processor.middleware.add-dimension-projections` -- see that namespace for more details.

  Here's some examples of what this namespace does. Suppose you do

    ;; find values of Field 1 starting with 'Cam' that are possible when Field 2 = \"abc\"
    (chain-filter-search 1 {2 \"abc\"} \"Cam\")

  Depending on the remapping situation, one of four things happens.

  ### A) Human-readable values remapping

  If Field 1 has human-readable values, we find those values that contain the string 'Cam' and then generate a query to
  restrict results to the matching original values. e.g. if Field 1 is \"venue.category_id\" and is
  human-readable-remapped with something like

    {1 \"Mexican\", 2 \"Camping Food\", 3 \"Campbell's Soup\"}

  and you do the search above, then we generate a query that looks something like:

    SELECT category_id
    FROM venue
    WHERE id IN (2, 3)
    AND field_2 = \"abc\"

  (we then convert these values back to [value human-readable-value] pairs in Clojure-land)

  ### B) Field->Field remapping (either type)

  Suppose Field 1 is `venue.category_id` which has a remapping \"name\" Field `category.name`. For the example search
  above, the resulting query looks something like:

    SELECT venue.category_id, category.name
    FROM venue
    LEFT JOIN category ON venue.category_id = category.id
    WHERE lower(category.name) LIKE 'cam%'
      AND field_2 = \"abc\"

  ### C) No remappings

  Life is easy. Suppose Field 1 is `category.name`. The resulting query is something like:

  SELECT name
  FROM category
  WHERE lower(name) LIKE '%cam'
  AND field_2 = \"abc\""
  (:require
   [clojure.core.memoize :as memoize]
   [clojure.set :as set]
   [clojure.string :as str]
   [clojure.tools.logging :as log]
   [honey.sql :as sql]
   [metabase.db.connection :as mdb.connection]
   [metabase.db.query :as mdb.query]
   [metabase.db.util :as mdb.u]
   [metabase.driver.common.parameters.dates :as params.dates]
   [metabase.mbql.util :as mbql.u]
   [metabase.models :refer [Field FieldValues Table]]
   [metabase.models.field :as field]
   [metabase.models.field-values :as field-values]
   [metabase.models.params :as params]
   [metabase.models.params.chain-filter.dedupe-joins :as dedupe]
   [metabase.models.params.field-values :as params.field-values]
   [metabase.models.table :as table]
   [metabase.query-processor :as qp]
   [metabase.types :as types]
   [metabase.util :as u]
   [metabase.util.i18n :refer [tru]]
   [metabase.util.schema :as su]
   [schema.core :as s]
   [toucan.db :as db]))

;; so the hydration method for name_field is loaded
(comment params/keep-me)

;; for [[memoize/ttl]] keys
(comment mdb.connection/keep-me)

(def ^:dynamic *enable-reverse-joins*
  "Whether to chain filter via joins where we must follow relationships in reverse, e.g. child -> parent (e.g.
  Restaurant -> Category instead of the usual Category -> Restuarant*)

  This switch mostly exists because I'm not 100% sure what the right behavior is."
  true)

(defn- joined-table-alias [table-id]
  (format "table_%d" table-id))

(def ^:private ^{:arglists '([field-id])} temporal-field?
  "Whether Field with `field-id` is a temporal Field such as a Date or Datetime. Cached for 10 minutes to avoid hitting
  the DB too much since this is unlike to change often, if ever."
  (memoize/ttl
   ^{::memoize/args-fn (fn [[field-id]]
                         [(mdb.connection/unique-identifier) field-id])}
   (fn [field-id]
     (types/temporal-field? (db/select-one [Field :base_type :semantic_type] :id field-id)))
   :ttl/threshold (u/minutes->ms 10)))

(defn- filter-clause
  "Generate a single MBQL `:filter` clause for a Field and `value` (or multiple values, if `value` is a collection)."
  [source-table-id field-id value]
  (let [field-clause (let [this-field-table-id (field/field-id->table-id field-id)]
                       [:field field-id (when-not (= this-field-table-id source-table-id)
                                          {:join-alias (joined-table-alias this-field-table-id)})])]
    (cond
      ;; e.g. {$$venues.price [:between 2 3]} -> [:between $venues.price 2 3]
      ;; this is not really supported by the API directly
      (and (sequential? value) (keyword? (first value)))
      (into [(first value) field-clause] (rest value))
      ;; e.g. {$$venues.price #{2 3}} -> [:= $$venues.price 2 3]
      (and (coll? value) (not (map? value)))
      (into [:= field-clause] value)
      :else
      ;; e.g. {$$venues.price "past32weeks"} -> [:time-interval $checkins.date -32 :week]
      (or (when (and (temporal-field? field-id)
                     (string? value))
            (u/ignore-exceptions
              (params.dates/date-string->filter value field-id)))
          ;; e.g. {$$venues.price 2} -> [:= $$venues.price 2]
          [:= field-clause value]))))

(defn- name-for-logging [model id]
  (format "%s %d %s" (name model) id (u/format-color 'blue (pr-str (db/select-one-field :name model :id id)))))

(defn- format-join-for-logging [join]
  (format "%s %s -> %s %s"
          (name-for-logging Table (-> join :lhs :table))
          (name-for-logging Field (-> join :lhs :field))
          (name-for-logging Table (-> join :rhs :table))
          (name-for-logging Field (-> join :rhs :field))))

(defn- format-joins-for-logging [joins]
  (str/join "\n"
            (map-indexed (fn [i join]
                           (format "%d. %s" (inc i) (format-join-for-logging join)))
                         joins)))

(defn- add-filters [query source-table-id joined-table-ids constraints]
  (reduce
   (fn [query [field-id value]]
     ;; only add a where clause for the Field if it's part of the source Table or if we're actually joining against
     ;; the Table it belongs to. This Field might not even be part of the same Database in which case we can ignore
     ;; it.
     (let [field-table-id (field/field-id->table-id field-id)]
       (if (or (= field-table-id source-table-id)
               (contains? joined-table-ids field-table-id))
         (let [filter-clause (filter-clause source-table-id field-id value)]
           (log/tracef "Added filter clause for %s %s"
                       (name-for-logging Table field-table-id)
                       (name-for-logging Field field-id))
           (update query :filter mbql.u/combine-filter-clauses filter-clause))
         (do
           (log/tracef "Not adding filter clause for %s %s because we did not join against its Table"
                       (name-for-logging Table field-table-id)
                       (name-for-logging Field field-id))
           query))))
   query
   constraints))

(def ^:private find-joins-cache-duration-ms
  "Amount of time to cache results of `find-joins`. Since FK relationships in Tables are unlikely to change very
  often (actually, only when the DB is synced again) we can cache them for a while and avoid a complicated app DB
  call."
  ;; 5 minutes seems reasonable
  (u/minutes->ms 5))

(defn- database-fk-relationships* [database-id enable-reverse-joins?]
  (let [rows (mdb.query/query {:select    [[:fk-field.id :f1]
                                           [:fk-table.id :t1]
                                           [:pk-field.id :f2]
                                           [:pk-field.table_id :t2]]
                               :from      [[:metabase_field :fk-field]]
                               :left-join [[:metabase_table :fk-table]    [:= :fk-field.table_id :fk-table.id]
                                           [:metabase_database :database] [:= :fk-table.db_id :database.id]
                                           [:metabase_field :pk-field]    [:= :fk-field.fk_target_field_id :pk-field.id]]
                               :where     [:and
                                           [:= :database.id database-id]
                                           [:not= :fk-field.fk_target_field_id nil]]})]
    (reduce
     (partial merge-with merge)
     {}
     (for [{:keys [t1 f1 t2 f2]} rows]
       (merge
        {t1 {t2 [{:lhs {:table t1, :field f1}, :rhs {:table t2, :field f2}}]}}
        (let [reverse-join {:lhs {:table t2, :field f2}, :rhs {:table t1, :field f1}}]
          (if enable-reverse-joins?
            {t2 {t1 [reverse-join]}}
            (log/tracef "Not including reverse join (disabled) %s" (format-join-for-logging reverse-join)))))))))

(def ^:private ^{:arglists '([database-id enable-reverse-joins?])} database-fk-relationships
  "Return a sequence of FK relationships that exist in a database, in the format

    lhs-table-id -> rhs-table-id -> [join-info*]

  where `join-info` is of the format

    {:lhs {:table <id>, :field <id>}, :rhs {:table <id>, :field <id>}}

  'lhs' refers to the Table and Field on the left-hand-side of the join, and 'rhs' refers to the Table on the
  right-hand-side of the join. Of course, you can join in either direction (e.g. `FROM B JOIN A ...` or `FROM A JOIN
  B`), so both `A -> B` and `B -> A` versions of the relationship are returned; having both possibilities simplifies
  the implementation of `find-joins` below."
  (memoize/ttl
   ^{::memoize/args-fn (fn [[database-id enable-reverse-joins?]]
                         [(mdb.connection/unique-identifier) database-id enable-reverse-joins?])}
   database-fk-relationships*
   :ttl/threshold find-joins-cache-duration-ms))

(defn- traverse-graph
  "A breadth first traversal of graph, not probing any paths that are over `max-depth` in length."
  [graph start end max-depth]
  (letfn [(transform [path] (let [edges (partition 2 1 path)]
                              (not-empty (vec (mapcat (fn [[x y]] (get-in graph [x y])) edges)))))]
    (loop [paths (conj clojure.lang.PersistentQueue/EMPTY [start])
           seen  #{start}]
      (let [path (peek paths)
            node (peek path)]
        (cond (nil? node)
              nil
              ;; found a path, bfs finds shortest first
              (= node end)
              (transform path)
              ;; abandon this path. A bit hazy on how seen and max depth interact.
              (= (count path) max-depth)
              (recur (pop paths) seen)
              ;; probe further and throw them on the queue
              :else
              (let [next-nodes (->> (get graph node)
                                    keys
                                    (remove seen))]
                (recur (into (pop paths) (for [n next-nodes] (conj path n)))
                       (set/union seen (set next-nodes)))))))))

(def ^:private max-traversal-depth 5)

(defn- find-joins* [database-id source-table-id other-table-id enable-reverse-joins?]
  (let [fk-relationships (database-fk-relationships database-id enable-reverse-joins?)]
    ;; find series of joins needed to get from LHS -> RHS. `path` is the tables we're already joining against when
    ;; recursing so we don't end up coming up with circular joins.
    ;;
    ;; the general idea here is to see if LHS can join directly against RHS, otherwise recursively try all of the
    ;; tables LHS can join against and see if we can find a path that way.
    (u/prog1 (traverse-graph fk-relationships source-table-id other-table-id max-traversal-depth)
      (when (seq <>)
        (log/tracef (format-joins-for-logging <>))))))

(def ^:private ^{:arglists '([database-id source-table-id other-table-id]
                             [database-id source-table-id other-table-id enable-reverse-joins?])} find-joins
  "Find the joins that must be done to make fields in Table with `other-table-id` accessible in a query whose
  primary (source) Table is the Table with `source-table-id`. Information about joins is returned in the format

    [{:lhs {:table <id>, :field <id>}, :rhs {table <id>, :field <id>}}
     ...]

  e.g.

    ;; 'airport' is the source Table; find the joins needed to include 'country' Table
    (find-joins my-database-id <airport> <country>)
    ;; ->
    ;; 3 joins needed: airport -> municipality; municipality -> region; region -> country
    [{:lhs {:table <airport>, :field <airport.municipality_id>}
      :rhs {:table <municipality>, :field <municipality.id>}}
     {:lhs {:table <municipality>, :field <region.id>}
      :rhs {:table <region>, :field <country.id>}}
     {:lhs {:table <region>, :field <region.country_id>}
      :rhs {:table <country>, :field <country.id>}}]"
  (let [f (memoize/ttl
           ^{::memoize/args-fn (fn [[database-id source-table-id other-table-id enable-reverse-joins?]]
                                 [(mdb.connection/unique-identifier)
                                  database-id
                                  source-table-id
                                  other-table-id
                                  enable-reverse-joins?])}
           find-joins*
           :ttl/threshold find-joins-cache-duration-ms)]
    (fn
      ([database-id source-table-id other-table-id]
       (f database-id source-table-id other-table-id *enable-reverse-joins*))
      ([database-id source-table-id other-table-id enable-reverse-joins?]
       (f database-id source-table-id other-table-id enable-reverse-joins?)))))

(def ^:private ^{:arglists '([source-table other-table-ids enable-reverse-joins?])} find-all-joins*
  (memoize/ttl
   ^{::memoize/args-fn (fn [[source-table-id other-table-ids enable-reverse-joins?]]
                         [(mdb.connection/unique-identifier) source-table-id other-table-ids enable-reverse-joins?])}
   (fn [source-table-id other-table-ids enable-reverse-joins?]
     (let [db-id     (table/table-id->database-id source-table-id)
           all-joins (mapcat #(find-joins db-id source-table-id % enable-reverse-joins?)
                             other-table-ids)]
       (when (seq all-joins)
         (log/tracef "Deduplicating for source %s; Tables to keep: %s\n%s"
                     (name-for-logging Table source-table-id)
                     (str/join ", " (map (partial name-for-logging Table)
                                         other-table-ids))
                     (format-joins-for-logging all-joins))
         (u/prog1 (vec (dedupe/dedupe-joins source-table-id all-joins other-table-ids))
           (when-not (= all-joins <>)
             (log/tracef "Deduplicated:\n%s" (format-joins-for-logging <>)))))))
   :ttl/threshold find-joins-cache-duration-ms))

(defn- find-all-joins
  "Find the complete set of joins we need to do for `source-table-id` to join against Fields in `field-ids`."
  [source-table-id field-ids]
  (when-let [other-table-ids (not-empty (disj (set (map field/field-id->table-id (set field-ids)))
                                              source-table-id))]
    (find-all-joins* source-table-id other-table-ids *enable-reverse-joins*)))

(defn- add-joins
  "Add joins to the MBQL `query` we're generating. The Field for which we are returning values is the \"source Field\",
  and the Table it belongs to is the source Table; `field-ids` is a set of Fields belonging to Tables other than the
  source Table.

  When we generate joins, we must determine the other Tables we must join against so that we have access to the other
  Fields. The relationship between these other Tables and the source Table may go in either direction, i.e. the source
  Table may have a FK to the other Table, or the other Table might have an FK to the source Table. e.g. the join
  condition may be either:

    source_table.fk = other_table.pk
    -- or
    source_table.pk = other_table.fk

  Since we're not sure which way the relationship goes, `resolve-fk-id` fetches all possible relationships between the
  two Tables and we generate the appropriate join against the other Table."
  [query source-table-id joins]
  (reduce
   (fn [query {{lhs-table-id :table, lhs-field-id :field} :lhs, {rhs-table-id :table, rhs-field-id :field} :rhs}]
     (let [join {:source-table rhs-table-id
                 :condition    [:=
                                [:field lhs-field-id (when-not (= lhs-table-id source-table-id)
                                                       {:join-alias (joined-table-alias lhs-table-id)})]
                                [:field rhs-field-id {:join-alias (joined-table-alias rhs-table-id)}]]
                 :alias        (joined-table-alias rhs-table-id)}]
       (log/tracef "Adding join against %s\n%s"
                   (name-for-logging Table rhs-table-id) (u/pprint-to-str join))
       (update query :joins concat [join])))
   query
   joins))

(def ^:private Options
  ;; if original-field-id is specified, we'll include this in the results. For Field->Field remapping.
  {(s/optional-key :original-field-id) (s/maybe su/IntGreaterThanZero)
   ;; return at most the lesser of `limit` (if specified) and `max-results`.
   (s/optional-key :limit)             (s/maybe su/IntGreaterThanZero)})

(def ^:private max-results 1000)

(def ^:private ConstraintsMap
  "Schema for map of (other) Field ID -> value for additional constraints for the `chain-filter` results."
  {su/IntGreaterThanZero s/Any})

(s/defn ^:private chain-filter-mbql-query
  "Generate the MBQL query powering `chain-filter`."
  [field-id                          :- su/IntGreaterThanZero
   constraints                       :- (s/maybe ConstraintsMap)
   {:keys [original-field-id limit]} :- (s/maybe Options)]
  {:database (field/field-id->database-id field-id)
   :type     :query
   :query    (let [source-table-id       (field/field-id->table-id field-id)
                   joins                 (find-all-joins source-table-id (cond-> (set (keys constraints))
                                                                           original-field-id (conj original-field-id)))
                   joined-table-ids      (set (map #(get-in % [:rhs :table]) joins))
                   original-field-clause (when original-field-id
                                           (let [original-table-id (field/field-id->table-id original-field-id)]
                                             [:field
                                              original-field-id
                                              (when-not (= source-table-id original-table-id)
                                                {:join-alias (joined-table-alias original-table-id)})]))]
               (when original-field-id
                 (log/tracef "Finding values of %s, remapped from %s."
                             (name-for-logging Field field-id)
                             (name-for-logging Field original-field-id))
                 (log/tracef "MBQL clause for %s is %s"
                             (name-for-logging Field original-field-id) (pr-str original-field-clause)))
               (when (seq joins)
                 (log/tracef "Generating joins and filters for source %s with joins info\n%s"
                             (name-for-logging Table source-table-id) (pr-str joins)))
               (-> (merge {:source-table source-table-id
                           ;; original-field-id is used to power Field->Field breakouts. We include both remapped and
                           ;; original
                           :breakout     (if original-field-clause
                                           [original-field-clause [:field field-id nil]]
                                           [[:field field-id nil]])
                           ;; return the lesser of limit (if set) or max results
                           :limit        ((fnil min Integer/MAX_VALUE) limit max-results)}
                          (when original-field-clause
                            { ;; don't return rows that don't have values for the original Field. e.g. if
                             ;; venues.category_id is remapped to categories.name and we do a search with query 's',
                             ;; we only want to return [category_id name] tuples where [category_id] is not nil
                             ;;
                             ;; TODO -- would this be more efficient if we just did an INNER JOIN against the original
                             ;; Table instead of a LEFT JOIN with this additional filter clause? Would that still
                             ;; work?
                             :filter    [:not-null original-field-clause]
                             ;; for Field->Field remapping we want to return pairs of [original-value remapped-value],
                             ;; but sort by [remapped-value]
                             :order-by [[:asc [:field field-id nil]]]}))
                   (add-joins source-table-id joins)
                   (add-filters source-table-id joined-table-ids constraints)))
   :middleware {:disable-remaps? true}})


;;; ------------------------ Chain filter (powers GET /api/dashboard/:id/params/:key/values) -------------------------

(s/defn ^:private unremapped-chain-filter
  "Chain filtering without all the fancy remapping stuff on top of it."
  [field-id                                 :- su/IntGreaterThanZero
   constraints                              :- (s/maybe ConstraintsMap)
   {:keys [original-field-id], :as options} :- (s/maybe Options)]
  (let [mbql-query (chain-filter-mbql-query field-id constraints options)]
    (log/debugf "Chain filter MBQL query:\n%s" (u/pprint-to-str 'magenta mbql-query))
    (try
      (let [query-limit (get-in mbql-query [:query :limit])
            values      (qp/process-query
                         mbql-query
                         {:rff (constantly (if original-field-id
                                             ;; if original-field-id is specified (for Field->Field remapping) just return each row,
                                             ;; which will be [original-value remapped-value], as-is. reducing function is conj, so rff,
                                             ;; which is of the form
                                             ;;
                                             ;;     (f metadata) -> rf
                                             ;;
                                             ;; will be (constantly conj).
                                             conj
                                             ;; if we're just returning values for a single field with no remapping (or if the mapping
                                             ;; is human-readable values, which is done in Clojure-land), then just return the first
                                             ;; value in each row. e.g.
                                             ;;
                                             ;;    [v] -> v
                                             ;;
                                             ;; Thus rff is
                                             ;;
                                             ;;    (f metadata) -> ((map first) conj)
                                             ((map first) conj)))})]
        {:values          values
         ;; It's unlikely that we don't have a query-limit, but better safe than sorry and default it true
         ;; so that calling chain-filter-search on the same field will search from DB.
         :has_more_values (if (nil? query-limit)
                            true
                            (= (count values) query-limit))})

      (catch Throwable e
        (throw (ex-info (tru "Error executing chain filter query")
                        {:field-id    field-id
                         :constraints constraints
                         :mbql-query  mbql-query}
                        e))))))

(def ^:private HumanReadableRemappingMap
  "Schema for the map of actual value -> human-readable value. Cannot be empty."
  (su/non-empty {s/Any (s/maybe s/Str)}))

(s/defn ^:private human-readable-remapping-map :- (s/maybe HumanReadableRemappingMap)
  [field-id :- su/IntGreaterThanZero]
  (when-let [{orig :values, remapped :human_readable_values} (db/select-one [FieldValues :values :human_readable_values]
                                                               {:where [:and
                                                                        [:= :type "full"]
                                                                        [:= :field_id field-id]
                                                                        [:not= :human_readable_values nil]
                                                                        [:not= :human_readable_values "{}"]]})]
    (when (seq remapped)
      (zipmap orig remapped))))

(s/defn ^:private add-human-readable-values
  "Convert result `values` (a sequence of single values) to a sequence of `[v human-readable]` pairs by finding the
  matching remapped values from `v->human-readable`."
  [values v->human-readable :- HumanReadableRemappingMap]
  (map vector values (map (fn [v]
                            (get v->human-readable v (get v->human-readable (str v))))
                          values)))

(s/defn ^:private human-readable-values-remapped-chain-filter
  "Chain filter, but for Fields that have human-readable values defined (e.g. you've went in and specified that enum
  value `1` should be displayed as `BIRD_TYPE_TOUCAN`). `v->human-readable` is a map of actual values in the
  database (e.g. `1`) to the human-readable version (`BIRD_TYPE_TOUCAN`)."
  [field-id          :- su/IntGreaterThanZero
   v->human-readable :- HumanReadableRemappingMap
   constraints       :- (s/maybe ConstraintsMap)
   options           :- (s/maybe Options)]
  (let [result (unremapped-chain-filter field-id constraints options)]
    (update result :values add-human-readable-values v->human-readable)))

(s/defn ^:private field-to-field-remapped-chain-filter
  "Chain filter, but for Field->Field remappings (e.g. 'remap' `venue.category_id` -> `category.name`; search by
  `category.name` but return tuples of `[venue.category_id category.name]`."
  [original-field-id :- su/IntGreaterThanZero
   remapped-field-id :- su/IntGreaterThanZero
   constraints       :- (s/maybe ConstraintsMap)
   options           :- (s/maybe Options)]
  (unremapped-chain-filter remapped-field-id constraints (assoc options :original-field-id original-field-id)))

(defn- format-parens [_fn [x]]
  (let [[sql & args] (sql/format-expr x)]
    (into [(str "(" sql ")")] args)))

(sql/register-fn! ::parens format-parens)

(defn- format-union
  "Workaround for https://github.com/seancorfield/honeysql/issues/451. Wrap the subselects in parens, otherwise it will
  fail on Postgres."
  [_clause exprs]
  (let [[sqls args] (sql/format-expr-list exprs)
        sql         (str/join " UNION " sqls)]
    (into [sql] args)))

(sql/register-clause! ::union format-union :union)

(defn- remapped-field-id-query [field-id]
  {:select [[:ids.id :id]]
   :from   [[{::union [{:select [[:dimension.human_readable_field_id :id]]
                        :from   [[:dimension :dimension]]
                        :where  [:and
                                 [:= :dimension.field_id field-id]
                                 [:not= :dimension.human_readable_field_id nil]]
                        :limit  1}
                       {:select    [[:dest.id :id]]
                        :from      [[:metabase_field :source]]
                        :left-join [[:metabase_table :table] [:= :source.table_id :table.id]
                                    [:metabase_field :dest] [:= :dest.table_id :table.id]]
                        :where     [:and
                                    [:= :source.id field-id]
                                    (mdb.u/isa :source.semantic_type :type/PK)
                                    (mdb.u/isa :dest.semantic_type :type/Name)]
                        :limit     1}]}
             :ids]]
   :limit  1})

;; TODO -- add some caching here?
(s/defn ^:private remapped-field-id :- (s/maybe su/IntGreaterThanZero)
  "Efficient query to find the ID of the Field we're remapping `field-id` to, if it has either type of Field -> Field
  remapping."
<<<<<<< HEAD
  [field-id :- su/IntGreaterThanZeroPlumatic]
  (:id (first (mdb.query/query (remapped-field-id-query field-id)))))
=======
  [field-id :- su/IntGreaterThanZero]
  (let [[{:keys [id]}] (db/query {:select [[:ids.id :id]]
                                  :from   [[{:union [(parens
                                                      {:select [[:dimension.human_readable_field_id :id]]
                                                       :from   [[Dimension :dimension]]
                                                       :where  [:and
                                                                [:= :dimension.field_id field-id]
                                                                [:not= :dimension.human_readable_field_id nil]]
                                                       :limit  1})
                                                     (parens
                                                      {:select    [[:dest.id :id]]
                                                       :from      [[Field :source]]
                                                       :left-join [[Table :table] [:= :source.table_id :table.id]
                                                                   [Field :dest] [:= :dest.table_id :table.id]]
                                                       :where     [:and
                                                                   [:= :source.id field-id]
                                                                   (mdb.u/isa :source.semantic_type :type/PK)
                                                                   (mdb.u/isa :dest.semantic_type :type/Name)]
                                                       :limit     1})]}
                                            :ids]]
                                  :limit  1})]
    id))
>>>>>>> 6efd815c

(defn- use-cached-field-values?
  "Whether we should use cached `FieldValues` instead of running a query via the QP."
  [field-id]
  (and
    field-id
    (field-values/field-should-have-field-values? field-id)))

(defn- cached-field-values [field-id constraints {:keys [limit]}]
  ;; TODO: why don't we remap the human readable values here?
  (let [{:keys [values has_more_values]} (if (empty? constraints)
                                           (params.field-values/get-or-create-field-values-for-current-user! (db/select-one Field :id field-id))
                                           (params.field-values/get-or-create-linked-filter-field-values! (db/select-one Field :id field-id) constraints))]
    {:values          (cond->> (map first values)
                        limit (take limit))
     :has_more_values (or (when limit
                            (< limit (count values)))
                          has_more_values)}))

(s/defn chain-filter
  "Fetch a sequence of possible values of Field with `field-id` by restricting the possible values to rows that match
  values of other Fields in the `constraints` map. Powers the `GET /api/dashboard/:id/param/:key/values` chain filter
  API endpoint.

    ;; fetch possible values of venue price (between 1 and 4 inclusive) where category name is 'BBQ'
    (chain-filter %venues.price {%categories.name \"BBQ\"})
    ;; -> {:values          [1 2 3] (there are no BBQ places with price = 4)
           :has_more_values false}

  `options` are key-value options. Currently only one option is supported, `:limit`:

    ;; fetch first 10 values of venues.price
    (chain-filter %venues.price {} :limit 10)

  For remapped columns, this returns results as a sequence of `[value remapped-value]` pairs."
  [field-id    :- su/IntGreaterThanZero
   constraints :- (s/maybe ConstraintsMap)
   & options]
  (assert (even? (count options)))
  (let [{:as options} options]
    (if-let [v->human-readable (human-readable-remapping-map field-id)]
      (human-readable-values-remapped-chain-filter field-id v->human-readable constraints options)
      (if (use-cached-field-values? field-id)
        (cached-field-values field-id constraints options)
        (if-let [remapped-field-id (remapped-field-id field-id)]
          (field-to-field-remapped-chain-filter field-id remapped-field-id constraints options)
          (unremapped-chain-filter field-id constraints options))))))


;;; ----------------- Chain filter search (powers GET /api/dashboard/:id/params/:key/search/:query) -----------------

;; TODO -- if this validation succeeds, we can probably cache that success for a bit so we can avoid unneeded DB
;; calls every time this function is called.
(defn- check-valid-search-field
  "Before running a search query, make sure the Field actually exists and that it's a Text field."
  [field-id]
  (let [base-type (db/select-one-field :base_type Field :id field-id)]
    (when-not base-type
      (throw (ex-info (tru "Field {0} does not exist." field-id)
                      {:field field-id, :status-code 404})))
    (when-not (isa? base-type :type/Text)
      (let [field-name (db/select-one-field :name Field :id field-id)]
        (throw (ex-info (tru "Cannot search against non-Text Field {0} {1}" field-id (pr-str field-name))
                        {:status-code 400
                         :field-id    field-id
                         :field       field-name
                         :base-type   base-type}))))))

(s/defn ^:private unremapped-chain-filter-search
  [field-id    :- su/IntGreaterThanZero
   constraints :- (s/maybe ConstraintsMap)
   query       :- su/NonBlankString
   options     :- (s/maybe Options)]
  (check-valid-search-field field-id)
  (let [query-constraint {field-id [:contains query {:case-sensitive false}]}
        constraints      (merge constraints query-constraint)]
    (unremapped-chain-filter field-id constraints options)))

(defn- matching-unremapped-values [query v->human-readable]
  (let [query (str/lower-case query)]
    (for [[orig remapped] v->human-readable
          :when           (and (string? remapped)
                               (str/includes? (str/lower-case remapped) query))]
      orig)))

(s/defn ^:private human-readable-values-remapped-chain-filter-search
  "Chain filter search, but for Fields that have human-readable values defined (e.g. you've went in and specified that
  enum value `1` should be displayed as `BIRD_TYPE_TOUCAN`). `v->human-readable` is a map of actual values in the
  database (e.g. `1`) to the human-readable version (`BIRD_TYPE_TOUCAN`)."
  [field-id          :- su/IntGreaterThanZero
   v->human-readable :- HumanReadableRemappingMap
   constraints       :- (s/maybe ConstraintsMap)
   query             :- su/NonBlankString
   options           :- (s/maybe Options)]
  (or (when-let [unremapped-values (not-empty (matching-unremapped-values query v->human-readable))]
        (let [query-constraint  {field-id (set unremapped-values)}
              constraints       (merge constraints query-constraint)
              result            (unremapped-chain-filter field-id constraints options)]
          (update result :values add-human-readable-values v->human-readable)))
      {:values          []
       :has_more_values false}))

(defn- search-cached-field-values? [field-id constraints]
  (and (use-cached-field-values? field-id)
       (isa? (db/select-one-field :base_type Field :id field-id) :type/Text)
       (db/exists? FieldValues (merge {:field_id field-id, :values [:not= nil], :human_readable_values nil}
                                  ;; if we are doing a search, make sure we only use field values
                                  ;; when we're certain the fieldvalues we stored are all the possible values.
                                  ;; otherwise, we should search directly from DB
                                  {:has_more_values false}
                                  (if-not (empty? constraints)
                                    {:type     "linked-filter"
                                     :hash_key (params.field-values/hash-key-for-advanced-field-values :linked-filter field-id constraints)}
                                    (if-let [hash-key (params.field-values/hash-key-for-advanced-field-values :sandbox field-id nil)]
                                      {:type    "sandbox"
                                       :hash_key hash-key}
                                      {:type "full"}))))))

(defn- cached-field-values-search
  [field-id query constraints {:keys [limit]}]
  (let [{:keys [values has_more_values]} (cached-field-values field-id constraints nil)
        query                            (str/lower-case query)]
    {:values (cond->> (filter (fn [s]
                                (when s
                                  (str/includes? (str/lower-case s) query)))
                              values)
               limit (take limit))
     :has_more_values has_more_values}))

(s/defn ^:private field-to-field-remapped-chain-filter-search
  "Chain filter search, but for Field->Field remappings e.g. 'remap' `venue.category_id` -> `category.name`; search by
  `category.name` but return tuples of `[venue.category_id category.name]`."
  [original-field-id :- su/IntGreaterThanZero
   remapped-field-id :- su/IntGreaterThanZero
   constraints       :- (s/maybe ConstraintsMap)
   query             :- su/NonBlankString
   options           :- (s/maybe Options)]
  (unremapped-chain-filter-search remapped-field-id constraints query
                                  (assoc options :original-field-id original-field-id)))

(s/defn chain-filter-search
  "Convenience version of `chain-filter` that adds a constraint to only return values of Field with `field-id`
  containing String `query`. Powers the `search/:query` version of the chain filter endpoint."
  [field-id          :- su/IntGreaterThanZero
   constraints       :- (s/maybe ConstraintsMap)
   query             :- (s/maybe su/NonBlankString)
   & options]
  (assert (even? (count options)))
  (if (str/blank? query)
    (apply chain-filter field-id constraints options)
    (let [{:as options} options]
      (if-let [v->human-readable (human-readable-remapping-map field-id)]
        (human-readable-values-remapped-chain-filter-search field-id v->human-readable constraints query options)
        (if (search-cached-field-values? field-id constraints)
          (cached-field-values-search field-id query constraints options)
          (if-let [remapped-field-id (remapped-field-id field-id)]
            (field-to-field-remapped-chain-filter-search field-id remapped-field-id constraints query options)
            (unremapped-chain-filter-search field-id constraints query options)))))))


;;; ------------------ Filterable Field IDs (powers GET /api/dashboard/params/valid-filter-fields) -------------------

(s/defn filterable-field-ids
  "Return the subset of `filter-ids` we can actually use in a `chain-filter` query to fetch values of Field with
  `id`.

    ;; maybe we can't filter against Field 2 because there's no FK-> relationship
    (filterable-field-ids 1 #{2 3 4}) ; -> #{3 4}"
  [field-id         :- su/IntGreaterThanZero
   filter-field-ids :- (s/maybe #{su/IntGreaterThanZero})]
  (when (seq filter-field-ids)
    (let [mbql-query (chain-filter-mbql-query field-id
                                              (into {} (for [id filter-field-ids] [id nil]))
                                              nil)]
      (set (mbql.u/match (-> mbql-query :query :filter)
             [:field (id :guard integer?) _] id)))))<|MERGE_RESOLUTION|>--- conflicted
+++ resolved
@@ -545,33 +545,8 @@
 (s/defn ^:private remapped-field-id :- (s/maybe su/IntGreaterThanZero)
   "Efficient query to find the ID of the Field we're remapping `field-id` to, if it has either type of Field -> Field
   remapping."
-<<<<<<< HEAD
   [field-id :- su/IntGreaterThanZeroPlumatic]
   (:id (first (mdb.query/query (remapped-field-id-query field-id)))))
-=======
-  [field-id :- su/IntGreaterThanZero]
-  (let [[{:keys [id]}] (db/query {:select [[:ids.id :id]]
-                                  :from   [[{:union [(parens
-                                                      {:select [[:dimension.human_readable_field_id :id]]
-                                                       :from   [[Dimension :dimension]]
-                                                       :where  [:and
-                                                                [:= :dimension.field_id field-id]
-                                                                [:not= :dimension.human_readable_field_id nil]]
-                                                       :limit  1})
-                                                     (parens
-                                                      {:select    [[:dest.id :id]]
-                                                       :from      [[Field :source]]
-                                                       :left-join [[Table :table] [:= :source.table_id :table.id]
-                                                                   [Field :dest] [:= :dest.table_id :table.id]]
-                                                       :where     [:and
-                                                                   [:= :source.id field-id]
-                                                                   (mdb.u/isa :source.semantic_type :type/PK)
-                                                                   (mdb.u/isa :dest.semantic_type :type/Name)]
-                                                       :limit     1})]}
-                                            :ids]]
-                                  :limit  1})]
-    id))
->>>>>>> 6efd815c
 
 (defn- use-cached-field-values?
   "Whether we should use cached `FieldValues` instead of running a query via the QP."
