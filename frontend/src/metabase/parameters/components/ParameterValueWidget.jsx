--- conflicted
+++ resolved
@@ -236,11 +236,7 @@
                 size={16}
               />
             )}
-<<<<<<< HEAD
-            <div className={cx(CS.mr1, "text-nowrap")}>
-=======
-            <div className={cx("mr1", CS.textNoWrap)}>
->>>>>>> 6655faa0
+            <div className={cx(CS.mr1, CS.textNoWrap)}>
               <FormattedParameterValue
                 parameter={parameter}
                 value={value}
