import { H } from "e2e/support";
import { SAMPLE_DB_ID } from "e2e/support/cypress_data";
import { SAMPLE_DATABASE } from "e2e/support/cypress_sample_database";
import { ORDERS_QUESTION_ID } from "e2e/support/cypress_sample_instance_data";

const { ORDERS, ORDERS_ID, PRODUCTS, PRODUCTS_ID, PEOPLE } = SAMPLE_DATABASE;

describe("issue 23023", () => {
  const questionDetails = {
    display: "table",
    dataset_query: {
      database: SAMPLE_DB_ID,
      query: {
        "source-table": ORDERS_ID,
        joins: [
          {
            fields: [
              ["field", PRODUCTS.CATEGORY, { "join-alias": "Products" }],
            ],
            "source-table": PRODUCTS_ID,
            condition: [
              "=",
              ["field", ORDERS.PRODUCT_ID, null],
              ["field", PRODUCTS.ID, { "join-alias": "Products" }],
            ],
            alias: "Products",
          },
        ],
        fields: [
          ["field", ORDERS.ID, null],
          ["field", ORDERS.PRODUCT_ID, null],
        ],
      },
      type: "query",
    },
  };

  beforeEach(() => {
    H.restore();
    cy.signInAsAdmin();
  });

  it("should show only selected columns in a step preview (metabase#23023)", () => {
    H.visitQuestionAdhoc(questionDetails);

    H.openNotebook();

    cy.icon("play").eq(1).click();

    cy.findAllByTestId("header-cell").contains("Products → Category");
    cy.findAllByTestId("header-cell").contains("Tax").should("not.exist");
  });
});

describe("issue 24839: should be able to summarize a nested question based on the source question with aggregations (metabase#24839)", () => {
  const questionDetails = {
    name: "24839",
    query: {
      "source-table": ORDERS_ID,
      aggregation: [
        ["sum", ["field", ORDERS.QUANTITY, null]],
        ["avg", ["field", ORDERS.TOTAL, null]],
      ],
      breakout: [["field", ORDERS.CREATED_AT, { "temporal-unit": "month" }]],
    },
    display: "line",
  };

  beforeEach(() => {
    H.restore();
    cy.signInAsAdmin();

    cy.createQuestion(questionDetails).then(({ body: { id } }) => {
      // Start ad-hoc nested question based on the saved one
      H.visitQuestionAdhoc({
        dataset_query: {
          database: SAMPLE_DB_ID,
          query: { "source-table": `card__${id}` },
          type: "query",
        },
      });
    });
  });

  it("from the notebook GUI (metabase#24839-1)", () => {
    H.openNotebook();
    // eslint-disable-next-line no-unscoped-text-selectors -- deprecated usage
    cy.findByText("Summarize").click();
    // eslint-disable-next-line no-unscoped-text-selectors -- deprecated usage
    cy.findByText("Sum of ...").click();
    H.popover()
      .should("contain", "Sum of Quantity")
      .and("contain", "Average of Total");
  });

  it("from a table header cell (metabase#24839-2)", () => {
    H.tableHeaderClick("Average of Total");

    H.popover().contains("Distinct values").click();

    cy.findByTestId("scalar-value").invoke("text").should("eq", "49");

    cy.findByTestId("aggregation-item")
      .invoke("text")
      .should("eq", "Distinct values of Average of Total");
  });
});

describe("issue 25016", () => {
  const questionDetails = {
    display: "table",
    dataset_query: {
      database: SAMPLE_DB_ID,
      type: "query",
      query: {
        "source-query": {
          "source-table": PRODUCTS_ID,
          aggregation: [["count"]],
          breakout: [
            ["field", PRODUCTS.CREATED_AT, { "temporal-unit": "month" }],
            ["field", PRODUCTS.CATEGORY, null],
          ],
        },
        aggregation: [["count"]],
        breakout: [["field", "CATEGORY", { "base-type": "type/Text" }]],
      },
    },
    visualization_settings: {
      "table.pivot_column": "CATEGORY",
      "table.cell_column": "count",
    },
  };

  beforeEach(() => {
    H.restore();
    cy.signInAsAdmin();
    cy.intercept("POST", "/api/dataset").as("dataset");
  });

  it("should be possible to filter by a column in a multi-stage query (metabase#25016)", () => {
    H.visitQuestionAdhoc(questionDetails);
    H.tableHeaderClick("Category");

    H.popover().within(() => {
      cy.findByText("Filter by this column").click();
      cy.findByText("Gadget").click();
      cy.button("Add filter").click();
    });

    cy.wait("@dataset");
    // eslint-disable-next-line no-unscoped-text-selectors -- deprecated usage
    cy.findByText("Showing 1 row").should("be.visible");
  });
});

// this is only testable in OSS because EE always has models from auditv2
describe("issue 25144", { tags: "@OSS" }, () => {
  beforeEach(() => {
    H.onlyOnOSS();
    H.restore("setup");
    cy.signInAsAdmin();
    cy.intercept("POST", "/api/card").as("createCard");
    cy.intercept("PUT", "/api/card/*").as("updateCard");
  });

  it("should show Saved Questions tab after creating the first question (metabase#25144)", () => {
    cy.visit("/");

    H.newButton("Question").click();

    H.entityPickerModal().within(() => {
      cy.findByText("Collections").should("not.exist");
      H.entityPickerModalItem(2, "Orders").click();
    });

    H.saveQuestion("Orders question");

    H.newButton("Question").click();

    H.entityPickerModal().within(() => {
      H.entityPickerModalTab("Collections").should("be.visible").click();
      H.entityPickerModalItem(1, "Orders question").should("be.visible");
    });
  });

  it("should show Models tab after creation the first model (metabase#24878)", () => {
    cy.visit("/");

    H.newButton("Model").click();
    cy.findByTestId("new-model-options")
      .findByText(/use the notebook/i)
      .click();
    H.entityPickerModal().within(() => {
      H.entityPickerModalItem(2, "Orders").click();
    });

    cy.findByTestId("dataset-edit-bar").button("Save").click();

    H.modal().within(() => {
      cy.findByLabelText("Name").clear().type("Orders model");
      cy.button("Save").click();
    });
    cy.wait("@createCard");

    H.newButton("Question").click();

    H.entityPickerModal().within(() => {
      H.entityPickerModalTab("Collections").should("be.visible").click();
      H.entityPickerModalItem(1, "Orders model").should("be.visible");
    });
  });
});

describe("issue 27104", () => {
  const questionDetails = {
    dataset_query: {
      database: SAMPLE_DB_ID,
      query: {
        "source-table": ORDERS_ID,
        aggregation: [["count"]],
        breakout: [
          ["field", PEOPLE.SOURCE, { "source-field": ORDERS.USER_ID }],
        ],
      },
      type: "query",
    },
    display: "bar",
  };

  beforeEach(() => {
    H.restore();
    cy.signInAsAdmin();

    H.visitQuestionAdhoc(questionDetails, { mode: "notebook" });
  });

  it("should correctly format the filter operator after the aggregation (metabase#27104)", () => {
    cy.findAllByTestId("action-buttons").last().findByText("Filter").click();
    H.popover().findByText("Count").click();
    // The following line is the main assertion.
    H.popover().button("Back").should("have.text", "Count");
    // The rest of the test is not really needed for this reproduction.
    H.selectFilterOperator("Greater than");
    H.popover().within(() => {
      cy.findByPlaceholderText("Enter a number").type("0").blur();
      cy.button("Add filter").click();
    });

    H.visualize();

    cy.findByTestId("qb-filters-panel").findByText("Count is greater than 0");
    // Check bars count
    H.chartPathWithFillColor("#509EE3").should("have.length", 5);
  });
});

describe("issue 27462", () => {
  beforeEach(() => {
    H.restore();
    cy.signInAsAdmin();
  });

  it("should be able to select field when double aggregating metabase#27462", () => {
    const questionDetails = {
      dataset_query: {
        database: SAMPLE_DB_ID,
        type: "query",
        query: {
          "source-table": PRODUCTS_ID,
          aggregation: [["count"]],
          breakout: [["field", PRODUCTS.CATEGORY, null]],
        },
      },
      display: "table",
      visualization_settings: {},
    };

    H.visitQuestionAdhoc(questionDetails, { mode: "notebook" });

    cy.button("Summarize").click();

    cy.findByRole("option", { name: "Sum of ..." }).click();

    H.popover().within(() => {
      cy.findByRole("option", { name: "Count" }).click();
    });

    cy.button("Visualize").click();

    // eslint-disable-next-line no-unscoped-text-selectors -- deprecated usage
    cy.findByText("200").should("be.visible");
  });
});

describe("issue 28221", () => {
  beforeEach(() => {
    H.restore();
    cy.signInAsAdmin();
  });

  it("should be able to select see notebook view even if a question custom field metadata is missing#27462", () => {
    const questionName = "Reproduce 28221";
    const customFieldName = "Non-existing field";
    const questionDetails = {
      name: questionName,
      query: {
        "source-table": ORDERS_ID,
        joins: [
          {
            fields: "all",
            "source-table": PRODUCTS_ID,
            condition: [
              "=",
              ["field", ORDERS.PRODUCT_ID, null],
              ["field", PRODUCTS.ID, { "join-alias": "Products" }],
            ],
            alias: "Products",
          },
        ],
        expressions: {
          [customFieldName]: ["field", 9999, null],
        },
      },
    };

    cy.createQuestion(questionDetails).then(({ body }) => {
      const questionId = body.id;

      cy.visit(`/question/${questionId}/notebook`);
    });

    cy.findByDisplayValue(questionName).should("be.visible");

    // eslint-disable-next-line no-unscoped-text-selectors -- deprecated usage
    cy.findByText(customFieldName).should("be.visible");
  });
});

describe("issue 28599", () => {
  beforeEach(() => {
    H.restore();
    cy.signInAsNormalUser();

    cy.createQuestion(
      {
        name: "28599",
        query: {
          "source-table": ORDERS_ID,
          aggregation: [["count"]],
          breakout: [
            [
              "field",
              ORDERS.CREATED_AT,
              {
                "base-type": "type/DateTime",
                "temporal-unit": "year",
              },
            ],
          ],
        },
      },
      { visitQuestion: true },
    );

    cy.intercept("PUT", "/api/card/*").as("updateCard");
  });

  it("should not show time granularity footer after question conversion to a model (metabase#28599)", () => {
    cy.findByTestId("timeseries-chrome").within(() => {
      cy.findByText("View").should("be.visible");
      cy.findByText("All time").should("be.visible");
      cy.findByText("by").should("be.visible");
      cy.findByText("Year").should("be.visible");
    });

    H.openQuestionActions();
    H.popover().findByText("Turn into a model").click();
    H.modal().findByText("Turn this into a model").click();

    cy.wait("@updateCard");

    cy.findByTestId("time-series-mode-bar").should("not.exist");
  });
});

describe("issue 28874", () => {
  const questionDetails = {
    name: "28874",
    display: "pivot",
    dataset_query: {
      database: SAMPLE_DB_ID,
      type: "query",
      query: {
        "source-table": ORDERS_ID,
        aggregation: [["count"]],
        breakout: [
          ["field", ORDERS.CREATED_AT, { "temporal-unit": "year" }],
          ["field", ORDERS.PRODUCT_ID, null],
        ],
      },
    },
  };

  beforeEach(() => {
    H.restore();
    cy.signInAsNormalUser();
  });

  it("should allow to modify a pivot question in the notebook (metabase#28874)", () => {
    H.visitQuestionAdhoc(questionDetails, { mode: "notebook" });

    // eslint-disable-next-line no-unscoped-text-selectors -- deprecated usage
    cy.findByText("Product ID").parent().icon("close").click();

    // eslint-disable-next-line no-unscoped-text-selectors -- deprecated usage
    cy.findByText("Product ID").should("not.exist");
  });
});

describe("issue 29082", () => {
  const questionDetails = {
    name: "22788",
    dataset_query: {
      type: "query",
      database: SAMPLE_DB_ID,
      query: {
        "source-table": ORDERS_ID,
        filter: ["=", ["field", ORDERS.USER_ID, null], 1],
      },
    },
  };

  beforeEach(() => {
    H.restore();
    cy.signInAsNormalUser();
    cy.intercept("POST", "/api/dataset").as("dataset");
  });

  it("should handle nulls in quick filters (metabase#29082)", () => {
    H.visitQuestionAdhoc(questionDetails);
    cy.wait("@dataset");
    // eslint-disable-next-line no-unscoped-text-selectors -- deprecated usage
    cy.findByText("Showing 11 rows").should("exist");

    cy.get(".test-TableInteractive-emptyCell").first().click();
    // eslint-disable-next-line no-unscoped-text-selectors -- deprecated usage
    H.popover().within(() => cy.findByText("=").click());
    cy.wait("@dataset");
    // eslint-disable-next-line no-unscoped-text-selectors -- deprecated usage
    cy.findByText("Showing 8 rows").should("exist");
    // eslint-disable-next-line no-unscoped-text-selectors -- deprecated usage
    cy.findByText("Discount is empty").should("exist");

    // eslint-disable-next-line no-unscoped-text-selectors -- deprecated usage
    cy.findByText("Discount is empty").icon("close").click();
    cy.wait("@dataset");
    // eslint-disable-next-line no-unscoped-text-selectors -- deprecated usage
    cy.findByText("Showing 11 rows").should("exist");

    cy.get(".test-TableInteractive-emptyCell").first().click();
    // eslint-disable-next-line no-unscoped-text-selectors -- deprecated usage
    H.popover().within(() => cy.findByText("≠").click());
    cy.wait("@dataset");
    // eslint-disable-next-line no-unscoped-text-selectors -- deprecated usage
    cy.findByText("Showing 3 rows").should("exist");
    // eslint-disable-next-line no-unscoped-text-selectors -- deprecated usage
    cy.findByText("Discount is not empty").should("exist");
  });
});

describe("issue 30165", () => {
  beforeEach(() => {
    H.restore();
    cy.signInAsAdmin();
    cy.intercept("POST", "/api/dataset").as("dataset");
    cy.intercept("POST", "/api/card/*/query").as("cardQuery");
    cy.intercept("POST", "/api/card").as("createQuestion");
    cy.intercept("PUT", "/api/card/*").as("updateQuestion");
  });

  it("should not autorun native queries after updating a question (metabase#30165)", () => {
<<<<<<< HEAD
    H.openNativeEditor();
    H.NativeEditor.type("SELECT * FROM ORDERS");
=======
    H.startNewNativeQuestion();
    cy.findByTestId("native-query-editor").type("SELECT * FROM ORDERS");
>>>>>>> a5207cba
    H.saveQuestionToCollection("Q1");

    H.NativeEditor.focus().type(" WHERE TOTAL < 20");
    H.queryBuilderHeader().findByText("Save").click();
    cy.findByTestId("save-question-modal").within(modal => {
      cy.findByText("Save").click();
    });
    cy.wait("@updateQuestion");

    H.NativeEditor.focus().type(" LIMIT 10");
    H.queryBuilderHeader().findByText("Save").click();
    cy.findByTestId("save-question-modal").within(modal => {
      cy.findByText("Save").click();
    });
    cy.wait("@updateQuestion");

    cy.get("@dataset.all").should("have.length", 0);
    cy.get("@cardQuery.all").should("have.length", 0);
    cy.findByTestId("query-builder-main")
      .findByText("Here's where your results will appear")
      .should("be.visible");
  });
});

describe("issue 30610", () => {
  beforeEach(() => {
    H.restore();
    cy.signInAsAdmin();
  });

  it("should remove stale metadata when saving a new question (metabase#30610)", () => {
    H.openOrdersTable();
    H.openNotebook();
    removeSourceColumns();
    H.saveQuestionToCollection("New orders");
    createAdHocQuestion("New orders");
    visualizeAndAssertColumns();
  });

  it("should remove stale metadata when updating an existing question (metabase#30610)", () => {
    H.visitQuestion(ORDERS_QUESTION_ID);
    H.openNotebook();
    removeSourceColumns();
    updateQuestion();
    createAdHocQuestion("Orders");
    visualizeAndAssertColumns();
  });
});

describe("issue 36669", () => {
  beforeEach(() => {
    H.restore();
    cy.signInAsNormalUser();
    cy.intercept("GET", "/api/search*").as("search");
  });

  it("should be able to change question data source to raw data after selecting saved question (metabase#36669)", () => {
    const questionDetails = {
      name: "Orders 36669",
      query: {
        "source-table": ORDERS_ID,
        limit: 5,
      },
    };

    H.createQuestion(questionDetails).then(() => {
      H.startNewQuestion();
    });

    H.entityPickerModal().within(() => {
      H.entityPickerModalTab("Collections").click();
      cy.findByPlaceholderText("Search this collection or everywhere…").type(
        "Orders 36669",
      );
      cy.wait("@search");

      cy.findByText("Everywhere").click();
      cy.findByRole("tabpanel").findByText("Orders 36669").click();
    });

    H.getNotebookStep("data").findByText("Orders 36669").click();

    H.entityPickerModal().within(() => {
      H.entityPickerModalTab("Tables").click();

      cy.log("verify Tables are listed");
      cy.findByRole("tabpanel").should("contain", "Orders");
    });
  });
});

describe("issue 35290", () => {
  beforeEach(() => {
    H.restore();
    cy.signInAsNormalUser();
  });

  it("should render column settings when source query is a table joined on itself (metabase#35290)", () => {
    const questionDetails = {
      name: "Orders + Orders",
      query: {
        "source-table": ORDERS_ID,
        joins: [
          {
            "source-table": ORDERS_ID,
            condition: [
              "=",
              ["field", ORDERS.ID, null],
              ["field", ORDERS.ID, null],
            ],
            alias: "Orders",
          },
        ],
        limit: 5,
      },
    };

    H.createQuestion(questionDetails).then(({ body: { id: questionId } }) => {
      const questionDetails = {
        name: "35290",
        query: {
          "source-table": `card__${questionId}`,
        },
      };

      H.createQuestion(questionDetails, { visitQuestion: true });
    });

    H.openVizSettingsSidebar();
    cy.findByTestId("chartsettings-sidebar")
      // verify panel is shown
      .should("contain", "Add or remove columns")
      // verify column name is shown
      .should("contain", "Created At");

    cy.findByTestId("chartsettings-sidebar").within(() => {
      cy.icon("warning").should("not.exist");
    });
  });
});

describe("issue 43216", () => {
  beforeEach(() => {
    H.restore();
    cy.signInAsNormalUser();

    H.createNativeQuestion({
      name: "Source question",
      native: { query: "select 1 as A, 2 as B, 3 as C" },
    });
  });

  it("should update source question metadata when it changes (metabase#43216)", () => {
    cy.visit("/");

    cy.log("Create target question");
    H.newButton("Question").click();
    H.entityPickerModal().within(() => {
      H.entityPickerModalTab("Collections").click();
      cy.findByText("Source question").click();
    });
    H.saveQuestion("Target question");

    cy.log("Update source question");
    H.commandPaletteButton().click();
    H.commandPalette().findByText("Source question").click();
    cy.findByTestId("native-query-editor-container")
      .findByText("Open Editor")
      .click();
    H.NativeEditor.focus().type(" , 4 as D");
    H.saveSavedQuestion();

    cy.log("Assert updated metadata in target question");
    H.commandPaletteButton().click();
    H.commandPalette().findByText("Target question").click();
    cy.findAllByTestId("header-cell").eq(3).should("have.text", "D");
    H.openNotebook();
    H.getNotebookStep("data").button("Pick columns").click();
    H.popover().findByText("D").should("be.visible");
  });
});

function updateQuestion() {
  H.queryBuilderHeader().findByText("Save").click();
  cy.findByTestId("save-question-modal").within(modal => {
    cy.findByText("Save").click();
  });
}

function removeSourceColumns() {
  cy.findByTestId("fields-picker").click();
  H.popover().findByText("Select none").click();
}

function createAdHocQuestion(questionName) {
  H.startNewQuestion();
  H.entityPickerModal().within(() => {
    H.entityPickerModalTab("Collections").click();
    cy.findByText(questionName).click();
  });
  cy.findByTestId("fields-picker").click();
  H.popover().within(() => {
    cy.findByText("ID").should("be.visible");
    cy.findByText("Total").should("not.exist");
  });
}

function visualizeAndAssertColumns() {
  H.visualize();
  cy.findByTestId("TableInteractive-root").within(() => {
    cy.findByText("ID").should("exist");
    cy.findByText("Total").should("not.exist");
  });
}

const EXPRESSION_NAME = "TEST_EXPRESSION";

describe("Custom columns visualization settings", () => {
  const question = {
    name: "30905",
    query: {
      "source-table": ORDERS_ID,
      expressions: {
        [EXPRESSION_NAME]: ["+", 1, 1],
      },
    },
  };

  beforeEach(() => {
    H.restore();
    cy.signInAsAdmin();
    cy.createQuestion(question).then(({ body: { id } }) => {
      cy.request("PUT", `/api/card/${id}`, { enable_embedding: true });

      H.visitQuestion(id);
    });
  });

  it("should not show 'Save' after modifying minibar settings for a custom column", () => {
    goToExpressionSidebarVisualizationSettings();
    H.popover().within(() => {
      const miniBarSwitch = cy.findByLabelText("Show a mini bar chart");
      miniBarSwitch.click({ force: true });
      miniBarSwitch.should("be.checked");
    });
    saveModifiedQuestion();
  });

  it("should not show 'Save' after text formatting visualization settings", () => {
    goToExpressionSidebarVisualizationSettings();

    H.popover().within(() => {
      const viewAsDropdown = cy.findByLabelText("Display as");
      viewAsDropdown.click();
    });

    cy.findAllByRole("option", { name: "Email link" }).click();

    H.popover().within(() => {
      cy.findByDisplayValue("Email link").should("exist");
    });

    saveModifiedQuestion();
  });

  it("should not show 'Save' after saving viz settings from the custom column dropdown", () => {
    H.tableHeaderClick(EXPRESSION_NAME);
    H.popover().within(() => {
      cy.findByRole("button", { name: /gear icon/i }).click();
    });
    H.popover().within(() => {
      const miniBarSwitch = cy.findByLabelText("Show a mini bar chart");
      miniBarSwitch.click({ force: true });
      miniBarSwitch.should("be.checked");
    });

    saveModifiedQuestion();
  });
});

function saveModifiedQuestion() {
  cy.findByTestId("qb-header-action-panel").within(() => {
    cy.findByText("Save").click();
  });
  cy.findByTestId("save-question-modal").within(() => {
    cy.findByText(/Replace original question/i).should("exist");
    cy.findByText("Save").click();
  });

  cy.findByTestId("qb-header-action-panel").within(() => {
    cy.findByText("Save").should("not.exist");
  });
}

function goToExpressionSidebarVisualizationSettings() {
  H.openVizSettingsSidebar();
  cy.findByTestId(`${EXPRESSION_NAME}-settings-button`).click();
}<|MERGE_RESOLUTION|>--- conflicted
+++ resolved
@@ -479,13 +479,8 @@
   });
 
   it("should not autorun native queries after updating a question (metabase#30165)", () => {
-<<<<<<< HEAD
-    H.openNativeEditor();
+    H.startNewNativeQuestion();
     H.NativeEditor.type("SELECT * FROM ORDERS");
-=======
-    H.startNewNativeQuestion();
-    cy.findByTestId("native-query-editor").type("SELECT * FROM ORDERS");
->>>>>>> a5207cba
     H.saveQuestionToCollection("Q1");
 
     H.NativeEditor.focus().type(" WHERE TOTAL < 20");
