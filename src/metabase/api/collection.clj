--- conflicted
+++ resolved
@@ -917,14 +917,9 @@
 (defn- decode-graph [permission-graph]
   (graph-decoder permission-graph))
 
-<<<<<<< HEAD
-(api/defendpoint PUT "/graph"
+(api/defendpoint-schema PUT "/graph"
   "Do a batch update of Collections Permissions by passing in a modified graph.
   Will overwrite parts of the graph that are present in the request, and leave the rest unchanged."
-=======
-(api/defendpoint-schema PUT "/graph"
-  "Do a batch update of Collections Permissions by passing in a modified graph."
->>>>>>> 4192501b
   [:as {{:keys [namespace], :as body} :body}]
   {body      su/Map
    namespace (s/maybe su/NonBlankString)}
