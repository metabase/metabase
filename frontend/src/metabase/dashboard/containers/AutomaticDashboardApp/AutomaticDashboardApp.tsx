import cx from "classnames";
import { dissoc } from "icepick";
import { useEffect, useState } from "react";
import type { WithRouterProps } from "react-router";
import { t } from "ttag";
import _ from "underscore";

import { dashboardApi } from "metabase/api";
import { invalidateTags } from "metabase/api/tags";
import ActionButton from "metabase/components/ActionButton";
import { LoadingAndErrorWrapper } from "metabase/components/LoadingAndErrorWrapper";
import Button from "metabase/core/components/Button";
import Link from "metabase/core/components/Link";
import CS from "metabase/css/core/index.css";
import DashboardS from "metabase/css/dashboard.module.css";
import { navigateToNewCardFromDashboard } from "metabase/dashboard/actions";
import { DashboardGridConnected } from "metabase/dashboard/components/DashboardGrid";
import { DashboardTabs } from "metabase/dashboard/components/DashboardTabs";
import { DASHBOARD_PARAMETERS_PDF_EXPORT_NODE_ID } from "metabase/dashboard/constants";
import {
  DashboardContextProvider,
  useDashboardContext,
} from "metabase/dashboard/context";
import { SetTitle } from "metabase/hoc/Title";
import { useDispatch } from "metabase/lib/redux";
import * as Urls from "metabase/lib/urls";
import { ParametersList } from "metabase/parameters/components/ParametersList";
import { addUndo } from "metabase/redux/undo";
import { Box } from "metabase/ui";
import { getValuePopulatedParameters } from "metabase-lib/v1/parameters/utils/parameter-values";
import type { Dashboard, DashboardId } from "metabase-types/api";

import { FixedWidthContainer } from "../../components/Dashboard/DashboardComponents";
import { useDashboardUrlQuery } from "../../hooks/use-dashboard-url-query";
import { XrayIcon } from "../XrayIcon";

import S from "./AutomaticDashboardApp.module.css";
import { SuggestionsSidebar } from "./SuggestionsSidebar";

type AutomaticDashboardAppRouterProps = WithRouterProps<{ splat: string }>;

const AutomaticDashboardAppInner = () => {
  const {
    dashboard,
    parameters,
    parameterValues,
    setParameterValue,
    isHeaderVisible,
    tabs,
    selectedTabId,
    slowCards,
    navigateToNewCardFromDashboard,
    downloadsEnabled,
  } = useDashboardContext();

  const dispatch = useDispatch();

  const saveDashboard = (newDashboard: Omit<Dashboard, "id">) =>
    dispatch(dashboardApi.endpoints.saveDashboard.initiate(newDashboard));
  const invalidateCollections = () => invalidateTags(null, ["collection"]);

  const [savedDashboardId, setSavedDashboardId] = useState<DashboardId | null>(
    null,
  );

  useEffect(() => {
    if (dashboard?.id) {
      setSavedDashboardId(null);
    }
  }, [dashboard?.id]);

  const save = async () => {
    if (dashboard) {
      // remove the transient id before trying to save
      const { data: newDashboard } = await saveDashboard(
        dissoc(dashboard, "id"),
      );

      if (!newDashboard) {
        return;
      }
      dispatch(dashboardApi.util.invalidateTags(invalidateCollections()));
      dispatch(
        addUndo({
          message: (
            <div className={cx(CS.flex, CS.alignCenter)}>
              {t`Your dashboard was saved`}
              <Link
                className={cx(CS.link, CS.textBold, CS.ml1)}
                to={Urls.dashboard(newDashboard)}
              >
                {t`See it`}
              </Link>
            </div>
          ),
          icon: "dashboard",
        }),
      );
      setSavedDashboardId(newDashboard.id);
    }
  };

  // pull out "more" related items for displaying as a button at the bottom of the dashboard
  const more = dashboard && dashboard.more;
  const related = dashboard && dashboard.related;

  const hasSidebar = related && Object.keys(related).length > 0;

  return (
    <div
      className={cx(CS.relative, "AutomaticDashboard", {
        "AutomaticDashboard--withSidebar": hasSidebar,
      })}
    >
      {dashboard && <SetTitle title={dashboard.name} />}
      <div style={{ marginRight: hasSidebar ? 346 : undefined }}>
        {isHeaderVisible && (
          <div
            className={cx(CS.bgWhite, CS.borderBottom)}
            data-testid="automatic-dashboard-header"
          >
            <div className={CS.wrapper}>
              <FixedWidthContainer
                data-testid="fixed-width-dashboard-header"
                isFixedWidth={dashboard?.width === "fixed"}
              >
                <div className={cx(CS.flex, CS.alignCenter, CS.py2)}>
                  <XrayIcon />
                  <div>
                    <h2 className={cx(CS.textWrap, CS.mr2)}>
                      {dashboard && <TransientTitle dashboard={dashboard} />}
                    </h2>
                  </div>
                  {savedDashboardId != null ? (
                    <Button className={CS.mlAuto} disabled>{t`Saved`}</Button>
                  ) : (
                    <ActionButton
                      className={cx(CS.mlAuto, CS.textNoWrap)}
                      success
                      borderless
                      actionFn={save}
                    >
                      {t`Save this`}
                    </ActionButton>
                  )}
                </div>
                {dashboard && tabs.length > 1 && (
                  <div className={cx(CS.wrapper, CS.flex, CS.alignCenter)}>
                    <DashboardTabs dashboardId={dashboard.id} />
                  </div>
                )}
              </FixedWidthContainer>
            </div>
          </div>
        )}

        <div className={cx(CS.wrapper, CS.pb4)}>
          {parameters && parameters.length > 0 && (
            <div className={cx(CS.px1, CS.pt1)}>
              <FixedWidthContainer
                id={DASHBOARD_PARAMETERS_PDF_EXPORT_NODE_ID}
                data-testid="fixed-width-filters"
                isFixedWidth={dashboard?.width === "fixed"}
              >
                <ParametersList
                  className={CS.mt1}
                  parameters={getValuePopulatedParameters({
                    parameters,
                    values: parameterValues,
                  })}
                  setParameterValue={setParameterValue}
                />
              </FixedWidthContainer>
            </div>
          )}
          <LoadingAndErrorWrapper
            className={cx(DashboardS.Dashboard, CS.p1, CS.flexFull)}
            loading={!dashboard}
            noBackground
          >
            {() =>
              dashboard && (
                <DashboardGridConnected
                  isXray
                  dashboard={dashboard}
                  selectedTabId={selectedTabId}
                  slowCards={slowCards}
                  clickBehaviorSidebarDashcard={null}
<<<<<<< HEAD
                  downloadsEnabled={downloadsEnabled}
=======
                  downloadsEnabled={{ pdf: false, results: false }}
>>>>>>> deaf06ee
                  autoScrollToDashcardId={undefined}
                  reportAutoScrolledToDashcard={_.noop}
                  navigateToNewCardFromDashboard={
                    navigateToNewCardFromDashboard ?? null
                  }
                />
              )
            }
          </LoadingAndErrorWrapper>
        </div>
        {more && (
          <div className={cx(CS.flex, CS.justifyEnd, CS.px4, CS.pb4)}>
            <Link to={more} className={CS.ml2}>
              <Button iconRight="chevronright">{t`Show more about this`}</Button>
            </Link>
          </div>
        )}
      </div>

      {hasSidebar && (
        <Box
          className={cx(
            CS.absolute,
            CS.top,
            CS.right,
            CS.bottom,
            S.SuggestionsSidebarWrapper,
          )}
        >
          <SuggestionsSidebar related={related} />
        </Box>
      )}
    </div>
  );
};

export const AutomaticDashboardApp = ({
  router,
  location,
  params,
}: AutomaticDashboardAppRouterProps) => {
  useDashboardUrlQuery(router, location);

  const dispatch = useDispatch();

  const dashboardId = `/auto/dashboard/${params.splat}${location.hash.replace(/^#?/, "?")}`;

  return (
    <DashboardContextProvider
      dashboardId={dashboardId}
      navigateToNewCardFromDashboard={(opts) =>
        dispatch(navigateToNewCardFromDashboard(opts))
      }
    >
      <AutomaticDashboardAppInner />
    </DashboardContextProvider>
  );
};

const TransientTitle = ({ dashboard }: { dashboard: Dashboard }) =>
  dashboard.transient_name ? (
    <span>{dashboard.transient_name}</span>
  ) : dashboard.name ? (
    <span>{dashboard.name}</span>
  ) : null;<|MERGE_RESOLUTION|>--- conflicted
+++ resolved
@@ -186,11 +186,7 @@
                   selectedTabId={selectedTabId}
                   slowCards={slowCards}
                   clickBehaviorSidebarDashcard={null}
-<<<<<<< HEAD
-                  downloadsEnabled={downloadsEnabled}
-=======
-                  downloadsEnabled={{ pdf: false, results: false }}
->>>>>>> deaf06ee
+                  downloadsEnabled={{ pdf: downloadsEnabled, results: downloadsEnabled }}
                   autoScrollToDashcardId={undefined}
                   reportAutoScrolledToDashcard={_.noop}
                   navigateToNewCardFromDashboard={
