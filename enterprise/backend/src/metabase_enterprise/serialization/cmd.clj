(ns metabase-enterprise.serialization.cmd
  (:refer-clojure :exclude [load])
  (:require
   [metabase-enterprise.serialization.dump :as dump]
   [metabase-enterprise.serialization.load :as load]
   [metabase-enterprise.serialization.v2.extract :as v2.extract]
   [metabase-enterprise.serialization.v2.ingest :as v2.ingest]
   [metabase-enterprise.serialization.v2.load :as v2.load]
   [metabase-enterprise.serialization.v2.seed-entity-ids
    :as v2.seed-entity-ids]
   [metabase-enterprise.serialization.v2.storage :as v2.storage]
   [metabase.db :as mdb]
   [metabase.models.card :refer [Card]]
   [metabase.models.collection :refer [Collection]]
   [metabase.models.dashboard :refer [Dashboard]]
   [metabase.models.database :refer [Database]]
   [metabase.models.field :as field :refer [Field]]
   [metabase.models.metric :refer [Metric]]
   [metabase.models.native-query-snippet :refer [NativeQuerySnippet]]
   [metabase.models.pulse :refer [Pulse]]
   [metabase.models.segment :refer [Segment]]
   [metabase.models.serialization :as serdes]
   [metabase.models.table :refer [Table]]
   [metabase.models.user :refer [User]]
   [metabase.plugins :as plugins]
   [metabase.public-settings.premium-features :as premium-features]
   [metabase.util :as u]
   [metabase.util.i18n :refer [deferred-trs trs]]
   [metabase.util.log :as log]
   [metabase.util.malli :as mu]
   #_{:clj-kondo/ignore [:deprecated-namespace]}
   [metabase.util.schema :as su]
   [schema.core :as s]
   [toucan2.core :as t2])
  (:import
   (java.net URL)))

(set! *warn-on-reflection* true)

(def ^:private Mode
  (su/with-api-error-message (s/enum :skip :update)
    (deferred-trs "invalid --mode value")))

(def ^:private OnError
  (su/with-api-error-message (s/enum :continue :abort)
    (deferred-trs "invalid --on-error value")))

(def ^:private Context
  (su/with-api-error-message
    {(s/optional-key :on-error) OnError
     (s/optional-key :mode)     Mode}
    (deferred-trs "invalid context seed value")))

(defn- check-premium-token! []
  (premium-features/assert-has-feature :serialization (trs "Serialization")))

(s/defn v1-load
  "Load serialized metabase instance as created by [[dump]] command from directory `path`."
  [path context :- Context]
  (plugins/load-plugins!)
  (mdb/setup-db!)
  (check-premium-token!)
  (when-not (load/compatible? path)
    (log/warn (trs "Dump was produced using a different version of Metabase. Things may break!")))
  (let [context (merge {:mode     :skip
                        :on-error :continue}
                       context)]
    (try
      (log/info (trs "BEGIN LOAD from {0} with context {1}" path context))
      (let [all-res    [(load/load (str path "/users") context)
                        (load/load (str path "/databases") context)
                        (load/load (str path "/collections") context)
                        (load/load-settings path context)]
            reload-fns (filter fn? all-res)]
        (when (seq reload-fns)
          (log/info (trs "Finished first pass of load; now performing second pass"))
          (doseq [reload-fn reload-fns]
            (reload-fn)))
        (log/info (trs "END LOAD from {0} with context {1}" path context)))
      (catch Throwable e
        (log/error e (trs "ERROR LOAD from {0}: {1}" path (.getMessage e)))
        (throw e)))))

(mu/defn v2-load-internal
  "SerDes v2 load entry point for internal users.

  `opts` are passed to [[v2.load/load-metabase]]."
<<<<<<< HEAD
  [path :- [:or {:error/message "Must be a java.net.URL or a string."}
            :string
            [:fn #(instance? URL %)]]
=======
  [path :- :string
>>>>>>> 72ba3fe8
   opts :- [:map [:abort-on-error {:optional true} [:maybe :boolean]]]
   ;; Deliberately separate from the opts so it can't be set from the CLI.
   & {:keys [token-check?]
      :or   {token-check? true}}]
  (plugins/load-plugins!)
  (mdb/setup-db!)
  (when token-check?
    (check-premium-token!))
  ; TODO This should be restored, but there's no manifest or other meta file written by v2 dumps.
  ;(when-not (load/compatible? path)
  ;  (log/warn (trs "Dump was produced using a different version of Metabase. Things may break!")))
  (log/info (trs "Loading serialized Metabase files from {0}" path))
  (serdes/with-cache
    (v2.load/load-metabase (v2.ingest/ingest-yaml (.getPath ^URL path)) opts)))

(mu/defn v2-load
  "SerDes v2 load entry point.

   opts are passed to load-metabase"
  [path :- :string
   opts :- [:map [:abort-on-error {:optional true} [:maybe :boolean]]]]
  (v2-load-internal path opts :token-check? true))

(defn- select-entities-in-collections
  ([model collections]
   (select-entities-in-collections model collections :all))
  ([model collections state]
   (let [state-filter (case state
                        :all nil
                        :active [:= :archived false])]
     (t2/select model {:where [:and
                               [:or [:= :collection_id nil]
                                (if (not-empty collections)
                                  [:in :collection_id (map u/the-id collections)]
                                  false)]
                               state-filter]}))))

(defn- select-segments-in-tables
  ([tables]
   (select-segments-in-tables tables :all))
  ([tables state]
   (case state
     :all
     (mapcat #(t2/select Segment :table_id (u/the-id %)) tables)
     :active
     (filter
      #(not (:archived %))
      (mapcat #(t2/select Segment :table_id (u/the-id %)) tables)))))

(defn- select-collections
  "Selects the collections for a given user-id, or all collections without a personal ID if the passed user-id is nil.
  If `state` is passed (by default, `:active`), then that will be used to filter for collections that are archived (if
  the value is passed as `:all`)."
  ([users]
   (select-collections users :active))
  ([users state]
   (let [state-filter     (case state
                            :all nil
                            :active [:= :archived false])
         base-collections (t2/select Collection {:where [:and [:= :location "/"]
                                                              [:or [:= :personal_owner_id nil]
                                                                   [:= :personal_owner_id
                                                                       (some-> users first u/the-id)]]
                                                              state-filter]})]
     (if (empty? base-collections)
       []
       (-> (t2/select Collection
                             {:where [:and
                                      (reduce (fn [acc coll]
                                                (conj acc [:like :location (format "/%d/%%" (:id coll))]))
                                              [:or] base-collections)
                                      state-filter]})
           (into base-collections))))))


(defn v1-dump
  "Legacy Metabase app data dump"
  [path {:keys [state user] :or {state :active} :as opts}]
  (log/info (trs "BEGIN DUMP to {0} via user {1}" path user))
  (mdb/setup-db!)
  (check-premium-token!)
  (t2/select User) ;; TODO -- why??? [editor's note: this comment originally from Cam]
  (let [users       (if user
                      (let [user (t2/select-one User
                                                :email        user
                                                :is_superuser true)]
                        (assert user (trs "{0} is not a valid user" user))
                        [user])
                      [])
        databases   (if (contains? opts :only-db-ids)
                      (t2/select Database :id [:in (:only-db-ids opts)] {:order-by [[:id :asc]]})
                      (t2/select Database))
        tables      (if (contains? opts :only-db-ids)
                      (t2/select Table :db_id [:in (:only-db-ids opts)] {:order-by [[:id :asc]]})
                      (t2/select Table))
        fields      (if (contains? opts :only-db-ids)
                      (t2/select Field :table_id [:in (map :id tables)] {:order-by [[:id :asc]]})
                      (t2/select Field))
        metrics     (if (contains? opts :only-db-ids)
                      (t2/select Metric :table_id [:in (map :id tables)] {:order-by [[:id :asc]]})
                      (t2/select Metric))
        collections (select-collections users state)]
    (dump/dump path
               databases
               tables
               (mapcat field/with-values (u/batches-of 32000 fields))
               metrics
               (select-segments-in-tables tables state)
               collections
               (select-entities-in-collections NativeQuerySnippet collections state)
               (select-entities-in-collections Card collections state)
               (select-entities-in-collections Dashboard collections state)
               (select-entities-in-collections Pulse collections state)
               users))
  (dump/dump-settings path)
  (dump/dump-dimensions path)
  (log/info (trs "END DUMP to {0} via user {1}" path user)))

(defn v2-dump
  "Exports Metabase app data to directory at path"
  [path {:keys [collection-ids] :as opts}]
  (log/info (trs "Exporting Metabase to {0}" path) (u/emoji "🏭 🚛💨"))
  (mdb/setup-db!)
  (check-premium-token!)
  (t2/select User) ;; TODO -- why??? [editor's note: this comment originally from Cam]
  (serdes/with-cache
    (-> (cond-> opts
          (seq collection-ids) (assoc :targets (v2.extract/make-targets-of-type "Collection" collection-ids)))
        v2.extract/extract
        (v2.storage/store! path)))
  (log/info (trs "Export to {0} complete!" path) (u/emoji "🚛💨 📦"))
  ::v2-dump-complete)

(defn seed-entity-ids
  "Add entity IDs for instances of serializable models that don't already have them.

  Returns truthy if all entity IDs were added successfully, or falsey if any errors were encountered."
  []
  (v2.seed-entity-ids/seed-entity-ids!))<|MERGE_RESOLUTION|>--- conflicted
+++ resolved
@@ -85,13 +85,7 @@
   "SerDes v2 load entry point for internal users.
 
   `opts` are passed to [[v2.load/load-metabase]]."
-<<<<<<< HEAD
-  [path :- [:or {:error/message "Must be a java.net.URL or a string."}
-            :string
-            [:fn #(instance? URL %)]]
-=======
   [path :- :string
->>>>>>> 72ba3fe8
    opts :- [:map [:abort-on-error {:optional true} [:maybe :boolean]]]
    ;; Deliberately separate from the opts so it can't be set from the CLI.
    & {:keys [token-check?]
