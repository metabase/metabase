--- conflicted
+++ resolved
@@ -29,11 +29,7 @@
             [metabase.mbql.util :as mbql.u]
             [metabase.models.dimension :refer [Dimension]]
             [metabase.models.field :refer [Field]]
-<<<<<<< HEAD
-            [metabase.query-processor.middleware.forty-three :as m.43]
             [metabase.query-processor.store :as qp.store]
-=======
->>>>>>> b302a35b
             [metabase.util :as u]
             [metabase.util.schema :as su]
             [schema.core :as s]
