databaseChangeLog:
  - property:
      name: timestamp_type
      value: timestamp with time zone
      dbms: postgresql,h2
  - property:
      name: timestamp_type
      value: timestamp(6)
      dbms: mysql,mariadb
  - property:
      name: blob.type
      value: blob
      dbms: mysql,h2,mariadb
  - property:
      name: blob.type
      value: bytea
      dbms: postgresql
  # In MySQL, use LONGTEXT instead of TEXT (#7006)
  - property:
      name: text.type
      value: text
      dbms: postgresql,h2
  - property:
      name: text.type
      value: longtext
      dbms: mysql,mariadb
  # databasechangelog is uppercase in MySQL and H2 but lower-case in Postgres for reasons
  - property:
      name: databasechangelog.name
      value: DATABASECHANGELOG
      dbms: h2,mysql,mariadb
  - property:
      name: databasechangelog.name
      value: databasechangelog
      dbms: postgresql

  - objectQuotingStrategy: QUOTE_ALL_OBJECTS

  - changeSet:
      id: '1'
      author: agilliland
      validCheckSum: ANY
      changes:
      - createTable:
          columns:
          - column:
              autoIncrement: true
              constraints:
                nullable: false
                primaryKey: true
              name: id
              type: int
          - column:
              constraints:
                nullable: false
                unique: true
              name: slug
              type: varchar(254)
          - column:
              constraints:
                nullable: false
              name: name
              type: varchar(254)
          - column:
              name: description
              type: text
          - column:
              name: logo_url
              type: varchar(254)
          - column:
              constraints:
                nullable: false
              name: inherits
              type: boolean
          tableName: core_organization
      - createTable:
          columns:
          - column:
              autoIncrement: true
              constraints:
                nullable: false
                primaryKey: true
              name: id
              type: int
          - column:
              constraints:
                nullable: false
                unique: true
              name: email
              type: varchar(254)
          - column:
              constraints:
                nullable: false
              name: first_name
              type: varchar(254)
          - column:
              constraints:
                nullable: false
              name: last_name
              type: varchar(254)
          - column:
              constraints:
                nullable: false
              name: password
              type: varchar(254)
          - column:
              constraints:
                nullable: false
              defaultValue: default
              name: password_salt
              type: varchar(254)
          - column:
              constraints:
                nullable: false
              name: date_joined
              type: DATETIME
          - column:
              constraints:
                nullable: true
              name: last_login
              type: DATETIME
          - column:
              constraints:
                nullable: false
              name: is_staff
              type: boolean
          - column:
              constraints:
                nullable: false
              name: is_superuser
              type: boolean
          - column:
              constraints:
                nullable: false
              name: is_active
              type: boolean
          - column:
              name: reset_token
              type: varchar(254)
          - column:
              name: reset_triggered
              type: BIGINT
          tableName: core_user
      - createTable:
          columns:
          - column:
              autoIncrement: true
              constraints:
                nullable: false
                primaryKey: true
              name: id
              type: int
          - column:
              constraints:
                nullable: false
              name: admin
              type: boolean
          - column:
              constraints:
                deferrable: false
                foreignKeyName: fk_userorgperm_ref_user_id
                initiallyDeferred: false
                nullable: false
                referencedTableName: core_user
                referencedColumnNames: id
              name: user_id
              type: int
          - column:
              constraints:
                deferrable: false
                foreignKeyName: fk_userorgperm_ref_organization_id
                initiallyDeferred: false
                nullable: false
                referencedTableName: core_organization
                referencedColumnNames: id
              name: organization_id
              type: int
          tableName: core_userorgperm
      - addUniqueConstraint:
          columnNames: user_id, organization_id
          constraintName: idx_unique_user_id_organization_id
          tableName: core_userorgperm
      - createIndex:
          columns:
          - column:
              name: user_id
              type: int
          indexName: idx_userorgperm_user_id
          tableName: core_userorgperm
      - createIndex:
          columns:
          - column:
              name: organization_id
              type: int
          indexName: idx_userorgperm_organization_id
          tableName: core_userorgperm
      - createTable:
          columns:
          - column:
              autoIncrement: true
              constraints:
                nullable: false
                primaryKey: true
              name: id
              type: int
          - column:
              constraints:
                nullable: false
              name: url
              type: varchar(254)
          - column:
              constraints:
                nullable: false
              name: timestamp
              type: DATETIME
          - column:
              constraints:
                deferrable: false
                foreignKeyName: fk_permissionviolation_ref_user_id
                initiallyDeferred: false
                nullable: false
                referencedTableName: core_user
                referencedColumnNames: id
              name: user_id
              type: int
          tableName: core_permissionsviolation
      - createIndex:
          columns:
          - column:
              name: user_id
              type: int
          indexName: idx_permissionsviolation_user_id
          tableName: core_permissionsviolation
      - createTable:
          columns:
          - column:
              autoIncrement: true
              constraints:
                nullable: false
                primaryKey: true
              name: id
              type: int
          - column:
              constraints:
                nullable: false
              name: created_at
              type: DATETIME
          - column:
              constraints:
                nullable: false
              name: updated_at
              type: DATETIME
          - column:
              constraints:
                nullable: false
              name: name
              type: varchar(254)
          - column:
              name: description
              type: text
          - column:
              constraints:
                deferrable: false
                foreignKeyName: fk_database_ref_organization_id
                initiallyDeferred: false
                nullable: false
                referencedTableName: core_organization
                referencedColumnNames: id
              name: organization_id
              type: int
          - column:
              name: details
              type: text
          - column:
              constraints:
                nullable: false
              name: engine
              type: varchar(254)
          tableName: metabase_database
      - createIndex:
          columns:
          - column:
              name: organization_id
          indexName: idx_database_organization_id
          tableName: metabase_database
      - createTable:
          columns:
          - column:
              autoIncrement: true
              constraints:
                nullable: false
                primaryKey: true
              name: id
              type: int
          - column:
              constraints:
                nullable: false
              name: created_at
              type: DATETIME
          - column:
              constraints:
                nullable: false
              name: updated_at
              type: DATETIME
          - column:
              constraints:
                nullable: false
              name: name
              type: varchar(254)
          - column:
              name: rows
              type: int
          - column:
              name: description
              type: text
          - column:
              name: entity_name
              type: varchar(254)
          - column:
              name: entity_type
              type: varchar(254)
          - column:
              constraints:
                nullable: false
              name: active
              type: boolean
          - column:
              constraints:
                deferrable: false
                foreignKeyName: fk_table_ref_database_id
                initiallyDeferred: false
                nullable: false
                referencedTableName: metabase_database
                referencedColumnNames: id
              name: db_id
              type: int
          tableName: metabase_table
      - createIndex:
          columns:
          - column:
              name: db_id
          indexName: idx_table_db_id
          tableName: metabase_table
      - createTable:
          columns:
          - column:
              autoIncrement: true
              constraints:
                nullable: false
                primaryKey: true
              name: id
              type: int
          - column:
              constraints:
                nullable: false
              name: created_at
              type: DATETIME
          - column:
              constraints:
                nullable: false
              name: updated_at
              type: DATETIME
          - column:
              constraints:
                nullable: false
              name: name
              type: varchar(254)
          - column:
              constraints:
                nullable: false
              name: base_type
              type: varchar(255)
          - column:
              name: special_type
              type: varchar(255)
          - column:
              constraints:
                nullable: false
              name: active
              type: boolean
          - column:
              name: description
              type: text
          - column:
              constraints:
                nullable: false
              name: preview_display
              type: boolean
          - column:
              constraints:
                nullable: false
              name: position
              type: int
          - column:
              constraints:
                deferrable: false
                foreignKeyName: fk_field_ref_table_id
                initiallyDeferred: false
                nullable: false
                referencedTableName: metabase_table
                referencedColumnNames: id
              name: table_id
              type: int
          - column:
              constraints:
                nullable: false
              name: field_type
              type: varchar(254)
          tableName: metabase_field
      - createIndex:
          columns:
          - column:
              name: table_id
          indexName: idx_field_table_id
          tableName: metabase_field
      - createTable:
          columns:
          - column:
              autoIncrement: true
              constraints:
                nullable: false
                primaryKey: true
              name: id
              type: int
          - column:
              constraints:
                nullable: false
              name: created_at
              type: DATETIME
          - column:
              constraints:
                nullable: false
              name: updated_at
              type: DATETIME
          - column:
              constraints:
                nullable: false
              name: relationship
              type: varchar(254)
          - column:
              constraints:
                deferrable: false
                foreignKeyName: fk_foreignkey_dest_ref_field_id
                initiallyDeferred: false
                nullable: false
                referencedTableName: metabase_field
                referencedColumnNames: id
              name: destination_id
              type: int
          - column:
              constraints:
                deferrable: false
                foreignKeyName: fk_foreignkey_origin_ref_field_id
                initiallyDeferred: false
                nullable: false
                referencedTableName: metabase_field
                referencedColumnNames: id
              name: origin_id
              type: int
          tableName: metabase_foreignkey
      - createIndex:
          columns:
          - column:
              name: destination_id
          indexName: idx_foreignkey_destination_id
          tableName: metabase_foreignkey
      - createIndex:
          columns:
          - column:
              name: origin_id
          indexName: idx_foreignkey_origin_id
          tableName: metabase_foreignkey
      - createTable:
          columns:
          - column:
              autoIncrement: true
              constraints:
                nullable: false
                primaryKey: true
              name: id
              type: int
          - column:
              constraints:
                nullable: false
              name: created_at
              type: DATETIME
          - column:
              constraints:
                nullable: false
              name: updated_at
              type: DATETIME
          - column:
              name: values
              type: text
          - column:
              name: human_readable_values
              type: text
          - column:
              constraints:
                deferrable: false
                foreignKeyName: fk_fieldvalues_ref_field_id
                initiallyDeferred: false
                nullable: false
                referencedTableName: metabase_field
                referencedColumnNames: id
              name: field_id
              type: int
          tableName: metabase_fieldvalues
      - createIndex:
          columns:
          - column:
              name: field_id
          indexName: idx_fieldvalues_field_id
          tableName: metabase_fieldvalues
      - createTable:
          columns:
          - column:
              autoIncrement: true
              constraints:
                nullable: false
                primaryKey: true
              name: id
              type: int
          - column:
              constraints:
                nullable: false
              name: created_at
              type: DATETIME
          - column:
              constraints:
                nullable: false
              name: updated_at
              type: DATETIME
          - column:
              constraints:
                nullable: false
              name: name
              type: varchar(254)
          - column:
              constraints:
                deferrable: false
                foreignKeyName: fk_tablesegment_ref_table_id
                initiallyDeferred: false
                nullable: false
                referencedTableName: metabase_table
                referencedColumnNames: id
              name: table_id
              type: int
          - column:
              constraints:
                nullable: false
              name: filter_clause
              type: text
          tableName: metabase_tablesegment
      - createIndex:
          columns:
          - column:
              name: table_id
          indexName: idx_tablesegment_table_id
          tableName: metabase_tablesegment
      - createTable:
          columns:
          - column:
              autoIncrement: true
              constraints:
                nullable: false
                primaryKey: true
              name: id
              type: int
          - column:
              constraints:
                nullable: false
              name: created_at
              type: DATETIME
          - column:
              constraints:
                nullable: false
              name: updated_at
              type: DATETIME
          - column:
              constraints:
                nullable: false
              name: name
              type: varchar(254)
          - column:
              constraints:
                nullable: false
              name: type
              type: varchar(254)
          - column:
              constraints:
                nullable: false
              name: details
              type: text
          - column:
              constraints:
                nullable: false
              name: version
              type: int
          - column:
              constraints:
                nullable: false
              name: public_perms
              type: int
          - column:
              constraints:
                deferrable: false
                foreignKeyName: fk_query_ref_user_id
                initiallyDeferred: false
                nullable: false
                referencedTableName: core_user
                referencedColumnNames: id
              name: creator_id
              type: int
          - column:
              constraints:
                deferrable: false
                foreignKeyName: fk_query_ref_database_id
                initiallyDeferred: false
                nullable: false
                referencedTableName: metabase_database
                referencedColumnNames: id
              name: database_id
              type: int
          tableName: query_query
      - createIndex:
          columns:
          - column:
              name: creator_id
          indexName: idx_query_creator_id
          tableName: query_query
      - createIndex:
          columns:
          - column:
              name: database_id
          indexName: idx_query_database_id
          tableName: query_query
      - createTable:
          columns:
          - column:
              autoIncrement: true
              constraints:
                nullable: false
                primaryKey: true
              name: id
              type: int
          - column:
              constraints:
                nullable: false
                unique: true
              name: uuid
              type: varchar(254)
          - column:
              constraints:
                nullable: false
              name: version
              type: int
          - column:
              constraints:
                nullable: false
              name: json_query
              type: text
          - column:
              constraints:
                nullable: false
              name: raw_query
              type: text
          - column:
              constraints:
                nullable: false
              name: status
              type: varchar(254)
          - column:
              constraints:
                nullable: false
              name: started_at
              type: DATETIME
          - column:
              name: finished_at
              type: DATETIME
          - column:
              constraints:
                nullable: false
              name: running_time
              type: int
          - column:
              constraints:
                nullable: false
              name: error
              type: text
          - column:
              constraints:
                nullable: false
              name: result_file
              type: varchar(254)
          - column:
              constraints:
                nullable: false
              name: result_rows
              type: int
          - column:
              constraints:
                nullable: false
              name: result_data
              type: text
          - column:
              constraints:
                deferrable: false
                foreignKeyName: fk_queryexecution_ref_query_id
                initiallyDeferred: false
                nullable: true
                referencedTableName: query_query
                referencedColumnNames: id
              name: query_id
              type: int
          - column:
              constraints:
                nullable: false
              name: additional_info
              type: text
          - column:
              constraints:
                deferrable: false
                foreignKeyName: fk_queryexecution_ref_user_id
                initiallyDeferred: false
                nullable: false
                referencedTableName: core_user
                referencedColumnNames: id
              name: executor_id
              type: int
          tableName: query_queryexecution
      - createIndex:
          columns:
          - column:
              name: query_id
          indexName: idx_queryexecution_query_id
          tableName: query_queryexecution
      - createIndex:
          columns:
          - column:
              name: executor_id
          indexName: idx_queryexecution_executor_id
          tableName: query_queryexecution
      - createTable:
          columns:
          - column:
              autoIncrement: true
              constraints:
                nullable: false
                primaryKey: true
              name: id
              type: int
          - column:
              constraints:
                nullable: false
              name: created_at
              type: DATETIME
          - column:
              constraints:
                nullable: false
              name: updated_at
              type: DATETIME
          - column:
              constraints:
                nullable: false
              name: name
              type: varchar(254)
          - column:
              name: description
              type: text
          - column:
              constraints:
                nullable: false
              name: display
              type: varchar(254)
          - column:
              constraints:
                nullable: false
              name: public_perms
              type: int
          - column:
              constraints:
                nullable: false
              name: dataset_query
              type: text
          - column:
              constraints:
                nullable: false
              name: visualization_settings
              type: text
          - column:
              constraints:
                deferrable: false
                foreignKeyName: fk_card_ref_user_id
                initiallyDeferred: false
                nullable: false
                referencedTableName: core_user
                referencedColumnNames: id
              name: creator_id
              type: int
          - column:
              constraints:
                deferrable: false
                foreignKeyName: fk_card_ref_organization_id
                initiallyDeferred: false
                nullable: false
                referencedTableName: core_organization
                referencedColumnNames: id
              name: organization_id
              type: int
          tableName: report_card
      - createIndex:
          columns:
          - column:
              name: creator_id
          indexName: idx_card_creator_id
          tableName: report_card
      - createIndex:
          columns:
          - column:
              name: organization_id
          indexName: idx_card_organization_id
          tableName: report_card
      - createTable:
          columns:
          - column:
              autoIncrement: true
              constraints:
                nullable: false
                primaryKey: true
              name: id
              type: int
          - column:
              constraints:
                nullable: false
              name: created_at
              type: DATETIME
          - column:
              constraints:
                nullable: false
              name: updated_at
              type: DATETIME
          - column:
              constraints:
                deferrable: false
                foreignKeyName: fk_cardfavorite_ref_card_id
                initiallyDeferred: false
                nullable: false
                referencedTableName: report_card
                referencedColumnNames: id
              name: card_id
              type: int
          - column:
              constraints:
                deferrable: false
                foreignKeyName: fk_cardfavorite_ref_user_id
                initiallyDeferred: false
                nullable: false
                referencedTableName: core_user
                referencedColumnNames: id
              name: owner_id
              type: int
          tableName: report_cardfavorite
      - addUniqueConstraint:
          columnNames: card_id, owner_id
          constraintName: idx_unique_cardfavorite_card_id_owner_id
          tableName: report_cardfavorite
      - createIndex:
          columns:
          - column:
              name: card_id
          indexName: idx_cardfavorite_card_id
          tableName: report_cardfavorite
      - createIndex:
          columns:
          - column:
              name: owner_id
          indexName: idx_cardfavorite_owner_id
          tableName: report_cardfavorite
      - createTable:
          columns:
          - column:
              autoIncrement: true
              constraints:
                nullable: false
                primaryKey: true
              name: id
              type: int
          - column:
              constraints:
                nullable: false
              name: created_at
              type: DATETIME
          - column:
              constraints:
                nullable: false
              name: updated_at
              type: DATETIME
          - column:
              constraints:
                nullable: false
              name: name
              type: varchar(254)
          - column:
              name: description
              type: text
          - column:
              constraints:
                nullable: false
              name: public_perms
              type: int
          - column:
              constraints:
                deferrable: false
                foreignKeyName: fk_dashboard_ref_user_id
                initiallyDeferred: false
                nullable: false
                referencedTableName: core_user
                referencedColumnNames: id
              name: creator_id
              type: int
          - column:
              constraints:
                deferrable: false
                foreignKeyName: fk_dashboard_ref_organization_id
                initiallyDeferred: false
                nullable: false
                referencedTableName: core_organization
                referencedColumnNames: id
              name: organization_id
              type: int
          tableName: report_dashboard
      - createIndex:
          columns:
          - column:
              name: creator_id
          indexName: idx_dashboard_creator_id
          tableName: report_dashboard
      - createIndex:
          columns:
          - column:
              name: organization_id
          indexName: idx_dashboard_organization_id
          tableName: report_dashboard
      - createTable:
          columns:
          - column:
              autoIncrement: true
              constraints:
                nullable: false
                primaryKey: true
              name: id
              type: int
          - column:
              constraints:
                nullable: false
              name: created_at
              type: DATETIME
          - column:
              constraints:
                nullable: false
              name: updated_at
              type: DATETIME
          - column:
              constraints:
                nullable: false
              name: sizeX
              type: int
          - column:
              constraints:
                nullable: false
              name: sizeY
              type: int
          - column:
              name: row
              type: int
          - column:
              name: col
              type: int
          - column:
              constraints:
                deferrable: false
                foreignKeyName: fk_dashboardcard_ref_card_id
                initiallyDeferred: false
                nullable: false
                referencedTableName: report_card
                referencedColumnNames: id
              name: card_id
              type: int
          - column:
              constraints:
                deferrable: false
                foreignKeyName: fk_dashboardcard_ref_dashboard_id
                initiallyDeferred: false
                nullable: false
                referencedTableName: report_dashboard
                referencedColumnNames: id
              name: dashboard_id
              type: int
          tableName: report_dashboardcard
      - createIndex:
          columns:
          - column:
              name: card_id
          indexName: idx_dashboardcard_card_id
          tableName: report_dashboardcard
      - createIndex:
          columns:
          - column:
              name: dashboard_id
          indexName: idx_dashboardcard_dashboard_id
          tableName: report_dashboardcard
      - createTable:
          columns:
          - column:
              autoIncrement: true
              constraints:
                nullable: false
                primaryKey: true
              name: id
              type: int
          - column:
              constraints:
                deferrable: false
                foreignKeyName: fk_dashboardsubscription_ref_dashboard_id
                initiallyDeferred: false
                nullable: false
                referencedTableName: report_dashboard
                referencedColumnNames: id
              name: dashboard_id
              type: int
          - column:
              constraints:
                deferrable: false
                foreignKeyName: fk_dashboardsubscription_ref_user_id
                initiallyDeferred: false
                nullable: false
                referencedTableName: core_user
                referencedColumnNames: id
              name: user_id
              type: int
          tableName: report_dashboardsubscription
      - addUniqueConstraint:
          columnNames: dashboard_id, user_id
          constraintName: idx_uniq_dashsubscrip_dashboard_id_user_id
          tableName: report_dashboardsubscription
      - createIndex:
          columns:
          - column:
              name: dashboard_id
          indexName: idx_dashboardsubscription_dashboard_id
          tableName: report_dashboardsubscription
      - createIndex:
          columns:
          - column:
              name: user_id
          indexName: idx_dashboardsubscription_user_id
          tableName: report_dashboardsubscription
      - createTable:
          columns:
          - column:
              autoIncrement: true
              constraints:
                nullable: false
                primaryKey: true
              name: id
              type: int
          - column:
              constraints:
                nullable: false
              name: created_at
              type: DATETIME
          - column:
              constraints:
                nullable: false
              name: updated_at
              type: DATETIME
          - column:
              constraints:
                nullable: false
              name: name
              type: varchar(254)
          - column:
              name: description
              type: text
          - column:
              constraints:
                nullable: false
              name: public_perms
              type: int
          - column:
              constraints:
                nullable: false
              name: mode
              type: int
          - column:
              constraints:
                nullable: false
              name: version
              type: int
          - column:
              constraints:
                nullable: false
              name: dataset_query
              type: text
          - column:
              name: email_addresses
              type: text
          - column:
              constraints:
                deferrable: false
                foreignKeyName: fk_emailreport_ref_user_id
                initiallyDeferred: false
                nullable: false
                referencedTableName: core_user
                referencedColumnNames: id
              name: creator_id
              type: int
          - column:
              constraints:
                deferrable: false
                foreignKeyName: fk_emailreport_ref_organization_id
                initiallyDeferred: false
                nullable: false
                referencedTableName: core_organization
                referencedColumnNames: id
              name: organization_id
              type: int
          - column:
              constraints:
                nullable: false
              name: schedule
              type: text
          tableName: report_emailreport
      - createIndex:
          columns:
          - column:
              name: creator_id
          indexName: idx_emailreport_creator_id
          tableName: report_emailreport
      - createIndex:
          columns:
          - column:
              name: organization_id
          indexName: idx_emailreport_organization_id
          tableName: report_emailreport
      - createTable:
          columns:
          - column:
              autoIncrement: true
              constraints:
                nullable: false
                primaryKey: true
              name: id
              type: int
          - column:
              constraints:
                deferrable: false
                foreignKeyName: fk_emailreport_recipients_ref_emailreport_id
                initiallyDeferred: false
                nullable: false
                referencedTableName: report_emailreport
                referencedColumnNames: id
              name: emailreport_id
              type: int
          - column:
              constraints:
                deferrable: false
                foreignKeyName: fk_emailreport_recipients_ref_user_id
                initiallyDeferred: false
                nullable: false
                referencedTableName: core_user
                referencedColumnNames: id
              name: user_id
              type: int
          tableName: report_emailreport_recipients
      - addUniqueConstraint:
          columnNames: emailreport_id, user_id
          constraintName: idx_uniq_emailreportrecip_emailreport_id_user_id
          tableName: report_emailreport_recipients
      - createIndex:
          columns:
          - column:
              name: emailreport_id
          indexName: idx_emailreport_recipients_emailreport_id
          tableName: report_emailreport_recipients
      - createIndex:
          columns:
          - column:
              name: user_id
          indexName: idx_emailreport_recipients_user_id
          tableName: report_emailreport_recipients
      - createTable:
          columns:
          - column:
              autoIncrement: true
              constraints:
                nullable: false
                primaryKey: true
              name: id
              type: int
          - column:
              constraints:
                nullable: false
              name: details
              type: text
          - column:
              constraints:
                nullable: false
              name: status
              type: varchar(254)
          - column:
              constraints:
                nullable: false
              name: created_at
              type: DATETIME
          - column:
              name: started_at
              type: DATETIME
          - column:
              name: finished_at
              type: DATETIME
          - column:
              constraints:
                nullable: false
              name: error
              type: text
          - column:
              constraints:
                nullable: false
              name: sent_email
              type: text
          - column:
              constraints:
                deferrable: false
                foreignKeyName: fk_emailreportexecutions_ref_organization_id
                initiallyDeferred: false
                nullable: false
                referencedTableName: core_organization
                referencedColumnNames: id
              name: organization_id
              type: int
          - column:
              constraints:
                deferrable: false
                foreignKeyName: fk_emailreportexecutions_ref_report_id
                initiallyDeferred: false
                nullable: true
                referencedTableName: report_emailreport
                referencedColumnNames: id
              name: report_id
              type: int
          tableName: report_emailreportexecutions
      - createIndex:
          columns:
          - column:
              name: organization_id
          indexName: idx_emailreportexecutions_organization_id
          tableName: report_emailreportexecutions
      - createIndex:
          columns:
          - column:
              name: report_id
          indexName: idx_emailreportexecutions_report_id
          tableName: report_emailreportexecutions
      - createTable:
          columns:
          - column:
              autoIncrement: true
              constraints:
                nullable: false
                primaryKey: true
              name: id
              type: int
          - column:
              constraints:
                nullable: false
              name: created_at
              type: DATETIME
          - column:
              constraints:
                nullable: false
              name: updated_at
              type: DATETIME
          - column:
              constraints:
                nullable: false
              name: start
              type: DATETIME
          - column:
              constraints:
                nullable: false
              name: end
              type: DATETIME
          - column:
              name: title
              type: TEXT
          - column:
              constraints:
                nullable: false
              name: body
              type: TEXT
          - column:
              constraints:
                nullable: false
              name: annotation_type
              type: int
          - column:
              constraints:
                nullable: false
              name: edit_count
              type: int
          - column:
              constraints:
                nullable: false
              name: object_type_id
              type: int
          - column:
              constraints:
                nullable: false
              name: object_id
              type: int
          - column:
              constraints:
                deferrable: false
                foreignKeyName: fk_annotation_ref_user_id
                initiallyDeferred: false
                nullable: false
                referencedTableName: core_user
                referencedColumnNames: id
              name: author_id
              type: int
          - column:
              constraints:
                deferrable: false
                foreignKeyName: fk_annotation_ref_organization_id
                initiallyDeferred: false
                nullable: false
                referencedTableName: core_organization
                referencedColumnNames: id
              name: organization_id
              type: int
          tableName: annotation_annotation
      - createIndex:
          columns:
          - column:
              name: author_id
          indexName: idx_annotation_author_id
          tableName: annotation_annotation
      - createIndex:
          columns:
          - column:
              name: organization_id
          indexName: idx_annotation_organization_id
          tableName: annotation_annotation
      - createIndex:
          columns:
          - column:
              name: object_type_id
          indexName: idx_annotation_object_type_id
          tableName: annotation_annotation
      - createIndex:
          columns:
          - column:
              name: object_id
          indexName: idx_annotation_object_id
          tableName: annotation_annotation
      - modifySql:
          dbms: postgresql
          replace:
            replace: WITHOUT
            with: WITH
  - changeSet:
      id: '2'
      author: agilliland
      validCheckSum: ANY
      changes:
      - createTable:
          columns:
          - column:
              constraints:
                nullable: false
                primaryKey: true
              name: id
              type: varchar(254)
          - column:
              constraints:
                deferrable: false
                foreignKeyName: fk_session_ref_user_id
                initiallyDeferred: false
                nullable: false
                referencedTableName: core_user
                referencedColumnNames: id
              name: user_id
              type: int
          - column:
              constraints:
                nullable: false
              name: created_at
              type: DATETIME
          tableName: core_session
      - modifySql:
          dbms: postgresql
          replace:
            replace: WITHOUT
            with: WITH
  - changeSet:
      id: '4'
      author: cammsaul
      changes:
      - createTable:
          columns:
          - column:
              constraints:
                nullable: false
                primaryKey: true
              name: key
              type: varchar(254)
          - column:
              constraints:
                nullable: false
              name: value
              type: varchar(254)
          tableName: setting
  - changeSet:
      id: '5'
      author: agilliland
      changes:
      - addColumn:
          columns:
          - column:
              name: report_timezone
              type: varchar(254)
          tableName: core_organization
  - changeSet:
      id: '6'
      author: agilliland
      changes:
      - dropNotNullConstraint:
          columnDataType: int
          columnName: organization_id
          tableName: metabase_database
      - dropForeignKeyConstraint:
          baseTableName: metabase_database
          constraintName: fk_database_ref_organization_id
      - dropNotNullConstraint:
          columnDataType: int
          columnName: organization_id
          tableName: report_card
      - dropForeignKeyConstraint:
          baseTableName: report_card
          constraintName: fk_card_ref_organization_id
      - dropNotNullConstraint:
          columnDataType: int
          columnName: organization_id
          tableName: report_dashboard
      - dropForeignKeyConstraint:
          baseTableName: report_dashboard
          constraintName: fk_dashboard_ref_organization_id
      - dropNotNullConstraint:
          columnDataType: int
          columnName: organization_id
          tableName: report_emailreport
      - dropForeignKeyConstraint:
          baseTableName: report_emailreport
          constraintName: fk_emailreport_ref_organization_id
      - dropNotNullConstraint:
          columnDataType: int
          columnName: organization_id
          tableName: report_emailreportexecutions
      - dropForeignKeyConstraint:
          baseTableName: report_emailreportexecutions
          constraintName: fk_emailreportexecutions_ref_organization_id
      - dropNotNullConstraint:
          columnDataType: int
          columnName: organization_id
          tableName: annotation_annotation
      - dropForeignKeyConstraint:
          baseTableName: annotation_annotation
          constraintName: fk_annotation_ref_organization_id
  - changeSet:
      id: '7'
      author: cammsaul
      validCheckSum: ANY
      changes:
      - addColumn:
          columns:
          - column:
              constraints:
                foreignKeyName: fk_field_parent_ref_field_id
                nullable: true
                referencedTableName: metabase_field
                referencedColumnNames: id
              name: parent_id
              type: int
          tableName: metabase_field
  - changeSet:
      id: '8'
      author: tlrobinson
      changes:
      - addColumn:
          columns:
          - column:
              name: display_name
              type: varchar(254)
          tableName: metabase_table
      - addColumn:
          columns:
          - column:
              name: display_name
              type: varchar(254)
          tableName: metabase_field
  - changeSet:
      id: '9'
      author: tlrobinson
      changes:
      - addColumn:
          columns:
          - column:
              name: visibility_type
              type: varchar(254)
          tableName: metabase_table
  - changeSet:
      id: 10
      author: cammsaul
      validCheckSum: ANY
      changes:
        - createTable:
            tableName: revision
            columns:
              - column:
                  name: id
                  type: int
                  autoIncrement: true
                  constraints:
                    primaryKey: true
                    nullable: false
              - column:
                  name: model
                  type: varchar(16)
                  constraints:
                    nullable: false
              - column:
                  name: model_id
                  type: int
                  constraints:
                    nullable: false
              - column:
                  name: user_id
                  type: int
                  constraints:
                    nullable: false
                    referencedTableName: core_user
                    referencedColumnNames: id
                    foreignKeyName: fk_revision_ref_user_id
                    deferrable: false
                    initiallyDeferred: false
              - column:
                  name: timestamp
                  type: DATETIME
                  constraints:
                    nullable: false
              - column:
                  name: object
                  type: ${text.type}
                  constraints:
                    nullable: false
              - column:
                  name: is_reversion
                  type: boolean
                  defaultValueBoolean: false
                  constraints:
                    nullable: false
        - createIndex:
            tableName: revision
            indexName: idx_revision_model_model_id
            columns:
              - column:
                  name: model
              - column:
                  name: model_id
        - modifySql:
            dbms: postgresql
            replace:
              replace: WITHOUT
              with: WITH
        - modifySql:
            dbms: mysql,mariadb
            replace:
              replace: object VARCHAR
              with: object TEXT
  - changeSet:
      id: 11
      author: agilliland
      changes:
        - sql:
            sql: update report_dashboard set public_perms = 2 where public_perms = 1
  - changeSet:
      id: 12
      author: agilliland
      validCheckSum: ANY
      changes:
        - addColumn:
            tableName: report_card
            columns:
              - column:
                  name: database_id
                  type: int
                  constraints:
                    nullable: true
                    referencedTableName: metabase_database
                    referencedColumnNames: id
                    foreignKeyName: fk_report_card_ref_database_id
                    deferrable: false
                    initiallyDeferred: false
        - addColumn:
            tableName: report_card
            columns:
              - column:
                  name: table_id
                  type: int
                  constraints:
                    nullable: true
                    referencedTableName: metabase_table
                    referencedColumnNames: id
                    foreignKeyName: fk_report_card_ref_table_id
                    deferrable: false
                    initiallyDeferred: false
        - addColumn:
            tableName: report_card
            columns:
              - column:
                  name: query_type
                  type: varchar(16)
                  constraints:
                    nullable: true
  - changeSet:
      id: 13
      author: agilliland
      validCheckSum: ANY
      changes:
        - createTable:
            tableName: activity
            columns:
              - column:
                  name: id
                  type: int
                  autoIncrement: true
                  constraints:
                    primaryKey: true
                    nullable: false
              - column:
                  name: topic
                  type: varchar(32)
                  constraints:
                    nullable: false
              - column:
                  name: timestamp
                  type: DATETIME
                  constraints:
                    nullable: false
              - column:
                  name: user_id
                  type: int
                  constraints:
                    nullable: true
                    referencedTableName: core_user
                    referencedColumnNames: id
                    foreignKeyName: fk_activity_ref_user_id
                    deferrable: false
                    initiallyDeferred: false
              - column:
                  name: model
                  type: varchar(16)
                  constraints:
                    nullable: true
              - column:
                  name: model_id
                  type: int
                  constraints:
                    nullable: true
              - column:
                  name: database_id
                  type: int
                  constraints:
                    nullable: true
              - column:
                  name: table_id
                  type: int
                  constraints:
                    nullable: true
              - column:
                  name: custom_id
                  type: varchar(48)
                  constraints:
                    nullable: true
              - column:
                  name: details
                  type: ${text.type}
                  constraints:
                    nullable: false
        - createIndex:
            tableName: activity
            indexName: idx_activity_timestamp
            columns:
              column:
                name: timestamp
        - createIndex:
            tableName: activity
            indexName: idx_activity_user_id
            columns:
              column:
                name: user_id
        - createIndex:
            tableName: activity
            indexName: idx_activity_custom_id
            columns:
              column:
                name: custom_id
        - modifySql:
            dbms: postgresql
            replace:
              replace: WITHOUT
              with: WITH
        - modifySql:
            dbms: mysql,mariadb
            replace:
              replace: details VARCHAR
              with: details TEXT
  - changeSet:
      id: 14
      author: agilliland
      validCheckSum: ANY
      changes:
        - createTable:
            tableName: view_log
            columns:
              - column:
                  name: id
                  type: int
                  autoIncrement: true
                  constraints:
                    primaryKey: true
                    nullable: false
              - column:
                  name: user_id
                  type: int
                  constraints:
                    nullable: true
                    referencedTableName: core_user
                    referencedColumnNames: id
                    foreignKeyName: fk_view_log_ref_user_id
                    deferrable: false
                    initiallyDeferred: false
              - column:
                  name: model
                  type: varchar(16)
                  constraints:
                    nullable: false
              - column:
                  name: model_id
                  type: int
                  constraints:
                    nullable: false
              - column:
                  name: timestamp
                  type: DATETIME
                  constraints:
                    nullable: false
        - createIndex:
            tableName: view_log
            indexName: idx_view_log_user_id
            columns:
              column:
                name: user_id
        - createIndex:
            tableName: view_log
            indexName: idx_view_log_timestamp
            columns:
              column:
                name: model_id
        - modifySql:
            dbms: postgresql
            replace:
              replace: WITHOUT
              with: WITH
  - changeSet:
      id: 15
      author: agilliland
      changes:
        - addColumn:
            tableName: revision
            columns:
              - column:
                  name: is_creation
                  type: boolean
                  defaultValueBoolean: false
                  constraints:
                    nullable: false
  - changeSet:
      id: 16
      author: agilliland
      changes:
        - dropNotNullConstraint:
            tableName: core_user
            columnName: last_login
            columnDataType: DATETIME
        - modifySql:
            dbms: postgresql
            replace:
              replace: WITHOUT
              with: WITH
  - changeSet:
      id: 17
      author: agilliland
      changes:
        - addColumn:
            tableName: metabase_database
            columns:
              - column:
                  name: is_sample
                  type: boolean
                  defaultValueBoolean: false
                  constraints:
                    nullable: false
        - sql:
            sql: update metabase_database set is_sample = true where name = 'Sample Dataset'
  - changeSet:
      id: 18
      author: camsaul
      validCheckSum: ANY
      changes:
        - createTable:
            tableName: data_migrations
            columns:
              - column:
                  name: id
                  type: VARCHAR(254)
                  constraints:
                    primaryKey: true
                    nullable: false
              - column:
                  name: timestamp
                  type: DATETIME
                  constraints:
                    nullable: false
        - createIndex:
            tableName: data_migrations
            indexName: idx_data_migrations_id
            columns:
              column:
                name: id
  - changeSet:
      id: 19
      author: camsaul
      changes:
        - addColumn:
            tableName: metabase_table
            columns:
              - column:
                  name: schema
                  type: VARCHAR(256)
  - changeSet:
      id: 20
      author: agilliland
      validCheckSum: ANY
      changes:
        - createTable:
            tableName: pulse
            columns:
              - column:
                  name: id
                  type: int
                  autoIncrement: true
                  constraints:
                    primaryKey: true
                    nullable: false
              - column:
                  name: creator_id
                  type: int
                  constraints:
                    nullable: false
                    referencedTableName: core_user
                    referencedColumnNames: id
                    foreignKeyName: fk_pulse_ref_creator_id
                    deferrable: false
                    initiallyDeferred: false
              - column:
                  name: name
                  type: varchar(254)
                  constraints:
                    nullable: false
              - column:
                  name: public_perms
                  type: int
                  constraints:
                    nullable: false
              - column:
                  name: created_at
                  type: DATETIME
                  constraints:
                    nullable: false
              - column:
                  name: updated_at
                  type: DATETIME
                  constraints:
                    nullable: false
        - createIndex:
            tableName: pulse
            indexName: idx_pulse_creator_id
            columns:
              column:
                name: creator_id
        - createTable:
            tableName: pulse_card
            columns:
              - column:
                  name: id
                  type: int
                  autoIncrement: true
                  constraints:
                    primaryKey: true
                    nullable: false
              - column:
                  name: pulse_id
                  type: int
                  constraints:
                    nullable: false
                    referencedTableName: pulse
                    referencedColumnNames: id
                    foreignKeyName: fk_pulse_card_ref_pulse_id
                    deferrable: false
                    initiallyDeferred: false
              - column:
                  name: card_id
                  type: int
                  constraints:
                    nullable: false
                    referencedTableName: report_card
                    referencedColumnNames: id
                    foreignKeyName: fk_pulse_card_ref_card_id
                    deferrable: false
                    initiallyDeferred: false
              - column:
                  name: position
                  type: int
                  constraints:
                    nullable: false
        - createIndex:
            tableName: pulse_card
            indexName: idx_pulse_card_pulse_id
            columns:
              column:
                name: pulse_id
        - createIndex:
            tableName: pulse_card
            indexName: idx_pulse_card_card_id
            columns:
              column:
                name: card_id
        - createTable:
            tableName: pulse_channel
            columns:
              - column:
                  name: id
                  type: int
                  autoIncrement: true
                  constraints:
                    primaryKey: true
                    nullable: false
              - column:
                  name: pulse_id
                  type: int
                  constraints:
                    nullable: false
                    referencedTableName: pulse
                    referencedColumnNames: id
                    foreignKeyName: fk_pulse_channel_ref_pulse_id
                    deferrable: false
                    initiallyDeferred: false
              - column:
                  name: channel_type
                  type: varchar(32)
                  constraints:
                    nullable: false
              - column:
                  name: details
                  type: text
                  constraints:
                    nullable: false
              - column:
                  name: schedule_type
                  type: varchar(32)
                  constraints:
                    nullable: false
              - column:
                  name: schedule_hour
                  type: int
                  constraints:
                    nullable: true
              - column:
                  name: schedule_day
                  type: varchar(64)
                  constraints:
                    nullable: true
              - column:
                  name: created_at
                  type: DATETIME
                  constraints:
                    nullable: false
              - column:
                  name: updated_at
                  type: DATETIME
                  constraints:
                    nullable: false
        - createIndex:
            tableName: pulse_channel
            indexName: idx_pulse_channel_pulse_id
            columns:
              column:
                name: pulse_id
        - createIndex:
            tableName: pulse_channel
            indexName: idx_pulse_channel_schedule_type
            columns:
              column:
                name: schedule_type
        - createTable:
            tableName: pulse_channel_recipient
            columns:
              - column:
                  name: id
                  type: int
                  autoIncrement: true
                  constraints:
                    primaryKey: true
                    nullable: false
              - column:
                  name: pulse_channel_id
                  type: int
                  constraints:
                    nullable: false
                    referencedTableName: pulse_channel
                    referencedColumnNames: id
                    foreignKeyName: fk_pulse_channel_recipient_ref_pulse_channel_id
                    deferrable: false
                    initiallyDeferred: false
              - column:
                  name: user_id
                  type: int
                  constraints:
                    nullable: false
                    referencedTableName: core_user
                    referencedColumnNames: id
                    foreignKeyName: fk_pulse_channel_recipient_ref_user_id
                    deferrable: false
                    initiallyDeferred: false
        - modifySql:
            dbms: postgresql
            replace:
              replace: WITHOUT
              with: WITH
  - changeSet:
      id: 21
      author: agilliland
      validCheckSum: ANY
      changes:
        - createTable:
            tableName: segment
            columns:
              - column:
                  name: id
                  type: int
                  autoIncrement: true
                  constraints:
                    primaryKey: true
                    nullable: false
              - column:
                  name: table_id
                  type: int
                  constraints:
                    nullable: false
                    referencedTableName: metabase_table
                    referencedColumnNames: id
                    foreignKeyName: fk_segment_ref_table_id
                    deferrable: false
                    initiallyDeferred: false
              - column:
                  name: creator_id
                  type: int
                  constraints:
                    nullable: false
                    referencedTableName: core_user
                    referencedColumnNames: id
                    foreignKeyName: fk_segment_ref_creator_id
                    deferrable: false
                    initiallyDeferred: false
              - column:
                  name: name
                  type: varchar(254)
                  constraints:
                    nullable: false
              - column:
                  name: description
                  type: text
                  constraints:
                    nullable: true
              - column:
                  name: is_active
                  type: boolean
                  defaultValueBoolean: true
                  constraints:
                    nullable: false
              - column:
                  name: definition
                  type: text
                  constraints:
                    nullable: false
              - column:
                  name: created_at
                  type: DATETIME
                  constraints:
                    nullable: false
              - column:
                  name: updated_at
                  type: DATETIME
                  constraints:
                    nullable: false
        - createIndex:
            tableName: segment
            indexName: idx_segment_creator_id
            columns:
              column:
                name: creator_id
        - createIndex:
            tableName: segment
            indexName: idx_segment_table_id
            columns:
              column:
                name: table_id
        - modifySql:
            dbms: postgresql
            replace:
              replace: WITHOUT
              with: WITH
  - changeSet:
      id: 22
      author: agilliland
      changes:
        - addColumn:
            tableName: revision
            columns:
              - column:
                  name: message
                  type: text
                  constraints:
                    nullable: true
  - changeSet:
      id: 23
      author: agilliland
      changes:
        - modifyDataType:
            tableName: metabase_table
            columnName: rows
            newDataType: BIGINT
  - changeSet:
      id: 24
      author: agilliland
      changes:
        - createTable:
            tableName: dependency
            columns:
              - column:
                  name: id
                  type: int
                  autoIncrement: true
                  constraints:
                    primaryKey: true
                    nullable: false
              - column:
                  name: model
                  type: varchar(32)
                  constraints:
                    nullable: false
              - column:
                  name: model_id
                  type: int
                  constraints:
                    nullable: false
              - column:
                  name: dependent_on_model
                  type: varchar(32)
                  constraints:
                    nullable: false
              - column:
                  name: dependent_on_id
                  type: int
                  constraints:
                    nullable: false
              - column:
                  name: created_at
                  type: DATETIME
                  constraints:
                    nullable: false
        - createIndex:
            tableName: dependency
            indexName: idx_dependency_model
            columns:
              column:
                name: model
        - createIndex:
            tableName: dependency
            indexName: idx_dependency_model_id
            columns:
              column:
                name: model_id
        - createIndex:
            tableName: dependency
            indexName: idx_dependency_dependent_on_model
            columns:
              column:
                name: dependent_on_model
        - createIndex:
            tableName: dependency
            indexName: idx_dependency_dependent_on_id
            columns:
              column:
                name: dependent_on_id
        - modifySql:
            dbms: postgresql
            replace:
              replace: WITHOUT
              with: WITH
  - changeSet:
      id: 25
      author: agilliland
      validCheckSum: ANY
      changes:
        - createTable:
            tableName: metric
            columns:
              - column:
                  name: id
                  type: int
                  autoIncrement: true
                  constraints:
                    primaryKey: true
                    nullable: false
              - column:
                  name: table_id
                  type: int
                  constraints:
                    nullable: false
                    referencedTableName: metabase_table
                    referencedColumnNames: id
                    foreignKeyName: fk_metric_ref_table_id
                    deferrable: false
                    initiallyDeferred: false
              - column:
                  name: creator_id
                  type: int
                  constraints:
                    nullable: false
                    referencedTableName: core_user
                    referencedColumnNames: id
                    foreignKeyName: fk_metric_ref_creator_id
                    deferrable: false
                    initiallyDeferred: false
              - column:
                  name: name
                  type: varchar(254)
                  constraints:
                    nullable: false
              - column:
                  name: description
                  type: text
                  constraints:
                    nullable: true
              - column:
                  name: is_active
                  type: boolean
                  defaultValueBoolean: true
                  constraints:
                    nullable: false
              - column:
                  name: definition
                  type: text
                  constraints:
                    nullable: false
              - column:
                  name: created_at
                  type: DATETIME
                  constraints:
                    nullable: false
              - column:
                  name: updated_at
                  type: DATETIME
                  constraints:
                    nullable: false
        - createIndex:
            tableName: metric
            indexName: idx_metric_creator_id
            columns:
              column:
                name: creator_id
        - createIndex:
            tableName: metric
            indexName: idx_metric_table_id
            columns:
              column:
                name: table_id
        - modifySql:
            dbms: postgresql
            replace:
              replace: WITHOUT
              with: WITH
  - changeSet:
      id: 26
      author: agilliland
      changes:
        - addColumn:
            tableName: metabase_database
            columns:
              - column:
                  name: is_full_sync
                  type: boolean
                  defaultValueBoolean: true
                  constraints:
                    nullable: false
        - sql:
            sql: update metabase_database set is_full_sync = true
  - changeSet:
      id: 27
      author: agilliland
      validCheckSum: ANY
      changes:
        - createTable:
            tableName: dashboardcard_series
            columns:
              - column:
                  name: id
                  type: int
                  autoIncrement: true
                  constraints:
                    primaryKey: true
                    nullable: false
              - column:
                  name: dashboardcard_id
                  type: int
                  constraints:
                    nullable: false
                    referencedTableName: report_dashboardcard
                    referencedColumnNames: id
                    foreignKeyName: fk_dashboardcard_series_ref_dashboardcard_id
                    deferrable: false
                    initiallyDeferred: false
              - column:
                  name: card_id
                  type: int
                  constraints:
                    nullable: false
                    referencedTableName: report_card
                    referencedColumnNames: id
                    foreignKeyName: fk_dashboardcard_series_ref_card_id
                    deferrable: false
                    initiallyDeferred: false
              - column:
                  name: position
                  type: int
                  constraints:
                    nullable: false
        - createIndex:
            tableName: dashboardcard_series
            indexName: idx_dashboardcard_series_dashboardcard_id
            columns:
              column:
                name: dashboardcard_id
        - createIndex:
            tableName: dashboardcard_series
            indexName: idx_dashboardcard_series_card_id
            columns:
              column:
                name: card_id
        - modifySql:
            dbms: postgresql
            replace:
              replace: WITHOUT
              with: WITH
  - changeSet:
      id: 28
      author: agilliland
      changes:
        - addColumn:
            tableName: core_user
            columns:
              - column:
                  name: is_qbnewb
                  type: boolean
                  defaultValueBoolean: true
                  constraints:
                    nullable: false
  - changeSet:
      id: 29
      author: agilliland
      changes:
        - addColumn:
            tableName: pulse_channel
            columns:
              - column:
                  name: schedule_frame
                  type: varchar(32)
                  constraints:
                    nullable: true
  - changeSet:
      id: 30
      author: agilliland
      changes:
        - addColumn:
            tableName: metabase_field
            columns:
              - column:
                  name: visibility_type
                  type: varchar(32)
                  constraints:
                    nullable: true
                    deferrable: false
                    initiallyDeferred: false
        - addNotNullConstraint:
            columnDataType: varchar(32)
            columnName: visibility_type
            defaultNullValue: unset
            tableName: metabase_field

  - changeSet:
      id: 31
      author: agilliland
      changes:
        - addColumn:
            tableName: metabase_field
            columns:
              - column:
                  name: fk_target_field_id
                  type: int
                  constraints:
                    nullable: true
                    deferrable: false
                    initiallyDeferred: false
  - changeSet:
      id: 32
      author: camsaul
      validCheckSum: ANY
      changes:
        ######################################## label table ########################################
        - createTable:
            tableName: label
            columns:
              - column:
                  name: id
                  type: int
                  autoIncrement: true
                  constraints:
                    primaryKey: true
                    nullable: false
              - column:
                  name: name
                  type: VARCHAR(254)
                  constraints:
                    nullable: false
              - column:
                  name: slug
                  type: VARCHAR(254)
                  constraints:
                    nullable: false
                    unique: true
              - column:
                  name: icon
                  type: VARCHAR(128)
        - createIndex:
            tableName: label
            indexName: idx_label_slug
            columns:
              column:
                name: slug
        ######################################## card_label table ########################################
        - createTable:
            tableName: card_label
            columns:
              - column:
                  name: id
                  type: int
                  autoIncrement: true
                  constraints:
                    primaryKey: true
                    nullable: false
              - column:
                  name: card_id
                  type: int
                  constraints:
                    nullable: false
                    referencedTableName: report_card
                    referencedColumnNames: id
                    foreignKeyName: fk_card_label_ref_card_id
                    deferrable: false
                    initiallyDeferred: false
              - column:
                  name: label_id
                  type: int
                  constraints:
                    nullable: false
                    referencedTableName: label
                    referencedColumnNames: id
                    foreignKeyName: fk_card_label_ref_label_id
                    deferrable: false
                    initiallyDeferred: false
        - addUniqueConstraint:
            tableName: card_label
            columnNames: card_id, label_id
            constraintName: unique_card_label_card_id_label_id
        - createIndex:
            tableName: card_label
            indexName: idx_card_label_card_id
            columns:
              column:
                name: card_id
        - createIndex:
            tableName: card_label
            indexName: idx_card_label_label_id
            columns:
              column:
                name: label_id
        ######################################## add archived column to report_card ########################################
        - addColumn:
            tableName: report_card
            columns:
              - column:
                  name: archived
                  type: boolean
                  defaultValueBoolean: false
                  constraints:
                    nullable: false
  - changeSet:
      id: 32
      author: agilliland
      validCheckSum: ANY
      changes:
        - createTable:
            tableName: raw_table
            columns:
              - column:
                  name: id
                  type: int
                  autoIncrement: true
                  constraints:
                    primaryKey: true
                    nullable: false
              - column:
                  name: database_id
                  type: int
                  constraints:
                    nullable: false
                    referencedTableName: metabase_database
                    referencedColumnNames: id
                    foreignKeyName: fk_rawtable_ref_database
                    deferrable: false
                    initiallyDeferred: false
              - column:
                  name: active
                  type: boolean
                  constraints:
                    nullable: false
              - column:
                  name: schema
                  type: varchar(255)
                  constraints:
                    nullable: true
              - column:
                  name: name
                  type: varchar(255)
                  constraints:
                    nullable: false
              - column:
                  name: details
                  type: text
                  constraints:
                    nullable: false
              - column:
                  name: created_at
                  type: DATETIME
                  constraints:
                    nullable: false
              - column:
                  name: updated_at
                  type: DATETIME
                  constraints:
                    nullable: false
        - createIndex:
            tableName: raw_table
            indexName: idx_rawtable_database_id
            columns:
              column:
                name: database_id
        - addUniqueConstraint:
            tableName: raw_table
            columnNames: database_id, schema, name
            constraintName: uniq_raw_table_db_schema_name
        - createTable:
            tableName: raw_column
            columns:
              - column:
                  name: id
                  type: int
                  autoIncrement: true
                  constraints:
                    primaryKey: true
                    nullable: false
              - column:
                  name: raw_table_id
                  type: int
                  constraints:
                    nullable: false
                    referencedTableName: raw_table
                    referencedColumnNames: id
                    foreignKeyName: fk_rawcolumn_tableid_ref_rawtable
                    deferrable: false
                    initiallyDeferred: false
              - column:
                  name: active
                  type: boolean
                  constraints:
                    nullable: false
              - column:
                  name: name
                  type: varchar(255)
                  constraints:
                    nullable: false
              - column:
                  name: column_type
                  type: varchar(128)
                  constraints:
                    nullable: true
              - column:
                  name: is_pk
                  type: boolean
                  constraints:
                    nullable: false
              - column:
                  name: fk_target_column_id
                  type: int
                  constraints:
                    nullable: true
                    referencedTableName: raw_column
                    referencedColumnNames: id
                    foreignKeyName: fk_rawcolumn_fktarget_ref_rawcolumn
                    deferrable: false
                    initiallyDeferred: false
              - column:
                  name: details
                  type: text
                  constraints:
                    nullable: false
              - column:
                  name: created_at
                  type: DATETIME
                  constraints:
                    nullable: false
              - column:
                  name: updated_at
                  type: DATETIME
                  constraints:
                    nullable: false
        - createIndex:
            tableName: raw_column
            indexName: idx_rawcolumn_raw_table_id
            columns:
              column:
                name: raw_table_id
        - addUniqueConstraint:
            tableName: raw_column
            columnNames: raw_table_id, name
            constraintName: uniq_raw_column_table_name
        - addColumn:
            tableName: metabase_table
            columns:
              - column:
                  name: raw_table_id
                  type: int
                  constraints:
                    nullable: true
                    deferrable: false
                    initiallyDeferred: false
        - addColumn:
            tableName: metabase_field
            columns:
              - column:
                  name: raw_column_id
                  type: int
                  constraints:
                    nullable: true
                    deferrable: false
                    initiallyDeferred: false
        - addColumn:
            tableName: metabase_field
            columns:
              - column:
                  name: last_analyzed
                  type: DATETIME
                  constraints:
                    nullable: true
                    deferrable: false
                    initiallyDeferred: false
        - modifySql:
            dbms: postgresql
            replace:
              replace: WITHOUT
              with: WITH
  - changeSet:
      id: 34
      author: tlrobinson
      changes:
        ######################################## add enabled column to pulse_channel ########################################
        - addColumn:
            tableName: pulse_channel
            columns:
              - column:
                  name: enabled
                  type: boolean
                  defaultValueBoolean: true
                  constraints:
                    nullable: false
  - changeSet:
      id: 35
      author: agilliland
      changes:
        - modifyDataType:
            tableName: setting
            columnName: value
            newDataType: TEXT
        - addNotNullContstraint:
            tableName: setting
            columnNames: value
  - changeSet:
      id: 36
      author: agilliland
      changes:
        - addColumn:
            tableName: report_dashboard
            columns:
              - column:
                  name: parameters
                  type: text
                  constraints:
                    nullable: true
                    deferrable: false
                    initiallyDeferred: false
        - addNotNullConstraint:
            columnDataType: text
            columnName: parameters
            defaultNullValue: '[]'
            tableName: report_dashboard
        - addColumn:
            tableName: report_dashboardcard
            columns:
              - column:
                  name: parameter_mappings
                  type: text
                  constraints:
                    nullable: true
                    deferrable: false
                    initiallyDeferred: false
        - addNotNullConstraint:
            columnDataType: text
            columnName: parameter_mappings
            defaultNullValue: '[]'
            tableName: report_dashboardcard
  - changeSet:
      id: 37
      author: tlrobinson
      changes:
        - addColumn:
            tableName: query_queryexecution
            columns:
              - column:
                  name: query_hash
                  type: int
                  constraints:
                    nullable: true
        - addNotNullConstraint:
            tableName: query_queryexecution
            columnName: query_hash
            columnDataType: int
            defaultNullValue: 0
        - createIndex:
            tableName: query_queryexecution
            indexName: idx_query_queryexecution_query_hash
            columns:
              column:
                name: query_hash
        - createIndex:
            tableName: query_queryexecution
            indexName: idx_query_queryexecution_started_at
            columns:
              column:
                name: started_at
  - changeSet:
      id: 38
      author: camsaul
      validCheckSum: ANY
      changes:
        ######################################## Add "points_of_interest" metadata column to various models ########################################
        - addColumn:
            tableName: metabase_database
            columns:
              - column:
                  name: points_of_interest
                  type: text
        - addColumn:
            tableName: metabase_table
            columns:
              - column:
                  name: points_of_interest
                  type: text
        - addColumn:
            tableName: metabase_field
            columns:
              - column:
                  name: points_of_interest
                  type: text
        - addColumn:
            tableName: report_dashboard
            columns:
              - column:
                  name: points_of_interest
                  type: text
        - addColumn:
            tableName: metric
            columns:
              - column:
                  name: points_of_interest
                  type: text
        - addColumn:
            tableName: segment
            columns:
              - column:
                  name: points_of_interest
                  type: text
        ######################################## Add "caveats" metadata column to various models ########################################
        - addColumn:
            tableName: metabase_database
            columns:
              - column:
                  name: caveats
                  type: text
        - addColumn:
            tableName: metabase_table
            columns:
              - column:
                  name: caveats
                  type: text
        - addColumn:
            tableName: metabase_field
            columns:
              - column:
                  name: caveats
                  type: text
        - addColumn:
            tableName: report_dashboard
            columns:
              - column:
                  name: caveats
                  type: text
        - addColumn:
            tableName: metric
            columns:
              - column:
                  name: caveats
                  type: text
        - addColumn:
            tableName: segment
            columns:
              - column:
                  name: caveats
                  type: text
        ######################################## Add "how_is_this_calculated" to metric ########################################
        - addColumn:
            tableName: metric
            columns:
              - column:
                  name: how_is_this_calculated
                  type: text
        ######################################## Add "most important dashboard" (0 or 1 dashboards) ########################################
        - addColumn:
            tableName: report_dashboard
            columns:
              - column:
                  name: show_in_getting_started
                  type: boolean
                  defaultValueBoolean: false
                  constraints:
                    nullable: false
        - createIndex:
            tableName: report_dashboard
            indexName: idx_report_dashboard_show_in_getting_started
            columns:
              column:
                name: show_in_getting_started
        ######################################## Add "most important metrics" (0+ metrics) ########################################
        - addColumn:
            tableName: metric
            columns:
              - column:
                  name: show_in_getting_started
                  type: boolean
                  defaultValueBoolean: false
                  constraints:
                    nullable: false
        - createIndex:
            tableName: metric
            indexName: idx_metric_show_in_getting_started
            columns:
              column:
                name: show_in_getting_started
        ######################################## Add "most important tables (0+ tables) ########################################
        - addColumn:
            tableName: metabase_table
            columns:
              - column:
                  name: show_in_getting_started
                  type: boolean
                  defaultValueBoolean: false
                  constraints:
                    nullable: false
        - createIndex:
            tableName: metabase_table
            indexName: idx_metabase_table_show_in_getting_started
            columns:
              column:
                name: show_in_getting_started
        ######################################## Add "most important segments" (0+ segments) ########################################
        - addColumn:
            tableName: segment
            columns:
              - column:
                  name: show_in_getting_started
                  type: boolean
                  defaultValueBoolean: false
                  constraints:
                    nullable: false
        - createIndex:
            tableName: segment
            indexName: idx_segment_show_in_getting_started
            columns:
              column:
                name: show_in_getting_started
        ######################################## Add "metric_important_field" table ########################################
        - createTable:
            tableName: metric_important_field
            columns:
              - column:
                  name: id
                  type: int
                  autoIncrement: true
                  constraints:
                    primaryKey: true
                    nullable: false
              - column:
                  name: metric_id
                  type: int
                  constraints:
                    nullable: false
                    referencedTableName: metric
                    referencedColumnNames: id
                    foreignKeyName: fk_metric_important_field_metric_id
              - column:
                  name: field_id
                  type: int
                  constraints:
                    nullable: false
                    referencedTableName: metabase_field
                    referencedColumnNames: id
                    foreignKeyName: fk_metric_important_field_metabase_field_id
        - addUniqueConstraint:
            tableName: metric_important_field
            columnNames: metric_id, field_id
            constraintName: unique_metric_important_field_metric_id_field_id
        - createIndex:
            tableName: metric_important_field
            indexName: idx_metric_important_field_metric_id
            columns:
              column:
                name: metric_id
        - createIndex:
            tableName: metric_important_field
            indexName: idx_metric_important_field_field_id
            columns:
              column:
                name: field_id
  - changeSet:
      id: 39
      author: camsaul
      changes:
        - addColumn:
            tableName: core_user
            columns:
              - column:
                  name: google_auth
                  type: boolean
                  defaultValueBoolean: false
                  constraints:
                    nullable: false
  - changeSet:
      id: 40
      author: camsaul
      validCheckSum: ANY
      changes:
        ############################################################ add PermissionsGroup table ############################################################
        - createTable:
            tableName: permissions_group
            columns:
              - column:
                  name: id
                  type: int
                  autoIncrement: true
                  constraints:
                    primaryKey: true
                    nullable: false
              # TODO - it would be nice to make this a case-insensitive unique constraint / index?
              - column:
                  name: name
                  type: varchar(255)
                  constraints:
                    nullable: false
                    unique: true
                    uniqueConstraintName: unique_permissions_group_name
        - createIndex:
            tableName: permissions_group
            indexName: idx_permissions_group_name
            columns:
              column:
                name: name
        ############################################################ add PermissionsGroupMembership table ############################################################
        - createTable:
            tableName: permissions_group_membership
            columns:
              - column:
                  name: id
                  type: int
                  autoIncrement: true
                  constraints:
                    primaryKey: true
                    nullable: false
              - column:
                  name: user_id
                  type: int
                  constraints:
                    nullable: false
                    referencedTableName: core_user
                    referencedColumnNames: id
                    foreignKeyName: fk_permissions_group_membership_user_id
              - column:
                  name: group_id
                  type: int
                  constraints:
                    nullable: false
                    referencedTableName: permissions_group
                    referencedColumnNames: id
                    foreignKeyName: fk_permissions_group_group_id
        - addUniqueConstraint:
            tableName: permissions_group_membership
            columnNames: user_id, group_id
            constraintName: unique_permissions_group_membership_user_id_group_id
        # for things like all users in a given group
        - createIndex:
            tableName: permissions_group_membership
            indexName: idx_permissions_group_membership_group_id
            columns:
              column:
                name: group_id
        # for things like all groups a user belongs to
        - createIndex:
            tableName: permissions_group_membership
            indexName: idx_permissions_group_membership_user_id
            columns:
              column:
                name: user_id
        # for things like is given user a member of a given group (TODO - not sure we need this)
        - createIndex:
            tableName: permissions_group_membership
            indexName: idx_permissions_group_membership_group_id_user_id
            columns:
              - column:
                  name: group_id
              - column:
                  name: user_id
        ############################################################ add Permissions table ############################################################
        - createTable:
            tableName: permissions
            columns:
              - column:
                  name: id
                  type: int
                  autoIncrement: true
                  constraints:
                    primaryKey: true
                    nullable: false
              - column:
                  name: object
                  type: varchar(254)
                  constraints:
                    nullable: false
              - column:
                  name: group_id
                  type: int
                  constraints:
                    nullable: false
                    referencedTableName: permissions_group
                    referencedColumnNames: id
                    foreignKeyName: fk_permissions_group_id
        - createIndex:
            tableName: permissions
            indexName: idx_permissions_group_id
            columns:
              column:
                name: group_id
        - createIndex:
            tableName: permissions
            indexName: idx_permissions_object
            columns:
              column:
                name: object
        - createIndex:
            tableName: permissions
            indexName: idx_permissions_group_id_object
            columns:
              - column:
                  name: group_id
              - column:
                  name: object
        - addUniqueConstraint:
            tableName: permissions
            columnNames: group_id, object
        ############################################################ Tweaks to metabase_table ############################################################
        # Modify the length of metabase_table.schema from 256 -> 254
        # It turns out MySQL InnoDB indices have to be 767 bytes or less (at least for older versions of MySQL)
        # and 'utf8' text columns can use up to 3 bytes per character in MySQL -- see http://stackoverflow.com/a/22515986/1198455
        # So 256 * 3 = 768 bytes (too large to index / add unique constraints)
        # Drop this to 254; 254 * 3 = 762, which should give us room to index it along with a 4-byte integer as well if need be
        # Hoping this doesn't break anyone's existing databases. Hopefully there aren't any schemas that are 255 or 256 bytes long out there; any longer
        # and it would have already broke; any shorter and there's not problem.
        # Anyway, better to break it now than to leave it as-is and have and break permissions where the columns have to be 254 characters wide
        - modifyDataType:
            tableName: metabase_table
            columnName: schema
            newDataType: varchar(254)
        # Add index: this is for doing things like getting all the tables that belong to a given schema
        - createIndex:
            tableName: metabase_table
            indexName: idx_metabase_table_db_id_schema
            columns:
              - column:
                  name: db_id
              - column:
                  name: schema
  - changeSet:
      id: 41
      author: camsaul
      changes:
        - dropColumn:
            tableName: metabase_field
            columnName: field_type
        - addDefaultValue:
            tableName: metabase_field
            columnName: active
            defaultValueBoolean: true
        - addDefaultValue:
            tableName: metabase_field
            columnName: preview_display
            defaultValueBoolean: true
        - addDefaultValue:
            tableName: metabase_field
            columnName: position
            defaultValueNumeric: 0
        - addDefaultValue:
            tableName: metabase_field
            columnName: visibility_type
            defaultValue: "normal"
  - changeSet:
      id: 42
      author: camsaul
      changes:
        - dropForeignKeyConstraint:
            baseTableName: query_queryexecution
            constraintName: fk_queryexecution_ref_query_id
        - dropColumn:
            tableName: query_queryexecution
            columnName: query_id
        - dropColumn:
            tableName: core_user
            columnName: is_staff
        - dropColumn:
            tableName: metabase_database
            columnName: organization_id
        - dropColumn:
            tableName: report_card
            columnName: organization_id
        - dropColumn:
            tableName: report_dashboard
            columnName: organization_id
        - dropTable:
            tableName: annotation_annotation
        - dropTable:
            tableName: core_permissionsviolation
        - dropTable:
            tableName: core_userorgperm
        - dropTable:
            tableName: core_organization
        - dropTable:
            tableName: metabase_foreignkey
        - dropTable:
            tableName: metabase_tablesegment
        - dropTable:
            tableName: query_query
        - dropTable:
            tableName: report_dashboardsubscription
        - dropTable:
            tableName: report_emailreport_recipients
        - dropTable:
            tableName: report_emailreportexecutions
        - dropTable:
            tableName: report_emailreport
  - changeSet:
      id: 43
      author: camsaul
      validCheckSum: ANY
      changes:
        - createTable:
            tableName: permissions_revision
            remarks: 'Used to keep track of changes made to permissions.'
            columns:
              - column:
                  name: id
                  type: int
                  autoIncrement: true
                  constraints:
                    primaryKey: true
                    nullable: false
              - column:
                  name: before
                  type: text
                  remarks: 'Serialized JSON of the permissions before the changes.'
                  constraints:
                    nullable: false
              - column:
                  name: after
                  type: text
                  remarks: 'Serialized JSON of the permissions after the changes.'
                  constraints:
                    nullable: false
              - column:
                  name: user_id
                  type: int
                  remarks: 'The ID of the admin who made this set of changes.'
                  constraints:
                    nullable: false
                    referencedTableName: core_user
                    referencedColumnNames: id
                    foreignKeyName: fk_permissions_revision_user_id
              - column:
                  name: created_at
                  type: datetime
                  remarks: 'The timestamp of when these changes were made.'
                  constraints:
                    nullable: false
              - column:
                  name: remark
                  type: text
                  remarks: 'Optional remarks explaining why these changes were made.'
  - changeSet:
      id: 44
      author: camsaul
      changes:
        - dropColumn:
            tableName: report_card
            columnName: public_perms
        - dropColumn:
            tableName: report_dashboard
            columnName: public_perms
        - dropColumn:
            tableName: pulse
            columnName: public_perms
  - changeSet:
      id: 45
      author: tlrobinson
      changes:
        - addColumn:
            tableName: report_dashboardcard
            columns:
              - column:
                  name: visualization_settings
                  type: text
        - addNotNullConstraint:
            tableName: report_dashboardcard
            columnName: visualization_settings
            columnDataType: text
            defaultNullValue: '{}'
  - changeSet:
      id: 46
      author: camsaul
      changes:
        - addNotNullConstraint:
            tableName: report_dashboardcard
            columnName: row
            columnDataType: integer
            defaultNullValue: 0
        - addNotNullConstraint:
            tableName: report_dashboardcard
            columnName: col
            columnDataType: integer
            defaultNullValue: 0
        - addDefaultValue:
            tableName: report_dashboardcard
            columnName: row
            defaultValueNumeric: 0
        - addDefaultValue:
            tableName: report_dashboardcard
            columnName: col
            defaultValueNumeric: 0
  - changeSet:
      id: 47
      author: camsaul
      validCheckSum: ANY
      changes:
        ######################################## collection table ########################################
        - createTable:
            tableName: collection
            remarks: 'Collections are an optional way to organize Cards and handle permissions for them.'
            columns:
              - column:
                  name: id
                  type: int
                  autoIncrement: true
                  constraints:
                    primaryKey: true
                    nullable: false
              - column:
                  name: name
                  type: text
                  remarks: 'The unique, user-facing name of this Collection.'
                  constraints:
                    nullable: false
              - column:
                  name: slug
                  type: varchar(254)
                  remarks: 'URL-friendly, sluggified, indexed version of name.'
                  constraints:
                    nullable: false
                    unique: true
              - column:
                  name: description
                  type: text
                  remarks: 'Optional description for this Collection.'
              - column:
                  name: color
                  type: char(7)
                  remarks: 'Seven-character hex color for this Collection, including the preceding hash sign.'
                  constraints:
                    nullable: false
              - column:
                  name: archived
                  type: boolean
                  remarks: 'Whether this Collection has been archived and should be hidden from users.'
                  defaultValueBoolean: false
                  constraints:
                    nullable: false
        - createIndex:
            tableName: collection
            indexName: idx_collection_slug
            columns:
              column:
                name: slug
        ######################################## add collection_id to report_card ########################################
        - addColumn:
            tableName: report_card
            columns:
              - column:
                  name: collection_id
                  type: int
                  remarks: 'Optional ID of Collection this Card belongs to.'
                  constraints:
                    referencedTableName: collection
                    referencedColumnNames: id
                    foreignKeyName: fk_card_collection_id
        - createIndex:
            tableName: report_card
            indexName: idx_card_collection_id
            columns:
              column:
                name: collection_id
  - changeSet:
      id: 48
      author: camsaul
      validCheckSum: ANY
      changes:
        - createTable:
            tableName: collection_revision
            remarks: 'Used to keep track of changes made to collections.'
            columns:
              - column:
                  name: id
                  type: int
                  autoIncrement: true
                  constraints:
                    primaryKey: true
                    nullable: false
              - column:
                  name: before
                  type: text
                  remarks: 'Serialized JSON of the collections graph before the changes.'
                  constraints:
                    nullable: false
              - column:
                  name: after
                  type: text
                  remarks: 'Serialized JSON of the collections graph after the changes.'
                  constraints:
                    nullable: false
              - column:
                  name: user_id
                  type: int
                  remarks: 'The ID of the admin who made this set of changes.'
                  constraints:
                    nullable: false
                    referencedTableName: core_user
                    referencedColumnNames: id
                    foreignKeyName: fk_collection_revision_user_id
              - column:
                  name: created_at
                  type: datetime
                  remarks: 'The timestamp of when these changes were made.'
                  constraints:
                    nullable: false
              - column:
                  name: remark
                  type: text
                  remarks: 'Optional remarks explaining why these changes were made.'
  - changeSet:
      id: 49
      author: camsaul
      validCheckSum: ANY
      changes:
        ######################################## Card public_uuid & indices ########################################
        - addColumn:
            tableName: report_card
            columns:
              - column:
                  name: public_uuid
                  type: char(36)
                  remarks: 'Unique UUID used to in publically-accessible links to this Card.'
                  constraints:
                    unique: true
        - addColumn:
            tableName: report_card
            columns:
              - column:
                  name: made_public_by_id
                  type: int
                  remarks: 'The ID of the User who first publically shared this Card.'
                  constraints:
                    referencedTableName: core_user
                    referencedColumnNames: id
                    foreignKeyName: fk_card_made_public_by_id
        - createIndex:
            tableName: report_card
            indexName: idx_card_public_uuid
            columns:
              column:
                name: public_uuid
        ######################################## Dashboard public_uuid & indices ########################################
        - addColumn:
            tableName: report_dashboard
            columns:
              - column:
                  name: public_uuid
                  type: char(36)
                  remarks: 'Unique UUID used to in publically-accessible links to this Dashboard.'
                  constraints:
                    unique: true
        - addColumn:
            tableName: report_dashboard
            columns:
              - column:
                  name: made_public_by_id
                  type: int
                  remarks: 'The ID of the User who first publically shared this Dashboard.'
                  constraints:
                    referencedTableName: core_user
                    referencedColumnNames: id
                    foreignKeyName: fk_dashboard_made_public_by_id
        - createIndex:
            tableName: report_dashboard
            indexName: idx_dashboard_public_uuid
            columns:
              column:
                name: public_uuid
        ######################################## make query_queryexecution.executor_id nullable ########################################
        - dropNotNullConstraint:
            tableName: query_queryexecution
            columnName: executor_id
            columnDataType: int
  - changeSet:
      id: 50
      author: camsaul
      validCheckSum: ANY
      changes:
        ######################################## new Card columns ########################################
        - addColumn:
            tableName: report_card
            columns:
              - column:
                  name: enable_embedding
                  type: boolean
                  remarks: 'Is this Card allowed to be embedded in different websites (using a signed JWT)?'
                  defaultValueBoolean: false
                  constraints:
                    nullable: false
        - addColumn:
            tableName: report_card
            columns:
              - column:
                  name: embedding_params
                  type: text
                  remarks: 'Serialized JSON containing information about required parameters that must be supplied when embedding this Card.'
          ######################################## new Card columns ########################################
        - addColumn:
            tableName: report_dashboard
            columns:
              - column:
                  name: enable_embedding
                  type: boolean
                  remarks: 'Is this Dashboard allowed to be embedded in different websites (using a signed JWT)?'
                  defaultValueBoolean: false
                  constraints:
                    nullable: false
        - addColumn:
            tableName: report_dashboard
            columns:
              - column:
                  name: embedding_params
                  type: text
                  remarks: 'Serialized JSON containing information about required parameters that must be supplied when embedding this Dashboard.'
  - changeSet:
      id: 51
      author: camsaul
      validCheckSum: ANY
      changes:
        - createTable:
            tableName: query_execution
            remarks: 'A log of executed queries, used for calculating historic execution times, auditing, and other purposes.'
            columns:
              - column:
                  name: id
                  type: int
                  autoIncrement: true
                  constraints:
                    primaryKey: true
                    nullable: false
              - column:
                  name: hash
                  type: binary(32)
                  remarks: 'The hash of the query dictionary. This is a 256-bit SHA3 hash of the query.'
                  constraints:
                    nullable: false
              - column:
                  name: started_at
                  type: datetime
                  remarks: 'Timestamp of when this query started running.'
                  constraints:
                    nullable: false
              - column:
                  name: running_time
                  type: integer
                  remarks: 'The time, in milliseconds, this query took to complete.'
                  constraints:
                    nullable: false
              - column:
                  name: result_rows
                  type: integer
                  remarks: 'Number of rows in the query results.'
                  constraints:
                    nullable: false
              - column:
                  name: native
                  type: boolean
                  remarks: 'Whether the query was a native query, as opposed to an MBQL one (e.g., created with the GUI).'
                  constraints:
                    nullable: false
              - column:
                  name: context
                  type: varchar(32)
                  remarks: 'Short string specifying how this query was executed, e.g. in a Dashboard or Pulse.'
              - column:
                  name: error
                  type: text
                  remarks: 'Error message returned by failed query, if any.'
              # The following columns are foreign keys, but we don't keep FK constraints on them for a few reasons:
              # - We don't want to keep indexes on these columns since they wouldn't be generally useful and for size and performance reasons
              # - If a related object (e.g. a Dashboard) is deleted, we don't want to delete the related entries in the QueryExecution log.
              #   We could do something like make the constraint ON DELETE SET NULL, but that would require a full table scan to handle;
              #   If the QueryExecution log became tens of millions of rows large it would take a very long time to scan and update records
              - column:
                  name: executor_id
                  type: integer
                  remarks: 'The ID of the User who triggered this query execution, if any.'
              - column:
                  name: card_id
                  type: integer
                  remarks: 'The ID of the Card (Question) associated with this query execution, if any.'
              - column:
                  name: dashboard_id
                  type: integer
                  remarks: 'The ID of the Dashboard associated with this query execution, if any.'
              - column:
                  name: pulse_id
                  type: integer
                  remarks: 'The ID of the Pulse associated with this query execution, if any.'
        # For things like auditing recently executed queries
        - createIndex:
            tableName: query_execution
            indexName: idx_query_execution_started_at
            columns:
              column:
                name: started_at
        # For things like seeing the 10 most recent executions of a certain query
        - createIndex:
            tableName: query_execution
            indexName: idx_query_execution_query_hash_started_at
            columns:
              - column:
                  name: hash
              - column:
                  name: started_at
  - changeSet:
      id: 52
      author: camsaul
      changes:
        - createTable:
            tableName: query_cache
            remarks: 'Cached results of queries are stored here when using the DB-based query cache.'
            columns:
              - column:
                  name: query_hash
                  type: binary(32)
                  remarks: 'The hash of the query dictionary. (This is a 256-bit SHA3 hash of the query dict).'
                  constraints:
                    primaryKey: true
                    nullable: false
              - column:
                  name: updated_at
                  type: datetime
                  remarks: 'The timestamp of when these query results were last refreshed.'
                  constraints:
                    nullable: false
              - column:
                  name: results
                  type: ${blob.type}
                  remarks: 'Cached, compressed results of running the query with the given hash.'
                  constraints:
                    nullable: false
        - createIndex:
            tableName: query_cache
            indexName: idx_query_cache_updated_at
            columns:
              column:
                name: updated_at
        - addColumn:
            tableName: report_card
            columns:
              - column:
                  name: cache_ttl
                  type: int
                  remarks: 'The maximum time, in seconds, to return cached results for this Card rather than running a new query.'
  - changeSet:
      id: 53
      author: camsaul
      changes:
        - createTable:
            tableName: query
            remarks: 'Information (such as average execution time) for different queries that have been previously ran.'
            columns:
              - column:
                  name: query_hash
                  type: binary(32)
                  remarks: 'The hash of the query dictionary. (This is a 256-bit SHA3 hash of the query dict.)'
                  constraints:
                    primaryKey: true
                    nullable: false
              - column:
                  name: average_execution_time
                  type: int
                  remarks: 'Average execution time for the query, round to nearest number of milliseconds. This is updated as a rolling average.'
                  constraints:
                    nullable: false
  - changeSet:
      id: 54
      author: tlrobinson
      validCheckSum: ANY
      changes:
        - addColumn:
            tableName: pulse
            columns:
              - column:
                  name: skip_if_empty
                  type: boolean
                  remarks: 'Skip a scheduled Pulse if none of its questions have any results'
                  defaultValueBoolean: false
                  constraints:
                    nullable: false
  - changeSet:
      id: 55
      author: camsaul
      validCheckSum: ANY
      changes:
        - addColumn:
            tableName: report_dashboard
            columns:
              - column:
                  name: archived
                  type: boolean
                  remarks: 'Is this Dashboard archived (effectively treated as deleted?)'
                  defaultValueBoolean: false
                  constraints:
                    nullable: false
        - addColumn:
            tableName: report_dashboard
            columns:
              - column:
                  name: position
                  type: integer
                  remarks: 'The position this Dashboard should appear in the Dashboards list, lower-numbered positions appearing before higher numbered ones.'
        - createTable:
            tableName: dashboard_favorite
            remarks: 'Presence of a row here indicates a given User has favorited a given Dashboard.'
            columns:
              - column:
                  name: id
                  type: int
                  autoIncrement: true
                  constraints:
                    primaryKey: true
                    nullable: false
              - column:
                  name: user_id
                  type: int
                  remarks: 'ID of the User who favorited the Dashboard.'
                  constraints:
                    nullable: false
                    referencedTableName: core_user
                    referencedColumnNames: id
                    foreignKeyName: fk_dashboard_favorite_user_id
                    deleteCascade: true
              - column:
                  name: dashboard_id
                  type: int
                  remarks: 'ID of the Dashboard favorited by the User.'
                  constraints:
                    nullable: false
                    referencedTableName: report_dashboard
                    referencedColumnNames: id
                    foreignKeyName: fk_dashboard_favorite_dashboard_id
                    deleteCascade: true
        - addUniqueConstraint:
            tableName: dashboard_favorite
            columnNames: user_id, dashboard_id
            constraintName: unique_dashboard_favorite_user_id_dashboard_id
        - createIndex:
            tableName: dashboard_favorite
            indexName: idx_dashboard_favorite_user_id
            columns:
              - column:
                  name: user_id
        - createIndex:
            tableName: dashboard_favorite
            indexName: idx_dashboard_favorite_dashboard_id
            columns:
              - column:
                  name: dashboard_id
  - changeSet:
      id: 56
      author: wwwiiilll
      comment: 'Added 0.25.0'
      changes:
        - addColumn:
            tableName: core_user
            columns:
              - column:
                  name: ldap_auth
                  type: boolean
                  defaultValueBoolean: false
                  constraints:
                    nullable: false
  - changeSet:
      id: 57
      author: camsaul
      comment: 'Added 0.25.0'
      changes:
        - addColumn:
            tableName: report_card
            columns:
              - column:
                  name: result_metadata
                  type: text
                  remarks: 'Serialized JSON containing metadata about the result columns from running the query.'
  - changeSet:
      id: 58
      author: senior
      validCheckSum: ANY
      comment: 'Added 0.25.0'
      changes:
        - createTable:
            tableName: dimension
            remarks: 'Stores references to alternate views of existing fields, such as remapping an integer to a description, like an enum'
            columns:
              - column:
                  name: id
                  type: int
                  autoIncrement: true
                  constraints:
                    primaryKey: true
                    nullable: false
              - column:
                  name: field_id
                  type: int
                  remarks: 'ID of the field this dimension row applies to'
                  constraints:
                    deferrable: false
                    foreignKeyName: fk_dimension_ref_field_id
                    initiallyDeferred: false
                    nullable: false
                    referencedTableName: metabase_field
                    referencedColumnNames: id
                    deleteCascade: true
              - column:
                  name: name
                  type: VARCHAR(254)
                  remarks: 'Short description used as the display name of this new column'
                  constraints:
                    nullable: false
              - column:
                  name: type
                  type: varchar(254)
                  remarks: 'Either internal for a user defined remapping or external for a foreign key based remapping'
                  constraints:
                    nullable: false
              - column:
                  name: human_readable_field_id
                  type: int
                  remarks: 'Only used with external type remappings. Indicates which field on the FK related table to use for display'
                  constraints:
                    deferrable: false
                    foreignKeyName: fk_dimension_displayfk_ref_field_id
                    initiallyDeferred: false
                    nullable: true
                    referencedTableName: metabase_field
                    referencedColumnNames: id
                    deleteCascade: true
              - column:
                  name: created_at
                  type: DATETIME
                  remarks: 'The timestamp of when the dimension was created.'
                  constraints:
                    nullable: false
              - column:
                  name: updated_at
                  type: DATETIME
                  remarks: 'The timestamp of when these dimension was last updated.'
                  constraints:
                    nullable: false
        - addUniqueConstraint:
            tableName: dimension
            columnNames: field_id, name
            constraintName: unique_dimension_field_id_name
        - createIndex:
            tableName: dimension
            indexName: idx_dimension_field_id
            columns:
              - column:
                  name: field_id
  - changeSet:
      id: 59
      author: camsaul
      comment: 'Added 0.26.0'
      changes:
        - addColumn:
            tableName: metabase_field
            columns:
              - column:
                  name: fingerprint
                  type: text
                  remarks: 'Serialized JSON containing non-identifying information about this Field, such as min, max, and percent JSON. Used for classification.'
  - changeSet:
      id: 60
      author: camsaul
      validCheckSum: ANY
      comment: 'Added 0.26.0'
      changes:
        - addColumn:
            tableName: metabase_database
            columns:
              - column:
                  name: metadata_sync_schedule
                  type: varchar(254)
                  remarks: 'The cron schedule string for when this database should undergo the metadata sync process (and analysis for new fields).'
                  defaultValue: '0 50 * * * ? *' # run at the end of every hour
                  constraints:
                    nullable: false
        - addColumn:
            tableName: metabase_database
            columns:
              - column:
                  name: cache_field_values_schedule
                  type: varchar(254)
                  remarks: 'The cron schedule string for when FieldValues for eligible Fields should be updated.'
                  defaultValue: '0 50 0 * * ? *' # run at 12:50 AM
                  constraints:
                    nullable: false
  - changeSet:
      id: 61
      author: camsaul
      comment: 'Added 0.26.0'
      changes:
        - addColumn:
            tableName: metabase_field
            columns:
              - column:
                  name: fingerprint_version
                  type: int
                  remarks: 'The version of the fingerprint for this Field. Used so we can keep track of which Fields need to be analyzed again when new things are added to fingerprints.'
                  defaultValue: 0
                  constraints:
                    nullable: false
  - changeSet:
      id: 62
      author: senior
      comment: 'Added 0.26.0'
      changes:
        - addColumn:
            tableName: metabase_database
            columns:
              - column:
                  name: timezone
                  type: VARCHAR(254)
                  remarks: 'Timezone identifier for the database, set by the sync process'
  - changeSet:
      id: 63
      author: camsaul
      comment: 'Added 0.26.0'
      changes:
        - addColumn:
            tableName: metabase_database
            columns:
              - column:
                  name: is_on_demand
                  type: boolean
                  remarks: 'Whether we should do On-Demand caching of FieldValues for this DB. This means FieldValues are updated when their Field is used in a Dashboard or Card param.'
                  defaultValue: false
                  constraints:
                    nullable: false
  - changeSet:
      id: 64
      author: senior
      comment: 'Added 0.26.0'
      changes:
      - dropForeignKeyConstraint:
          baseTableName: raw_table
          constraintName: fk_rawtable_ref_database
          remarks: 'This FK prevents deleting databases even though RAW_TABLE is no longer used. The table is still around to support downgrades, but the FK reference is no longer needed.'
# Changeset 65 was accidentally released in 0.26.0.RC2. The changeset has been removed from the migrations list so that
# users that haven't ran the migration (i.e. they didn't run 0.26.0.RC2) won't waste time running it just to have it
# reversed. For 0.26.0.RC2 users, the below changeset will remove those tables if they are present
  - changeSet:
      id: 66
      author: senior
      comment: 'Added 0.26.0'
      validCheckSum: ANY
      changes:
        - sql:
            sql: drop table if exists computation_job_result cascade
        - sql:
            sql: drop table if exists computation_job cascade
# NOTE Atte Keinänen 9/28/17: This was originally in changeset 65 as explained above
  - changeSet:
      id: 67
      author: attekei
      validCheckSum: ANY
      comment: 'Added 0.27.0'
      changes:
        - createTable:
            tableName: computation_job
            remarks: 'Stores submitted async computation jobs.'
            columns:
              - column:
                  name: id
                  type: int
                  autoIncrement: true
                  constraints:
                    primaryKey: true
                    nullable: false
              - column:
                  constraints:
                    deferrable: false
                    foreignKeyName: fk_computation_job_ref_user_id
                    initiallyDeferred: false
                    referencedTableName: core_user
                    referencedColumnNames: id
                  name: creator_id
                  type: int
              - column:
                  name: created_at
                  type: DATETIME
                  constraints:
                    nullable: false
              - column:
                  name: updated_at
                  type: DATETIME
                  constraints:
                    nullable: false
              - column:
                  name: type
                  type: varchar(254)
                  constraints:
                    nullable: false
              - column:
                  name: status
                  type: varchar(254)
                  constraints:
                    nullable: false
        - createTable:
            tableName: computation_job_result
            remarks: 'Stores results of async computation jobs.'
            columns:
              - column:
                  name: id
                  type: int
                  autoIncrement: true
                  constraints:
                    primaryKey: true
                    nullable: false
              - column:
                  constraints:
                    deferrable: false
                    foreignKeyName: fk_computation_result_ref_job_id
                    initiallyDeferred: false
                    nullable: false
                    referencedTableName: computation_job
                    referencedColumnNames: id
                  name: job_id
                  type: int
              - column:
                  name: created_at
                  type: DATETIME
                  constraints:
                    nullable: false
              - column:
                  name: updated_at
                  type: DATETIME
                  constraints:
                    nullable: false
              - column:
                  name: permanence
                  type: varchar(254)
                  constraints:
                    nullable: false
              - column:
                  name: payload
                  type: text
                  constraints:
                    nullable: false
  - changeSet:
      id: 68
      author: sbelak
      comment: 'Added 0.27.0'
      validCheckSum: ANY
      changes:
        - addColumn:
            tableName: computation_job
            columns:
              - column:
                  name: context
                  type: text
        - addColumn:
            tableName: computation_job
            columns:
              - column:
                  name: ended_at
                  type: DATETIME
  - changeSet:
      id: 69
      author: senior
      validCheckSum: ANY
      comment: 'Added 0.27.0'
      remarks: 'Add columns to the pulse table for alerts'
      changes:
        - addColumn:
            tableName: pulse
            columns:
              - column:
                  name: alert_condition
                  type: varchar(254)
                  remarks: 'Condition (i.e. "rows" or "goal") used as a guard for alerts'
        - addColumn:
            tableName: pulse
            columns:
              - column:
                  name: alert_first_only
                  type: boolean
                  remarks: 'True if the alert should be disabled after the first notification'
        - addColumn:
            tableName: pulse
            columns:
              - column:
                  name: alert_above_goal
                  type: boolean
                  remarks: 'For a goal condition, alert when above the goal'
        # There is no name for an alert, so this column is only required for pulses
        - dropNotNullConstraint:
            tableName: pulse
            columnName: name
            columnDataType: varchar(254)
  - changeSet:
      id: 70
      author: camsaul
      comment: 'Added 0.28.0'
      changes:
        - addColumn:
            tableName: metabase_field
            columns:
              - column:
                  name: database_type
                  type: varchar(255)
                  remarks: 'The actual type of this column in the database. e.g. VARCHAR or TEXT.'
        # We want to enforce NOT NULL right away for all columns going forward so just put some sort of
        # placeholder in place for existing columns.
        - addNotNullConstraint:
            tableName: metabase_field
            columnName: database_type
            columnDataType: varchar(255)
            defaultNullValue: '?'
  - changeSet:
      id: 71
      author: camsaul
      comment: 'Added 0.28.0'
      changes:
        # drop the NOT NULL constraint on DashboardCard.card_id since we're now letting you add things other than Cards
        # to Dashboards, for example static text cards
        - dropNotNullConstraint:
            tableName: report_dashboardcard
            columnName: card_id
            columnDataType: int
  - changeSet:
      id: 72
      author: senior
      validCheckSum: ANY
      comment: 'Added 0.28.0'
      changes:
        - addColumn:
            tableName: pulse_card
            columns:
              - column:
                  name: include_csv
                  type: boolean
                  defaultValueBoolean: false
                  remarks: 'True if a CSV of the data should be included for this pulse card'
                  constraints:
                    nullable: false
        - addColumn:
            tableName: pulse_card
            columns:
              - column:
                  name: include_xls
                  type: boolean
                  defaultValueBoolean: false
                  remarks: 'True if a XLS of the data should be included for this pulse card'
                  constraints:
                    nullable: false
  - changeSet:
      id: 73
      author: camsaul
      comment: 'Added 0.29.0'
      changes:
        # add a new 'options' (serialized JSON) column to Database to store things like whether we should default to
        # making string searches case-insensitive
        - addColumn:
            tableName: metabase_database
            columns:
              - column:
                  name: options
                  type: text
                  remarks: 'Serialized JSON containing various options like QB behavior.'
  - changeSet:
      id: 74
      author: camsaul
      comment: 'Added 0.29.0'
      changes:
        - addColumn:
            tableName: metabase_field
            columns:
              - column:
                  name: has_field_values
                  type: text
                  remarks: 'Whether we have FieldValues ("list"), should ad-hoc search ("search"), disable entirely ("none"), or infer dynamically (null)"'
  - changeSet:
      id: 75
      author: camsaul
      comment: 'Added 0.28.2'
      changes:
        - addColumn:
            tableName: report_card
            columns:
              - column:
                  name: read_permissions
                  type: text
                  remarks: 'Permissions required to view this Card and run its query.'
  - changeSet:
      id: 76
      author: senior
      comment: 'Added 0.30.0'
      changes:
        - addColumn:
            tableName: metabase_table
            columns:
              - column:
                  name: fields_hash
                  type: text
                  remarks: 'Computed hash of all of the fields associated to this table'
  - changeSet:
      id: 77
      author: senior
      comment: 'Added 0.30.0'
      changes:
        - addColumn:
            tableName: core_user
            columns:
              - column:
                  name: login_attributes
                  type: text
                  remarks: 'JSON serialized map with attributes used for row level permissions'
  - changeSet:
      id: 78
      author: camsaul
      validCheckSum: ANY
      comment: 'Added 0.30.0'
      changes:
        - createTable:
            tableName: group_table_access_policy
            remarks: 'Records that a given Card (Question) should automatically replace a given Table as query source for a given a Perms Group.'
            columns:
              - column:
                  name: id
                  type: int
                  autoIncrement: true
                  constraints:
                    primaryKey: true
                    nullable: false
              - column:
                  name: group_id
                  type: int
                  remarks: 'ID of the Permissions Group this policy affects.'
                  constraints:
                    nullable: false
                    referencedTableName: permissions_group
                    referencedColumnNames: id
                    foreignKeyName: fk_gtap_group_id
                    deleteCascade: true
              - column:
                  name: table_id
                  type: int
                  remarks: 'ID of the Table that should get automatically replaced as query source for the Permissions Group.'
                  constraints:
                    nullable: false
                    referencedTableName: metabase_table
                    referencedColumnNames: id
                    foreignKeyName: fk_gtap_table_id
                    deleteCascade: true
              - column:
                  name: card_id
                  type: int
                  remarks: 'ID of the Card (Question) to be used to replace the Table.'
                  constraints:
                    nullable: false
                    referencedTableName: report_card
                    referencedColumnNames: id
                    foreignKeyName: fk_gtap_card_id
              - column:
                  name: attribute_remappings
                  type: text
                  remarks: 'JSON-encoded map of user attribute identifier to the param name used in the Card.'
              # TODO - do we also want to include `created_at` and `updated_at` columns here? We can add them later if needed
        # Add an index on table_id + group_id since that is what the Query Processor is going to be looking up 99% of
        # the time in order to get the corresponding Card ID for query-rewriting purposes
        #
        # TODO - do we want indexes on any of the other FKs? Are we going to be looking up all the GTAPs for a given
        # Table or for a given Group with enough regularity we would want to put indexes on those columns?
        - createIndex:
            indexName: idx_gtap_table_id_group_id
            tableName: group_table_access_policy
            columns:
              - column:
                  name: table_id
              - column:
                  name: group_id
        # There should only ever be one GTAP entry for a give Group + Table combination.
        - addUniqueConstraint:
            tableName: group_table_access_policy
            columnNames: table_id, group_id
            constraintName: unique_gtap_table_id_group_id
  - changeSet:
      id: 79
      author: camsaul
      validCheckSum: ANY
      comment: 'Added 0.30.0'
      changes:
        - addColumn:
            tableName: report_dashboard
            columns:
              - column:
                  name: collection_id
                  type: int
                  remarks: 'Optional ID of Collection this Dashboard belongs to.'
                  constraints:
                    referencedTableName: collection
                    referencedColumnNames: id
                    foreignKeyName: fk_dashboard_collection_id
              # TODO - if someone deletes a collection, what should happen to the Dashboards that are in it? Should they
              # get deleted as well? Or should collection_id be cleared, effectively putting them in the so-called
              # "root" collection?
        - createIndex:
            tableName: report_dashboard
            indexName: idx_dashboard_collection_id
            columns:
              - column:
                  name: collection_id
        - addColumn:
            tableName: pulse
            columns:
              - column:
                  name: collection_id
                  type: int
                  remarks: 'Options ID of Collection this Pulse belongs to.'
                  constraints:
                    referencedTableName: collection
                    referencedColumnNames: id
                    foreignKeyName: fk_pulse_collection_id
        - createIndex:
            tableName: pulse
            indexName: idx_pulse_collection_id
            columns:
              - column:
                  name: collection_id
  - changeSet:
      id: 80
      author: camsaul
      changes:
        - addColumn:
            tableName: collection
            columns:
              - column:
                  name: location
                  type: varchar(254)
                  remarks: 'Directory-structure path of ancestor Collections. e.g. "/1/2/" means our Parent is Collection 2, and their parent is Collection 1.'
                  constraints:
                    nullable: false
                  defaultValue: "/"
        - createIndex:
            tableName: collection
            indexName: idx_collection_location
            columns:
              - column:
                  name: location
  - changeSet:
      id: 81
      author: camsaul
      comment: 'Added 0.30.0'
      changes:
        - addColumn:
            tableName: report_dashboard
            columns:
              - column:
                  name: collection_position
                  type: smallint
                  remarks: 'Optional pinned position for this item in its Collection. NULL means item is not pinned.'
        - addColumn:
            tableName: report_card
            columns:
              - column:
                  name: collection_position
                  type: smallint
                  remarks: 'Optional pinned position for this item in its Collection. NULL means item is not pinned.'
        - addColumn:
            tableName: pulse
            columns:
              - column:
                  name: collection_position
                  type: smallint
                  remarks: 'Optional pinned position for this item in its Collection. NULL means item is not pinned.'
  - changeSet:
      id: 82
      author: senior
      comment: 'Added 0.30.0'
      changes:
        - addColumn:
            tableName: core_user
            columns:
              - column:
                  name: updated_at
                  type: datetime
                  remarks: 'When was this User last updated?'
        - sql:
            sql: update core_user set updated_at=date_joined
# Remove the GTAP card_id constraint. When not included, will default to querying against the GTAP table_id.
  - changeSet:
      id: 83
      author: senior
      comment: 'Added 0.30.0'
      changes:
        - dropNotNullConstraint:
            tableName: group_table_access_policy
            columnName: card_id
            columnDataType: int
# Switch the logic for metric/segment archiving to be more consistent with other entities in the model.
# Similarly, add the archived flag to pulses which doesn't have one.
  - changeSet:
      id: 84
      author: senior
      comment: 'Added 0.30.0'
      changes:
        - renameColumn:
            tableName: metric
            columnDataType: boolean
            newColumnName: archived
            oldColumnName: is_active
        - addDefaultValue:
            tableName: metric
            columnDataType: boolean
            columnName: archived
            defaultValueBoolean: false
        - renameColumn:
            tableName: segment
            columnDataType: boolean
            newColumnName: archived
            oldColumnName: is_active
        - addDefaultValue:
            tableName: segment
            columnDataType: boolean
            columnName: archived
            defaultValueBoolean: false
        - addColumn:
            tableName: pulse
            columns:
              - column:
                  name: archived
                  type: boolean
                  remarks: 'Has this pulse been archived?'
                  defaultValueBoolean: false
        # Before this change, metrics/segments had opposite logic, rather than marking something as archived
        # it was marked as active. Since the column is now an archived column, flip the boolean value
        #
        # As you may have noticed, we're not flipping the value for Metric here. @senior originally intended to do so,
        # but the YAML was off slightly. We have corrected this issue at a later date -- see migration #100
        - sql:
            sql: update segment set archived = not(archived)
  # Personal Collections, and removing Collection's unique constraint and index on slug
  - changeSet:
      id: 85
      author: camsaul
      validCheckSum: ANY
      comment: 'Added 0.30.0'
      changes:
        - addColumn:
            tableName: collection
            columns:
              - column:
                  name: personal_owner_id
                  type: int
                  remarks: 'If set, this Collection is a personal Collection, for exclusive use of the User with this ID.'
                  constraints:
                    referencedTableName: core_user
                    referencedColumnNames: id
                    foreignKeyName: fk_collection_personal_owner_id
                    unique: true
                    uniqueConstraintName: unique_collection_personal_owner_id
                    deleteCascade: true
        # Needed so we can efficiently look up the Collection belonging to a User, and so we can efficiently enforce the
        # unique constraint
        - createIndex:
            tableName: collection
            indexName: idx_collection_personal_owner_id
            columns:
              - column:
                  name: personal_owner_id
        # We're no longer enforcing unique constraints on Collection slugs or using them directly in the URLs, so let's
        # go ahead and remove stuff related to that...
        #
        # It's easier to just copy the value of slug to a new column and drop the old one than to try to deduce what the
        # unique constraint is named locally across all of our different DBMSes
        # (For example see https://stackoverflow.com/questions/10008476/dropping-unique-constraint-for-column-in-h2)
        #
        # Here's the plan: add new column _slug; copy values of slug into _slug; remove slug; rename _slug to slug
        - addColumn:
            tableName: collection
            columns:
              - column:
                  name: _slug
                  type: varchar(254)
                  remarks: 'Sluggified version of the Collection name. Used only for display purposes in URL; not unique or indexed.'
        # I don't know of an easy way to copy existing values of slug to _slug with Liquibase as we create the column so
        # just have to do it this way instead
        - sql:
            sql: UPDATE collection SET _slug = slug
        - addNotNullConstraint:
            tableName: collection
            columnName: _slug
            columnDataType: varchar(254)
        - dropColumn:
            tableName: collection
            columnName: slug
        - renameColumn:
            tableName: collection
            oldColumnName: _slug
            newColumnName: slug
            columnDataType: varchar(254)
        # Let's try to make sure the comments on the name column of Collection actually reflect reality
        - sql:
            dbms: postgresql,h2
            sql: "COMMENT ON COLUMN collection.name IS 'The user-facing name of this Collection.'"
        - sql:
            dbms: mysql,mariadb
            sql: "ALTER TABLE `collection` CHANGE `name` `name` TEXT NOT NULL COMMENT 'The user-facing name of this Collection.'"

# In 0.30.0 we finally removed the long-deprecated native read permissions. Since they're no longer considered valid by
# our permissions code, remove any entries for them so they don't cause problems.
  - changeSet:
      id: 86
      author: camsaul
      comment: 'Added 0.30.0'
      changes:
        - sql:
            sql: DELETE FROM permissions WHERE object LIKE '%/native/read/'

# Time to finally get rid of the RawTable and RawColumn tables. Bye Felicia!
  - changeSet:
      id: 87
      author: camsaul
      comment: 'Added 0.30.0'
      changes:
        - dropTable:
            tableName: raw_column
        - dropTable:
            tableName: raw_table
  - changeSet:
      id: 88
      author: senior
      comment: 'Added 0.30.0'
      changes:
        - addColumn:
            tableName: core_user
            columns:
              - column:
                  name: saml_auth
                  type: boolean
                  defaultValueBoolean: false
                  constraints:
                    nullable: false
                  remarks: 'Boolean to indicate if this user is authenticated via SAML'

# The Quartz Task Scheduler can use a DB to 'cluster' tasks and make sure they are only ran by a single instance where
# using a multi-instance Metabase setup.

# Quartz identifiers are upper-case in MySQL and H2 but lower-case in PostgreSQL for reasons... so we'll have to
# define properties for EVERYTHING and use the correct identifiers

  - property: {name: quartz.blob_data.name,                         dbms: "postgresql",       value: blob_data}
  - property: {name: quartz.blob_data.name,                         dbms: "mysql,mariadb,h2", value: BLOB_DATA}
  - property: {name: quartz.bool_prop_1.name,                       dbms: "postgresql",       value: bool_prop_1}
  - property: {name: quartz.bool_prop_1.name,                       dbms: "mysql,mariadb,h2", value: BOOL_PROP_1}
  - property: {name: quartz.bool_prop_2.name,                       dbms: "postgresql",       value: bool_prop_2}
  - property: {name: quartz.bool_prop_2.name,                       dbms: "mysql,mariadb,h2", value: BOOL_PROP_2}
  - property: {name: quartz.calendar.name,                          dbms: "postgresql",       value: calendar}
  - property: {name: quartz.calendar.name,                          dbms: "mysql,mariadb,h2", value: CALENDAR}
  - property: {name: quartz.calendar_name.name,                     dbms: "postgresql",       value: calendar_name}
  - property: {name: quartz.calendar_name.name,                     dbms: "mysql,mariadb,h2", value: CALENDAR_NAME}
  - property: {name: quartz.checkin_interval.name,                  dbms: "postgresql",       value: checkin_interval}
  - property: {name: quartz.checkin_interval.name,                  dbms: "mysql,mariadb,h2", value: CHECKIN_INTERVAL}
  - property: {name: quartz.cron_expression.name,                   dbms: "postgresql",       value: cron_expression}
  - property: {name: quartz.cron_expression.name,                   dbms: "mysql,mariadb,h2", value: CRON_EXPRESSION}
  - property: {name: quartz.dec_prop_1.name,                        dbms: "postgresql",       value: dec_prop_1}
  - property: {name: quartz.dec_prop_1.name,                        dbms: "mysql,mariadb,h2", value: DEC_PROP_1}
  - property: {name: quartz.dec_prop_2.name,                        dbms: "postgresql",       value: dec_prop_2}
  - property: {name: quartz.dec_prop_2.name,                        dbms: "mysql,mariadb,h2", value: DEC_PROP_2}
  - property: {name: quartz.description.name,                       dbms: "postgresql",       value: description}
  - property: {name: quartz.description.name,                       dbms: "mysql,mariadb,h2", value: DESCRIPTION}
  - property: {name: quartz.end_time.name,                          dbms: "postgresql",       value: end_time}
  - property: {name: quartz.end_time.name,                          dbms: "mysql,mariadb,h2", value: END_TIME}
  - property: {name: quartz.entry_id.name,                          dbms: "postgresql",       value: entry_id}
  - property: {name: quartz.entry_id.name,                          dbms: "mysql,mariadb,h2", value: ENTRY_ID}
  - property: {name: quartz.fired_time.name,                        dbms: "postgresql",       value: fired_time}
  - property: {name: quartz.fired_time.name,                        dbms: "mysql,mariadb,h2", value: FIRED_TIME}
  - property: {name: quartz.fk_qrtz_blob_triggers_triggers.name,    dbms: "postgresql",       value: fk_qrtz_blob_triggers_triggers}
  - property: {name: quartz.fk_qrtz_blob_triggers_triggers.name,    dbms: "mysql,mariadb,h2", value: FK_QRTZ_BLOB_TRIGGERS_TRIGGERS}
  - property: {name: quartz.fk_qrtz_cron_triggers_triggers.name,    dbms: "postgresql",       value: fk_qrtz_cron_triggers_triggers}
  - property: {name: quartz.fk_qrtz_cron_triggers_triggers.name,    dbms: "mysql,mariadb,h2", value: FK_QRTZ_CRON_TRIGGERS_TRIGGERS}
  - property: {name: quartz.fk_qrtz_simple_triggers_triggers.name,  dbms: "postgresql",       value: fk_qrtz_simple_triggers_triggers}
  - property: {name: quartz.fk_qrtz_simple_triggers_triggers.name,  dbms: "mysql,mariadb,h2", value: FK_QRTZ_SIMPLE_TRIGGERS_TRIGGERS}
  - property: {name: quartz.fk_qrtz_simprop_triggers_triggers.name, dbms: "postgresql",       value: fk_qrtz_simprop_triggers_triggers}
  - property: {name: quartz.fk_qrtz_simprop_triggers_triggers.name, dbms: "mysql,mariadb,h2", value: FK_QRTZ_SIMPROP_TRIGGERS_TRIGGERS}
  - property: {name: quartz.fk_qrtz_triggers_job_details.name,      dbms: "postgresql",       value: fk_qrtz_triggers_job_details}
  - property: {name: quartz.fk_qrtz_triggers_job_details.name,      dbms: "mysql,mariadb,h2", value: FK_QRTZ_TRIGGERS_JOB_DETAILS}
  - property: {name: quartz.idx_qrtz_ft_inst_job_req_rcvry.name,    dbms: "postgresql",       value: idx_qrtz_ft_inst_job_req_rcvry}
  - property: {name: quartz.idx_qrtz_ft_inst_job_req_rcvry.name,    dbms: "mysql,mariadb,h2", value: IDX_QRTZ_FT_INST_JOB_REQ_RCVRY}
  - property: {name: quartz.idx_qrtz_ft_jg.name,                    dbms: "postgresql",       value: idx_qrtz_ft_jg}
  - property: {name: quartz.idx_qrtz_ft_jg.name,                    dbms: "mysql,mariadb,h2", value: IDX_QRTZ_FT_JG}
  - property: {name: quartz.idx_qrtz_ft_j_g.name,                   dbms: "postgresql",       value: idx_qrtz_ft_j_g}
  - property: {name: quartz.idx_qrtz_ft_j_g.name,                   dbms: "mysql,mariadb,h2", value: IDX_QRTZ_FT_J_G}
  - property: {name: quartz.idx_qrtz_ft_tg.name,                    dbms: "postgresql",       value: idx_qrtz_ft_tg}
  - property: {name: quartz.idx_qrtz_ft_tg.name,                    dbms: "mysql,mariadb,h2", value: IDX_QRTZ_FT_TG}
  - property: {name: quartz.idx_qrtz_ft_trig_inst_name.name,        dbms: "postgresql",       value: idx_qrtz_ft_trig_inst_name}
  - property: {name: quartz.idx_qrtz_ft_trig_inst_name.name,        dbms: "mysql,mariadb,h2", value: IDX_QRTZ_FT_TRIG_INST_NAME}
  - property: {name: quartz.idx_qrtz_ft_t_g.name,                   dbms: "postgresql",       value: idx_qrtz_ft_t_g}
  - property: {name: quartz.idx_qrtz_ft_t_g.name,                   dbms: "mysql,mariadb,h2", value: IDX_QRTZ_FT_T_G}
  - property: {name: quartz.idx_qrtz_j_grp.name,                    dbms: "postgresql",       value: idx_qrtz_j_grp}
  - property: {name: quartz.idx_qrtz_j_grp.name,                    dbms: "mysql,mariadb,h2", value: IDX_QRTZ_J_GRP}
  - property: {name: quartz.idx_qrtz_j_req_recovery.name,           dbms: "postgresql",       value: idx_qrtz_j_req_recovery}
  - property: {name: quartz.idx_qrtz_j_req_recovery.name,           dbms: "mysql,mariadb,h2", value: IDX_QRTZ_J_REQ_RECOVERY}
  - property: {name: quartz.idx_qrtz_t_c.name,                      dbms: "postgresql",       value: idx_qrtz_t_c}
  - property: {name: quartz.idx_qrtz_t_c.name,                      dbms: "mysql,mariadb,h2", value: IDX_QRTZ_T_C}
  - property: {name: quartz.idx_qrtz_t_g.name,                      dbms: "postgresql",       value: idx_qrtz_t_g}
  - property: {name: quartz.idx_qrtz_t_g.name,                      dbms: "mysql,mariadb,h2", value: IDX_QRTZ_T_G}
  - property: {name: quartz.idx_qrtz_t_j.name,                      dbms: "postgresql",       value: idx_qrtz_t_j}
  - property: {name: quartz.idx_qrtz_t_j.name,                      dbms: "mysql,mariadb,h2", value: IDX_QRTZ_T_J}
  - property: {name: quartz.idx_qrtz_t_jg.name,                     dbms: "postgresql",       value: idx_qrtz_t_jg}
  - property: {name: quartz.idx_qrtz_t_jg.name,                     dbms: "mysql,mariadb,h2", value: IDX_QRTZ_T_JG}
  - property: {name: quartz.idx_qrtz_t_next_fire_time.name,         dbms: "postgresql",       value: idx_qrtz_t_next_fire_time}
  - property: {name: quartz.idx_qrtz_t_next_fire_time.name,         dbms: "mysql,mariadb,h2", value: IDX_QRTZ_T_NEXT_FIRE_TIME}
  - property: {name: quartz.idx_qrtz_t_nft_misfire.name,            dbms: "postgresql",       value: idx_qrtz_t_nft_misfire}
  - property: {name: quartz.idx_qrtz_t_nft_misfire.name,            dbms: "mysql,mariadb,h2", value: IDX_QRTZ_T_NFT_MISFIRE}
  - property: {name: quartz.idx_qrtz_t_nft_st.name,                 dbms: "postgresql",       value: idx_qrtz_t_nft_st}
  - property: {name: quartz.idx_qrtz_t_nft_st.name,                 dbms: "mysql,mariadb,h2", value: IDX_QRTZ_T_NFT_ST}
  - property: {name: quartz.idx_qrtz_t_nft_st_misfire.name,         dbms: "postgresql",       value: idx_qrtz_t_nft_st_misfire}
  - property: {name: quartz.idx_qrtz_t_nft_st_misfire.name,         dbms: "mysql,mariadb,h2", value: IDX_QRTZ_T_NFT_ST_MISFIRE}
  - property: {name: quartz.idx_qrtz_t_nft_st_misfire_grp.name,     dbms: "postgresql",       value: idx_qrtz_t_nft_st_misfire_grp}
  - property: {name: quartz.idx_qrtz_t_nft_st_misfire_grp.name,     dbms: "mysql,mariadb,h2", value: IDX_QRTZ_T_NFT_ST_MISFIRE_GRP}
  - property: {name: quartz.idx_qrtz_t_n_g_state.name,              dbms: "postgresql",       value: idx_qrtz_t_n_g_state}
  - property: {name: quartz.idx_qrtz_t_n_g_state.name,              dbms: "mysql,mariadb,h2", value: IDX_QRTZ_T_N_G_STATE}
  - property: {name: quartz.idx_qrtz_t_n_state.name,                dbms: "postgresql",       value: idx_qrtz_t_n_state}
  - property: {name: quartz.idx_qrtz_t_n_state.name,                dbms: "mysql,mariadb,h2", value: IDX_QRTZ_T_N_STATE}
  - property: {name: quartz.idx_qrtz_t_state.name,                  dbms: "postgresql",       value: idx_qrtz_t_state}
  - property: {name: quartz.idx_qrtz_t_state.name,                  dbms: "mysql,mariadb,h2", value: IDX_QRTZ_T_STATE}
  - property: {name: quartz.instance_name.name,                     dbms: "postgresql",       value: instance_name}
  - property: {name: quartz.instance_name.name,                     dbms: "mysql,mariadb,h2", value: INSTANCE_NAME}
  - property: {name: quartz.int_prop_1.name,                        dbms: "postgresql",       value: int_prop_1}
  - property: {name: quartz.int_prop_1.name,                        dbms: "mysql,mariadb,h2", value: INT_PROP_1}
  - property: {name: quartz.int_prop_2.name,                        dbms: "postgresql",       value: int_prop_2}
  - property: {name: quartz.int_prop_2.name,                        dbms: "mysql,mariadb,h2", value: INT_PROP_2}
  - property: {name: quartz.is_durable.name,                        dbms: "postgresql",       value: is_durable}
  - property: {name: quartz.is_durable.name,                        dbms: "mysql,mariadb,h2", value: IS_DURABLE}
  - property: {name: quartz.is_nonconcurrent.name,                  dbms: "postgresql",       value: is_nonconcurrent}
  - property: {name: quartz.is_nonconcurrent.name,                  dbms: "mysql,mariadb,h2", value: IS_NONCONCURRENT}
  - property: {name: quartz.is_update_data.name,                    dbms: "postgresql",       value: is_update_data}
  - property: {name: quartz.is_update_data.name,                    dbms: "mysql,mariadb,h2", value: IS_UPDATE_DATA}
  - property: {name: quartz.job_class_name.name,                    dbms: "postgresql",       value: job_class_name}
  - property: {name: quartz.job_class_name.name,                    dbms: "mysql,mariadb,h2", value: JOB_CLASS_NAME}
  - property: {name: quartz.job_data.name,                          dbms: "postgresql",       value: job_data}
  - property: {name: quartz.job_data.name,                          dbms: "mysql,mariadb,h2", value: JOB_DATA}
  - property: {name: quartz.job_group.name,                         dbms: "postgresql",       value: job_group}
  - property: {name: quartz.job_group.name,                         dbms: "mysql,mariadb,h2", value: JOB_GROUP}
  - property: {name: quartz.job_name.name,                          dbms: "postgresql",       value: job_name}
  - property: {name: quartz.job_name.name,                          dbms: "mysql,mariadb,h2", value: JOB_NAME}
  - property: {name: quartz.last_checkin_time.name,                 dbms: "postgresql",       value: last_checkin_time}
  - property: {name: quartz.last_checkin_time.name,                 dbms: "mysql,mariadb,h2", value: LAST_CHECKIN_TIME}
  - property: {name: quartz.lock_name.name,                         dbms: "postgresql",       value: lock_name}
  - property: {name: quartz.lock_name.name,                         dbms: "mysql,mariadb,h2", value: LOCK_NAME}
  - property: {name: quartz.long_prop_1.name,                       dbms: "postgresql",       value: long_prop_1}
  - property: {name: quartz.long_prop_1.name,                       dbms: "mysql,mariadb,h2", value: LONG_PROP_1}
  - property: {name: quartz.long_prop_2.name,                       dbms: "postgresql",       value: long_prop_2}
  - property: {name: quartz.long_prop_2.name,                       dbms: "mysql,mariadb,h2", value: LONG_PROP_2}
  - property: {name: quartz.misfire_instr.name,                     dbms: "postgresql",       value: misfire_instr}
  - property: {name: quartz.misfire_instr.name,                     dbms: "mysql,mariadb,h2", value: MISFIRE_INSTR}
  - property: {name: quartz.next_fire_time.name,                    dbms: "postgresql",       value: next_fire_time}
  - property: {name: quartz.next_fire_time.name,                    dbms: "mysql,mariadb,h2", value: NEXT_FIRE_TIME}
  - property: {name: quartz.pk_qrtz_blob_triggers.name,             dbms: "postgresql",       value: pk_qrtz_blob_triggers}
  - property: {name: quartz.pk_qrtz_blob_triggers.name,             dbms: "mysql,mariadb,h2", value: PK_QRTZ_BLOB_TRIGGERS}
  - property: {name: quartz.pk_qrtz_calendars.name,                 dbms: "postgresql",       value: pk_qrtz_calendars}
  - property: {name: quartz.pk_qrtz_calendars.name,                 dbms: "mysql,mariadb,h2", value: PK_QRTZ_CALENDARS}
  - property: {name: quartz.pk_qrtz_cron_triggers.name,             dbms: "postgresql",       value: pk_qrtz_cron_triggers}
  - property: {name: quartz.pk_qrtz_cron_triggers.name,             dbms: "mysql,mariadb,h2", value: PK_QRTZ_CRON_TRIGGERS}
  - property: {name: quartz.pk_qrtz_fired_triggers.name,            dbms: "postgresql",       value: pk_qrtz_fired_triggers}
  - property: {name: quartz.pk_qrtz_fired_triggers.name,            dbms: "mysql,mariadb,h2", value: PK_QRTZ_FIRED_TRIGGERS}
  - property: {name: quartz.pk_qrtz_job_details.name,               dbms: "postgresql",       value: pk_qrtz_job_details}
  - property: {name: quartz.pk_qrtz_job_details.name,               dbms: "mysql,mariadb,h2", value: PK_QRTZ_JOB_DETAILS}
  - property: {name: quartz.pk_qrtz_locks.name,                     dbms: "postgresql",       value: pk_qrtz_locks}
  - property: {name: quartz.pk_qrtz_locks.name,                     dbms: "mysql,mariadb,h2", value: PK_QRTZ_LOCKS}
  - property: {name: quartz.pk_qrtz_scheduler_state.name,           dbms: "postgresql",       value: pk_qrtz_scheduler_state}
  - property: {name: quartz.pk_qrtz_scheduler_state.name,           dbms: "mysql,mariadb,h2", value: PK_QRTZ_SCHEDULER_STATE}
  - property: {name: quartz.pk_qrtz_simple_triggers.name,           dbms: "postgresql",       value: pk_qrtz_simple_triggers}
  - property: {name: quartz.pk_qrtz_simple_triggers.name,           dbms: "mysql,mariadb,h2", value: PK_QRTZ_SIMPLE_TRIGGERS}
  - property: {name: quartz.pk_qrtz_simprop_triggers.name,          dbms: "postgresql",       value: pk_qrtz_simprop_triggers}
  - property: {name: quartz.pk_qrtz_simprop_triggers.name,          dbms: "mysql,mariadb,h2", value: PK_QRTZ_SIMPROP_TRIGGERS}
  - property: {name: quartz.pk_qrtz_triggers.name,                  dbms: "postgresql",       value: pk_qrtz_triggers}
  - property: {name: quartz.pk_qrtz_triggers.name,                  dbms: "mysql,mariadb,h2", value: PK_QRTZ_TRIGGERS}
  - property: {name: quartz.pk_sched_name.name,                     dbms: "postgresql",       value: pk_sched_name}
  - property: {name: quartz.pk_sched_name.name,                     dbms: "mysql,mariadb,h2", value: PK_SCHED_NAME}
  - property: {name: quartz.prev_fire_time.name,                    dbms: "postgresql",       value: prev_fire_time}
  - property: {name: quartz.prev_fire_time.name,                    dbms: "mysql,mariadb,h2", value: PREV_FIRE_TIME}
  - property: {name: quartz.priority.name,                          dbms: "postgresql",       value: priority}
  - property: {name: quartz.priority.name,                          dbms: "mysql,mariadb,h2", value: PRIORITY}
  - property: {name: quartz.qrtz_blob_triggers.name,                dbms: "postgresql",       value: qrtz_blob_triggers}
  - property: {name: quartz.qrtz_blob_triggers.name,                dbms: "mysql,mariadb,h2", value: QRTZ_BLOB_TRIGGERS}
  - property: {name: quartz.qrtz_calendars.name,                    dbms: "postgresql",       value: qrtz_calendars}
  - property: {name: quartz.qrtz_calendars.name,                    dbms: "mysql,mariadb,h2", value: QRTZ_CALENDARS}
  - property: {name: quartz.qrtz_cron_triggers.name,                dbms: "postgresql",       value: qrtz_cron_triggers}
  - property: {name: quartz.qrtz_cron_triggers.name,                dbms: "mysql,mariadb,h2", value: QRTZ_CRON_TRIGGERS}
  - property: {name: quartz.qrtz_fired_triggers.name,               dbms: "postgresql",       value: qrtz_fired_triggers}
  - property: {name: quartz.qrtz_fired_triggers.name,               dbms: "mysql,mariadb,h2", value: QRTZ_FIRED_TRIGGERS}
  - property: {name: quartz.qrtz_job_details.name,                  dbms: "postgresql",       value: qrtz_job_details}
  - property: {name: quartz.qrtz_job_details.name,                  dbms: "mysql,mariadb,h2", value: QRTZ_JOB_DETAILS}
  - property: {name: quartz.qrtz_locks.name,                        dbms: "postgresql",       value: qrtz_locks}
  - property: {name: quartz.qrtz_locks.name,                        dbms: "mysql,mariadb,h2", value: QRTZ_LOCKS}
  - property: {name: quartz.qrtz_paused_trigger_grps.name,          dbms: "postgresql",       value: qrtz_paused_trigger_grps}
  - property: {name: quartz.qrtz_paused_trigger_grps.name,          dbms: "mysql,mariadb,h2", value: QRTZ_PAUSED_TRIGGER_GRPS}
  - property: {name: quartz.qrtz_scheduler_state.name,              dbms: "postgresql",       value: qrtz_scheduler_state}
  - property: {name: quartz.qrtz_scheduler_state.name,              dbms: "mysql,mariadb,h2", value: QRTZ_SCHEDULER_STATE}
  - property: {name: quartz.qrtz_simple_triggers.name,              dbms: "postgresql",       value: qrtz_simple_triggers}
  - property: {name: quartz.qrtz_simple_triggers.name,              dbms: "mysql,mariadb,h2", value: QRTZ_SIMPLE_TRIGGERS}
  - property: {name: quartz.qrtz_simprop_triggers.name,             dbms: "postgresql",       value: qrtz_simprop_triggers}
  - property: {name: quartz.qrtz_simprop_triggers.name,             dbms: "mysql,mariadb,h2", value: QRTZ_SIMPROP_TRIGGERS}
  - property: {name: quartz.qrtz_triggers.name,                     dbms: "postgresql",       value: qrtz_triggers}
  - property: {name: quartz.qrtz_triggers.name,                     dbms: "mysql,mariadb,h2", value: QRTZ_TRIGGERS}
  - property: {name: quartz.repeat_count.name,                      dbms: "postgresql",       value: repeat_count}
  - property: {name: quartz.repeat_count.name,                      dbms: "mysql,mariadb,h2", value: REPEAT_COUNT}
  - property: {name: quartz.repeat_interval.name,                   dbms: "postgresql",       value: repeat_interval}
  - property: {name: quartz.repeat_interval.name,                   dbms: "mysql,mariadb,h2", value: REPEAT_INTERVAL}
  - property: {name: quartz.requests_recovery.name,                 dbms: "postgresql",       value: requests_recovery}
  - property: {name: quartz.requests_recovery.name,                 dbms: "mysql,mariadb,h2", value: REQUESTS_RECOVERY}
  - property: {name: quartz.sched_name.name,                        dbms: "postgresql",       value: sched_name}
  - property: {name: quartz.sched_name.name,                        dbms: "mysql,mariadb,h2", value: SCHED_NAME}
  - property: {name: quartz.sched_time.name,                        dbms: "postgresql",       value: sched_time}
  - property: {name: quartz.sched_time.name,                        dbms: "mysql,mariadb,h2", value: SCHED_TIME}
  - property: {name: quartz.start_time.name,                        dbms: "postgresql",       value: start_time}
  - property: {name: quartz.start_time.name,                        dbms: "mysql,mariadb,h2", value: START_TIME}
  - property: {name: quartz.state.name,                             dbms: "postgresql",       value: state}
  - property: {name: quartz.state.name,                             dbms: "mysql,mariadb,h2", value: STATE}
  - property: {name: quartz.str_prop_1.name,                        dbms: "postgresql",       value: str_prop_1}
  - property: {name: quartz.str_prop_1.name,                        dbms: "mysql,mariadb,h2", value: STR_PROP_1}
  - property: {name: quartz.str_prop_2.name,                        dbms: "postgresql",       value: str_prop_2}
  - property: {name: quartz.str_prop_2.name,                        dbms: "mysql,mariadb,h2", value: STR_PROP_2}
  - property: {name: quartz.str_prop_3.name,                        dbms: "postgresql",       value: str_prop_3}
  - property: {name: quartz.str_prop_3.name,                        dbms: "mysql,mariadb,h2", value: STR_PROP_3}
  - property: {name: quartz.times_triggered.name,                   dbms: "postgresql",       value: times_triggered}
  - property: {name: quartz.times_triggered.name,                   dbms: "mysql,mariadb,h2", value: TIMES_TRIGGERED}
  - property: {name: quartz.time_zone_id.name,                      dbms: "postgresql",       value: time_zone_id}
  - property: {name: quartz.time_zone_id.name,                      dbms: "mysql,mariadb,h2", value: TIME_ZONE_ID}
  - property: {name: quartz.trigger_group.name,                     dbms: "postgresql",       value: trigger_group}
  - property: {name: quartz.trigger_group.name,                     dbms: "mysql,mariadb,h2", value: TRIGGER_GROUP}
  - property: {name: quartz.trigger_name.name,                      dbms: "postgresql",       value: trigger_name}
  - property: {name: quartz.trigger_name.name,                      dbms: "mysql,mariadb,h2", value: TRIGGER_NAME}
  - property: {name: quartz.trigger_state.name,                     dbms: "postgresql",       value: trigger_state}
  - property: {name: quartz.trigger_state.name,                     dbms: "mysql,mariadb,h2", value: TRIGGER_STATE}
  - property: {name: quartz.trigger_type.name,                      dbms: "postgresql",       value: trigger_type}
  - property: {name: quartz.trigger_type.name,                      dbms: "mysql,mariadb,h2", value: TRIGGER_TYPE}

  - changeSet:
      id: 89
      author: camsaul
      comment: Added 0.30.0
      validCheckSum: ANY
      changes:
        - createTable:
            tableName: ${quartz.qrtz_job_details.name}
            remarks: Used for Quartz scheduler.
            columns:
              - column:
                  name: ${quartz.sched_name.name}
                  type: varchar(120)
                  constraints:
                    nullable: false
              - column:
                  name: ${quartz.job_name.name}
                  type: varchar(200)
                  constraints:
                    nullable: false
              - column:
                  name: ${quartz.job_group.name}
                  type: varchar(200)
                  constraints:
                    nullable: false
              - column:
                  name: ${quartz.description.name}
                  type: varchar(250)
              - column:
                  name: ${quartz.job_class_name.name}
                  type: varchar(250)
                  constraints:
                    nullable: false
              - column:
                  name: ${quartz.is_durable.name}
                  type: bool
                  constraints:
                    nullable: false
              - column:
                  name: ${quartz.is_nonconcurrent.name}
                  type: bool
                  constraints:
                    nullable: false
              - column:
                  name: ${quartz.is_update_data.name}
                  type: bool
                  constraints:
                    nullable: false
              - column:
                  name: ${quartz.requests_recovery.name}
                  type: bool
                  constraints:
                    nullable: false
              - column:
                  name: ${quartz.job_data.name}
                  type: ${blob.type}
        - addPrimaryKey:
            tableName: ${quartz.qrtz_job_details.name}
            columnNames: ${quartz.sched_name.name}, ${quartz.job_name.name}, ${quartz.job_group.name}
            constraintName: ${quartz.pk_qrtz_job_details.name}
        - createTable:
            tableName: ${quartz.qrtz_triggers.name}
            remarks: Used for Quartz scheduler.
            columns:
              - column:
                  name: ${quartz.sched_name.name}
                  type: varchar(120)
                  constraints:
                    nullable: false
              - column:
                  name: ${quartz.trigger_name.name}
                  type: varchar(200)
                  constraints:
                    nullable: false
              - column:
                  name: ${quartz.trigger_group.name}
                  type: varchar(200)
                  constraints:
                    nullable: false
              - column:
                  name: ${quartz.job_name.name}
                  type: varchar(200)
                  constraints:
                    nullable: false
              - column:
                  name: ${quartz.job_group.name}
                  type: varchar(200)
                  constraints:
                    nullable: false
              - column:
                  name: ${quartz.description.name}
                  type: varchar(250)
              - column:
                  name: ${quartz.next_fire_time.name}
                  type: bigint
              - column:
                  name: ${quartz.prev_fire_time.name}
                  type: bigint
              - column:
                  name: ${quartz.priority.name}
                  type: integer
              - column:
                  name: ${quartz.trigger_state.name}
                  type: varchar(16)
                  constraints:
                    nullable: false
              - column:
                  name: ${quartz.trigger_type.name}
                  type: varchar(8)
                  constraints:
                    nullable: false
              - column:
                  name: ${quartz.start_time.name}
                  type: bigint
                  constraints:
                    nullable: false
              - column:
                  name: ${quartz.end_time.name}
                  type: bigint
              - column:
                  name: ${quartz.calendar_name.name}
                  type: varchar(200)
              - column:
                  name: ${quartz.misfire_instr.name}
                  type: smallint
              - column:
                  name: ${quartz.job_data.name}
                  type: ${blob.type}
        - addPrimaryKey:
            tableName: ${quartz.qrtz_triggers.name}
            columnNames: ${quartz.sched_name.name}, ${quartz.trigger_name.name}, ${quartz.trigger_group.name}
            constraintName: ${quartz.pk_qrtz_triggers.name}
        - addForeignKeyConstraint:
            baseTableName: ${quartz.qrtz_triggers.name}
            baseColumnNames: ${quartz.sched_name.name}, ${quartz.job_name.name}, ${quartz.job_group.name}
            referencedTableName: ${quartz.qrtz_job_details.name}
            referencedColumnNames: ${quartz.sched_name.name}, ${quartz.job_name.name}, ${quartz.job_group.name}
            constraintName: ${quartz.fk_qrtz_triggers_job_details.name}
        - createTable:
            tableName: ${quartz.qrtz_simple_triggers.name}
            remarks: Used for Quartz scheduler.
            columns:
              - column:
                  name: ${quartz.sched_name.name}
                  type: varchar(120)
                  constraints:
                    nullable: false
              - column:
                  name: ${quartz.trigger_name.name}
                  type: varchar(200)
                  constraints:
                    nullable: false
              - column:
                  name: ${quartz.trigger_group.name}
                  type: varchar(200)
                  constraints:
                    nullable: false
              - column:
                  name: ${quartz.repeat_count.name}
                  type: bigint
                  constraints:
                    nullable: false
              - column:
                  name: ${quartz.repeat_interval.name}
                  type: bigint
                  constraints:
                    nullable: false
              - column:
                  name: ${quartz.times_triggered.name}
                  type: bigint
                  constraints:
                    nullable: false
        - addPrimaryKey:
            tableName: ${quartz.qrtz_simple_triggers.name}
            columnNames: ${quartz.sched_name.name}, ${quartz.trigger_name.name}, ${quartz.trigger_group.name}
            constraintName: ${quartz.pk_qrtz_simple_triggers.name}
        - addForeignKeyConstraint:
            baseTableName: ${quartz.qrtz_simple_triggers.name}
            baseColumnNames: ${quartz.sched_name.name}, ${quartz.trigger_name.name}, ${quartz.trigger_group.name}
            referencedTableName: ${quartz.qrtz_triggers.name}
            referencedColumnNames: ${quartz.sched_name.name}, ${quartz.trigger_name.name}, ${quartz.trigger_group.name}
            constraintName: ${quartz.fk_qrtz_simple_triggers_triggers.name}
        - createTable:
            tableName: ${quartz.qrtz_cron_triggers.name}
            remarks: Used for Quartz scheduler.
            columns:
              - column:
                  name: ${quartz.sched_name.name}
                  type: varchar(120)
                  constraints:
                    nullable: false
              - column:
                  name: ${quartz.trigger_name.name}
                  type: varchar(200)
                  constraints:
                    nullable: false
              - column:
                  name: ${quartz.trigger_group.name}
                  type: varchar(200)
                  constraints:
                    nullable: false
              - column:
                  name: ${quartz.cron_expression.name}
                  type: varchar(120)
                  constraints:
                    nullable: false
              - column:
                  name: ${quartz.time_zone_id.name}
                  type: varchar(80)
        - addPrimaryKey:
            tableName: ${quartz.qrtz_cron_triggers.name}
            columnNames: ${quartz.sched_name.name}, ${quartz.trigger_name.name}, ${quartz.trigger_group.name}
            constraintName: ${quartz.pk_qrtz_cron_triggers.name}
        - addForeignKeyConstraint:
            baseTableName: ${quartz.qrtz_cron_triggers.name}
            baseColumnNames: ${quartz.sched_name.name}, ${quartz.trigger_name.name}, ${quartz.trigger_group.name}
            referencedTableName: ${quartz.qrtz_triggers.name}
            referencedColumnNames: ${quartz.sched_name.name}, ${quartz.trigger_name.name}, ${quartz.trigger_group.name}
            constraintName: ${quartz.fk_qrtz_cron_triggers_triggers.name}
        - createTable:
            tableName: ${quartz.qrtz_simprop_triggers.name}
            remarks: Used for Quartz scheduler.
            columns:
              - column:
                  name: ${quartz.sched_name.name}
                  type: varchar(120)
                  constraints:
                    nullable: false
              - column:
                  name: ${quartz.trigger_name.name}
                  type: varchar(200)
                  constraints:
                    nullable: false
              - column:
                  name: ${quartz.trigger_group.name}
                  type: varchar(200)
                  constraints:
                    nullable: false
              - column:
                  name: ${quartz.str_prop_1.name}
                  type: varchar(512)
              - column:
                  name: ${quartz.str_prop_2.name}
                  type: varchar(512)
              - column:
                  name: ${quartz.str_prop_3.name}
                  type: varchar(512)
              - column:
                  name: ${quartz.int_prop_1.name}
                  type: int
              - column:
                  name: ${quartz.int_prop_2.name}
                  type: int
              - column:
                  name: ${quartz.long_prop_1.name}
                  type: bigint
              - column:
                  name: ${quartz.long_prop_2.name}
                  type: bigint
              - column:
                  name: ${quartz.dec_prop_1.name}
                  type: numeric(13,4)
              - column:
                  name: ${quartz.dec_prop_2.name}
                  type: numeric(13,4)
              - column:
                  name: ${quartz.bool_prop_1.name}
                  type: bool
              - column:
                  name: ${quartz.bool_prop_2.name}
                  type: bool
        - addPrimaryKey:
            tableName: ${quartz.qrtz_simprop_triggers.name}
            columnNames: ${quartz.sched_name.name}, ${quartz.trigger_name.name}, ${quartz.trigger_group.name}
            constraintName: ${quartz.pk_qrtz_simprop_triggers.name}
        - addForeignKeyConstraint:
            baseTableName: ${quartz.qrtz_simprop_triggers.name}
            baseColumnNames: ${quartz.sched_name.name}, ${quartz.trigger_name.name}, ${quartz.trigger_group.name}
            referencedTableName: ${quartz.qrtz_triggers.name}
            referencedColumnNames: ${quartz.sched_name.name}, ${quartz.trigger_name.name}, ${quartz.trigger_group.name}
            constraintName: ${quartz.fk_qrtz_simprop_triggers_triggers.name}
        - createTable:
            tableName: ${quartz.qrtz_blob_triggers.name}
            remarks: Used for Quartz scheduler.
            columns:
              - column:
                  name: ${quartz.sched_name.name}
                  type: varchar(120)
                  constraints:
                    nullable: false
              - column:
                  name: ${quartz.trigger_name.name}
                  type: varchar(200)
                  constraints:
                    nullable: false
              - column:
                  name: ${quartz.trigger_group.name}
                  type: varchar(200)
                  constraints:
                    nullable: false
              - column:
                  name: ${quartz.blob_data.name}
                  type: ${blob.type}
        - addPrimaryKey:
            tableName: ${quartz.qrtz_blob_triggers.name}
            columnNames: ${quartz.sched_name.name}, ${quartz.trigger_name.name}, ${quartz.trigger_group.name}
            constraintName: ${quartz.pk_qrtz_blob_triggers.name}
        - addForeignKeyConstraint:
            baseTableName: ${quartz.qrtz_blob_triggers.name}
            baseColumnNames: ${quartz.sched_name.name}, ${quartz.trigger_name.name}, ${quartz.trigger_group.name}
            referencedTableName: ${quartz.qrtz_triggers.name}
            referencedColumnNames: ${quartz.sched_name.name}, ${quartz.trigger_name.name}, ${quartz.trigger_group.name}
            constraintName: ${quartz.fk_qrtz_blob_triggers_triggers.name}
        - createTable:
            tableName: ${quartz.qrtz_calendars.name}
            remarks: Used for Quartz scheduler.
            columns:
              - column:
                  name: ${quartz.sched_name.name}
                  type: varchar(120)
                  constraints:
                    nullable: false
              - column:
                  name: ${quartz.calendar_name.name}
                  type: varchar(200)
                  constraints:
                    nullable: false
              - column:
                  name: ${quartz.calendar.name}
                  type: ${blob.type}
                  constraints:
                    nullable: false
        - addPrimaryKey:
            tableName: ${quartz.qrtz_calendars.name}
            columnNames: ${quartz.sched_name.name}, ${quartz.calendar_name.name}
            constraintName: ${quartz.pk_qrtz_calendars.name}
        - createTable:
            tableName: ${quartz.qrtz_paused_trigger_grps.name}
            remarks: Used for Quartz scheduler.
            columns:
              - column:
                  name: ${quartz.sched_name.name}
                  type: varchar(120)
                  constraints:
                    nullable: false
              - column:
                  name: ${quartz.trigger_group.name}
                  type: varchar(200)
                  constraints:
                    nullable: false
        - addPrimaryKey:
            tableName: ${quartz.qrtz_paused_trigger_grps.name}
            columnNames: ${quartz.sched_name.name}, ${quartz.trigger_group.name}
            constraintName: ${quartz.pk_sched_name.name}
        - createTable:
            tableName: ${quartz.qrtz_fired_triggers.name}
            remarks: Used for Quartz scheduler.
            columns:
              - column:
                  name: ${quartz.sched_name.name}
                  type: varchar(120)
                  constraints:
                    nullable: false
              - column:
                  name: ${quartz.entry_id.name}
                  type: varchar(95)
                  constraints:
                    nullable: false
              - column:
                  name: ${quartz.trigger_name.name}
                  type: varchar(200)
                  constraints:
                    nullable: false
              - column:
                  name: ${quartz.trigger_group.name}
                  type: varchar(200)
                  constraints:
                    nullable: false
              - column:
                  name: ${quartz.instance_name.name}
                  type: varchar(200)
                  constraints:
                    nullable: false
              - column:
                  name: ${quartz.fired_time.name}
                  type: bigint
                  constraints:
                    nullable: false
# Note: this column is not used on Quartz 2.1.x; it is used in 2.2.x, which recommends making it NOT NULL. I've made it
# nullable since at the time of this migration we're still using 2.1.7; including it gives us an easy upgrade path in
# the future.
              - column:
                  name: ${quartz.sched_time.name}
                  type: bigint
              - column:
                  name: ${quartz.priority.name}
                  type: integer
                  constraints:
                    nullable: false
              - column:
                  name: ${quartz.state.name}
                  type: varchar(16)
                  constraints:
                    nullable: false
              - column:
                  name: ${quartz.job_name.name}
                  type: varchar(200)
              - column:
                  name: ${quartz.job_group.name}
                  type: varchar(200)
              - column:
                  name: ${quartz.is_nonconcurrent.name}
                  type: bool
              - column:
                  name: ${quartz.requests_recovery.name}
                  type: bool
        - addPrimaryKey:
            tableName: ${quartz.qrtz_fired_triggers.name}
            columnNames: ${quartz.sched_name.name}, ${quartz.entry_id.name}
            constraintName: ${quartz.pk_qrtz_fired_triggers.name}
        - createTable:
            tableName: ${quartz.qrtz_scheduler_state.name}
            remarks: Used for Quartz scheduler.
            columns:
              - column:
                  name: ${quartz.sched_name.name}
                  type: varchar(120)
                  constraints:
                    nullable: false
              - column:
                  name: ${quartz.instance_name.name}
                  type: varchar(200)
                  constraints:
                    nullable: false
              - column:
                  name: ${quartz.last_checkin_time.name}
                  type: bigint
                  constraints:
                    nullable: false
              - column:
                  name: ${quartz.checkin_interval.name}
                  type: bigint
                  constraints:
                    nullable: false
        - addPrimaryKey:
            tableName: ${quartz.qrtz_scheduler_state.name}
            columnNames: ${quartz.sched_name.name}, ${quartz.instance_name.name}
            constraintName: ${quartz.pk_qrtz_scheduler_state.name}
        - createTable:
            tableName: ${quartz.qrtz_locks.name}
            remarks: Used for Quartz scheduler.
            columns:
              - column:
                  name: ${quartz.sched_name.name}
                  type: varchar(120)
                  constraints:
                    nullable: false
              - column:
                  name: ${quartz.lock_name.name}
                  type: varchar(40)
                  constraints:
                    nullable: false
        - addPrimaryKey:
            tableName: ${quartz.qrtz_locks.name}
            columnNames: ${quartz.sched_name.name}, ${quartz.lock_name.name}
            constraintName: ${quartz.pk_qrtz_locks.name}
        - createIndex:
            indexName: ${quartz.idx_qrtz_j_req_recovery.name}
            tableName: ${quartz.qrtz_job_details.name}
            columns:
              - column:
                  name: ${quartz.sched_name.name}
              - column:
                  name: ${quartz.requests_recovery.name}
        - createIndex:
            indexName: ${quartz.idx_qrtz_j_grp.name}
            tableName: ${quartz.qrtz_job_details.name}
            columns:
              - column:
                  name: ${quartz.sched_name.name}
              - column:
                  name: ${quartz.job_group.name}
        - createIndex:
            indexName: ${quartz.idx_qrtz_t_j.name}
            tableName: ${quartz.qrtz_triggers.name}
            columns:
              - column:
                  name: ${quartz.sched_name.name}
              - column:
                  name: ${quartz.job_name.name}
              - column:
                  name: ${quartz.job_group.name}
        - createIndex:
            indexName: ${quartz.idx_qrtz_t_jg.name}
            tableName: ${quartz.qrtz_triggers.name}
            columns:
              - column:
                  name: ${quartz.sched_name.name}
              - column:
                  name: ${quartz.job_group.name}
        - createIndex:
            indexName: ${quartz.idx_qrtz_t_c.name}
            tableName: ${quartz.qrtz_triggers.name}
            columns:
              - column:
                  name: ${quartz.sched_name.name}
              - column:
                  name: ${quartz.calendar_name.name}
        - createIndex:
            indexName: ${quartz.idx_qrtz_t_g.name}
            tableName: ${quartz.qrtz_triggers.name}
            columns:
              - column:
                  name: ${quartz.sched_name.name}
              - column:
                  name: ${quartz.trigger_group.name}
        - createIndex:
            indexName: ${quartz.idx_qrtz_t_state.name}
            tableName: ${quartz.qrtz_triggers.name}
            columns:
              - column:
                  name: ${quartz.sched_name.name}
              - column:
                  name: ${quartz.trigger_state.name}
        - createIndex:
            indexName: ${quartz.idx_qrtz_t_n_state.name}
            tableName: ${quartz.qrtz_triggers.name}
            columns:
              - column:
                  name: ${quartz.sched_name.name}
              - column:
                  name: ${quartz.trigger_name.name}
              - column:
                  name: ${quartz.trigger_group.name}
              - column:
                  name: ${quartz.trigger_state.name}
        - createIndex:
            indexName: ${quartz.idx_qrtz_t_n_g_state.name}
            tableName: ${quartz.qrtz_triggers.name}
            columns:
              - column:
                  name: ${quartz.sched_name.name}
              - column:
                  name: ${quartz.trigger_group.name}
              - column:
                  name: ${quartz.trigger_state.name}
        - createIndex:
            indexName: ${quartz.idx_qrtz_t_next_fire_time.name}
            tableName: ${quartz.qrtz_triggers.name}
            columns:
              - column:
                  name: ${quartz.sched_name.name}
              - column:
                  name: ${quartz.next_fire_time.name}
        - createIndex:
            indexName: ${quartz.idx_qrtz_t_nft_st.name}
            tableName: ${quartz.qrtz_triggers.name}
            columns:
              - column:
                  name: ${quartz.sched_name.name}
              - column:
                  name: ${quartz.trigger_state.name}
              - column:
                  name: ${quartz.next_fire_time.name}
        - createIndex:
            indexName: ${quartz.idx_qrtz_t_nft_misfire.name}
            tableName: ${quartz.qrtz_triggers.name}
            columns:
              - column:
                  name: ${quartz.sched_name.name}
              - column:
                  name: ${quartz.misfire_instr.name}
              - column:
                  name: ${quartz.next_fire_time.name}
        - createIndex:
            indexName: ${quartz.idx_qrtz_t_nft_st_misfire.name}
            tableName: ${quartz.qrtz_triggers.name}
            columns:
              - column:
                  name: ${quartz.sched_name.name}
              - column:
                  name: ${quartz.misfire_instr.name}
              - column:
                  name: ${quartz.next_fire_time.name}
              - column:
                  name: ${quartz.trigger_state.name}
        - createIndex:
            indexName: ${quartz.idx_qrtz_t_nft_st_misfire_grp.name}
            tableName: ${quartz.qrtz_triggers.name}
            columns:
              - column:
                  name: ${quartz.sched_name.name}
              - column:
                  name: ${quartz.misfire_instr.name}
              - column:
                  name: ${quartz.next_fire_time.name}
              - column:
                  name: ${quartz.trigger_group.name}
              - column:
                  name: ${quartz.trigger_state.name}
        - createIndex:
            indexName: ${quartz.idx_qrtz_ft_trig_inst_name.name}
            tableName: ${quartz.qrtz_fired_triggers.name}
            columns:
              - column:
                  name: ${quartz.sched_name.name}
              - column:
                  name: ${quartz.instance_name.name}
        - createIndex:
            indexName: ${quartz.idx_qrtz_ft_inst_job_req_rcvry.name}
            tableName: ${quartz.qrtz_fired_triggers.name}
            columns:
              - column:
                  name: ${quartz.sched_name.name}
              - column:
                  name: ${quartz.instance_name.name}
              - column:
                  name: ${quartz.requests_recovery.name}
        - createIndex:
            indexName: ${quartz.idx_qrtz_ft_j_g.name}
            tableName: ${quartz.qrtz_fired_triggers.name}
            columns:
              - column:
                  name: ${quartz.sched_name.name}
              - column:
                  name: ${quartz.job_name.name}
              - column:
                  name: ${quartz.job_group.name}
        - createIndex:
            indexName: ${quartz.idx_qrtz_ft_jg.name}
            tableName: ${quartz.qrtz_fired_triggers.name}
            columns:
              - column:
                  name: ${quartz.sched_name.name}
              - column:
                  name: ${quartz.job_group.name}
        - createIndex:
            indexName: ${quartz.idx_qrtz_ft_t_g.name}
            tableName: ${quartz.qrtz_fired_triggers.name}
            columns:
              - column:
                  name: ${quartz.sched_name.name}
              - column:
                  name: ${quartz.trigger_name.name}
              - column:
                  name: ${quartz.trigger_group.name}
        - createIndex:
            indexName: ${quartz.idx_qrtz_ft_tg.name}
            tableName: ${quartz.qrtz_fired_triggers.name}
            columns:
              - column:
                  name: ${quartz.sched_name.name}
              - column:
                  name: ${quartz.trigger_group.name}

  - changeSet:
      id: 90
      author: senior
      comment: 'Added 0.30.0'
      changes:
        - addColumn:
            tableName: core_user
            columns:
              - column:
                  name: sso_source
                  type: varchar(254)
                  remarks: 'String to indicate the SSO backend the user is from'
        - sql:
            sql: update core_user set sso_source='saml' where saml_auth=true
        - dropColumn:
            tableName: core_user
            columnName: saml_auth

# Forgot to get rid of the raw_table_id and raw_column_id columns when we dropped the tables they referenced in migration 87.

  - changeSet:
      id: 91
      author: camsaul
      comment: 'Added 0.30.0'
      changes:
        - dropColumn:
            tableName: metabase_table
            columnName: raw_table_id
        - dropColumn:
            tableName: metabase_field
            columnName: raw_column_id

# Add database_id column to query_execution

  - changeSet:
      id: 92
      author: camsaul
      comment: 'Added 0.31.0'
      validCheckSum: ANY
      changes:
        - addColumn:
            tableName: query_execution
            columns:
              - column:
                  name: database_id
                  type: integer
                  remarks: 'ID of the database this query was ran against.'

# Start recording the actual query dictionary that's been executed

  - changeSet:
      id: 93
      author: camsaul
      comment: 'Added 0.31.0'
      changes:
        - addColumn:
            tableName: query
            columns:
              - column:
                  name: query
                  type: text
                  remarks: 'The actual "query dictionary" for this query.'

# Create the TaskHistory table, intended to provide debugging info on our background/quartz processes
  - changeSet:
      id: 94
      author: senior
      comment: 'Added 0.31.0'
      changes:
        - createTable:
            tableName: task_history
            remarks: 'Timing and metadata info about background/quartz processes'
            columns:
              - column:
                  name: id
                  type: int
                  autoIncrement: true
                  constraints:
                    primaryKey: true
                    nullable: false
              - column:
                  name: task
                  type: VARCHAR(254)
                  remarks: 'Name of the task'
                  constraints:
                    nullable: false
              # The sync tasks all have a db_id, but there are others that won't, such as the pulses
              # task or task history cleanup. The way around this is to create a join table between
              # TASK_HISTORY and METABASE_DATABASE, but that doesn't seem worth it right now.
              - column:
                  name: db_id
                  type: integer
              - column:
                  name: started_at
                  type: datetime
                  constraints:
                    nullable: false
              - column:
                  name: ended_at
                  type: datetime
                  constraints:
                    nullable: false
              - column:
                  name: duration
                  type: int
                  constraints:
                    nullable: false
              - column:
                  name: task_details
                  remarks: 'JSON string with additional info on the task'
                  type: text
        - createIndex:
            indexName: idx_task_history_end_time
            tableName: task_history
            columns:
              - column:
                  name: ended_at
        - createIndex:
            indexName: idx_task_history_db_id
            tableName: task_history
            columns:
              - column:
                  name: db_id
# Before this changeset, the databasechangelog table didn't include any uniqueness constraing for the databasechangelog
# table. Not having anything that uniquely identifies a row can cause issues for database replication. In earlier
# versions of Liquibase the uniquenes constraint was (ID, AUTHOR, FILENAME) but that was dropped
# (https://liquibase.jira.com/browse/CORE-1909) as some as the combination of the three columns caused issues on some
# databases. We only support PostgreSQL, MySQL and H2 which doesn't have that issue. This changeset puts back that
# uniqueness constraint since the issue shouldn't affect us and it will allow replication without the user needed to
# add their own constraint.
  - changeSet:
      id: 95
      author: senior
      comment: 'Added 0.31.0'
      validCheckSum: ANY
      # Don't add the constraint if there are already duplicates in the database change log! Migrations will fail!
      # See #8909
      preConditions:
        - onFail: MARK_RAN
        # If we're dumping the migration as a SQL file or trying to force-migrate we can't check the preconditions
        # so just go ahead and skip the entire thing. This is a non-critical migration
        - onUpdateSQL: IGNORE
        - sqlCheck:
            expectedResult: 0
            sql: SELECT count(*) FROM (SELECT count(*) FROM DATABASECHANGELOG GROUP BY ID, AUTHOR, FILENAME HAVING count(*) > 1) t1
      changes:
        - addUniqueConstraint:
            columnNames: id, author, filename
            constraintName: idx_databasechangelog_id_author_filename
            tableName: ${databasechangelog.name}
#
# ADD Field.settings COLUMN
#
  - changeSet:
      id: 96
      author: camsaul
      comment: 'Added 0.31.0'
      changes:
        - addColumn:
            tableName: metabase_field
            columns:
              - column:
                  name: settings
                  type: text
                  remarks: 'Serialized JSON FE-specific settings like formatting, etc. Scope of what is stored here may increase in future.'
#
# Change MySQL/Maria's blob type to LONGBLOB to more closely match what H2 and PostgreSQL support for size limits
#
  - changeSet:
      id: 97
      author: senior
      comment: 'Added 0.32.0'
      preConditions:
        - onFail: MARK_RAN
        - dbms:
            type: mysql,mariadb
      changes:
        - modifyDataType:
            tableName: query_cache
            columnName: results
            newDataType: longblob

#
# Add unique constraints for (Field name + table_id + parent_id) and for (Table name + schema + db_id) unless for one
# reason or another those would-be constraints are already violated. This is to fix issue where sometimes the same Field
# or Table is synced more than once (see #669, #8950, #9048)
#
# Note that the SQL standard says unique constraints should not apply to columns with NULL values. Consider the following:
#
# INSERT INTO metabase_table (db_id, schema, name) VALUES (1, 'PUBLIC', 'my_table');
# INSERT INTO metabase_table (db_id, schema, name) VALUES (1, 'PUBLIC', 'my_table'); -- fails: violates UNIQUE constraint
#
# INSERT INTO metabase_table (db_id, schema, name) VALUES (1, NULL, 'my_table');
# INSERT INTO metabase_table (db_id, schema, name) VALUES (1, NULL, 'my_table'); -- succeeds: because schema is NULL constraint does not apply
#
# Thus these constraints won't work if the data warehouse DB in question doesn't use schemas (e.g. MySQL or MongoDB). It
# will work for other data warehouse types.
#
# Luckily Postgres (but not H2 or MySQL) supports constraints that only apply to columns matching conditions, so we can
# add additional constraints to properly handle those cases.
  - changeSet:
      id: 98
      author: camsaul
      comment: 'Added 0.32.0'
      preConditions:
        - onFail: MARK_RAN
        - onUpdateSQL: IGNORE
        - or:
            - and:
                - dbms:
                    type: mysql,mariadb
                - sqlCheck:
                    expectedResult: 0
                    sql: SELECT count(*) FROM (SELECT count(*) FROM `metabase_table` GROUP BY `db_id`, `schema`, `name` HAVING count(*) > 1) t1
            - and:
                - dbms:
                    type: h2,postgresql
                - sqlCheck:
                    expectedResult: 0
                    sql: SELECT count(*) FROM (SELECT count(*) FROM METABASE_TABLE GROUP BY DB_ID, SCHEMA, NAME HAVING count(*) > 1) t1
      changes:
        - addUniqueConstraint:
            tableName: metabase_table
            columnNames: db_id, schema, name
            constraintName: idx_uniq_table_db_id_schema_name
        # For Postgres, add additional constraint to apply if schema is NULL
        - sql:
            dbms: postgresql
            sql: CREATE UNIQUE INDEX idx_uniq_table_db_id_schema_name_2col ON "metabase_table" ("db_id", "name") WHERE "schema" IS NULL

  - changeSet:
      id: 99
      author: camsaul
      comment: 'Added 0.32.0'
      preConditions:
        - onFail: MARK_RAN
        - onUpdateSQL: IGNORE
        - or:
            - and:
                - dbms:
                    type: mysql,mariadb
                - sqlCheck:
                    expectedResult: 0
                    sql: SELECT count(*) FROM (SELECT count(*) FROM `metabase_field` GROUP BY `table_id`, `parent_id`, `name` HAVING count(*) > 1) t1
            - and:
                - dbms:
                    type: h2,postgresql
                - sqlCheck:
                    expectedResult: 0
                    sql: SELECT count(*) FROM (SELECT count(*) FROM METABASE_FIELD GROUP BY TABLE_ID, PARENT_ID, NAME HAVING count(*) > 1) t1
      changes:
        - addUniqueConstraint:
            tableName: metabase_field
            columnNames: table_id, parent_id, name
            constraintName: idx_uniq_field_table_id_parent_id_name
        # For Postgres, add additional constraint to apply if schema is NULL
        - sql:
            dbms: postgresql
            sql: CREATE UNIQUE INDEX idx_uniq_field_table_id_parent_id_name_2col ON "metabase_field" ("table_id", "name") WHERE "parent_id" IS NULL

#
# Migration 84 was written slightly incorrectly and did not correctly migrate the values of is_active -> archived for
# METRICS. If you look at the migration you will notice the raw SQL part is a `sql` map with 2 `sql` keys. The first key
# is ignored, and that statement was never ran.
#
# To fix this we will migrate any metrics that haven't been updated since that migration ran and fix their archived
# status
  - changeSet:
      id: 100
      author: camsaul
      comment: 'Added 0.32.0'
      validCheckSum: ANY
      changes:
        # databasechangelog is upper-case in MySQL and MariaDB (and H2 for that matter, but H2 will upper-case the
        # unquoted identifier)
        - sql:
            dbms: postgresql,h2
            sql: >-
              UPDATE metric
              SET archived = NOT archived
              WHERE EXISTS (
                SELECT *
                FROM databasechangelog dbcl
                WHERE dbcl.id = '84'
                  AND metric.updated_at < dbcl.dateexecuted
              )
        - sql:
            dbms: mysql,mariadb
            sql: >-
              UPDATE metric
              SET archived = NOT archived
              WHERE EXISTS (
                SELECT *
                FROM `DATABASECHANGELOG` dbcl
                WHERE dbcl.id = '84'
                  AND metric.updated_at < dbcl.dateexecuted
              )

# Very helpful for performance reasons. See #9519
  - changeSet:
      id: 101
      author: camsaul
      comment: 'Added 0.32.0'
      changes:
        - createIndex:
            indexName: idx_field_parent_id
            tableName: metabase_field
            columns:
              - column:
                  name: parent_id

# A per-Database setting for the new Query Builder 3.0.
  - changeSet:
      id: 103
      author: camsaul
      comment: 'Added 0.32.10'
      changes:
        - addColumn:
            tableName: metabase_database
            columns:
              - column:
                  name: auto_run_queries
                  remarks: 'Whether to automatically run queries when doing simple filtering and summarizing in the Query Builder.'
                  type: boolean
                  constraints:
                    nullable: false
                  defaultValueBoolean: true


  # To fix EE full-app embedding without compromising security. Full-app embed sessions cannot have `SameSite` attributes in their cookies.
  - changeSet:
      id: 104
      author: camsaul
      comment: 'Added EE 1.1.6/CE 0.33.0'
      changes:
        - addColumn:
            tableName: core_session
            columns:
              - column:
                  name: anti_csrf_token
                  type: text
                  remarks: 'Anti-CSRF token for full-app embed sessions.'

#
# Change `metabase_field.database_type` to `text` to accomodate more exotic field types (enums in Clickhouse, rows in Presto, ...)
#
  - changeSet:
      id: 106
      author: sb
      comment: 'Added 0.33.5'
      changes:
        - modifyDataType:
            tableName: metabase_field
            columnName: database_type
            newDataType: text

#
#  Migrations 107-160 are used to convert a MySQL or MariaDB database to utf8mb4 on launch -- see #11753 for a detailed explanation of these migrations
#

  - changeSet:
        id: 107
        author: camsaul
        comment: Added 0.34.2
        # If this migration fails for any reason continue with the next migration; do not fail the entire process if this one fails
        failOnError: false
        preConditions:
          # If preconditions fail (i.e., dbms is not mysql or mariadb) then mark this migration as 'ran'
          - onFail: MARK_RAN
          # If we're generating SQL output for migrations instead of running via liquibase, fail the preconditions which means these migrations will be skipped
          - onSqlOutput: FAIL
          - or:
              - dbms:
                    type: mysql
              - dbms:
                    type: mariadb
        changes:
          - sql:
                sql: ALTER DATABASE CHARACTER SET = utf8mb4 COLLATE = utf8mb4_unicode_ci;
  - changeSet:
        id: 108
        author: camsaul
        comment: Added 0.34.2
        failOnError: false
        preConditions:
          - onFail: MARK_RAN
          - onSqlOutput: FAIL
          - or:
              - dbms:
                    type: mysql
              - dbms:
                    type: mariadb
        changes:
          - sql:
                sql: ALTER TABLE `DATABASECHANGELOG` CONVERT TO CHARACTER SET utf8mb4 COLLATE utf8mb4_unicode_ci;
  - changeSet:
        id: 109
        author: camsaul
        comment: Added 0.34.2
        failOnError: false
        preConditions:
          - onFail: MARK_RAN
          - onSqlOutput: FAIL
          - or:
              - dbms:
                    type: mysql
              - dbms:
                    type: mariadb
        changes:
          - sql:
                sql: ALTER TABLE `DATABASECHANGELOGLOCK` CONVERT TO CHARACTER SET utf8mb4 COLLATE utf8mb4_unicode_ci;
  - changeSet:
        id: 110
        author: camsaul
        comment: Added 0.34.2
        failOnError: false
        preConditions:
          - onFail: MARK_RAN
          - onSqlOutput: FAIL
          - or:
              - dbms:
                    type: mysql
              - dbms:
                    type: mariadb
        changes:
          - sql:
                sql: ALTER TABLE `QRTZ_CALENDARS` CONVERT TO CHARACTER SET utf8mb4 COLLATE utf8mb4_unicode_ci;
  - changeSet:
        id: 111
        author: camsaul
        comment: Added 0.34.2
        failOnError: false
        preConditions:
          - onFail: MARK_RAN
          - onSqlOutput: FAIL
          - or:
              - dbms:
                    type: mysql
              - dbms:
                    type: mariadb
        changes:
          - sql:
                sql: ALTER TABLE `QRTZ_FIRED_TRIGGERS` CONVERT TO CHARACTER SET utf8mb4 COLLATE utf8mb4_unicode_ci;
  - changeSet:
        id: 112
        author: camsaul
        comment: Added 0.34.2
        failOnError: false
        preConditions:
          - onFail: MARK_RAN
          - onSqlOutput: FAIL
          - or:
              - dbms:
                    type: mysql
              - dbms:
                    type: mariadb
        changes:
          - sql:
                sql: ALTER TABLE `QRTZ_JOB_DETAILS` CONVERT TO CHARACTER SET utf8mb4 COLLATE utf8mb4_unicode_ci;
  - changeSet:
        id: 113
        author: camsaul
        comment: Added 0.34.2
        failOnError: false
        preConditions:
          - onFail: MARK_RAN
          - onSqlOutput: FAIL
          - or:
              - dbms:
                    type: mysql
              - dbms:
                    type: mariadb
        changes:
          - sql:
                sql: ALTER TABLE `QRTZ_LOCKS` CONVERT TO CHARACTER SET utf8mb4 COLLATE utf8mb4_unicode_ci;
  - changeSet:
        id: 114
        author: camsaul
        comment: Added 0.34.2
        failOnError: false
        preConditions:
          - onFail: MARK_RAN
          - onSqlOutput: FAIL
          - or:
              - dbms:
                    type: mysql
              - dbms:
                    type: mariadb
        changes:
          - sql:
                sql: ALTER TABLE `QRTZ_PAUSED_TRIGGER_GRPS` CONVERT TO CHARACTER SET utf8mb4 COLLATE utf8mb4_unicode_ci;
  - changeSet:
        id: 115
        author: camsaul
        comment: Added 0.34.2
        failOnError: false
        preConditions:
          - onFail: MARK_RAN
          - onSqlOutput: FAIL
          - or:
              - dbms:
                    type: mysql
              - dbms:
                    type: mariadb
        changes:
          - sql:
                sql: ALTER TABLE `QRTZ_SCHEDULER_STATE` CONVERT TO CHARACTER SET utf8mb4 COLLATE utf8mb4_unicode_ci;
  - changeSet:
        id: 116
        author: camsaul
        comment: Added 0.34.2
        failOnError: false
        preConditions:
          - onFail: MARK_RAN
          - onSqlOutput: FAIL
          - or:
              - dbms:
                    type: mysql
              - dbms:
                    type: mariadb
        changes:
          - sql:
                sql: ALTER TABLE `core_user` CONVERT TO CHARACTER SET utf8mb4 COLLATE utf8mb4_unicode_ci;
  - changeSet:
        id: 117
        author: camsaul
        comment: Added 0.34.2
        failOnError: false
        preConditions:
          - onFail: MARK_RAN
          - onSqlOutput: FAIL
          - or:
              - dbms:
                    type: mysql
              - dbms:
                    type: mariadb
        changes:
          - sql:
                sql: ALTER TABLE `data_migrations` CONVERT TO CHARACTER SET utf8mb4 COLLATE utf8mb4_unicode_ci;
  - changeSet:
        id: 118
        author: camsaul
        comment: Added 0.34.2
        failOnError: false
        preConditions:
          - onFail: MARK_RAN
          - onSqlOutput: FAIL
          - or:
              - dbms:
                    type: mysql
              - dbms:
                    type: mariadb
        changes:
          - sql:
                sql: ALTER TABLE `dependency` CONVERT TO CHARACTER SET utf8mb4 COLLATE utf8mb4_unicode_ci;
  - changeSet:
        id: 119
        author: camsaul
        comment: Added 0.34.2
        failOnError: false
        preConditions:
          - onFail: MARK_RAN
          - onSqlOutput: FAIL
          - or:
              - dbms:
                    type: mysql
              - dbms:
                    type: mariadb
        changes:
          - sql:
                sql: ALTER TABLE `label` CONVERT TO CHARACTER SET utf8mb4 COLLATE utf8mb4_unicode_ci;
  - changeSet:
        id: 120
        author: camsaul
        comment: Added 0.34.2
        failOnError: false
        preConditions:
          - onFail: MARK_RAN
          - onSqlOutput: FAIL
          - or:
              - dbms:
                    type: mysql
              - dbms:
                    type: mariadb
        changes:
          - sql:
                sql: ALTER TABLE `metabase_database` CONVERT TO CHARACTER SET utf8mb4 COLLATE utf8mb4_unicode_ci;
  - changeSet:
        id: 121
        author: camsaul
        comment: Added 0.34.2
        failOnError: false
        preConditions:
          - onFail: MARK_RAN
          - onSqlOutput: FAIL
          - or:
              - dbms:
                    type: mysql
              - dbms:
                    type: mariadb
        changes:
          - sql:
                sql: ALTER TABLE `permissions_group` CONVERT TO CHARACTER SET utf8mb4 COLLATE utf8mb4_unicode_ci;
  - changeSet:
        id: 122
        author: camsaul
        comment: Added 0.34.2
        failOnError: false
        preConditions:
          - onFail: MARK_RAN
          - onSqlOutput: FAIL
          - or:
              - dbms:
                    type: mysql
              - dbms:
                    type: mariadb
        changes:
          - sql:
                sql: ALTER TABLE `query` CONVERT TO CHARACTER SET utf8mb4 COLLATE utf8mb4_unicode_ci;
  - changeSet:
        id: 123
        author: camsaul
        comment: Added 0.34.2
        failOnError: false
        preConditions:
          - onFail: MARK_RAN
          - onSqlOutput: FAIL
          - or:
              - dbms:
                    type: mysql
              - dbms:
                    type: mariadb
        changes:
          - sql:
                sql: ALTER TABLE `query_cache` CONVERT TO CHARACTER SET utf8mb4 COLLATE utf8mb4_unicode_ci;
  - changeSet:
        id: 124
        author: camsaul
        comment: Added 0.34.2
        failOnError: false
        preConditions:
          - onFail: MARK_RAN
          - onSqlOutput: FAIL
          - or:
              - dbms:
                    type: mysql
              - dbms:
                    type: mariadb
        changes:
          - sql:
                sql: ALTER TABLE `query_execution` CONVERT TO CHARACTER SET utf8mb4 COLLATE utf8mb4_unicode_ci;
  - changeSet:
        id: 125
        author: camsaul
        comment: Added 0.34.2
        failOnError: false
        preConditions:
          - onFail: MARK_RAN
          - onSqlOutput: FAIL
          - or:
              - dbms:
                    type: mysql
              - dbms:
                    type: mariadb
        changes:
          - sql:
                sql: ALTER TABLE `setting` CONVERT TO CHARACTER SET utf8mb4 COLLATE utf8mb4_unicode_ci;
  - changeSet:
        id: 126
        author: camsaul
        comment: Added 0.34.2
        failOnError: false
        preConditions:
          - onFail: MARK_RAN
          - onSqlOutput: FAIL
          - or:
              - dbms:
                    type: mysql
              - dbms:
                    type: mariadb
        changes:
          - sql:
                sql: ALTER TABLE `task_history` CONVERT TO CHARACTER SET utf8mb4 COLLATE utf8mb4_unicode_ci;
  - changeSet:
        id: 127
        author: camsaul
        comment: Added 0.34.2
        failOnError: false
        preConditions:
          - onFail: MARK_RAN
          - onSqlOutput: FAIL
          - or:
              - dbms:
                    type: mysql
              - dbms:
                    type: mariadb
        changes:
          - sql:
                sql: ALTER TABLE `QRTZ_TRIGGERS` CONVERT TO CHARACTER SET utf8mb4 COLLATE utf8mb4_unicode_ci;
  - changeSet:
        id: 128
        author: camsaul
        comment: Added 0.34.2
        failOnError: false
        preConditions:
          - onFail: MARK_RAN
          - onSqlOutput: FAIL
          - or:
              - dbms:
                    type: mysql
              - dbms:
                    type: mariadb
        changes:
          - sql:
                sql: ALTER TABLE `activity` CONVERT TO CHARACTER SET utf8mb4 COLLATE utf8mb4_unicode_ci;
  - changeSet:
        id: 129
        author: camsaul
        comment: Added 0.34.2
        failOnError: false
        preConditions:
          - onFail: MARK_RAN
          - onSqlOutput: FAIL
          - or:
              - dbms:
                    type: mysql
              - dbms:
                    type: mariadb
        changes:
          - sql:
                sql: ALTER TABLE `collection` CONVERT TO CHARACTER SET utf8mb4 COLLATE utf8mb4_unicode_ci;
  - changeSet:
        id: 130
        author: camsaul
        comment: Added 0.34.2
        failOnError: false
        preConditions:
          - onFail: MARK_RAN
          - onSqlOutput: FAIL
          - or:
              - dbms:
                    type: mysql
              - dbms:
                    type: mariadb
        changes:
          - sql:
                sql: ALTER TABLE `collection_revision` CONVERT TO CHARACTER SET utf8mb4 COLLATE utf8mb4_unicode_ci;
  - changeSet:
        id: 131
        author: camsaul
        comment: Added 0.34.2
        failOnError: false
        preConditions:
          - onFail: MARK_RAN
          - onSqlOutput: FAIL
          - or:
              - dbms:
                    type: mysql
              - dbms:
                    type: mariadb
        changes:
          - sql:
                sql: ALTER TABLE `computation_job` CONVERT TO CHARACTER SET utf8mb4 COLLATE utf8mb4_unicode_ci;
  - changeSet:
        id: 132
        author: camsaul
        comment: Added 0.34.2
        failOnError: false
        preConditions:
          - onFail: MARK_RAN
          - onSqlOutput: FAIL
          - or:
              - dbms:
                    type: mysql
              - dbms:
                    type: mariadb
        changes:
          - sql:
                sql: ALTER TABLE `core_session` CONVERT TO CHARACTER SET utf8mb4 COLLATE utf8mb4_unicode_ci;
  - changeSet:
        id: 133
        author: camsaul
        comment: Added 0.34.2
        failOnError: false
        preConditions:
          - onFail: MARK_RAN
          - onSqlOutput: FAIL
          - or:
              - dbms:
                    type: mysql
              - dbms:
                    type: mariadb
        changes:
          - sql:
                sql: ALTER TABLE `metabase_table` CONVERT TO CHARACTER SET utf8mb4 COLLATE utf8mb4_unicode_ci;
  - changeSet:
        id: 134
        author: camsaul
        comment: Added 0.34.2
        failOnError: false
        preConditions:
          - onFail: MARK_RAN
          - onSqlOutput: FAIL
          - or:
              - dbms:
                    type: mysql
              - dbms:
                    type: mariadb
        changes:
          - sql:
                sql: ALTER TABLE `permissions` CONVERT TO CHARACTER SET utf8mb4 COLLATE utf8mb4_unicode_ci;
  - changeSet:
        id: 135
        author: camsaul
        comment: Added 0.34.2
        failOnError: false
        preConditions:
          - onFail: MARK_RAN
          - onSqlOutput: FAIL
          - or:
              - dbms:
                    type: mysql
              - dbms:
                    type: mariadb
        changes:
          - sql:
                sql: ALTER TABLE `permissions_revision` CONVERT TO CHARACTER SET utf8mb4 COLLATE utf8mb4_unicode_ci;
  - changeSet:
        id: 136
        author: camsaul
        comment: Added 0.34.2
        failOnError: false
        preConditions:
          - onFail: MARK_RAN
          - onSqlOutput: FAIL
          - or:
              - dbms:
                    type: mysql
              - dbms:
                    type: mariadb
        changes:
          - sql:
                sql: ALTER TABLE `revision` CONVERT TO CHARACTER SET utf8mb4 COLLATE utf8mb4_unicode_ci;
  - changeSet:
        id: 137
        author: camsaul
        comment: Added 0.34.2
        failOnError: false
        preConditions:
          - onFail: MARK_RAN
          - onSqlOutput: FAIL
          - or:
              - dbms:
                    type: mysql
              - dbms:
                    type: mariadb
        changes:
          - sql:
                sql: ALTER TABLE `view_log` CONVERT TO CHARACTER SET utf8mb4 COLLATE utf8mb4_unicode_ci;
  - changeSet:
        id: 138
        author: camsaul
        comment: Added 0.34.2
        failOnError: false
        preConditions:
          - onFail: MARK_RAN
          - onSqlOutput: FAIL
          - or:
              - dbms:
                    type: mysql
              - dbms:
                    type: mariadb
        changes:
          - sql:
                sql: ALTER TABLE `QRTZ_BLOB_TRIGGERS` CONVERT TO CHARACTER SET utf8mb4 COLLATE utf8mb4_unicode_ci;
  - changeSet:
        id: 139
        author: camsaul
        comment: Added 0.34.2
        failOnError: false
        preConditions:
          - onFail: MARK_RAN
          - onSqlOutput: FAIL
          - or:
              - dbms:
                    type: mysql
              - dbms:
                    type: mariadb
        changes:
          - sql:
                sql: ALTER TABLE `QRTZ_CRON_TRIGGERS` CONVERT TO CHARACTER SET utf8mb4 COLLATE utf8mb4_unicode_ci;
  - changeSet:
        id: 140
        author: camsaul
        comment: Added 0.34.2
        failOnError: false
        preConditions:
          - onFail: MARK_RAN
          - onSqlOutput: FAIL
          - or:
              - dbms:
                    type: mysql
              - dbms:
                    type: mariadb
        changes:
          - sql:
                sql: ALTER TABLE `QRTZ_SIMPLE_TRIGGERS` CONVERT TO CHARACTER SET utf8mb4 COLLATE utf8mb4_unicode_ci;
  - changeSet:
        id: 141
        author: camsaul
        comment: Added 0.34.2
        failOnError: false
        preConditions:
          - onFail: MARK_RAN
          - onSqlOutput: FAIL
          - or:
              - dbms:
                    type: mysql
              - dbms:
                    type: mariadb
        changes:
          - sql:
                sql: ALTER TABLE `QRTZ_SIMPROP_TRIGGERS` CONVERT TO CHARACTER SET utf8mb4 COLLATE utf8mb4_unicode_ci;
  - changeSet:
        id: 142
        author: camsaul
        comment: Added 0.34.2
        failOnError: false
        preConditions:
          - onFail: MARK_RAN
          - onSqlOutput: FAIL
          - or:
              - dbms:
                    type: mysql
              - dbms:
                    type: mariadb
        changes:
          - sql:
                sql: ALTER TABLE `computation_job_result` CONVERT TO CHARACTER SET utf8mb4 COLLATE utf8mb4_unicode_ci;
  - changeSet:
        id: 143
        author: camsaul
        comment: Added 0.34.2
        failOnError: false
        preConditions:
          - onFail: MARK_RAN
          - onSqlOutput: FAIL
          - or:
              - dbms:
                    type: mysql
              - dbms:
                    type: mariadb
        changes:
          - sql:
                sql: ALTER TABLE `metabase_field` CONVERT TO CHARACTER SET utf8mb4 COLLATE utf8mb4_unicode_ci;
  - changeSet:
        id: 144
        author: camsaul
        comment: Added 0.34.2
        failOnError: false
        preConditions:
          - onFail: MARK_RAN
          - onSqlOutput: FAIL
          - or:
              - dbms:
                    type: mysql
              - dbms:
                    type: mariadb
        changes:
          - sql:
                sql: ALTER TABLE `permissions_group_membership` CONVERT TO CHARACTER SET utf8mb4 COLLATE utf8mb4_unicode_ci;
  - changeSet:
        id: 145
        author: camsaul
        comment: Added 0.34.2
        failOnError: false
        preConditions:
          - onFail: MARK_RAN
          - onSqlOutput: FAIL
          - or:
              - dbms:
                    type: mysql
              - dbms:
                    type: mariadb
        changes:
          - sql:
                sql: ALTER TABLE `pulse` CONVERT TO CHARACTER SET utf8mb4 COLLATE utf8mb4_unicode_ci;
  - changeSet:
        id: 146
        author: camsaul
        comment: Added 0.34.2
        failOnError: false
        preConditions:
          - onFail: MARK_RAN
          - onSqlOutput: FAIL
          - or:
              - dbms:
                    type: mysql
              - dbms:
                    type: mariadb
        changes:
          - sql:
                sql: ALTER TABLE `report_dashboard` CONVERT TO CHARACTER SET utf8mb4 COLLATE utf8mb4_unicode_ci;
  - changeSet:
        id: 147
        author: camsaul
        comment: Added 0.34.2
        failOnError: false
        preConditions:
          - onFail: MARK_RAN
          - onSqlOutput: FAIL
          - or:
              - dbms:
                    type: mysql
              - dbms:
                    type: mariadb
        changes:
          - sql:
                sql: ALTER TABLE `dashboard_favorite` CONVERT TO CHARACTER SET utf8mb4 COLLATE utf8mb4_unicode_ci;
  - changeSet:
        id: 148
        author: camsaul
        comment: Added 0.34.2
        failOnError: false
        preConditions:
          - onFail: MARK_RAN
          - onSqlOutput: FAIL
          - or:
              - dbms:
                    type: mysql
              - dbms:
                    type: mariadb
        changes:
          - sql:
                sql: ALTER TABLE `dimension` CONVERT TO CHARACTER SET utf8mb4 COLLATE utf8mb4_unicode_ci;
  - changeSet:
        id: 149
        author: camsaul
        comment: Added 0.34.2
        failOnError: false
        preConditions:
          - onFail: MARK_RAN
          - onSqlOutput: FAIL
          - or:
              - dbms:
                    type: mysql
              - dbms:
                    type: mariadb
        changes:
          - sql:
                sql: ALTER TABLE `metabase_fieldvalues` CONVERT TO CHARACTER SET utf8mb4 COLLATE utf8mb4_unicode_ci;
  - changeSet:
        id: 150
        author: camsaul
        comment: Added 0.34.2
        failOnError: false
        preConditions:
          - onFail: MARK_RAN
          - onSqlOutput: FAIL
          - or:
              - dbms:
                    type: mysql
              - dbms:
                    type: mariadb
        changes:
          - sql:
                sql: ALTER TABLE `metric` CONVERT TO CHARACTER SET utf8mb4 COLLATE utf8mb4_unicode_ci;
  - changeSet:
        id: 151
        author: camsaul
        comment: Added 0.34.2
        failOnError: false
        preConditions:
          - onFail: MARK_RAN
          - onSqlOutput: FAIL
          - or:
              - dbms:
                    type: mysql
              - dbms:
                    type: mariadb
        changes:
          - sql:
                sql: ALTER TABLE `pulse_channel` CONVERT TO CHARACTER SET utf8mb4 COLLATE utf8mb4_unicode_ci;
  - changeSet:
        id: 152
        author: camsaul
        comment: Added 0.34.2
        failOnError: false
        preConditions:
          - onFail: MARK_RAN
          - onSqlOutput: FAIL
          - or:
              - dbms:
                    type: mysql
              - dbms:
                    type: mariadb
        changes:
          - sql:
                sql: ALTER TABLE `segment` CONVERT TO CHARACTER SET utf8mb4 COLLATE utf8mb4_unicode_ci;
  - changeSet:
        id: 153
        author: camsaul
        comment: Added 0.34.2
        failOnError: false
        preConditions:
          - onFail: MARK_RAN
          - onSqlOutput: FAIL
          - or:
              - dbms:
                    type: mysql
              - dbms:
                    type: mariadb
        changes:
          - sql:
                sql: ALTER TABLE `pulse_channel_recipient` CONVERT TO CHARACTER SET utf8mb4 COLLATE utf8mb4_unicode_ci;
  - changeSet:
        id: 154
        author: camsaul
        comment: Added 0.34.2
        failOnError: false
        preConditions:
          - onFail: MARK_RAN
          - onSqlOutput: FAIL
          - or:
              - dbms:
                    type: mysql
              - dbms:
                    type: mariadb
        changes:
          - sql:
                sql: ALTER TABLE `report_card` CONVERT TO CHARACTER SET utf8mb4 COLLATE utf8mb4_unicode_ci;
  - changeSet:
        id: 155
        author: camsaul
        comment: Added 0.34.2
        failOnError: false
        preConditions:
          - onFail: MARK_RAN
          - onSqlOutput: FAIL
          - or:
              - dbms:
                    type: mysql
              - dbms:
                    type: mariadb
        changes:
          - sql:
                sql: ALTER TABLE `metric_important_field` CONVERT TO CHARACTER SET utf8mb4 COLLATE utf8mb4_unicode_ci;
  - changeSet:
        id: 156
        author: camsaul
        comment: Added 0.34.2
        failOnError: false
        preConditions:
          - onFail: MARK_RAN
          - onSqlOutput: FAIL
          - or:
              - dbms:
                    type: mysql
              - dbms:
                    type: mariadb
        changes:
          - sql:
                sql: ALTER TABLE `report_cardfavorite` CONVERT TO CHARACTER SET utf8mb4 COLLATE utf8mb4_unicode_ci;
  - changeSet:
        id: 157
        author: camsaul
        comment: Added 0.34.2
        failOnError: false
        preConditions:
          - onFail: MARK_RAN
          - onSqlOutput: FAIL
          - or:
              - dbms:
                    type: mysql
              - dbms:
                    type: mariadb
        changes:
          - sql:
                sql: ALTER TABLE `card_label` CONVERT TO CHARACTER SET utf8mb4 COLLATE utf8mb4_unicode_ci;
  - changeSet:
        id: 158
        author: camsaul
        comment: Added 0.34.2
        failOnError: false
        preConditions:
          - onFail: MARK_RAN
          - onSqlOutput: FAIL
          - or:
              - dbms:
                    type: mysql
              - dbms:
                    type: mariadb
        changes:
          - sql:
                sql: ALTER TABLE `pulse_card` CONVERT TO CHARACTER SET utf8mb4 COLLATE utf8mb4_unicode_ci;
  - changeSet:
        id: 159
        author: camsaul
        comment: Added 0.34.2
        failOnError: false
        preConditions:
          - onFail: MARK_RAN
          - onSqlOutput: FAIL
          - or:
              - dbms:
                    type: mysql
              - dbms:
                    type: mariadb
        changes:
          - sql:
                sql: ALTER TABLE `report_dashboardcard` CONVERT TO CHARACTER SET utf8mb4 COLLATE utf8mb4_unicode_ci;
  - changeSet:
        id: 160
        author: camsaul
        comment: Added 0.34.2
        failOnError: false
        preConditions:
          - onFail: MARK_RAN
          - onSqlOutput: FAIL
          - or:
              - dbms:
                    type: mysql
              - dbms:
                    type: mariadb
        changes:
          - sql:
                sql: ALTER TABLE `dashboardcard_series` CONVERT TO CHARACTER SET utf8mb4 COLLATE utf8mb4_unicode_ci;

# [161 has been removed. Superceded by 166]

# Drop the old query_queryexecution table if present. This was replaced by query_execution in 0.23.0. This was
# formerly a data migration but was converted to a Liquibase migration so people running migrations manually will
# still have the Table dropped.

  - changeSet:
      id: 162
      author: camsaul
      comment: 'Added 0.23.0 as a data migration; converted to Liquibase migration in 0.35.0'
      preConditions:
        - onFail: MARK_RAN
        - tableExists:
            tableName: query_queryexecution
      changes:
        - dropTable:
            tableName: query_queryexecution

# Drop Card.read_permissions. Prior to 0.30.0 Card permissions were always based on the Database/Table(s) being
# queried (i.e., the permissions model we use for ad-hoc queries). These permissions were calculated and stored in
# `read_permissions` for performance reasons. In 0.30.0, we switched to having Card permissions always be inherited
# from their parent Collection, and the column hasn't been used since then. Time to let it go.

  - changeSet:
      id: 163
      author: camsaul
      comment: 'Added 0.35.0'
      changes:
        - dropColumn:
            tableName: report_card
            columnName: read_permissions

# Add User `locale` -- when set, this User will see the Metabase in this Locale rather than the system default Locale
# (the `site-locale` Setting).

  - changeSet:
      id: 164
      author: camsaul
      comment: 'Added 0.35.0'
      changes:
        - addColumn:
            tableName: core_user
            columns:
              - column:
                  name: locale
                  remarks: 'Preferred ISO locale (language/country) code, e.g "en" or "en-US", for this User. Overrides site default.'
                  type: varchar(5)

# Add Field `database_position` to keep the order in which fields are ordered in the DB, `custom_position` for custom
# position; and Table `field_order` setting.

  - changeSet:
      id: 165
      author: sb
      comment: 'Added field_order to Table and database_position to Field'
      validCheckSum: ANY
      changes:
        - addColumn:
            tableName: metabase_field
            columns:
              - column:
                  name: database_position
                  type: int
                  defaultValueNumeric: 0
                  constraints:
                    nullable: false
        - addColumn:
            tableName: metabase_field
            columns:
              - column:
                  name: custom_position
                  type: int
                  defaultValueNumeric: 0
                  constraints:
                    nullable: false
        - addColumn:
            tableName: metabase_table
            columns:
              - column:
                  name: field_order
                  type: varchar(254)
                  defaultValue: database
                  constraints:
                    nullable: false
        - sql:
            sql: update metabase_field set database_position = id

# Change field_values.updated_at and query_cache.updated_at from datetime to timestamp [with time zone] to get >
# second resolution on MySQL.
#
# query_cache.updated_at was originally converted to a timestamp in 161, but we used `timestamp` instead of
# `timestamp(6)`. It is converted correctly here.

  - changeSet:
      id: 166
      author: camsaul
      comment: Added 0.36.0/1.35.4
      changes:
        - modifyDataType:
            tableName: metabase_fieldvalues
            columnName: updated_at
            newDataType: ${timestamp_type}
        - modifyDataType:
            tableName: query_cache
            columnName: updated_at
            newDataType: ${timestamp_type}

# Create the native query snippets table, intended to store snippets and their metadata
  - changeSet:
      id: 167
      author: walterl, camsaul
      validCheckSum: ANY
      comment: 'Added 0.36.0'
      changes:
        # If an older version of this Table was created locally (during dev) drop it, we have an updated definition
        - sql:
            sql: drop table if exists native_query_snippet
        - createTable:
            tableName: native_query_snippet
            remarks: 'Query snippets (raw text) to be substituted in native queries'
            columns:
              - column:
                  name: id
                  type: int
                  autoIncrement: true
                  constraints:
                    primaryKey: true
                    nullable: false
              - column:
                  name: name
                  type: VARCHAR(254)
                  remarks: 'Name of the query snippet'
                  constraints:
                    nullable: false
                    unique: true
              - column:
                  name: description
                  type: text
              - column:
                  name: content
                  type: text
                  remarks: 'Raw query snippet'
                  constraints:
                    nullable: false
              - column:
                  name: creator_id
                  type: int
                  constraints:
                    nullable: false
                    referencedTableName: core_user
                    referencedColumnNames: id
                    foreignKeyName: fk_snippet_creator_id
                    # This primarily affects tests because under normal
                    # circumstances we don't delete Users, we just archive them
                    deleteCascade: true
              - column:
                  name: archived
                  type: boolean
                  defaultValueBoolean: false
                  constraints:
                    nullable: false
              - column:
                  name: created_at
                  type: ${timestamp_type}
                  # it seems like defaultValueComputed actaully just ends
                  # getting ignored anyway -- see
                  # https://stackoverflow.com/questions/58816496/force-liquibase-to-current-timestamp-instead-of-now
                  # We set a custom value for MySQL/MariaDB in MetabaseMySqlCreateTableSqlGenerator.java
                  defaultValueComputed: current_timestamp
                  constraints:
                    nullable: false
              - column:
                  name: updated_at
                  type: ${timestamp_type}
                  defaultValueComputed: current_timestamp
                  constraints:
                    nullable: false
        # Needed to efficiently enforce the unique constraint on name and so we can lookup by name as well.
        - createIndex:
            tableName: native_query_snippet
            indexName: idx_snippet_name
            columns:
              - column:
                  name: name

# Convert query execution from DATETIME to TIMESTAMP(6) so have normalize TZ
# offset and so MySQL/MariaDB has better than second precision

  - changeSet:
      id: 168
      author: camsaul
      comment: Added 0.36.0
      changes:
        - modifyDataType:
            tableName: query_execution
            columnName: started_at
            newDataType: ${timestamp_type}

# Remove `Table.rows`, which hasn't been used for years now. Older versions of Metabase used to store the row count in
# this column but we disabled it a long time ago for performance reasons. Now it's time to remove it entirely.

  - changeSet:
      id: 169
      author: camsaul
      comment: Added 0.36.0
      changes:
        - dropColumn:
            tableName: metabase_table
            columnName: rows

# Remove fields_hash from Table model, as we no longer skip sync steps if metadata
# hash hasn't changed.

  - changeSet:
      id: 170
      author: sb
      comment: Added 0.36.0
      changes:
        - dropColumn:
            tableName: metabase_table
            columnName: fields_hash

# In EE, NativeQuerySnippets have a permissions system based on "snippet folders" which are Collections under the
# hood. However, these Collections live in a separate "namespace" -- a completely separate hierarchy of Collections.

  - changeSet:
      id: 171
      author: camsaul
      validCheckSum: ANY
      comment: Added 0.36.0
      changes:
        - addColumn:
            tableName: native_query_snippet
            columns:
              - column:
                  name: collection_id
                  type: int
                  remarks: 'ID of the Snippet Folder (Collection) this Snippet is in, if any'
                  constraints:
                    nullable: true
                    referencedTableName: collection
                    referencedColumnNames: id
                    foreignKeyName: fk_snippet_collection_id
                    deleteCascade: true
        - createIndex:
            tableName: native_query_snippet
            indexName: idx_snippet_collection_id
            columns:
              - column:
                  name: collection_id

  - changeSet:
      id: 172
      author: camsaul
      comment: Added 0.36.0
      changes:
        - addColumn:
            tableName: collection
            columns:
              - column:
                  name: namespace
                  type: varchar(254)
                  remarks: 'The namespace (hierachy) this Collection belongs to. NULL means the Collection is in the default namespace.'
                  constraints:
                    nullable: true

# These migrations convert various FK constraints in the DB to ones with ON DELETE CASCADE so the DB can handle this
# instead of relying on Toucan pre-delete methods to do it, which are subject to race conditions.

  # activity.user_id -> core_user.id
  - changeSet:
      id: 173
      author: camsaul
      comment: Added 0.36.0
      changes:
        - dropForeignKeyConstraint:
            baseTableName: activity
            constraintName: fk_activity_ref_user_id

  - changeSet:
      id: 174
      author: camsaul
      comment: Added 0.36.0
      changes:
        - addForeignKeyConstraint:
            baseTableName: activity
            baseColumnNames: user_id
            referencedTableName: core_user
            referencedColumnNames: id
            constraintName: fk_activity_ref_user_id
            onDelete: CASCADE

  # card_label.card_id -> report_card.id
  - changeSet:
      id: 175
      author: camsaul
      comment: Added 0.36.0
      changes:
        - dropForeignKeyConstraint:
            baseTableName: card_label
            constraintName: fk_card_label_ref_card_id

  - changeSet:
      id: 176
      author: camsaul
      comment: Added 0.36.0
      changes:
        - addForeignKeyConstraint:
            baseTableName: card_label
            baseColumnNames: card_id
            referencedTableName: report_card
            referencedColumnNames: id
            constraintName: fk_card_label_ref_card_id
            onDelete: CASCADE

  # card_label.label_id -> label.id
  - changeSet:
      id: 177
      author: camsaul
      comment: Added 0.36.0
      changes:
        - dropForeignKeyConstraint:
            baseTableName: card_label
            constraintName: fk_card_label_ref_label_id

  - changeSet:
      id: 178
      author: camsaul
      comment: Added 0.36.0
      changes:
        - addForeignKeyConstraint:
            baseTableName: card_label
            baseColumnNames: label_id
            referencedTableName: label
            referencedColumnNames: id
            constraintName: fk_card_label_ref_label_id
            onDelete: CASCADE

  # collection.personal_owner_id -> core_user.id
  - changeSet:
      id: 179
      author: camsaul
      comment: Added 0.36.0
      changes:
        - dropForeignKeyConstraint:
            baseTableName: collection
            constraintName: fk_collection_personal_owner_id

  - changeSet:
      id: 180
      author: camsaul
      comment: Added 0.36.0
      changes:
        - addForeignKeyConstraint:
            baseTableName: collection
            baseColumnNames: personal_owner_id
            referencedTableName: core_user
            referencedColumnNames: id
            constraintName: fk_collection_personal_owner_id
            onDelete: CASCADE

  # collection_revision.user_id -> core_user.id
  - changeSet:
      id: 181
      author: camsaul
      comment: Added 0.36.0
      changes:
        - dropForeignKeyConstraint:
            baseTableName: collection_revision
            constraintName: fk_collection_revision_user_id

  - changeSet:
      id: 182
      author: camsaul
      comment: Added 0.36.0
      changes:
        - addForeignKeyConstraint:
            baseTableName: collection_revision
            baseColumnNames: user_id
            referencedTableName: core_user
            referencedColumnNames: id
            constraintName: fk_collection_revision_user_id
            onDelete: CASCADE

  # computation_job.creator_id -> core_user.id
  - changeSet:
      id: 183
      author: camsaul
      comment: Added 0.36.0
      changes:
        - dropForeignKeyConstraint:
            baseTableName: computation_job
            constraintName: fk_computation_job_ref_user_id

  - changeSet:
      id: 184
      author: camsaul
      comment: Added 0.36.0
      changes:
        - addForeignKeyConstraint:
            baseTableName: computation_job
            baseColumnNames: creator_id
            referencedTableName: core_user
            referencedColumnNames: id
            constraintName: fk_computation_job_ref_user_id
            onDelete: CASCADE

  # computation_job_result.job_id -> computation_job.id
  - changeSet:
      id: 185
      author: camsaul
      comment: Added 0.36.0
      changes:
        - dropForeignKeyConstraint:
            baseTableName: computation_job_result
            constraintName: fk_computation_result_ref_job_id

  - changeSet:
      id: 186
      author: camsaul
      comment: Added 0.36.0
      changes:
        - addForeignKeyConstraint:
            baseTableName: computation_job_result
            baseColumnNames: job_id
            referencedTableName: computation_job
            referencedColumnNames: id
            constraintName: fk_computation_result_ref_job_id
            onDelete: CASCADE

  # core_session.user_id -> core_user.id
  - changeSet:
      id: 187
      author: camsaul
      comment: Added 0.36.0
      changes:
        - dropForeignKeyConstraint:
            baseTableName: core_session
            constraintName: fk_session_ref_user_id

  - changeSet:
      id: 188
      author: camsaul
      comment: Added 0.36.0
      changes:
        - addForeignKeyConstraint:
            baseTableName: core_session
            baseColumnNames: user_id
            referencedTableName: core_user
            referencedColumnNames: id
            constraintName: fk_session_ref_user_id
            onDelete: CASCADE

  # dashboardcard_series.card_id -> report_card.id
  - changeSet:
      id: 189
      author: camsaul
      comment: Added 0.36.0
      changes:
        - dropForeignKeyConstraint:
            baseTableName: dashboardcard_series
            constraintName: fk_dashboardcard_series_ref_card_id

  - changeSet:
      id: 190
      author: camsaul
      comment: Added 0.36.0
      changes:
        - addForeignKeyConstraint:
            baseTableName: dashboardcard_series
            baseColumnNames: card_id
            referencedTableName: report_card
            referencedColumnNames: id
            constraintName: fk_dashboardcard_series_ref_card_id
            onDelete: CASCADE

  # dashboardcard_series.dashboardcard_id -> report_dashboardcard.id
  - changeSet:
      id: 191
      author: camsaul
      comment: Added 0.36.0
      changes:
        - dropForeignKeyConstraint:
            baseTableName: dashboardcard_series
            constraintName: fk_dashboardcard_series_ref_dashboardcard_id

  - changeSet:
      id: 192
      author: camsaul
      comment: Added 0.36.0
      changes:
        - addForeignKeyConstraint:
            baseTableName: dashboardcard_series
            baseColumnNames: dashboardcard_id
            referencedTableName: report_dashboardcard
            referencedColumnNames: id
            constraintName: fk_dashboardcard_series_ref_dashboardcard_id
            onDelete: CASCADE

  # group_table_access_policy.card_id -> report_card.id
  - changeSet:
      id: 193
      author: camsaul
      comment: Added 0.36.0
      changes:
        - dropForeignKeyConstraint:
            baseTableName: group_table_access_policy
            constraintName: fk_gtap_card_id

  - changeSet:
      id: 194
      author: camsaul
      comment: Added 0.36.0
      changes:
        - addForeignKeyConstraint:
            baseTableName: group_table_access_policy
            baseColumnNames: card_id
            referencedTableName: report_card
            referencedColumnNames: id
            constraintName: fk_gtap_card_id
            onDelete: CASCADE

  # metabase_field.parent_id -> metabase_field.id
  - changeSet:
      id: 195
      author: camsaul
      comment: Added 0.36.0
      changes:
        - dropForeignKeyConstraint:
            baseTableName: metabase_field
            constraintName: fk_field_parent_ref_field_id

  - changeSet:
      id: 196
      author: camsaul
      comment: Added 0.36.0
      changes:
        - addForeignKeyConstraint:
            baseTableName: metabase_field
            baseColumnNames: parent_id
            referencedTableName: metabase_field
            referencedColumnNames: id
            constraintName: fk_field_parent_ref_field_id
            onDelete: CASCADE

  # metabase_field.table_id -> metabase_table.id
  - changeSet:
      id: 197
      author: camsaul
      comment: Added 0.36.0
      changes:
        - dropForeignKeyConstraint:
            baseTableName: metabase_field
            constraintName: fk_field_ref_table_id

  - changeSet:
      id: 198
      author: camsaul
      comment: Added 0.36.0
      changes:
        - addForeignKeyConstraint:
            baseTableName: metabase_field
            baseColumnNames: table_id
            referencedTableName: metabase_table
            referencedColumnNames: id
            constraintName: fk_field_ref_table_id
            onDelete: CASCADE

  # metabase_fieldvalues.field_id -> metabase_field.id
  - changeSet:
      id: 199
      author: camsaul
      comment: Added 0.36.0
      changes:
        - dropForeignKeyConstraint:
            baseTableName: metabase_fieldvalues
            constraintName: fk_fieldvalues_ref_field_id

  - changeSet:
      id: 200
      author: camsaul
      comment: Added 0.36.0
      changes:
        - addForeignKeyConstraint:
            baseTableName: metabase_fieldvalues
            baseColumnNames: field_id
            referencedTableName: metabase_field
            referencedColumnNames: id
            constraintName: fk_fieldvalues_ref_field_id
            onDelete: CASCADE

  # metabase_table.db_id -> metabase_database.id
  - changeSet:
      id: 201
      author: camsaul
      comment: Added 0.36.0
      changes:
        - dropForeignKeyConstraint:
            baseTableName: metabase_table
            constraintName: fk_table_ref_database_id

  - changeSet:
      id: 202
      author: camsaul
      comment: Added 0.36.0
      changes:
        - addForeignKeyConstraint:
            baseTableName: metabase_table
            baseColumnNames: db_id
            referencedTableName: metabase_database
            referencedColumnNames: id
            constraintName: fk_table_ref_database_id
            onDelete: CASCADE

  # metric.creator_id -> core_user.id
  - changeSet:
      id: 203
      author: camsaul
      comment: Added 0.36.0
      changes:
        - dropForeignKeyConstraint:
            baseTableName: metric
            constraintName: fk_metric_ref_creator_id

  - changeSet:
      id: 204
      author: camsaul
      comment: Added 0.36.0
      changes:
        - addForeignKeyConstraint:
            baseTableName: metric
            baseColumnNames: creator_id
            referencedTableName: core_user
            referencedColumnNames: id
            constraintName: fk_metric_ref_creator_id
            onDelete: CASCADE

  # metric.table_id -> metabase_table.id
  - changeSet:
      id: 205
      author: camsaul
      comment: Added 0.36.0
      changes:
        - dropForeignKeyConstraint:
            baseTableName: metric
            constraintName: fk_metric_ref_table_id

  - changeSet:
      id: 206
      author: camsaul
      comment: Added 0.36.0
      changes:
        - addForeignKeyConstraint:
            baseTableName: metric
            baseColumnNames: table_id
            referencedTableName: metabase_table
            referencedColumnNames: id
            constraintName: fk_metric_ref_table_id
            onDelete: CASCADE

  # metric_important_field.field_id -> metabase_field.id
  - changeSet:
      id: 207
      author: camsaul
      comment: Added 0.36.0
      changes:
        - dropForeignKeyConstraint:
            baseTableName: metric_important_field
            constraintName: fk_metric_important_field_metabase_field_id

  - changeSet:
      id: 208
      author: camsaul
      comment: Added 0.36.0
      changes:
        - addForeignKeyConstraint:
            baseTableName: metric_important_field
            baseColumnNames: field_id
            referencedTableName: metabase_field
            referencedColumnNames: id
            constraintName: fk_metric_important_field_metabase_field_id
            onDelete: CASCADE

  # metric_important_field.metric_id -> metric.id
  - changeSet:
      id: 209
      author: camsaul
      comment: Added 0.36.0
      changes:
        - dropForeignKeyConstraint:
            baseTableName: metric_important_field
            constraintName: fk_metric_important_field_metric_id

  - changeSet:
      id: 210
      author: camsaul
      comment: Added 0.36.0
      changes:
        - addForeignKeyConstraint:
            baseTableName: metric_important_field
            baseColumnNames: metric_id
            referencedTableName: metric
            referencedColumnNames: id
            constraintName: fk_metric_important_field_metric_id
            onDelete: CASCADE

  # native_query_snippet.collection_id -> collection.id
  - changeSet:
      id: 211
      author: camsaul
      comment: Added 0.36.0
      changes:
        - dropForeignKeyConstraint:
            baseTableName: native_query_snippet
            constraintName: fk_snippet_collection_id

  - changeSet:
      id: 212
      author: camsaul
      comment: Added 0.36.0
      changes:
        - addForeignKeyConstraint:
            baseTableName: native_query_snippet
            baseColumnNames: collection_id
            referencedTableName: collection
            referencedColumnNames: id
            constraintName: fk_snippet_collection_id
            onDelete: SET NULL

  # permissions.group_id -> permissions_group.id
  - changeSet:
      id: 213
      author: camsaul
      comment: Added 0.36.0
      changes:
        - dropForeignKeyConstraint:
            baseTableName: permissions
            constraintName: fk_permissions_group_id

  - changeSet:
      id: 214
      author: camsaul
      comment: Added 0.36.0
      changes:
        - addForeignKeyConstraint:
            baseTableName: permissions
            baseColumnNames: group_id
            referencedTableName: permissions_group
            referencedColumnNames: id
            constraintName: fk_permissions_group_id
            onDelete: CASCADE

  # permissions_group_membership.group_id -> permissions_group.id
  - changeSet:
      id: 215
      author: camsaul
      comment: Added 0.36.0
      changes:
        - dropForeignKeyConstraint:
            baseTableName: permissions_group_membership
            constraintName: fk_permissions_group_group_id

  - changeSet:
      id: 216
      author: camsaul
      comment: Added 0.36.0
      changes:
        - addForeignKeyConstraint:
            baseTableName: permissions_group_membership
            baseColumnNames: group_id
            referencedTableName: permissions_group
            referencedColumnNames: id
            constraintName: fk_permissions_group_group_id
            onDelete: CASCADE

  # permissions_group_membership.user_id -> core_user.id
  - changeSet:
      id: 217
      author: camsaul
      comment: Added 0.36.0
      changes:
        - dropForeignKeyConstraint:
            baseTableName: permissions_group_membership
            constraintName: fk_permissions_group_membership_user_id

  - changeSet:
      id: 218
      author: camsaul
      comment: Added 0.36.0
      changes:
        - addForeignKeyConstraint:
            baseTableName: permissions_group_membership
            baseColumnNames: user_id
            referencedTableName: core_user
            referencedColumnNames: id
            constraintName: fk_permissions_group_membership_user_id
            onDelete: CASCADE

  # permissions_revision.user_id -> core_user.id
  - changeSet:
      id: 219
      author: camsaul
      comment: Added 0.36.0
      changes:
        - dropForeignKeyConstraint:
            baseTableName: permissions_revision
            constraintName: fk_permissions_revision_user_id

  - changeSet:
      id: 220
      author: camsaul
      comment: Added 0.36.0
      changes:
        - addForeignKeyConstraint:
            baseTableName: permissions_revision
            baseColumnNames: user_id
            referencedTableName: core_user
            referencedColumnNames: id
            constraintName: fk_permissions_revision_user_id
            onDelete: CASCADE

  # pulse.collection_id -> collection.id
  - changeSet:
      id: 221
      author: camsaul
      comment: Added 0.36.0
      changes:
        - dropForeignKeyConstraint:
            baseTableName: pulse
            constraintName: fk_pulse_collection_id

  - changeSet:
      id: 222
      author: camsaul
      comment: Added 0.36.0
      changes:
        - addForeignKeyConstraint:
            baseTableName: pulse
            baseColumnNames: collection_id
            referencedTableName: collection
            referencedColumnNames: id
            constraintName: fk_pulse_collection_id
            onDelete: SET NULL

  # pulse.creator_id -> core_user.id
  - changeSet:
      id: 223
      author: camsaul
      comment: Added 0.36.0
      changes:
        - dropForeignKeyConstraint:
            baseTableName: pulse
            constraintName: fk_pulse_ref_creator_id

  - changeSet:
      id: 224
      author: camsaul
      comment: Added 0.36.0
      changes:
        - addForeignKeyConstraint:
            baseTableName: pulse
            baseColumnNames: creator_id
            referencedTableName: core_user
            referencedColumnNames: id
            constraintName: fk_pulse_ref_creator_id
            onDelete: CASCADE

  # pulse_card.card_id -> report_card.id
  - changeSet:
      id: 225
      author: camsaul
      comment: Added 0.36.0
      changes:
        - dropForeignKeyConstraint:
            baseTableName: pulse_card
            constraintName: fk_pulse_card_ref_card_id

  - changeSet:
      id: 226
      author: camsaul
      comment: Added 0.36.0
      changes:
        - addForeignKeyConstraint:
            baseTableName: pulse_card
            baseColumnNames: card_id
            referencedTableName: report_card
            referencedColumnNames: id
            constraintName: fk_pulse_card_ref_card_id
            onDelete: CASCADE

  # pulse_card.pulse_id -> pulse.id
  - changeSet:
      id: 227
      author: camsaul
      comment: Added 0.36.0
      changes:
        - dropForeignKeyConstraint:
            baseTableName: pulse_card
            constraintName: fk_pulse_card_ref_pulse_id

  - changeSet:
      id: 228
      author: camsaul
      comment: Added 0.36.0
      changes:
        - addForeignKeyConstraint:
            baseTableName: pulse_card
            baseColumnNames: pulse_id
            referencedTableName: pulse
            referencedColumnNames: id
            constraintName: fk_pulse_card_ref_pulse_id
            onDelete: CASCADE

  # pulse_channel.pulse_id -> pulse.id
  - changeSet:
      id: 229
      author: camsaul
      comment: Added 0.36.0
      changes:
        - dropForeignKeyConstraint:
            baseTableName: pulse_channel
            constraintName: fk_pulse_channel_ref_pulse_id

  - changeSet:
      id: 230
      author: camsaul
      comment: Added 0.36.0
      changes:
        - addForeignKeyConstraint:
            baseTableName: pulse_channel
            baseColumnNames: pulse_id
            referencedTableName: pulse
            referencedColumnNames: id
            constraintName: fk_pulse_channel_ref_pulse_id
            onDelete: CASCADE

  # pulse_channel_recipient.pulse_channel_id -> pulse_channel.id
  - changeSet:
      id: 231
      author: camsaul
      comment: Added 0.36.0
      changes:
        - dropForeignKeyConstraint:
            baseTableName: pulse_channel_recipient
            constraintName: fk_pulse_channel_recipient_ref_pulse_channel_id

  - changeSet:
      id: 232
      author: camsaul
      comment: Added 0.36.0
      changes:
        - addForeignKeyConstraint:
            baseTableName: pulse_channel_recipient
            baseColumnNames: pulse_channel_id
            referencedTableName: pulse_channel
            referencedColumnNames: id
            constraintName: fk_pulse_channel_recipient_ref_pulse_channel_id
            onDelete: CASCADE

  # pulse_channel_recipient.user_id -> core_user.id
  - changeSet:
      id: 233
      author: camsaul
      comment: Added 0.36.0
      changes:
        - dropForeignKeyConstraint:
            baseTableName: pulse_channel_recipient
            constraintName: fk_pulse_channel_recipient_ref_user_id

  - changeSet:
      id: 234
      author: camsaul
      comment: Added 0.36.0
      changes:
        - addForeignKeyConstraint:
            baseTableName: pulse_channel_recipient
            baseColumnNames: user_id
            referencedTableName: core_user
            referencedColumnNames: id
            constraintName: fk_pulse_channel_recipient_ref_user_id
            onDelete: CASCADE

  # report_card.collection_id -> collection.id
  - changeSet:
      id: 235
      author: camsaul
      comment: Added 0.36.0
      changes:
        - dropForeignKeyConstraint:
            baseTableName: report_card
            constraintName: fk_card_collection_id

  - changeSet:
      id: 236
      author: camsaul
      comment: Added 0.36.0
      changes:
        - addForeignKeyConstraint:
            baseTableName: report_card
            baseColumnNames: collection_id
            referencedTableName: collection
            referencedColumnNames: id
            constraintName: fk_card_collection_id
            onDelete: SET NULL

  # report_card.made_public_by_id -> core_user.id
  - changeSet:
      id: 237
      author: camsaul
      comment: Added 0.36.0
      changes:
        - dropForeignKeyConstraint:
            baseTableName: report_card
            constraintName: fk_card_made_public_by_id

  - changeSet:
      id: 238
      author: camsaul
      comment: Added 0.36.0
      changes:
        - addForeignKeyConstraint:
            baseTableName: report_card
            baseColumnNames: made_public_by_id
            referencedTableName: core_user
            referencedColumnNames: id
            constraintName: fk_card_made_public_by_id
            onDelete: CASCADE

  # report_card.creator_id -> core_user.id
  - changeSet:
      id: 239
      author: camsaul
      comment: Added 0.36.0
      changes:
        - dropForeignKeyConstraint:
            baseTableName: report_card
            constraintName: fk_card_ref_user_id

  - changeSet:
      id: 240
      author: camsaul
      comment: Added 0.36.0
      changes:
        - addForeignKeyConstraint:
            baseTableName: report_card
            baseColumnNames: creator_id
            referencedTableName: core_user
            referencedColumnNames: id
            constraintName: fk_card_ref_user_id
            onDelete: CASCADE

  # report_card.database_id -> metabase_database.id
  - changeSet:
      id: 241
      author: camsaul
      comment: Added 0.36.0
      changes:
        - dropForeignKeyConstraint:
            baseTableName: report_card
            constraintName: fk_report_card_ref_database_id

  - changeSet:
      id: 242
      author: camsaul
      comment: Added 0.36.0
      changes:
        - addForeignKeyConstraint:
            baseTableName: report_card
            baseColumnNames: database_id
            referencedTableName: metabase_database
            referencedColumnNames: id
            constraintName: fk_report_card_ref_database_id
            onDelete: CASCADE

  # report_card.table_id -> metabase_table.id
  - changeSet:
      id: 243
      author: camsaul
      comment: Added 0.36.0
      changes:
        - dropForeignKeyConstraint:
            baseTableName: report_card
            constraintName: fk_report_card_ref_table_id

  - changeSet:
      id: 244
      author: camsaul
      comment: Added 0.36.0
      changes:
        - addForeignKeyConstraint:
            baseTableName: report_card
            baseColumnNames: table_id
            referencedTableName: metabase_table
            referencedColumnNames: id
            constraintName: fk_report_card_ref_table_id
            onDelete: CASCADE

  # report_cardfavorite.card_id -> report_card.id
  - changeSet:
      id: 245
      author: camsaul
      comment: Added 0.36.0
      changes:
        - dropForeignKeyConstraint:
            baseTableName: report_cardfavorite
            constraintName: fk_cardfavorite_ref_card_id

  - changeSet:
      id: 246
      author: camsaul
      comment: Added 0.36.0
      changes:
        - addForeignKeyConstraint:
            baseTableName: report_cardfavorite
            baseColumnNames: card_id
            referencedTableName: report_card
            referencedColumnNames: id
            constraintName: fk_cardfavorite_ref_card_id
            onDelete: CASCADE

  # report_cardfavorite.owner_id -> core_user.id
  - changeSet:
      id: 247
      author: camsaul
      comment: Added 0.36.0
      changes:
        - dropForeignKeyConstraint:
            baseTableName: report_cardfavorite
            constraintName: fk_cardfavorite_ref_user_id

  - changeSet:
      id: 248
      author: camsaul
      comment: Added 0.36.0
      changes:
        - addForeignKeyConstraint:
            baseTableName: report_cardfavorite
            baseColumnNames: owner_id
            referencedTableName: core_user
            referencedColumnNames: id
            constraintName: fk_cardfavorite_ref_user_id
            onDelete: CASCADE

  # report_dashboard.collection_id -> collection.id
  - changeSet:
      id: 249
      author: camsaul
      comment: Added 0.36.0
      changes:
        - dropForeignKeyConstraint:
            baseTableName: report_dashboard
            constraintName: fk_dashboard_collection_id

  - changeSet:
      id: 250
      author: camsaul
      comment: Added 0.36.0
      changes:
        - addForeignKeyConstraint:
            baseTableName: report_dashboard
            baseColumnNames: collection_id
            referencedTableName: collection
            referencedColumnNames: id
            constraintName: fk_dashboard_collection_id
            onDelete: SET NULL

  # report_dashboard.made_public_by_id -> core_user.id
  - changeSet:
      id: 251
      author: camsaul
      comment: Added 0.36.0
      changes:
        - dropForeignKeyConstraint:
            baseTableName: report_dashboard
            constraintName: fk_dashboard_made_public_by_id

  - changeSet:
      id: 252
      author: camsaul
      comment: Added 0.36.0
      changes:
        - addForeignKeyConstraint:
            baseTableName: report_dashboard
            baseColumnNames: made_public_by_id
            referencedTableName: core_user
            referencedColumnNames: id
            constraintName: fk_dashboard_made_public_by_id
            onDelete: CASCADE

  # report_dashboard.creator_id -> core_user.id
  - changeSet:
      id: 253
      author: camsaul
      comment: Added 0.36.0
      changes:
        - dropForeignKeyConstraint:
            baseTableName: report_dashboard
            constraintName: fk_dashboard_ref_user_id

  - changeSet:
      id: 254
      author: camsaul
      comment: Added 0.36.0
      changes:
        - addForeignKeyConstraint:
            baseTableName: report_dashboard
            baseColumnNames: creator_id
            referencedTableName: core_user
            referencedColumnNames: id
            constraintName: fk_dashboard_ref_user_id
            onDelete: CASCADE

  # report_dashboardcard.card_id -> report_card.id
  - changeSet:
      id: 255
      author: camsaul
      comment: Added 0.36.0
      changes:
        - dropForeignKeyConstraint:
            baseTableName: report_dashboardcard
            constraintName: fk_dashboardcard_ref_card_id

  - changeSet:
      id: 256
      author: camsaul
      comment: Added 0.36.0
      changes:
        - addForeignKeyConstraint:
            baseTableName: report_dashboardcard
            baseColumnNames: card_id
            referencedTableName: report_card
            referencedColumnNames: id
            constraintName: fk_dashboardcard_ref_card_id
            onDelete: CASCADE

  # report_dashboardcard.dashboard_id -> report_dashboard.id
  - changeSet:
      id: 257
      author: camsaul
      comment: Added 0.36.0
      changes:
        - dropForeignKeyConstraint:
            baseTableName: report_dashboardcard
            constraintName: fk_dashboardcard_ref_dashboard_id

  - changeSet:
      id: 258
      author: camsaul
      comment: Added 0.36.0
      changes:
        - addForeignKeyConstraint:
            baseTableName: report_dashboardcard
            baseColumnNames: dashboard_id
            referencedTableName: report_dashboard
            referencedColumnNames: id
            constraintName: fk_dashboardcard_ref_dashboard_id
            onDelete: CASCADE

  # revision.user_id -> core_user.id
  - changeSet:
      id: 259
      author: camsaul
      comment: Added 0.36.0
      changes:
        - dropForeignKeyConstraint:
            baseTableName: revision
            constraintName: fk_revision_ref_user_id

  - changeSet:
      id: 260
      author: camsaul
      comment: Added 0.36.0
      changes:
        - addForeignKeyConstraint:
            baseTableName: revision
            baseColumnNames: user_id
            referencedTableName: core_user
            referencedColumnNames: id
            constraintName: fk_revision_ref_user_id
            onDelete: CASCADE

  # segment.creator_id -> core_user.id
  - changeSet:
      id: 261
      author: camsaul
      comment: Added 0.36.0
      changes:
        - dropForeignKeyConstraint:
            baseTableName: segment
            constraintName: fk_segment_ref_creator_id

  - changeSet:
      id: 262
      author: camsaul
      comment: Added 0.36.0
      changes:
        - addForeignKeyConstraint:
            baseTableName: segment
            baseColumnNames: creator_id
            referencedTableName: core_user
            referencedColumnNames: id
            constraintName: fk_segment_ref_creator_id
            onDelete: CASCADE

  # segment.table_id -> metabase_table.id
  - changeSet:
      id: 263
      author: camsaul
      comment: Added 0.36.0
      changes:
        - dropForeignKeyConstraint:
            baseTableName: segment
            constraintName: fk_segment_ref_table_id

  - changeSet:
      id: 264
      author: camsaul
      comment: Added 0.36.0
      changes:
        - addForeignKeyConstraint:
            baseTableName: segment
            baseColumnNames: table_id
            referencedTableName: metabase_table
            referencedColumnNames: id
            constraintName: fk_segment_ref_table_id
            onDelete: CASCADE

  # view_log.user_id -> core_user.id
  - changeSet:
      id: 265
      author: camsaul
      comment: Added 0.36.0
      changes:
        - dropForeignKeyConstraint:
            baseTableName: view_log
            constraintName: fk_view_log_ref_user_id

  - changeSet:
      id: 266
      author: camsaul
      comment: Added 0.36.0
      changes:
        - addForeignKeyConstraint:
            baseTableName: view_log
            baseColumnNames: user_id
            referencedTableName: core_user
            referencedColumnNames: id
            constraintName: fk_view_log_ref_user_id
            onDelete: CASCADE

# changesets 268-272 allow for handling user account emails in lowercase (GH issue 3047)
  - changeSet:
      id: 268
      author: rlotun
      comment: Added 0.37.0  # create index on lower(email), for performance reasons (not availble on h2 and only on more recent versions of mysql)
      failOnError: false
      preConditions:
        - onFail: MARK_RAN
        - and:
            - dbms:
                type: postgresql,mysql,mariadb
      changes:
        - createIndex:
            columns:
             - column:
                 name: lower(email)
                 type: varchar(254)
            tableName: core_user
            indexName: idx_lower_email
  - changeSet:
      id: 269
      author: rlotun
      comment: Added 0.37.0  # set email values to lower(email) but do so defensively and in a way that works on postgres and mysql - skip over those that would introduce duplicates (e.g. Reza@email.com and reza@email.com)
      changes:
        - sql :
            sql : UPDATE core_user SET email = lower(email) WHERE lower(email) NOT IN (SELECT * FROM (SELECT lower(email) FROM core_user GROUP BY lower(email) HAVING count(email) > 1) as e)
  - changeSet:
      id: 270
      author: rlotun
      comment: Added 0.37.0 # try to install citext extension on posgres (user requires privileges on postgres)
      failOnError: false
      preConditions:
        - onFail: MARK_RAN
        - or:
            - dbms:
                type: postgresql
      changes:
        - sql :
            sql : CREATE EXTENSION IF NOT EXISTS citext
  - changeSet:
      id: 271
      author: rlotun
      comment: Added 0.37.0 # try to convert email column to citext on postgres, if citext extension installed
      failOnError: false
      preConditions:
        - onFail: MARK_RAN
        - and:
            - dbms:
                type: postgresql
            - sqlCheck:
                expectedResult: 1
                sql: SELECT count(*) FROM pg_extension WHERE extname = 'citext'
      changes:
        - modifyDataType:
            tableName: core_user
            columnName: email
            newDataType: citext
  - changeSet:
      id: 272
      author: rlotun
      comment: Added 0.37.0 # for H2 convert column to VARCHAR_IGNORECASE
      failOnError: false
      preConditions:
         - or:
             - dbms:
                   type: h2
      changes:
        - modifyDataType:
            tableName: core_user
            columnName: email
            newDataType: varchar_ignorecase(254)

  - changeSet:
      id: 273
      author: camsaul
      comment: Added 0.37.1
      changes:
        - addDefaultValue:
            tableName: core_user
            columnName: is_superuser
            columnDataType: boolean
            defaultValueBoolean: false

  - changeSet:
      id: 274
      author: camsaul
      comment: Added 0.37.1
      changes:
        - addDefaultValue:
            tableName: core_user
            columnName: is_active
            columnDataType: boolean
            defaultValueBoolean: true

 # Add refingerprint to database to mark if fingerprinting or
 # not. Nullable in first pass so can be opt in and then in a
 # subsequent pass can be globally turned on where null, respecting
 # people who turned it on and then off.

  - changeSet:
      id: 275
      author: dpsutton
      comment: 'Added 0.38.0 refingerprint to Database'
      validCheckSum: ANY
      changes:
        - addColumn:
            tableName: metabase_database
            columns:
              - column:
                  name: refingerprint
                  type: boolean
                  remarks: 'Whether or not to enable periodic refingerprinting for this Database.'
                  constraints:
                    nullable: true
  - changeSet:
      id: 276
      author: robroland
      comment: Added 0.38.0 - Dashboard subscriptions
      validCheckSum: ANY
      changes:
        - addColumn:
            tableName: pulse_card
            columns:
            - column:
                name: dashboard_card_id
                type: int
                remarks: 'If this Pulse is a Dashboard subscription, the ID of the DashboardCard that corresponds to this PulseCard.'
                constraints:
                  nullable: true
                  referencedTableName: report_dashboardcard
                  referencedColumnNames: id
                  foreignKeyName: fk_pulse_card_ref_pulse_card_id
                  deferrable: false
                  initiallyDeferred: false

  - changeSet:
      id: 277
      author: tsmacdonald
      comment: Added 0.38.0 - Dashboard subscriptions
      changes:
        - dropForeignKeyConstraint:
            baseTableName: pulse_card
            constraintName: fk_pulse_card_ref_pulse_card_id

  - changeSet:
      id: 278
      author: tsmacdonald
      comment: Added 0.38.0 - Dashboard subscrptions
      changes:
        - addForeignKeyConstraint:
            baseTableName: pulse_card
            baseColumnNames: dashboard_card_id
            referencedTableName: report_dashboardcard
            referencedColumnNames: id
            constraintName: fk_pulse_card_ref_pulse_card_id
            onDelete: CASCADE

  - changeSet:
      id: 279
      author: camsaul
      comment: Added 0.38.0 - Dashboard subscriptions
      changes:
        - addColumn:
            tableName: pulse
            columns:
              - column:
                  name: dashboard_id
                  type: int
                  remarks: 'ID of the Dashboard if this Pulse is a Dashboard Subscription.'

  # FK constraint is added separately because deleteCascade doesn't work in addColumn -- see #14321
  - changeSet:
      id: 280
      author: camsaul
      comment: Added 0.38.0 - Dashboard subscriptions
      changes:
        - addForeignKeyConstraint:
            baseTableName: pulse
            baseColumnNames: dashboard_id
            referencedTableName: report_dashboard
            referencedColumnNames: id
            constraintName: fk_pulse_ref_dashboard_id
            onDelete: CASCADE

  - changeSet:
      id: 281
      author: dpsutton
      comment: Added 0.39 - Semantic type system - rename special_type
      changes:
        - renameColumn:
            tableName: metabase_field
            oldColumnName: special_type
            newColumnName: semantic_type
            columnDataType: varchar(255)

  # Change the TaskHistory timestamp columns to higher-resolution columns: on MySQL, they previously only had *second*
  # resolution, which caused annoying test failures and made it hard to correctly sort tasks that happened in quick
  # succession.
  #
  # We have to give these columns default values as well, or MySQL is going to be very fussy about having two
  # NOT NULL timestamp columns without default values at the same time.
  #
  # This is done in raw SQL because AFAIK there's no way in Liquibase to change a column type and give it a default
  # value in a single statement, which we have to do to make MySQL happy.
  - changeSet:
      id: 282
      author: camsaul
      comment: Added 0.39.0
      changes:
        - sql:
            dbms: h2
            sql: |
              ALTER TABLE task_history
              ALTER COLUMN started_at timestamp with time zone DEFAULT current_timestamp NOT NULL;
        - sql:
            dbms: postgresql
            sql: |
              ALTER TABLE task_history
              ALTER COLUMN started_at TYPE timestamp with time zone,
              ALTER COLUMN started_at SET DEFAULT current_timestamp;
        - sql:
            dbms: mysql,mariadb
            sql: |
              ALTER TABLE task_history
              MODIFY started_at timestamp(6) DEFAULT current_timestamp(6) NOT NULL;

  - changeSet:
      id: 283
      author: camsaul
      comment: Added 0.39.0
      changes:
        - sql:
            dbms: h2
            sql: |
              ALTER TABLE task_history
              ALTER COLUMN ended_at timestamp with time zone DEFAULT current_timestamp NOT NULL;
        - sql:
            dbms: postgresql
            sql: |
              ALTER TABLE task_history
              ALTER COLUMN ended_at TYPE timestamp with time zone,
              ALTER COLUMN ended_at SET DEFAULT current_timestamp;
        - sql:
            dbms: mysql,mariadb
            sql: |
              ALTER TABLE task_history
              MODIFY ended_at timestamp(6) DEFAULT current_timestamp(6) NOT NULL;
  - changeSet:
      id: 284
      author: dpsutton
      comment: Added 0.39 - Semantic type system - add effective type
      changes:
        - addColumn:
            tableName: metabase_field
            columns:
              - column:
                  name: effective_type
                  type: varchar(255)
                  remarks: 'The effective type of the field after any coercions.'
  - changeSet:
      id: 285
      author: dpsutton
      comment: Added 0.39 - Semantic type system - add coercion column
      changes:
        - addColumn:
            tableName: metabase_field
            columns:
              - column:
                  name: coercion_strategy
                  type: varchar(255)
                  remarks: 'A strategy to coerce the base_type into the effective_type.'
  - changeSet:
      id: 286
      author: dpsutton
      comment: Added 0.39 - Semantic type system - set effective_type default
      changes:
        - sql:
            sql: UPDATE metabase_field set effective_type = base_type
  - changeSet:
      id: 287
      author: dpsutton
      comment: Added 0.39 - Semantic type system - migrate ISO8601 strings
      validCheckSum: ANY
      changes:
        - sql:
            sql: >-
              UPDATE metabase_field
              SET effective_type    = (CASE semantic_type
                                         WHEN 'type/ISO8601DateTimeString' THEN 'type/DateTime'
                                         WHEN 'type/ISO8601TimeString'     THEN 'type/Time'
                                         WHEN 'type/ISO8601DateString'     THEN 'type/Date'
                                       END),
                  coercion_strategy = (CASE semantic_type
                                        WHEN 'type/ISO8601DateTimeString' THEN 'Coercion/ISO8601->DateTime'
                                        WHEN 'type/ISO8601TimeString'     THEN 'Coercion/ISO8601->Time'
                                        WHEN 'type/ISO8601DateString'     THEN 'Coercion/ISO8601->Date'
                                       END)
              WHERE semantic_type IN ('type/ISO8601DateTimeString',
                                      'type/ISO8601TimeString',
                                      'type/ISO8601DateString');
  ## This includes values 'timestamp_milliseconds' and 'timestamp_seconds'. These are old "special_types" that were
  ## migrated in a data migration for version 0.20. But these migrations occur after all liquibase migrations so
  ## it would be possible for another type/UNIXTimestampSeconds to pop up after this migration that supposedly
  ## got rid of them all
  - changeSet:
      id: 288
      author: dpsutton
      comment: Added 0.39 - Semantic type system - migrate unix timestamps
      validCheckSum: ANY
      changes:
        - sql:
              sql: >-
                UPDATE metabase_field
                set effective_type    = 'type/Instant',
                    coercion_strategy = (case semantic_type
                                          WHEN 'type/UNIXTimestampSeconds'      THEN 'Coercion/UNIXSeconds->DateTime'
                                          WHEN 'timestamp_seconds'              THEN 'Coercion/UNIXSeconds->DateTime'
                                          WHEN 'type/UNIXTimestampMilliSeconds' THEN 'Coercion/UNIXMilliSeconds->DateTime'
                                          WHEN 'timestamp_milliseconds'         THEN 'Coercion/UNIXMilliSeconds->DateTime'
                                          WHEN 'type/UNIXTimestampMicroSeconds' THEN 'Coercion/UNIXMicroSeconds->DateTime'
                                         END)
                WHERE semantic_type IN ('type/UNIXTimestampSeconds',
                                        'type/UNIXTimestampMilliSeconds',
                                        'type/UNIXTimestampMicroSeconds',
                                        'timestamp_seconds',
                                        'timestamp_milliseconds');

  - changeSet:
      id: 289
      author: dpsutton
      comment: Added 0.39 - Semantic type system - migrate unix timestamps (corrects typo- seconds was migrated correctly, not millis and micros)
      validCheckSum: ANY
      changes:
        - sql:
              sql: >-
                UPDATE metabase_field
                set effective_type    = 'type/Instant',
                    coercion_strategy = (case semantic_type
                                          WHEN 'type/UNIXTimestampMilliseconds' THEN 'Coercion/UNIXMilliSeconds->DateTime'
                                          WHEN 'type/UNIXTimestampMicroseconds' THEN 'Coercion/UNIXMicroSeconds->DateTime'
                                         END)
                WHERE semantic_type IN ('type/UNIXTimestampMilliseconds',
                                        'type/UNIXTimestampMicroseconds')

  - changeSet:
      id: 290
      author: dpsutton
      comment: Added 0.39 - Semantic type system - Clobber semantic_type where there was a coercion
      changes:
        - sql:
              sql: UPDATE metabase_field set semantic_type = null where coercion_strategy is not null

# 291-297 create the new login history Table

  - changeSet:
      id: 291
      author: camsaul
      validCheckSum: ANY
      comment: Added 0.39.0
      changes:
        - createTable:
            tableName: login_history
            remarks: "Keeps track of various logins for different users and additional info such as location and device"
            columns:
              - column:
                  name: id
                  type: int
                  autoIncrement: true
                  constraints:
                    primaryKey: true
                    nullable: false
              - column:
                  name: timestamp
                  type: ${timestamp_type}
                  remarks: "When this login occurred."
                  defaultValueComputed: current_timestamp
                  constraints:
                    nullable: false
              - column:
                  name: user_id
                  type: int
                  remarks: "ID of the User that logged in."
                  constraints:
                    foreignKeyName: fk_login_history_user_id
                    referencedTableName: core_user
                    referencedColumnNames: id
                    nullable: false
                    deleteCascade: true
              # FK constraint is created later, because we can't create it inline with ON DELETE SET NULL
              - column:
                  name: session_id
                  type: varchar(254)
                  remarks: "ID of the Session created by this login if one is currently active. NULL if Session is no longer active."
              - column:
                  name: device_id
                  type: char(36)
                  remarks: "Cookie-based unique identifier for the device/browser the user logged in from."
                  constraints:
                    nullable: false
              - column:
                  name: device_description
                  type: text
                  remarks: "Description of the device that login happened from, for example a user-agent string, but this might be something different if we support alternative auth mechanisms in the future."
                  constraints:
                    nullable: false
              - column:
                  name: ip_address
                  type: text
                  remarks: "IP address of the device that login happened from, so we can geocode it and determine approximate location."
                  constraints:
                    nullable: false

  - changeSet:
      id: 292
      author: camsaul
      comment: Added 0.39.0
      changes:
        - createIndex:
            tableName: login_history
            indexName: idx_user_id
            columns:
              - column:
                  name: user_id

  - changeSet:
      id: 293
      author: camsaul
      comment: Added 0.39.0
      changes:
        - addForeignKeyConstraint:
            baseTableName: login_history
            baseColumnNames: session_id
            referencedTableName: core_session
            referencedColumnNames: id
            constraintName: fk_login_history_session_id
            onDelete: SET NULL

  - changeSet:
      id: 294
      author: camsaul
      comment: Added 0.39.0
      changes:
        - createIndex:
            tableName: login_history
            indexName: idx_session_id
            columns:
              - column:
                  name: session_id

  # index on login history timestamp -- so admin can see *all* recent logins, or we can delete login history after a certain age
  - changeSet:
      id: 295
      author: camsaul
      comment: Added 0.39.0
      changes:
        - createIndex:
            tableName: login_history
            indexName: idx_timestamp
            columns:
              - column:
                  name: timestamp

  # index on login history user_id + device_id -- so we can easily see if this is the first time a device is used
  - changeSet:
      id: 296
      author: camsaul
      comment: Added 0.39.0
      changes:
        - createIndex:
            tableName: login_history
            indexName: idx_user_id_device_id
            columns:
              - column:
                  name: session_id
              - column:
                  name: device_id

  # index on login history user_id + timestamp -- so we can easily see recent logins for a user
  - changeSet:
      id: 297
      author: camsaul
      comment: Added 0.39.0
      changes:
        - createIndex:
            tableName: login_history
            indexName: idx_user_id_timestamp
            columns:
              - column:
                  name: user_id
              - column:
                  name: timestamp

  # Add parameter columns to pulses so that dashboard subscriptions can have their own filters
  - changeSet:
      id: 298
      author: tsmacdonald
      comment: Added 0.39.0
      changes:
        - addColumn:
            tableName: pulse
            columns:
              - column:
                  name: parameters
                  type: text
                  remarks: "Let dashboard subscriptions have their own filters"
                  constraints:
                    nullable: true
                    deferrable: false
                    initiallyDeferred: false
  - changeSet:
      id: 299
      author: tsmacdonald
      comment: Added 0.39.0
      changes:
        - addNotNullConstraint:
            columnDataType: text
            columnName: parameters
            defaultNullValue: '[]'
            tableName: pulse
  - changeSet:
      id: 300
      author: dpsutton
      comment: Added 0.40.0
      changes:
        - renameTable:
            oldTableName: collection_revision
            newTableName: collection_permission_graph_revision
  - changeSet:
      id: 301
      author: dpsutton
      comment: Added 0.40.0 renaming collection_revision to collection_permission_graph_revision
      failOnError: false # mysql and h2 don't have this sequence
      preConditions:
        - onFail: MARK_RAN
        - dbms:
            type: postgresql
      changes:
        - sql:
            - sql: ALTER SEQUENCE collection_revision_id_seq RENAME TO collection_permission_graph_revision_id_seq

  - changeSet:
      id: 303
      author: tsmacdonald
      comment: Added 0.40.0
      changes:
        - createTable:
            tableName: moderation_review
            remarks: "Reviews (from moderators) for a given question/dashboard (BUCM)"
            columns:
              - column:
                  name: id
                  type: int
                  autoIncrement: true
                  constraints:
                    primaryKey: true
                    nullable: false
              - column:
                  name: updated_at
                  type: ${timestamp_type}
                  defaultValueComputed: current_timestamp
                  remarks: "most recent modification time"
                  constraints:
                    nullable: false
              - column:
                  name: created_at
                  type: ${timestamp_type}
                  defaultValueComputed: current_timestamp
                  remarks: "creation time"
                  constraints:
                    nullable: false
              - column:
                  name: status
                  type: varchar(255)
                  remarks: "verified, misleading, confusing, not_misleading, pending"
              - column:
                  name: text
                  type: text
                  remarks: "Explanation of the review"
                  # I don't think it needs to be non-nullable
              - column:
                  name: moderated_item_id
                  type: int
                  remarks: "either a document or question ID; the item that needs review"
                  constraints:
                    nullable: false
              - column:
                  name: moderated_item_type
                  type: varchar(255)
                  remarks: "whether it's a question or dashboard"
                  constraints:
                    nullable: false
              - column:
                  name: moderator_id
                  type: int
                  remarks: "ID of the user who did the review"
                  constraints:
                    nullable: false
              - column:
                  name: most_recent
                  type: boolean
                  remarks: "tag for most recent review"
                  constraints:
                    nullable: false

  - changeSet:
      id: 304
      author: camsaul
      comment: Added 0.40.0 (replaces a data migration dating back to 0.20.0)
      changes:
        - sql:
              sql: >-
                UPDATE metabase_field
                SET semantic_type = (CASE semantic_type
                                      WHEN 'avatar'    THEN 'type/AvatarURL'
                                      WHEN 'category'  THEN 'type/Category'
                                      WHEN 'city'      THEN 'type/City'
                                      WHEN 'country'   THEN 'type/Country'
                                      WHEN 'desc'      THEN 'type/Description'
                                      WHEN 'fk'        THEN 'type/FK'
                                      WHEN 'id'        THEN 'type/PK'
                                      WHEN 'image'     THEN 'type/ImageURL'
                                      WHEN 'json'      THEN 'type/SerializedJSON'
                                      WHEN 'latitude'  THEN 'type/Latitude'
                                      WHEN 'longitude' THEN 'type/Longitude'
                                      WHEN 'name'      THEN 'type/Name'
                                      WHEN 'number'    THEN 'type/Number'
                                      WHEN 'state'     THEN 'type/State'
                                      WHEN 'url'       THEN 'type/URL'
                                      WHEN 'zip_code'  THEN 'type/ZipCode'
                                     END)
                WHERE semantic_type IN ('avatar', 'category', 'city', 'country', 'desc', 'fk', 'id', 'image',
                                        'json', 'latitude', 'longitude', 'name', 'number', 'state', 'url',
                                        'zip_code');

  - changeSet:
      id: 305
      author: camsaul
      comment: Added 0.40.0 (replaces a data migration dating back to 0.20.0)
      changes:
        - sql:
            sql: >-
              UPDATE metabase_field
              SET base_type = (CASE base_type
                                WHEN 'ArrayField'      THEN 'type/Array'
                                WHEN 'BigIntegerField' THEN 'type/BigInteger'
                                WHEN 'BooleanField'    THEN 'type/Boolean'
                                WHEN 'CharField'       THEN 'type/Text'
                                WHEN 'DateField'       THEN 'type/Date'
                                WHEN 'DateTimeField'   THEN 'type/DateTime'
                                WHEN 'DecimalField'    THEN 'type/Decimal'
                                WHEN 'DictionaryField' THEN 'type/Dictionary'
                                WHEN 'FloatField'      THEN 'type/Float'
                                WHEN 'IntegerField'    THEN 'type/Integer'
                                WHEN 'TextField'       THEN 'type/Text'
                                WHEN 'TimeField'       THEN 'type/Time'
                                WHEN 'UUIDField'       THEN 'type/UUID'
                                WHEN 'UnknownField'    THEN 'type/*'
                               END)
              WHERE base_type IN ('ArrayField', 'BigIntegerField', 'BooleanField', 'CharField', 'DateField',
                                  'DateTimeField', 'DecimalField', 'DictionaryField', 'FloatField', 'IntegerField',
                                  'TextField', 'TimeField', 'UUIDField', 'UnknownField');
  - changeSet:
      id: 308
      author: howonlee
      comment: Added 0.40.0 Track cache hits in query_execution table
      changes:
        - addColumn:
            tableName: query_execution
            columns:
              - column:
                  name: cache_hit
                  type: boolean
                  remarks: "Cache hit on query execution"
                  constraints:
                    nullable: true


  - changeSet:
      id: 309
      author: dpsutton
      comment: 'Added 0.40.0 - Add type to collections'
      changes:
        - addColumn:
            tableName: collection
            columns:
              - column:
                  name: authority_level
                  type: varchar(255)
                  remarks: 'Nullable column to incidate collection''s authority level. Initially values are "official" and nil.'
                  constraints:
                    nullable: true


  - changeSet:
      id: 310
      author: howonlee
      comment: Added 0.40.0 Migrate friendly field names
      changes:
        - update:
            tableName: setting
            columns:
              - column:
                  name: value
                  value: 'simple'
            where: "'key'='humanization-strategy' AND value='advanced'"

  - changeSet:
      id: 311
      author: howonlee
      comment: Added 0.40.0 Migrate friendly field names, not noop
      changes:
        - sql:
            dbms: mariadb,mysql
            sql: |
                UPDATE setting SET value='simple' WHERE `key`='humanization-strategy'
                AND value='advanced'
        - sql:
            dbms: postgresql,h2
            sql: |
                UPDATE setting SET value='simple' WHERE key='humanization-strategy'
                AND value='advanced'

  - changeSet:
      id: 312
      author: noahmoss
      comment: Added 0.41.0 Backfill collection_id for dashboard subscriptions
      changes:
        - sql:
            dbms: mariadb,mysql
            sql: >-
              UPDATE pulse p
              INNER JOIN report_dashboard d
              ON p.dashboard_id = d.id
              SET p.collection_id = d.collection_id;
        - sql:
            dbms: postgresql
            sql: >-
              UPDATE pulse p
              SET collection_id = d.collection_id
              FROM report_dashboard d
              WHERE p.dashboard_id = d.id
              AND p.dashboard_id IS NOT NULL;
        - sql:
            dbms: h2
            sql: >-
              UPDATE pulse p
              SET collection_id = (
                SELECT d.collection_id
                FROM report_dashboard d
                WHERE d.id = p.dashboard_id
              )
              WHERE dashboard_id IS NOT NULL;

  - changeSet:
      id: 313
      author: jeff303
      comment: Added 0.42.0 - Secret domain object.
      validCheckSum: ANY
      changes:
        - createTable:
            tableName: secret
            remarks: Storage for managed secrets (passwords, binary data, etc.)
            columns:
              - column:
                  autoIncrement: true
                  constraints:
                    nullable: false
                    primaryKey: true
                  name: id
                  remarks: Part of composite primary key for secret; this is the uniquely generted ID column
                  type: int
              - column:
                  constraints:
                    nullable: false
                    primaryKey: true
                  name: version
                  defaultValue: 1
                  remarks: Part of composite primary key for secret; this is the version column
                  type: int
              - column:
                  constraints:
                    deferrable: false
                    foreignKeyName: fk_secret_ref_user_id
                    initiallyDeferred: false
                    nullable: true
                    referencedTableName: core_user
                    referencedColumnNames: id
                  name: creator_id
                  remarks: User ID who created this secret instance
                  type: int
              - column:
                  constraints:
                    nullable: false
                  name: created_at
                  remarks: Timestamp for when this secret instance was created
                  type: ${timestamp_type}
              - column:
                  constraints:
                    nullable: true
                  name: updated_at
                  remarks: >-
                    Timestamp for when this secret record was updated. Only relevant when non-value field changes
                    since a value change will result in a new version being inserted.
                  type: ${timestamp_type}
              - column:
                  constraints:
                    nullable: false
                  name: name
                  remarks: The name of this secret record.
                  type: varchar(254)
              - column:
                  constraints:
                    # TODO: do we want to constrain this field or leave open for extension? or separate table with FK?
                    nullable: false
                  name: kind
                  remarks: >-
                    The kind of secret this record represents; the value is interpreted as a Clojure keyword with a
                    hierarchy. Ex: 'bytes' means generic binary data, 'jks-keystore' extends 'bytes' but has a specific
                    meaning.
                  type: varchar(254)
              - column:
                  constraints:
                    # TODO: similar question to above?
                    nullable: true
                  name: source
                  remarks: >-
                    The source of secret record, which controls how Metabase interprets the value (ex: 'file-path'
                    means the 'simple_value' is not the real value, but a pointer to a file that contains the value).
                  type: varchar(254)
              - column:
                  constraints:
                    nullable: false
                  name: value
                  remarks: The base64 encoded binary value of this secret record. If encryption is enabled, this will
                    be the output of the encryption procedure on the plaintext. If not, it will be the base64 encoded
                    plaintext.
                  type: ${blob.type}

  - changeSet:
      id: 314
      author: howonlee
      comment: Added 0.41.0 Fine grained caching controls
      changes:
        - addColumn:
            tableName: metabase_database
            columns:
              - column:
                  name: cache_ttl
                  type: integer
                  remarks: "Granular cache TTL for specific database."
                  constraints:
                    nullable: true

  - changeSet:
      id: 315
      author: howonlee
      comment: Added 0.41.0 Fine grained caching controls, pt 2
      changes:
        - addColumn:
            tableName: report_dashboard
            columns:
              - column:
                  name: cache_ttl
                  type: integer
                  remarks: "Granular cache TTL for specific dashboard."
                  constraints:
                    nullable: true

  - changeSet:
      id: 316
      author: howonlee
      comment: Added 0.41.0 Fine grained caching controls, pt 3
      changes:
        - addColumn:
            tableName: view_log
            columns:
              - column:
                  name: metadata
                  type: text
                  remarks: "Serialized JSON corresponding to metadata for view."
                  constraints:
                    nullable: true

  - changeSet:
      id: 381
      author: camsaul
      comment: Added 0.41.2 Add index to QueryExecution card_id to fix performance issues (#18759)
      changes:
        - createIndex:
            tableName: query_execution
            indexName: idx_query_execution_card_id
            columns:
              - column:
                  name: card_id

  - changeSet:
      id: 382
      author: camsaul
      comment: Added 0.41.2 Add index to ModerationReview moderated_item_type + moderated_item_id to fix performance issues (#18759)
      changes:
        - createIndex:
            tableName: moderation_review
            indexName: idx_moderation_review_item_type_item_id
            columns:
              - column:
                  name: moderated_item_type
              - column:
                  name: moderated_item_id

  - changeSet:
      id: 383
      author: camsaul
      comment: Added 0.41.3 -- Add index to QueryExecution card_id + started_at to fix performance issue #19053
      changes:
        - createIndex:
            tableName: query_execution
            indexName: idx_query_execution_card_id_started_at
            columns:
              - column:
                  name: card_id
              - column:
                  name: started_at

  - changeSet:
      id: v42.00-000
      author: camsaul
      comment: Added 0.42.0 Remove unused column (#5240)
      # this migration was previously numbered 317 and merged into master before we adopted the 0.42.0+ migration ID
      # numbering scheme. See #18821 for more info.
      preConditions:
        - onFail: MARK_RAN
        - or:
            # For some insane reason databasechangelog is upper-case in MySQL and MariaDB.
            - and:
                - dbms:
                    type: postgresql,h2
                - sqlCheck:
                    expectedResult: 0
                    sql: SELECT count(*) FROM databasechangelog WHERE id = '317';
            - and:
                - dbms:
                    type: mysql,mariadb
                - sqlCheck:
                    expectedResult: 0
                    sql: SELECT count(*) FROM `DATABASECHANGELOG` WHERE id = '317';

      changes:
        - dropColumn:
            tableName: metabase_table
            columnName: entity_name


  - changeSet:
      id: v42.00-001
      author: camsaul
      comment: Added 0.42.0 Attempt to add Card.database_id (by parsing query) to rows that are missing it (#5999)
      # If this migration fails for any reason continue with the next migration; do not fail the entire process if this one fails
      failOnError: false
      # Don't run for H2 -- the version of H2 we're using doesn't support JSON stuff.
      preConditions:
        - onFail: MARK_RAN
        - dbms:
            type: postgresql,mysql,mariadb
      # The basic idea below is to parse the `database_id` from the JSON string query dictionary and use it to set the
      # database_id column as needed. We do an INNER JOIN against the Database table to make sure that Database
      # actually exists (so we don't attempt to set an invalid database_id)
      changes:
        - sql:
            dbms: postgresql
            sql: >-
              WITH c2 AS (
                SELECT *, (dataset_query::json->>'database')::integer AS query_database_id
                FROM report_card
              )
              UPDATE report_card c
              SET database_id = c2.query_database_id
              FROM c2
              INNER JOIN metabase_database db
                ON db.id = c2.query_database_id
              WHERE c.database_id IS NULL
                AND c.id = c2.id
                AND c2.query_database_id IS NOT NULL;
        # MySQL and MariaDB are exactly the same other than different function names: json_value (for MariaDB) vs
        # json_extract (for MySQL)
        - sql:
            dbms: mariadb
            sql: >-
              UPDATE report_card c
              JOIN (
                SELECT *, cast(json_value(dataset_query, '$.database') AS signed) AS query_database_id
                FROM report_card
                ) c2
                ON c.id = c2.id
              INNER JOIN metabase_database db ON c2.query_database_id = db.id
              SET c.database_id = c2.query_database_id
              WHERE c.database_id IS NULL
                AND c2.query_database_id IS NOT NULL;
        - sql:
            dbms: mysql
            sql: >-
              UPDATE report_card c
              JOIN (
                SELECT *, cast(json_extract(dataset_query, '$.database') AS signed) AS query_database_id
                FROM report_card
                ) c2
                ON c.id = c2.id
              INNER JOIN metabase_database db ON c2.query_database_id = db.id
              SET c.database_id = c2.query_database_id
              WHERE c.database_id IS NULL
                AND c2.query_database_id IS NOT NULL;

  - changeSet:
      id: v42.00-002
      author: camsaul
      comment: Added 0.42.0 Added constraint we should have had all along (#5999)
      preConditions:
        - onFail: MARK_RAN
        # If we're dumping the migration as a SQL file or trying to force-migrate we can't check the preconditions
        # so just go ahead and skip the entire thing. This is a non-critical migration
        - onUpdateSQL: IGNORE
        - sqlCheck:
            expectedResult: 0
            sql: SELECT count(*) FROM report_card WHERE database_id IS NULL
      changes:
        - addNotNullConstraint:
            columnDataType: int
            tableName: report_card
            columnName: database_id

  - changeSet:
      id: v42.00-003
      author: dpsutton
      comment: Added 0.42.0 Initial support for datasets based on questions
      # this migration was previously numbered 320 and merged into master before we adopted the 0.42.0+ migration ID
      # numbering scheme. See #18821 for more info.
      preConditions:
        - onFail: MARK_RAN
        - or:
            - and:
                - dbms:
                    type: postgresql,h2
                - sqlCheck:
                    expectedResult: 0
                    sql: SELECT count(*) FROM databasechangelog WHERE id = '320';
            - and:
                - dbms:
                    type: mysql,mariadb
                - sqlCheck:
                    expectedResult: 0
                    sql: SELECT count(*) FROM `DATABASECHANGELOG` WHERE id = '320';
      changes:
        - addColumn:
            tableName: report_card
            columns:
              - column:
                  name: dataset
                  type: boolean
                  remarks: "Indicate whether question is a dataset"
                  constraints:
                    nullable: false
                  defaultValue: false

  - changeSet:    # this one is run unconditionally so unify the type to ${text.type} across ALL dbs
      id: v42.00-004 # this differentiation was first done under changeSet 13 above
      author: jeff303
      comment: >-
        Added 0.42.0 - modify type of activity.details from text to ${text.type}
      changes:
        - modifyDataType:
            tableName: activity
            columnName: details
            newDataType: ${text.type}

  - changeSet:
      id: v42.00-005
      author: jeff303
      comment: >-
        Added 0.42.0 - modify type of collection.description from text to ${text.type}
        on mysql,mariadb
      changes:
        - modifyDataType:
            tableName: collection
            columnName: description
            newDataType: ${text.type}
      preConditions:
        - onFail: MARK_RAN
        - dbms:
            type: mysql,mariadb

  - changeSet:
      id: v42.00-006
      author: jeff303
      comment: >-
        Added 0.42.0 - modify type of collection.name from text to ${text.type}
        on mysql,mariadb
      changes:
        - modifyDataType:
            tableName: collection
            columnName: name
            newDataType: ${text.type}
      preConditions:
        - onFail: MARK_RAN
        - dbms:
            type: mysql,mariadb

  - changeSet:
      id: v42.00-007
      author: jeff303
      comment: >-
        Added 0.42.0 - modify type of computation_job.context from text to ${text.type}
        on mysql,mariadb
      changes:
        - modifyDataType:
            tableName: computation_job
            columnName: context
            newDataType: ${text.type}
      preConditions:
        - onFail: MARK_RAN
        - dbms:
            type: mysql,mariadb

  - changeSet:
      id: v42.00-008
      author: jeff303
      comment: >-
        Added 0.42.0 - modify type of computation_job_result.payload from text
        to ${text.type} on mysql,mariadb
      changes:
        - modifyDataType:
            tableName: computation_job_result
            columnName: payload
            newDataType: ${text.type}
      preConditions:
        - onFail: MARK_RAN
        - dbms:
            type: mysql,mariadb

  - changeSet:
      id: v42.00-009
      author: jeff303
      comment: >-
        Added 0.42.0 - modify type of core_session.anti_csrf_token from text
        to ${text.type} on mysql,mariadb
      changes:
        - modifyDataType:
            tableName: core_session
            columnName: anti_csrf_token
            newDataType: ${text.type}
      preConditions:
        - onFail: MARK_RAN
        - dbms:
            type: mysql,mariadb

  - changeSet:
      id: v42.00-010
      author: jeff303
      comment: >-
        Added 0.42.0 - modify type of core_user.login_attributes from text to
        ${text.type} on mysql,mariadb
      changes:
        - modifyDataType:
            tableName: core_user
            columnName: login_attributes
            newDataType: ${text.type}
      preConditions:
        - onFail: MARK_RAN
        - dbms:
            type: mysql,mariadb

  - changeSet:
      id: v42.00-011
      author: jeff303
      comment: >-
        Added 0.42.0 - modify type of group_table_access_policy.attribute_remappings
        from text to ${text.type} on mysql,mariadb
      changes:
        - modifyDataType:
            tableName: group_table_access_policy
            columnName: attribute_remappings
            newDataType: ${text.type}
      preConditions:
        - onFail: MARK_RAN
        - dbms:
            type: mysql,mariadb

  - changeSet:
      id: v42.00-012
      author: jeff303
      comment: >-
        Added 0.42.0 - modify type of login_history.device_description from text
        to ${text.type} on mysql,mariadb
      changes:
        - modifyDataType:
            tableName: login_history
            columnName: device_description
            newDataType: ${text.type}
      preConditions:
        - onFail: MARK_RAN
        - dbms:
            type: mysql,mariadb

  - changeSet:
      id: v42.00-013
      author: jeff303
      comment: >-
        Added 0.42.0 - modify type of login_history.ip_address from text to ${text.type}
        on mysql,mariadb
      changes:
        - modifyDataType:
            tableName: login_history
            columnName: ip_address
            newDataType: ${text.type}
      preConditions:
        - onFail: MARK_RAN
        - dbms:
            type: mysql,mariadb

  - changeSet:
      id: v42.00-014
      author: jeff303
      comment: >-
        Added 0.42.0 - modify type of metabase_database.caveats from text to
        ${text.type} on mysql,mariadb
      changes:
        - modifyDataType:
            tableName: metabase_database
            columnName: caveats
            newDataType: ${text.type}
      preConditions:
        - onFail: MARK_RAN
        - dbms:
            type: mysql,mariadb

  - changeSet:
      id: v42.00-015
      author: jeff303
      comment: >-
        Added 0.42.0 - modify type of metabase_database.description from text
        to ${text.type} on mysql,mariadb
      changes:
        - modifyDataType:
            tableName: metabase_database
            columnName: description
            newDataType: ${text.type}
      preConditions:
        - onFail: MARK_RAN
        - dbms:
            type: mysql,mariadb

  - changeSet:
      id: v42.00-016
      author: jeff303
      comment: >-
        Added 0.42.0 - modify type of metabase_database.details from text to
        ${text.type} on mysql,mariadb
      changes:
        - modifyDataType:
            tableName: metabase_database
            columnName: details
            newDataType: ${text.type}
      preConditions:
        - onFail: MARK_RAN
        - dbms:
            type: mysql,mariadb

  - changeSet:
      id: v42.00-017
      author: jeff303
      comment: >-
        Added 0.42.0 - modify type of metabase_database.options from text to
        ${text.type} on mysql,mariadb
      changes:
        - modifyDataType:
            tableName: metabase_database
            columnName: options
            newDataType: ${text.type}
      preConditions:
        - onFail: MARK_RAN
        - dbms:
            type: mysql,mariadb

  - changeSet:
      id: v42.00-018
      author: jeff303
      comment: >-
        Added 0.42.0 - modify type of metabase_database.points_of_interest from
        text to ${text.type} on mysql,mariadb
      changes:
        - modifyDataType:
            tableName: metabase_database
            columnName: points_of_interest
            newDataType: ${text.type}
      preConditions:
        - onFail: MARK_RAN
        - dbms:
            type: mysql,mariadb

  - changeSet:
      id: v42.00-019
      author: jeff303
      comment: >-
        Added 0.42.0 - modify type of metabase_field.caveats from text to ${text.type}
        on mysql,mariadb
      changes:
        - modifyDataType:
            tableName: metabase_field
            columnName: caveats
            newDataType: ${text.type}
      preConditions:
        - onFail: MARK_RAN
        - dbms:
            type: mysql,mariadb

  - changeSet:
      id: v42.00-020
      author: jeff303
      comment: >-
        Added 0.42.0 - modify type of metabase_field.database_type from text
        to ${text.type} on mysql,mariadb
      changes:
        - modifyDataType:
            tableName: metabase_field
            columnName: database_type
            newDataType: ${text.type}
      preConditions:
        - onFail: MARK_RAN
        - dbms:
            type: mysql,mariadb

  - changeSet:
      id: v42.00-021
      author: jeff303
      comment: >-
        Added 0.42.0 - modify type of metabase_field.description from text to
        ${text.type} on mysql,mariadb
      changes:
        - modifyDataType:
            tableName: metabase_field
            columnName: description
            newDataType: ${text.type}
      preConditions:
        - onFail: MARK_RAN
        - dbms:
            type: mysql,mariadb

  - changeSet:
      id: v42.00-022
      author: jeff303
      comment: >-
        Added 0.42.0 - modify type of metabase_field.fingerprint from text to
        ${text.type} on mysql,mariadb
      changes:
        - modifyDataType:
            tableName: metabase_field
            columnName: fingerprint
            newDataType: ${text.type}
      preConditions:
        - onFail: MARK_RAN
        - dbms:
            type: mysql,mariadb

  - changeSet:
      id: v42.00-023
      author: jeff303
      comment: >-
        Added 0.42.0 - modify type of metabase_field.has_field_values from text
        to ${text.type} on mysql,mariadb
      changes:
        - modifyDataType:
            tableName: metabase_field
            columnName: has_field_values
            newDataType: ${text.type}
      preConditions:
        - onFail: MARK_RAN
        - dbms:
            type: mysql,mariadb

  - changeSet:
      id: v42.00-024
      author: jeff303
      comment: >-
        Added 0.42.0 - modify type of metabase_field.points_of_interest from
        text to ${text.type} on mysql,mariadb
      changes:
        - modifyDataType:
            tableName: metabase_field
            columnName: points_of_interest
            newDataType: ${text.type}
      preConditions:
        - onFail: MARK_RAN
        - dbms:
            type: mysql,mariadb

  - changeSet:
      id: v42.00-025
      author: jeff303
      comment: >-
        Added 0.42.0 - modify type of metabase_field.settings from text to ${text.type}
        on mysql,mariadb
      changes:
        - modifyDataType:
            tableName: metabase_field
            columnName: settings
            newDataType: ${text.type}
      preConditions:
        - onFail: MARK_RAN
        - dbms:
            type: mysql,mariadb

  - changeSet:
      id: v42.00-026
      author: jeff303
      comment: >-
        Added 0.42.0 - modify type of metabase_fieldvalues.human_readable_values
        from text to ${text.type} on mysql,mariadb
      changes:
        - modifyDataType:
            tableName: metabase_fieldvalues
            columnName: human_readable_values
            newDataType: ${text.type}
      preConditions:
        - onFail: MARK_RAN
        - dbms:
            type: mysql,mariadb

  - changeSet:
      id: v42.00-027
      author: jeff303
      comment: >-
        Added 0.42.0 - modify type of metabase_fieldvalues.values from text to
        ${text.type} on mysql,mariadb
      changes:
        - modifyDataType:
            tableName: metabase_fieldvalues
            columnName: values
            newDataType: ${text.type}
      preConditions:
        - onFail: MARK_RAN
        - dbms:
            type: mysql,mariadb

  - changeSet:
      id: v42.00-028
      author: jeff303
      comment: >-
        Added 0.42.0 - modify type of metabase_table.caveats from text to ${text.type}
        on mysql,mariadb
      changes:
        - modifyDataType:
            tableName: metabase_table
            columnName: caveats
            newDataType: ${text.type}
      preConditions:
        - onFail: MARK_RAN
        - dbms:
            type: mysql,mariadb

  - changeSet:
      id: v42.00-029
      author: jeff303
      comment: >-
        Added 0.42.0 - modify type of metabase_table.description from text to
        ${text.type} on mysql,mariadb
      changes:
        - modifyDataType:
            tableName: metabase_table
            columnName: description
            newDataType: ${text.type}
      preConditions:
        - onFail: MARK_RAN
        - dbms:
            type: mysql,mariadb

  - changeSet:
      id: v42.00-030
      author: jeff303
      comment: >-
        Added 0.42.0 - modify type of metabase_table.points_of_interest from
        text to ${text.type} on mysql,mariadb
      changes:
        - modifyDataType:
            tableName: metabase_table
            columnName: points_of_interest
            newDataType: ${text.type}
      preConditions:
        - onFail: MARK_RAN
        - dbms:
            type: mysql,mariadb

  - changeSet:
      id: v42.00-031
      author: jeff303
      comment: >-
        Added 0.42.0 - modify type of metric.caveats from text to ${text.type}
        on mysql,mariadb
      changes:
        - modifyDataType:
            tableName: metric
            columnName: caveats
            newDataType: ${text.type}
      preConditions:
        - onFail: MARK_RAN
        - dbms:
            type: mysql,mariadb

  - changeSet:
      id: v42.00-032
      author: jeff303
      comment: >-
        Added 0.42.0 - modify type of metric.definition from text to ${text.type}
        on mysql,mariadb
      changes:
        - modifyDataType:
            tableName: metric
            columnName: definition
            newDataType: ${text.type}
      preConditions:
        - onFail: MARK_RAN
        - dbms:
            type: mysql,mariadb

  - changeSet:
      id: v42.00-033
      author: jeff303
      comment: >-
        Added 0.42.0 - modify type of metric.description from text to ${text.type}
        on mysql,mariadb
      changes:
        - modifyDataType:
            tableName: metric
            columnName: description
            newDataType: ${text.type}
      preConditions:
        - onFail: MARK_RAN
        - dbms:
            type: mysql,mariadb

  - changeSet:
      id: v42.00-034
      author: jeff303
      comment: >-
        Added 0.42.0 - modify type of metric.how_is_this_calculated from text
        to ${text.type} on mysql,mariadb
      changes:
        - modifyDataType:
            tableName: metric
            columnName: how_is_this_calculated
            newDataType: ${text.type}
      preConditions:
        - onFail: MARK_RAN
        - dbms:
            type: mysql,mariadb

  - changeSet:
      id: v42.00-035
      author: jeff303
      comment: >-
        Added 0.42.0 - modify type of metric.points_of_interest from text to
        ${text.type} on mysql,mariadb
      changes:
        - modifyDataType:
            tableName: metric
            columnName: points_of_interest
            newDataType: ${text.type}
      preConditions:
        - onFail: MARK_RAN
        - dbms:
            type: mysql,mariadb

  - changeSet:
      id: v42.00-036
      author: jeff303
      comment: >-
        Added 0.42.0 - modify type of moderation_review.text from text to ${text.type}
        on mysql,mariadb
      changes:
        - modifyDataType:
            tableName: moderation_review
            columnName: text
            newDataType: ${text.type}
      preConditions:
        - onFail: MARK_RAN
        - dbms:
            type: mysql,mariadb

  - changeSet:
      id: v42.00-037
      author: jeff303
      comment: >-
        Added 0.42.0 - modify type of native_query_snippet.content from text
        to ${text.type} on mysql,mariadb
      changes:
        - modifyDataType:
            tableName: native_query_snippet
            columnName: content
            newDataType: ${text.type}
      preConditions:
        - onFail: MARK_RAN
        - dbms:
            type: mysql,mariadb

  - changeSet:
      id: v42.00-038
      author: jeff303
      comment: >-
        Added 0.42.0 - modify type of native_query_snippet.description from text
        to ${text.type} on mysql,mariadb
      changes:
        - modifyDataType:
            tableName: native_query_snippet
            columnName: description
            newDataType: ${text.type}
      preConditions:
        - onFail: MARK_RAN
        - dbms:
            type: mysql,mariadb

  - changeSet:
      id: v42.00-039
      author: jeff303
      comment: >-
        Added 0.42.0 - modify type of pulse.parameters from text to ${text.type}
        on mysql,mariadb
      changes:
        - modifyDataType:
            tableName: pulse
            columnName: parameters
            newDataType: ${text.type}
      preConditions:
        - onFail: MARK_RAN
        - dbms:
            type: mysql,mariadb

  - changeSet:
      id: v42.00-040
      author: jeff303
      comment: >-
        Added 0.42.0 - modify type of pulse_channel.details from text to ${text.type}
        on mysql,mariadb
      changes:
        - modifyDataType:
            tableName: pulse_channel
            columnName: details
            newDataType: ${text.type}
      preConditions:
        - onFail: MARK_RAN
        - dbms:
            type: mysql,mariadb

  - changeSet:
      id: v42.00-041
      author: jeff303
      comment: >-
        Added 0.42.0 - modify type of query.query from text to ${text.type} on
        mysql,mariadb
      changes:
        - modifyDataType:
            tableName: query
            columnName: query
            newDataType: ${text.type}
      preConditions:
        - onFail: MARK_RAN
        - dbms:
            type: mysql,mariadb

  - changeSet:
      id: v42.00-042
      author: jeff303
      comment: >-
        Added 0.42.0 - modify type of query_execution.error from text to ${text.type}
        on mysql,mariadb
      changes:
        - modifyDataType:
            tableName: query_execution
            columnName: error
            newDataType: ${text.type}
      preConditions:
        - onFail: MARK_RAN
        - dbms:
            type: mysql,mariadb

  - changeSet:
      id: v42.00-043
      author: jeff303
      comment: >-
        Added 0.42.0 - modify type of report_card.dataset_query from text to
        ${text.type} on mysql,mariadb
      changes:
        - modifyDataType:
            tableName: report_card
            columnName: dataset_query
            newDataType: ${text.type}
      preConditions:
        - onFail: MARK_RAN
        - dbms:
            type: mysql,mariadb

  - changeSet:
      id: v42.00-044
      author: jeff303
      comment: >-
        Added 0.42.0 - modify type of report_card.description from text to ${text.type}
        on mysql,mariadb
      changes:
        - modifyDataType:
            tableName: report_card
            columnName: description
            newDataType: ${text.type}
      preConditions:
        - onFail: MARK_RAN
        - dbms:
            type: mysql,mariadb

  - changeSet:
      id: v42.00-045
      author: jeff303
      comment: >-
        Added 0.42.0 - modify type of report_card.embedding_params from text
        to ${text.type} on mysql,mariadb
      changes:
        - modifyDataType:
            tableName: report_card
            columnName: embedding_params
            newDataType: ${text.type}
      preConditions:
        - onFail: MARK_RAN
        - dbms:
            type: mysql,mariadb

  - changeSet:
      id: v42.00-046
      author: jeff303
      comment: >-
        Added 0.42.0 - modify type of report_card.result_metadata from text to
        ${text.type} on mysql,mariadb
      changes:
        - modifyDataType:
            tableName: report_card
            columnName: result_metadata
            newDataType: ${text.type}
      preConditions:
        - onFail: MARK_RAN
        - dbms:
            type: mysql,mariadb

  - changeSet:
      id: v42.00-047
      author: jeff303
      comment: >-
        Added 0.42.0 - modify type of report_card.visualization_settings from
        text to ${text.type} on mysql,mariadb
      changes:
        - modifyDataType:
            tableName: report_card
            columnName: visualization_settings
            newDataType: ${text.type}
      preConditions:
        - onFail: MARK_RAN
        - dbms:
            type: mysql,mariadb

  - changeSet:
      id: v42.00-048
      author: jeff303
      comment: >-
        Added 0.42.0 - modify type of report_dashboard.caveats from text to ${text.type}
        on mysql,mariadb
      changes:
        - modifyDataType:
            tableName: report_dashboard
            columnName: caveats
            newDataType: ${text.type}
      preConditions:
        - onFail: MARK_RAN
        - dbms:
            type: mysql,mariadb

  - changeSet:
      id: v42.00-049
      author: jeff303
      comment: >-
        Added 0.42.0 - modify type of report_dashboard.description from text
        to ${text.type} on mysql,mariadb
      changes:
        - modifyDataType:
            tableName: report_dashboard
            columnName: description
            newDataType: ${text.type}
      preConditions:
        - onFail: MARK_RAN
        - dbms:
            type: mysql,mariadb

  - changeSet:
      id: v42.00-050
      author: jeff303
      comment: >-
        Added 0.42.0 - modify type of report_dashboard.embedding_params from
        text to ${text.type} on mysql,mariadb
      changes:
        - modifyDataType:
            tableName: report_dashboard
            columnName: embedding_params
            newDataType: ${text.type}
      preConditions:
        - onFail: MARK_RAN
        - dbms:
            type: mysql,mariadb

  - changeSet:
      id: v42.00-051
      author: jeff303
      comment: >-
        Added 0.42.0 - modify type of report_dashboard.parameters from text to
        ${text.type} on mysql,mariadb
      changes:
        - modifyDataType:
            tableName: report_dashboard
            columnName: parameters
            newDataType: ${text.type}
      preConditions:
        - onFail: MARK_RAN
        - dbms:
            type: mysql,mariadb

  - changeSet:
      id: v42.00-052
      author: jeff303
      comment: >-
        Added 0.42.0 - modify type of report_dashboard.points_of_interest from
        text to ${text.type} on mysql,mariadb
      changes:
        - modifyDataType:
            tableName: report_dashboard
            columnName: points_of_interest
            newDataType: ${text.type}
      preConditions:
        - onFail: MARK_RAN
        - dbms:
            type: mysql,mariadb

  - changeSet:
      id: v42.00-053
      author: jeff303
      comment: >-
        Added 0.42.0 - modify type of report_dashboardcard.parameter_mappings
        from text to ${text.type} on mysql,mariadb
      changes:
        - modifyDataType:
            tableName: report_dashboardcard
            columnName: parameter_mappings
            newDataType: ${text.type}
      preConditions:
        - onFail: MARK_RAN
        - dbms:
            type: mysql,mariadb

  - changeSet:
      id: v42.00-054
      author: jeff303
      comment: >-
        Added 0.42.0 - modify type of report_dashboardcard.visualization_settings
        from text to ${text.type} on mysql,mariadb
      changes:
        - modifyDataType:
            tableName: report_dashboardcard
            columnName: visualization_settings
            newDataType: ${text.type}
      preConditions:
        - onFail: MARK_RAN
        - dbms:
            type: mysql,mariadb

  - changeSet:
      id: v42.00-055
      author: jeff303
      comment: >-
        Added 0.42.0 - modify type of revision.message from text to ${text.type}
        on mysql,mariadb
      changes:
        - modifyDataType:
            tableName: revision
            columnName: message
            newDataType: ${text.type}
      preConditions:
        - onFail: MARK_RAN
        - dbms:
            type: mysql,mariadb

  - changeSet:    # this one is run unconditionally so unify the type to ${text.type} across ALL dbs
      id: v42.00-056 # this differentiation was first done under changeSet 10 above
      author: jeff303
      comment: >-
        Added 0.42.0 - modify type of revision.object from text to ${text.type}
      changes:
        - modifyDataType:
            tableName: revision
            columnName: object
            newDataType: ${text.type}

  - changeSet:
      id: v42.00-057
      author: jeff303
      comment: >-
        Added 0.42.0 - modify type of segment.caveats from text to ${text.type}
        on mysql,mariadb
      changes:
        - modifyDataType:
            tableName: segment
            columnName: caveats
            newDataType: ${text.type}
      preConditions:
        - onFail: MARK_RAN
        - dbms:
            type: mysql,mariadb

  - changeSet:
      id: v42.00-058
      author: jeff303
      comment: >-
        Added 0.42.0 - modify type of segment.definition from text to ${text.type}
        on mysql,mariadb
      changes:
        - modifyDataType:
            tableName: segment
            columnName: definition
            newDataType: ${text.type}
      preConditions:
        - onFail: MARK_RAN
        - dbms:
            type: mysql,mariadb

  - changeSet:
      id: v42.00-059
      author: jeff303
      comment: >-
        Added 0.42.0 - modify type of segment.description from text to ${text.type}
        on mysql,mariadb
      changes:
        - modifyDataType:
            tableName: segment
            columnName: description
            newDataType: ${text.type}
      preConditions:
        - onFail: MARK_RAN
        - dbms:
            type: mysql,mariadb

  - changeSet:
      id: v42.00-060
      author: jeff303
      comment: >-
        Added 0.42.0 - modify type of segment.points_of_interest from text to
        ${text.type} on mysql,mariadb
      changes:
        - modifyDataType:
            tableName: segment
            columnName: points_of_interest
            newDataType: ${text.type}
      preConditions:
        - onFail: MARK_RAN
        - dbms:
            type: mysql,mariadb

  - changeSet:
      id: v42.00-061
      author: jeff303
      comment: >-
        Added 0.42.0 - modify type of setting.value from text to ${text.type}
        on mysql,mariadb
      changes:
        - modifyDataType:
            tableName: setting
            columnName: value
            newDataType: ${text.type}
      preConditions:
        - onFail: MARK_RAN
        - dbms:
            type: mysql,mariadb

  - changeSet:
      id: v42.00-062
      author: jeff303
      comment: >-
        Added 0.42.0 - modify type of task_history.task_details from text to
        ${text.type} on mysql,mariadb
      changes:
        - modifyDataType:
            tableName: task_history
            columnName: task_details
            newDataType: ${text.type}
      preConditions:
        - onFail: MARK_RAN
        - dbms:
            type: mysql,mariadb

  - changeSet:
      id: v42.00-063
      author: jeff303
      comment: >-
        Added 0.42.0 - modify type of view_log.metadata from text to ${text.type}
        on mysql,mariadb
      changes:
        - modifyDataType:
            tableName: view_log
            columnName: metadata
            newDataType: ${text.type}
      preConditions:
        - onFail: MARK_RAN
        - dbms:
            type: mysql,mariadb

  - changeSet:
      id: v42.00-064
      author: jeff303
      comment: "Added 0.42.0 - fix type of query_cache.results on upgrade (in case changeSet 97 was run before #16095)"
      preConditions:
        - onFail: MARK_RAN
        - dbms:
            type: mysql,mariadb
      changes:
        - modifyDataType:
            tableName: query_cache
            columnName: results
            newDataType: longblob

  - changeSet:
      id: v42.00-065
      author: dpsutton
      comment: >-
        Added 0.42.0 - Another modal dismissed state on user. Retaining the same suffix and boolean style to ease an
        eventual migration.
      changes:
        - addColumn:
            tableName: core_user
            columns:
              - column:
                  name: is_datasetnewb
                  type: boolean
                  remarks: "Boolean flag to indicate if the dataset info modal has been dismissed."
                  defaultValueBoolean: true
                  constraints:
                    nullable: false

  - changeSet:
      id: v42.00-066
      author: noahmoss
      comment: >-
        Added 0.42.0 - new columns for initial DB sync progress UX. Indicates whether a database has succesfully synced
        at least one time.
      changes:
        - addColumn:
            tableName: metabase_database
            columns:
              - column:
                  name: initial_sync_status
                  type: varchar(32)
                  remarks: "String indicating whether a database has completed its initial sync and is ready to use"
                  defaultValue: "complete"
                  constraints:
                    nullable: false

  - changeSet:
      id: v42.00-067
      author: noahmoss
      comment: >-
        Added 0.42.0 - new columns for initial DB sync progress UX. Indicates whether a table has succesfully synced
        at least one time.
      changes:
        - addColumn:
            tableName: metabase_table
            columns:
              - column:
                  name: initial_sync_status
                  type: varchar(32)
                  remarks: "String indicating whether a table has completed its initial sync and is ready to use"
                  defaultValue: "complete"
                  constraints:
                    nullable: false

  - changeSet:
      id: v42.00-068
      author: noahmoss
      comment: >-
        Added 0.42.0 - new columns for initial DB sync progress UX. Records the ID of the admin who added a database.
        May be null for the sample dataset, or for databases added prior to 0.42.0.
      changes:
        - addColumn:
            tableName: metabase_database
            columns:
              - column:
                  name: creator_id
                  type: int
                  remarks: "ID of the admin who added the database"
                  constraints:
                    nullable: true

  - changeSet:
      id: v42.00-069
      author: noahmoss
      comment: >-
        Added 0.42.0 - adds FK constraint for creator_id column, containing the ID of the admin who added a database.
      changes:
        - addForeignKeyConstraint:
            baseTableName: metabase_database
            baseColumnNames: creator_id
            referencedTableName: core_user
            referencedColumnNames: id
            constraintName: fk_database_creator_id
            onDelete: SET NULL

  - changeSet:
      id: v42.00-070
      author: camsaul
      comment: >-
        Added 0.42.0 - add Database.settings column to implement Database-local Settings
      # This migration was originally misnumbered, so now that it has a correct number it may get triggered a second
      # time. That's fine
      preConditions:
        - onFail: MARK_RAN
        - not:
            - columnExists:
                tableName: metabase_database
                columnName: settings
      changes:
        - addColumn:
            tableName: metabase_database
            columns:
              - column:
                  name: settings
                  type: ${text.type}
                  remarks: "Serialized JSON containing Database-local Settings for this Database"

  - changeSet:
      id: v42.00-071
      author: noahmoss
      comment: >-
        Added 0.42.0 - migrates the Sample Dataset to the name "Sample Database"
      changes:
        - sql:
            sql: UPDATE metabase_database SET name='Sample Database' WHERE is_sample=true

  - changeSet:
      id: v43.00-001
      author: jeff303
      comment: >-
        Added 0.43.0 - migrates any Database using the old bigquery driver to bigquery-cloud-sdk instead
      changes:
        - sql:
            sql: UPDATE metabase_database SET engine = 'bigquery-cloud-sdk' WHERE engine = 'bigquery'


  #
  # The next few migrations replace metabase.db.data-migrations/add-users-to-default-permissions-groups from 0.20.0
  #

  # Create the magic Permissions Groups if they don't already exist.

  # [add-users-to-default-permissions-groups 1 of 4]
  - changeSet:
      id: v43.00-002
      author: camsaul
      comment: >-
        Added 0.43.0. Create magic 'All Users' Permissions Group if it does not already exist.
      preConditions:
        - onFail: MARK_RAN
        - sqlCheck:
            expectedResult: 0
            sql: >-
              SELECT count(*) FROM permissions_group WHERE name = 'All Users';
      changes:
        - sql:
            sql: >-
              INSERT INTO permissions_group (name)
              VALUES
              ('All Users')

  # [add-users-to-default-permissions-groups 2 of 4]
  - changeSet:
      id: v43.00-003
      author: camsaul
      comment: >-
        Added 0.43.0. Create magic 'Administrators' Permissions Group if it does not already exist.
      preConditions:
        - onFail: MARK_RAN
        - sqlCheck:
            expectedResult: 0
            sql: >-
              SELECT count(*) FROM permissions_group WHERE name = 'Administrators';
      changes:
        - sql:
            sql: >-
              INSERT INTO permissions_group (name)
              VALUES
              ('Administrators')

  # Add existing Users to the magic Permissions Groups if needed.

  # [add-users-to-default-permissions-groups 3 of 4]
  - changeSet:
      id: v43.00-004
      author: camsaul
      comment: >-
        Added 0.43.0. Add existing Users to 'All Users' magic Permissions Group if needed.
      changes:
        - sql:
            sql: >-
              INSERT INTO permissions_group_membership (user_id, group_id)
              SELECT
                u.id AS user_id,
                all_users_group.id AS group_id
                FROM core_user u
                LEFT JOIN (
                  SELECT *
                  FROM permissions_group
                  WHERE name = 'All Users'
                ) all_users_group
                  ON true
                LEFT JOIN permissions_group_membership pgm
                       ON u.id = pgm.user_id
                      AND all_users_group.id = pgm.group_id
                WHERE pgm.id IS NULL;

  # [add-users-to-default-permissions-groups 4 of 4]
  - changeSet:
      id: v43.00-005
      author: camsaul
      comment: >-
        Added 0.43.0. Add existing Users with 'is_superuser' flag to 'Administrators' magic Permissions Group if needed.
      changes:
        - sql:
            sql: >-
              INSERT INTO permissions_group_membership (user_id, group_id)
              SELECT
                u.id AS user_id,
                admin_group.id AS group_id
                FROM core_user u
                LEFT JOIN (
                  SELECT *
                  FROM permissions_group
                  WHERE name = 'Administrators'
                ) admin_group
                  ON true
                LEFT JOIN permissions_group_membership pgm
                       ON u.id = pgm.user_id
                      AND admin_group.id = pgm.group_id
                WHERE u.is_superuser = true
                  AND pgm.id IS NULL;

  #
  # This migration replaces metabase.db.data-migrations/add-admin-group-root-entry, added 0.20.0
  #
  # Create root permissions entry for admin magic Permissions Group. Admin Group has a single entry that lets it
  # access to everything
  - changeSet:
      id: v43.00-006
      author: camsaul
      comment: >-
        Added 0.43.0. Create root '/' permissions entry for the 'Administrators' magic Permissions Group if needed.
      changes:
        - sql:
            sql: >-
              INSERT INTO permissions (group_id, object)
              SELECT
                admin_group.id AS group_id,
                '/' AS object
              FROM (
                SELECT id
                FROM permissions_group
                WHERE name = 'Administrators'
              ) admin_group
              LEFT JOIN permissions p
                     ON admin_group.id = p.group_id
                    AND p.object = '/'
              WHERE p.object IS NULL;

  #
  # The following migration replaces metabase.db.data-migrations/add-databases-to-magic-permissions-groups, added 0.20.0
  #

  # Add permissions entries for 'All Users' for all Databases created BEFORE we created the 'All Users' Permissions
  # Group. This replaces the old 'add-databases-to-magic-permissions-groups' Clojure-land data migration. Only run
  # this migration if that one hasn't been run yet.
  - changeSet:
      id: v43.00-007
      author: camsaul
      comment: >-
        Added 0.43.0. Grant permissions for existing Databases to 'All Users' permissions group.
      preConditions:
        - onFail: MARK_RAN
        - sqlCheck:
            expectedResult: 0
            sql: >-
              SELECT count(*)
              FROM data_migrations
              WHERE id = 'add-databases-to-magic-permissions-groups';
      changes:
        - sql:
            sql: >-
              INSERT INTO permissions (object, group_id)
              SELECT db.object, all_users.id AS group_id
              FROM (
                SELECT concat('/db/', id, '/') AS object
                FROM metabase_database
              ) db
              LEFT JOIN (
                SELECT id
                FROM permissions_group
                WHERE name = 'All Users'
              ) all_users
                ON true
              LEFT JOIN permissions p
                     ON p.group_id = all_users.id
                    AND db.object = p.object
              WHERE p.object IS NULL;

  #
  # The following migration replaces metabase.db.migrations/copy-site-url-setting-and-remove-trailing-slashes, added 0.23.0
  #
  # Copy the value of the old setting `-site-url` to the new `site-url` if applicable. (`site-url` used to be stored
  # internally as `-site-url`; this was confusing, see #4188 for details.) Make sure `site-url` has no trailing slashes
  # originally fixed in #4123.
  - changeSet:
      id: v43.00-008
      author: camsaul
      comment: >-
        Added 0.43.0. Migrate legacy '-site-url' Setting to 'site-url'. Trim trailing slashes.
      preConditions:
        - onFail: MARK_RAN
        - or:
            - and:
                - dbms:
                    type: postgresql,h2
                - sqlCheck:
                    expectedResult: 0
                    sql: SELECT count(*) FROM setting WHERE key = 'site-url';
            - and:
                - dbms:
                    type: mysql,mariadb
                - sqlCheck:
                    expectedResult: 0
                    sql: SELECT count(*) FROM setting WHERE `key` = 'site-url';
      changes:
        - sql:
            dbms: h2,postgresql
            sql: >-
              INSERT INTO setting (key, value)
              SELECT
                'site-url' AS key,
                regexp_replace(value, '/$', '') AS value
              FROM setting
              WHERE key = '-site-url';
        - sql:
            dbms: mysql,mariadb
            # MySQL 5.7 doesn't support regexp_replace :(
            # 'key' has to be quoted in MySQL
            sql: >-
              INSERT INTO setting (`key`, value)
              SELECT
                'site-url' AS `key`,
                CASE
                  WHEN value LIKE '%/'
                    THEN substring(value, 1, length(value) - 1)
                  ELSE
                    value
                  END
                AS value
              FROM setting
              WHERE `key` = '-site-url';

  #
  # The following migration replaces metabase.db.migrations/ensure-protocol-specified-in-site-url, added in 0.25.1
  #
  # There's a window on in the 0.23.0 and 0.23.1 releases that the site-url could be persisted without a protocol
  # specified. Other areas of the application expect that site-url will always include http/https. This migration
  # ensures that if we have a site-url stored it has the current defaulting logic applied to it
  - changeSet:
      id: v43.00-009
      author: camsaul
      comment: >-
        Added 0.43.0. Make sure 'site-url' Setting includes protocol.
      changes:
        - sql:
            dbms: h2,postgresql
            sql: >-
              UPDATE setting
              SET value = concat('http://', value)
              WHERE key = 'site-url'
                AND value NOT LIKE 'http%';
        - sql:
            dbms: mysql,mariadb
            sql: >-
              UPDATE setting
              SET value = concat('http://', value)
              WHERE `key` = 'site-url'
                AND value NOT LIKE 'http%';

  #
  # The following migrations replace metabase.db.migrations/migrate-humanization-setting, added in 0.28.0
  #
  # Prior to version 0.28.0 humanization was configured using the boolean setting `enable-advanced-humanization`.
  # `true` meant "use advanced humanization", while `false` meant "use simple humanization". In 0.28.0, this Setting
  # was replaced by the `humanization-strategy` Setting, which (at the time of this writing) allows for a choice
  # between three options: advanced, simple, or none. Migrate any values of the old Setting, if set, to the new one.

  # [migrate-humanization-setting part 1 of 2]
  - changeSet:
      id: v43.00-010
      author: camsaul
      comment: >-
        Added 0.43.0. Migrates value of legacy enable-advanced-humanization Setting to humanization-strategy Setting added in 0.28.0.
      preConditions:
        - onFail: MARK_RAN
        - or:
            - and:
                - dbms:
                    type: postgresql,h2
                - sqlCheck:
                    expectedResult: 0
                    sql: SELECT count(*) FROM setting WHERE key = 'humanization-strategy';
            - and:
                - dbms:
                    type: mysql,mariadb
                - sqlCheck:
                    expectedResult: 0
                    sql: SELECT count(*) FROM setting WHERE `key` = 'humanization-strategy';
      changes:
        - sql:
            dbms: h2,postgresql
            sql: >-
              INSERT INTO setting (key, value)
              SELECT
                'humanization-strategy'                                      AS key,
                (CASE WHEN value = 'true' THEN 'advanced' ELSE 'simple' END) AS value
              FROM setting
              WHERE key = 'enable-advanced-humanization';
        # key has to be quoted in MySQL/MariaDB
        - sql:
            dbms: mysql,mariadb
            sql: >-
              INSERT INTO setting (`key`, value)
              SELECT
                'humanization-strategy'                                      AS `key`,
                (CASE WHEN value = 'true' THEN 'advanced' ELSE 'simple' END) AS value
              FROM setting
              WHERE `key` = 'enable-advanced-humanization';

  # [migrate-humanization-setting part 2 of 2]
  - changeSet:
      id: v43.00-011
      author: camsaul
      comment: >-
        Added 0.43.0. Remove legacy enable-advanced-humanization Setting.
      changes:
        - sql:
            dbms: h2,postgresql
            sql: >-
              DELETE FROM setting WHERE key = 'enable-advanced-humanization';
        # key has to be quoted in MySQL/MariaDB
        - sql:
            dbms: mysql,mariadb
            sql: >-
              DELETE FROM setting WHERE `key` = 'enable-advanced-humanization';

  #
  # The following migration replaces metabase.db.migrations/mark-category-fields-as-list, added in 0.29.0
  #
  # Starting in version 0.29.0 we switched the way we decide which Fields should get FieldValues. Prior to 29, Fields
  # would be marked as special type Category if they should have FieldValues. In 29+, the Category special type no
  # longer has any meaning as far as the backend is concerned. Instead, we use the new `has_field_values` column to
  # keep track of these things. Fields whose value for `has_field_values` is `list` is the equiavalent of the old
  # meaning of the Category special type.
  #
  # Note that in 0.39.0 special type was renamed to semantic type
  - changeSet:
      id: v43.00-012
      author: camsaul
      comment: >-
        Added 0.43.0. Set Field.has_field_values to 'list' if semantic_type derives from :type/Category.
      preConditions:
        - onFail: MARK_RAN
        - sqlCheck:
            expectedResult: 0
            sql: >-
              SELECT count(*)
              FROM data_migrations
              WHERE id = 'mark-category-fields-as-list';
      changes:
        - sql:
            # This is a snapshot of all the descendants of `:type/Category` at the time this migration was written. We
            # don't need to worry about new types being added in the future, since the purpose of this migration is
            # only to update old columns.
            sql: >-
              UPDATE metabase_field
              SET has_field_values = 'list'
              WHERE has_field_values IS NULL
                AND active = true
                AND semantic_type IN (
                  'type/Category',
                  'type/City',
                  'type/Company',
                  'type/Country',
                  'type/Name',
                  'type/Product',
                  'type/Source',
                  'type/State',
                  'type/Subscription',
                  'type/Title'
                );

  #
  # The following migrations replace metabase.db.migrations/add-migrated-collections, added in 0.30.0
  #
  # In 0.30 dashboards and pulses will be saved in collections rather than on separate list pages. Additionally, there
  # will no longer be any notion of saved questions existing outside of a collection (i.e. in the weird "Everything
  # Else" area where they can currently be saved).
  #
  # Consequently we'll need to move existing dashboards, pulses, and questions-not-in-a-collection to a new location
  # when users upgrade their instance to 0.30 from a previous version.
  #
  # The user feedback we've received points to a UX that would do the following:
  #
  # 1. Set permissions to the Root Collection to readwrite perms access for *all* Groups.
  #
  # 2. Create three new collections within the root collection: "Migrated dashboards," "Migrated pulses," and "Migrated
  #    questions."
  #
  # 3. The permissions settings for these new collections should be set to No Access for all user groups except
  #    Administrators.
  #
  # 4. Existing Dashboards, Pulses, and Questions from the "Everything Else" area should now be present within these
  #    new collections.

  # [add-migrated-collections part 1 of 7] Create 'Migrated Dashboards' Collection if needed
  - changeSet:
      id: v43.00-014
      author: camsaul
      comment: >-
        Added 0.43.0. Add 'Migrated Dashboards' Collection if needed and there are any Dashboards not in a Collection.
      preConditions:
        - onFail: MARK_RAN
        - and:
            - sqlCheck:
                expectedResult: 0
                sql: >-
                  SELECT count(*)
                  FROM data_migrations
                  WHERE id = 'add-migrated-collections';
            - sqlCheck:
                expectedResult: 0
                sql: >-
                  SELECT count(*)
                  FROM collection
                  WHERE name = 'Migrated Dashboards';
            - not:
                - sqlCheck:
                    expectedResult: 0
                    sql: >-
                      SELECT count(*)
                      FROM report_dashboard
                      WHERE collection_id IS NULL;
      changes:
        - sql:
            # #509ee3 is the MB brand color
            sql: >-
              INSERT INTO collection (name, color, slug)
              VALUES
              ('Migrated Dashboards', '#509ee3', 'migrated_dashboards');

  # [add-migrated-collections part 2 of 7] Create 'Migrated Pulses' Collection if needed
  - changeSet:
      id: v43.00-015
      author: camsaul
      comment: >-
        Added 0.43.0. Add 'Migrated Pulses' Collection if needed and there are any Pulses not in a Collection.
      preConditions:
        - onFail: MARK_RAN
        - and:
            - sqlCheck:
                expectedResult: 0
                sql: >-
                  SELECT count(*)
                  FROM data_migrations
                  WHERE id = 'add-migrated-collections';
            - sqlCheck:
                expectedResult: 0
                sql: >-
                  SELECT count(*)
                  FROM collection
                  WHERE name = 'Migrated Pulses';
            - not:
                - sqlCheck:
                    expectedResult: 0
                    sql: >-
                      SELECT count(*)
                      FROM pulse
                      WHERE collection_id IS NULL;
      changes:
        - sql:
            # #509ee3 is the MB brand color
            sql: >-
              INSERT INTO collection (name, color, slug)
              VALUES
              ('Migrated Pulses', '#509ee3', 'migrated_pulses');

  # [add-migrated-collections part 3 of 7] Create 'Migrated Questions' Collection if needed
  - changeSet:
      id: v43.00-016
      author: camsaul
      comment: >-
        Added 0.43.0. Add 'Migrated Questions' Collection if needed and there are any Cards not in a Collection.
      preConditions:
        - onFail: MARK_RAN
        - and:
            - sqlCheck:
                expectedResult: 0
                sql: >-
                  SELECT count(*)
                  FROM data_migrations
                  WHERE id = 'add-migrated-collections';
            - sqlCheck:
                expectedResult: 0
                sql: >-
                  SELECT count(*)
                  FROM collection
                  WHERE name = 'Migrated Questions';
            - not:
                - sqlCheck:
                    expectedResult: 0
                    sql: >-
                      SELECT count(*)
                      FROM report_card
                      WHERE collection_id IS NULL;
      changes:
        - sql:
            # #509ee3 is the MB brand color
            sql: >-
              INSERT INTO collection (name, color, slug)
              VALUES
              ('Migrated Questions', '#509ee3', 'migrated_questions');

  # [add-migrated-collections part 4 of 7] Move Dashboards not in a Collection to 'Migrated Dashboards'
  - changeSet:
      id: v43.00-017
      author: camsaul
      comment: >-
        Added 0.43.0. Move Dashboards not in a Collection to 'Migrated Dashboards'.
      preConditions:
        - onFail: MARK_RAN
        - sqlCheck:
            expectedResult: 0
            sql: >-
              SELECT count(*)
              FROM data_migrations
              WHERE id = 'add-migrated-collections';
      changes:
        - sql:
            sql: >-
              UPDATE report_dashboard
              SET collection_id = (SELECT id FROM collection WHERE name = 'Migrated Dashboards')
              WHERE collection_id IS NULL;


  # [add-migrated-collections part 5 of 7] Move Pulses not in a Collection to 'Migrated Pulses'
  - changeSet:
      id: v43.00-018
      author: camsaul
      comment: >-
        Added 0.43.0. Move Pulses not in a Collection to 'Migrated Pulses'.
      preConditions:
        - onFail: MARK_RAN
        - sqlCheck:
            expectedResult: 0
            sql: >-
              SELECT count(*)
              FROM data_migrations
              WHERE id = 'add-migrated-collections';
      changes:
        - sql:
            sql: >-
              UPDATE pulse
              SET collection_id = (SELECT id FROM collection WHERE name = 'Migrated Pulses')
              WHERE collection_id IS NULL;

  # [add-migrated-collections part 6 of 7] Move Cards not in a Collection to 'Migrated Questions'
  - changeSet:
      id: v43.00-019
      author: camsaul
      comment: >-
        Added 0.43.0. Move Cards not in a Collection to 'Migrated Questions'.
      preConditions:
        - onFail: MARK_RAN
        - sqlCheck:
            expectedResult: 0
            sql: >-
              SELECT count(*)
              FROM data_migrations
              WHERE id = 'add-migrated-collections';
      changes:
        - sql:
            sql: >-
              UPDATE report_card
              SET collection_id = (SELECT id FROM collection WHERE name = 'Migrated Questions')
              WHERE collection_id IS NULL;

  # [add-migrated-collections part 7 of 7] Grant All Users readwrite perms for the Root Collection.
  - changeSet:
      id: v43.00-020
      author: camsaul
      comment: >-
        Added 0.43.0. Grant the 'All Users' Permissions Group readwrite perms for the Root Collection.
      preConditions:
        - onFail: MARK_RAN
        - and:
            - sqlCheck:
                expectedResult: 0
                sql: >-
                  SELECT count(*)
                  FROM data_migrations
                  WHERE id = 'add-migrated-collections';
      changes:
        - sql:
            sql: >-
              INSERT INTO permissions (group_id, object)
              SELECT
                all_users_group.id AS group_id,
                '/collection/root/' AS object
              FROM (
                SELECT id
                FROM permissions_group
                WHERE name = 'All Users'
              ) all_users_group
              LEFT JOIN permissions p
                     ON all_users_group.id = p.group_id
                    AND p.object = '/collection/root/'
              WHERE p.object IS NULL;

  - changeSet:
      id: v43.00-021
      author: adam-james
      comment: Added 0.43.0 - Timeline table for Events
      changes:
        - createTable:
            tableName: timeline
            remarks: Timeline table to organize events
            columns:
              - column:
                  name: id
                  type: int
                  autoIncrement: true
                  constraints:
                    nullable: false
                    primaryKey: true
              - column:
                  remarks: Name of the timeline
                  name: name
                  type: varchar(255)
                  constraints:
                    nullable: false
              - column:
                  remarks: Optional description of the timeline
                  name: description
                  type: varchar(255)
                  constraints:
                    nullable: true
              - column:
                  name: icon
                  type: varchar(128)
                  constraints:
                    nullable: true
                  remarks: the icon to use when displaying the event
              - column:
                  remarks: ID of the collection containing the timeline
                  name: collection_id
                  type: int
                  constraints:
                    nullable: true
                    references: collection(id)
                    foreignKeyName: fk_timeline_collection_id
                    deleteCascade: true
              - column:
                  remarks: Whether or not the timeline has been archived
                  name: archived
                  type: boolean
                  defaultValueBoolean: false
                  constraints:
                    nullable: false
              - column:
                  remarks: ID of the user who created the timeline
                  name: creator_id
                  type: int
                  constraints:
                    nullable: false
                    references: core_user(id)
                    foreignKeyName: fk_timeline_creator_id
                    deleteCascade: true
              - column:
                  remarks: The timestamp of when the timeline was created
                  name: created_at
                  type: ${timestamp_type}
                  defaultValueComputed: current_timestamp
                  constraints:
                    nullable: false
              - column:
                  remarks: The timestamp of when the timeline was updated
                  name: updated_at
                  type: ${timestamp_type}
                  defaultValueComputed: current_timestamp
                  constraints:
                    nullable: false

  - changeSet:
      id: v43.00-022
      author: adam-james
      comment: Added 0.43.0 - Events table
      changes:
        - createTable:
            tableName: timeline_event
            remarks: Events table
            columns:
              - column:
                  name: id
                  type: int
                  autoIncrement: true
                  constraints:
                    nullable: false
                    primaryKey: true
              - column:
                  remarks: ID of the timeline containing the event
                  name: timeline_id
                  type: int
                  constraints:
                    nullable: false
                    references: timeline(id)
                    foreignKeyName: fk_events_timeline_id
                    deleteCascade: true
              - column:
                  remarks: Name of the event
                  name: name
                  type: varchar(255)
                  constraints:
                    nullable: false
              - column:
                  remarks: Optional markdown description of the event
                  name: description
                  type: varchar(255)
                  constraints:
                    nullable: true
              - column:
                  name: timestamp
                  type: ${timestamp_type}
                  constraints:
                    nullable: false
                  remarks: When the event happened
              - column:
                  name: time_matters
                  type: boolean
                  constraints:
                    nullable: false
                  remarks: >-
                     Indicate whether the time component matters or if the timestamp should just serve to indicate the
                     day of the event without any time associated to it.
              - column:
                  name: timezone
                  constraints:
                    nullable: false
                  type: varchar(255)
                  remarks: Timezone to display the underlying UTC timestamp in for the client
              - column:
                  name: icon
                  type: varchar(128)
                  constraints:
                    nullable: true
                  remarks: the icon to use when displaying the event
              - column:
                  remarks: Whether or not the event has been archived
                  name: archived
                  type: boolean
                  defaultValueBoolean: false
                  constraints:
                    nullable: false
              - column:
                  remarks: ID of the user who created the event
                  name: creator_id
                  type: int
                  constraints:
                    nullable: false
                    references: core_user(id)
                    foreignKeyName: fk_event_creator_id
                    deleteCascade: true
              - column:
                  remarks: The timestamp of when the event was created
                  name: created_at
                  type: ${timestamp_type}
                  defaultValueComputed: current_timestamp
                  constraints:
                    nullable: false
              - column:
                  remarks: The timestamp of when the event was modified
                  name: updated_at
                  type: ${timestamp_type}
                  defaultValueComputed: current_timestamp
                  constraints:
                    nullable: false

  - changeSet:
      id: v43.00-023
      author: dpsutton
      comment: Added 0.43.0 - Index on timeline collection_id
      changes:
        - createIndex:
            tableName: timeline
            indexName: idx_timeline_collection_id
            columns:
              - column:
                  name: collection_id

  - changeSet:
      id: v43.00-024
      author: dpsutton
      comment: Added 0.43.0 - Index on timeline_event timeline_id
      changes:
        - createIndex:
            tableName: timeline_event
            indexName: idx_timeline_event_timeline_id
            columns:
              - column:
                  name: timeline_id

  - changeSet:
      id: v43.00-025
      author: dpsutton
      comment: Added 0.43.0 - Index on timeline timestamp
      changes:
        - createIndex:
            tableName: timeline_event
            indexName: idx_timeline_event_timeline_id_timestamp
            columns:
              - column:
                  name: timeline_id
              - column:
                  name: timestamp

  - changeSet:
      id: v43.00-026
      author: noahmoss
      comment: >-
        Added 0.43.0 - adds User.settings column to implement User-local Settings
      changes:
        - addColumn:
            tableName: core_user
            columns:
              - column:
                  name: settings
                  type: ${text.type}
                  remarks: "Serialized JSON containing User-local Settings for this User"

  - changeSet:
      id: v43.00-027
      author: camsaul
      comment: Added 0.43.0. Drop NOT NULL constraint for core_user.password
      changes:
        - dropNotNullConstraint:
            tableName: core_user
            columnName: password
            columnDataType: varchar(254)

  - changeSet:
      id: v43.00-028
      author: camsaul
      comment: Added 0.43.0. Drop NOT NULL constraint for core_user.password_salt
      changes:
        - dropNotNullConstraint:
            tableName: core_user
            columnName: password_salt
            columnDataType: varchar(254)

  #
  # The following migration replaces metabase.db.data-migrations/clear-ldap-user-local-passwords, added 0.30.0
  #
  # Before 0.30.0, we were storing the LDAP user's password in the core_user table (though it wasn't used). This
  # migration clears those passwords out, disabling password-based login.
  - changeSet:
      id: v43.00-029
      author: camsaul
      comment: Added 0.43.0. Clear local password for Users using LDAP auth.
      changes:
        - sql:
            sql: >-
              UPDATE core_user
              SET
                password = NULL,
                password_salt = NULL
              WHERE ldap_auth IS TRUE;

  - changeSet:
      id: v43.00-030
      author: dpsutton
      comment: Added 0.43.0 - Dashboard bookmarks table
      changes:
        - createTable:
            tableName: dashboard_bookmark
            remarks: Table holding bookmarks on dashboards
            columns:
              - column:
                  name: id
                  type: int
                  autoIncrement: true
                  constraints:
                    primaryKey: true
                    nullable: false
              - column:
                  name: user_id
                  type: int
                  remarks: 'ID of the User who bookmarked the Dashboard'
                  constraints:
                    nullable: false
                    references: core_user(id)
                    foreignKeyName: fk_dashboard_bookmark_user_id
                    deleteCascade: true
              - column:
                  name: dashboard_id
                  type: int
                  remarks: 'ID of the Dashboard bookmarked by the user'
                  constraints:
                    nullable: false
                    references: report_dashboard(id)
                    foreignKeyName: fk_dashboard_bookmark_dashboard_id
                    deleteCascade: true
              - column:
                  remarks: The timestamp of when the bookmark was created
                  name: created_at
                  type: ${timestamp_type}
                  defaultValueComputed: current_timestamp
                  constraints:
                    nullable: false
  - changeSet:
      id: v43.00-031
      author: dpsutton
      comment: Added 0.43.0 - Dashboard bookmarks table unique constraint
      changes:
        - addUniqueConstraint:
            tableName: dashboard_bookmark
            columnNames: user_id, dashboard_id
            constraintName: unique_dashboard_bookmark_user_id_dashboard_id
  - changeSet:
      id: v43.00-032
      author: dpsutton
      comment: Added 0.43.0 - Dashboard bookmarks table index on user_id
      changes:
        - createIndex:
            tableName: dashboard_bookmark
            columns:
              - column:
                  name: user_id
            indexName: idx_dashboard_bookmark_user_id
  - changeSet:
      id: v43.00-033
      author: dpsutton
      comment: Added 0.43.0 - Dashboard bookmarks table index on dashboard_id
      changes:
        - createIndex:
            tableName: dashboard_bookmark
            columns:
              - column:
                  name: dashboard_id
            indexName: idx_dashboard_bookmark_dashboard_id

  - changeSet:
      id: v43.00-034
      author: dpsutton
      comment: Added 0.43.0 - Card bookmarks table
      changes:
        - createTable:
            tableName: card_bookmark
            remarks: Table holding bookmarks on cards
            columns:
              - column:
                  name: id
                  type: int
                  autoIncrement: true
                  constraints:
                    primaryKey: true
                    nullable: false
              - column:
                  name: user_id
                  type: int
                  remarks: 'ID of the User who bookmarked the Card'
                  constraints:
                    nullable: false
                    references: core_user(id)
                    foreignKeyName: fk_card_bookmark_user_id
                    deleteCascade: true
              - column:
                  name: card_id
                  type: int
                  remarks: 'ID of the Card bookmarked by the user'
                  constraints:
                    nullable: false
                    references: report_card(id)
                    foreignKeyName: fk_card_bookmark_dashboard_id
                    deleteCascade: true
              - column:
                  remarks: The timestamp of when the bookmark was created
                  name: created_at
                  type: ${timestamp_type}
                  defaultValueComputed: current_timestamp
                  constraints:
                    nullable: false
  - changeSet:
      id: v43.00-035
      author: dpsutton
      comment: Added 0.43.0 - Card bookmarks table unique constraint
      changes:
        - addUniqueConstraint:
            tableName: card_bookmark
            columnNames: user_id, card_id
            constraintName: unique_card_bookmark_user_id_card_id
  - changeSet:
      id: v43.00-036
      author: dpsutton
      comment: Added 0.43.0 - Card bookmarks table index on user_id
      changes:
        - createIndex:
            tableName: card_bookmark
            columns:
              - column:
                  name: user_id
            indexName: idx_card_bookmark_user_id
  - changeSet:
      id: v43.00-037
      author: dpsutton
      comment: Added 0.43.0 - Card bookmarks table index on card_id
      changes:
        - createIndex:
            tableName: card_bookmark
            columns:
              - column:
                  name: card_id
            indexName: idx_card_bookmark_card_id

  - changeSet:
      id: v43.00-038
      author: dpsutton
      comment: Added 0.43.0 - Collection bookmarks table
      changes:
        - createTable:
            tableName: collection_bookmark
            remarks: Table holding bookmarks on collections
            columns:
              - column:
                  name: id
                  type: int
                  autoIncrement: true
                  constraints:
                    primaryKey: true
                    nullable: false
              - column:
                  name: user_id
                  type: int
                  remarks: 'ID of the User who bookmarked the Collection'
                  constraints:
                    nullable: false
                    references: core_user(id)
                    foreignKeyName: fk_collection_bookmark_user_id
                    deleteCascade: true
              - column:
                  name: collection_id
                  type: int
                  remarks: 'ID of the Card bookmarked by the user'
                  constraints:
                    nullable: false
                    references: collection(id)
                    foreignKeyName: fk_collection_bookmark_collection_id
                    deleteCascade: true
              - column:
                  remarks: The timestamp of when the bookmark was created
                  name: created_at
                  type: ${timestamp_type}
                  defaultValueComputed: current_timestamp
                  constraints:
                    nullable: false
  - changeSet:
      id: v43.00-039
      author: dpsutton
      comment: Added 0.43.0 - Collection bookmarks table unique constraint
      changes:
        - addUniqueConstraint:
            tableName: collection_bookmark
            columnNames: user_id, collection_id
            constraintName: unique_collection_bookmark_user_id_collection_id
  - changeSet:
      id: v43.00-040
      author: dpsutton
      comment: Added 0.43.0 - Collection bookmarks table index on user_id
      changes:
        - createIndex:
            tableName: collection_bookmark
            columns:
              - column:
                  name: user_id
            indexName: idx_collection_bookmark_user_id
  - changeSet:
      id: v43.00-041
      author: dpsutton
      comment: Added 0.43.0 - Collection bookmarks table index on collection_id
      changes:
        - createIndex:
            tableName: collection_bookmark
            columns:
              - column:
                  name: collection_id
            indexName: idx_collection_bookmark_collection_id

  - changeSet:
      id: v43.00-042
      author: noahmoss
      comment: >-
        Added 0.43.0. Grant download permissions for existing Databases to 'All Users' permissions group
      changes:
        - sql:
            sql: >-
              INSERT INTO permissions (object, group_id)
              SELECT db.object, all_users.id AS group_id
              FROM (
                SELECT concat('/download/db/', id, '/') AS object
                FROM metabase_database
              ) db
              LEFT JOIN (
                SELECT id
                FROM permissions_group
                WHERE name = 'All Users'
              ) all_users
                ON true
              LEFT JOIN permissions p
                     ON p.group_id = all_users.id
                    AND db.object = p.object
              WHERE p.object IS NULL;

  - changeSet:
      id: v43.00-043
      author: howonlee
      comment: Added 0.43.0 - Nested field columns in fields
      changes:
        - addColumn:
            columns:
            - column:
                remarks: Nested field column paths, flattened
                name: nfc_path
                type: varchar(254)
                constraints:
                  nullable: true
            tableName: metabase_field

  - changeSet:
      id: v43.00-044
      author: noahmoss
      comment: Added 0.43.0 - Removes MetaBot permissions group
      changes:
        - sql:
            sql: DELETE FROM permissions_group WHERE name = 'MetaBot'

  - changeSet:
      id: v43.00-046
      author: qnkhuat
      comment: Added 0.43.0 - create General Permission Revision table
      changes:
        - createTable:
            tableName: general_permissions_revision
            remarks: 'Used to keep track of changes made to general permissions.'
            columns:
              - column:
                  name: id
                  type: int
                  autoIncrement: true
                  constraints:
                    primaryKey: true
                    nullable: false
              - column:
                  name: before
                  type: ${text.type}
                  remarks: 'Serialized JSON of the permission graph before the changes.'
                  constraints:
                    nullable: false
              - column:
                  name: after
                  type: ${text.type}
                  remarks: 'Serialized JSON of the changes in permission graph.'
                  constraints:
                    nullable: false
              - column:
                  name: user_id
                  type: int
                  remarks: 'The ID of the admin who made this set of changes.'
                  constraints:
                    nullable: false
                    referencedTableName: core_user
                    referencedColumnNames: id
                    foreignKeyName: fk_general_permissions_revision_user_id
              - column:
                  name: created_at
                  type: datetime
                  remarks: 'The timestamp of when these changes were made.'
                  constraints:
                    nullable: false
              - column:
                  name: remark
                  type: ${text.type}
                  remarks: 'Optional remarks explaining why these changes were made.'

  - changeSet:
      id: v43.00-047
      author: qnkhuat
      comment: Added 0.43.0. Grant the 'All Users' Group permissions to create/edit subscriptions and alerts
      changes:
        - sql:
            sql: >-
              INSERT INTO permissions (group_id, object)
              SELECT
                all_users_group.id AS group_id,
                '/general/subscription/' AS object
              FROM (
                SELECT id
                FROM permissions_group
                WHERE name = 'All Users'
              ) all_users_group
              LEFT JOIN permissions p
                ON all_users_group.id = p.group_id
                AND p.object = '/general/subscription/'
              WHERE p.object IS NULL;

  - changeSet:
      id: v43.00-049
      author: dpsutton
      comment: Added 0.43.0 - Unify datatype with query_execution.started_at so comparable (see 168).
      changes:
        - modifyDataType:
            tableName: view_log
            columnName: timestamp
            newDataType: ${timestamp_type}

  - changeSet:
        id: v43.00-050
        author: qnkhuat
        comment: Added 0.43.0. Add permissions_group_membership.is_group_manager
        changes:
          - addColumn:
              columns:
              - column:
                  remarks: Boolean flag to indicate whether user is a group's manager.
                  name: is_group_manager
                  type: boolean
                  constraints:
                    nullable: false
                  defaultValue: false
              tableName: permissions_group_membership

  - changeSet:
      id: v43.00-051
      author: adam-james
      comment: Added 0.43.0 - default boolean on timelines to indicate default timeline for a collection
      changes:
        - addColumn:
            columns:
            - column:
                remarks: Boolean value indicating if the timeline is the default one for the containing Collection
                name: default
                type: boolean
                defaultValue: false
                constraints:
                  nullable: false
            tableName: timeline

  - changeSet:
      id: v43.00-052
      author: snoe
      comment: Added 0.43.0 - bookmark ordering
      changes:
        - createTable:
            tableName: bookmark_ordering
            remarks: Table holding ordering information for various bookmark tables
            columns:
              - column:
                  name: id
                  type: int
                  autoIncrement: true
                  constraints:
                    primaryKey: true
                    nullable: false
              - column:
                  name: user_id
                  type: int
                  remarks: 'ID of the User who ordered bookmarks'
                  constraints:
                    nullable: false
                    references: core_user(id)
                    foreignKeyName: fk_bookmark_ordering_user_id
                    deleteCascade: true
              - column:
                  name: type
                  type: varchar(255)
                  remarks: 'type of the Bookmark'
                  constraints:
                    nullable: false
              - column:
                  name: item_id
                  type: int
                  remarks: 'id of the item being bookmarked (Card, Collection, Dashboard, ...) no FK, so may no longer exist'
                  constraints:
                    nullable: false
              - column:
                  name: ordering
                  type: int
                  remarks: 'order of bookmark for user'
                  constraints:
                    nullable: false
  - changeSet:
      id: v43.00-053
      author: snoe
      comment: Added 0.43.0 - bookmark ordering
      changes:
        - addUniqueConstraint:
            tableName: bookmark_ordering
            columnNames: user_id, type, item_id
            constraintName: unique_bookmark_user_id_type_item_id
  - changeSet:
      id: v43.00-054
      author: snoe
      comment: Added 0.43.0 - bookmark ordering
      changes:
        - addUniqueConstraint:
            tableName: bookmark_ordering
            columnNames: user_id, ordering
            constraintName: unique_bookmark_user_id_ordering
  - changeSet:
      id: v43.00-055
      author: snoe
      comment: Added 0.43.0 - bookmark ordering
      changes:
        - createIndex:
            tableName: bookmark_ordering
            columns:
              - column:
                  name: user_id
            indexName: idx_bookmark_ordering_user_id

  - changeSet:
      id: v43.00-056
      author: qnkhuat
      comment: >-
        Added 0.43.0 - Rename general permission revision table
        It's safe to rename this table without breaking downgrades compatibility because this table was also added in 0.43.0.
      changes:
        - renameTable:
            oldTableName: general_permissions_revision
            newTableName: application_permissions_revision

  - changeSet:
      id: v43.00-057
      author: qnkhuat
      comment: Added 0.43.0 - Rename general_permissions_revision_id_seq
      failOnError: false # mysql and h2 don't have this sequence
      preConditions:
        - onFail: MARK_RAN
        - dbms:
            type: postgresql
      changes:
        - sql:
            - sql: ALTER SEQUENCE general_permissions_revision_id_seq RENAME TO application_permissions_revision_id_seq;

  - changeSet:
      id: v43.00-058
      author: qnkhuat
      comment: Added 0.43.0 - Rename general permissios to application permissions
      changes:
        - sql:
            sql: >-
              UPDATE permissions
              SET object = REPLACE(object, '/general/', '/application/')
              WHERE object LIKE '/general/%';

  - changeSet:
      id: v43.00-059
      author: adam-james
      comment: Added 0.43.0 - disallow nil timeline icons
      changes:
        - addNotNullConstraint:
            columnDataType: varchar(128)
            tableName: timeline
            columnName: icon
            defaultNullValue: "star"
  - changeSet:
      id: v43.00-060
      author: adam-james
      comment: Added 0.43.0 - disallow nil timeline event icons
      changes:
        - addNotNullConstraint:
            columnDataType: varchar(128)
            tableName: timeline_event
            columnName: icon
            defaultNullValue: "star"

  - changeSet:
      id: v43.00-062
      author: snoe
      comment: Added 0.43.0 - Unify datatype with revision.timestamp for timezone info (see 17829).
      changes:
        - modifyDataType:
            tableName: revision
            columnName: timestamp
            newDataType: ${timestamp_type}

  - changeSet:
      id: v44.00-000
      author: dpsutton
      comment: Added 0.44.0 - Persisted Info for models
      changes:
        - createTable:
            tableName: persisted_info
            remarks: Table holding information about persisted models
            columns:
              - column:
                  name: id
                  type: int
                  autoIncrement: true
                  constraints:
                    primaryKey: true
                    nullable: false
              - column:
                  name: database_id
                  type: int
                  remarks: 'ID of the database associated to the persisted card'
                  constraints:
                    nullable: false
                    referencedTableName: metabase_database
                    referencedColumnNames: id
                    foreignKeyName: fk_persisted_info_database_id
                    deleteCascade: true
              - column:
                  name: card_id
                  type: int
                  remarks: 'ID of the Card model persisted'
                  constraints:
                    nullable: false
                    unique: true
                    referencedTableName: report_card
                    referencedColumnNames: id
                    foreignKeyName: fk_persisted_info_card_id
                    deleteCascade: true
              - column:
                  remarks: Slug of the card which will form the persisted table name
                  name: question_slug
                  type: ${text.type}
                  constraints:
                    nullable: false
              - column:
                  remarks: Name of the table persisted
                  name: table_name
                  type: ${text.type}
                  constraints:
                    nullable: false
              - column:
                  remarks: JSON object that captures the state of the table when we persisted
                  name: definition
                  type: ${text.type}
                  constraints:
                    nullable: true
              - column:
                  remarks: Hash of the query persisted
                  name: query_hash
                  type: ${text.type}
                  constraints:
                    nullable: true
              - column:
                  remarks: Indicating whether the persisted table is active and can be swapped
                  name: active
                  type: boolean
                  defaultValueBoolean: false
                  constraints:
                    nullable: false
              - column:
                  remarks: Persisted table state (creating, persisted, refreshing, deleted)
                  name: state
                  type: ${text.type}
                  constraints:
                    nullable: false
              - column:
                  remarks: The timestamp of when the most recent refresh was started
                  name: refresh_begin
                  type: ${timestamp_type}
                  constraints:
                    nullable: false
              - column:
                  remarks: The timestamp of when the most recent refresh ended
                  name: refresh_end
                  type: ${timestamp_type}
                  constraints:
                    nullable: true
              - column:
                  remarks: The timestamp of when the most recent state changed
                  name: state_change_at
                  type: ${timestamp_type}
                  constraints:
                    nullable: true
              - column:
                  remarks: Error message from persisting if applicable
                  name: error
                  type: ${text.type}
                  constraints:
                    nullable: true
              - column:
                  remarks: The timestamp of when the model was first persisted
                  name: created_at
                  type: ${timestamp_type}
                  defaultValueComputed: current_timestamp
                  constraints:
                    nullable: false
              - column:
                  name: creator_id
                  type: int
                  remarks: The person who persisted a model
                  constraints:
                    nullable: false
                    referencedTableName: core_user
                    referencedColumnNames: id
                    foreignKeyName: fk_persisted_info_ref_creator_id
                    deferrable: false
                    initiallyDeferred: false
  - changeSet:
      id: v44.00-001
      author: snoe
      comment: Added 0.44.0 - Remove not null constraint from persisted_info.creator_id
      changes:
        - dropNotNullConstraint:
            tableName: persisted_info
            columnName: creator_id
            columnDataType: int

  # v44.00-002 through -011 add entity_id columns to several internal entities.
  # These are fixed-width string fields populated with a random 21-character
  # NanoID value, and used by the serialization system to de-duplicate entities
  # in a portable way. See the serialization design doc in the design repo.
  - changeSet:
      id: v44.00-002
      author: braden
      comment: Added 0.44.0 - add entity_id column to all internal entities
      changes:
        - addColumn:
            columns:
            - column:
                remarks: Random NanoID tag for unique identity.
                name: entity_id
                type: char(21)
                constraints:
                  nullable: true
                  unique: true
            tableName: metric
  - changeSet:
      id: v44.00-003
      author: braden
      comment: Added 0.44.0 - add entity_id column to all internal entities
      changes:
        - addColumn:
            columns:
            - column:
                remarks: Random NanoID tag for unique identity.
                name: entity_id
                type: char(21)
                constraints:
                  nullable: true
                  unique: true
            tableName: segment
  - changeSet:
      id: v44.00-004
      author: braden
      comment: Added 0.44.0 - add entity_id column to all internal entities
      changes:
        - addColumn:
            columns:
            - column:
                remarks: Random NanoID tag for unique identity.
                name: entity_id
                type: char(21)
                constraints:
                  nullable: true
                  unique: true
            tableName: collection
  - changeSet:
      id: v44.00-005
      author: braden
      comment: Added 0.44.0 - add entity_id column to all internal entities
      changes:
        - addColumn:
            columns:
            - column:
                remarks: Random NanoID tag for unique identity.
                name: entity_id
                type: char(21)
                constraints:
                  nullable: true
                  unique: true
            tableName: report_dashboard
  - changeSet:
      id: v44.00-006
      author: braden
      comment: Added 0.44.0 - add entity_id column to all internal entities
      changes:
        - addColumn:
            columns:
            - column:
                remarks: Random NanoID tag for unique identity.
                name: entity_id
                type: char(21)
                constraints:
                  nullable: true
                  unique: true
            tableName: dimension
  - changeSet:
      id: v44.00-007
      author: braden
      comment: Added 0.44.0 - add entity_id column to all internal entities
      changes:
        - addColumn:
            columns:
            - column:
                remarks: Random NanoID tag for unique identity.
                name: entity_id
                type: char(21)
                constraints:
                  nullable: true
                  unique: true
            tableName: pulse
  - changeSet:
      id: v44.00-008
      author: braden
      comment: Added 0.44.0 - add entity_id column to all internal entities
      changes:
        - addColumn:
            columns:
            - column:
                remarks: Random NanoID tag for unique identity.
                name: entity_id
                type: char(21)
                constraints:
                  nullable: true
                  unique: true
            tableName: report_card
  - changeSet:
      id: v44.00-009
      author: braden
      comment: Added 0.44.0 - add entity_id column to all internal entities
      changes:
        - addColumn:
            columns:
            - column:
                remarks: Random NanoID tag for unique identity.
                name: entity_id
                type: char(21)
                constraints:
                  nullable: true
                  unique: true
            tableName: native_query_snippet
  - changeSet:
      id: v44.00-010
      author: braden
      comment: Added 0.44.0 - add entity_id column to all internal entities
      changes:
        - addColumn:
            columns:
            - column:
                remarks: Random NanoID tag for unique identity.
                name: entity_id
                type: char(21)
                constraints:
                  nullable: true
                  unique: true
            tableName: timeline
  - changeSet:
      id: v44.00-011
      author: braden
      comment: Added 0.44.0 - add entity_id column to all internal entities
      changes:
        - addColumn:
            columns:
            - column:
                remarks: Random NanoID tag for unique identity.
                name: entity_id
                type: char(21)
                constraints:
                  nullable: true
                  unique: true
            tableName: report_dashboardcard
  - changeSet:
      id: v44.00-012
      author: snoe
      comment: Added 0.44.0 - writeback
      changes:
        - createTable:
            tableName: action
            remarks: An action is something you can do, such as run a readwrite query
            columns:
              - column:
                  name: id
                  type: int
                  autoIncrement: true
                  constraints:
                    primaryKey: true
                    nullable: false
              - column:
                  remarks: The timestamp of when the action was created
                  name: created_at
                  type: ${timestamp_type}
                  defaultValueComputed: current_timestamp
                  constraints:
                    nullable: false
              - column:
                  remarks: The timestamp of when the action was updated
                  name: updated_at
                  type: ${timestamp_type}
                  defaultValueComputed: current_timestamp
                  constraints:
                    nullable: false
              - column:
                  remarks: Type of action
                  name: type
                  type: ${text.type}
                  constraints:
                    nullable: false
  - changeSet:
      id: v44.00-013
      author: snoe
      comment: Added 0.44.0 - writeback
      changes:
        - createTable:
            tableName: query_action
            remarks: A readwrite query type of action
            columns:
              - column:
                  name: action_id
                  type: int
                  remarks: The related action
                  constraints:
                    nullable: false
                    referencedTableName: action
                    referencedColumnNames: id
                    foreignKeyName: fk_query_action_ref_action_id
                    deleteCascade: true
              - column:
                  name: card_id
                  type: int
                  remarks: The related card
                  constraints:
                    nullable: false
                    referencedTableName: report_card
                    referencedColumnNames: id
                    foreignKeyName: fk_query_action_ref_card_id
                    deleteCascade: true
  - changeSet:
      id: v44.00-014
      author: snoe
      comment: Added 0.44.0 - writeback
      changes:
        - addPrimaryKey:
            tableName: query_action
            columnNames: action_id, card_id
            constraintName: pk_query_action
  - changeSet:
      id: v44.00-015
      author: snoe
      comment: Added 0.44.0 - writeback
      changes:
        - createTable:
            tableName: emitter
            remarks: An Emitter reperents the fact an Action can act upon the given object
            columns:
              - column:
                  name: id
                  type: int
                  autoIncrement: true
                  constraints:
                    primaryKey: true
                    nullable: false
              - column:
                  remarks: The timestamp of when the emitter was created
                  name: created_at
                  type: ${timestamp_type}
                  defaultValueComputed: current_timestamp
                  constraints:
                    nullable: false
              - column:
                  remarks: The timestamp of when the emitter was updated
                  name: updated_at
                  type: ${timestamp_type}
                  defaultValueComputed: current_timestamp
                  constraints:
                    nullable: false
              - column:
                  remarks: JSON for vis settings and other things frontend related
                  name: options
                  type: ${text.type}
              - column:
                  remarks: JSON that has a mapping of columns to parameters in the query
                  name: parameter_mappings
                  type: ${text.type}
  - changeSet:
      id: v44.00-016
      author: snoe
      comment: Added 0.44.0 - writeback
      changes:
        - createTable:
            tableName: emitter_action
            remarks: Join table for emitter and actions
            columns:
              - column:
                  name: emitter_id
                  type: int
                  remarks: The related emitter
                  constraints:
                    nullable: false
                    referencedTableName: emitter
                    referencedColumnNames: id
                    foreignKeyName: fk_emitter_action_ref_emitter_id
                    deleteCascade: true
              - column:
                  name: action_id
                  type: int
                  remarks: The related action
                  constraints:
                    nullable: false
                    referencedTableName: action
                    referencedColumnNames: id
                    foreignKeyName: fk_emitter_action_ref_action_id
                    deleteCascade: true
  - changeSet:
      id: v44.00-017
      author: snoe
      comment: Added 0.44.0 - writeback
      changes:
        - addPrimaryKey:
            tableName: emitter_action
            columnNames: emitter_id, action_id
            constraintName: pk_emitter_action
  - changeSet:
      id: v44.00-018
      author: snoe
      comment: Added 0.44.0 - writeback
      changes:
        - createTable:
            tableName: dashboard_emitter
            remarks: Emitter for this dashboard
            columns:
              - column:
                  name: emitter_id
                  type: int
                  remarks: The related emitter
                  constraints:
                    nullable: false
                    referencedTableName: emitter
                    referencedColumnNames: id
                    foreignKeyName: fk_dashboard_emitter_ref_emitter_id
                    deleteCascade: true
              - column:
                  name: dashboard_id
                  type: int
                  remarks: The related dashboard
                  constraints:
                    nullable: false
                    referencedTableName: report_dashboard
                    referencedColumnNames: id
                    foreignKeyName: fk_dashboard_emitter_ref_dashboard_id
                    deleteCascade: true
  - changeSet:
      id: v44.00-019
      author: snoe
      comment: Added 0.44.0 - writeback
      changes:
        - addPrimaryKey:
            tableName: dashboard_emitter
            columnNames: dashboard_id, emitter_id
            constraintName: pk_dashboard_emitter
  - changeSet:
      id: v44.00-020
      author: snoe
      comment: Added 0.44.0 - writeback
      changes:
        - createTable:
            tableName: card_emitter
            remarks: Emitter for this card
            columns:
              - column:
                  name: emitter_id
                  type: int
                  remarks: The related emitter
                  constraints:
                    nullable: false
                    referencedTableName: emitter
                    referencedColumnNames: id
                    foreignKeyName: fk_card_emitter_ref_emitter_id
                    deleteCascade: true
              - column:
                  name: card_id
                  type: int
                  remarks: The related card
                  constraints:
                    nullable: false
                    referencedTableName: report_card
                    referencedColumnNames: id
                    foreignKeyName: fk_card_emitter_ref_card_id
                    deleteCascade: true
  - changeSet:
      id: v44.00-021
      author: snoe
      comment: Added 0.44.0 - writeback
      changes:
        - addPrimaryKey:
            tableName: card_emitter
            columnNames: card_id, emitter_id
            constraintName: pk_card_emitter
  - changeSet:
      id: v44.00-022
      author: snoe
      comment: Added 0.44.0 - writeback
      changes:
        - addColumn:
            columns:
              - column:
                  name: is_write
                  type: boolean
                  defaultValueBoolean: false
                  remarks: Indicates that this query will perform writes to a db
                  constraints:
                    nullable: false
            tableName: report_card
<<<<<<< HEAD
  - changeSet:
      id: v44.00-030
      author: snoe
      comment: Added 0.44.0 - Add database_required to metabase_field
      changes:
        - addColumn:
            tableName: metabase_field
            columns:
              - column:
                  name: database_required
                  type: boolean
                  remarks: Indicates this field is required by the database for new records. Usually not null and without a default.
                  defaultValueBoolean: false
                  constraints:
                    nullable: false

  # v44.00-002 through -011 add entity_id columns to several internal entities.
  # These are fixed-width string fields populated with a random 21-character
  # NanoID value, and used by the serialization system to de-duplicate entities
  # in a portable way. See the serialization design doc in the design repo.
  - changeSet:
      id: v44.00-002
      author: braden
      comment: Added 0.44.0 - add entity_id column to all internal entities
      changes:
        - addColumn:
            columns:
            - column:
                remarks: Random NanoID tag for unique identity.
                name: entity_id
                type: char(21)
                constraints:
                  nullable: true
                  unique: true
            tableName: metric
  - changeSet:
      id: v44.00-003
      author: braden
      comment: Added 0.44.0 - add entity_id column to all internal entities
      changes:
        - addColumn:
            columns:
            - column:
                remarks: Random NanoID tag for unique identity.
                name: entity_id
                type: char(21)
                constraints:
                  nullable: true
                  unique: true
            tableName: segment
  - changeSet:
      id: v44.00-004
      author: braden
      comment: Added 0.44.0 - add entity_id column to all internal entities
      changes:
        - addColumn:
            columns:
            - column:
                remarks: Random NanoID tag for unique identity.
                name: entity_id
                type: char(21)
                constraints:
                  nullable: true
                  unique: true
            tableName: collection
  - changeSet:
      id: v44.00-005
      author: braden
      comment: Added 0.44.0 - add entity_id column to all internal entities
      changes:
        - addColumn:
            columns:
            - column:
                remarks: Random NanoID tag for unique identity.
                name: entity_id
                type: char(21)
                constraints:
                  nullable: true
                  unique: true
            tableName: report_dashboard
  - changeSet:
      id: v44.00-006
      author: braden
      comment: Added 0.44.0 - add entity_id column to all internal entities
      changes:
        - addColumn:
            columns:
            - column:
                remarks: Random NanoID tag for unique identity.
                name: entity_id
                type: char(21)
                constraints:
                  nullable: true
                  unique: true
            tableName: dimension
  - changeSet:
      id: v44.00-007
      author: braden
      comment: Added 0.44.0 - add entity_id column to all internal entities
      changes:
        - addColumn:
            columns:
            - column:
                remarks: Random NanoID tag for unique identity.
                name: entity_id
                type: char(21)
                constraints:
                  nullable: true
                  unique: true
            tableName: pulse
  - changeSet:
      id: v44.00-008
      author: braden
      comment: Added 0.44.0 - add entity_id column to all internal entities
      changes:
        - addColumn:
            columns:
            - column:
                remarks: Random NanoID tag for unique identity.
                name: entity_id
                type: char(21)
                constraints:
                  nullable: true
                  unique: true
            tableName: report_card
  - changeSet:
      id: v44.00-009
      author: braden
      comment: Added 0.44.0 - add entity_id column to all internal entities
      changes:
        - addColumn:
            columns:
            - column:
                remarks: Random NanoID tag for unique identity.
                name: entity_id
                type: char(21)
                constraints:
                  nullable: true
                  unique: true
            tableName: native_query_snippet
  - changeSet:
      id: v44.00-010
      author: braden
      comment: Added 0.44.0 - add entity_id column to all internal entities
      changes:
        - addColumn:
            columns:
            - column:
                remarks: Random NanoID tag for unique identity.
                name: entity_id
                type: char(21)
                constraints:
                  nullable: true
                  unique: true
            tableName: timeline
  - changeSet:
      id: v44.00-011
      author: braden
      comment: Added 0.44.0 - add entity_id column to all internal entities
      changes:
        - addColumn:
            columns:
            - column:
                remarks: Random NanoID tag for unique identity.
                name: entity_id
                type: char(21)
                constraints:
                  nullable: true
                  unique: true
            tableName: report_dashboardcard
=======
>>>>>>> 8ede1535
  - changeSet:
      id: v44.00-023
      author: qnkhuat
      comment: Added 0.44.0 - Add parameters to report_card
      changes:
        - addColumn:
            tableName: report_card
            columns:
              - column:
                  name: parameters
                  type: ${text.type}
                  remarks: List of parameter associated to a card
                  constraints:
                    nullable: true
                    deferrable: false
                    initiallyDeferred: false
  - changeSet:
      id: v44.00-024
      author: qnkhuat
      comment: Added 0.44.0 - Add parameters to report_card
      changes:
        - addNotNullConstraint:
            columnDataType: ${text.type}
            columnName: parameters
            defaultNullValue: '[]'
            tableName: report_card

  - changeSet:
      id: v44.00-025
      author: qnkhuat
      comment: Added 0.44.0 - Add parameter_mappings to report_card
      changes:
        - addColumn:
            tableName: report_card
            columns:
              - column:
                  name: parameter_mappings
                  type: ${text.type}
                  remarks: List of parameter associated to a card
                  constraints:
                    nullable: true
                    deferrable: false
                    initiallyDeferred: false
  - changeSet:
      id: v44.00-026
      author: qnkhuat
      comment: Added 0.44.0 - Add parameter_mappings to report_card
      changes:
        - addNotNullConstraint:
            columnDataType: ${text.type}
            columnName: parameter_mappings
            defaultNullValue: '[]'
            tableName: report_card



# >>>>>>>>>> DO NOT ADD NEW MIGRATIONS BELOW THIS LINE! ADD THEM ABOVE <<<<<<<<<<

########################################################################################################################
#
# ADVICE:
#
# 1) Run ./bin/lint-migrations-file.sh to run core.spec checks against any changes you make here. Liquibase is pretty
#    forgiving and won't complain if you accidentally mix up things like deleteCascade and onDelete: CASCADE. CI runs
#    this check but it's nicer to know now instead of waiting for CI.
#
# 2) Please post a message in the Metabase Slack #migrations channel to let others know you are creating a new
#    migration so someone else doesn't steal your ID number
#
# 3) Migrations IDs should follow the format
#
#    vMM.mm-NNN
#
#    where
#
#    M = major version
#    m = minor version
#    N = migration number relative to that major+minor version
#
#   e.g. the first migration added to 0.42.0 should be numbered v42.00-000 and the second migration should be numbered
#   v42.00-001. The first migration for 0.42.1 should be numbered v42.01-000, and so forth.
#
#   This numbering scheme was adopted beginning with version 0.42.0 so that we could go back and add migrations to patch
#   releases without the ID sequence getting wildly out of order. See PR #18821 for more information.
#
# PLEASE KEEP THIS MESSAGE AT THE BOTTOM OF THIS FILE!!!!! Add new migrations above the message.
#
########################################################################################################################<|MERGE_RESOLUTION|>--- conflicted
+++ resolved
@@ -12032,179 +12032,6 @@
                   constraints:
                     nullable: false
             tableName: report_card
-<<<<<<< HEAD
-  - changeSet:
-      id: v44.00-030
-      author: snoe
-      comment: Added 0.44.0 - Add database_required to metabase_field
-      changes:
-        - addColumn:
-            tableName: metabase_field
-            columns:
-              - column:
-                  name: database_required
-                  type: boolean
-                  remarks: Indicates this field is required by the database for new records. Usually not null and without a default.
-                  defaultValueBoolean: false
-                  constraints:
-                    nullable: false
-
-  # v44.00-002 through -011 add entity_id columns to several internal entities.
-  # These are fixed-width string fields populated with a random 21-character
-  # NanoID value, and used by the serialization system to de-duplicate entities
-  # in a portable way. See the serialization design doc in the design repo.
-  - changeSet:
-      id: v44.00-002
-      author: braden
-      comment: Added 0.44.0 - add entity_id column to all internal entities
-      changes:
-        - addColumn:
-            columns:
-            - column:
-                remarks: Random NanoID tag for unique identity.
-                name: entity_id
-                type: char(21)
-                constraints:
-                  nullable: true
-                  unique: true
-            tableName: metric
-  - changeSet:
-      id: v44.00-003
-      author: braden
-      comment: Added 0.44.0 - add entity_id column to all internal entities
-      changes:
-        - addColumn:
-            columns:
-            - column:
-                remarks: Random NanoID tag for unique identity.
-                name: entity_id
-                type: char(21)
-                constraints:
-                  nullable: true
-                  unique: true
-            tableName: segment
-  - changeSet:
-      id: v44.00-004
-      author: braden
-      comment: Added 0.44.0 - add entity_id column to all internal entities
-      changes:
-        - addColumn:
-            columns:
-            - column:
-                remarks: Random NanoID tag for unique identity.
-                name: entity_id
-                type: char(21)
-                constraints:
-                  nullable: true
-                  unique: true
-            tableName: collection
-  - changeSet:
-      id: v44.00-005
-      author: braden
-      comment: Added 0.44.0 - add entity_id column to all internal entities
-      changes:
-        - addColumn:
-            columns:
-            - column:
-                remarks: Random NanoID tag for unique identity.
-                name: entity_id
-                type: char(21)
-                constraints:
-                  nullable: true
-                  unique: true
-            tableName: report_dashboard
-  - changeSet:
-      id: v44.00-006
-      author: braden
-      comment: Added 0.44.0 - add entity_id column to all internal entities
-      changes:
-        - addColumn:
-            columns:
-            - column:
-                remarks: Random NanoID tag for unique identity.
-                name: entity_id
-                type: char(21)
-                constraints:
-                  nullable: true
-                  unique: true
-            tableName: dimension
-  - changeSet:
-      id: v44.00-007
-      author: braden
-      comment: Added 0.44.0 - add entity_id column to all internal entities
-      changes:
-        - addColumn:
-            columns:
-            - column:
-                remarks: Random NanoID tag for unique identity.
-                name: entity_id
-                type: char(21)
-                constraints:
-                  nullable: true
-                  unique: true
-            tableName: pulse
-  - changeSet:
-      id: v44.00-008
-      author: braden
-      comment: Added 0.44.0 - add entity_id column to all internal entities
-      changes:
-        - addColumn:
-            columns:
-            - column:
-                remarks: Random NanoID tag for unique identity.
-                name: entity_id
-                type: char(21)
-                constraints:
-                  nullable: true
-                  unique: true
-            tableName: report_card
-  - changeSet:
-      id: v44.00-009
-      author: braden
-      comment: Added 0.44.0 - add entity_id column to all internal entities
-      changes:
-        - addColumn:
-            columns:
-            - column:
-                remarks: Random NanoID tag for unique identity.
-                name: entity_id
-                type: char(21)
-                constraints:
-                  nullable: true
-                  unique: true
-            tableName: native_query_snippet
-  - changeSet:
-      id: v44.00-010
-      author: braden
-      comment: Added 0.44.0 - add entity_id column to all internal entities
-      changes:
-        - addColumn:
-            columns:
-            - column:
-                remarks: Random NanoID tag for unique identity.
-                name: entity_id
-                type: char(21)
-                constraints:
-                  nullable: true
-                  unique: true
-            tableName: timeline
-  - changeSet:
-      id: v44.00-011
-      author: braden
-      comment: Added 0.44.0 - add entity_id column to all internal entities
-      changes:
-        - addColumn:
-            columns:
-            - column:
-                remarks: Random NanoID tag for unique identity.
-                name: entity_id
-                type: char(21)
-                constraints:
-                  nullable: true
-                  unique: true
-            tableName: report_dashboardcard
-=======
->>>>>>> 8ede1535
   - changeSet:
       id: v44.00-023
       author: qnkhuat
@@ -12258,7 +12085,21 @@
             columnName: parameter_mappings
             defaultNullValue: '[]'
             tableName: report_card
-
+  - changeSet:
+      id: v44.00-030
+      author: snoe
+      comment: Added 0.44.0 - Add database_required to metabase_field
+      changes:
+        - addColumn:
+            tableName: metabase_field
+            columns:
+              - column:
+                  name: database_required
+                  type: boolean
+                  remarks: Indicates this field is required by the database for new records. Usually not null and without a default.
+                  defaultValueBoolean: false
+                  constraints:
+                    nullable: false
 
 
 # >>>>>>>>>> DO NOT ADD NEW MIGRATIONS BELOW THIS LINE! ADD THEM ABOVE <<<<<<<<<<
