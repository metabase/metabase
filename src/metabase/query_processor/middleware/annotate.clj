--- conflicted
+++ resolved
@@ -20,275 +20,7 @@
    [metabase.util.performance :refer [every? mapv empty?]]
    [potemkin :as p]))
 
-<<<<<<< HEAD
-(def ^:private Col
-  "Schema for a valid map of column info as found in the `:cols` key of the results after this namespace has ran."
-  ;; name and display name can be blank because some wacko DBMSes like SQL Server return blank column names for
-  ;; unaliased aggregations like COUNT(*) (this only applies to native queries, since we determine our own names for
-  ;; MBQL.)
-  [:map
-   [:name         :string]
-   [:display_name :string]
-   ;; type of the Field. For Native queries we look at the values in the first 100 rows to make an educated guess
-   [:base_type    ::lib.schema.common/base-type]
-   ;; effective_type, coercion, etc don't go here. probably best to rename base_type to effective type in the return
-   ;; from the metadata but that's for another day
-   ;; where this column came from in the original query.
-   [:source       [:enum :aggregation :fields :breakout :native]]
-   ;; a field clause that can be used to refer to this Field if this query is subsequently used as a source query.
-   ;; Added by this middleware as one of the last steps.
-   [:field_ref {:optional true} mbql.s/Reference]])
-
-;; TODO - I think we should change the signature of this to `(column-info query cols rows)`
-(defmulti column-info
-  "Determine the `:cols` info that should be returned in the query results, which is a sequence of maps containing
-  information about the columns in the results. Dispatches on query type. `results` is a map with keys `:cols` and,
-  optionally, `:rows`, if available."
-  {:arglists '([query results])}
-  (fn [query _]
-    (:type query)))
-
-(defmethod column-info :default
-  [{query-type :type, :as query} _]
-  (throw (ex-info (tru "Unknown query type {0}" (pr-str query-type))
-                  {:type  qp.error-type/invalid-query
-                   :query query})))
-
-;;; +----------------------------------------------------------------------------------------------------------------+
-;;; |                                      Adding :cols info for native queries                                      |
-;;; +----------------------------------------------------------------------------------------------------------------+
-
-(mu/defn- check-driver-native-columns
-  "Double-check that the *driver* returned the correct number of `columns` for native query results."
-  [cols :- [:maybe [:sequential [:map-of :any :any]]] rows]
-  (when (seq rows)
-    (let [expected-count (count cols)
-          actual-count   (count (first rows))]
-      (when-not (= expected-count actual-count)
-        (throw (ex-info (str (tru "Query processor error: number of columns returned by driver does not match results.")
-                             "\n"
-                             (tru "Expected {0} columns, but first row of results has {1} columns."
-                                  expected-count actual-count))
-                        {:expected-columns (map :name cols)
-                         :first-row        (first rows)
-                         :type             qp.error-type/qp}))))))
-
-(defn- annotate-native-cols [cols]
-  (let [unique-name-fn (mbql.u/unique-name-generator)]
-    (mapv (fn [{col-name :name, base-type :base_type, :as driver-col-metadata}]
-            (let [col-name (name col-name)]
-              (merge
-               {:display_name (u/qualified-name col-name)
-                :source       :native}
-               ;; It is perfectly legal for a driver to return a column with a blank name; for example, SQL Server does
-               ;; this for aggregations like `count(*)` if no alias is used. However, it is *not* legal to use blank
-               ;; names in MBQL `:field` clauses, because `SELECT ""` doesn't make any sense. So if we can't return a
-               ;; valid `:field`, omit the `:field_ref`.
-               (when-not (str/blank? col-name)
-                 {:field_ref [:field (unique-name-fn col-name) {:base-type base-type}]})
-               driver-col-metadata)))
-          cols)))
-
-(defmethod column-info :native
-  [_query {:keys [cols rows] :as _results}]
-  (check-driver-native-columns cols rows)
-  (annotate-native-cols cols))
-
-;;; +----------------------------------------------------------------------------------------------------------------+
-;;; |                                       Adding :cols info for MBQL queries                                       |
-;;; +----------------------------------------------------------------------------------------------------------------+
-
-(mu/defn- join-with-alias :- [:maybe mbql.s/Join]
-  [{:keys [joins source-query]} :- :map
-   join-alias                   :- ::lib.schema.common/non-blank-string]
-  (or (some
-       (fn [{:keys [alias], :as join}]
-         (when (= alias join-alias)
-           join))
-       joins)
-      (when source-query
-        (join-with-alias source-query join-alias))))
-
-;;; --------------------------------------------------- Field Info ---------------------------------------------------
-
-(defn- display-name-for-joined-field
-  "Return an appropriate display name for a joined field. For *explicitly* joined Fields, the qualifier is the join
-  alias; for implicitly joined fields, it is the display name of the foreign key used to create the join."
-  [field-display-name {:keys [fk-field-id], join-alias :alias}]
-  (let [qualifier (if fk-field-id
-                    ;; strip off trailing ` id` from FK display name
-                    (str/replace (:display-name (lib.metadata/field (qp.store/metadata-provider) fk-field-id))
-                                 #"(?i)\sid$"
-                                 "")
-                    join-alias)]
-    (format "%s → %s" qualifier field-display-name)))
-
-(defn- datetime-arithmetics?
-  "Helper for [[infer-expression-type]]. Returns true if a given clause returns a :type/DateTime type."
-  [clause]
-  (lib.util.match/match-one clause
-    #{:datetime-add :datetime-subtract :relative-datetime}
-    true
-
-    [:field _ (_ :guard :temporal-unit)]
-    true
-    [:expression _ (_ :guard :temporal-unit)]
-    true
-
-    :+
-    (some (partial mbql.u/is-clause? :interval) (rest clause))
-
-    _ false))
-
-(declare col-info-for-field-clause)
-
-(def type-info-columns
-  "Columns to select from a field to get its type information without getting information that is specific to that
-  column."
-  [:base_type :effective_type :coercion_strategy :semantic_type])
-
-(defn infer-expression-type
-  "Infer base-type/semantic-type information about an `expression` clause."
-  [expression]
-  (cond
-    (string? expression)
-    {:base_type :type/Text}
-
-    (number? expression)
-    {:base_type :type/Number}
-
-    (boolean? expression)
-    {:base_type :type/Boolean}
-
-    (mbql.u/is-clause? :field expression)
-    (col-info-for-field-clause {} expression)
-
-    (mbql.u/is-clause? :coalesce expression)
-    (select-keys (infer-expression-type (second expression)) type-info-columns)
-
-    (mbql.u/is-clause? :length expression)
-    {:base_type :type/BigInteger}
-
-    (mbql.u/is-clause? :case expression)
-    (let [[_ clauses] expression]
-      (some
-       (fn [[_ expression]]
-         ;; get the first non-nil val
-         (when (and (not= expression nil)
-                    (or (not (mbql.u/is-clause? :value expression))
-                        (let [[_ value] expression]
-                          (not= value nil))))
-           (select-keys (infer-expression-type expression) type-info-columns)))
-       clauses))
-
-    (mbql.u/is-clause? :convert-timezone expression)
-    {:converted_timezone (nth expression 2)
-     :base_type          :type/DateTime}
-
-    (datetime-arithmetics? expression)
-    ;; make sure converted_timezone survived if we do nested datetime operations
-    ;; FIXME: this does not preserve converted_timezone for cases nested expressions
-    ;; i.e:
-    ;; {"expression" {"converted-exp" [:convert-timezone "created-at" "Asia/Ho_Chi_Minh"]
-    ;;                "date-add-exp"  [:datetime-add [:expression "converted-exp"] 2 :month]}}
-    ;; The converted_timezone metadata added for "converted-exp" will not be brought over
-    ;; to ["date-add-exp"].
-    ;; maybe this `infer-expression-type` should takes an `inner-query` and look up the
-    ;; source expression as well?
-    (merge (select-keys (infer-expression-type (second expression)) [:converted_timezone])
-           {:base_type :type/DateTime})
-
-    (mbql.u/is-clause? mbql.s/string-functions expression)
-    {:base_type :type/Text}
-
-    (mbql.u/is-clause? mbql.s/numeric-functions expression)
-    {:base_type :type/Float}
-
-    (mbql.u/is-clause? mbql.s/boolean-functions expression)
-    {:base_type :type/Boolean}
-
-    :else
-    {:base_type :type/*}))
-
-(defn- fe-friendly-expression-ref
-  "Apparently the FE viz code breaks for pivot queries if `field_ref` comes back with extra 'non-traditional' MLv2
-  info (`:base-type` or `:effective-type` in `:expression`), so we better just strip this info out to be sure. If you
-  don't believe me remove this and run `e2e/test/scenarios/visualizations-tabular/pivot_tables.cy.spec.js` and you
-  will see."
-  [a-ref]
-  (let [a-ref (mbql.u/remove-namespaced-options a-ref)]
-    (lib.util.match/replace a-ref
-      [:expression expression-name (opts :guard (some-fn :base-type :effective-type))]
-      (let [fe-friendly-opts (dissoc opts :base-type :effective-type)]
-        (if (seq fe-friendly-opts)
-          [:expression expression-name fe-friendly-opts]
-          [:expression expression-name])))))
-
-(defn- col-info-for-expression
-  [inner-query [_expression expression-name {:keys [temporal-unit] :as _opts} :as clause]]
-  (merge
-   (infer-expression-type (mbql.u/expression-with-name inner-query expression-name))
-   {:name            expression-name
-    :display_name    expression-name
-    ;; provided so the FE can add easily add sorts and the like when someone clicks a column header
-    :expression_name expression-name
-    :field_ref       (fe-friendly-expression-ref clause)}
-   (when temporal-unit
-     {:unit temporal-unit})))
-
-(mu/defn- col-info-for-field-clause*
-  [{:keys [source-metadata], :as inner-query} [_ id-or-name opts :as clause] :- mbql.s/field]
-  (let [stage-is-from-source-card? (:qp/stage-had-source-card inner-query)
-        join                       (when (:join-alias opts)
-                                     (join-with-alias inner-query (:join-alias opts)))
-        join-is-at-current-level?  (some #(= (:alias %) (:join-alias opts)) (:joins inner-query))
-        ;; record additional information that may have been added by middleware. Sometimes pre-processing middleware
-        ;; needs to add extra info to track things that it did (e.g. the
-        ;; [[metabase.query-processor.middleware.add-dimension-projections]] pre-processing middleware adds keys to
-        ;; track which Fields it adds or needs to remap, and then the post-processing middleware does the actual
-        ;; remapping based on that info)
-        namespaced-options         (not-empty (into {}
-                                                    (filter (fn [[k _v]]
-                                                              (and (keyword? k) (namespace k))))
-                                                    opts))]
-    ;; TODO -- I think we actually need two `:field_ref` columns -- one for referring to the Field at the SAME
-    ;; level, and one for referring to the Field from the PARENT level.
-    (cond-> {:field_ref (mbql.u/remove-namespaced-options clause)}
-      (:base-type opts)
-      (assoc :base_type (:base-type opts))
-
-      namespaced-options
-      (assoc :options namespaced-options)
-
-      (string? id-or-name)
-      (merge (or (some-> (some #(when (= (:name %) id-or-name) %) source-metadata)
-                         (dissoc :field_ref))
-                 {:name         id-or-name
-                  :display_name (humanization/name->human-readable-name id-or-name)}))
-
-      (integer? id-or-name)
-      (merge (let [{:keys [parent-id], :as field} (lib.metadata/field (qp.store/metadata-provider) id-or-name)]
-               #_{:clj-kondo/ignore [:deprecated-var]}
-               (if-not parent-id
-                 (qp.store/->legacy-metadata field)
-                 (let [parent (col-info-for-field-clause inner-query [:field parent-id nil])]
-                   (-> (update field :name #(str (:name parent) \. %))
-                       qp.store/->legacy-metadata)))))
-
-      (:binning opts)
-      (-> (assoc :binning_info (-> (:binning opts)
-                                   (set/rename-keys {:strategy :binning-strategy})
-                                   u/snake-keys))
-          (assoc :was_binned true))
-
-      (:temporal-unit opts)
-      (assoc :unit (:temporal-unit opts))
-
-      (or (:join-alias opts) (:alias join))
-      (assoc :source_alias (or (:join-alias opts) (:alias join)))
-=======
 (comment metabase.query-processor.middleware.annotate.legacy-helper-fns/keep-me)
->>>>>>> cccb11b0
 
 (mr/def ::col
   [:map
@@ -410,36 +142,6 @@
 
 (mu/defn add-column-info :- ::qp.schema/rff
   "Middleware for adding type information about the columns in the query results (the `:cols` key)."
-<<<<<<< HEAD
-  [{query-type :type, :as query
-    {:keys [:metadata/model-metadata :alias/escaped->original]} :info} rff]
-  (fn add-column-info-rff* [metadata]
-    (qp.debug/debug> (list `add-column-info query metadata))
-    (if (and (= query-type :query)
-             ;; we should have type metadata either in the query fields
-             ;; or in the result metadata for the following code to work
-             (or (->> query :query keys (some #{:aggregation :breakout :fields}))
-                 (every? :base_type (:cols metadata))))
-      (let [query     (cond-> query
-                        (seq escaped->original) ;; if we replaced aliases, restore them
-                        (escape-join-aliases/restore-aliases escaped->original))
-            metadata (cond-> (assoc metadata :cols (merged-column-info query metadata))
-                       (seq model-metadata)
-                       (update :cols qp.util/combine-metadata model-metadata))]
-        (qp.debug/debug> (list `add-column-info '=> metadata))
-        (rff metadata))
-      ;; rows sampling is only needed for native queries! TODO ­ not sure we really even need to do for native
-      ;; queries...
-      (let [metadata (cond-> (update metadata :cols annotate-native-cols)
-                       ;; annotate-native-cols ensures that column refs are present which we need to match metadata
-                       (seq model-metadata)
-                       (update :cols qp.util/combine-metadata model-metadata)
-                       ;; but we want those column refs removed since they have type info which we don't know yet
-                       :always
-                       (update :cols (fn [cols] (map #(dissoc % :field_ref) cols))))]
-        (qp.debug/debug> (list `add-column-info '=> metadata))
-        (add-column-info-xform query metadata (rff metadata))))))
-=======
   [query :- ::lib.schema/query
    rff   :- ::qp.schema/rff]
   (mu/fn :- ::qp.schema/rf
@@ -458,5 +160,4 @@
 (p/import-vars
  [metabase.query-processor.middleware.annotate.legacy-helper-fns
   aggregation-name
-  merged-column-info])
->>>>>>> cccb11b0
+  merged-column-info])