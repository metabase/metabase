--- conflicted
+++ resolved
@@ -58,7 +58,7 @@
   the transforms in the original list -- if a transform depends on some transform not in the list, the 'extra'
   dependency is ignored. Python transforms have no dependencies and run sequentially."
   [transforms]
-<<<<<<< HEAD
+
   (let [{python-transforms true
          sql-transforms false} (group-by transforms.util/python-transform? transforms)
 
@@ -70,32 +70,20 @@
                                          {(get-in transform [:source :query :database]) [transform]}))
                                   (apply merge-with into))
 
+        transform-ids (into #{} (map :id) transforms)
         {:keys [output-tables dependencies]} (->> sql-transforms-by-db
-=======
-  (let [transforms-by-db (->> transforms
-                              (map (fn [transform]
-                                     {(get-in transform [:source :query :database]) [transform]}))
-                              (apply merge-with into))
-        transform-ids (into #{} (map :id) transforms)
-        {:keys [output-tables dependencies]} (->> transforms-by-db
->>>>>>> dabaa300
                                                   (map (fn [[db-id db-transforms]]
                                                          (qp.store/with-metadata-provider db-id
                                                            {:output-tables (output-table-map db-transforms)
                                                             :dependencies (dependency-map db-transforms)})))
-<<<<<<< HEAD
                                                   (apply merge-with merge))
 
-        sql-deps (update-vals dependencies #(into #{} (keep output-tables) %))]
+        sql-deps (update-vals dependencies #(into #{}
+                                                  (keep (fn [{:keys [table transform]}]
+                                                          (or (output-tables table)
+                                                              (transform-ids transform))))
+                                                  %))]
     (merge python-deps sql-deps)))
-=======
-                                                  (apply merge-with merge))]
-    (update-vals dependencies #(into #{}
-                                     (keep (fn [{:keys [table transform]}]
-                                             (or (output-tables table)
-                                                 (transform-ids transform))))
-                                     %))))
->>>>>>> dabaa300
 
 (defn find-cycle
   "Finds a path containing a cycle in the directed graph `node->children`.
