(ns metabase.notification.payload.impl.card-test
  (:require
   [clojure.string :as str]
   [clojure.test :refer :all]
   [medley.core :as m]
   [metabase.api.testing :as testing]
   [metabase.channel.core :as channel]
   [metabase.notification.core :as notification]
   [metabase.notification.payload.core :as notification.payload]
   [metabase.notification.test-util :as notification.tu]
   [metabase.permissions.core :as perms]
   [metabase.public-settings :as public-settings]
   [metabase.test :as mt]
<<<<<<< HEAD
   [ring.util.codec :as codec]
=======
   [metabase.util :as u]
>>>>>>> e8f265d0
   [toucan2.core :as t2]))

(use-fixtures
  :each
  (fn [thunk]
    (binding [notification/*default-options* {:notification/sync? true}]
      (thunk))))

(defn- construct-email
  [& [data]]
  (merge {:subject        (format "Alert: %s has results" notification.tu/default-card-name)
          :recipients     #{"rasta@metabase.com"}
          :message-type   :attachments
          :recipient-type nil
          :message        [{notification.tu/default-card-name true}
                           ;; icon
                           notification.tu/png-attachment
                           notification.tu/csv-attachment]}
         data))

(def card-name-regex (re-pattern notification.tu/default-card-name))

(deftest basic-table-notification-test
  (testing "card notification of a simple table"
    (notification.tu/with-notification-testing-setup!
      (let [card-content "Hello world!!!"]
        (mt/with-temp [:model/Channel {http-channel-id :id} {:type    :channel/http
                                                             :details {:url         "https://metabase.com/testhttp"
                                                                       :auth-method "none"}}]
          (notification.tu/with-card-notification
            [notification {:card     {:name notification.tu/default-card-name
                                      :dataset_query (mt/native-query {:query (format "SELECT '%s' as message" card-content)})}
                           :handlers [@notification.tu/default-email-handler
                                      notification.tu/default-slack-handler
                                      {:channel_type :channel/http
                                       :channel_id   http-channel-id}]}]
            (let [card-id (-> notification :payload :card_id)]
              (notification.tu/test-send-notification!
               notification
               {:channel/email
                (fn [[email]]
                  (is (= (construct-email
                          {:message [{notification.tu/default-card-name true
                                      "Manage your subscriptions"       true
                                      card-content                      true}
                                     ;; icon
                                     notification.tu/png-attachment
                                     notification.tu/csv-attachment]})
                         (mt/summarize-multipart-single-email
                          email
                          card-name-regex
                          #"Manage your subscriptions"
                          (re-pattern card-content)))))

                :channel/slack
                (fn [[message]]
                  (is (=? {:attachments [{:blocks [{:text {:emoji true
                                                           :text "🔔 Card notification test card"
                                                           :type "plain_text"}
                                                    :type "header"}]}
                                         {:attachment-name "image.png"
                                          :channel-id "FOO"
                                          :fallback "Card notification test card",
                                          :rendered-info {:attachments false
                                                          :content true
                                                          :render/text true}
                                          :title "Card notification test card"}]
                           :channel-id "#general"}
                          (notification.tu/slack-message->boolean message))))

                :channel/http
                (fn [[req]]
                  (is (=? {:body {:type               "alert"
                                  :alert_id           (-> notification :payload :id)
                                  :alert_creator_id   (-> notification :creator_id)
                                  :alert_creator_name (t2/select-one-fn :common_name :model/User (:creator_id notification))
                                  :data               {:type          "question"
                                                       :question_id   card-id
                                                       :question_name notification.tu/default-card-name
                                                       :question_url  (mt/malli=? [:fn #(str/ends-with? % (str card-id))])
                                                       :visualization (mt/malli=? [:fn #(str/starts-with? % "data:image/png;base64")])
                                                       :raw_data      {:cols ["MESSAGE"], :rows [["Hello world!!!"]]}}
                                  :sent_at            (mt/malli=? :any)}}
                          req)))}))))))))

(deftest basic-line-graph-test
  (testing "card notification of a simple line graph"
    (notification.tu/with-card-notification
      [notification {:card     {:dataset_query (mt/mbql-query orders {:aggregation [["count"]]
                                                                      :breakout    [!day.created_at]})
                                :display       :line}
                     :handlers [@notification.tu/default-email-handler
                                notification.tu/default-slack-handler]}]
      (notification.tu/test-send-notification!
       notification
       {:channel/email
        (fn [[email]]
          (is (= (construct-email
                  {:message [{notification.tu/default-card-name true
                              "Manage your subscriptions"       true}
                             ;; static viz
                             notification.tu/png-attachment
                             ;; icon
                             notification.tu/png-attachment
                             notification.tu/csv-attachment]})
                 (mt/summarize-multipart-single-email
                  email
                  card-name-regex
                  #"Manage your subscriptions"))))
        :channel/slack
        (fn [[message]]
          (is (=? {:attachments [{:blocks [{:text {:emoji true
                                                   :text "🔔 Card notification test card"
                                                   :type "plain_text"}
                                            :type "header"}]}
                                 {:attachment-name "image.png"
                                  :channel-id "FOO"
                                  :fallback "Card notification test card"
                                  :rendered-info {:attachments false :content true}
                                  :title "Card notification test card"}]
                   :channel-id "#general"}
                  (notification.tu/slack-message->boolean message))))}))))

(deftest ensure-constraints-test
  (testing "Validate card queries are limited by `default-query-constraints`"
    (mt/with-temporary-setting-values [public-settings/download-row-limit 10]
      (notification.tu/with-card-notification [notification {:card     {:dataset_query (mt/mbql-query orders)}
                                                             :handlers [@notification.tu/default-email-handler]}]

        (notification.tu/test-send-notification!
         notification
         {:channel/email
          (fn [[email]]
            ;; this will fail if the query has a limit
            ;; follow up in https://metaboat.slack.com/archives/C064QMXEV9N/p1734522146075659
            (is (= 11
                   (some->> email :message (m/find-first #(= "text/csv" (:content-type %))) :content slurp str/split-lines count))))})))))

(deftest multiple-email-recipients-test
  (notification.tu/with-card-notification
    [notification {:handlers [{:channel_type :channel/email
                               :recipients   [{:type    :notification-recipient/user
                                               :user_id (mt/user->id :crowberto)}
                                              {:type    :notification-recipient/user
                                               :user_id (mt/user->id :rasta)}
                                              {:type    :notification-recipient/raw-value
                                               :details {:value "ngoc@metabase.com"}}]}]}]

    (notification.tu/test-send-notification!
     notification
     {:channel/email
      (fn [emails]
        (is (= #{#{"ngoc@metabase.com"} #{"crowberto@metabase.com" "rasta@metabase.com"}}
               (->> emails
                    (map (comp set :recipients))
                    set))))})))

(deftest send-condition-has-result-test
  (testing "no result should skip sending"
    (doseq [has-result [true false]]
      (testing (format "has-result = %s" has-result)
        (notification.tu/with-card-notification
          [notification {:card              {:dataset_query (mt/native-query {:query (if has-result "SELECT 1 as data" "SELECT NULL")})}
                         :notification-card {:send_condition :has_result}
                         :handlers          [@notification.tu/default-email-handler
                                             notification.tu/default-slack-handler]}]
          (notification.tu/test-send-notification!
           notification
           {:channel/email
            (fn [emails]
              (if has-result
                (is (= 1 (count emails)))
                (is (= 0 (count emails)))))
            :channel/slack
            (fn [messages]
              (if has-result
                (is (= 1 (count messages)))
                (is (= 0 (count messages)))))}))))))

(deftest ^:parallel goal-met-test
  (let [alert-above-pulse {:send_condition "goal_above"}
        alert-below-pulse {:send_condition "goal_below"}
        progress-result   (fn [val] {:card   {:display                :progress
                                              :visualization_settings {:progress.goal    5}}
                                     :result {:data {:rows [[val]]}}})
        timeseries-result (fn [val] {:card   {:display                :bar
                                              :visualization_settings {:graph.goal_value 5}}
                                     :result {:data {:cols [{:source :breakout}
                                                            {:name           "avg"
                                                             :source         :aggregation
                                                             :base_type      :type/Integer
                                                             :effective-type :type/Integer
                                                             :semantic_type  :type/Quantity}]
                                                     :rows [["2021-01-01T00:00:00Z" val]]}}})
        goal-met?           (requiring-resolve 'metabase.notification.payload.impl.card/goal-met?)]
    (testing "Progress bar"
      (testing "alert above"
        (testing "value below goal"  (is (= false (goal-met? alert-above-pulse (progress-result 4)))))
        (testing "value equals goal" (is (=  true (goal-met? alert-above-pulse (progress-result 5)))))
        (testing "value above goal"  (is (=  true (goal-met? alert-above-pulse (progress-result 6))))))
      (testing "alert below"
        (testing "value below goal"  (is (=  true (goal-met? alert-below-pulse (progress-result 4)))))
        (testing "value equals goal (#10899)" (is (= false (goal-met? alert-below-pulse (progress-result 5)))))
        (testing "value above goal"  (is (= false (goal-met? alert-below-pulse (progress-result 6)))))))
    (testing "Timeseries"
      (testing "alert above"
        (testing "value below goal"  (is (= false (goal-met? alert-above-pulse (timeseries-result 4)))))
        (testing "value equals goal" (is (=  true (goal-met? alert-above-pulse (timeseries-result 5)))))
        (testing "value above goal"  (is (=  true (goal-met? alert-above-pulse (timeseries-result 6))))))
      (testing "alert below"
        (testing "value below goal"  (is (=  true (goal-met? alert-below-pulse (timeseries-result 4)))))
        (testing "value equals goal" (is (= false (goal-met? alert-below-pulse (timeseries-result 5)))))
        (testing "value above goal"  (is (= false (goal-met? alert-below-pulse (timeseries-result 6)))))))))

(deftest send-condition-above-goal-test
  (testing "skip is the goal is not met"
    (notification.tu/with-card-notification
      [notification {:card              {:dataset_query          (mt/mbql-query
                                                                   checkins
                                                                   {:aggregation [["count"]]
                                                                    :filter      [:between $date "2014-04-01" "2014-06-01"]
                                                                    :breakout    [!day.date]})
                                         :display                :line
                                         :visualization_settings {:graph.show_goal  true
                                                                  :graph.goal_value 1000
                                                                  :graph.dimensions ["DATE"]
                                                                  :graph.metrics    ["count"]}}
                     :notification-card {:send_condition :goal_above}
                     :handlers          [@notification.tu/default-email-handler]}]
      (notification.tu/test-send-notification!
       notification
       {:channel/email
        (fn [emails]
          (is (empty? emails)))})))

  (testing "send if goal is met"
    (notification.tu/with-card-notification
      [notification {:card              {:dataset_query          (mt/mbql-query
                                                                   checkins
                                                                   {:aggregation [["count"]]
                                                                    :filter      [:between $date "2014-04-01" "2014-06-01"]
                                                                    :breakout    [!day.date]})
                                         :display                :line
                                         :visualization_settings {:graph.show_goal  true
                                                                  :graph.goal_value 5.9
                                                                  :graph.dimensions ["DATE"]
                                                                  :graph.metrics    ["count"]}}
                     :notification-card {:send_condition :goal_above}
                     :handlers          [@notification.tu/default-email-handler]}]
      (notification.tu/test-send-notification!
       notification
       {:channel/email
        (fn [[email]]
          (is (= (construct-email
                  {:subject "Alert: Card notification test card has reached its goal"
                   :message [{notification.tu/default-card-name true
                              "This question has reached its goal of 5\\.9\\." true}
                             notification.tu/png-attachment
                             notification.tu/png-attachment
                             notification.tu/csv-attachment]})
                 (mt/summarize-multipart-single-email
                  email
                  card-name-regex
                  #"This question has reached its goal of 5\.9\."))))}))))

(deftest send-condition-below-goal-test
  (testing "skip is the goal is not met"
    (notification.tu/with-card-notification
      [notification {:card              {:dataset_query          (mt/mbql-query
                                                                   checkins
                                                                   {:aggregation [["count"]]
                                                                    :filter      [:between $date "2014-04-01" "2014-06-01"]
                                                                    :breakout    [!day.date]})
                                         :display                :line
                                         :visualization_settings {:graph.show_goal  true
                                                                  :graph.goal_value 0
                                                                  :graph.dimensions ["DATE"]
                                                                  :graph.metrics    ["count"]}}
                     :notification-card {:send_condition :goal_below}
                     :handlers          [@notification.tu/default-email-handler]}]
      (notification.tu/test-send-notification!
       notification
       {:channel/email
        (fn [emails]
          (is (empty? emails)))})))

  (testing "send if goal is met"
    (notification.tu/with-card-notification
      [notification {:card              {:dataset_query          (mt/mbql-query
                                                                   checkins
                                                                   {:aggregation [["count"]]
                                                                    :filter      [:between $date "2014-04-01" "2014-06-01"]
                                                                    :breakout    [!day.date]})
                                         :display                :line
                                         :visualization_settings {:graph.show_goal  true
                                                                  :graph.goal_value 1.1
                                                                  :graph.dimensions ["DATE"]
                                                                  :graph.metrics    ["count"]}}
                     :notification-card {:send_condition :goal_below}
                     :handlers          [@notification.tu/default-email-handler]}]
      (notification.tu/test-send-notification!
       notification
       {:channel/email
        (fn [[email]]
          (is (= (construct-email
                  {:subject "Alert: Card notification test card has gone below its goal"
                   :message [{notification.tu/default-card-name true
                              "This question has gone below its goal of 1\\.1\\." true}
                             notification.tu/png-attachment
                             notification.tu/png-attachment
                             notification.tu/csv-attachment]})
                 (mt/summarize-multipart-single-email
                  email
                  card-name-regex
                  #"This question has gone below its goal of 1\.1\."))))}))))

(deftest send-once-archive-on-first-successful-send
  (notification.tu/with-card-notification
    [notification {:notification-card {:send_once true}}]
    (testing "do not archive if the send fail for any reason"
      (mt/with-dynamic-fn-redefs [notification.payload/notification-payload (fn [& _args] (throw (ex-info "error" {})))]
        (u/ignore-exceptions (notification/send-notification! notification))
        (is (true? (t2/select-one-fn :active :model/Notification (:id notification))))))

    (testing "archive if the send is successful"
      (notification/send-notification! notification)
      (is (false? (t2/select-one-fn :active :model/Notification (:id notification)))))))

(deftest non-user-email-test
  (notification.tu/with-card-notification
    [notification {:handlers [{:channel_type :channel/email
                               :recipients   [{:type    :notification-recipient/raw-value
                                               :details {:value "ngoc@metabase.com"}}]}]}]
    (notification.tu/test-send-notification!
     notification
     {:channel/email
      (fn [[email]]
        (testing "email is sent correctly"
          (is (= (construct-email
                  {:recipients #{"ngoc@metabase.com"}
                   :message [{notification.tu/default-card-name true
                              "Manage your subscriptions"       false
                              "Unsubscribe"                     true}
                             notification.tu/png-attachment
                             notification.tu/csv-attachment]})
                 (mt/summarize-multipart-single-email
                  email
                  card-name-regex
                  #"Manage your subscriptions"
                  #"Unsubscribe"))))

        (testing "the unsubscribe url is correct"
          (let [url    (re-find #"https://[^/]+/unsubscribe[^\"]*" (-> email :message first :content))
                params (codec/form-decode (second (str/split url #"\?")))]
            (is (int? (parse-long (get params "notification-handler-id"))))
            (is (= "ngoc@metabase.com" (get params "email")))
            (is (string? (get params "hash"))))))})))

(deftest permission-test
  (mt/with-temp [:model/Collection coll {}]
    (letfn [(payload! [user-kw]
              (notification.tu/with-card-notification
                [notification {:card {:collection_id (:id coll)}
                               :notification {:creator_id (mt/user->id user-kw)}}]
                (perms/revoke-collection-permissions! (perms/all-users-group) coll)
                (get-in (notification/notification-payload notification)
                        [:payload :card_part :result])))]
      (testing "rasta has no permissions and will get error"
        (let [rasta-result (payload! :rasta)]
          (is (= 0 (:row_count rasta-result)))
          (is (re-find #"You do not have permissions to view Card \d+"
                       (:error rasta-result)))))
      (testing "crowberto can see the card"
        (is (pos-int? (:row_count (payload! :crowberto))))))))

(deftest alerts-do-not-remove-user-metadata
  (testing "Alerts that exist on a Model shouldn't remove metadata (#35091)."
    (let [result-metadata [{:display_name   "Count"
                            :semantic_type  :type/Quantity
                            :field_ref      [:aggregation 0]
                            :base_type      :type/BigInteger
                            :effective_type :type/BigInteger
                            :name           "count"}]]
      (notification.tu/with-card-notification
        [notification {:card     {:type            :model
                                  :dataset_query   (mt/mbql-query orders {:aggregation [["count"]]})
                                  :result_metadata result-metadata}
                       :handlers [@notification.tu/default-email-handler]}]
        (notification/send-notification! notification)
        (is (= result-metadata
               (t2/select-one-fn :result_metadata :model/Card (-> notification :payload :card_id))))))))

(deftest partial-channel-failure-will-deliver-all-that-success-test
  (testing "if a pulse is set to send to multiple channels and one of them fail, the other channels should still receive the message"
    (notification.tu/with-send-notification-sync
      (notification.tu/with-card-notification
        [notification {:handlers [@notification.tu/default-email-handler
                                  notification.tu/default-slack-handler]}]

        (let [original-render-noti (var-get #'channel/render-notification)]
          (with-redefs [channel/render-notification (fn [& args]
                                                      (if (= :channel/slack (first args))
                                                        (throw (ex-info "Slack failed" {}))
                                                        (apply original-render-noti args)))]
            ;; slack failed but email should still be sent
            (notification.tu/test-send-notification!
             notification
             {:channel/email
              (fn [emails]
                (is (pos-int? (count emails))))
              :channel/slack
              (fn [messages]
                (is (nil?  messages)))})))))))

(deftest skip-for-archived-cards-test
  (testing "should not send for archived cards"
    (notification.tu/with-card-notification
      [notification {:card     {:archived true}

                     :handlers [@notification.tu/default-email-handler]}]
      (notification.tu/test-send-notification!
       notification
       {:channel/email
        (fn [emails]
          (is (empty? emails)))}))))<|MERGE_RESOLUTION|>--- conflicted
+++ resolved
@@ -11,11 +11,8 @@
    [metabase.permissions.core :as perms]
    [metabase.public-settings :as public-settings]
    [metabase.test :as mt]
-<<<<<<< HEAD
+   [metabase.util :as u]
    [ring.util.codec :as codec]
-=======
-   [metabase.util :as u]
->>>>>>> e8f265d0
    [toucan2.core :as t2]))
 
 (use-fixtures
