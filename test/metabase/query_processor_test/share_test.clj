(ns metabase.query-processor-test.share-test
  (:require [metabase
             [query-processor-test :refer :all]
<<<<<<< HEAD
             [test :as mt]]
=======
             [util :as u]]
>>>>>>> 006cbaf2
            [metabase.models
             [metric :refer [Metric]]
             [segment :refer [Segment]]]
            [metabase.test
             [data :as data]
             [util :as tu]]
            [metabase.test.data.datasets :as datasets]
            [toucan.util.test :as tt]))

(datasets/expect-with-drivers (mt/normal-drivers-with-feature :basic-aggregations)
  0.94
  (->> {:aggregation [[:share [:< [:field-id (data/id :venues :price)] 4]]]}
       (data/run-mbql-query venues)
       rows
       ffirst
       double))

;; Test normalization
(datasets/expect-with-drivers (mt/normal-drivers-with-feature :basic-aggregations)
  0.94
  (->> {:aggregation [["share" ["<" ["field-id" (data/id :venues :price)] 4]]]}
       (data/run-mbql-query venues)
       rows
       ffirst
       double))

(datasets/expect-with-drivers (mt/normal-drivers-with-feature :basic-aggregations)
  0.17
  (->> {:aggregation [[:share [:and [:< [:field-id (data/id :venues :price)] 4]
                               [:or [:starts-with [:field-id (data/id :venues :name)] "M"]
                                [:ends-with [:field-id (data/id :venues :name)] "t"]]]]]}
       (data/run-mbql-query venues)
       rows
       ffirst
       double))

(datasets/expect-with-drivers (mt/normal-drivers-with-feature :basic-aggregations)
  nil
  (->> {:aggregation [[:share [:< [:field-id (data/id :venues :price)] 4]]]
        :filter      [:> [:field-id (data/id :venues :price)] Long/MAX_VALUE]}
       (data/run-mbql-query venues)
       rows
       ffirst))

(datasets/expect-with-drivers (mt/normal-drivers-with-feature :basic-aggregations)
  [[2 0.0]
   [3 0.0]
   [4 0.5]
   [5 0.14]]
  (->> {:aggregation [[:share [:< [:field-id (data/id :venues :price)] 2]]]
        :breakout    [[:field-id (data/id :venues :category_id)]]
        :limit       4}
       (data/run-mbql-query venues)
       (tu/round-all-decimals 2)
       rows
       (map (fn [[k v]]
              [(int k) v]))))

(datasets/expect-with-drivers (mt/normal-drivers-with-feature :basic-aggregations :expressions)
  1.47
  (->> {:aggregation [[:+ [:/ [:share [:< [:field-id (data/id :venues :price)] 4]] 2] 1]]}
       (data/run-mbql-query venues)
       rows
       ffirst
       double
       (u/round-to-decimals 2)))

(datasets/expect-with-drivers (mt/normal-drivers-with-feature :basic-aggregations)
  0.94
  (tt/with-temp* [Segment [{segment-id :id} {:table_id   (data/id :venues)
                                             :definition {:source-table (data/id :venues)
                                                          :filter       [:< [:field-id (data/id :venues :price)] 4]}}]]
    (->> {:aggregation [[:share [:segment segment-id]]]}
         (data/run-mbql-query venues)
         rows
         ffirst
         double)))

(datasets/expect-with-drivers (mt/normal-drivers-with-feature :basic-aggregations)
  0.94
  (tt/with-temp* [Metric [{metric-id :id} {:table_id   (data/id :venues)
                                           :definition {:source-table (data/id :venues)
                                                        :aggregation  [:share [:< [:field-id (data/id :venues :price)] 4]]}}]]
    (->> {:aggregation [[:metric metric-id]]}
         (data/run-mbql-query venues)
         rows
         ffirst
         double)))<|MERGE_RESOLUTION|>--- conflicted
+++ resolved
@@ -1,11 +1,8 @@
 (ns metabase.query-processor-test.share-test
   (:require [metabase
              [query-processor-test :refer :all]
-<<<<<<< HEAD
-             [test :as mt]]
-=======
+             [test :as mt]
              [util :as u]]
->>>>>>> 006cbaf2
             [metabase.models
              [metric :refer [Metric]]
              [segment :refer [Segment]]]
