--- conflicted
+++ resolved
@@ -66,13 +66,13 @@
 
 (def card-defaults
   "The default card params."
-<<<<<<< HEAD
   {:archived               false
    :collection_id          nil
    :collection_position    nil
    :collection_preview     true
    :dataset_query          {}
    :dataset                false
+   :type                   "question"
    :description            nil
    :display                "scalar"
    :enable_embedding       false
@@ -80,7 +80,6 @@
    :entity_id              nil
    :embedding_params       nil
    :made_public_by_id      nil
-   :based_on_upload        nil
    :parameters             []
    :parameter_mappings     []
    :moderation_reviews     ()
@@ -90,30 +89,6 @@
    :average_query_time     nil
    :last_query_start       nil
    :result_metadata        nil})
-=======
-  {:archived            false
-   :collection_id       nil
-   :collection_position nil
-   :collection_preview  true
-   :dataset_query       {}
-   :dataset             false
-   :type                "question"
-   :description         nil
-   :display             "scalar"
-   :enable_embedding    false
-   :entity_id           nil
-   :embedding_params    nil
-   :made_public_by_id   nil
-   :parameters          []
-   :parameter_mappings  []
-   :moderation_reviews  ()
-   :public_uuid         nil
-   :query_type          nil
-   :cache_ttl           nil
-   :average_query_time  nil
-   :last_query_start    nil
-   :result_metadata     nil})
->>>>>>> 2a70cd5d
 
 ;; Used in dashboard tests
 (def card-defaults-no-hydrate
