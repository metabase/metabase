(ns metabase.cmd.rotate-encryption-key
  (:require
   [metabase.app-db.core :as mdb]
   [metabase.util.log :as log]))

(defn rotate-encryption-key!
  "Rotate the current configured db using the current `MB_ENCRYPTION_SECRET_KEY` env var and `to-key` argument.
  An empty to-key will decrypt the database."
  [to-key]
  (when-not (mdb/db-is-set-up?)
<<<<<<< HEAD
    (log/warnf "Database not found. Metabase will create a new database at %s and proceed encrypting." "2")
=======
    (log/info "Checking database configuration prior to encrypting")
>>>>>>> cccb11b0
    (mdb/setup-db! :create-sample-content? true))
  (log/infof "Connected to: %s | %s" (mdb/db-type) (mdb/db-file))
  (if (empty? to-key)
    (mdb/decrypt-db (mdb/db-type) (mdb/data-source))
    (mdb/encrypt-db (mdb/db-type) (mdb/data-source) to-key)))<|MERGE_RESOLUTION|>--- conflicted
+++ resolved
@@ -8,11 +8,7 @@
   An empty to-key will decrypt the database."
   [to-key]
   (when-not (mdb/db-is-set-up?)
-<<<<<<< HEAD
-    (log/warnf "Database not found. Metabase will create a new database at %s and proceed encrypting." "2")
-=======
     (log/info "Checking database configuration prior to encrypting")
->>>>>>> cccb11b0
     (mdb/setup-db! :create-sample-content? true))
   (log/infof "Connected to: %s | %s" (mdb/db-type) (mdb/db-file))
   (if (empty? to-key)
