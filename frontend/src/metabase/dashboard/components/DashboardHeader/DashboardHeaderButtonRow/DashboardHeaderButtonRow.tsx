import { useCallback } from "react";

import { setSidebar } from "metabase/dashboard/actions";
import { dashboardActionButtons } from "metabase/dashboard/components/DashboardHeader/DashboardHeaderButtonRow/action-buttons";
import type {
  DashboardActionKey,
  DashboardHeaderButtonRowProps,
  HeaderButtonProps,
} from "metabase/dashboard/components/DashboardHeader/DashboardHeaderButtonRow/types";
import { SIDEBAR_NAME } from "metabase/dashboard/constants";
import { useDashboardContext } from "metabase/dashboard/context";
import {
  getDashboardComplete,
  getHasModelActionsEnabled,
  getIsEditing,
} from "metabase/dashboard/selectors";
<<<<<<< HEAD
=======
import { isEmbeddingSdk } from "metabase/embedding-sdk/config";
>>>>>>> 35815d9e
import { useDispatch, useSelector } from "metabase/lib/redux";
import { getPulseFormInput } from "metabase/notifications/pulse/selectors";
import { getIsEmbeddingSdk } from "metabase/selectors/embed";
import {
  canManageSubscriptions as canManageSubscriptionsSelector,
  getUserIsAdmin,
} from "metabase/selectors/user";
import { Box } from "metabase/ui";

import { DASHBOARD_EDITING_ACTIONS, DASHBOARD_VIEW_ACTIONS } from "./constants";

export const DashboardHeaderButtonRow = ({
  dashboardActionKeys = null,
  isPublic = false,
  isAnalyticsDashboard = false,
  ...props
}: {
  dashboardActionKeys?: DashboardActionKey[] | null;
} & DashboardHeaderButtonRowProps) => {
  const formInput = useSelector(getPulseFormInput);
  const isAdmin = useSelector(getUserIsAdmin);
  const canManageSubscriptions = useSelector(canManageSubscriptionsSelector);

  const dashboard = useSelector(getDashboardComplete);
  const isEmbeddingSdk = useSelector(getIsEmbeddingSdk);
  const canEdit = Boolean(dashboard?.can_write && !dashboard?.archived);

  const {
    isFullscreen,
    onFullscreenChange,
    hasNightModeToggle,
    onNightModeChange,
    downloadsEnabled,
  } = useDashboardContext();

  const hasModelActionsEnabled = useSelector(getHasModelActionsEnabled);

  const isEditing = useSelector(getIsEditing);

  const buttonOptions = isEditing
    ? DASHBOARD_EDITING_ACTIONS
    : DASHBOARD_VIEW_ACTIONS;

  const visibleDashboardActionKeys = dashboardActionKeys
    ? buttonOptions.filter((key) => dashboardActionKeys.includes(key))
    : buttonOptions;

  const dispatch = useDispatch();

  const openSettingsSidebar = useCallback(() => {
    dispatch(setSidebar({ name: SIDEBAR_NAME.settings }));
  }, [dispatch]);

  return (
    <>
      {visibleDashboardActionKeys.map((dashboardActionKey) => {
        const config = dashboardActionButtons[dashboardActionKey];
        if (dashboard) {
          const buttonComponentProps: HeaderButtonProps = {
            isEditing,
            canEdit,
            hasModelActionsEnabled,
            isAnalyticsDashboard,
            dashboard,
            canManageSubscriptions,
            formInput,
            isAdmin,
            isPublic,
            isEmbeddingSdk: isEmbeddingSdk(),
            openSettingsSidebar,
            ...props,
          };

          if (
            config.enabled({
              isFullscreen,
              onFullscreenChange,
              hasNightModeToggle,
              onNightModeChange,
              downloadsEnabled,
              ...buttonComponentProps,
            })
          ) {
            const Component = config.component;
            return (
              <Box
                key={dashboardActionKey}
                display="contents"
                data-testid="dashboard-header-row-button"
                data-element-id={dashboardActionKey}
              >
                <Component {...buttonComponentProps} />
              </Box>
            );
          }
        }
        return null;
      })}
    </>
  );
};<|MERGE_RESOLUTION|>--- conflicted
+++ resolved
@@ -14,13 +14,9 @@
   getHasModelActionsEnabled,
   getIsEditing,
 } from "metabase/dashboard/selectors";
-<<<<<<< HEAD
-=======
 import { isEmbeddingSdk } from "metabase/embedding-sdk/config";
->>>>>>> 35815d9e
 import { useDispatch, useSelector } from "metabase/lib/redux";
 import { getPulseFormInput } from "metabase/notifications/pulse/selectors";
-import { getIsEmbeddingSdk } from "metabase/selectors/embed";
 import {
   canManageSubscriptions as canManageSubscriptionsSelector,
   getUserIsAdmin,
@@ -42,7 +38,6 @@
   const canManageSubscriptions = useSelector(canManageSubscriptionsSelector);
 
   const dashboard = useSelector(getDashboardComplete);
-  const isEmbeddingSdk = useSelector(getIsEmbeddingSdk);
   const canEdit = Boolean(dashboard?.can_write && !dashboard?.archived);
 
   const {
