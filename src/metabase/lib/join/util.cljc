(ns metabase.lib.join.util
  "Some small join-related helper functions which are used from a few different namespaces."
  (:require
   [metabase.lib.dispatch :as lib.dispatch]
   [metabase.lib.metadata :as lib.metadata]
   [metabase.lib.options :as lib.options]
   [metabase.lib.schema.common :as lib.schema.common]
   [metabase.lib.schema.join :as lib.schema.join]
   [metabase.lib.schema.metadata :as lib.schema.metadata]
   [metabase.lib.util :as lib.util]
   [metabase.util.malli :as mu]))

(def JoinWithOptionalAlias
  "A Join that may not yet have an `:alias`, which is normally required; [[join]] accepts this and will add a default
  alias if one is not present."
  [:merge
   [:ref ::lib.schema.join/join]
   [:map
    [:alias {:optional true} [:ref ::lib.schema.join/alias]]]])

(def PartialJoin
  "A join that may not yet have an `:alias` or `:conditions`."
  [:merge
   JoinWithOptionalAlias
   [:map
    [:conditions {:optional true} [:ref ::lib.schema.join/conditions]]]])

(def Field
  "A field in a join, either `:metabase.lib.schema.metadata/column` or a `:field` ref."
  [:or
   [:ref ::lib.schema.metadata/column]
   [:ref :mbql.clause/field]])

(def FieldOrPartialJoin
  "A field or a partial join."
  [:or Field PartialJoin])

(mu/defn current-join-alias :- [:maybe ::lib.schema.common/non-blank-string]
  "Get the current join alias associated with something, if it has one."
  [field-or-join :- [:maybe FieldOrPartialJoin]]
  (case (lib.dispatch/dispatch-value field-or-join)
    :dispatch-type/nil nil
    :field             (:join-alias (lib.options/options field-or-join))
    :metadata/column   (:metabase.lib.join/join-alias field-or-join)
    :mbql/join         (:alias field-or-join)))

(mu/defn joined-field-desired-alias :- ::lib.schema.common/non-blank-string
  "Desired alias for a Field that comes from a join, e.g.

    MyJoin__my_field

  You should pass the results thru a unique name function e.g. one returned
  by [[metabase.lib.util/unique-name-generator]]."
  [join-alias :- ::lib.schema.common/non-blank-string
   field-name :- ::lib.schema.common/non-blank-string]
  (lib.util/format "%s__%s" join-alias field-name))

(mu/defn format-implicit-join-name :- ::lib.schema.common/non-blank-string
  "Name for an implicit join against `table-name` via an FK field, e.g.

    CATEGORIES__via__CATEGORY_ID

  For an implicit join made via a join, the join alias is appended to the name:

    CATEGORIES__via__CATEGORY_ID__via__CATEGORIES

  You should make sure this gets ran thru a unique-name fn e.g. one returned
  by [[metabase.lib.util/unique-name-generator]]."
  [table-name              :- ::lib.schema.common/non-blank-string
   fk-field-name    :- ::lib.schema.common/non-blank-string
   fk-join-alias :- [:maybe ::lib.schema.common/non-blank-string]]
  (if fk-join-alias
    (lib.util/format "%s__via__%s__via__%s" table-name fk-field-name fk-join-alias)
    (lib.util/format "%s__via__%s" table-name fk-field-name)))

<<<<<<< HEAD
(defn- implicit-join-name
  [metadata-providerable {:keys [fk-field-id fk-field-name fk-join-alias table-id], :as _field-metadata}]
=======
(defn- implicit-join-name [metadata-providerable {:keys [fk-field-id fk-field-name fk-join-alias table-id], :as _field-metadata}]
>>>>>>> 427982c9
  (when (and fk-field-id table-id)
    (when-let [table (lib.metadata/table-or-card metadata-providerable table-id)]
      (let [table-name    (:name table)
            fk-field-name (or fk-field-name (:name (lib.metadata/field metadata-providerable fk-field-id)))]
        (format-implicit-join-name table-name fk-field-name fk-join-alias)))))

(mu/defn desired-alias :- :string
  "Desired alias for a Field e.g.

    my_field

    OR

    MyJoin__my_field

  You should pass the results thru a unique name function."
  [metadata-providerable :- ::lib.schema.metadata/metadata-providerable
<<<<<<< HEAD
   field-metadata        :- ::lib.schema.metadata/column]
  (if-let [join-alias (or (current-join-alias field-metadata)
                          (implicit-join-name metadata-providerable field-metadata))]
    (joined-field-desired-alias join-alias (:name field-metadata))
    (:name field-metadata)))
=======
   col                   :- ::lib.schema.metadata/column]
  (let [source-alias ((some-fn :lib/source-column-alias :name) col)]
    (if-let [join-alias (or (current-join-alias col)
                            (implicit-join-name metadata-providerable col))]
      (joined-field-desired-alias join-alias source-alias)
      source-alias)))
>>>>>>> 427982c9
<|MERGE_RESOLUTION|>--- conflicted
+++ resolved
@@ -73,12 +73,7 @@
     (lib.util/format "%s__via__%s__via__%s" table-name fk-field-name fk-join-alias)
     (lib.util/format "%s__via__%s" table-name fk-field-name)))
 
-<<<<<<< HEAD
-(defn- implicit-join-name
-  [metadata-providerable {:keys [fk-field-id fk-field-name fk-join-alias table-id], :as _field-metadata}]
-=======
 (defn- implicit-join-name [metadata-providerable {:keys [fk-field-id fk-field-name fk-join-alias table-id], :as _field-metadata}]
->>>>>>> 427982c9
   (when (and fk-field-id table-id)
     (when-let [table (lib.metadata/table-or-card metadata-providerable table-id)]
       (let [table-name    (:name table)
@@ -96,17 +91,9 @@
 
   You should pass the results thru a unique name function."
   [metadata-providerable :- ::lib.schema.metadata/metadata-providerable
-<<<<<<< HEAD
-   field-metadata        :- ::lib.schema.metadata/column]
-  (if-let [join-alias (or (current-join-alias field-metadata)
-                          (implicit-join-name metadata-providerable field-metadata))]
-    (joined-field-desired-alias join-alias (:name field-metadata))
-    (:name field-metadata)))
-=======
    col                   :- ::lib.schema.metadata/column]
   (let [source-alias ((some-fn :lib/source-column-alias :name) col)]
     (if-let [join-alias (or (current-join-alias col)
                             (implicit-join-name metadata-providerable col))]
       (joined-field-desired-alias join-alias source-alias)
-      source-alias)))
->>>>>>> 427982c9
+      source-alias)))