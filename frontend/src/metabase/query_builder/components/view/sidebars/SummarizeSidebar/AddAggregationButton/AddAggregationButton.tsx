import { t } from "ttag";
import Tooltip from "metabase/core/components/Tooltip";
import TippyPopoverWithTrigger from "metabase/components/PopoverWithTrigger/TippyPopoverWithTrigger";
import * as Lib from "metabase-lib";
import { AggregationPicker } from "../SummarizeSidebar.styled";
import { AddAggregationButtonRoot } from "./AddAggregationButton.styled";

const STAGE_INDEX = -1;

interface AddAggregationButtonProps {
  query: Lib.Query;
<<<<<<< HEAD
  onAddAggregation: (aggregation: Lib.Aggregatable) => void;
=======
  legacyQuery: StructuredQuery;
  onAddAggregation: (aggregation: Lib.Aggregable) => void;
  onLegacyQueryChange: (nextLegacyQuery: StructuredQuery) => void;
>>>>>>> c3e015ea
}

export function AddAggregationButton({
  query,
  onAddAggregation,
}: AddAggregationButtonProps) {
  const hasAggregations = Lib.aggregations(query, STAGE_INDEX).length > 0;
  const operators = Lib.availableAggregationOperators(query, STAGE_INDEX);

  return (
    <TippyPopoverWithTrigger
      renderTrigger={({ onClick }) => (
        <div>
          <Tooltip tooltip={t`Add a metric`} isEnabled={hasAggregations}>
            <AddAggregationButtonRoot
              icon="add"
              borderless
              onlyIcon={hasAggregations}
              onClick={onClick}
              aria-label={t`Add aggregation`}
              data-testid="add-aggregation-button"
            >
              {hasAggregations ? null : t`Add a metric`}
            </AddAggregationButtonRoot>
          </Tooltip>
        </div>
      )}
      popoverContent={({ closePopover }) => (
        <AggregationPicker
          query={query}
          stageIndex={STAGE_INDEX}
          operators={operators}
          hasExpressionInput={false}
          onSelect={aggregation => {
            onAddAggregation(aggregation);
            closePopover();
          }}
        />
      )}
    />
  );
}<|MERGE_RESOLUTION|>--- conflicted
+++ resolved
@@ -9,13 +9,7 @@
 
 interface AddAggregationButtonProps {
   query: Lib.Query;
-<<<<<<< HEAD
-  onAddAggregation: (aggregation: Lib.Aggregatable) => void;
-=======
-  legacyQuery: StructuredQuery;
   onAddAggregation: (aggregation: Lib.Aggregable) => void;
-  onLegacyQueryChange: (nextLegacyQuery: StructuredQuery) => void;
->>>>>>> c3e015ea
 }
 
 export function AddAggregationButton({
