import fetchMock from "fetch-mock";
import _ from "underscore";
import { ROOT_COLLECTION } from "metabase/entities/collections";
import { Card, Collection, CollectionItem } from "metabase-types/api";
import {
  convertSavedQuestionToVirtualTable,
  getCollectionVirtualSchemaName,
  SAVED_QUESTIONS_VIRTUAL_DB_ID,
} from "metabase-lib/metadata/utils/saved-questions";
import { PERMISSION_ERROR } from "./constants";

export function setupCollectionsEndpoints(collections: Collection[]) {
  fetchMock.get("path:/api/collection/root", ROOT_COLLECTION);
  fetchMock.get(
    {
      url: "path:/api/collection/tree",
      query: { tree: true, "exclude-archived": true },
      overwriteRoutes: false,
    },
    collections.filter(collection => !collection.archived),
  );
  fetchMock.get(
    {
      url: "path:/api/collection/tree",
      query: { tree: true },
      overwriteRoutes: false,
    },
    collections,
  );
  fetchMock.get(
    { url: "path:/api/collection", overwriteRoutes: false },
    collections,
  );
}

function getCollectionVirtualSchemaURLs(collection: Collection) {
  const db = SAVED_QUESTIONS_VIRTUAL_DB_ID;
  const schemaName = getCollectionVirtualSchemaName(collection);
  const schema = encodeURIComponent(schemaName);

  const questions = ["path:/api/database/", db, "/schema/", schema].join("");
  const models = ["path:/api/database/", db, "/datasets/", schema].join("");

  return { questions, models };
}

export function setupCollectionVirtualSchemaEndpoints(
  collection: Collection,
  cards: Card[],
) {
  const urls = getCollectionVirtualSchemaURLs(collection);

  const [models, questions] = _.partition(cards, card => card.dataset);
  const modelVirtualTables = models.map(convertSavedQuestionToVirtualTable);
  const questionVirtualTables = questions.map(
    convertSavedQuestionToVirtualTable,
  );

  fetchMock.get(urls.questions, questionVirtualTables);
  fetchMock.get(urls.models, modelVirtualTables);
}

<<<<<<< HEAD
export function setupUnauthorizedCollectionEndpoints(collection: Collection) {
  fetchMock.get(`path:/api/collection/${collection.id}`, {
    status: 403,
    body: PERMISSION_ERROR,
  });
}

export function setupUnauthorizedCollectionsEndpoints(
  collections: Collection[],
) {
  collections.forEach(setupUnauthorizedCollectionEndpoints);
=======
export function setupCollectionItemsEndpoint(
  collection: Collection,
  collectionItems: CollectionItem[] = [],
) {
  fetchMock.get(`path:/api/collection/${collection.id}/items`, uri => {
    const url = new URL(uri);
    const models = url.searchParams.getAll("models");
    const matchedItems = collectionItems.filter(({ model }) =>
      models.includes(model),
    );

    const limit = Number(url.searchParams.get("limit")) || matchedItems.length;
    const offset = Number(url.searchParams.get("offset")) || 0;

    return {
      data: matchedItems.slice(offset, offset + limit),
      total: matchedItems.length,
      models,
      limit,
      offset,
    };
  });
>>>>>>> 77b67df0
}<|MERGE_RESOLUTION|>--- conflicted
+++ resolved
@@ -60,19 +60,6 @@
   fetchMock.get(urls.models, modelVirtualTables);
 }
 
-<<<<<<< HEAD
-export function setupUnauthorizedCollectionEndpoints(collection: Collection) {
-  fetchMock.get(`path:/api/collection/${collection.id}`, {
-    status: 403,
-    body: PERMISSION_ERROR,
-  });
-}
-
-export function setupUnauthorizedCollectionsEndpoints(
-  collections: Collection[],
-) {
-  collections.forEach(setupUnauthorizedCollectionEndpoints);
-=======
 export function setupCollectionItemsEndpoint(
   collection: Collection,
   collectionItems: CollectionItem[] = [],
@@ -95,5 +82,17 @@
       offset,
     };
   });
->>>>>>> 77b67df0
+}
+
+export function setupUnauthorizedCollectionEndpoints(collection: Collection) {
+  fetchMock.get(`path:/api/collection/${collection.id}`, {
+    status: 403,
+    body: PERMISSION_ERROR,
+  });
+}
+
+export function setupUnauthorizedCollectionsEndpoints(
+  collections: Collection[],
+) {
+  collections.forEach(setupUnauthorizedCollectionEndpoints);
 }