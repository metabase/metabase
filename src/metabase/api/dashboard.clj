(ns metabase.api.dashboard
  "/api/dashboard endpoints."
  (:require [cheshire.core :as json]
            [clojure.set :as set]
            [clojure.tools.logging :as log]
            [compojure.core :refer [DELETE GET POST PUT]]
            [medley.core :as m]
<<<<<<< HEAD
=======
            [metabase.analytics.snowplow :as snowplow]
            [metabase.api.card :as api.card]
>>>>>>> 61828f4e
            [metabase.api.common :as api]
            [metabase.api.dataset :as api.dataset]
            [metabase.automagic-dashboards.populate :as magic.populate]
            [metabase.events :as events]
            [metabase.mbql.util :as mbql.u]
            [metabase.models.card :refer [Card]]
            [metabase.models.collection :as collection]
            [metabase.models.dashboard :as dashboard :refer [Dashboard]]
            [metabase.models.dashboard-card :as dashboard-card :refer [DashboardCard]]
            [metabase.models.dashboard-favorite :refer [DashboardFavorite]]
            [metabase.models.field :refer [Field]]
            [metabase.models.interface :as mi]
            [metabase.models.params :as params]
            [metabase.models.params.chain-filter :as chain-filter]
            [metabase.models.query :as query :refer [Query]]
            [metabase.models.query.permissions :as query.perms]
            [metabase.models.revision :as revision]
            [metabase.models.revision.last-edit :as last-edit]
            [metabase.models.table :refer [Table]]
            [metabase.query-processor.dashboard :as qp.dashboard]
            [metabase.query-processor.error-type :as qp.error-type]
            [metabase.query-processor.middleware.constraints :as constraints]
            [metabase.query-processor.pivot :as qp.pivot]
            [metabase.query-processor.util :as qp-util]
            [metabase.related :as related]
            [metabase.util :as u]
            [metabase.util.i18n :refer [tru]]
            [metabase.util.schema :as su]
            [schema.core :as s]
            [toucan.db :as db]
            [toucan.hydrate :refer [hydrate]])
  (:import java.util.UUID))

(defn- hydrate-favorites
  "Efficiently hydrate the `:favorite` status (whether the current User has favorited it) for a group of Dashboards."
  [dashboards]
  (let [favorite-dashboard-ids (when (seq dashboards)
                                 (db/select-field :dashboard_id DashboardFavorite
                                   :user_id      api/*current-user-id*
                                   :dashboard_id [:in (set (map u/the-id dashboards))]))]
    (for [dashboard dashboards]
      (assoc dashboard
        :favorite (contains? favorite-dashboard-ids (u/the-id dashboard))))))

(defn- dashboards-list [filter-option]
  (as-> (db/select Dashboard {:where    [:and (case (or (keyword filter-option) :all)
                                                (:all :archived)  true
                                                :mine [:= :creator_id api/*current-user-id*])
                                              [:= :archived (= (keyword filter-option) :archived)]]
                              :order-by [:%lower.name]}) <>
    (hydrate <> :creator)
    (filter mi/can-read? <>)
    (hydrate-favorites <>)))

(api/defendpoint GET "/"
  "Get `Dashboards`. With filter option `f` (default `all`), restrict results as follows:

  *  `all`      - Return all Dashboards.
  *  `mine`     - Return Dashboards created by the current user.
  *  `archived` - Return Dashboards that have been archived. (By default, these are *excluded*.)"
  [f]
  {f (s/maybe (s/enum "all" "mine" "archived"))}
  (let [dashboards (dashboards-list f)
        edit-infos (:dashboard (last-edit/fetch-last-edited-info {:dashboard-ids (map :id dashboards)}))]
    (into []
          (map (fn [{:keys [id] :as dashboard}]
                 (if-let [edit-info (get edit-infos id)]
                   (assoc dashboard :last-edit-info edit-info)
                   dashboard)))
          dashboards)))


(api/defendpoint POST "/"
  "Create a new Dashboard."
  [:as {{:keys [name description parameters cache_ttl collection_id collection_position], :as dashboard} :body}]
  {name                su/NonBlankString
   parameters          [su/Map]
   description         (s/maybe s/Str)
   cache_ttl           (s/maybe su/IntGreaterThanZero)
   collection_id       (s/maybe su/IntGreaterThanZero)
   collection_position (s/maybe su/IntGreaterThanZero)}
  ;; if we're trying to save the new dashboard in a Collection make sure we have permissions to do that
  (collection/check-write-perms-for-collection collection_id)
  (let [dashboard-data {:name                name
                        :description         description
                        :parameters          (or parameters [])
                        :creator_id          api/*current-user-id*
                        :cache_ttl           cache_ttl
                        :collection_id       collection_id
                        :collection_position collection_position}]
    (let [dash (db/transaction
                ;; Adding a new dashboard at `collection_position` could cause other dashboards in this collection to change
                ;; position, check that and fix up if needed
                (api/maybe-reconcile-collection-position! dashboard-data)
                ;; Ok, now save the Dashboard
                (db/insert! Dashboard dashboard-data))]
      ;; publish event after the txn so that lookup can succeed
      (events/publish-event! :dashboard-create dash)
      (snowplow/track-event! ::snowplow/dashboard-created api/*current-user-id* {:dashboard-id (u/the-id dash)})
      (assoc dash :last-edit-info (last-edit/edit-information-for-user @api/*current-user*)))))


;;; -------------------------------------------- Hiding Unreadable Cards ---------------------------------------------

(defn- hide-unreadable-card
  "If CARD is unreadable, replace it with an object containing only its `:id`."
  [card]
  (when card
    (if (mi/can-read? card)
      card
      (select-keys card [:id]))))

(defn- hide-unreadable-cards
  "Replace the `:card` and `:series` entries from dashcards that they user isn't allowed to read with empty objects."
  [{public-uuid :public_uuid, :as dashboard}]
  (update dashboard :ordered_cards (fn [dashcards]
                                     (vec (for [dashcard dashcards]
                                            (-> dashcard
                                                (update :card hide-unreadable-card)
                                                (update :series (partial mapv hide-unreadable-card))))))))


;;; ------------------------------------------ Query Average Duration Info -------------------------------------------

;; Adding the average execution time to all of the Cards in a Dashboard efficiently is somewhat involved. There are a
;; few things that make this tricky:
;;
;; 1. Queries are usually executed with `:constraints` that different from how they're actually defined, but not
;;    always. This means we should look up hashes for both the query as-is and for the query with
;;    `default-query-constraints` and use whichever one we find
;;
;; 2. The structure of DashCards themselves is complicated. It has a top-level `:card` property and (optionally) a
;;    sequence of additional Cards under `:series`
;;
;; 3. Query hashes are byte arrays, and two idential byte arrays aren't equal to each other in Java; thus they don't
;;    work as one would expect when being used as map keys
;;
;; Here's an overview of the approach used to efficiently add the info:
;;
;; 1. Build a sequence of query hashes (both as-is and with default constraints) for every card and series in the
;;    dashboard cards
;;
;; 2. Fetch all matching entires from Query in the DB and build a map of hash (converted to a Clojure vector) ->
;;    average execution time
;;
;; 3. Iterate back over each card and look for matching entries in the `hash-vec->avg-time` for either the normal hash
;;    or the hash with default constraints, and add the result as `:average_execution_time`

(defn- card->query-hashes
  "Return a tuple of possible hashes that would be associated with executions of CARD. The first is the hash of the
  query dictionary as-is; the second is one with the `default-query-constraints`, which is how it will most likely be
  run."
  [{:keys [dataset_query]}]
  (u/ignore-exceptions
    [(qp-util/query-hash dataset_query)
     (qp-util/query-hash (assoc dataset_query :constraints constraints/default-query-constraints))]))

(defn- dashcard->query-hashes
  "Return a sequence of all the query hashes for this `dashcard`, including the top-level Card and any Series."
  [{:keys [card series]}]
  (reduce concat
          (card->query-hashes card)
          (for [card series]
            (card->query-hashes card))))

(defn- dashcards->query-hashes
  "Return a sequence of all the query hashes used in a `dashcards`."
  [dashcards]
  (apply concat (for [dashcard dashcards]
                  (dashcard->query-hashes dashcard))))

(defn- hashes->hash-vec->avg-time
  "Given some query `hashes`, return a map of hashes (as normal Clojure vectors) to the average query durations.
  (The hashes are represented as normal Clojure vectors because identical byte arrays aren't considered equal to one
  another, and thus do not work as one would expect when used as map keys.)"
  [hashes]
  (when (seq hashes)
    (into {} (for [[k v] (db/select-field->field :query_hash :average_execution_time Query :query_hash [:in hashes])]
               {(vec k) v}))))

(defn- add-query-average-duration-to-card
  "Add `:query_average_duration` info to a `card` (i.e., the `:card` property of a DashCard or an entry in its `:series`
  array)."
  [card hash-vec->avg-time]
  (assoc card :query_average_duration (some (fn [query-hash]
                                              (hash-vec->avg-time (vec query-hash)))
                                            (card->query-hashes card))))

(defn- add-query-average-duration-to-dashcards
  "Add `:query_average_duration` to the top-level Card and any Series in a sequence of `dashcards`."
  ([dashcards]
   (add-query-average-duration-to-dashcards dashcards (hashes->hash-vec->avg-time (dashcards->query-hashes dashcards))))
  ([dashcards hash-vec->avg-time]
   (for [dashcard dashcards]
     (-> dashcard
         (update :card   add-query-average-duration-to-card hash-vec->avg-time)
         (update :series (fn [series]
                           (for [card series]
                             (add-query-average-duration-to-card card hash-vec->avg-time))))))))

(defn add-query-average-durations
  "Add a `average_execution_time` field to each card (and series) belonging to `dashboard`."
  [dashboard]
  (update dashboard :ordered_cards add-query-average-duration-to-dashcards))

(defn- get-dashboard
  "Get Dashboard with ID."
  [id]
  (-> (Dashboard id)
      api/check-404
      ;; i'm a bit worried that this is an n+1 situation here. The cards can be batch hydrated i think because they
      ;; have a hydration key and an id. moderation_reviews currently aren't batch hydrated but i'm worried they
      ;; cannot be in this situation
      (hydrate [:ordered_cards [:card [:moderation_reviews :moderator_details]] :series] :collection_authority_level :can_write :param_fields :param_values)
      api/read-check
      api/check-not-archived
      hide-unreadable-cards
      add-query-average-durations))


(api/defendpoint POST "/:from-dashboard-id/copy"
  "Copy a Dashboard."
  [from-dashboard-id :as {{:keys [name description collection_id collection_position], :as dashboard} :body}]
  {name                (s/maybe su/NonBlankString)
   description         (s/maybe s/Str)
   collection_id       (s/maybe su/IntGreaterThanZero)
   collection_position (s/maybe su/IntGreaterThanZero)}
  ;; if we're trying to save the new dashboard in a Collection make sure we have permissions to do that
  (collection/check-write-perms-for-collection collection_id)
  (let [existing-dashboard (get-dashboard from-dashboard-id)
        dashboard-data {:name                (or name (:name existing-dashboard))
                        :description         (or description (:description existing-dashboard))
                        :parameters          (or (:parameters existing-dashboard) [])
                        :creator_id          api/*current-user-id*
                        :collection_id       collection_id
                        :collection_position collection_position}
        dashboard      (db/transaction
                         ;; Adding a new dashboard at `collection_position` could cause other dashboards in this
                         ;; collection to change position, check that and fix up if needed
                         (api/maybe-reconcile-collection-position! dashboard-data)
                         ;; Ok, now save the Dashboard
                         (u/prog1 (db/insert! Dashboard dashboard-data)
                           ;; Get cards from existing dashboard and associate to copied dashboard
                           (doseq [card (:ordered_cards existing-dashboard)]
                             (api/check-500 (dashboard/add-dashcard! <> (:card_id card) card)))))]
    (snowplow/track-event! ::snowplow/dashboard-created api/*current-user-id* {:dashboard-id (u/the-id dashboard)})
    (events/publish-event! :dashboard-create dashboard)))


;;; --------------------------------------------- Fetching/Updating/Etc. ---------------------------------------------

(api/defendpoint GET "/:id"
  "Get Dashboard with ID."
  [id]
  (let [dashboard (get-dashboard id)]
    (events/publish-event! :dashboard-read (assoc dashboard :actor_id api/*current-user-id*))
    (last-edit/with-last-edit-info dashboard :dashboard)))


(defn- check-allowed-to-change-embedding
  "You must be a superuser to change the value of `enable_embedding` or `embedding_params`. Embedding must be
  enabled."
  [dash-before-update dash-updates]
  (when (or (api/column-will-change? :enable_embedding dash-before-update dash-updates)
            (api/column-will-change? :embedding_params dash-before-update dash-updates))
    (api/check-embedding-enabled)
    (api/check-superuser)))

(api/defendpoint PUT "/:id"
  "Update a Dashboard.

  Usually, you just need write permissions for this Dashboard to do this (which means you have appropriate
  permissions for the Cards belonging to this Dashboard), but to change the value of `enable_embedding` you must be a
  superuser."
  [id :as {{:keys [description name parameters caveats points_of_interest show_in_getting_started enable_embedding
                   embedding_params position archived collection_id collection_position cache_ttl]
            :as dash-updates} :body}]
  {name                    (s/maybe su/NonBlankString)
   description             (s/maybe s/Str)
   caveats                 (s/maybe s/Str)
   points_of_interest      (s/maybe s/Str)
   show_in_getting_started (s/maybe s/Bool)
   enable_embedding        (s/maybe s/Bool)
   embedding_params        (s/maybe su/EmbeddingParams)
   parameters              (s/maybe [su/Map])
   position                (s/maybe su/IntGreaterThanZero)
   archived                (s/maybe s/Bool)
   collection_id           (s/maybe su/IntGreaterThanZero)
   collection_position     (s/maybe su/IntGreaterThanZero)
   cache_ttl               (s/maybe su/IntGreaterThanZero)}
  (let [dash-before-update (api/write-check Dashboard id)]
    ;; Do various permissions checks as needed
    (collection/check-allowed-to-change-collection dash-before-update dash-updates)
    (check-allowed-to-change-embedding dash-before-update dash-updates)
    (api/check-500
     (db/transaction

       ;;If the dashboard has an updated position, or if the dashboard is moving to a new collection, we might need to
       ;;adjust the collection position of other dashboards in the collection
       (api/maybe-reconcile-collection-position! dash-before-update dash-updates)

       (db/update! Dashboard id
         ;; description, position, collection_id, and collection_position are allowed to be `nil`.
         ;; Everything else must be non-nil
         (u/select-keys-when dash-updates
           :present #{:description :position :collection_id :collection_position :cache_ttl}
           :non-nil #{:name :parameters :caveats :points_of_interest :show_in_getting_started :enable_embedding
                      :embedding_params :archived})))))
  ;; now publish an event and return the updated Dashboard
  (let [dashboard (Dashboard id)]
    (events/publish-event! :dashboard-update (assoc dashboard :actor_id api/*current-user-id*))
    (assoc dashboard :last-edit-info (last-edit/edit-information-for-user @api/*current-user*))))

;; TODO - We can probably remove this in the near future since it should no longer be needed now that we're going to
;; be setting `:archived` to `true` via the `PUT` endpoint instead
(api/defendpoint DELETE "/:id"
  "Delete a Dashboard."
  [id]
  (log/warn (str "DELETE /api/dashboard/:id is deprecated. Instead of deleting a Dashboard, you should change its "
                 "`archived` value via PUT /api/dashboard/:id."))
  (let [dashboard (api/write-check Dashboard id)]
    (db/delete! Dashboard :id id)
    (events/publish-event! :dashboard-delete (assoc dashboard :actor_id api/*current-user-id*)))
  api/generic-204-no-content)

(defn- param-target->field-id [target query]
  (when-let [field-clause (params/param-target->field-clause target {:card {:dataset_query query}})]
    (mbql.u/match-one field-clause [:field (id :guard integer?) _] id)))

;; TODO -- should we only check *new* or *modified* mappings?
(s/defn ^:private check-parameter-mapping-permissions
  "Starting in 0.41.0, you must have *data* permissions in order to add or modify a DashboardCard parameter mapping."
  {:added "0.41.0"}
  [parameter-mappings :- [{:target   s/Any
                           :card-id  su/IntGreaterThanZero
                           s/Keyword s/Any}]]
  (when (seq parameter-mappings)
    ;; calculate a set of all Field IDs referenced by parameter mappings; then from those Field IDs calculate a set of
    ;; all Table IDs to which those Fields belong. This is done in a batched fashion so we can avoid N+1 query issues
    ;; if there happen to be a lot of parameters
    (let [card-ids              (into #{} (map :card-id) parameter-mappings)
          card-id->query        (db/select-id->field :dataset_query Card :id [:in card-ids])
          field-ids             (set (for [{:keys [target card-id]} parameter-mappings
                                           :let                     [query    (or (card-id->query card-id)
                                                                                  (throw (ex-info (tru "Card {0} does not exist or does not have a valid query."
                                                                                                       card-id)
                                                                                                  {:status-code 404
                                                                                                   :card-id     card-id})))
                                                                     field-id (param-target->field-id target query)]
                                           :when                    field-id]
                                       field-id))
          table-ids             (when (seq field-ids)
                                  (db/select-field :table_id Field :id [:in field-ids]))
          table-id->database-id (when (seq table-ids)
                                  (db/select-id->field :db_id Table :id [:in table-ids]))]
      (doseq [table-id table-ids
              :let     [database-id (table-id->database-id table-id)]]
        ;; check whether we'd actually be able to query this Table (do we have ad-hoc data perms for it?)
        (when-not (query.perms/can-query-table? database-id table-id)
          (throw (ex-info (tru "You must have data permissions to add a parameter referencing the Table {0}."
                               (pr-str (db/select-one-field :name Table :id table-id)))
                          {:status-code        403
                           :database-id        database-id
                           :table-id           table-id
                           :actual-permissions @api/*current-user-permissions-set*})))))))

;; TODO - param should be `card_id`, not `cardId` (fix here + on frontend at the same time)
(api/defendpoint POST "/:id/cards"
  "Add a `Card` to a Dashboard."
  [id :as {{:keys [cardId parameter_mappings series], :as dashboard-card} :body}]
  {cardId             (s/maybe su/IntGreaterThanZero)
   parameter_mappings [su/Map]}
  (api/check-not-archived (api/write-check Dashboard id))
  (when cardId
    (api/check-not-archived (api/read-check Card cardId)))
  (check-parameter-mapping-permissions (for [mapping parameter_mappings]
                                         (assoc mapping :card-id cardId)))
  (u/prog1 (api/check-500 (dashboard/add-dashcard! id cardId (-> dashboard-card
                                                                 (assoc :creator_id api/*current-user*)
                                                                 (dissoc :cardId))))
    (events/publish-event! :dashboard-add-cards {:id id, :actor_id api/*current-user-id*, :dashcards [<>]})
    (snowplow/track-event! ::snowplow/question-added-to-dashboard
                           api/*current-user-id*
                           {:dashboard-id id, :question-id cardId})))

(defn- existing-parameter-mappings
  "Returns a map of DashboardCard ID -> parameter mappings for a Dashboard of the form

  {<dashboard-card-id> #{{:target       [:dimension [:field 1000 nil]]
                          :parameter_id \"abcdef\"}}}"
  [dashboard-id]
  (m/map-vals (fn [mappings]
                (into #{} (map #(select-keys % [:target :parameter_id])) mappings))
              (db/select-id->field :parameter_mappings DashboardCard :dashboard_id dashboard-id)))

(defn- check-updated-parameter-mapping-permissions
  "In 0.41.0+ you now require data permissions for the Table in question to add or modify Dashboard parameter mappings.
  Check that the current user has the appropriate permissions. Don't check any parameter mappings that already exist
  for this Dashboard -- only check permissions for new or modified ones."
  [dashboard-id dashcards]
  (let [dashcard-id->existing-mappings (existing-parameter-mappings dashboard-id)
        existing-mapping?              (fn [dashcard-id mapping]
                                         (let [[mapping]         (dashboard-card/normalize-parameter-mappings [mapping])
                                               existing-mappings (get dashcard-id->existing-mappings dashcard-id)]
                                           (contains? existing-mappings (select-keys mapping [:target :parameter_id]))))
        new-mappings                   (for [{mappings :parameter_mappings, dashcard-id :id} dashcards
                                             mapping                                         mappings
                                             :when                                           (not (existing-mapping? dashcard-id mapping))]
                                         (assoc mapping :dashcard-id dashcard-id))
        ;; need to add the appropriate `:card-id` for all the new mappings we're going to check.
        dashcard-id->card-id           (when (seq new-mappings)
                                         (db/select-id->field :card_id DashboardCard
                                           :dashboard_id dashboard-id
                                           :id           [:in (set (map :dashcard-id new-mappings))]))
        new-mappings (for [{:keys [dashcard-id], :as mapping} new-mappings]
                       (assoc mapping :card-id (get dashcard-id->card-id dashcard-id)))]
    (check-parameter-mapping-permissions new-mappings)))

(def ^:private UpdatedDashboardCard
  (su/with-api-error-message
    {:id                                  (su/with-api-error-message su/IntGreaterThanOrEqualToZero
                                            "value must be a DashboardCard ID.")
     (s/optional-key :sizeX)              (s/maybe su/IntGreaterThanZero)
     (s/optional-key :sizeY)              (s/maybe su/IntGreaterThanZero)
     (s/optional-key :row)                (s/maybe su/IntGreaterThanOrEqualToZero)
     (s/optional-key :col)                (s/maybe su/IntGreaterThanOrEqualToZero)
     (s/optional-key :parameter_mappings) (s/maybe [{:parameter_id su/NonBlankString
                                                     :target       s/Any
                                                     s/Keyword     s/Any}])
     (s/optional-key :series)             (s/maybe [su/Map])
     s/Keyword                            s/Any}
    "value must be a valid DashboardCard map."))

;; TODO - we should use schema to validate the format of the Cards :D
(api/defendpoint PUT "/:id/cards"
  "Update `Cards` on a Dashboard. Request body should have the form:

    {:cards [{:id                 ... ; DashboardCard ID
              :sizeX              ...
              :sizeY              ...
              :row                ...
              :col                ...
              :parameter_mappings ...
              :series             [{:id 123
                                    ...}]}
             ...]}"
  [id :as {{:keys [cards]} :body}]
  {cards (su/non-empty [UpdatedDashboardCard])}
  (api/check-not-archived (api/write-check Dashboard id))
  (check-updated-parameter-mapping-permissions id cards)
  (dashboard/update-dashcards! id cards)
  (events/publish-event! :dashboard-reposition-cards {:id id, :actor_id api/*current-user-id*, :dashcards cards})
  {:status :ok})

(api/defendpoint DELETE "/:id/cards"
  "Remove a `DashboardCard` from a Dashboard."
  [id dashcardId]
  {dashcardId su/IntStringGreaterThanZero}
  (api/check-not-archived (api/write-check Dashboard id))
  (when-let [dashboard-card (DashboardCard (Integer/parseInt dashcardId))]
    (api/check-500 (dashboard-card/delete-dashboard-card! dashboard-card api/*current-user-id*))
    api/generic-204-no-content))

(api/defendpoint GET "/:id/revisions"
  "Fetch `Revisions` for Dashboard with ID."
  [id]
  (api/read-check Dashboard id)
  (revision/revisions+details Dashboard id))

(api/defendpoint POST "/:id/revert"
  "Revert a Dashboard to a prior `Revision`."
  [id :as {{:keys [revision_id]} :body}]
  {revision_id su/IntGreaterThanZero}
  (api/write-check Dashboard id)
  (revision/revert!
    :entity      Dashboard
    :id          id
    :user-id     api/*current-user-id*
    :revision-id revision_id))


;;; --------------------------------------------------- Favoriting ---------------------------------------------------

(api/defendpoint POST "/:id/favorite"
  "Favorite a Dashboard."
  [id]
  (api/check-not-archived (api/read-check Dashboard id))
  (db/insert! DashboardFavorite :dashboard_id id, :user_id api/*current-user-id*))


(api/defendpoint DELETE "/:id/favorite"
  "Unfavorite a Dashboard."
  [id]
  (api/check-not-archived (api/read-check Dashboard id))
  (api/let-404 [favorite-id (db/select-one-id DashboardFavorite :dashboard_id id, :user_id api/*current-user-id*)]
    (db/delete! DashboardFavorite, :id favorite-id))
  api/generic-204-no-content)


;;; ----------------------------------------------- Sharing is Caring ------------------------------------------------

(api/defendpoint POST "/:dashboard-id/public_link"
  "Generate publicly-accessible links for this Dashboard. Returns UUID to be used in public links. (If this
  Dashboard has already been shared, it will return the existing public link rather than creating a new one.) Public
  sharing must be enabled."
  [dashboard-id]
  (api/check-superuser)
  (api/check-public-sharing-enabled)
  (api/check-not-archived (api/read-check Dashboard dashboard-id))
  {:uuid (or (db/select-one-field :public_uuid Dashboard :id dashboard-id)
             (u/prog1 (str (UUID/randomUUID))
               (db/update! Dashboard dashboard-id
                 :public_uuid       <>
                 :made_public_by_id api/*current-user-id*)))})

(api/defendpoint DELETE "/:dashboard-id/public_link"
  "Delete the publicly-accessible link to this Dashboard."
  [dashboard-id]
  (api/check-superuser)
  (api/check-public-sharing-enabled)
  (api/check-exists? Dashboard :id dashboard-id, :public_uuid [:not= nil], :archived false)
  (db/update! Dashboard dashboard-id
    :public_uuid       nil
    :made_public_by_id nil)
  {:status 204, :body nil})

(api/defendpoint GET "/public"
  "Fetch a list of Dashboards with public UUIDs. These dashboards are publicly-accessible *if* public sharing is
  enabled."
  []
  (api/check-superuser)
  (api/check-public-sharing-enabled)
  (db/select [Dashboard :name :id :public_uuid], :public_uuid [:not= nil], :archived false))

(api/defendpoint GET "/embeddable"
  "Fetch a list of Dashboards where `enable_embedding` is `true`. The dashboards can be embedded using the embedding
  endpoints and a signed JWT."
  []
  (api/check-superuser)
  (api/check-embedding-enabled)
  (db/select [Dashboard :name :id], :enable_embedding true, :archived false))

(api/defendpoint GET "/:id/related"
  "Return related entities."
  [id]
  (-> id Dashboard api/read-check related/related))

;;; ---------------------------------------------- Transient dashboards ----------------------------------------------

(api/defendpoint POST "/save/collection/:parent-collection-id"
  "Save a denormalized description of dashboard into collection with ID `:parent-collection-id`."
  [parent-collection-id :as {dashboard :body}]
  (collection/check-write-perms-for-collection parent-collection-id)
  (->> (dashboard/save-transient-dashboard! dashboard parent-collection-id)
       (events/publish-event! :dashboard-create)))

(api/defendpoint POST "/save"
  "Save a denormalized description of dashboard."
  [:as {dashboard :body}]
  (let [parent-collection-id (if api/*is-superuser?*
                               (:id (magic.populate/get-or-create-root-container-collection))
                               (db/select-one-field :id 'Collection
                                 :personal_owner_id api/*current-user-id*))]
    (->> (dashboard/save-transient-dashboard! dashboard parent-collection-id)
         (events/publish-event! :dashboard-create))))


;;; ------------------------------------- Chain-filtering param value endpoints --------------------------------------

(def ^:const result-limit
  "How many results to return when chain filtering"
  1000)

(s/defn ^:private mappings->field-ids :- (s/maybe #{su/IntGreaterThanZero})
  [parameter-mappings :- (s/maybe (s/cond-pre #{dashboard-card/ParamMapping} [dashboard-card/ParamMapping]))]
  (set (for [param parameter-mappings
             :let  [field-clause (params/param-target->field-clause (:target param) (:dashcard param))]
             :when field-clause
             :let  [field-id (mbql.u/match-one field-clause [:field (id :guard integer?) _] id)]
             :when field-id]
         field-id)))

(defn- param-key->field-ids
  "Get Field ID(s) associated with a parameter in a Dashboard.

    (param-key->field-ids (Dashboard 62) \"ee876336\")
    ;; -> #{276}"
  [dashboard param-key]
  {:pre [(string? param-key)]}
  (let [{:keys [resolved-params]} (hydrate dashboard :resolved-params)
        param                     (get resolved-params param-key)]
    (mappings->field-ids (:mappings param))))

(defn- chain-filter-constraints [dashboard constraint-param-key->value]
  (into {} (for [[param-key value] constraint-param-key->value
                 field-id          (param-key->field-ids dashboard param-key)]
             [field-id value])))

(s/defn chain-filter
  "C H A I N filters!

    ;; show me categories
    (chain-filter 62 \"ee876336\" {})
    ;; -> (\"African\" \"American\" \"Artisan\" ...)

    ;; show me categories that have expensive restaurants
    (chain-filter 62 \"ee876336\" {\"6f10a41f\" 4})
    ;; -> (\"Japanese\" \"Steakhouse\")"
  ([dashboard param-key constraint-param-key->value]
   (chain-filter dashboard param-key constraint-param-key->value nil))

  ([dashboard                   :- su/Map
    param-key                   :- su/NonBlankString
    constraint-param-key->value :- su/Map
    query                       :- (s/maybe su/NonBlankString)]
   (let [dashboard (hydrate dashboard :resolved-params)]
     (when-not (get (:resolved-params dashboard) param-key)
       (throw (ex-info (tru "Dashboard does not have a parameter with the ID {0}" (pr-str param-key))
                       {:resolved-params (keys (:resolved-params dashboard))})))
     (let [constraints (chain-filter-constraints dashboard constraint-param-key->value)
           field-ids   (param-key->field-ids dashboard param-key)]
       (when (empty? field-ids)
         (throw (ex-info (tru "Parameter {0} does not have any Fields associated with it" (pr-str param-key))
                         {:param (get (:resolved-params dashboard) param-key)})))
       ;; TODO - we should combine these all into a single UNION ALL query against the data warehouse instead of doing a
       ;; separate query for each Field (for parameters that are mapped to more than one Field)
       (try
         (let [results (distinct (mapcat (if (seq query)
                                           #(chain-filter/chain-filter-search % constraints query :limit result-limit)
                                           #(chain-filter/chain-filter % constraints :limit result-limit))
                                         field-ids))]
           ;; results can come back as [v ...] *or* as [[orig remapped] ...]. Sort by remapped value if that's the case
           (if (sequential? (first results))
             (sort-by second results)
             (sort results)))
         (catch clojure.lang.ExceptionInfo e
           (if (= (:type (u/all-ex-data e)) qp.error-type/missing-required-permissions)
             (api/throw-403 e)
             (throw e))))))))

(api/defendpoint GET "/:id/params/:param-key/values"
  "Fetch possible values of the parameter whose ID is `:param-key`. Optionally restrict these values by passing query
  parameters like `other-parameter=value` e.g.

    ;; fetch values for Dashboard 1 parameter 'abc' that are possible when parameter 'def' is set to 100
    GET /api/dashboard/1/params/abc/values?def=100"
  [id param-key :as {:keys [query-params]}]
  (let [dashboard (api/read-check Dashboard id)]
    (chain-filter dashboard param-key query-params)))

(api/defendpoint GET "/:id/params/:param-key/search/:query"
  "Fetch possible values of the parameter whose ID is `:param-key` that contain `:query`. Optionally restrict
  these values by passing query parameters like `other-parameter=value` e.g.

    ;; fetch values for Dashboard 1 parameter 'abc' that contain 'Cam' and are possible when parameter 'def' is set
    ;; to 100
     GET /api/dashboard/1/params/abc/search/Cam?def=100

  Currently limited to first 1000 results."
  [id param-key query :as {:keys [query-params]}]
  (let [dashboard (api/read-check Dashboard id)]
    (chain-filter dashboard param-key query-params query)))

(api/defendpoint GET "/params/valid-filter-fields"
  "Utility endpoint for powering Dashboard UI. Given some set of `filtered` Field IDs (presumably Fields used in
  parameters) and a set of `filtering` Field IDs that will be used to restrict values of `filtered` Fields, for each
  `filtered` Field ID return the subset of `filtering` Field IDs that would actually be used in a chain filter query
  with these Fields.

  e.g. in a chain filter query like

    GET /api/dashboard/10/params/PARAM_1/values?PARAM_2=100

  Assume `PARAM_1` maps to Field 1 and `PARAM_2` maps to Fields 2 and 3. The underlying MBQL query may or may not
  filter against Fields 2 and 3, depending on whether an FK relationship that lets us create a join against Field 1
  can be found. You can use this endpoint to determine which of those Fields is actually used:

    GET /api/dashboard/params/valid-filter-fields?filtered=1&filtering=2&filtering=3
    ;; ->
    {1 [2 3]}

  Results are returned as a map of

    `filtered` Field ID -> subset of `filtering` Field IDs that would be used in chain filter query"
  [:as {{:keys [filtered filtering]} :params}]
  {filtered  (s/cond-pre su/IntStringGreaterThanZero
                         (su/non-empty [su/IntStringGreaterThanZero]))
   filtering (s/maybe (s/cond-pre su/IntStringGreaterThanZero
                                  (su/non-empty [su/IntStringGreaterThanZero])))}
    ;; parse IDs for filtered/filtering
  (letfn [(parse-ids [s]
            (set (cond
                   (string? s)     [(Integer/parseUnsignedInt s)]
                   (sequential? s) (map #(Integer/parseUnsignedInt %) s))))]
    (let [filtered-field-ids  (parse-ids filtered)
          filtering-field-ids (parse-ids filtering)]
      (doseq [field-id (set/union filtered-field-ids filtering-field-ids)]
        (api/read-check Field field-id))
      (into {} (for [field-id filtered-field-ids]
                 [field-id (sort (chain-filter/filterable-field-ids field-id filtering-field-ids))])))))


;;; ---------------------------------- Running the query associated with a Dashcard ----------------------------------

(def ParameterWithID
  "Schema for a parameter map with an string `:id`."
  (su/with-api-error-message
    {:id       su/NonBlankString
     s/Keyword s/Any}
    "value must be a parameter map with an 'id' key"))

(api/defendpoint POST "/:dashboard-id/card/:card-id/query"
  "Run the query associated with a Saved Question (`Card`) in the context of a `Dashboard` that includes it."
  [dashboard-id card-id :as {{:keys [parameters], :as body} :body}]
  {parameters (s/maybe [ParameterWithID])}
  (m/mapply qp.dashboard/run-query-for-dashcard-async
            (merge
             body
             {:dashboard-id dashboard-id
              :card-id      card-id})))

(api/defendpoint POST "/:dashboard-id/card/:card-id/query/:export-format"
  "Run the query associated with a Saved Question (`Card`) in the context of a `Dashboard` that includes it, and return
  its results as a file in the specified format.

  `parameters` should be passed as query parameter encoded as a serialized JSON string (this is because this endpoint
  is normally used to power 'Download Results' buttons that use HTML `form` actions)."
  [dashboard-id card-id export-format :as {{:keys [parameters], :as request-parameters} :params}]
  {parameters    (s/maybe su/JSONString)
   export-format api.dataset/ExportFormat}
  (m/mapply qp.dashboard/run-query-for-dashcard-async
            (merge
             request-parameters
             {:dashboard-id  dashboard-id
              :card-id       card-id
              :export-format export-format
              :parameters    (json/parse-string parameters keyword)
              :constraints   nil
              ;; TODO -- passing this `:middleware` map is a little repetitive, need to think of a way to not have to specify
              ;; this all over the codebase any time we want to do a query with an export format. Maybe this should be the
              ;; default if `export-format` isn't `:api`?
              :middleware    {:process-viz-settings?  true
                              :skip-results-metadata? true
                              :ignore-cached-results? true
                              :format-rows?           false
                              :js-int-to-string?      false}})))

(api/defendpoint POST "/:dashboard-id/card/pivot/:card-id/query"
  "Pivot table version of `POST /api/dashboard/:dashboard-id/card/:card-id`."
  [dashboard-id card-id :as {{:keys [parameters], :as body} :body}]
  {parameters (s/maybe [ParameterWithID])}
  (m/mapply qp.dashboard/run-query-for-dashcard-async
            (merge
             body
             {:dashboard-id dashboard-id
              :card-id      card-id
              :qp-runner    qp.pivot/run-pivot-query})))

(api/define-routes)<|MERGE_RESOLUTION|>--- conflicted
+++ resolved
@@ -5,11 +5,8 @@
             [clojure.tools.logging :as log]
             [compojure.core :refer [DELETE GET POST PUT]]
             [medley.core :as m]
-<<<<<<< HEAD
-=======
             [metabase.analytics.snowplow :as snowplow]
             [metabase.api.card :as api.card]
->>>>>>> 61828f4e
             [metabase.api.common :as api]
             [metabase.api.dataset :as api.dataset]
             [metabase.automagic-dashboards.populate :as magic.populate]
