--- conflicted
+++ resolved
@@ -20,14 +20,7 @@
   async (
     dispatch: Dispatch,
     getState: GetState,
-<<<<<<< HEAD
   ): Promise<SdkQuestionState & { originalQuestion?: Question }> => {
-    const cardId = Urls.extractEntityId(params.slug);
-    const { options, serializedCard } = parseHash(location.hash);
-
-=======
-  ): Promise<SdkQuestionResult & { originalQuestion?: Question }> => {
->>>>>>> 9a33e108
     const { card, originalCard } = await resolveCards({
       cardId,
       options,
