--- conflicted
+++ resolved
@@ -278,14 +278,8 @@
   },
   "background-hover-light": {
     light: `color-mix(in srgb, var(--mb-color-brand) 5%, transparent)`, //baseColors.oceanAlpha[5],
-<<<<<<< HEAD
-    dark: `color-mix(in srgb, var(--mb-color-brand) 15%, transparent)`, //baseColors.oceanAlpha[10],
-  },
-
-=======
     dark: `color-mix(in srgb, var(--mb-color-brand) 5%, transparent)`, //baseColors.oceanAlpha[10],
   },
->>>>>>> ac828525
   "background-inverse": {
     light: baseColors.orion[80],
     dark: baseColors.orion[20],
