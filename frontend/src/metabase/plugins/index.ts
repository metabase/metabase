<<<<<<< HEAD
import type { Location } from "history";
import type React from "react";
import type {
  ComponentType,
  Dispatch,
  HTMLAttributes,
  ReactNode,
  SetStateAction,
=======
import React, {
  type ComponentType,
  type HTMLAttributes,
  type ReactNode,
  type SetStateAction,
  useMemo,
>>>>>>> 1c5bc70a
} from "react";
import { t } from "ttag";
import type { AnySchema } from "yup";

import noResultsSource from "assets/img/no_results.svg";
import {
  getPerformanceTabMetadata,
  strategies,
} from "metabase/admin/performance/constants/complex";
import type { ModelWithClearableCache } from "metabase/admin/performance/types";
import { UNABLE_TO_CHANGE_ADMIN_PERMISSIONS } from "metabase/admin/permissions/constants/messages";
import {
  type DataPermission,
  DataPermissionValue,
  type DatabaseEntityId,
  type EntityId,
  type PermissionSubject,
} from "metabase/admin/permissions/types";
import { InteractiveEmbeddingSettings } from "metabase/admin/settings/components/EmbeddingSettings/InteractiveEmbeddingSettings";
import type { ADMIN_SETTINGS_SECTIONS } from "metabase/admin/settings/selectors";
import type {
  MetricFilterControlsProps,
  MetricFilterSettings,
} from "metabase/browse/metrics";
import type {
  ModelFilterControlsProps,
  ModelFilterSettings,
} from "metabase/browse/models";
import type { LinkProps } from "metabase/core/components/Link";
import type { DashCardMenuItem } from "metabase/dashboard/components/DashCard/DashCardMenu/DashCardMenu";
import type { EmbeddingEntityType } from "metabase/embedding-sdk/store";
import type { DataSourceSelectorProps } from "metabase/embedding-sdk/types/components/data-picker";
import { getIconBase } from "metabase/lib/icon";
import type { MetabotContext } from "metabase/metabot";
import type { PaletteAction } from "metabase/palette/types";
import PluginPlaceholder from "metabase/plugins/components/PluginPlaceholder";
import type { SearchFilterComponent } from "metabase/search/types";
import type { IconName, IconProps, StackProps } from "metabase/ui";
import type * as Lib from "metabase-lib";
import type Question from "metabase-lib/v1/Question";
import type Database from "metabase-lib/v1/metadata/Database";
import type { UiParameter } from "metabase-lib/v1/parameters/types";
import type {
  BaseEntityId,
  BaseUser,
  Bookmark,
  CacheableDashboard,
  CacheableModel,
  Collection,
  CollectionAuthorityLevelConfig,
  CollectionEssentials,
  CollectionId,
  CollectionInstanceAnaltyicsConfig,
<<<<<<< HEAD
  ConcreteTableId,
=======
  DashCardId,
>>>>>>> 1c5bc70a
  Dashboard,
  DatabaseId,
  Database as DatabaseType,
  Dataset,
<<<<<<< HEAD
  DatasetData,
=======
  DatasetError,
  DatasetErrorType,
>>>>>>> 1c5bc70a
  FieldId,
  Group,
  GroupPermissions,
  GroupsPermissions,
  ModelCacheRefreshStatus,
  Pulse,
  Revision,
  TableId,
  Timeline,
  User,
  VisualizationSettings,
} from "metabase-types/api";
import type { AdminPathKey, Dispatch, State } from "metabase-types/store";

import type {
  GetAuthProviders,
  PluginGroupManagersType,
  PluginLLMAutoDescription,
} from "./types";

// functions called when the application is started
export const PLUGIN_APP_INIT_FUNCTIONS = [];

export const PLUGIN_LANDING_PAGE = {
  getLandingPage: () => "/",
  LandingPageWidget: PluginPlaceholder,
};

export const PLUGIN_REDUX_MIDDLEWARES = [];

// override for LogoIcon
export const PLUGIN_LOGO_ICON_COMPONENTS = [];

// admin nav items and routes
export const PLUGIN_ADMIN_NAV_ITEMS = [];
export const PLUGIN_ADMIN_ROUTES = [];
export const PLUGIN_ADMIN_ALLOWED_PATH_GETTERS: ((
  user: any,
) => AdminPathKey[])[] = [];

export const PLUGIN_ADMIN_TOOLS = {
  COMPONENT: null,
};

export const PLUGIN_WHITELABEL = {
  WhiteLabelSettingsPage: PluginPlaceholder,
};

export const PLUGIN_ADMIN_TROUBLESHOOTING = {
  EXTRA_ROUTES: [] as ReactNode[],
  GET_EXTRA_NAV: (): ReactNode[] => [],
};

export const PLUGIN_ADMIN_SETTINGS = {
  InteractiveEmbeddingSettings: InteractiveEmbeddingSettings,
};

// functions that update the sections
export const PLUGIN_ADMIN_SETTINGS_UPDATES: ((
  sections: typeof ADMIN_SETTINGS_SECTIONS,
) => void)[] = [];

// admin permissions
export const PLUGIN_ADMIN_PERMISSIONS_DATABASE_ROUTES = [];
export const PLUGIN_ADMIN_PERMISSIONS_DATABASE_GROUP_ROUTES = [];
export const PLUGIN_ADMIN_PERMISSIONS_DATABASE_POST_ACTIONS = {
  impersonated: null,
};
export const PLUGIN_ADMIN_PERMISSIONS_DATABASE_ACTIONS = {
  impersonated: [],
};

export const PLUGIN_ADMIN_PERMISSIONS_TABLE_OPTIONS = [];

export const PLUGIN_ADMIN_PERMISSIONS_TABLE_ROUTES = [];
export const PLUGIN_ADMIN_PERMISSIONS_TABLE_GROUP_ROUTES = [];
export const PLUGIN_ADMIN_PERMISSIONS_TABLE_FIELDS_OPTIONS = [];
export const PLUGIN_ADMIN_PERMISSIONS_TABLE_FIELDS_CONFIRMATIONS = [] as Array<
  (
    _permissions: GroupsPermissions,
    _groupId: number,
    _entityId: EntityId,
    _value: DataPermissionValue,
  ) => any
>;
export const PLUGIN_ADMIN_PERMISSIONS_TABLE_FIELDS_ACTIONS = {
  sandboxed: [],
};
export const PLUGIN_ADMIN_PERMISSIONS_TABLE_FIELDS_POST_ACTION = {
  sandboxed: null,
};

export const PLUGIN_DATA_PERMISSIONS: {
  permissionsPayloadExtraSelectors: ((
    state: State,
  ) => [Record<string, undefined | { group_id: string }[]>, string[]])[];
  hasChanges: ((state: State) => boolean)[];
  shouldRestrictNativeQueryPermissions: (
    permissions: GroupsPermissions,
    groupId: number,
    entityId: EntityId,
    permission: DataPermission,
    value: DataPermissionValue,
    database: Database,
  ) => boolean;

  upgradeViewPermissionsIfNeeded:
    | ((
        permissions: GroupsPermissions,
        groupId: number,
        entityId: EntityId,
        value: any,
        database: Database,
        permission: DataPermission,
      ) => GroupPermissions)
    | null;
} = {
  permissionsPayloadExtraSelectors: [],
  hasChanges: [],
  upgradeViewPermissionsIfNeeded: null,
  shouldRestrictNativeQueryPermissions: () => false,
};

// user form fields, e.x. login attributes
export const PLUGIN_ADMIN_USER_FORM_FIELDS = {
  FormLoginAttributes: PluginPlaceholder,
};

// menu items in people management tab
export const PLUGIN_ADMIN_USER_MENU_ITEMS = [] as Array<
  (user: User) => React.ReactNode
>;
export const PLUGIN_ADMIN_USER_MENU_ROUTES = [];

// auth settings
interface AuthTabs {
  name: string;
  key: string;
  to: string;
}

export const PLUGIN_ADMIN_SETTINGS_AUTH_TABS: AuthTabs[] = [];

// authentication providers

export const PLUGIN_AUTH_PROVIDERS: GetAuthProviders[] = [];

export const PLUGIN_LDAP_FORM_FIELDS = {
  formFieldAttributes: [] as string[],
  defaultableFormFieldAttributes: [] as string[],
  formFieldsSchemas: {} as Record<string, AnySchema>,
  UserProvisioning: (() => null) as ComponentType<{
    settings: {
      [setting: string]: {
        display_name?: string | undefined;
        description?: string | ReactNode | undefined;
        note?: string | undefined;
      };
    };
    fields: {
      [field: string]: {
        name: string;
        default: boolean;
      };
    };
  }>,
};

// Only show the password tab in account settings if these functions all return true.
// Otherwise, the user is logged in via SSO and should hide first name, last name, and email field in profile settings metabase#23298.
export const PLUGIN_IS_PASSWORD_USER: ((user: User) => boolean)[] = [];

const defaultLandingPageIllustration = {
  src: "app/img/bridge.svg",
  isDefault: true,
};

const defaultLoginPageIllustration = {
  src: "app/img/bridge.svg",
  isDefault: true,
};

const getLoadingMessage = (isSlow: boolean = false) =>
  isSlow ? t`Waiting for results...` : t`Doing science...`;

// selectors that customize behavior between app versions
export const PLUGIN_SELECTORS = {
  canWhitelabel: (_state: State) => false,
  getLoadingMessageFactory: (_state: State) => getLoadingMessage,
  getIsWhiteLabeling: (_state: State) => false,
  // eslint-disable-next-line no-literal-metabase-strings -- This is the actual Metabase name, so we don't want to translate it.
  getApplicationName: (_state: State) => "Metabase",
  getShowMetabaseLinks: (_state: State) => true,
  getLoginPageIllustration: (_state: State): IllustrationValue => {
    return defaultLoginPageIllustration;
  },
  getLandingPageIllustration: (_state: State): IllustrationValue => {
    return defaultLandingPageIllustration;
  },
  getNoDataIllustration: (_state: State): string => {
    return noResultsSource;
  },
  getNoObjectIllustration: (_state: State): string => {
    return noResultsSource;
  },
};

export type IllustrationValue = {
  src: string;
  isDefault: boolean;
} | null;

export const PLUGIN_FORM_WIDGETS: Record<string, ComponentType<any>> = {};

// snippet sidebar
export const PLUGIN_SNIPPET_SIDEBAR_PLUS_MENU_OPTIONS = [];
export const PLUGIN_SNIPPET_SIDEBAR_ROW_RENDERERS = {};
export const PLUGIN_SNIPPET_SIDEBAR_MODALS = [];
export const PLUGIN_SNIPPET_SIDEBAR_HEADER_BUTTONS = [];

interface PluginDashboardSubscriptionParametersSectionOverride {
  Component?: ComponentType<{
    className?: string;
    parameters: UiParameter[];
    hiddenParameters?: string;
    dashboard: Dashboard;
    pulse: Pulse;
    setPulseParameters: (parameters: UiParameter[]) => void;
  }>;
}
export const PLUGIN_DASHBOARD_SUBSCRIPTION_PARAMETERS_SECTION_OVERRIDE: PluginDashboardSubscriptionParametersSectionOverride =
  {
    Component: undefined,
  };

export const PLUGIN_LLM_AUTODESCRIPTION: PluginLLMAutoDescription = {
  isEnabled: () => false,
  LLMSuggestQuestionInfo: PluginPlaceholder,
};

const AUTHORITY_LEVEL_REGULAR: CollectionAuthorityLevelConfig = {
  type: null,
  get name() {
    return t`Regular`;
  },
  icon: "folder",
};

export type ItemWithCollection = { collection: CollectionEssentials };

type GetCollectionIdType = (
  sourceCollectionId?: CollectionId | null,
) => CollectionId | null;

export type CollectionAuthorityLevelDisplayProps = {
  collection: Collection;
};

export const PLUGIN_COLLECTIONS = {
  AUTHORITY_LEVEL: {
    [JSON.stringify(AUTHORITY_LEVEL_REGULAR.type)]: AUTHORITY_LEVEL_REGULAR,
  },
  COLLECTION_TYPES: {
    [JSON.stringify(AUTHORITY_LEVEL_REGULAR.type)]: AUTHORITY_LEVEL_REGULAR,
  },
  REGULAR_COLLECTION: AUTHORITY_LEVEL_REGULAR,
  isRegularCollection: (_data: Partial<Collection> | Bookmark) => true,
  getCollectionType: (
    _collection: Partial<Collection>,
  ): CollectionAuthorityLevelConfig | CollectionInstanceAnaltyicsConfig =>
    AUTHORITY_LEVEL_REGULAR,
  useGetDefaultCollectionId: null as GetCollectionIdType | null,
  CUSTOM_INSTANCE_ANALYTICS_COLLECTION_ENTITY_ID: "" as BaseEntityId | "",
  INSTANCE_ANALYTICS_ADMIN_READONLY_MESSAGE: UNABLE_TO_CHANGE_ADMIN_PERMISSIONS,
  getAuthorityLevelMenuItems: (
    _collection: Collection,
    _onUpdate: (collection: Collection, values: Partial<Collection>) => void,
  ): React.ReactNode[] => [],
  getIcon: getIconBase,
  filterOutItemsFromInstanceAnalytics: <Item extends ItemWithCollection>(
    items: Item[],
  ) => items as Item[],
  canCleanUp: (_collection: Collection) => false as boolean,
  useGetCleanUpMenuItems: (
    _collection: Collection,
  ): { menuItems: JSX.Element[] } => ({
    menuItems: [],
  }),
  cleanUpRoute: null as React.ReactElement | null,
  cleanUpAlert: (() => null) as (props: {
    collection: Collection;
  }) => JSX.Element | null,
};

export type CollectionAuthorityLevelIcon = ComponentType<
  Omit<IconProps, "name" | "tooltip"> & {
    collection: Pick<Collection, "authority_level">;
    tooltip?: "default" | "belonging";
    archived?: boolean;
  }
>;

type CollectionInstanceAnalyticsIcon = React.ComponentType<
  Omit<IconProps, "name"> & {
    collection: Collection;
    entity: "collection" | "question" | "model" | "dashboard" | "metric";
  }
>;

type FormCollectionAuthorityLevelPicker = React.ComponentType<
  HTMLAttributes<HTMLDivElement> & { name: string; title?: string }
>;

export const PLUGIN_COLLECTION_COMPONENTS = {
  CollectionAuthorityLevelIcon:
    PluginPlaceholder as CollectionAuthorityLevelIcon,
  FormCollectionAuthorityLevelPicker:
    PluginPlaceholder as FormCollectionAuthorityLevelPicker,
  CollectionInstanceAnalyticsIcon:
    PluginPlaceholder as CollectionInstanceAnalyticsIcon,
  CollectionAuthorityLevelDisplay:
    PluginPlaceholder as ComponentType<CollectionAuthorityLevelDisplayProps>,
};

export type RevisionOrModerationEvent = {
  title: string;
  timestamp: string;
  icon: IconName | { name: IconName; color: string } | Record<string, never>;
  description?: string;
  revision?: Revision;
};

export const PLUGIN_MODERATION = {
  isEnabled: () => false,
  EntityModerationIcon: PluginPlaceholder,
  QuestionModerationSection: PluginPlaceholder,
  ModerationReviewBanner: PluginPlaceholder,
  ModerationReviewTextForQuestion: PluginPlaceholder,
  ModerationReviewTextForDashboard: PluginPlaceholder,
  ModerationStatusIcon: PluginPlaceholder,
  getQuestionIcon: PluginPlaceholder,
  getStatusIcon: (_moderated_status?: string): string | IconProps | undefined =>
    undefined,
  getModerationTimelineEvents: (_reviews: any, _currentUser: BaseUser | null) =>
    [] as RevisionOrModerationEvent[],
  useDashboardMenuItems: (_model?: Dashboard, _reload?: () => void) => [],
  useQuestionMenuItems: (_model?: Question, _reload?: () => void) => [],
};

export type InvalidateNowButtonProps = {
  targetId: number;
  /** The type of object that the target is */
  targetModel: ModelWithClearableCache;
  targetName: string;
};

export type SidebarCacheSectionProps = {
  item: CacheableDashboard | Question;
  model: CacheableModel;
  setPage: Dispatch<SetStateAction<"default" | "caching">>;
};

export type SidebarCacheFormProps = {
  item: CacheableDashboard | Question;
  model: CacheableModel;
  onClose: () => void;
} & StackProps;

export type PreemptiveCachingSwitchProps = {
  handleSwitchToggle: () => void;
};

export const PLUGIN_CACHING = {
  isGranularCachingEnabled: () => false,
  StrategyFormLauncherPanel: PluginPlaceholder as any,
  GranularControlsExplanation: PluginPlaceholder as any,
  SidebarCacheSection:
    PluginPlaceholder as ComponentType<SidebarCacheSectionProps>,
  SidebarCacheForm: PluginPlaceholder as ComponentType<
    SidebarCacheFormProps & { onBack: () => void }
  >,
  InvalidateNowButton:
    PluginPlaceholder as ComponentType<InvalidateNowButtonProps>,
  hasQuestionCacheSection: (_question: Question) => false,
  canOverrideRootStrategy: false,
  /** Metadata describing the different kinds of strategies */
  strategies: strategies,
  DashboardAndQuestionCachingTab: PluginPlaceholder as any,
  StrategyEditorForQuestionsAndDashboards: PluginPlaceholder as any,
  getTabMetadata: getPerformanceTabMetadata,
  PreemptiveCachingSwitch:
    PluginPlaceholder as ComponentType<PreemptiveCachingSwitchProps>,
};

export const PLUGIN_REDUCERS: {
  applicationPermissionsPlugin: any;
  sandboxingPlugin: any;
  shared: any;
  metabotPlugin: any;
} = {
  applicationPermissionsPlugin: () => null,
  sandboxingPlugin: () => null,
  shared: () => null,
  metabotPlugin: () => null,
};

export const PLUGIN_ADVANCED_PERMISSIONS = {
  addDatabasePermissionOptions: (permissions: any[], _database: Database) =>
    permissions,
  addSchemaPermissionOptions: (permissions: any[], _value: string) =>
    permissions,
  addTablePermissionOptions: (permissions: any[], _value: string) =>
    permissions,
  getDatabaseLimitedAccessPermission: (_value: string) => null,
  isAccessPermissionDisabled: (
    _value: string,
    _subject: "schemas" | "tables" | "fields",
  ) => false,
  isRestrictivePermission: (_value: string) => false,
  shouldShowViewDataColumn: false,
  defaultViewDataPermission: DataPermissionValue.UNRESTRICTED,
};

export const PLUGIN_FEATURE_LEVEL_PERMISSIONS = {
  getFeatureLevelDataPermissions: (
    _entityId: DatabaseEntityId,
    _groupId: number,
    _isAdmin: boolean,
    _permissions: GroupsPermissions,
    _dataAccessPermissionValue: DataPermissionValue,
    _defaultGroup: Group,
    _permissionSubject: PermissionSubject,
  ) => {
    return [] as any;
  },
  getDataColumns: (_subject: PermissionSubject) => [] as any,
  getDownloadWidgetMessageOverride: (_result: Dataset): string | null => null,
  canDownloadResults: (_result: Dataset): boolean => true,
  dataModelQueryProps: {} as any,
  databaseDetailsQueryProps: {} as any,
};

export const PLUGIN_APPLICATION_PERMISSIONS = {
  getRoutes: (): ReactNode => null,
  tabs: [] as any,
  selectors: {
    canAccessSettings: (_state: any) => false,
    canManageSubscriptions: (_state: any) => true,
  },
};

// Comes with PLUGIN_APPLICATION_PERMISSIONS
export interface UserWithApplicationPermissions extends User {
  permissions?: {
    can_access_monitoring: boolean;
    can_access_setting: boolean;
    can_access_subscription: boolean;
  };
}

export const PLUGIN_GROUP_MANAGERS: PluginGroupManagersType = {
  UserTypeToggle: () => null as any,
  UserTypeCell: null,

  getChangeMembershipConfirmation: () => null,
  getRemoveMembershipConfirmation: () => null,

  deleteGroup: null,
  confirmDeleteMembershipAction: null,
  confirmUpdateMembershipAction: null,
};

export const PLUGIN_MODEL_PERSISTENCE = {
  isModelLevelPersistenceEnabled: () => false,
  ModelCacheToggle: PluginPlaceholder as ({
    persistedModel,
    model,
  }: {
    persistedModel?: ModelCacheRefreshStatus;
    model: Question;
  }) => JSX.Element,
};

export const PLUGIN_EMBEDDING = {
  isEnabled: () => false,
  isInteractiveEmbeddingEnabled: (_state: State) => false,
  SimpleDataPicker: (_props: SimpleDataPickerProps) => null,
  DataSourceSelector: (_props: DataSourceSelectorProps) => null,
};

export interface SimpleDataPickerProps {
  filterByDatabaseId: number | null;
  selectedEntity?: TableId;
  isInitiallyOpen: boolean;
  triggerElement: ReactNode;
  setSourceTableFn: (tableId: TableId) => void;
  entityTypes: EmbeddingEntityType[];
}

export const PLUGIN_EMBEDDING_SDK = {
  isEnabled: () => false,
};

export const PLUGIN_CONTENT_VERIFICATION = {
  contentVerificationEnabled: false,
  VerifiedFilter: {} as SearchFilterComponent<"verified">,
  sortCollectionsByVerification: (
    _a: CollectionEssentials,
    _b: CollectionEssentials,
  ) => 0,

  ModelFilterControls: (_props: ModelFilterControlsProps) => null,
  getDefaultModelFilters: (_state: State): ModelFilterSettings => ({
    verified: false,
  }),

  getDefaultMetricFilters: (_state: State): MetricFilterSettings => ({
    verified: false,
  }),
  MetricFilterControls: (_props: MetricFilterControlsProps) => null,
};

export type InsightsLinkProps = (
  | {
      question: Pick<Question, "id" | "collection">;
      dashboard?: never;
    }
  | {
      question?: never;
      dashboard: Pick<Dashboard, "id" | "collection">;
    }
) &
  Omit<LinkProps, "to">;

export const PLUGIN_AUDIT = {
  isAuditDb: (_db: DatabaseType) => false,
  InsightsLink: PluginPlaceholder as ComponentType<InsightsLinkProps>,
};

type GdriveConnectionModalProps = {
  isModalOpen: boolean;
  onClose: () => void;
  reconnect: boolean;
};

export const PLUGIN_UPLOAD_MANAGEMENT = {
  UploadManagementTable: PluginPlaceholder,
  GdriveSyncStatus: PluginPlaceholder,
  GdriveConnectionModal:
    PluginPlaceholder as ComponentType<GdriveConnectionModalProps>,
  GdriveSidebarMenuItem: PluginPlaceholder as ComponentType<{
    onClick: () => void;
  }>,
  GdriveDbMenu: PluginPlaceholder,
};

export const PLUGIN_IS_EE_BUILD = {
  isEEBuild: () => false,
};

export const PLUGIN_RESOURCE_DOWNLOADS = {
  /**
   * Returns if 'download results' on cards and pdf exports are enabled in public and embedded contexts.
   */
  areDownloadsEnabled: (_args: {
    hide_download_button?: boolean | null;
    downloads?: string | boolean | null;
  }) => ({ pdf: true, results: true }),
};

const defaultMetabotContextValue: MetabotContext = {
  getChatContext: () => ({}) as any,
  registerChatContextProvider: () => () => {},
};

export type FixSqlQueryButtonProps = {
  query: Lib.Query;
  queryError: DatasetError;
  queryErrorType: DatasetErrorType | undefined;
  onQueryFix: (fixedQuery: Lib.Query, fixedLineNumbers: number[]) => void;
  onHighlightLines: (fixedLineNumbers: number[]) => void;
};

export type PluginAiSqlFixer = {
  FixSqlQueryButton: ComponentType<FixSqlQueryButtonProps>;
};

export const PLUGIN_AI_SQL_FIXER: PluginAiSqlFixer = {
  FixSqlQueryButton: PluginPlaceholder,
};

export type GenerateSqlQueryButtonProps = {
  className?: string;
  prompt: string;
  databaseId: DatabaseId;
  onGenerateQuery: (queryText: string) => void;
};

export type PluginAiSqlGeneration = {
  GenerateSqlQueryButton: ComponentType<GenerateSqlQueryButtonProps>;
};

export const PLUGIN_AI_SQL_GENERATION: PluginAiSqlGeneration = {
  GenerateSqlQueryButton: PluginPlaceholder,
};

export interface AIDashboardAnalysisSidebarProps {
  dashboard: Dashboard;
  onClose?: () => void;
  dashcardId?: DashCardId;
}

export interface AIQuestionAnalysisSidebarProps {
  question: Question;
  className?: string;
  onClose?: () => void;
  timelines?: Timeline[];
}

export type PluginAIEntityAnalysis = {
  AIQuestionAnalysisButton: ComponentType<any>;
  AIDashboardAnalysisButton: ComponentType<any>;
  AIQuestionAnalysisSidebar: ComponentType<AIQuestionAnalysisSidebarProps>;
  AIDashboardAnalysisSidebar: ComponentType<AIDashboardAnalysisSidebarProps>;
  canAnalyzeDashboard: (dashboard: Dashboard) => boolean;
  canAnalyzeQuestion: (question: Question) => boolean;
};

export const PLUGIN_AI_ENTITY_ANALYSIS: PluginAIEntityAnalysis = {
  AIQuestionAnalysisButton: PluginPlaceholder,
  AIDashboardAnalysisButton: PluginPlaceholder,
  AIQuestionAnalysisSidebar: PluginPlaceholder,
  AIDashboardAnalysisSidebar: PluginPlaceholder,
  canAnalyzeDashboard: () => false,
  canAnalyzeQuestion: () => false,
};

export const PLUGIN_METABOT = {
  Metabot: () => null as React.ReactElement | null,
  defaultMetabotContextValue,
  MetabotContext: React.createContext(defaultMetabotContextValue),
  getMetabotProvider: () => {
    return ({ children }: { children: React.ReactNode }) =>
      React.createElement(
        PLUGIN_METABOT.MetabotContext.Provider,
        { value: PLUGIN_METABOT.defaultMetabotContextValue },
        children,
      );
  },
  useMetabotPalletteActions: (_searchText: string) =>
    useMemo(() => [] as PaletteAction[], []),
};

type DashCardMenuItemGetter = (
  question: Question,
  dashcardId: DashCardId | undefined,
  dispatch: Dispatch,
) => (DashCardMenuItem & { key: string }) | null;

export type PluginDashcardMenu = {
  dashcardMenuItemGetters: DashCardMenuItemGetter[];
};

export const PLUGIN_DASHCARD_MENU: PluginDashcardMenu = {
  dashcardMenuItemGetters: [],
};

export const PLUGIN_DB_ROUTING = {
  DatabaseRoutingSection: PluginPlaceholder as ComponentType<{
    database: DatabaseType;
  }>,
  getDatabaseNameFieldProps: (_isSlug: boolean) => ({}),
  getDestinationDatabaseRoutes: (_IsAdmin: any) =>
    null as React.ReactElement | null,
  useRedirectDestinationDatabase: (
    _database: Pick<DatabaseType, "id" | "router_database_id"> | undefined,
  ): void => {},
  getPrimaryDBEngineFieldState: (
    _database: Pick<Database, "router_user_attribute">,
  ): "default" | "hidden" | "disabled" => "default",
};

export const PLUGIN_DATA_EDITING = {
  isEnabled: () => false,
  isDatabaseTableEditingEnabled: (
    _database: Database | DatabaseType,
  ): boolean => false,
  VIEW_PAGE_COMPONENT: PluginPlaceholder as ComponentType<{
    params: {
      dbId: string;
      tableId: string;
    };
  }>,
  EDIT_PAGE_COMPONENT: PluginPlaceholder as ComponentType<{
    params: {
      dbId: string;
      tableId: string;
    };
    location: Location<{ filter?: string }>;
  }>,
  CARD_TABLE_COMPONENT: PluginPlaceholder as ComponentType<{
    title: string;
    dashcardId: number;
    cardId: number;
    data: DatasetData;
    tableId: ConcreteTableId;
    className?: string;
    visualizationSettings?: VisualizationSettings;
    question: Question;
  }>,
};

export const PLUGIN_API = {
  getFieldValuesUrl: (fieldId: FieldId) => `/api/field/${fieldId}/values`,
  getRemappedFieldValueUrl: (fieldId: FieldId, remappedFieldId: FieldId) =>
    `/api/field/${fieldId}/remapping/${remappedFieldId}`,
  getSearchFieldValuesUrl: (fieldId: FieldId, searchFieldId: FieldId) =>
    `/api/field/${fieldId}/search/${searchFieldId}`,
};<|MERGE_RESOLUTION|>--- conflicted
+++ resolved
@@ -1,20 +1,10 @@
-<<<<<<< HEAD
 import type { Location } from "history";
-import type React from "react";
-import type {
-  ComponentType,
-  Dispatch,
-  HTMLAttributes,
-  ReactNode,
-  SetStateAction,
-=======
 import React, {
   type ComponentType,
   type HTMLAttributes,
   type ReactNode,
   type SetStateAction,
   useMemo,
->>>>>>> 1c5bc70a
 } from "react";
 import { t } from "ttag";
 import type { AnySchema } from "yup";
@@ -68,21 +58,15 @@
   CollectionEssentials,
   CollectionId,
   CollectionInstanceAnaltyicsConfig,
-<<<<<<< HEAD
   ConcreteTableId,
-=======
   DashCardId,
->>>>>>> 1c5bc70a
   Dashboard,
   DatabaseId,
   Database as DatabaseType,
   Dataset,
-<<<<<<< HEAD
   DatasetData,
-=======
   DatasetError,
   DatasetErrorType,
->>>>>>> 1c5bc70a
   FieldId,
   Group,
   GroupPermissions,
