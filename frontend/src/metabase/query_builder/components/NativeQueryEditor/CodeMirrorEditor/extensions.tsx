import {
  acceptCompletion,
  autocompletion,
  moveCompletionSelection,
} from "@codemirror/autocomplete";
import { indentMore } from "@codemirror/commands";
import {
  foldService,
  indentUnit,
  syntaxHighlighting,
} from "@codemirror/language";
import { Prec } from "@codemirror/state";
import {
  Decoration,
  EditorView,
  MatchDecorator,
  ViewPlugin,
  drawSelection,
  keymap,
} from "@codemirror/view";
<<<<<<< HEAD
import { type Tag, tags } from "@lezer/highlight";
import {
  type EditorState,
  type Extension,
  type Range,
  type ReactCodeMirrorRef,
  StateEffect,
  StateField,
  type Transaction,
=======
import type {
  EditorState,
  Extension,
  Transaction,
>>>>>>> e22e1950
} from "@uiw/react-codemirror";
import cx from "classnames";
import { getNonce } from "get-nonce";
import { type RefObject, useEffect, useMemo } from "react";

import { isNotNull } from "metabase/lib/types";
import { monospaceFontFamily } from "metabase/styled-components/theme";
import { metabaseSyntaxHighlighting } from "metabase/ui/syntax";
import * as Lib from "metabase-lib";

import {
  useCardTagCompletion,
  useKeywordsCompletion,
  useLocalsCompletion,
  useReferencedCardCompletion,
  useSchemaCompletion,
  useSnippetCompletion,
} from "./completers";
import { language } from "./language";
import { getReferencedCardIds } from "./util";

export function useExtensions(query: Lib.Query): Extension[] {
  const { databaseId, engine, referencedCardIds } = useMemo(
    () => ({
      databaseId: Lib.databaseID(query),
      engine: Lib.engine(query),
      referencedCardIds: getReferencedCardIds(query),
    }),
    [query],
  );

  const schemaCompletion = useSchemaCompletion({ databaseId });
  const snippetCompletion = useSnippetCompletion();
  const cardTagCompletion = useCardTagCompletion({ databaseId });
  const referencedCardCompletion = useReferencedCardCompletion({
    referencedCardIds,
  });
  const localsCompletion = useLocalsCompletion({ engine });

  // TODO use this instead of language completion
  const keywordsCompletion = useKeywordsCompletion({ engine });

  return useMemo(() => {
    return [
      nonce(),
      fonts(),
      drawSelection({
        cursorBlinkRate: 1000,
        drawRangeCursor: false,
      }),
      language({ engine }),
      autocompletion({
        closeOnBlur: false,
        activateOnTyping: true,
        activateOnTypingDelay: 200,
        override: [
          schemaCompletion,
          snippetCompletion,
          cardTagCompletion,
          referencedCardCompletion,
          localsCompletion,
          keywordsCompletion,
        ],
      }),
      highlightSyntax(),
      highlightTags(),
      highlightLines(),
      folds(),
      disableCmdEnter(),
    ]
      .flat()
      .filter(isNotNull);
  }, [
    engine,
    schemaCompletion,
    snippetCompletion,
    cardTagCompletion,
    referencedCardCompletion,
    localsCompletion,
    keywordsCompletion,
  ]);
}

function disableCmdEnter() {
  // Stop Cmd+Enter in CodeMirror from inserting a newline
  // Has to be Prec.highest so that it overwrites after the default Cmd+Enter handler
  return Prec.highest(
    keymap.of([
      {
        key: "Mod-Enter",
        run: () => true,
      },
      {
        key: "Tab",
        run: acceptCompletion,
      },
      {
        key: "Tab",
        run: insertIndent,
      },
      {
        key: "Mod-j",
        run: moveCompletionSelection(true),
      },
      {
        key: "Mod-k",
        run: moveCompletionSelection(false),
      },
    ]),
  );
}

function nonce() {
  // CodeMirror injects css into the DOM,
  // to make this work, it needs the have the correct CSP nonce.
  const nonce = getNonce();
  if (!nonce) {
    return null;
  }
  return EditorView.cspNonce.of(nonce);
}

/**
 * A CodeMirror service that folds code based on opening and closing pairs of parentheses, brackets, and braces.
 */
function folds() {
  const pairs = {
    "(": ")",
    "{": "}",
    "[": "]",
  };

  return foldService.of(function (
    state: EditorState,
    from: number,
    to: number,
  ) {
    const line = state.doc.sliceString(from, to);
    const openIndex = line.search(/[({\[]/);
    if (openIndex === -1) {
      return null;
    }

    const left = line.at(openIndex);
    if (!left || !(left in pairs)) {
      return null;
    }

    const right = pairs[left as keyof typeof pairs];

    const start = from + openIndex;
    const doc = state.doc.sliceString(start);

    let end = null;
    let open = 0;
    for (let idx = 1; idx < doc.length; idx++) {
      const char = doc.charAt(idx);
      if (char === left) {
        open++;
        continue;
      }
      if (char === right && open > 0) {
        open--;
        continue;
      }
      if (char === right && open === 0) {
        end = start + idx;
        break;
      }
    }

    if (end === null) {
      return null;
    }

    if (state.doc.lineAt(start + 1).number === state.doc.lineAt(end).number) {
      return null;
    }

    return {
      from: start + 1,
      to: end,
    };
  });
}

function fonts() {
  const shared = {
    fontSize: "12px",
    lineHeight: "normal",
    fontFamily: monospaceFontFamily,
  };

  return EditorView.theme({
    "&": shared,
    ".cm-content": shared,
  });
}

<<<<<<< HEAD
const metabaseStyle = HighlightStyle.define(
  // Map all tags to CSS variables with the same name
  // See ./CodeMirrorEditor.module.css for the colors
  Object.entries(tags)
    .filter((item): item is [string, Tag] => typeof item[1] !== "function")
    .map(([name, tag]: [string, Tag]) => ({
      tag,
      class: `cm-token-${name}`,
    })),
);

function highlightSyntax() {
  return syntaxHighlighting(metabaseStyle);
=======
function highlighting() {
  return syntaxHighlighting(metabaseSyntaxHighlighting);
>>>>>>> e22e1950
}

function highlightTags() {
  const decorator = new MatchDecorator({
    regexp: /\{\{([^\}]*)\}\}/g,
    decoration(match) {
      const content = match[1].trim();
      const isSnippet = content.toLowerCase().startsWith("snippet:");
      const isCard = content.startsWith("#");

      return Decoration.mark({
        tagName: "span",
        class: cx("cm-tag", {
          "cm-tag-variable": !isSnippet && !isCard,
          "cm-tag-snippet": isSnippet,
          "cm-tag-card": isCard,
        }),
        attributes: {
          "data-snippet": isSnippet.toString(),
          "data-card": isCard.toString(),
        },
      });
    },
  });

  return ViewPlugin.define(
    view => ({
      tags: decorator.createDeco(view),
      update(state) {
        this.tags = decorator.updateDeco(state, this.tags);
      },
    }),
    {
      decorations: instance => instance.tags,
    },
  );
}

export function insertIndent({
  state,
  dispatch,
}: {
  state: EditorState;
  dispatch: (tr: Transaction) => void;
}) {
  if (state.selection.ranges.some(r => !r.empty)) {
    return indentMore({ state, dispatch });
  }

  const indent = state.facet(indentUnit);

  dispatch(
    state.update(state.replaceSelection(indent), {
      scrollIntoView: true,
      userEvent: "input",
    }),
  );

  return true;
}

const highlightLinesEffect = StateEffect.define<Range<Decoration>[]>();
const highlightLinesDecoration = Decoration.mark({
  class: "cm-highlight-line",
});

function highlightLines() {
  return StateField.define({
    create() {
      return Decoration.none;
    },
    update(value, transaction) {
      value = value.map(transaction.changes);

      for (const effect of transaction.effects) {
        if (effect.is(highlightLinesEffect)) {
          value = value.update({ filter: () => false });
          value = value.update({ add: effect.value });
        }
      }

      return value;
    },
    provide: field => EditorView.decorations.from(field),
  });
}

export function useHighlightLines(
  editorRef: RefObject<ReactCodeMirrorRef>,
  highlightedLineNumbers: number[] = [],
) {
  useEffect(() => {
    const view = editorRef.current?.view;
    if (!view) {
      return;
    }

    const lines = highlightedLineNumbers.map(line => view.state.doc.line(line));
    const lineRanges = lines.map(line =>
      highlightLinesDecoration.range(line.from, line.to),
    );

    view.dispatch({ effects: highlightLinesEffect.of(lineRanges) });
  }, [editorRef, highlightedLineNumbers]);
}<|MERGE_RESOLUTION|>--- conflicted
+++ resolved
@@ -18,8 +18,6 @@
   drawSelection,
   keymap,
 } from "@codemirror/view";
-<<<<<<< HEAD
-import { type Tag, tags } from "@lezer/highlight";
 import {
   type EditorState,
   type Extension,
@@ -28,12 +26,6 @@
   StateEffect,
   StateField,
   type Transaction,
-=======
-import type {
-  EditorState,
-  Extension,
-  Transaction,
->>>>>>> e22e1950
 } from "@uiw/react-codemirror";
 import cx from "classnames";
 import { getNonce } from "get-nonce";
@@ -98,7 +90,7 @@
           keywordsCompletion,
         ],
       }),
-      highlightSyntax(),
+      highlighting(),
       highlightTags(),
       highlightLines(),
       folds(),
@@ -233,24 +225,8 @@
   });
 }
 
-<<<<<<< HEAD
-const metabaseStyle = HighlightStyle.define(
-  // Map all tags to CSS variables with the same name
-  // See ./CodeMirrorEditor.module.css for the colors
-  Object.entries(tags)
-    .filter((item): item is [string, Tag] => typeof item[1] !== "function")
-    .map(([name, tag]: [string, Tag]) => ({
-      tag,
-      class: `cm-token-${name}`,
-    })),
-);
-
-function highlightSyntax() {
-  return syntaxHighlighting(metabaseStyle);
-=======
 function highlighting() {
   return syntaxHighlighting(metabaseSyntaxHighlighting);
->>>>>>> e22e1950
 }
 
 function highlightTags() {
