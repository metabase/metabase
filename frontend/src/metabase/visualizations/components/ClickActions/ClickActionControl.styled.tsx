import styled from "@emotion/styled";

import Button from "metabase/core/components/Button";
import { alpha } from "metabase/lib/colors";
import { Icon, rem } from "metabase/ui";

export const ClickActionButtonIcon = styled(Icon)`
  margin-right: 0.2rem;
  color: ${({ theme }) => theme.fn.themeColor("brand")};
  transition: all 200ms linear;
`;

export const ClickActionButtonTextIcon = styled.span`
  margin-right: ${rem(4)};
  width: 0.875rem;
  text-align: center;
  font-weight: 700;
  font-size: 1.25rem;
  color: ${({ theme }) => theme.fn.themeColor("brand")};
  transition: all 200ms linear;
`;

export const Subtitle = styled.div`
  color: ${({ theme }) => theme.fn.themeColor("text-light")};
  font-weight: normal;
<<<<<<< HEAD
  text-align: start;
  margin-top: ${rem(4)};
`;

export const HorizontalClickActionButton = styled(Button)`
  display: flex;
  flex: auto;
  align-items: center;

  border-radius: 8px;
  border: none;
  text-align: start;

  padding: 0.5rem;
  margin: 0 -0.5rem;
  width: auto;
  min-width: 148px;

  line-height: 1rem;

  &:hover {
    color: ${({ theme }) => theme.fn.themeColor("white")};
    background-color: ${({ theme }) => theme.fn.themeColor("brand")};

    ${ClickActionButtonIcon} {
      color: ${({ theme }) => theme.fn.themeColor("white")};
    }

    ${ClickActionButtonTextIcon} {
      color: ${({ theme }) => theme.fn.themeColor("white")};
    }

    ${Subtitle} {
      color: ${({ theme }) => theme.fn.themeColor("white")};
    }
  }
=======
  margin-left: 1rem;
>>>>>>> 54d7a3b5
`;

export const TokenFilterActionButton = styled(Button)`
  color: ${({ theme }) => theme.fn.themeColor("brand")};
  font-size: 1.25rem;
  line-height: 1rem;
  padding: 0.125rem 0.85rem 0.25rem;
  border: 1px solid ${({ theme }) => theme.fn.themeColor("focus")};
  border-radius: 100px;

  &:hover {
    color: ${({ theme }) => theme.fn.themeColor("white")};
    background-color: ${({ theme }) => theme.fn.themeColor("brand")};
    border-color: ${({ theme }) => theme.fn.themeColor("brand")};
  }
`;

export const TokenActionButton = styled(Button)`
  color: ${({ theme }) => theme.fn.themeColor("brand")};
  font-size: 0.875em;
  line-height: 1rem;
  padding: 0.3125rem 0.875rem;
  border: 1px solid ${({ theme }) => alpha(theme.fn.themeColor("brand"), 0.35)};
  border-radius: 100px;

  &:hover {
    color: ${({ theme }) => theme.fn.themeColor("white")};
    background-color: ${({ theme }) => theme.fn.themeColor("brand")};
    border-color: ${({ theme }) => theme.fn.themeColor("brand")};
  }
`;

export const SortControl = styled(Button)`
  color: ${({ theme }) => theme.fn.themeColor("brand")};
  border: 1px solid ${({ theme }) => alpha(theme.fn.themeColor("brand"), 0.35)};
  line-height: 1;

  font-size: 0.75rem;

  padding: 0.1875rem 0.875rem 0.0625rem;
  border-radius: 100px;

  &:hover {
    color: ${({ theme }) => theme.fn.themeColor("white")};
    background-color: ${({ theme }) => theme.fn.themeColor("brand")};
    border-color: ${({ theme }) => theme.fn.themeColor("brand")};
  }
`;

export const FormattingControl = styled(Button)`
  color: ${({ theme }) => alpha(theme.fn.themeColor("text-light"), 0.65)};
  margin-left: auto;
  line-height: 1;

  border: none;
  padding: 0.125rem 0.25rem;

  &:hover {
    color: ${({ theme }) => theme.fn.themeColor("brand")};
    background-color: transparent;
  }
`;

export const InfoControl = styled.div`
  color: ${({ theme }) => theme.fn.themeColor("text-dark")};
  font-weight: bold;
  line-height: 1.5rem;
  max-width: 10.75rem;
`;<|MERGE_RESOLUTION|>--- conflicted
+++ resolved
@@ -23,46 +23,7 @@
 export const Subtitle = styled.div`
   color: ${({ theme }) => theme.fn.themeColor("text-light")};
   font-weight: normal;
-<<<<<<< HEAD
-  text-align: start;
-  margin-top: ${rem(4)};
-`;
-
-export const HorizontalClickActionButton = styled(Button)`
-  display: flex;
-  flex: auto;
-  align-items: center;
-
-  border-radius: 8px;
-  border: none;
-  text-align: start;
-
-  padding: 0.5rem;
-  margin: 0 -0.5rem;
-  width: auto;
-  min-width: 148px;
-
-  line-height: 1rem;
-
-  &:hover {
-    color: ${({ theme }) => theme.fn.themeColor("white")};
-    background-color: ${({ theme }) => theme.fn.themeColor("brand")};
-
-    ${ClickActionButtonIcon} {
-      color: ${({ theme }) => theme.fn.themeColor("white")};
-    }
-
-    ${ClickActionButtonTextIcon} {
-      color: ${({ theme }) => theme.fn.themeColor("white")};
-    }
-
-    ${Subtitle} {
-      color: ${({ theme }) => theme.fn.themeColor("white")};
-    }
-  }
-=======
   margin-left: 1rem;
->>>>>>> 54d7a3b5
 `;
 
 export const TokenFilterActionButton = styled(Button)`
