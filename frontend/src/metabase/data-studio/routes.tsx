--- conflicted
+++ resolved
@@ -3,9 +3,6 @@
 import { IndexRoute } from "react-router";
 import { t } from "ttag";
 
-import RevisionHistoryApp from "metabase/admin/datamodel/containers/RevisionHistoryApp";
-import SegmentApp from "metabase/admin/datamodel/containers/SegmentApp";
-import SegmentListApp from "metabase/admin/datamodel/containers/SegmentListApp";
 import { Route } from "metabase/hoc/Title";
 import * as Urls from "metabase/lib/urls";
 import { getDataStudioMetadataRoutes } from "metabase/metadata/routes";
@@ -78,13 +75,6 @@
         )}
         {getDataStudioModelRoutes()}
         {getDataStudioMetricRoutes()}
-<<<<<<< HEAD
-        <Route path="segments" component={SegmentListApp} />
-        <Route path="segments/new" component={SegmentApp} />
-        <Route path="segments/:id" component={SegmentApp} />
-        <Route path="segments/:id/revisions" component={RevisionHistoryApp} />
-=======
->>>>>>> 0863ff71
       </Route>
       {PLUGIN_DEPENDENCIES.isEnabled && (
         <Route
