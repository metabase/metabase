--- conflicted
+++ resolved
@@ -129,24 +129,6 @@
       expect(getNextFilterColumnName()).toBe("Time");
     });
 
-    it("should add a filter with one value via keyboard", async () => {
-      const { onChange, getNextFilterParts, getNextFilterColumnName } = setup();
-
-      await setOperator("After");
-      const input = screen.getByDisplayValue("00:00");
-      userEvent.type(input, "{enter}");
-      expect(onChange).not.toHaveBeenCalled();
-
-      userEvent.type(input, "11:15{enter}");
-      expect(onChange).toHaveBeenCalled();
-      expect(getNextFilterParts()).toMatchObject({
-        operator: ">",
-        column: expect.anything(),
-        values: [dayjs("11:15", "HH:mm").toDate()],
-      });
-      expect(getNextFilterColumnName()).toBe("Time");
-    });
-
     it("should add a filter with two values", async () => {
       const { getNextFilterParts, getNextFilterColumnName } = setup();
 
@@ -169,22 +151,6 @@
       expect(getNextFilterColumnName()).toBe("Time");
     });
 
-<<<<<<< HEAD
-    it("should add a filter with two values via keyboard", async () => {
-      const { onChange, getNextFilterParts, getNextFilterColumnName } = setup();
-
-      await setOperator("Between");
-      const [leftInput, rightInput] = screen.getAllByDisplayValue("00:00");
-      userEvent.type(leftInput, "{enter}");
-      expect(onChange).not.toHaveBeenCalled();
-
-      userEvent.type(leftInput, "11:15{enter}");
-      expect(onChange).not.toHaveBeenCalled();
-
-      userEvent.type(rightInput, "12:30{enter}");
-      expect(onChange).toHaveBeenCalled();
-      expect(getNextFilterParts()).toMatchObject({
-=======
     it("should swap values when min > max", async () => {
       const { getNextFilterParts, getNextFilterColumnName } = setup();
 
@@ -197,7 +163,6 @@
 
       const filterParts = getNextFilterParts();
       expect(filterParts).toMatchObject({
->>>>>>> 4ef06532
         operator: "between",
         column: expect.anything(),
         values: [
